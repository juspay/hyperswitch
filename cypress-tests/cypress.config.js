let globalState;
module.exports = {
  e2e: {
    setupNodeEvents(on, config) {
      on("task", {
        setGlobalState: (val) => {
          return (globalState = val || {});
        },
        getGlobalState: () => {
          return globalState || {};
        },
        cli_log: (message) => {
          console.log("Logging console message from task");
          console.log(message);
          return null;
        },
      });
    },
    experimentalRunAllSpecs: true,
  },
  chromeWebSecurity: false,
<<<<<<< HEAD
=======
  defaultCommandTimeout: 10000,
  pageLoadTimeout: 20000
>>>>>>> b335867e
};<|MERGE_RESOLUTION|>--- conflicted
+++ resolved
@@ -19,9 +19,6 @@
     experimentalRunAllSpecs: true,
   },
   chromeWebSecurity: false,
-<<<<<<< HEAD
-=======
   defaultCommandTimeout: 10000,
-  pageLoadTimeout: 20000
->>>>>>> b335867e
+  pageLoadTimeout: 20000,
 };