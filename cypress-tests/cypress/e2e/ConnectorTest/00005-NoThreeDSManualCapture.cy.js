import captureBody from "../../fixtures/capture-flow-body.json";
import confirmBody from "../../fixtures/confirm-body.json";
import createConfirmPaymentBody from "../../fixtures/create-confirm-body.json";
import createPaymentBody from "../../fixtures/create-payment-body.json";
import State from "../../utils/State";
import getConnectorDetails from "../ConnectorUtils/utils";

let globalState;

describe("Card - NoThreeDS Manual payment flow test", () => {

    before("seed global state", () => {

        cy.task('getGlobalState').then((state) => {
            globalState = new State(state);
            console.log("seeding globalState -> " + JSON.stringify(globalState));
        })
    })

    after("flush global state", () => {
        console.log("flushing globalState -> " + JSON.stringify(globalState));
        cy.task('setGlobalState', globalState.data);
    })

    context("Card - NoThreeDS Manual Full Capture payment flow test", () => {

        context("payment Create and Confirm", () => {

            it("create-payment-call-test", () => {
<<<<<<< HEAD
                let data = getConnectorDetails(globalState.get("connectorId"))["PaymentIntent"];
                let req_data = data["Request"];
                let res_data = data["Response"];
                cy.createPaymentIntentTest(createPaymentBody, req_data, res_data, "no_three_ds", "manual", globalState);
=======
                let det = getConnectorDetails(globalState.get("connectorId"))["card_pm"]["No3DS"];
                cy.createPaymentIntentTest(createPaymentBody, det, "no_three_ds", "manual", globalState);
>>>>>>> ecdac814
            });

            it("payment_methods-call-test", () => {
                cy.paymentMethodsCallTest(globalState);
            });

            it("confirm-call-test", () => {
                console.log("confirm -> " + globalState.get("connectorId"));
<<<<<<< HEAD
                let data = getConnectorDetails(globalState.get("connectorId"))["No3DS"];
                let req_data = data["Request"];
                let res_data = data["Response"];
                console.log("det -> " + data.card);
                cy.confirmCallTest(confirmBody, req_data, res_data, true, globalState);
=======
                let det = getConnectorDetails(globalState.get("connectorId"))["card_pm"]["No3DS"];
                console.log("det -> " + det.card);
                cy.confirmCallTest(confirmBody, det, true, globalState);
>>>>>>> ecdac814
            });

            it("retrieve-payment-call-test", () => {
                cy.retrievePaymentCallTest(globalState);
            });

            it("capture-call-test", () => {
<<<<<<< HEAD
                let data = getConnectorDetails(globalState.get("connectorId"))["Capture"];
                let req_data = data["Request"];
                let res_data = data["Response"];
                console.log("det -> " + data.card);
                cy.captureCallTest(captureBody, req_data, res_data, 6500, globalState);
=======
                let det = getConnectorDetails(globalState.get("connectorId"))["card_pm"]["No3DS"];
                console.log("det -> " + det.card);
                cy.captureCallTest(captureBody, 6500, det.paymentSuccessfulStatus, globalState);
>>>>>>> ecdac814
            });

            it("retrieve-payment-call-test", () => {
                cy.retrievePaymentCallTest(globalState);
            });

        });

        context("Payment Create+Confirm", () => {
            it("create+confirm-payment-call-test", () => {
                console.log("confirm -> " + globalState.get("connectorId"));
<<<<<<< HEAD
                let data = getConnectorDetails(globalState.get("connectorId"))["PaymentIntent"];
                let req_data = data["Request"];
                let res_data = data["Response"];
                console.log("det -> " + data.card);
                cy.createConfirmPaymentTest(createConfirmPaymentBody, req_data, res_data, "no_three_ds", "manual", globalState);
=======
                let det = getConnectorDetails(globalState.get("connectorId"))["card_pm"]["No3DS"];
                console.log("det -> " + det.card);
                cy.createConfirmPaymentTest(createConfirmPaymentBody, det, "no_three_ds", "manual", globalState);
>>>>>>> ecdac814
            });

            it("retrieve-payment-call-test", () => {
                cy.retrievePaymentCallTest(globalState);
            });

            it("capture-call-test", () => {
<<<<<<< HEAD
                let data = getConnectorDetails(globalState.get("connectorId"))["Capture"];
                let req_data = data["Request"];
                let res_data = data["Response"];
                console.log("det -> " + data.card);
                cy.captureCallTest(captureBody, req_data, res_data, 6500, globalState);
=======
                let det = getConnectorDetails(globalState.get("connectorId"))["card_pm"]["No3DS"];
                console.log("det -> " + det.card);
                cy.captureCallTest(captureBody, 6540, det.paymentSuccessfulStatus, globalState);
>>>>>>> ecdac814
            });

            it("retrieve-payment-call-test", () => {
                cy.retrievePaymentCallTest(globalState);
            });
        });


    });

    context("Card - NoThreeDS Manual Partial Capture payment flow test - Create and Confirm", () => {

        context("payment Create and Payment Confirm", () => {

            it("create-payment-call-test", () => {
<<<<<<< HEAD
                let data = getConnectorDetails(globalState.get("connectorId"))["PaymentIntent"];
                let req_data = data["Request"];
                let res_data = data["Response"];
                cy.createPaymentIntentTest(createPaymentBody, req_data, res_data, "no_three_ds", "manual", globalState);
=======
                let det = getConnectorDetails(globalState.get("connectorId"))["card_pm"]["No3DS"];
                cy.createPaymentIntentTest(createPaymentBody, det, "no_three_ds", "manual", globalState);
>>>>>>> ecdac814
            });

            it("payment_methods-call-test", () => {
                cy.paymentMethodsCallTest(globalState);
            });

            it("confirm-call-test", () => {
                console.log("confirm -> " + globalState.get("connectorId"));
<<<<<<< HEAD
                let data = getConnectorDetails(globalState.get("connectorId"))["No3DS"];
                let req_data = data["Request"];
                let res_data = data["Response"];
                console.log("det -> " + data.card);
                cy.confirmCallTest(confirmBody, req_data, res_data, true, globalState);
=======
                let det = getConnectorDetails(globalState.get("connectorId"))["card_pm"]["No3DS"];
                console.log("det -> " + det.card);
                cy.confirmCallTest(confirmBody, det, true, globalState);
>>>>>>> ecdac814
            });

            it("retrieve-payment-call-test", () => {
                cy.retrievePaymentCallTest(globalState);
            });

            it("capture-call-test", () => {
<<<<<<< HEAD
                let data = getConnectorDetails(globalState.get("connectorId"))["PartialCapture"];
                let req_data = data["Request"];
                let res_data = data["Response"];
                cy.captureCallTest(captureBody, req_data, res_data, 100, globalState);
=======
                let det = getConnectorDetails(globalState.get("connectorId"))["card_pm"]["No3DS"];
                cy.captureCallTest(captureBody, 100, det.paymentSuccessfulStatus, globalState);
>>>>>>> ecdac814
            });

            it("retrieve-payment-call-test", () => {
                cy.retrievePaymentCallTest(globalState);
            });
        });

        context("payment + Confirm", () => {
            it("create+confirm-payment-call-test", () => {
                console.log("confirm -> " + globalState.get("connectorId"));
<<<<<<< HEAD
                let data = getConnectorDetails(globalState.get("connectorId"))["No3DS"];
                let req_data = data["Request"];
                let res_data = data["Response"];
                console.log("det -> " + data.card);
                cy.createConfirmPaymentTest(createConfirmPaymentBody, req_data, res_data, "no_three_ds", "manual", globalState);
=======
                let det = getConnectorDetails(globalState.get("connectorId"))["card_pm"]["No3DS"];
                console.log("det -> " + det.card);
                cy.createConfirmPaymentTest(createConfirmPaymentBody, det, "no_three_ds", "manual", globalState);
>>>>>>> ecdac814
            });

            it("retrieve-payment-call-test", () => {
                cy.retrievePaymentCallTest(globalState);
            });

            it("capture-call-test", () => {
<<<<<<< HEAD
                let data = getConnectorDetails(globalState.get("connectorId"))["PartialCapture"];
                let req_data = data["Request"];
                let res_data = data["Response"];
                console.log("det -> " + data.card);
                cy.captureCallTest(captureBody, req_data, res_data, 100, globalState);
=======
                let det = getConnectorDetails(globalState.get("connectorId"))["card_pm"]["No3DS"];
                console.log("det -> " + det.card);
                cy.captureCallTest(captureBody, 5000, det.paymentSuccessfulStatus, globalState);
>>>>>>> ecdac814
            });

            it("retrieve-payment-call-test", () => {
                cy.retrievePaymentCallTest(globalState);
            });

        });


    });
});<|MERGE_RESOLUTION|>--- conflicted
+++ resolved
@@ -27,15 +27,10 @@
         context("payment Create and Confirm", () => {
 
             it("create-payment-call-test", () => {
-<<<<<<< HEAD
-                let data = getConnectorDetails(globalState.get("connectorId"))["PaymentIntent"];
+                let data = getConnectorDetails(globalState.get("connectorId"))["card_pm"]["PaymentIntent"];
                 let req_data = data["Request"];
                 let res_data = data["Response"];
                 cy.createPaymentIntentTest(createPaymentBody, req_data, res_data, "no_three_ds", "manual", globalState);
-=======
-                let det = getConnectorDetails(globalState.get("connectorId"))["card_pm"]["No3DS"];
-                cy.createPaymentIntentTest(createPaymentBody, det, "no_three_ds", "manual", globalState);
->>>>>>> ecdac814
             });
 
             it("payment_methods-call-test", () => {
@@ -44,17 +39,11 @@
 
             it("confirm-call-test", () => {
                 console.log("confirm -> " + globalState.get("connectorId"));
-<<<<<<< HEAD
-                let data = getConnectorDetails(globalState.get("connectorId"))["No3DS"];
+                let data = getConnectorDetails(globalState.get("connectorId"))["card_pm"]["No3DS"];
                 let req_data = data["Request"];
                 let res_data = data["Response"];
                 console.log("det -> " + data.card);
                 cy.confirmCallTest(confirmBody, req_data, res_data, true, globalState);
-=======
-                let det = getConnectorDetails(globalState.get("connectorId"))["card_pm"]["No3DS"];
-                console.log("det -> " + det.card);
-                cy.confirmCallTest(confirmBody, det, true, globalState);
->>>>>>> ecdac814
             });
 
             it("retrieve-payment-call-test", () => {
@@ -62,17 +51,11 @@
             });
 
             it("capture-call-test", () => {
-<<<<<<< HEAD
-                let data = getConnectorDetails(globalState.get("connectorId"))["Capture"];
+                let data = getConnectorDetails(globalState.get("connectorId"))["card_pm"]["Capture"];
                 let req_data = data["Request"];
                 let res_data = data["Response"];
                 console.log("det -> " + data.card);
                 cy.captureCallTest(captureBody, req_data, res_data, 6500, globalState);
-=======
-                let det = getConnectorDetails(globalState.get("connectorId"))["card_pm"]["No3DS"];
-                console.log("det -> " + det.card);
-                cy.captureCallTest(captureBody, 6500, det.paymentSuccessfulStatus, globalState);
->>>>>>> ecdac814
             });
 
             it("retrieve-payment-call-test", () => {
@@ -84,17 +67,11 @@
         context("Payment Create+Confirm", () => {
             it("create+confirm-payment-call-test", () => {
                 console.log("confirm -> " + globalState.get("connectorId"));
-<<<<<<< HEAD
-                let data = getConnectorDetails(globalState.get("connectorId"))["PaymentIntent"];
+                let data = getConnectorDetails(globalState.get("connectorId"))["card_pm"]["PaymentIntent"];
                 let req_data = data["Request"];
                 let res_data = data["Response"];
                 console.log("det -> " + data.card);
                 cy.createConfirmPaymentTest(createConfirmPaymentBody, req_data, res_data, "no_three_ds", "manual", globalState);
-=======
-                let det = getConnectorDetails(globalState.get("connectorId"))["card_pm"]["No3DS"];
-                console.log("det -> " + det.card);
-                cy.createConfirmPaymentTest(createConfirmPaymentBody, det, "no_three_ds", "manual", globalState);
->>>>>>> ecdac814
             });
 
             it("retrieve-payment-call-test", () => {
@@ -102,17 +79,11 @@
             });
 
             it("capture-call-test", () => {
-<<<<<<< HEAD
-                let data = getConnectorDetails(globalState.get("connectorId"))["Capture"];
+                let data = getConnectorDetails(globalState.get("connectorId"))["card_pm"]["Capture"];
                 let req_data = data["Request"];
                 let res_data = data["Response"];
                 console.log("det -> " + data.card);
                 cy.captureCallTest(captureBody, req_data, res_data, 6500, globalState);
-=======
-                let det = getConnectorDetails(globalState.get("connectorId"))["card_pm"]["No3DS"];
-                console.log("det -> " + det.card);
-                cy.captureCallTest(captureBody, 6540, det.paymentSuccessfulStatus, globalState);
->>>>>>> ecdac814
             });
 
             it("retrieve-payment-call-test", () => {
@@ -128,15 +99,10 @@
         context("payment Create and Payment Confirm", () => {
 
             it("create-payment-call-test", () => {
-<<<<<<< HEAD
-                let data = getConnectorDetails(globalState.get("connectorId"))["PaymentIntent"];
+                let data = getConnectorDetails(globalState.get("connectorId"))["card_pm"]["PaymentIntent"];
                 let req_data = data["Request"];
                 let res_data = data["Response"];
                 cy.createPaymentIntentTest(createPaymentBody, req_data, res_data, "no_three_ds", "manual", globalState);
-=======
-                let det = getConnectorDetails(globalState.get("connectorId"))["card_pm"]["No3DS"];
-                cy.createPaymentIntentTest(createPaymentBody, det, "no_three_ds", "manual", globalState);
->>>>>>> ecdac814
             });
 
             it("payment_methods-call-test", () => {
@@ -145,17 +111,11 @@
 
             it("confirm-call-test", () => {
                 console.log("confirm -> " + globalState.get("connectorId"));
-<<<<<<< HEAD
-                let data = getConnectorDetails(globalState.get("connectorId"))["No3DS"];
+                let data = getConnectorDetails(globalState.get("connectorId"))["card_pm"]["No3DS"];
                 let req_data = data["Request"];
                 let res_data = data["Response"];
                 console.log("det -> " + data.card);
                 cy.confirmCallTest(confirmBody, req_data, res_data, true, globalState);
-=======
-                let det = getConnectorDetails(globalState.get("connectorId"))["card_pm"]["No3DS"];
-                console.log("det -> " + det.card);
-                cy.confirmCallTest(confirmBody, det, true, globalState);
->>>>>>> ecdac814
             });
 
             it("retrieve-payment-call-test", () => {
@@ -163,15 +123,10 @@
             });
 
             it("capture-call-test", () => {
-<<<<<<< HEAD
-                let data = getConnectorDetails(globalState.get("connectorId"))["PartialCapture"];
+                let data = getConnectorDetails(globalState.get("connectorId"))["card_pm"]["PartialCapture"];
                 let req_data = data["Request"];
                 let res_data = data["Response"];
                 cy.captureCallTest(captureBody, req_data, res_data, 100, globalState);
-=======
-                let det = getConnectorDetails(globalState.get("connectorId"))["card_pm"]["No3DS"];
-                cy.captureCallTest(captureBody, 100, det.paymentSuccessfulStatus, globalState);
->>>>>>> ecdac814
             });
 
             it("retrieve-payment-call-test", () => {
@@ -182,17 +137,11 @@
         context("payment + Confirm", () => {
             it("create+confirm-payment-call-test", () => {
                 console.log("confirm -> " + globalState.get("connectorId"));
-<<<<<<< HEAD
-                let data = getConnectorDetails(globalState.get("connectorId"))["No3DS"];
+                let data = getConnectorDetails(globalState.get("connectorId"))["card_pm"]["No3DS"];
                 let req_data = data["Request"];
                 let res_data = data["Response"];
                 console.log("det -> " + data.card);
                 cy.createConfirmPaymentTest(createConfirmPaymentBody, req_data, res_data, "no_three_ds", "manual", globalState);
-=======
-                let det = getConnectorDetails(globalState.get("connectorId"))["card_pm"]["No3DS"];
-                console.log("det -> " + det.card);
-                cy.createConfirmPaymentTest(createConfirmPaymentBody, det, "no_three_ds", "manual", globalState);
->>>>>>> ecdac814
             });
 
             it("retrieve-payment-call-test", () => {
@@ -200,17 +149,11 @@
             });
 
             it("capture-call-test", () => {
-<<<<<<< HEAD
-                let data = getConnectorDetails(globalState.get("connectorId"))["PartialCapture"];
+                let data = getConnectorDetails(globalState.get("connectorId"))["card_pm"]["PartialCapture"];
                 let req_data = data["Request"];
                 let res_data = data["Response"];
                 console.log("det -> " + data.card);
                 cy.captureCallTest(captureBody, req_data, res_data, 100, globalState);
-=======
-                let det = getConnectorDetails(globalState.get("connectorId"))["card_pm"]["No3DS"];
-                console.log("det -> " + det.card);
-                cy.captureCallTest(captureBody, 5000, det.paymentSuccessfulStatus, globalState);
->>>>>>> ecdac814
             });
 
             it("retrieve-payment-call-test", () => {
