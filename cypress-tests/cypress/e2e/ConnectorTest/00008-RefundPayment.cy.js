import captureBody from "../../fixtures/capture-flow-body.json";
import confirmBody from "../../fixtures/confirm-body.json";
import createConfirmPaymentBody from "../../fixtures/create-confirm-body.json";
import citConfirmBody from "../../fixtures/create-mandate-cit.json";
import mitConfirmBody from "../../fixtures/create-mandate-mit.json";
import createPaymentBody from "../../fixtures/create-payment-body.json";
import refundBody from "../../fixtures/refund-flow-body.json";
import listRefundCall from "../../fixtures/list-refund-call-body.json";
import State from "../../utils/State";
import getConnectorDetails from "../ConnectorUtils/utils";

let globalState;

describe("Card - Refund flow test", () => {

    before("seed global state", () => {

        cy.task('getGlobalState').then((state) => {
            globalState = new State(state);
            console.log("seeding globalState -> " + JSON.stringify(globalState));
        })
    })

    after("flush global state", () => {
        console.log("flushing globalState -> " + JSON.stringify(globalState));
        cy.task('setGlobalState', globalState.data);
    })

    context("Card - Full Refund flow test for No-3DS", () => {
        let should_continue = true; // variable that will be used to skip tests if a previous test fails

        beforeEach(function () { 
            if(!should_continue) {
                this.skip();
            }
        });

        it("create-payment-call-test", () => {
            let data = getConnectorDetails(globalState.get("connectorId"))["card_pm"]["PaymentIntent"];
            let req_data = data["Request"];
            let res_data = data["Response"];
            cy.createPaymentIntentTest(createPaymentBody, req_data, res_data, "no_three_ds", "automatic", globalState);
            if(should_continue) should_continue = should_continue_further(res_data);
        });

        it("payment_methods-call-test", () => {
            cy.paymentMethodsCallTest(globalState);
        });

        it("confirm-call-test", () => {
            console.log("confirm -> " + globalState.get("connectorId"));
            let data = getConnectorDetails(globalState.get("connectorId"))["card_pm"]["No3DSAutoCapture"];
            let req_data = data["Request"];
            let res_data = data["Response"];
            console.log("det -> " + data.card);
            cy.confirmCallTest(confirmBody, req_data, res_data, true, globalState);
            if(should_continue) should_continue = should_continue_further(res_data);
        });

        it("retrieve-payment-call-test", () => {
            
            cy.retrievePaymentCallTest(globalState);
        });

        it("refund-call-test", () => {
            let data = getConnectorDetails(globalState.get("connectorId"))["card_pm"]["Refund"];
            let req_data = data["Request"];
            let res_data = data["Response"];
            cy.refundCallTest(refundBody, req_data, res_data, 6500, globalState);
            if(should_continue) should_continue = should_continue_further(res_data);
        });
    });

    context("Card - Partial Refund flow test for No-3DS", () => {
        let should_continue = true; // variable that will be used to skip tests if a previous test fails

        beforeEach(function () { 
            if(!should_continue) {
                this.skip();
            }
        });

        it("create-payment-call-test", () => {
            let data = getConnectorDetails(globalState.get("connectorId"))["card_pm"]["PaymentIntent"];
            let req_data = data["Request"];
            let res_data = data["Response"];
            cy.createPaymentIntentTest(createPaymentBody, req_data, res_data, "no_three_ds", "automatic", globalState);
            if(should_continue) should_continue = should_continue_further(res_data);
        });

        it("payment_methods-call-test", () => {
            cy.paymentMethodsCallTest(globalState);
        });

        it("confirm-call-test", () => {
            console.log("confirm -> " + globalState.get("connectorId"));
            let data = getConnectorDetails(globalState.get("connectorId"))["card_pm"]["No3DSAutoCapture"];
            let req_data = data["Request"];
            let res_data = data["Response"];
            console.log("det -> " + data.card);
            cy.confirmCallTest(confirmBody, req_data, res_data, true, globalState);
            if(should_continue) should_continue = should_continue_further(res_data);
        });

        it("retrieve-payment-call-test", () => {
            cy.retrievePaymentCallTest(globalState);
        });

        it("refund-call-test", () => {
            let data = getConnectorDetails(globalState.get("connectorId"))["card_pm"]["PartialRefund"];
            let req_data = data["Request"];
            let res_data = data["Response"];
            cy.refundCallTest(refundBody, req_data, res_data, 1200, globalState);
            if(should_continue) should_continue = should_continue_further(res_data);
        });

        it("refund-call-test", () => {
            let data = getConnectorDetails(globalState.get("connectorId"))["card_pm"]["PartialRefund"];
            let req_data = data["Request"];
            let res_data = data["Response"];
            cy.refundCallTest(refundBody, req_data, res_data, 1200, globalState);
            if(should_continue) should_continue = should_continue_further(res_data);
        });
    });

    context("Fully Refund Card-NoThreeDS payment flow test Create+Confirm", () => {
        let should_continue = true; // variable that will be used to skip tests if a previous test fails

        beforeEach(function () { 
            if(!should_continue) {
                this.skip();
            }
        });

        it("create+confirm-payment-call-test", () => {
          console.log("confirm -> " + globalState.get("connectorId"));
          let data = getConnectorDetails(globalState.get("connectorId"))["card_pm"]["No3DSAutoCapture"];
          let req_data = data["Request"];
          let res_data = data["Response"];
          cy.createConfirmPaymentTest( createConfirmPaymentBody, req_data, res_data,"no_three_ds", "automatic", globalState);
          if(should_continue) should_continue = should_continue_further(res_data);
        });

        it("retrieve-payment-call-test", () => {
            cy.retrievePaymentCallTest(globalState);
        });

        it("refund-call-test", () => {
            let data = getConnectorDetails(globalState.get("connectorId"))["card_pm"]["Refund"];
            let req_data = data["Request"];
            let res_data = data["Response"];
            cy.refundCallTest(refundBody, req_data, res_data, 6500, globalState);
            if(should_continue) should_continue = should_continue_further(res_data);
        });

    });

    context("Partially Refund Card-NoThreeDS payment flow test Create+Confirm", () => {
        let should_continue = true; // variable that will be used to skip tests if a previous test fails

        beforeEach(function () { 
            if(!should_continue) {
                this.skip();
            }
        });

        it("create+confirm-payment-call-test", () => {
          console.log("confirm -> " + globalState.get("connectorId"));
          let data = getConnectorDetails(globalState.get("connectorId"))["card_pm"]["No3DSAutoCapture"];
          let req_data = data["Request"];
          let res_data = data["Response"];
          cy.createConfirmPaymentTest( createConfirmPaymentBody, req_data, res_data,"no_three_ds", "automatic", globalState);
          if(should_continue) should_continue = should_continue_further(res_data);
        });

        it("retrieve-payment-call-test", () => {
            cy.retrievePaymentCallTest(globalState);
        });

        it("refund-call-test", () => {
            let data = getConnectorDetails(globalState.get("connectorId"))["card_pm"]["PartialRefund"];
            let req_data = data["Request"];
            let res_data = data["Response"];
            cy.refundCallTest(refundBody, req_data, res_data, 3000, globalState);
            if(should_continue) should_continue = should_continue_further(res_data);
        });

        it("refund-call-test", () => {
            let data = getConnectorDetails(globalState.get("connectorId"))["card_pm"]["PartialRefund"];
            let req_data = data["Request"];
            let res_data = data["Response"];
            cy.refundCallTest(refundBody, req_data, res_data, 3000, globalState);
            if(should_continue) should_continue = should_continue_further(res_data);
        });

        it("sync-refund-call-test", () => {
            let data = getConnectorDetails(globalState.get("connectorId"))["card_pm"]["PartialRefund"];
            let req_data = data["Request"];
            let res_data = data["Response"];
            cy.syncRefundCallTest(req_data, res_data, globalState);
            if(should_continue) should_continue = should_continue_further(res_data);
        });
    });
    
    context("Card - Full Refund for fully captured No-3DS payment", () => {
        let should_continue = true; // variable that will be used to skip tests if a previous test fails

        beforeEach(function () { 
            if(!should_continue) {
                this.skip();
            }
        });

        it("create-payment-call-test", () => {
            let data = getConnectorDetails(globalState.get("connectorId"))["card_pm"]["PaymentIntent"];
            let req_data = data["Request"];
            let res_data = data["Response"];
            cy.createPaymentIntentTest(createPaymentBody, req_data, res_data, "no_three_ds", "manual", globalState);
            if(should_continue) should_continue = should_continue_further(res_data);
        });

        it("payment_methods-call-test", () => {
            cy.paymentMethodsCallTest(globalState);
        });

        it("confirm-call-test", () => {
            console.log("confirm -> " + globalState.get("connectorId"));
            let data = getConnectorDetails(globalState.get("connectorId"))["card_pm"]["No3DSManualCapture"];
            let req_data = data["Request"];
            let res_data = data["Response"];
            console.log("det -> " + data.card);
            cy.confirmCallTest(confirmBody, req_data, res_data, true, globalState);
            if(should_continue) should_continue = should_continue_further(res_data);
        });

        it("retrieve-payment-call-test", () => {
            cy.retrievePaymentCallTest(globalState);
        });

        it("capture-call-test", () => {
            let data = getConnectorDetails(globalState.get("connectorId"))["card_pm"]["Capture"];
            let req_data = data["Request"];
            let res_data = data["Response"];
            console.log("det -> " + data.card);
            cy.captureCallTest(captureBody, req_data, res_data, 6500, globalState);
            if(should_continue) should_continue = should_continue_further(res_data);
        });

        it("retrieve-payment-call-test", () => {
            cy.retrievePaymentCallTest(globalState);
        });

        it("refund-call-test", () => {
            let data = getConnectorDetails(globalState.get("connectorId"))["card_pm"]["Refund"];
            let req_data = data["Request"];
            let res_data = data["Response"];
            cy.refundCallTest(refundBody, req_data, res_data, 6500, globalState);
            if(should_continue) should_continue = should_continue_further(res_data);
        });

        it("sync-refund-call-test", () => {
            let data = getConnectorDetails(globalState.get("connectorId"))["card_pm"]["Refund"];
            let req_data = data["Request"];
            let res_data = data["Response"];
            cy.syncRefundCallTest(req_data, res_data, globalState);
            if(should_continue) should_continue = should_continue_further(res_data);
        });
    });

    context("Card - Partial Refund for fully captured No-3DS payment", () => {
        let should_continue = true; // variable that will be used to skip tests if a previous test fails

        beforeEach(function () { 
            if(!should_continue) {
                this.skip();
            }
        });

        it("create-payment-call-test", () => {
            let data = getConnectorDetails(globalState.get("connectorId"))["card_pm"]["PaymentIntent"];
            let req_data = data["Request"];
            let res_data = data["Response"];
            cy.createPaymentIntentTest(createPaymentBody, req_data, res_data, "no_three_ds", "manual", globalState);
            if(should_continue) should_continue = should_continue_further(res_data);
        });

        it("payment_methods-call-test", () => {
            cy.paymentMethodsCallTest(globalState);
        });

        it("confirm-call-test", () => {
            console.log("confirm -> " + globalState.get("connectorId"));
            let data = getConnectorDetails(globalState.get("connectorId"))["card_pm"]["No3DSManualCapture"];
            let req_data = data["Request"];
            let res_data = data["Response"];
            console.log("det -> " + data.card);
            cy.confirmCallTest(confirmBody, req_data, res_data, true, globalState);
            if(should_continue) should_continue = should_continue_further(res_data);
        });

        it("retrieve-payment-call-test", () => {
            cy.retrievePaymentCallTest(globalState);
        });

        it("capture-call-test", () => {
            let data = getConnectorDetails(globalState.get("connectorId"))["card_pm"]["Capture"];
            let req_data = data["Request"];
            let res_data = data["Response"];
            console.log("det -> " + data.card);
            cy.captureCallTest(captureBody, req_data, res_data, 6500, globalState);
            if(should_continue) should_continue = should_continue_further(res_data);
        });

        it("retrieve-payment-call-test", () => {
            cy.retrievePaymentCallTest(globalState);
        });

        it("refund-call-test", () => {
            let data = getConnectorDetails(globalState.get("connectorId"))["card_pm"]["PartialRefund"];
            let req_data = data["Request"];
            let res_data = data["Response"];
            cy.refundCallTest(refundBody, req_data, res_data, 3000, globalState);
            if(should_continue) should_continue = should_continue_further(res_data);
        });
        it("refund-call-test", () => {
            let data = getConnectorDetails(globalState.get("connectorId"))["card_pm"]["PartialRefund"];
            let req_data = data["Request"];
            let res_data = data["Response"];
            cy.refundCallTest(refundBody, req_data, res_data, 3000, globalState);
            if(should_continue) should_continue = should_continue_further(res_data);
        });

        it("sync-refund-call-test", () => {
            let data = getConnectorDetails(globalState.get("connectorId"))["card_pm"]["PartialRefund"];
            let req_data = data["Request"];
            let res_data = data["Response"];
            cy.syncRefundCallTest(req_data, res_data, globalState);
            if(should_continue) should_continue = should_continue_further(res_data);
        });
        it("list-refund-call-test", () => {
            cy.listRefundCallTest(listRefundCall, globalState);
        });
    });

    context("Card - Full Refund for partially captured No-3DS payment", () => {
        let should_continue = true; // variable that will be used to skip tests if a previous test fails

        beforeEach(function () { 
            if(!should_continue) {
                this.skip();
            }
        });

        it("create-payment-call-test", () => {
            let data = getConnectorDetails(globalState.get("connectorId"))["card_pm"]["PaymentIntent"];
            let req_data = data["Request"];
            let res_data = data["Response"];
            cy.createPaymentIntentTest(createPaymentBody, req_data, res_data, "no_three_ds", "manual", globalState);
            if(should_continue) should_continue = should_continue_further(res_data);
        });

        it("payment_methods-call-test", () => {
            cy.paymentMethodsCallTest(globalState);
        });

        it("confirm-call-test", () => {
            console.log("confirm -> " + globalState.get("connectorId"));
            let data = getConnectorDetails(globalState.get("connectorId"))["card_pm"]["No3DSManualCapture"];
            let req_data = data["Request"];
            let res_data = data["Response"];
            console.log("det -> " + data.card);
            cy.confirmCallTest(confirmBody, req_data, res_data, true, globalState);
            if(should_continue) should_continue = should_continue_further(res_data);
        });

        it("retrieve-payment-call-test", () => {
            cy.retrievePaymentCallTest(globalState);
        });

        it("capture-call-test", () => {
            let data = getConnectorDetails(globalState.get("connectorId"))["card_pm"]["PartialCapture"];
            let req_data = data["Request"];
            let res_data = data["Response"];
            console.log("det -> " + data.card);
            cy.captureCallTest(captureBody, req_data, res_data, 100, globalState);
            if(should_continue) should_continue = should_continue_further(res_data);
        });

        it("retrieve-payment-call-test", () => {
            cy.retrievePaymentCallTest(globalState);
        });

        it("refund-call-test", () => {
            let data = getConnectorDetails(globalState.get("connectorId"))["card_pm"]["Refund"];
            let req_data = data["Request"];
            let res_data = data["Response"];
            cy.refundCallTest(refundBody, req_data, res_data, 100, globalState);
            if(should_continue) should_continue = should_continue_further(res_data);

        });

        it("sync-refund-call-test", () => {
            let data = getConnectorDetails(globalState.get("connectorId"))["card_pm"]["Refund"];
            let req_data = data["Request"];
            let res_data = data["Response"];
            cy.syncRefundCallTest(req_data, res_data, globalState);
            if(should_continue) should_continue = should_continue_further(res_data);
        });
    });

    context("Card - partial Refund for partially captured No-3DS payment", () => {
        let should_continue = true; // variable that will be used to skip tests if a previous test fails

        beforeEach(function () { 
            if(!should_continue) {
                this.skip();
            }
        });

        it("create-payment-call-test", () => {
            let data = getConnectorDetails(globalState.get("connectorId"))["card_pm"]["PaymentIntent"];
            let req_data = data["Request"];
            let res_data = data["Response"];
            cy.createPaymentIntentTest(createPaymentBody, req_data, res_data, "no_three_ds", "manual", globalState);
            if(should_continue) should_continue = should_continue_further(res_data);
        });

        it("payment_methods-call-test", () => {
            cy.paymentMethodsCallTest(globalState);
        });

        it("confirm-call-test", () => {
            console.log("confirm -> " + globalState.get("connectorId"));
            let data = getConnectorDetails(globalState.get("connectorId"))["card_pm"]["No3DSManualCapture"];
            let req_data = data["Request"];
            let res_data = data["Response"];
            console.log("det -> " + data.card);
            cy.confirmCallTest(confirmBody, req_data, res_data, true, globalState);
            if(should_continue) should_continue = should_continue_further(res_data);
        });

        it("retrieve-payment-call-test", () => {
            cy.retrievePaymentCallTest(globalState);
        });

        it("capture-call-test", () => {
            let data = getConnectorDetails(globalState.get("connectorId"))["card_pm"]["PartialCapture"];
            let req_data = data["Request"];
            let res_data = data["Response"];
            console.log("det -> " + data.card);
            cy.captureCallTest(captureBody, req_data, res_data, 100, globalState);
            if(should_continue) should_continue = should_continue_further(res_data);
        });

        it("retrieve-payment-call-test", () => {
            cy.retrievePaymentCallTest(globalState);
        });

        it("refund-call-test", () => {
            let data = getConnectorDetails(globalState.get("connectorId"))["card_pm"]["PartialRefund"];
            let req_data = data["Request"];
            let res_data = data["Response"];
            cy.refundCallTest(refundBody, req_data, res_data, 100, globalState);
            if(should_continue) should_continue = should_continue_further(res_data);
        });

        it("sync-refund-call-test", () => {
            let data = getConnectorDetails(globalState.get("connectorId"))["card_pm"]["PartialRefund"];
            let req_data = data["Request"];
            let res_data = data["Response"];
            cy.syncRefundCallTest(req_data, res_data, globalState);
            if(should_continue) should_continue = should_continue_further(res_data);
        });
    });

    context("Card - Full Refund for Create + Confirm Automatic CIT and MIT payment flow test", () => {
        let should_continue = true; // variable that will be used to skip tests if a previous test fails

        beforeEach(function () { 
            if(!should_continue) {
                this.skip();
            }
        });

        it("Confirm No 3DS CIT", () => {
            let data = getConnectorDetails(globalState.get("connectorId"))["card_pm"]["MandateMultiUseNo3DSAutoCapture"];
            let req_data = data["Request"];
            let res_data = data["Response"];
            console.log("det -> " + req_data.card);
            cy.citForMandatesCallTest(citConfirmBody, req_data, res_data, 7000, true, "automatic", "new_mandate", globalState);
            if(should_continue) should_continue = should_continue_further(res_data);
        });

        it("Confirm No 3DS MIT", () => {
            cy.mitForMandatesCallTest(mitConfirmBody, 7000, true, "automatic", globalState);
        });

        it("Confirm No 3DS MIT", () => {
            cy.mitForMandatesCallTest(mitConfirmBody, 7000, true, "automatic", globalState);
        });

        it("refund-call-test", () => {
            let data = getConnectorDetails(globalState.get("connectorId"))["card_pm"]["Refund"];
            let req_data = data["Request"];
            let res_data = data["Response"];
            cy.refundCallTest(refundBody, req_data, res_data, 7000, globalState);
            if(should_continue) should_continue = should_continue_further(res_data);
        });

        it("sync-refund-call-test", () => {
            let data = getConnectorDetails(globalState.get("connectorId"))["card_pm"]["Refund"];
            let req_data = data["Request"];
            let res_data = data["Response"];
            cy.syncRefundCallTest(req_data, res_data, globalState);
            if(should_continue) should_continue = should_continue_further(res_data);
        });
    });

});

<<<<<<< HEAD
function should_continue_further(res_data) {
    if(res_data.body.error !== undefined || res_data.body.error_code !== undefined || res_data.body.error_message !== undefined){
        return false;
    }
    else {
        return true;
    }
}
=======

    context("Card - Full Refund flow test for 3DS", () => {

        it("create-payment-call-test", () => {
            let det = getConnectorDetails(globalState.get("connectorId"))["card_pm"]["3DS"];
            cy.createPaymentIntentTest(createPaymentBody, det, "three_ds", "automatic", globalState);
        });

        it("payment_methods-call-test", () => {
            cy.paymentMethodsCallTest(globalState);
        });

        it("Confirm 3DS", () => {
            let det = getConnectorDetails(globalState.get("connectorId"))["card_pm"]["3DS"];
            cy.task('cli_log', "GLOBAL STATE -> " + JSON.stringify(globalState.data));
            cy.confirmCallTest(confirmBody, det, true, globalState);
          });
        
          it("Handle redirection", () => {
            let expected_redirection = confirmBody["return_url"];
            cy.handleRedirection(globalState, expected_redirection);
          })

        it("retrieve-payment-call-test", () => {
            cy.retrievePaymentCallTest(globalState);
        });

        it("refund-call-test", () => {
            let det = getConnectorDetails(globalState.get("connectorId"))["card_pm"]["3DS"];
            cy.refundCallTest(refundBody, 6500, det, globalState);
        });
    });

    context("Card - Partial Refund flow test for 3DS", () => {

        it("create-payment-call-test", () => {
            let det = getConnectorDetails(globalState.get("connectorId"))["card_pm"]["3DS"];
            cy.createPaymentIntentTest(createPaymentBody, det, "three_ds", "automatic", globalState);
        });

        it("payment_methods-call-test", () => {
            cy.paymentMethodsCallTest(globalState);
        });

        it("Confirm 3DS", () => {
            let det = getConnectorDetails(globalState.get("connectorId"))["card_pm"]["3DS"];
            cy.task('cli_log', "GLOBAL STATE -> " + JSON.stringify(globalState.data));
            cy.confirmCallTest(confirmBody, det, true, globalState);
          });
        
          it("Handle redirection", () => {
            let expected_redirection = confirmBody["return_url"];
            cy.handleRedirection(globalState, expected_redirection);
          })

        it("retrieve-payment-call-test", () => {
            cy.retrievePaymentCallTest(globalState);
        });

        it("refund-call-test", () => {
            let det = getConnectorDetails(globalState.get("connectorId"))["card_pm"]["3DS"];
            cy.refundCallTest(refundBody, 1200, det, globalState);
        });

        it("refund-call-test", () => {
            let det = getConnectorDetails(globalState.get("connectorId"))["card_pm"]["3DS"];
            cy.refundCallTest(refundBody, 1200, det, globalState);
        });
    });

    context("Fully Refund Card-ThreeDS payment flow test Create+Confirm", () => {

        it("create+confirm-payment-call-test", () => {
          console.log("confirm -> " + globalState.get("connectorId"));
          let det = getConnectorDetails(globalState.get("connectorId"))["card_pm"]["3DS"];
          cy.createConfirmPaymentTest( createConfirmPaymentBody, det,"three_ds", "automatic", globalState);
        });

        it("Handle redirection", () => {
            let expected_redirection = confirmBody["return_url"];
            cy.handleRedirection(globalState, expected_redirection);
          })
    
          it("retrieve-payment-call-test", () => {  
            cy.retrievePaymentCallTest(globalState);
          });
  
          it("refund-call-test", () => {
              let det = getConnectorDetails(globalState.get("connectorId"))["card_pm"]["3DS"];
              cy.refundCallTest(refundBody, 6540, det, globalState);
          });
      
      });

    context("Partially Refund Card-ThreeDS payment flow test Create+Confirm", () => {

        it("create+confirm-payment-call-test", () => {
          let det = getConnectorDetails(globalState.get("connectorId"))["card_pm"]["3DS"];
          cy.createConfirmPaymentTest( createConfirmPaymentBody, det,"three_ds", "automatic", globalState);
        });
        
        it("Handle redirection", () => {
            let expected_redirection = confirmBody["return_url"];
            cy.handleRedirection(globalState, expected_redirection);
          })

         it("retrieve-payment-call-test", () => {  
          cy.retrievePaymentCallTest(globalState);
        });

        it("refund-call-test", () => {
            let det = getConnectorDetails(globalState.get("connectorId"))["card_pm"]["3DS"];
            cy.refundCallTest(refundBody, 3000, det, globalState);
        });

        it("refund-call-test", () => {
            let det = getConnectorDetails(globalState.get("connectorId"))["card_pm"]["3DS"];
            cy.refundCallTest(refundBody, 3000, det, globalState);
        });

        it("sync-refund-call-test", () => {
            let det = getConnectorDetails(globalState.get("connectorId"))["card_pm"]["3DS"];
            cy.syncRefundCallTest(det, globalState);
        });
    
    });

    context("Card - Full Refund for fully captured 3DS payment", () => {

        it("create-payment-call-test", () => {
            let det = getConnectorDetails(globalState.get("connectorId"))["card_pm"]["3DS"];
            cy.createPaymentIntentTest(createPaymentBody, det, "three_ds", "manual", globalState);
        });

        it("payment_methods-call-test", () => {
            cy.paymentMethodsCallTest(globalState);
        });


        it("confirm-call-test", () => {
            let det = getConnectorDetails(globalState.get("connectorId"))["card_pm"]["3DS"];
            cy.confirmCallTest(confirmBody, det, true, globalState);
        });

        it("Handle redirection", () => {
            let expected_redirection = confirmBody["return_url"];
            cy.handleRedirection(globalState, expected_redirection);
          })


        it("retrieve-payment-call-test", () => {
            cy.retrievePaymentCallTest(globalState);
        });

        it("capture-call-test", () => {
            let det = getConnectorDetails(globalState.get("connectorId"))["card_pm"]["3DS"];
            cy.captureCallTest(captureBody, 6500, det.paymentSuccessfulStatus, globalState);
        });

        it("retrieve-payment-call-test", () => {
            cy.retrievePaymentCallTest(globalState);
        });

        it("refund-call-test", () => {
            let det = getConnectorDetails(globalState.get("connectorId"))["card_pm"]["3DS"];
            cy.refundCallTest(refundBody, 6500, det, globalState);
        });

        it("sync-refund-call-test", () => {
            let det = getConnectorDetails(globalState.get("connectorId"))["card_pm"]["3DS"];
            cy.syncRefundCallTest(det, globalState);
        });
    });

    context("Card - Partial Refund for fully captured 3DS payment", () => {

        it("create-payment-call-test", () => {
            let det = getConnectorDetails(globalState.get("connectorId"))["card_pm"]["3DS"];
            cy.createPaymentIntentTest(createPaymentBody, det, "three_ds", "manual", globalState);
        });

        it("payment_methods-call-test", () => {
            cy.paymentMethodsCallTest(globalState);
        });

        it("confirm-call-test", () => {
            let det = getConnectorDetails(globalState.get("connectorId"))["card_pm"]["3DS"];
            cy.confirmCallTest(confirmBody, det, true, globalState);
        });

        it("Handle redirection", () => {
            let expected_redirection = confirmBody["return_url"];
            cy.handleRedirection(globalState, expected_redirection);
          })

        it("retrieve-payment-call-test", () => {
            cy.retrievePaymentCallTest(globalState);
        });

        it("capture-call-test", () => {
            let det = getConnectorDetails(globalState.get("connectorId"))["card_pm"]["3DS"];
            cy.captureCallTest(captureBody, 6500, det.paymentSuccessfulStatus, globalState);
        });

        it("retrieve-payment-call-test", () => {
            cy.retrievePaymentCallTest(globalState);
        });

        it("refund-call-test", () => {
            let det = getConnectorDetails(globalState.get("connectorId"))["card_pm"]["3DS"];
            cy.refundCallTest(refundBody, 5000, det, globalState);
        });
        it("refund-call-test", () => {
            let det = getConnectorDetails(globalState.get("connectorId"))["card_pm"]["3DS"];
            cy.refundCallTest(refundBody, 500, det, globalState);
        });

        it("sync-refund-call-test", () => {
            let det = getConnectorDetails(globalState.get("connectorId"))["card_pm"]["3DS"];
            cy.syncRefundCallTest(det, globalState);
        });
        
    });

    context("Card - Full Refund for partially captured 3DS payment", () => {

        it("create-payment-call-test", () => {
            let det = getConnectorDetails(globalState.get("connectorId"))["card_pm"]["3DS"];
            cy.createPaymentIntentTest(createPaymentBody, det, "three_ds", "manual", globalState);
        });

        it("payment_methods-call-test", () => {
            cy.paymentMethodsCallTest(globalState);
        });

        it("confirm-call-test", () => {
            let det = getConnectorDetails(globalState.get("connectorId"))["card_pm"]["3DS"];
            cy.confirmCallTest(confirmBody, det, true, globalState);
        });

        it("Handle redirection", () => {
            let expected_redirection = confirmBody["return_url"];
            cy.handleRedirection(globalState, expected_redirection);
          })

        it("retrieve-payment-call-test", () => {
            cy.retrievePaymentCallTest(globalState);
        });

        it("capture-call-test", () => {
            let det = getConnectorDetails(globalState.get("connectorId"))["card_pm"]["3DS"];
            cy.captureCallTest(captureBody, 4000, det.paymentSuccessfulStatus, globalState);
        });

        it("retrieve-payment-call-test", () => {
            cy.retrievePaymentCallTest(globalState);
        });

        it("refund-call-test", () => {
            let det = getConnectorDetails(globalState.get("connectorId"))["card_pm"]["3DS"];
            cy.refundCallTest(refundBody, 4000, det, globalState);
        });

        it("sync-refund-call-test", () => {
            let det = getConnectorDetails(globalState.get("connectorId"))["card_pm"]["3DS"];
            cy.syncRefundCallTest(det, globalState);
        });
    });

    context("Card - partial Refund for partially captured 3DS payment", () => {

        it("create-payment-call-test", () => {
            let det = getConnectorDetails(globalState.get("connectorId"))["card_pm"]["3DS"];
            cy.createPaymentIntentTest(createPaymentBody, det, "three_ds", "manual", globalState);
        });
    
        it("payment_methods-call-test", () => {
            cy.paymentMethodsCallTest(globalState);
        });
    
        it("confirm-call-test", () => {
            let det = getConnectorDetails(globalState.get("connectorId"))["card_pm"]["3DS"];
            cy.confirmCallTest(confirmBody, det, true, globalState);
        });

        it("Handle redirection", () => {
            let expected_redirection = confirmBody["return_url"];
            cy.handleRedirection(globalState, expected_redirection);
          })
    
        it("retrieve-payment-call-test", () => {
            cy.retrievePaymentCallTest(globalState);
        });
    
        it("capture-call-test", () => {
            let det = getConnectorDetails(globalState.get("connectorId"))["card_pm"]["3DS"];
            cy.captureCallTest(captureBody, 4000, det.paymentSuccessfulStatus, globalState);
        });
    
        it("retrieve-payment-call-test", () => {
            cy.retrievePaymentCallTest(globalState);
        });
    
        it("refund-call-test", () => {
            let det = getConnectorDetails(globalState.get("connectorId"))["card_pm"]["3DS"];
            cy.refundCallTest(refundBody, 3000, det, globalState);
        });
    
        it("sync-refund-call-test", () => {
            let det = getConnectorDetails(globalState.get("connectorId"))["card_pm"]["3DS"];
            cy.syncRefundCallTest(det, globalState);
        });
    });
>>>>>>> e742c105
<|MERGE_RESOLUTION|>--- conflicted
+++ resolved
@@ -518,22 +518,23 @@
 
 });
 
-<<<<<<< HEAD
-function should_continue_further(res_data) {
-    if(res_data.body.error !== undefined || res_data.body.error_code !== undefined || res_data.body.error_message !== undefined){
-        return false;
-    }
-    else {
-        return true;
-    }
-}
-=======
-
     context("Card - Full Refund flow test for 3DS", () => {
 
-        it("create-payment-call-test", () => {
-            let det = getConnectorDetails(globalState.get("connectorId"))["card_pm"]["3DS"];
-            cy.createPaymentIntentTest(createPaymentBody, det, "three_ds", "automatic", globalState);
+        let should_continue = true; // variable that will be used to skip tests if a previous test fails
+
+        beforeEach(function () { 
+            if(!should_continue) {
+                this.skip();
+            }
+        });
+
+        it("create-payment-call-test", () => {
+            let det = getConnectorDetails(globalState.get("connectorId"))["card_pm"]["3DSAutoCapture"];
+            let req_data = data["Request"];
+            let res_data = data["Response"];
+            cy.createPaymentIntentTest(createPaymentBody, req_data, res_data, "three_ds", "automatic", globalState);
+            if(should_continue) should_continue = should_continue_further(res_data);
+
         });
 
         it("payment_methods-call-test", () => {
@@ -541,9 +542,12 @@
         });
 
         it("Confirm 3DS", () => {
-            let det = getConnectorDetails(globalState.get("connectorId"))["card_pm"]["3DS"];
-            cy.task('cli_log', "GLOBAL STATE -> " + JSON.stringify(globalState.data));
-            cy.confirmCallTest(confirmBody, det, true, globalState);
+            let det = getConnectorDetails(globalState.get("connectorId"))["card_pm"]["3DSAutoCapture"];
+            let req_data = data["Request"];
+            let res_data = data["Response"];
+            console.log("det -> " + data.card);
+            cy.confirmCallTest(confirmBody, req_data, res_data, true, globalState);
+            if(should_continue) should_continue = should_continue_further(res_data);
           });
         
           it("Handle redirection", () => {
@@ -556,16 +560,30 @@
         });
 
         it("refund-call-test", () => {
-            let det = getConnectorDetails(globalState.get("connectorId"))["card_pm"]["3DS"];
-            cy.refundCallTest(refundBody, 6500, det, globalState);
+            let data = getConnectorDetails(globalState.get("connectorId"))["card_pm"]["Refund"];
+            let req_data = data["Request"];
+            let res_data = data["Response"];
+            cy.refundCallTest(refundBody, req_data, res_data, 6500, globalState);
+            if(should_continue) should_continue = should_continue_further(res_data);
         });
     });
 
     context("Card - Partial Refund flow test for 3DS", () => {
 
-        it("create-payment-call-test", () => {
-            let det = getConnectorDetails(globalState.get("connectorId"))["card_pm"]["3DS"];
-            cy.createPaymentIntentTest(createPaymentBody, det, "three_ds", "automatic", globalState);
+        let should_continue = true; // variable that will be used to skip tests if a previous test fails
+
+        beforeEach(function () { 
+            if(!should_continue) {
+                this.skip();
+            }
+        });
+
+        it("create-payment-call-test", () => {
+            let det = getConnectorDetails(globalState.get("connectorId"))["card_pm"]["3DSAutoCapture"];
+            let req_data = data["Request"];
+            let res_data = data["Response"];
+            cy.createPaymentIntentTest(createPaymentBody, req_data, res_data, "three_ds", "automatic", globalState);
+            if(should_continue) should_continue = should_continue_further(res_data);
         });
 
         it("payment_methods-call-test", () => {
@@ -573,9 +591,12 @@
         });
 
         it("Confirm 3DS", () => {
-            let det = getConnectorDetails(globalState.get("connectorId"))["card_pm"]["3DS"];
-            cy.task('cli_log', "GLOBAL STATE -> " + JSON.stringify(globalState.data));
-            cy.confirmCallTest(confirmBody, det, true, globalState);
+            let det = getConnectorDetails(globalState.get("connectorId"))["card_pm"]["3DSAutoCapture"];
+            let req_data = data["Request"];
+            let res_data = data["Response"];
+            console.log("det -> " + data.card);
+            cy.confirmCallTest(confirmBody, req_data, res_data, true, globalState);
+            if(should_continue) should_continue = should_continue_further(res_data);
           });
         
           it("Handle redirection", () => {
@@ -588,22 +609,38 @@
         });
 
         it("refund-call-test", () => {
-            let det = getConnectorDetails(globalState.get("connectorId"))["card_pm"]["3DS"];
-            cy.refundCallTest(refundBody, 1200, det, globalState);
-        });
-
-        it("refund-call-test", () => {
-            let det = getConnectorDetails(globalState.get("connectorId"))["card_pm"]["3DS"];
-            cy.refundCallTest(refundBody, 1200, det, globalState);
+            let data = getConnectorDetails(globalState.get("connectorId"))["card_pm"]["PartialRefund"];
+            let req_data = data["Request"];
+            let res_data = data["Response"];
+            cy.refundCallTest(refundBody, req_data, res_data, 1200, globalState);
+            if(should_continue) should_continue = should_continue_further(res_data);
+        });
+
+        it("refund-call-test", () => {
+            let data = getConnectorDetails(globalState.get("connectorId"))["card_pm"]["PartialRefund"];
+            let req_data = data["Request"];
+            let res_data = data["Response"];
+            cy.refundCallTest(refundBody, req_data, res_data, 1200, globalState);
+            if(should_continue) should_continue = should_continue_further(res_data);
         });
     });
 
     context("Fully Refund Card-ThreeDS payment flow test Create+Confirm", () => {
 
+        let should_continue = true; // variable that will be used to skip tests if a previous test fails
+
+        beforeEach(function () { 
+            if(!should_continue) {
+                this.skip();
+            }
+        });
+
         it("create+confirm-payment-call-test", () => {
-          console.log("confirm -> " + globalState.get("connectorId"));
-          let det = getConnectorDetails(globalState.get("connectorId"))["card_pm"]["3DS"];
-          cy.createConfirmPaymentTest( createConfirmPaymentBody, det,"three_ds", "automatic", globalState);
+            let det = getConnectorDetails(globalState.get("connectorId"))["card_pm"]["3DSAutoCapture"];
+            let req_data = data["Request"];
+            let res_data = data["Response"];
+            cy.createConfirmPaymentTest(createPaymentBody, req_data, res_data, "three_ds", "automatic", globalState);
+            if(should_continue) should_continue = should_continue_further(res_data);
         });
 
         it("Handle redirection", () => {
@@ -616,17 +653,31 @@
           });
   
           it("refund-call-test", () => {
-              let det = getConnectorDetails(globalState.get("connectorId"))["card_pm"]["3DS"];
-              cy.refundCallTest(refundBody, 6540, det, globalState);
+            let data = getConnectorDetails(globalState.get("connectorId"))["card_pm"]["Refund"];
+            let req_data = data["Request"];
+            let res_data = data["Response"];
+            cy.refundCallTest(refundBody, req_data, res_data, 6540, globalState);
+            if(should_continue) should_continue = should_continue_further(res_data);
           });
       
       });
 
     context("Partially Refund Card-ThreeDS payment flow test Create+Confirm", () => {
 
+        let should_continue = true; // variable that will be used to skip tests if a previous test fails
+
+        beforeEach(function () { 
+            if(!should_continue) {
+                this.skip();
+            }
+        });
+
         it("create+confirm-payment-call-test", () => {
-          let det = getConnectorDetails(globalState.get("connectorId"))["card_pm"]["3DS"];
-          cy.createConfirmPaymentTest( createConfirmPaymentBody, det,"three_ds", "automatic", globalState);
+            let det = getConnectorDetails(globalState.get("connectorId"))["card_pm"]["3DSAutoCapture"];
+            let req_data = data["Request"];
+            let res_data = data["Response"];
+            cy.createConfirmPaymentTest(createPaymentBody, req_data, res_data, "three_ds", "automatic", globalState);
+            if(should_continue) should_continue = should_continue_further(res_data);
         });
         
         it("Handle redirection", () => {
@@ -639,38 +690,61 @@
         });
 
         it("refund-call-test", () => {
-            let det = getConnectorDetails(globalState.get("connectorId"))["card_pm"]["3DS"];
-            cy.refundCallTest(refundBody, 3000, det, globalState);
-        });
-
-        it("refund-call-test", () => {
-            let det = getConnectorDetails(globalState.get("connectorId"))["card_pm"]["3DS"];
-            cy.refundCallTest(refundBody, 3000, det, globalState);
+            let data = getConnectorDetails(globalState.get("connectorId"))["card_pm"]["PartialRefund"];
+            let req_data = data["Request"];
+            let res_data = data["Response"];
+            cy.refundCallTest(refundBody, req_data, res_data, 3000, globalState);
+            if(should_continue) should_continue = should_continue_further(res_data);
+        });
+
+        it("refund-call-test", () => {
+            let data = getConnectorDetails(globalState.get("connectorId"))["card_pm"]["PartialRefund"];
+            let req_data = data["Request"];
+            let res_data = data["Response"];
+            cy.refundCallTest(refundBody, req_data, res_data, 3000, globalState);
+            if(should_continue) should_continue = should_continue_further(res_data);
         });
 
         it("sync-refund-call-test", () => {
-            let det = getConnectorDetails(globalState.get("connectorId"))["card_pm"]["3DS"];
-            cy.syncRefundCallTest(det, globalState);
+            let data = getConnectorDetails(globalState.get("connectorId"))["card_pm"]["Refund"];
+            let req_data = data["Request"];
+            let res_data = data["Response"];
+            cy.syncRefundCallTest(req_data, res_data, globalState);
+            if(should_continue) should_continue = should_continue_further(res_data);
         });
     
     });
 
     context("Card - Full Refund for fully captured 3DS payment", () => {
 
-        it("create-payment-call-test", () => {
-            let det = getConnectorDetails(globalState.get("connectorId"))["card_pm"]["3DS"];
-            cy.createPaymentIntentTest(createPaymentBody, det, "three_ds", "manual", globalState);
-        });
-
-        it("payment_methods-call-test", () => {
-            cy.paymentMethodsCallTest(globalState);
-        });
-
-
-        it("confirm-call-test", () => {
-            let det = getConnectorDetails(globalState.get("connectorId"))["card_pm"]["3DS"];
-            cy.confirmCallTest(confirmBody, det, true, globalState);
-        });
+        let should_continue = true; // variable that will be used to skip tests if a previous test fails
+
+        beforeEach(function () { 
+            if(!should_continue) {
+                this.skip();
+            }
+        });
+
+        it("create-payment-call-test", () => {
+            let det = getConnectorDetails(globalState.get("connectorId"))["card_pm"]["3DSManualCapture"];
+            let req_data = data["Request"];
+            let res_data = data["Response"];
+            cy.createPaymentIntentTest(createPaymentBody, req_data, res_data, "three_ds", "manual", globalState);
+            if(should_continue) should_continue = should_continue_further(res_data);
+        });
+
+        it("payment_methods-call-test", () => {
+            cy.paymentMethodsCallTest(globalState);
+        });
+
+        it("Confirm 3DS", () => {
+            let det = getConnectorDetails(globalState.get("connectorId"))["card_pm"]["3DSManualCapture"];
+            let req_data = data["Request"];
+            let res_data = data["Response"];
+            console.log("det -> " + data.card);
+            cy.confirmCallTest(confirmBody, req_data, res_data, true, globalState);
+            if(should_continue) should_continue = should_continue_further(res_data);
+          });
 
         it("Handle redirection", () => {
             let expected_redirection = confirmBody["return_url"];
@@ -683,66 +757,95 @@
         });
 
         it("capture-call-test", () => {
-            let det = getConnectorDetails(globalState.get("connectorId"))["card_pm"]["3DS"];
-            cy.captureCallTest(captureBody, 6500, det.paymentSuccessfulStatus, globalState);
-        });
-
-        it("retrieve-payment-call-test", () => {
-            cy.retrievePaymentCallTest(globalState);
-        });
-
-        it("refund-call-test", () => {
-            let det = getConnectorDetails(globalState.get("connectorId"))["card_pm"]["3DS"];
-            cy.refundCallTest(refundBody, 6500, det, globalState);
-        });
-
-        it("sync-refund-call-test", () => {
-            let det = getConnectorDetails(globalState.get("connectorId"))["card_pm"]["3DS"];
-            cy.syncRefundCallTest(det, globalState);
-        });
+            let det = getConnectorDetails(globalState.get("connectorId"))["card_pm"]["capture"];
+            let req_data = data["Request"];
+            let res_data = data["Response"];
+            cy.captureCallTest(captureBody, req_data, res_data, 6500, globalState);
+            if(should_continue) should_continue = should_continue_further(res_data);
+
+        });
+
+        it("retrieve-payment-call-test", () => {
+            cy.retrievePaymentCallTest(globalState);
+        });
+
+        it("refund-call-test", () => {
+            let data = getConnectorDetails(globalState.get("connectorId"))["card_pm"]["Refund"];
+            let req_data = data["Request"];
+            let res_data = data["Response"];
+            cy.refundCallTest(refundBody, req_data, res_data, 6500, globalState);
+            if(should_continue) should_continue = should_continue_further(res_data);
+        });
+
     });
 
     context("Card - Partial Refund for fully captured 3DS payment", () => {
 
-        it("create-payment-call-test", () => {
-            let det = getConnectorDetails(globalState.get("connectorId"))["card_pm"]["3DS"];
-            cy.createPaymentIntentTest(createPaymentBody, det, "three_ds", "manual", globalState);
-        });
-
-        it("payment_methods-call-test", () => {
-            cy.paymentMethodsCallTest(globalState);
-        });
-
-        it("confirm-call-test", () => {
-            let det = getConnectorDetails(globalState.get("connectorId"))["card_pm"]["3DS"];
-            cy.confirmCallTest(confirmBody, det, true, globalState);
-        });
+        let should_continue = true; // variable that will be used to skip tests if a previous test fails
+
+        beforeEach(function () { 
+            if(!should_continue) {
+                this.skip();
+            }
+        });
+
+        it("create-payment-call-test", () => {
+            let det = getConnectorDetails(globalState.get("connectorId"))["card_pm"]["3DSManualCapture"];
+            let req_data = data["Request"];
+            let res_data = data["Response"];
+            cy.createPaymentIntentTest(createPaymentBody, req_data, res_data, "three_ds", "manual", globalState);
+            if(should_continue) should_continue = should_continue_further(res_data);
+        });
+
+        it("payment_methods-call-test", () => {
+            cy.paymentMethodsCallTest(globalState);
+        });
+
+        it("Confirm 3DS", () => {
+            let det = getConnectorDetails(globalState.get("connectorId"))["card_pm"]["3DSManualCapture"];
+            let req_data = data["Request"];
+            let res_data = data["Response"];
+            console.log("det -> " + data.card);
+            cy.confirmCallTest(confirmBody, req_data, res_data, true, globalState);
+            if(should_continue) should_continue = should_continue_further(res_data);
+          });
 
         it("Handle redirection", () => {
             let expected_redirection = confirmBody["return_url"];
             cy.handleRedirection(globalState, expected_redirection);
           })
 
+
         it("retrieve-payment-call-test", () => {
             cy.retrievePaymentCallTest(globalState);
         });
 
         it("capture-call-test", () => {
-            let det = getConnectorDetails(globalState.get("connectorId"))["card_pm"]["3DS"];
-            cy.captureCallTest(captureBody, 6500, det.paymentSuccessfulStatus, globalState);
-        });
-
-        it("retrieve-payment-call-test", () => {
-            cy.retrievePaymentCallTest(globalState);
-        });
-
-        it("refund-call-test", () => {
-            let det = getConnectorDetails(globalState.get("connectorId"))["card_pm"]["3DS"];
-            cy.refundCallTest(refundBody, 5000, det, globalState);
-        });
-        it("refund-call-test", () => {
-            let det = getConnectorDetails(globalState.get("connectorId"))["card_pm"]["3DS"];
-            cy.refundCallTest(refundBody, 500, det, globalState);
+            let det = getConnectorDetails(globalState.get("connectorId"))["card_pm"]["capture"];
+            let req_data = data["Request"];
+            let res_data = data["Response"];
+            cy.captureCallTest(captureBody, req_data, res_data, 6500, globalState);
+            if(should_continue) should_continue = should_continue_further(res_data);
+
+        });
+
+        it("retrieve-payment-call-test", () => {
+            cy.retrievePaymentCallTest(globalState);
+        });
+
+        it("refund-call-test", () => {
+            let data = getConnectorDetails(globalState.get("connectorId"))["card_pm"]["Refund"];
+            let req_data = data["Request"];
+            let res_data = data["Response"];
+            cy.refundCallTest(refundBody, req_data, res_data, 5000, globalState);
+            if(should_continue) should_continue = should_continue_further(res_data);
+        });
+        it("refund-call-test", () => {
+            let data = getConnectorDetails(globalState.get("connectorId"))["card_pm"]["Refund"];
+            let req_data = data["Request"];
+            let res_data = data["Response"];
+            cy.refundCallTest(refundBody, req_data, res_data, 1500, globalState);
+            if(should_continue) should_continue = should_continue_further(res_data);
         });
 
         it("sync-refund-call-test", () => {
@@ -754,41 +857,64 @@
 
     context("Card - Full Refund for partially captured 3DS payment", () => {
 
-        it("create-payment-call-test", () => {
-            let det = getConnectorDetails(globalState.get("connectorId"))["card_pm"]["3DS"];
-            cy.createPaymentIntentTest(createPaymentBody, det, "three_ds", "manual", globalState);
-        });
-
-        it("payment_methods-call-test", () => {
-            cy.paymentMethodsCallTest(globalState);
-        });
-
-        it("confirm-call-test", () => {
-            let det = getConnectorDetails(globalState.get("connectorId"))["card_pm"]["3DS"];
-            cy.confirmCallTest(confirmBody, det, true, globalState);
-        });
+        let should_continue = true; // variable that will be used to skip tests if a previous test fails
+
+        beforeEach(function () { 
+            if(!should_continue) {
+                this.skip();
+            }
+        });
+
+        it("create-payment-call-test", () => {
+            let det = getConnectorDetails(globalState.get("connectorId"))["card_pm"]["3DSManualCapture"];
+            let req_data = data["Request"];
+            let res_data = data["Response"];
+            cy.createPaymentIntentTest(createPaymentBody, req_data, res_data, "three_ds", "manual", globalState);
+            if(should_continue) should_continue = should_continue_further(res_data);
+        });
+
+        it("payment_methods-call-test", () => {
+            cy.paymentMethodsCallTest(globalState);
+        });
+
+        it("Confirm 3DS", () => {
+            let det = getConnectorDetails(globalState.get("connectorId"))["card_pm"]["3DSManualCapture"];
+            let req_data = data["Request"];
+            let res_data = data["Response"];
+            console.log("det -> " + data.card);
+            cy.confirmCallTest(confirmBody, req_data, res_data, true, globalState);
+            if(should_continue) should_continue = should_continue_further(res_data);
+          });
 
         it("Handle redirection", () => {
             let expected_redirection = confirmBody["return_url"];
             cy.handleRedirection(globalState, expected_redirection);
           })
 
+
         it("retrieve-payment-call-test", () => {
             cy.retrievePaymentCallTest(globalState);
         });
 
         it("capture-call-test", () => {
-            let det = getConnectorDetails(globalState.get("connectorId"))["card_pm"]["3DS"];
-            cy.captureCallTest(captureBody, 4000, det.paymentSuccessfulStatus, globalState);
-        });
-
-        it("retrieve-payment-call-test", () => {
-            cy.retrievePaymentCallTest(globalState);
-        });
-
-        it("refund-call-test", () => {
-            let det = getConnectorDetails(globalState.get("connectorId"))["card_pm"]["3DS"];
-            cy.refundCallTest(refundBody, 4000, det, globalState);
+            let det = getConnectorDetails(globalState.get("connectorId"))["card_pm"]["capture"];
+            let req_data = data["Request"];
+            let res_data = data["Response"];
+            cy.captureCallTest(captureBody, req_data, res_data, 4000, globalState);
+            if(should_continue) should_continue = should_continue_further(res_data);
+
+        });
+
+        it("retrieve-payment-call-test", () => {
+            cy.retrievePaymentCallTest(globalState);
+        });
+
+        it("refund-call-test", () => {
+            let data = getConnectorDetails(globalState.get("connectorId"))["card_pm"]["Refund"];
+            let req_data = data["Request"];
+            let res_data = data["Response"];
+            cy.refundCallTest(refundBody, req_data, res_data, 4000, globalState);
+            if(should_continue) should_continue = should_continue_further(res_data);
         });
 
         it("sync-refund-call-test", () => {
@@ -799,46 +925,77 @@
 
     context("Card - partial Refund for partially captured 3DS payment", () => {
 
-        it("create-payment-call-test", () => {
-            let det = getConnectorDetails(globalState.get("connectorId"))["card_pm"]["3DS"];
-            cy.createPaymentIntentTest(createPaymentBody, det, "three_ds", "manual", globalState);
-        });
-    
-        it("payment_methods-call-test", () => {
-            cy.paymentMethodsCallTest(globalState);
-        });
-    
-        it("confirm-call-test", () => {
-            let det = getConnectorDetails(globalState.get("connectorId"))["card_pm"]["3DS"];
-            cy.confirmCallTest(confirmBody, det, true, globalState);
-        });
+        let should_continue = true; // variable that will be used to skip tests if a previous test fails
+
+        beforeEach(function () { 
+            if(!should_continue) {
+                this.skip();
+            }
+        });
+
+        it("create-payment-call-test", () => {
+            let det = getConnectorDetails(globalState.get("connectorId"))["card_pm"]["3DSManualCapture"];
+            let req_data = data["Request"];
+            let res_data = data["Response"];
+            cy.createPaymentIntentTest(createPaymentBody, req_data, res_data, "three_ds", "manual", globalState);
+            if(should_continue) should_continue = should_continue_further(res_data);
+        });
+
+        it("payment_methods-call-test", () => {
+            cy.paymentMethodsCallTest(globalState);
+        });
+
+        it("Confirm 3DS", () => {
+            let det = getConnectorDetails(globalState.get("connectorId"))["card_pm"]["3DSManualCapture"];
+            let req_data = data["Request"];
+            let res_data = data["Response"];
+            console.log("det -> " + data.card);
+            cy.confirmCallTest(confirmBody, req_data, res_data, true, globalState);
+            if(should_continue) should_continue = should_continue_further(res_data);
+          });
 
         it("Handle redirection", () => {
             let expected_redirection = confirmBody["return_url"];
             cy.handleRedirection(globalState, expected_redirection);
           })
-    
-        it("retrieve-payment-call-test", () => {
-            cy.retrievePaymentCallTest(globalState);
-        });
-    
+
+
+        it("retrieve-payment-call-test", () => {
+            cy.retrievePaymentCallTest(globalState);
+        });
+
         it("capture-call-test", () => {
-            let det = getConnectorDetails(globalState.get("connectorId"))["card_pm"]["3DS"];
-            cy.captureCallTest(captureBody, 4000, det.paymentSuccessfulStatus, globalState);
-        });
-    
-        it("retrieve-payment-call-test", () => {
-            cy.retrievePaymentCallTest(globalState);
-        });
-    
-        it("refund-call-test", () => {
-            let det = getConnectorDetails(globalState.get("connectorId"))["card_pm"]["3DS"];
-            cy.refundCallTest(refundBody, 3000, det, globalState);
-        });
-    
+            let det = getConnectorDetails(globalState.get("connectorId"))["card_pm"]["capture"];
+            let req_data = data["Request"];
+            let res_data = data["Response"];
+            cy.captureCallTest(captureBody, req_data, res_data, 4000, globalState);
+            if(should_continue) should_continue = should_continue_further(res_data);
+
+        });
+
+        it("retrieve-payment-call-test", () => {
+            cy.retrievePaymentCallTest(globalState);
+        });
+
+        it("refund-call-test", () => {
+            let data = getConnectorDetails(globalState.get("connectorId"))["card_pm"]["Refund"];
+            let req_data = data["Request"];
+            let res_data = data["Response"];
+            cy.refundCallTest(refundBody, req_data, res_data, 2000, globalState);
+            if(should_continue) should_continue = should_continue_further(res_data);
+        });
+
         it("sync-refund-call-test", () => {
-            let det = getConnectorDetails(globalState.get("connectorId"))["card_pm"]["3DS"];
+            let det = getConnectorDetails(globalState.get("connectorId"))["card_pm"]["PartialRefund"];
             cy.syncRefundCallTest(det, globalState);
         });
     });
->>>>>>> e742c105
+
+    function should_continue_further(res_data) {
+        if(res_data.body.error !== undefined || res_data.body.error_code !== undefined || res_data.body.error_message !== undefined){
+            return false;
+        }
+        else {
+            return true;
+        }
+    }