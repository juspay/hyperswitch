import * as fixtures from "../../../fixtures/imports";
import State from "../../../utils/State";
import getConnectorDetails, * as utils from "../../configs/Payment/Utils";

let globalState;

describe("Bank Redirect tests", () => {
  afterEach("flush global state", () => {
    cy.task("setGlobalState", globalState.data);
  });

  context("Blik Create and Confirm flow test", () => {
    let shouldContinue = true; // variable that will be used to skip tests if a previous test fails

    before("seed global state", () => {
      cy.task("getGlobalState").then((state) => {
        globalState = new State(state);
      });
    });

    beforeEach(function () {
      if (!shouldContinue) {
        this.skip();
      }
    });

    it("create-payment-call-test", () => {
      const data = getConnectorDetails(globalState.get("connectorId"))[
        "bank_redirect_pm"
      ]["PaymentIntent"]("Blik");

      cy.createPaymentIntentTest(
        fixtures.createPaymentBody,
        data,
        "three_ds",
        "automatic",
        globalState
      );
      if (shouldContinue) shouldContinue = utils.should_continue_further(data);
    });

    it("payment_methods-call-test", () => {
      cy.paymentMethodsCallTest(globalState);
    });

    it("Confirm bank redirect", () => {
      const data = getConnectorDetails(globalState.get("connectorId"))[
        "bank_redirect_pm"
      ]["Blik"];

      cy.confirmBankRedirectCallTest(
        fixtures.confirmBody,
        data,
        true,
        globalState
      );

      if (shouldContinue) shouldContinue = utils.should_continue_further(data);
    });
  });

  context("EPS Create and Confirm flow test", () => {
    let shouldContinue = true; // variable that will be used to skip tests if a previous test fails

    before("seed global state", () => {
      cy.task("getGlobalState").then((state) => {
        globalState = new State(state);
      });
    });

    beforeEach(function () {
      if (!shouldContinue) {
        this.skip();
      }
    });

    it("create-payment-call-test", () => {
      const data = getConnectorDetails(globalState.get("connectorId"))[
        "bank_redirect_pm"
      ]["PaymentIntent"]("Eps");

      cy.createPaymentIntentTest(
        fixtures.createPaymentBody,
        data,
        "three_ds",
        "automatic",
        globalState
      );
      if (shouldContinue) shouldContinue = utils.should_continue_further(data);
    });

    it("payment_methods-call-test", () => {
      cy.paymentMethodsCallTest(globalState);
    });

    it("Confirm bank redirect", () => {
      const data = getConnectorDetails(globalState.get("connectorId"))[
        "bank_redirect_pm"
      ]["Eps"];

      cy.confirmBankRedirectCallTest(
        fixtures.confirmBody,
        data,
        true,
        globalState
      );

      if (shouldContinue) shouldContinue = utils.should_continue_further(data);
    });

    it("Handle bank redirect redirection", () => {
      // return_url is a static url (https://example.com) taken from confirm-body fixture and is not updated
      const expected_redirection = fixtures.confirmBody["return_url"];
      const payment_method_type = globalState.get("paymentMethodType");

      cy.handleBankRedirectRedirection(
        globalState,
        payment_method_type,
        expected_redirection
      );
    });
  });

  context("iDEAL Create and Confirm flow test", () => {
    let shouldContinue = true; // variable that will be used to skip tests if a previous test fails

    before("seed global state", () => {
      cy.task("getGlobalState").then((state) => {
        globalState = new State(state);
      });
    });

    beforeEach(function () {
      if (!shouldContinue) {
        this.skip();
      }
    });

    it("create-payment-call-test", () => {
      const data = getConnectorDetails(globalState.get("connectorId"))[
        "bank_redirect_pm"
      ]["PaymentIntent"]("Ideal");

      cy.createPaymentIntentTest(
        fixtures.createPaymentBody,
        data,
        "three_ds",
        "automatic",
        globalState
      );
      if (shouldContinue) shouldContinue = utils.should_continue_further(data);
    });

    it("payment_methods-call-test", () => {
      cy.paymentMethodsCallTest(globalState);
    });

    it("Confirm bank redirect", () => {
      const data = getConnectorDetails(globalState.get("connectorId"))[
        "bank_redirect_pm"
      ]["Ideal"];

      cy.confirmBankRedirectCallTest(
        fixtures.confirmBody,
        data,
        true,
        globalState
      );

      if (shouldContinue) shouldContinue = utils.should_continue_further(data);
    });

    it("Handle bank redirect redirection", () => {
      // return_url is a static url (https://example.com) taken from confirm-body fixture and is not updated
      const expected_redirection = fixtures.confirmBody["return_url"];
      const payment_method_type = globalState.get("paymentMethodType");
      cy.handleBankRedirectRedirection(
        globalState,
        payment_method_type,
        expected_redirection
      );
    });
  });

  context("Sofort Create and Confirm flow test", () => {
    let shouldContinue = true; // variable that will be used to skip tests if a previous test fails

    before("seed global state", () => {
      cy.task("getGlobalState").then((state) => {
        globalState = new State(state);
      });
    });

    beforeEach(function () {
      if (!shouldContinue) {
        this.skip();
      }
    });
    it("create-payment-call-test", () => {
      const data = getConnectorDetails(globalState.get("connectorId"))[
        "bank_redirect_pm"
      ]["PaymentIntent"]("Sofort");

      cy.createPaymentIntentTest(
        fixtures.createPaymentBody,
        data,
        "three_ds",
        "automatic",
        globalState
      );
      if (shouldContinue) shouldContinue = utils.should_continue_further(data);
    });

    it("payment_methods-call-test", () => {
      cy.paymentMethodsCallTest(globalState);
    });

    it("Confirm bank redirect", () => {
      const data = getConnectorDetails(globalState.get("connectorId"))[
        "bank_redirect_pm"
      ]["Sofort"];

      cy.confirmBankRedirectCallTest(
        fixtures.confirmBody,
        data,
        true,
        globalState
      );

      if (shouldContinue) shouldContinue = utils.should_continue_further(data);
    });

    it("Handle bank redirect redirection", () => {
      // return_url is a static url (https://example.com) taken from confirm-body fixture and is not updated
      const expected_redirection = fixtures.confirmBody["return_url"];
      const payment_method_type = globalState.get("paymentMethodType");
      cy.handleBankRedirectRedirection(
        globalState,
        payment_method_type,
        expected_redirection
      );
    });
  });

  context("Przelewy24 Create and Confirm flow test", () => {
    let shouldContinue = true; // variable that will be used to skip tests if a previous test fails

    before("seed global state", () => {
      cy.task("getGlobalState").then((state) => {
        globalState = new State(state);
      });
    });

    beforeEach(function () {
      if (!shouldContinue) {
        this.skip();
      }
    });
    it("create-payment-call-test", () => {
      const data = getConnectorDetails(globalState.get("connectorId"))[
        "bank_redirect_pm"
      ]["PaymentIntent"]("Przelewy24");

      cy.createPaymentIntentTest(
        fixtures.createPaymentBody,
        data,
        "three_ds",
        "automatic",
        globalState
      );
      if (shouldContinue) shouldContinue = utils.should_continue_further(data);
    });

    it("payment_methods-call-test", () => {
      cy.paymentMethodsCallTest(globalState);
    });

    it("Confirm bank redirect", () => {
      const data = getConnectorDetails(globalState.get("connectorId"))[
        "bank_redirect_pm"
      ]["Przelewy24"];

      cy.confirmBankRedirectCallTest(
        fixtures.confirmBody,
        data,
        true,
        globalState
      );

      if (shouldContinue) shouldContinue = utils.should_continue_further(data);
    });

    it("Handle bank redirect redirection", () => {
      const expected_redirection = fixtures.confirmBody["return_url"];
      const payment_method_type = globalState.get("paymentMethodType");
      cy.handleBankRedirectRedirection(
        globalState,
        payment_method_type,
        expected_redirection
      );
    });
  });

<<<<<<< HEAD
  context("OpenBankingUk Create and Confirm flow test", () => {
=======
  context("OnlineBankingFpx Create and Confirm flow test", () => {
>>>>>>> 902a660e
    let shouldContinue = true; // variable that will be used to skip tests if a previous test fails

    before("seed global state", () => {
      cy.task("getGlobalState").then((state) => {
        globalState = new State(state);
      });
    });

<<<<<<< HEAD
    before("ensure connector supports OpenBankingUk", () => {
      const connectorId = (globalState.get("connectorId") || "").toLowerCase();
      if (connectorId !== "volt") {
        return;
      }

      cy.enableVoltBankRedirectPaymentMethods(globalState);
    });

=======
>>>>>>> 902a660e
    beforeEach(function () {
      if (!shouldContinue) {
        this.skip();
      }
    });

    it("create-payment-call-test", () => {
      const data = getConnectorDetails(globalState.get("connectorId"))[
        "bank_redirect_pm"
<<<<<<< HEAD
      ]["PaymentIntent"]("OpenBankingUk");
=======
      ]["PaymentIntent"]("OnlineBankingFpx");
>>>>>>> 902a660e

      cy.createPaymentIntentTest(
        fixtures.createPaymentBody,
        data,
        "three_ds",
        "automatic",
        globalState
      );
      if (shouldContinue) shouldContinue = utils.should_continue_further(data);
    });

    it("payment_methods-call-test", () => {
      cy.paymentMethodsCallTest(globalState);
    });

    it("Confirm bank redirect", () => {
      const data = getConnectorDetails(globalState.get("connectorId"))[
        "bank_redirect_pm"
<<<<<<< HEAD
      ]["OpenBankingUk"];
=======
      ]["OnlineBankingFpx"];
>>>>>>> 902a660e

      cy.confirmBankRedirectCallTest(
        fixtures.confirmBody,
        data,
        true,
        globalState
      );

      if (shouldContinue) shouldContinue = utils.should_continue_further(data);
    });
<<<<<<< HEAD
=======

>>>>>>> 902a660e
    it("Handle bank redirect redirection", () => {
      const expected_redirection = fixtures.confirmBody["return_url"];
      const payment_method_type = globalState.get("paymentMethodType");
      cy.handleBankRedirectRedirection(
        globalState,
        payment_method_type,
        expected_redirection
      );
    });

    it("Sync payment status", () => {
      const data = getConnectorDetails(globalState.get("connectorId"))[
        "bank_redirect_pm"
<<<<<<< HEAD
      ]["OpenBankingUk"];
=======
      ]["OnlineBankingFpx"];
>>>>>>> 902a660e

      cy.retrievePaymentCallTest(globalState, data);
    });
  });
});<|MERGE_RESOLUTION|>--- conflicted
+++ resolved
@@ -301,20 +301,16 @@
     });
   });
 
-<<<<<<< HEAD
   context("OpenBankingUk Create and Confirm flow test", () => {
-=======
   context("OnlineBankingFpx Create and Confirm flow test", () => {
->>>>>>> 902a660e
-    let shouldContinue = true; // variable that will be used to skip tests if a previous test fails
-
-    before("seed global state", () => {
-      cy.task("getGlobalState").then((state) => {
-        globalState = new State(state);
-      });
-    });
-
-<<<<<<< HEAD
+    let shouldContinue = true; // variable that will be used to skip tests if a previous test fails
+
+    before("seed global state", () => {
+      cy.task("getGlobalState").then((state) => {
+        globalState = new State(state);
+      });
+    });
+
     before("ensure connector supports OpenBankingUk", () => {
       const connectorId = (globalState.get("connectorId") || "").toLowerCase();
       if (connectorId !== "volt") {
@@ -324,59 +320,48 @@
       cy.enableVoltBankRedirectPaymentMethods(globalState);
     });
 
-=======
->>>>>>> 902a660e
-    beforeEach(function () {
-      if (!shouldContinue) {
-        this.skip();
-      }
-    });
-
-    it("create-payment-call-test", () => {
-      const data = getConnectorDetails(globalState.get("connectorId"))[
-        "bank_redirect_pm"
-<<<<<<< HEAD
+    beforeEach(function () {
+      if (!shouldContinue) {
+        this.skip();
+      }
+    });
+
+    it("create-payment-call-test", () => {
+      const data = getConnectorDetails(globalState.get("connectorId"))[
+        "bank_redirect_pm"
       ]["PaymentIntent"]("OpenBankingUk");
-=======
       ]["PaymentIntent"]("OnlineBankingFpx");
->>>>>>> 902a660e
-
-      cy.createPaymentIntentTest(
-        fixtures.createPaymentBody,
-        data,
-        "three_ds",
-        "automatic",
-        globalState
-      );
-      if (shouldContinue) shouldContinue = utils.should_continue_further(data);
-    });
-
-    it("payment_methods-call-test", () => {
-      cy.paymentMethodsCallTest(globalState);
-    });
-
-    it("Confirm bank redirect", () => {
-      const data = getConnectorDetails(globalState.get("connectorId"))[
-        "bank_redirect_pm"
-<<<<<<< HEAD
+
+      cy.createPaymentIntentTest(
+        fixtures.createPaymentBody,
+        data,
+        "three_ds",
+        "automatic",
+        globalState
+      );
+      if (shouldContinue) shouldContinue = utils.should_continue_further(data);
+    });
+
+    it("payment_methods-call-test", () => {
+      cy.paymentMethodsCallTest(globalState);
+    });
+
+    it("Confirm bank redirect", () => {
+      const data = getConnectorDetails(globalState.get("connectorId"))[
+        "bank_redirect_pm"
       ]["OpenBankingUk"];
-=======
       ]["OnlineBankingFpx"];
->>>>>>> 902a660e
-
-      cy.confirmBankRedirectCallTest(
-        fixtures.confirmBody,
-        data,
-        true,
-        globalState
-      );
-
-      if (shouldContinue) shouldContinue = utils.should_continue_further(data);
-    });
-<<<<<<< HEAD
-=======
-
->>>>>>> 902a660e
+
+      cy.confirmBankRedirectCallTest(
+        fixtures.confirmBody,
+        data,
+        true,
+        globalState
+      );
+
+      if (shouldContinue) shouldContinue = utils.should_continue_further(data);
+    });
+
     it("Handle bank redirect redirection", () => {
       const expected_redirection = fixtures.confirmBody["return_url"];
       const payment_method_type = globalState.get("paymentMethodType");
@@ -390,11 +375,8 @@
     it("Sync payment status", () => {
       const data = getConnectorDetails(globalState.get("connectorId"))[
         "bank_redirect_pm"
-<<<<<<< HEAD
       ]["OpenBankingUk"];
-=======
       ]["OnlineBankingFpx"];
->>>>>>> 902a660e
 
       cy.retrievePaymentCallTest(globalState, data);
     });
