--- conflicted
+++ resolved
@@ -46,27 +46,17 @@
       });
 
       it("Confirm No 3DS MIT", () => {
-<<<<<<< HEAD
         const data = getConnectorDetails(globalState.get("connectorId"))[
           "card_pm"
-        ]["MandateSingleUseNo3DSAutoCapture"];
+        ]["MITAutoCapture"];
 
-=======
-        let data = getConnectorDetails(globalState.get("connectorId"))[
-          "card_pm"
-        ]["MITAutoCapture"];
-        let req_data = data["Request"];
-        let res_data = data["Response"];
->>>>>>> 9be01282
         cy.mitForMandatesCallTest(
           fixtures.mitConfirmBody,
-          req_data,
-          res_data,
+          data,
           7000,
           true,
           "automatic",
           globalState,
-          data
         );
       });
 
@@ -116,15 +106,13 @@
     });
 
     it("Confirm No 3DS MIT", () => {
-      let data = getConnectorDetails(globalState.get("connectorId"))["card_pm"][
+      const data = getConnectorDetails(globalState.get("connectorId"))["card_pm"][
         "MITAutoCapture"
       ];
-      let req_data = data["Request"];
-      let res_data = data["Response"];
+
       cy.mitForMandatesCallTest(
         fixtures.mitConfirmBody,
-        req_data,
-        res_data,
+        data,
         7000,
         true,
         "automatic",
