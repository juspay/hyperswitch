import * as fixtures from "../../fixtures/imports";
import State from "../../utils/State";
import getConnectorDetails, * as utils from "../PaymentUtils/Utils";

let globalState;

describe("Card - MultiUse Mandates flow test", () => {
  before("seed global state", () => {
    cy.task("getGlobalState").then((state) => {
      globalState = new State(state);
    });
  });

  after("flush global state", () => {
    cy.task("setGlobalState", globalState.data);
  });

  context(
    "Card - NoThreeDS Create + Confirm Automatic CIT and MIT payment flow test",
    () => {
      let should_continue = true; // variable that will be used to skip tests if a previous test fails

      beforeEach(function () {
        if (!should_continue) {
          this.skip();
        }
      });

      it("Confirm No 3DS CIT", () => {
        const data = getConnectorDetails(globalState.get("connectorId"))[
          "card_pm"
        ]["MandateMultiUseNo3DSAutoCapture"];

        cy.citForMandatesCallTest(
          fixtures.citConfirmBody,
          data,
          7000,
          true,
          "automatic",
          "new_mandate",
          globalState
        );

        if (should_continue)
          should_continue = utils.should_continue_further(data);
      });

      it("Confirm No 3DS MIT", () => {
<<<<<<< HEAD
        const data = getConnectorDetails(globalState.get("connectorId"))[
          "card_pm"
        ]["MandateMultiUseNo3DSAutoCapture"];

=======
        let data = getConnectorDetails(globalState.get("connectorId"))[
          "card_pm"
        ]["MITAutoCapture"];
        let req_data = data["Request"];
        let res_data = data["Response"];
>>>>>>> 9be01282
        cy.mitForMandatesCallTest(
          fixtures.mitConfirmBody,
          req_data,
          res_data,
          7000,
          true,
          "automatic",
          globalState,
          data
        );
      });
      it("Confirm No 3DS MIT", () => {
<<<<<<< HEAD
        const data = getConnectorDetails(globalState.get("connectorId"))[
          "card_pm"
        ]["MandateMultiUseNo3DSAutoCapture"];

=======
        let data = getConnectorDetails(globalState.get("connectorId"))[
          "card_pm"
        ]["MITAutoCapture"];
        let req_data = data["Request"];
        let res_data = data["Response"];
>>>>>>> 9be01282
        cy.mitForMandatesCallTest(
          fixtures.mitConfirmBody,
          req_data,
          res_data,
          7000,
          true,
          "automatic",
          globalState,
          data
        );
      });
    }
  );

  context(
    "Card - NoThreeDS Create + Confirm Manual CIT and MIT payment flow test",
    () => {
      let should_continue = true; // variable that will be used to skip tests if a previous test fails

      beforeEach(function () {
        if (!should_continue) {
          this.skip();
        }
      });

      it("Confirm No 3DS CIT", () => {
        const data = getConnectorDetails(globalState.get("connectorId"))[
          "card_pm"
        ]["MandateMultiUseNo3DSManualCapture"];

        cy.citForMandatesCallTest(
          fixtures.citConfirmBody,
          data,
          6500,
          true,
          "manual",
          "new_mandate",
          globalState
        );

        if (should_continue)
          should_continue = utils.should_continue_further(data);
      });

      it("cit-capture-call-test", () => {
        const data = getConnectorDetails(globalState.get("connectorId"))[
          "card_pm"
        ]["Capture"];

        cy.captureCallTest(fixtures.captureBody, data, 6500, globalState);

        if (should_continue)
          should_continue = utils.should_continue_further(data);
      });

      it("Confirm No 3DS MIT 1", () => {
<<<<<<< HEAD
        const data = getConnectorDetails(globalState.get("connectorId"))[
          "card_pm"
        ]["Capture"];

=======
        let data = getConnectorDetails(globalState.get("connectorId"))[
          "card_pm"
        ]["MITManualCapture"];
        let req_data = data["Request"];
        let res_data = data["Response"];
>>>>>>> 9be01282
        cy.mitForMandatesCallTest(
          fixtures.mitConfirmBody,
          req_data,
          res_data,
          6500,
          true,
          "manual",
          globalState,
          data
        );
      });

      it("mit-capture-call-test", () => {
        const data = getConnectorDetails(globalState.get("connectorId"))[
          "card_pm"
        ]["Capture"];

        cy.captureCallTest(fixtures.captureBody, data, 6500, globalState);

        if (should_continue)
          should_continue = utils.should_continue_further(data);
      });

      it("Confirm No 3DS MIT 2", () => {
<<<<<<< HEAD
        const data = getConnectorDetails(globalState.get("connectorId"))[
          "card_pm"
        ]["Capture"];

=======
        let data = getConnectorDetails(globalState.get("connectorId"))[
          "card_pm"
        ]["MITManualCapture"];
        let req_data = data["Request"];
        let res_data = data["Response"];
>>>>>>> 9be01282
        cy.mitForMandatesCallTest(
          fixtures.mitConfirmBody,
          req_data,
          res_data,
          6500,
          true,
          "manual",
          globalState,
          data
        );
      });

      it("mit-capture-call-test", () => {
        const data = getConnectorDetails(globalState.get("connectorId"))[
          "card_pm"
        ]["Capture"];

        cy.captureCallTest(fixtures.captureBody, data, 6500, globalState);

        if (should_continue)
          should_continue = utils.should_continue_further(data);
      });
    }
  );

  context(
    "Card - ThreeDS Create + Confirm Manual CIT and MIT payment flow test",
    () => {
      let should_continue = true; // variable that will be used to skip tests if a previous test fails

      beforeEach(function () {
        if (!should_continue) {
          this.skip();
        }
      });

      it("Confirm No 3DS CIT", () => {
        const data = getConnectorDetails(globalState.get("connectorId"))[
          "card_pm"
        ]["MandateMultiUseNo3DSManualCapture"];

        cy.citForMandatesCallTest(
          fixtures.citConfirmBody,
          data,
          6500,
          true,
          "manual",
          "new_mandate",
          globalState
        );

        if (should_continue)
          should_continue = utils.should_continue_further(data);
      });

      it("cit-capture-call-test", () => {
        const data = getConnectorDetails(globalState.get("connectorId"))[
          "card_pm"
        ]["Capture"];

        cy.captureCallTest(fixtures.captureBody, data, 6500, globalState);

        if (should_continue)
          should_continue = utils.should_continue_further(data);
      });

      it("Confirm No 3DS MIT", () => {
<<<<<<< HEAD
        const data = getConnectorDetails(globalState.get("connectorId"))[
          "card_pm"
        ]["Capture"];

=======
        let data = getConnectorDetails(globalState.get("connectorId"))[
          "card_pm"
        ]["MITAutoCapture"];
        let req_data = data["Request"];
        let res_data = data["Response"];
>>>>>>> 9be01282
        cy.mitForMandatesCallTest(
          fixtures.mitConfirmBody,
          req_data,
          res_data,
          6500,
          true,
          "automatic",
          globalState,
          data
        );
      });
    }
  );
});<|MERGE_RESOLUTION|>--- conflicted
+++ resolved
@@ -46,51 +46,31 @@
       });
 
       it("Confirm No 3DS MIT", () => {
-<<<<<<< HEAD
-        const data = getConnectorDetails(globalState.get("connectorId"))[
-          "card_pm"
-        ]["MandateMultiUseNo3DSAutoCapture"];
-
-=======
-        let data = getConnectorDetails(globalState.get("connectorId"))[
+        const data = getConnectorDetails(globalState.get("connectorId"))[
           "card_pm"
         ]["MITAutoCapture"];
-        let req_data = data["Request"];
-        let res_data = data["Response"];
->>>>>>> 9be01282
-        cy.mitForMandatesCallTest(
-          fixtures.mitConfirmBody,
-          req_data,
-          res_data,
+      
+        cy.mitForMandatesCallTest(
+          fixtures.mitConfirmBody,
+          data,
           7000,
           true,
           "automatic",
           globalState,
-          data
         );
       });
       it("Confirm No 3DS MIT", () => {
-<<<<<<< HEAD
-        const data = getConnectorDetails(globalState.get("connectorId"))[
-          "card_pm"
-        ]["MandateMultiUseNo3DSAutoCapture"];
-
-=======
-        let data = getConnectorDetails(globalState.get("connectorId"))[
+        const data = getConnectorDetails(globalState.get("connectorId"))[
           "card_pm"
         ]["MITAutoCapture"];
-        let req_data = data["Request"];
-        let res_data = data["Response"];
->>>>>>> 9be01282
-        cy.mitForMandatesCallTest(
-          fixtures.mitConfirmBody,
-          req_data,
-          res_data,
+      
+        cy.mitForMandatesCallTest(
+          fixtures.mitConfirmBody,
+          data,
           7000,
           true,
           "automatic",
           globalState,
-          data
         );
       });
     }
@@ -138,27 +118,17 @@
       });
 
       it("Confirm No 3DS MIT 1", () => {
-<<<<<<< HEAD
-        const data = getConnectorDetails(globalState.get("connectorId"))[
-          "card_pm"
-        ]["Capture"];
-
-=======
-        let data = getConnectorDetails(globalState.get("connectorId"))[
+        const data = getConnectorDetails(globalState.get("connectorId"))[
           "card_pm"
         ]["MITManualCapture"];
-        let req_data = data["Request"];
-        let res_data = data["Response"];
->>>>>>> 9be01282
-        cy.mitForMandatesCallTest(
-          fixtures.mitConfirmBody,
-          req_data,
-          res_data,
-          6500,
-          true,
-          "manual",
-          globalState,
-          data
+       
+        cy.mitForMandatesCallTest(
+          fixtures.mitConfirmBody,
+          data,
+          6500,
+          true,
+          "manual",
+          globalState,
         );
       });
 
@@ -174,27 +144,17 @@
       });
 
       it("Confirm No 3DS MIT 2", () => {
-<<<<<<< HEAD
-        const data = getConnectorDetails(globalState.get("connectorId"))[
-          "card_pm"
-        ]["Capture"];
-
-=======
-        let data = getConnectorDetails(globalState.get("connectorId"))[
+        const data = getConnectorDetails(globalState.get("connectorId"))[
           "card_pm"
         ]["MITManualCapture"];
-        let req_data = data["Request"];
-        let res_data = data["Response"];
->>>>>>> 9be01282
-        cy.mitForMandatesCallTest(
-          fixtures.mitConfirmBody,
-          req_data,
-          res_data,
-          6500,
-          true,
-          "manual",
-          globalState,
-          data
+
+        cy.mitForMandatesCallTest(
+          fixtures.mitConfirmBody,
+          data,
+          6500,
+          true,
+          "manual",
+          globalState,
         );
       });
 
@@ -253,27 +213,17 @@
       });
 
       it("Confirm No 3DS MIT", () => {
-<<<<<<< HEAD
-        const data = getConnectorDetails(globalState.get("connectorId"))[
-          "card_pm"
-        ]["Capture"];
-
-=======
-        let data = getConnectorDetails(globalState.get("connectorId"))[
+        const data = getConnectorDetails(globalState.get("connectorId"))[
           "card_pm"
         ]["MITAutoCapture"];
-        let req_data = data["Request"];
-        let res_data = data["Response"];
->>>>>>> 9be01282
-        cy.mitForMandatesCallTest(
-          fixtures.mitConfirmBody,
-          req_data,
-          res_data,
-          6500,
-          true,
-          "automatic",
-          globalState,
-          data
+
+        cy.mitForMandatesCallTest(
+          fixtures.mitConfirmBody,
+         data,
+          6500,
+          true,
+          "automatic",
+          globalState,
         );
       });
     }
