--- conflicted
+++ resolved
@@ -46,27 +46,17 @@
       });
 
       it("Confirm No 3DS MIT", () => {
-<<<<<<< HEAD
         const data = getConnectorDetails(globalState.get("connectorId"))[
           "card_pm"
-        ]["MandateSingleUseNo3DSAutoCapture"];
-
-=======
-        let data = getConnectorDetails(globalState.get("connectorId"))[
-          "card_pm"
         ]["MITAutoCapture"];
-        let req_data = data["Request"];
-        let res_data = data["Response"];
->>>>>>> 9be01282
+       
         cy.mitForMandatesCallTest(
           fixtures.mitConfirmBody,
-          req_data,
-          res_data,
+          data,
           7000,
           true,
           "automatic",
           globalState,
-          data
         );
       });
     }
@@ -114,27 +104,17 @@
       });
 
       it("Confirm No 3DS MIT", () => {
-<<<<<<< HEAD
         const data = getConnectorDetails(globalState.get("connectorId"))[
           "card_pm"
-        ]["Capture"];
+        ]["MITManualCapture"];
 
-=======
-        let data = getConnectorDetails(globalState.get("connectorId"))[
-          "card_pm"
-        ]["MITManualCapture"];
-        let req_data = data["Request"];
-        let res_data = data["Response"];
->>>>>>> 9be01282
         cy.mitForMandatesCallTest(
           fixtures.mitConfirmBody,
-          req_data,
-          res_data,
+          data,
           6500,
           true,
           "manual",
           globalState,
-          data
         );
       });
 
@@ -197,27 +177,17 @@
       });
 
       it("Confirm No 3DS MIT", () => {
-<<<<<<< HEAD
         const data = getConnectorDetails(globalState.get("connectorId"))[
           "card_pm"
-        ]["Capture"];
+        ]["MITAutoCapture"];
 
-=======
-        let data = getConnectorDetails(globalState.get("connectorId"))[
-          "card_pm"
-        ]["MITAutoCapture"];
-        let req_data = data["Request"];
-        let res_data = data["Response"];
->>>>>>> 9be01282
         cy.mitForMandatesCallTest(
           fixtures.mitConfirmBody,
-          req_data,
-          res_data,
+          data,
           7000,
           true,
           "automatic",
           globalState,
-          data
         );
       });
 
