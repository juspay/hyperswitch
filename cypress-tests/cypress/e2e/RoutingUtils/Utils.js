import { connectorDetails as adyenConnectorDetails } from "./Adyen.js";
<<<<<<< HEAD
=======
import { connectorDetails as autoretryConnectorDetails } from "./Autoretries.js";
>>>>>>> f8227309
import { connectorDetails as commonConnectorDetails } from "./Commons.js";
import { connectorDetails as stripeConnectorDetails } from "./Stripe.js";

const connectorDetails = {
  adyen: adyenConnectorDetails,
<<<<<<< HEAD
=======
  autoretries: autoretryConnectorDetails,
>>>>>>> f8227309
  common: commonConnectorDetails,
  stripe: stripeConnectorDetails,
};

export const getConnectorDetails = (connectorId) => {
  let x = getValueByKey(connectorDetails, connectorId);
  return x;
};

function getValueByKey(jsonObject, key) {
  const data =
    typeof jsonObject === "string" ? JSON.parse(jsonObject) : jsonObject;

  if (data && typeof data === "object" && key in data) {
    return data[key];
  } else {
    return null;
  }
}

export const should_continue_further = (res_data) => {
  if (
    res_data.body.error !== undefined ||
    res_data.body.error_code !== undefined ||
    res_data.body.error_message !== undefined
  ) {
    return false;
  } else {
    return true;
  }
};<|MERGE_RESOLUTION|>--- conflicted
+++ resolved
@@ -1,17 +1,11 @@
 import { connectorDetails as adyenConnectorDetails } from "./Adyen.js";
-<<<<<<< HEAD
-=======
 import { connectorDetails as autoretryConnectorDetails } from "./Autoretries.js";
->>>>>>> f8227309
 import { connectorDetails as commonConnectorDetails } from "./Commons.js";
 import { connectorDetails as stripeConnectorDetails } from "./Stripe.js";
 
 const connectorDetails = {
   adyen: adyenConnectorDetails,
-<<<<<<< HEAD
-=======
   autoretries: autoretryConnectorDetails,
->>>>>>> f8227309
   common: commonConnectorDetails,
   stripe: stripeConnectorDetails,
 };
