<<<<<<< HEAD
import { connectorDetails as autoretryConnectorDetails } from "./Autoretries.js";
=======
import { connectorDetails as adyenConnectorDetails } from "./Adyen.js";
>>>>>>> 32dd3f97
import { connectorDetails as commonConnectorDetails } from "./Commons.js";
import { connectorDetails as stripeConnectorDetails } from "./Stripe.js";

const connectorDetails = {
  adyen: adyenConnectorDetails,
  common: commonConnectorDetails,
<<<<<<< HEAD
  autoretries: autoretryConnectorDetails,
=======
  stripe: stripeConnectorDetails,
>>>>>>> 32dd3f97
};

export const getConnectorDetails = (connectorId) => {
  let x = getValueByKey(connectorDetails, connectorId);
  return x;
};

function getValueByKey(jsonObject, key) {
  const data =
    typeof jsonObject === "string" ? JSON.parse(jsonObject) : jsonObject;

  if (data && typeof data === "object" && key in data) {
    return data[key];
  } else {
    return null;
  }
}

export const should_continue_further = (res_data) => {
  if (
    res_data.body.error !== undefined ||
    res_data.body.error_code !== undefined ||
    res_data.body.error_message !== undefined
  ) {
    return false;
  } else {
    return true;
  }
};<|MERGE_RESOLUTION|>--- conflicted
+++ resolved
@@ -1,19 +1,13 @@
-<<<<<<< HEAD
+import { connectorDetails as adyenConnectorDetails } from "./Adyen.js";
 import { connectorDetails as autoretryConnectorDetails } from "./Autoretries.js";
-=======
-import { connectorDetails as adyenConnectorDetails } from "./Adyen.js";
->>>>>>> 32dd3f97
 import { connectorDetails as commonConnectorDetails } from "./Commons.js";
 import { connectorDetails as stripeConnectorDetails } from "./Stripe.js";
 
 const connectorDetails = {
   adyen: adyenConnectorDetails,
+  autoretries: autoretryConnectorDetails,
   common: commonConnectorDetails,
-<<<<<<< HEAD
-  autoretries: autoretryConnectorDetails,
-=======
   stripe: stripeConnectorDetails,
->>>>>>> 32dd3f97
 };
 
 export const getConnectorDetails = (connectorId) => {
