const successfulNo3DSCardDetails = {
<<<<<<< HEAD
  card_number: "4111111111111111",
  card_exp_month: "06",
  card_exp_year: "25",
  card_holder_name: "joseph Doe",
  card_cvc: "123",
=======
    card_number: "4111111111111111",
    card_exp_month: "06",
    card_exp_year: "50",
    card_holder_name: "joseph Doe",
    card_cvc: "123",
>>>>>>> 797a0db7
};
const singleUseMandateData = {
  customer_acceptance: {
    acceptance_type: "offline",
    accepted_at: "1963-05-03T04:07:52.723Z",
    online: {
      ip_address: "125.0.0.1",
      user_agent: "amet irure esse",
    },
  },
  mandate_type: {
    single_use: {
      amount: 8000,
      currency: "USD",
    },
  },
};

const multiUseMandateData = {
  customer_acceptance: {
    acceptance_type: "offline",
    accepted_at: "1963-05-03T04:07:52.723Z",
    online: {
      ip_address: "125.0.0.1",
      user_agent: "amet irure esse",
    },
  },
  mandate_type: {
    multi_use: {
      amount: 8000,
      currency: "USD",
    },
  },
};
export const connectorDetails = {
  card_pm: {
    PaymentIntent: {
      Request: {
        currency: "USD",
        customer_acceptance: null,
        setup_future_usage: "on_session",
        billing: {
          address: {
            line1: "1467",
            line2: "CA",
            line3: "CA",
            city: "Florence",
            state: "Tuscany",
            zip: "12345",
            country: "IT",
            first_name: "Max",
            last_name: "Mustermann",
          },
          email: "mauro.morandi@nexi.it",
          phone: {
            number: "9123456789",
            country_code: "+91",
          },
        },
      },
      Response: {
        status: 200,
        body: {
          status: "requires_payment_method",
        },
      },
    },
    No3DSManualCapture: {
      Request: {
        payment_method: "card",
        payment_method_data: {
          card: successfulNo3DSCardDetails,
          billing: {
            email: "mauro.morandi@nexi.it",
          },
        },
        billing: {
          email: "mauro.morandi@nexi.it",
        },
        currency: "USD",
        customer_acceptance: null,
        setup_future_usage: "on_session",
      },
      Response: {
        status: 200,
        body: {
          status: "requires_capture",
        },
      },
    },
    No3DSAutoCapture: {
      Request: {
        payment_method: "card",
        payment_method_data: {
          card: successfulNo3DSCardDetails,
          billing: {
            email: "mauro.morandi@nexi.it",
          },
        },
        billing: {
          email: "mauro.morandi@nexi.it",
        },
        currency: "USD",
        customer_acceptance: null,
        setup_future_usage: "on_session",
      },
      Response: {
        status: 200,
        body: {
          status: "succeeded",
        },
      },
    },
    manualPaymentPartialRefund: {
      Request: {
        payment_method: "card",
        payment_method_data: {
          card: successfulNo3DSCardDetails,
        },
        currency: "USD",
        customer_acceptance: null,
      },
      Response: {
        status: 200,
        body: {
          status: "succeeded",
        },
      },
    },
    manualPaymentRefund: {
      Request: {
        payment_method: "card",
        payment_method_data: {
          card: successfulNo3DSCardDetails,
        },
        currency: "USD",
        customer_acceptance: null,
      },
      Response: {
        status: 200,
        body: {
          status: "succeeded",
        },
      },
    },
    MandateMultiUseNo3DSAutoCapture: {
      Request: {
        payment_method: "card",
        payment_method_data: {
          card: successfulNo3DSCardDetails,
          billing: {
            address: {
              line1: "1467",
              line2: "Harrison Street",
              line3: "Harrison Street",
              city: "San Fransico",
              state: "California",
              zip: "94122",
              country: "NL",
              first_name: "joseph",
              last_name: "Doe",
            },
            email: "johndoe@gmail.com",
          },
        },
        currency: "USD",
        mandate_data: multiUseMandateData,
      },
      Response: {
        status: 200,
        body: {
          status: "succeeded",
        },
      },
    },
    MandateMultiUseNo3DSManualCapture: {
      Request: {
        payment_method: "card",
        payment_method_data: {
          card: successfulNo3DSCardDetails,
          billing: {
            address: {
              line1: "1467",
              line2: "Harrison Street",
              line3: "Harrison Street",
              city: "San Fransico",
              state: "California",
              zip: "94122",
              country: "NL",
              first_name: "joseph",
              last_name: "Doe",
            },
            email: "johndoe@gmail.com",
          },
        },
        currency: "USD",
        mandate_data: multiUseMandateData,
      },
      Response: {
        status: 200,
        body: {
          status: "requires_capture",
        },
      },
    },
    SaveCardUseNo3DSAutoCapture: {
      Request: {
        payment_method: "card",
        payment_method_data: {
          card: successfulNo3DSCardDetails,
          billing: {
            email: "mauro.morandi@nexi.it",
          },
        },
        currency: "USD",
        setup_future_usage: "on_session",
        customer_acceptance: {
          acceptance_type: "offline",
          accepted_at: "1963-05-03T04:07:52.723Z",
          online: {
            ip_address: "127.0.0.1",
            user_agent: "amet irure esse",
          },
        },
      },
      Response: {
        status: 200,
        body: {
          status: "succeeded",
        },
      },
    },
    SaveCardUseNo3DSAutoCaptureOffSession: {
      Request: {
        payment_method: "card",
        payment_method_type: "debit",
        payment_method_data: {
          card: successfulNo3DSCardDetails,
          billing: {
            address: {
              line1: "1467",
              line2: "Harrison Street",
              line3: "Harrison Street",
              city: "San Fransico",
              state: "California",
              zip: "94122",
              country: "NL",
              first_name: "joseph",
              last_name: "Doe",
            },
            phone: {
              number: "9123456789",
              country_code: "+91",
            },
            email: "mauro.morandi@nexi.it",
          },
        },
        setup_future_usage: "off_session",
        customer_acceptance: {
          acceptance_type: "offline",
          accepted_at: "1963-05-03T04:07:52.723Z",
          online: {
            ip_address: "127.0.0.1",
            user_agent: "amet irure esse",
          },
        },
      },
      Response: {
        status: 200,
        body: {
          status: "succeeded",
        },
      },
    },
    SaveCardUseNo3DSManualCaptureOffSession: {
      Request: {
        payment_method: "card",
        payment_method_data: {
          card: successfulNo3DSCardDetails,
          billing: {
            address: {
              line1: "1467",
              line2: "Harrison Street",
              line3: "Harrison Street",
              city: "San Fransico",
              state: "California",
              zip: "94122",
              country: "NL",
              first_name: "joseph",
              last_name: "Doe",
            },
            phone: {
              number: "9123456789",
              country_code: "+91",
            },
            email: "mauro.morandi@nexi.it",
          },
        },
        setup_future_usage: "off_session",
        customer_acceptance: {
          acceptance_type: "offline",
          accepted_at: "1963-05-03T04:07:52.723Z",
          online: {
            ip_address: "127.0.0.1",
            user_agent: "amet irure esse",
          },
        },
      },
      Response: {
        status: 200,
        body: {
          status: "requires_capture",
        },
      },
    },
    SaveCardConfirmAutoCaptureOffSession: {
      Request: {
        setup_future_usage: "off_session",
      },
      Response: {
        status: 200,
        body: {
          status: "succeeded",
        },
      },
    },
    SaveCardConfirmManualCaptureOffSession: {
      Request: {
        setup_future_usage: "off_session",
      },
      Response: {
        status: 200,
        body: {
          status: "requires_capture",
        },
      },
    },
    SaveCardUseNo3DSManualCapture: {
      Request: {
        payment_method: "card",
        payment_method_data: {
          card: successfulNo3DSCardDetails,
          billing: {
            address: {
              line1: "1467",
              line2: "Harrison Street",
              line3: "Harrison Street",
              city: "San Fransico",
              state: "California",
              zip: "94122",
              country: "NL",
              first_name: "joseph",
              last_name: "Doe",
            },
            phone: {
              number: "9123456789",
              country_code: "+91",
            },
            email: "mauro.morandi@nexi.it",
          },
        },
        currency: "USD",
        setup_future_usage: "on_session",
        customer_acceptance: {
          acceptance_type: "offline",
          accepted_at: "1963-05-03T04:07:52.723Z",
          online: {
            ip_address: "127.0.0.1",
            user_agent: "amet irure esse",
          },
        },
      },
      Response: {
        status: 200,
        body: {
          status: "requires_capture",
        },
      },
    },
    MandateSingleUseNo3DSAutoCapture: {
      Request: {
        payment_method: "card",
        payment_method_data: {
          card: successfulNo3DSCardDetails,
          billing: {
            email: "mauro.morandi@nexi.it",
          },
        },
        currency: "USD",
        mandate_data: singleUseMandateData,
      },
      Response: {
        status: 200,
        body: {
          status: "succeeded",
        },
      },
    },
    MandateSingleUseNo3DSManualCapture: {
      Request: {
        payment_method: "card",
        payment_method_data: {
          card: successfulNo3DSCardDetails,
          billing: {
            email: "mauro.morandi@nexi.it",
          },
        },
        currency: "USD",
        mandate_data: singleUseMandateData,
      },
      Response: {
        status: 200,
        body: {
          status: "requires_capture",
        },
      },
    },
    Capture: {
      Request: {
        payment_method: "card",
        payment_method_data: {
          card: successfulNo3DSCardDetails,
        },
        currency: "USD",
        customer_acceptance: null,
      },
      Response: {
        status: 200,
        body: {
          status: "succeeded",
          amount: 6500,
          amount_capturable: 0,
          amount_received: 6500,
        },
      },
    },
    PartialCapture: {
      Request: {},
      Response: {
        status: 200,
        body: {
          status: "partially_captured",
          amount: 6500,
          amount_capturable: 0,
          amount_received: 100,
        },
      },
    },
    Refund: {
      Request: {
        payment_method: "card",
        payment_method_data: {
          card: successfulNo3DSCardDetails,
        },
        currency: "USD",
        customer_acceptance: null,
      },
      Response: {
        status: 200,
        body: {
          status: "succeeded",
        },
      },
    },
    VoidAfterConfirm: {
      Request: {},
      Response: {
        status: 501,
        body: {
          error: {
            type: "invalid_request",
            message: "Cancel/Void flow is not implemented",
            code: "IR_00",
          },
        },
      },
    },
    PartialRefund: {
      Request: {
        payment_method: "card",
        payment_method_data: {
          card: successfulNo3DSCardDetails,
        },
        currency: "USD",
        customer_acceptance: null,
      },
      Response: {
        status: 200,
        body: {
          status: "succeeded",
        },
      },
    },
    SyncRefund: {
      Request: {
        payment_method: "card",
        payment_method_data: {
          card: successfulNo3DSCardDetails,
        },
        currency: "USD",
        customer_acceptance: null,
      },
      Response: {
        status: 200,
        body: {
          status: "succeeded",
        },
      },
    },
    PaymentMethodIdMandateNo3DSAutoCapture: {
      Request: {
        payment_method: "card",
        payment_method_data: {
          card: successfulNo3DSCardDetails,
        },
        currency: "USD",
        billing: {
          email: "mauro.morandi@nexi.it",
        },
        mandate_data: null,
        customer_acceptance: {
          acceptance_type: "offline",
          accepted_at: "1963-05-03T04:07:52.723Z",
          online: {
            ip_address: "125.0.0.1",
            user_agent: "amet irure esse",
          },
        },
      },
      Response: {
        status: 200,
        body: {
          status: "succeeded",
        },
      },
    },
    PaymentMethodIdMandateNo3DSManualCapture: {
      Request: {
        payment_method: "card",
        payment_method_data: {
          card: successfulNo3DSCardDetails,
        },
        billing: {
          email: "mauro.morandi@nexi.it",
        },
        currency: "USD",
        mandate_data: null,
        customer_acceptance: {
          acceptance_type: "offline",
          accepted_at: "1963-05-03T04:07:52.723Z",
          online: {
            ip_address: "125.0.0.1",
            user_agent: "amet irure esse",
          },
        },
      },
      Response: {
        status: 200,
        body: {
          status: "requires_capture",
        },
      },
    },
  },
};<|MERGE_RESOLUTION|>--- conflicted
+++ resolved
@@ -1,18 +1,11 @@
 const successfulNo3DSCardDetails = {
-<<<<<<< HEAD
   card_number: "4111111111111111",
   card_exp_month: "06",
-  card_exp_year: "25",
+  card_exp_year: "50",
   card_holder_name: "joseph Doe",
   card_cvc: "123",
-=======
-    card_number: "4111111111111111",
-    card_exp_month: "06",
-    card_exp_year: "50",
-    card_holder_name: "joseph Doe",
-    card_cvc: "123",
->>>>>>> 797a0db7
 };
+
 const singleUseMandateData = {
   customer_acceptance: {
     acceptance_type: "offline",
