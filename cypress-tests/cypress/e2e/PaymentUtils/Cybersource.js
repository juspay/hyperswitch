const successfulNo3DSCardDetails = {
  card_number: "4242424242424242",
  card_exp_month: "01",
  card_exp_year: "25",
  card_holder_name: "joseph Doe",
  card_cvc: "123",
};

const successfulThreeDSTestCardDetails = {
  card_number: "4000000000001091",
  card_exp_month: "01",
  card_exp_year: "25",
  card_holder_name: "joseph Doe",
  card_cvc: "123",
};

const singleUseMandateData = {
  customer_acceptance: {
    acceptance_type: "offline",
    accepted_at: "1963-05-03T04:07:52.723Z",
    online: {
      ip_address: "125.0.0.1",
      user_agent: "amet irure esse",
    },
  },
  mandate_type: {
    single_use: {
      amount: 8000,
      currency: "USD",
    },
  },
};

const multiUseMandateData = {
  customer_acceptance: {
    acceptance_type: "offline",
    accepted_at: "1963-05-03T04:07:52.723Z",
    online: {
      ip_address: "125.0.0.1",
      user_agent: "amet irure esse",
    },
  },
  mandate_type: {
    multi_use: {
      amount: 8000,
      currency: "USD",
    },
  },
};

const payment_method_data_no3ds = {
  card: {
    last4: "4242",
    card_type: "CREDIT",
    card_network: "Visa",
    card_issuer: "STRIPE PAYMENTS UK LIMITED",
    card_issuing_country: "UNITEDKINGDOM",
    card_isin: "424242",
    card_extended_bin: null,
    card_exp_month: "01",
    card_exp_year: "25",
    card_holder_name: null,
    payment_checks: {
      avs_response: {
        code: "Y",
        codeRaw: "Y",
      },
      card_verification: null,
    },
    authentication_data: null,
  },
  billing: null,
};

const payment_method_data_3ds = {
  card: {
    last4: "1091",
    card_type: "CREDIT",
    card_network: "Visa",
    card_issuer: "INTL HDQTRS-CENTER OWNED",
    card_issuing_country: "UNITEDSTATES",
    card_isin: "400000",
    card_extended_bin: null,
    card_exp_month: "01",
    card_exp_year: "25",
    card_holder_name: null,
    payment_checks: null,
    authentication_data: null,
  },
  billing: null,
};

export const connectorDetails = {
  card_pm: {
    PaymentIntent: {
      Request: {
        currency: "USD",
        customer_acceptance: null,
        setup_future_usage: "on_session",
      },
      Response: {
        status: 200,
        body: {
          status: "requires_payment_method",
          setup_future_usage: "on_session",
        },
      },
    },
    PaymentIntentOffSession: {
      Request: {
        currency: "USD",
        customer_acceptance: null,
        setup_future_usage: "off_session",
      },
      Response: {
        status: 200,
        body: {
          status: "requires_payment_method",
          setup_future_usage: "off_session",
        },
      },
    },
    "3DSManualCapture": {
      Request: {
        payment_method: "card",
        payment_method_data: {
          card: successfulThreeDSTestCardDetails,
        },
        currency: "USD",
        customer_acceptance: null,
        setup_future_usage: "on_session",
      },
      Response: {
        status: 200,
        body: {
<<<<<<< HEAD
          status: "requires_capture",
          setup_future_usage: "on_session",
          payment_method_data: payment_method_data_3ds,
=======
          status: "requires_customer_action",
>>>>>>> ea865030
        },
      },
    },
    "3DSAutoCapture": {
      Request: {
        payment_method: "card",
        payment_method_data: {
          card: successfulThreeDSTestCardDetails,
        },
        currency: "USD",
        customer_acceptance: null,
        setup_future_usage: "on_session",
      },
      Response: {
        status: 200,
        body: {
          status: "requires_customer_action",
          setup_future_usage: "on_session",
          payment_method_data: payment_method_data_3ds,
        },
      },
    },
    No3DSManualCapture: {
      Request: {
        payment_method: "card",
        payment_method_data: {
          card: successfulNo3DSCardDetails,
        },
        currency: "USD",
        customer_acceptance: null,
        setup_future_usage: "on_session",
      },
      Response: {
        status: 200,
        body: {
          status: "requires_capture",
          payment_method: "card",
          attempt_count: 1,
          payment_method_data: payment_method_data_no3ds,
        },
      },
    },
    No3DSAutoCapture: {
      Request: {
        payment_method: "card",
        payment_method_data: {
          card: successfulNo3DSCardDetails,
        },
        currency: "USD",
        customer_acceptance: null,
        setup_future_usage: "on_session",
      },
      Response: {
        status: 200,
        body: {
          status: "succeeded",
          payment_method: "card",
          attempt_count: 1,
          payment_method_data: payment_method_data_no3ds,
        },
      },
    },
    Capture: {
      Request: {
        payment_method: "card",
        payment_method_data: {
          card: successfulNo3DSCardDetails,
        },
        currency: "USD",
        customer_acceptance: null,
      },
      Response: {
        status: 200,
        body: {
          status: "processing",
          amount: 6500,
          amount_capturable: 6500,
          amount_received: null,
        },
      },
    },
    PartialCapture: {
      Request: {},
      Response: {
        status: 200,
        body: {
          status: "processing",
          amount: 6500,
          amount_capturable: 6500,
          amount_received: null,
        },
      },
    },
    Void: {
      Request: {},
      Response: {
        status: 200,
        body: {
          status: "cancelled",
        },
      },
    },
    Refund: {
      Request: {
        payment_method: "card",
        payment_method_data: {
          card: successfulNo3DSCardDetails,
        },
        currency: "USD",
        customer_acceptance: null,
      },
      Response: {
        status: 200,
        body: {
          status: "pending",
        },
      },
    },
    PartialRefund: {
      Request: {
        payment_method: "card",
        payment_method_data: {
          card: successfulNo3DSCardDetails,
        },
        currency: "USD",
        customer_acceptance: null,
      },
      Response: {
        status: 200,
        body: {
          status: "pending",
        },
      },
    },
    SyncRefund: {
      Request: {
        payment_method: "card",
        payment_method_data: {
          card: successfulNo3DSCardDetails,
        },
        currency: "USD",
        customer_acceptance: null,
      },
      Response: {
        status: 200,
        body: {
          status: "pending",
        },
      },
    },
    MandateSingleUse3DSAutoCapture: {
      Request: {
        payment_method: "card",
        payment_method_data: {
          card: successfulThreeDSTestCardDetails,
        },
        currency: "USD",
        mandate_data: singleUseMandateData,
      },
      Response: {
        status: 200,
        body: {
          status: "succeeded",
        },
      },
    },
    MandateSingleUse3DSManualCapture: {
      Request: {
        payment_method: "card",
        payment_method_data: {
          card: successfulThreeDSTestCardDetails,
        },
        currency: "USD",
        mandate_data: singleUseMandateData,
      },
      Response: {
        status: 200,
        body: {
          status: "requires_customer_action",
        },
      },
    },
    MandateSingleUseNo3DSAutoCapture: {
      Request: {
        payment_method: "card",
        payment_method_data: {
          card: successfulNo3DSCardDetails,
        },
        currency: "USD",
        mandate_data: singleUseMandateData,
      },
      Response: {
        status: 200,
        body: {
          status: "succeeded",
        },
      },
    },
    MandateSingleUseNo3DSManualCapture: {
      Request: {
        payment_method: "card",
        payment_method_data: {
          card: successfulNo3DSCardDetails,
        },
        currency: "USD",
        mandate_data: singleUseMandateData,
      },
      Response: {
        status: 200,
        body: {
          status: "requires_capture",
        },
      },
    },
    MandateMultiUseNo3DSAutoCapture: {
      Request: {
        payment_method: "card",
        payment_method_data: {
          card: successfulNo3DSCardDetails,
        },
        currency: "USD",
        mandate_data: multiUseMandateData,
      },
      Response: {
        status: 200,
        body: {
          status: "succeeded",
        },
      },
    },
    MandateMultiUseNo3DSManualCapture: {
      Request: {
        payment_method: "card",
        payment_method_data: {
          card: successfulNo3DSCardDetails,
        },
        currency: "USD",
        mandate_data: multiUseMandateData,
      },
      Response: {
        status: 200,
        body: {
          status: "requires_capture",
        },
      },
    },
    MandateMultiUse3DSAutoCapture: {
      Request: {
        payment_method: "card",
        payment_method_data: {
          card: successfulThreeDSTestCardDetails,
        },
        currency: "USD",
        mandate_data: multiUseMandateData,
      },
      Response: {
        status: 200,
        body: {
          status: "requires_capture",
        },
      },
    },
    MandateMultiUse3DSManualCapture: {
      Request: {
        payment_method: "card",
        payment_method_data: {
          card: successfulThreeDSTestCardDetails,
        },
        currency: "USD",
        mandate_data: multiUseMandateData,
      },
      Response: {
        status: 200,
        body: {
          status: "requires_capture",
        },
      },
    },
    ZeroAuthMandate: {
      Request: {
        payment_method: "card",
        payment_method_data: {
          card: successfulNo3DSCardDetails,
        },
        currency: "USD",
        mandate_data: singleUseMandateData,
      },
      Response: {
        status: 200,
        body: {
          status: "succeeded",
        },
      },
    },
    SaveCardUseNo3DSAutoCapture: {
      Request: {
        payment_method: "card",
        payment_method_data: {
          card: successfulNo3DSCardDetails,
        },
        currency: "USD",
        setup_future_usage: "on_session",
        customer_acceptance: {
          acceptance_type: "offline",
          accepted_at: "1963-05-03T04:07:52.723Z",
          online: {
            ip_address: "127.0.0.1",
            user_agent: "amet irure esse",
          },
        },
      },
      Response: {
        status: 200,
        body: {
          status: "succeeded",
        },
      },
    },
    SaveCardUseNo3DSAutoCaptureOffSession: {
      Request: {
        payment_method: "card",
        payment_method_data: {
          card: successfulNo3DSCardDetails,
        },
        setup_future_usage: "off_session",
        customer_acceptance: {
          acceptance_type: "offline",
          accepted_at: "1963-05-03T04:07:52.723Z",
          online: {
            ip_address: "127.0.0.1",
            user_agent: "amet irure esse",
          },
        },
      },
      Response: {
        status: 200,
        body: {
          status: "succeeded",
        },
      },
    },
    SaveCardUseNo3DSManualCaptureOffSession: {
      Request: {
        payment_method: "card",
        payment_method_data: {
          card: successfulNo3DSCardDetails,
        },
        setup_future_usage: "off_session",
        customer_acceptance: {
          acceptance_type: "offline",
          accepted_at: "1963-05-03T04:07:52.723Z",
          online: {
            ip_address: "127.0.0.1",
            user_agent: "amet irure esse",
          },
        },
      },
      Response: {
        status: 200,
        body: {
          status: "requires_capture",
        },
      },
    },
    SaveCardConfirmAutoCaptureOffSession: {
      Request: {
        setup_future_usage: "off_session",
      },
      Response: {
        status: 200,
        body: {
          status: "succeeded",
        },
      },
    },
    SaveCardConfirmManualCaptureOffSession: {
      Request: {
        setup_future_usage: "off_session",
      },
      Response: {
        status: 200,
        body: {
          status: "requires_capture",
        },
      },
    },
    SaveCardUseNo3DSManualCapture: {
      Request: {
        payment_method: "card",
        payment_method_data: {
          card: successfulNo3DSCardDetails,
        },
        currency: "USD",
        setup_future_usage: "on_session",
        customer_acceptance: {
          acceptance_type: "offline",
          accepted_at: "1963-05-03T04:07:52.723Z",
          online: {
            ip_address: "127.0.0.1",
            user_agent: "amet irure esse",
          },
        },
      },
      Response: {
        status: 200,
        body: {
          status: "requires_capture",
        },
      },
    },
    PaymentMethodIdMandateNo3DSAutoCapture: {
      Request: {
        payment_method: "card",
        payment_method_data: {
          card: successfulNo3DSCardDetails,
        },
        currency: "USD",
        mandate_data: null,
        customer_acceptance: {
          acceptance_type: "offline",
          accepted_at: "1963-05-03T04:07:52.723Z",
          online: {
            ip_address: "125.0.0.1",
            user_agent: "amet irure esse",
          },
        },
      },
      Response: {
        status: 200,
        body: {
          status: "succeeded",
        },
      },
    },
    PaymentMethodIdMandateNo3DSManualCapture: {
      Request: {
        payment_method: "card",
        payment_method_data: {
          card: successfulNo3DSCardDetails,
        },
        currency: "USD",
        mandate_data: null,
        customer_acceptance: {
          acceptance_type: "offline",
          accepted_at: "1963-05-03T04:07:52.723Z",
          online: {
            ip_address: "125.0.0.1",
            user_agent: "amet irure esse",
          },
        },
      },
      Response: {
        status: 200,
        body: {
          status: "requires_capture",
        },
      },
    },
    PaymentMethodIdMandate3DSAutoCapture: {
      Request: {
        payment_method: "card",
        payment_method_data: {
          card: successfulThreeDSTestCardDetails,
        },
        currency: "USD",
        mandate_data: null,
        authentication_type: "three_ds",
        customer_acceptance: {
          acceptance_type: "offline",
          accepted_at: "1963-05-03T04:07:52.723Z",
          online: {
            ip_address: "125.0.0.1",
            user_agent: "amet irure esse",
          },
        },
      },
      Response: {
        status: 200,
        body: {
          status: "requires_customer_action",
        },
      },
    },
    PaymentMethodIdMandate3DSManualCapture: {
      Request: {
        payment_method: "card",
        payment_method_data: {
          card: successfulThreeDSTestCardDetails,
        },
        mandate_data: null,
        authentication_type: "three_ds",
        customer_acceptance: {
          acceptance_type: "offline",
          accepted_at: "1963-05-03T04:07:52.723Z",
          online: {
            ip_address: "125.0.0.1",
            user_agent: "amet irure esse",
          },
        },
      },
      Response: {
        status: 200,
        body: {
          status: "requires_customer_action",
        },
      },
    },
  },
};<|MERGE_RESOLUTION|>--- conflicted
+++ resolved
@@ -133,13 +133,9 @@
       Response: {
         status: 200,
         body: {
-<<<<<<< HEAD
-          status: "requires_capture",
+          status: "requires_customer_action",
           setup_future_usage: "on_session",
           payment_method_data: payment_method_data_3ds,
-=======
-          status: "requires_customer_action",
->>>>>>> ea865030
         },
       },
     },
