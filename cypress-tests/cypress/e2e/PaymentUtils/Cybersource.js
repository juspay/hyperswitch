const successfulNo3DSCardDetails = {
  card_number: "4242424242424242",
  card_exp_month: "01",
  card_exp_year: "50",
  card_holder_name: "joseph Doe",
  card_cvc: "123",
};

const successfulThreeDSTestCardDetails = {
  card_number: "4000000000001091",
  card_exp_month: "01",
  card_exp_year: "50",
  card_holder_name: "joseph Doe",
  card_cvc: "123",
};

const singleUseMandateData = {
  customer_acceptance: {
    acceptance_type: "offline",
    accepted_at: "1963-05-03T04:07:52.723Z",
    online: {
      ip_address: "125.0.0.1",
      user_agent: "amet irure esse",
    },
  },
  mandate_type: {
    single_use: {
      amount: 8000,
      currency: "USD",
    },
  },
};

const multiUseMandateData = {
  customer_acceptance: {
    acceptance_type: "offline",
    accepted_at: "1963-05-03T04:07:52.723Z",
    online: {
      ip_address: "125.0.0.1",
      user_agent: "amet irure esse",
    },
  },
  mandate_type: {
    multi_use: {
      amount: 8000,
      currency: "USD",
    },
  },
};

const payment_method_data_no3ds = {
  card: {
    last4: "4242",
    card_type: "CREDIT",
    card_network: "Visa",
    card_issuer: "STRIPE PAYMENTS UK LIMITED",
    card_issuing_country: "UNITEDKINGDOM",
    card_isin: "424242",
    card_extended_bin: null,
    card_exp_month: "01",
    card_exp_year: "50",
    card_holder_name: "joseph Doe",
    payment_checks: {
      avs_response: {
        code: "Y",
        codeRaw: "Y",
      },
      card_verification: null,
    },
    authentication_data: null,
  },
  billing: null,
};

const payment_method_data_3ds = {
  card: {
    last4: "1091",
    card_type: "CREDIT",
    card_network: "Visa",
    card_issuer: "INTL HDQTRS-CENTER OWNED",
    card_issuing_country: "UNITEDSTATES",
    card_isin: "400000",
    card_extended_bin: null,
    card_exp_month: "01",
    card_exp_year: "50",
    card_holder_name: "joseph Doe",
    payment_checks: null,
    authentication_data: null,
  },
  billing: null,
};

const billing_with_newline = {
  address: {
    line1: "1467",
    line2: "Harrison Street\nApt 101",
    line3: "Harrison Street\nApt 101",
    city: "San Fransico\n city",
    state: "California",
    zip: "94122",
    country: "NL",
    first_name: "joseph",
    last_name: "Doe",
  },
  phone: {
    number: "9123456789",
    country_code: "+91",
  },
};

export const connectorDetails = {
  card_pm: {
    PaymentIntent: {
      Request: {
        currency: "USD",
        customer_acceptance: null,
        setup_future_usage: "on_session",
      },
      Response: {
        status: 200,
        body: {
          status: "requires_payment_method",
          setup_future_usage: "on_session",
        },
      },
    },
    PaymentIntentOffSession: {
      Configs: {
        CONNECTOR_CREDENTIAL: {
          specName: ["incrementalAuth"],
          value: "connector_2",
        },
      },
      Request: {
        currency: "USD",
        amount: 6500,
        authentication_type: "no_three_ds",
        customer_acceptance: null,
        setup_future_usage: "off_session",
      },
      Response: {
        status: 200,
        body: {
          status: "requires_payment_method",
          setup_future_usage: "off_session",
        },
      },
    },
<<<<<<< HEAD
    SessionToken: {
      Response: {
        status: 200,
        body: {
          session_token: [
            {
              wallet_name: "apple_pay",
              connector: "cybersource",
              session_token_data: {
                merchant_identifier:
                  "6ACD34193A900BA07E215155E3647CF4759340CF486BABAEE6C0840F9267AB10",
                psp_id:
                  "6ACD34193A900BA07E215155E3647CF4759340CF486BABAEE6C0840F9267AB10",
                operational_analytics_identifier:
                  "Apple pay:6ACD34193A900BA07E215155E3647CF4759340CF486BABAEE6C0840F9267AB10",
                domain_name: "hyperswitch-demo-store.netlify.app",
                display_name: "Apple pay",
              },
            },
            {
              wallet_name: "google_pay",
              connector: "cybersource",
            },
          ],
=======
    PaymentIntentWithShippingCost: {
      Request: {
        currency: "USD",
        shipping_cost: 50,
      },
      Response: {
        status: 200,
        body: {
          status: "requires_payment_method",
          shipping_cost: 50,
          amount: 6500,
        },
      },
    },
    PaymentConfirmWithShippingCost: {
      Request: {
        payment_method: "card",
        payment_method_data: {
          card: successfulNo3DSCardDetails,
        },
        customer_acceptance: null,
        setup_future_usage: "on_session",
      },
      Response: {
        status: 200,
        body: {
          status: "succeeded",
          shipping_cost: 50,
          amount_received: 6550,
          amount: 6500,
          net_amount: 6550,
>>>>>>> ed276ecc
        },
      },
    },
    "3DSManualCapture": {
      Configs: {
        CONNECTOR_CREDENTIAL: {
          value: "connector_1",
        },
      },
      Request: {
        payment_method: "card",
        payment_method_data: {
          card: successfulThreeDSTestCardDetails,
        },
        currency: "USD",
        customer_acceptance: null,
        setup_future_usage: "on_session",
      },
      Response: {
        status: 200,
        body: {
          status: "requires_customer_action",
          setup_future_usage: "on_session",
          payment_method_data: payment_method_data_3ds,
        },
      },
    },
    "3DSAutoCapture": {
      Configs: {
        CONNECTOR_CREDENTIAL: {
          value: "connector_1",
        },
      },
      Request: {
        payment_method: "card",
        payment_method_data: {
          card: successfulThreeDSTestCardDetails,
        },
        currency: "USD",
        customer_acceptance: null,
        setup_future_usage: "on_session",
      },
      Response: {
        status: 200,
        body: {
          status: "requires_customer_action",
          setup_future_usage: "on_session",
          payment_method_data: payment_method_data_3ds,
        },
      },
    },
    No3DSManualCapture: {
      Configs: {
        CONNECTOR_CREDENTIAL: {
          value: "connector_1",
        },
      },
      Request: {
        payment_method: "card",
        payment_method_data: {
          card: successfulNo3DSCardDetails,
        },
        currency: "USD",
        customer_acceptance: null,
        setup_future_usage: "on_session",
      },
      Response: {
        status: 200,
        body: {
          status: "requires_capture",
          payment_method: "card",
          attempt_count: 1,
          payment_method_data: payment_method_data_no3ds,
        },
      },
    },
    No3DSAutoCapture: {
      Configs: {
        CONNECTOR_CREDENTIAL: {
          value: "connector_1",
        },
      },
      Request: {
        payment_method: "card",
        payment_method_data: {
          card: successfulNo3DSCardDetails,
        },
        currency: "USD",
        customer_acceptance: null,
        setup_future_usage: "on_session",
        billing: billing_with_newline,
      },
      Response: {
        status: 200,
        body: {
          status: "succeeded",
          payment_method: "card",
          attempt_count: 1,
          payment_method_data: payment_method_data_no3ds,
        },
      },
    },
    Capture: {
      Configs: {
        CONNECTOR_CREDENTIAL: {
          value: "connector_1",
        },
      },
      Request: {
        payment_method: "card",
        payment_method_data: {
          card: successfulNo3DSCardDetails,
        },
        currency: "USD",
        customer_acceptance: null,
      },
      Response: {
        status: 200,
        body: {
          status: "processing",
          amount: 6500,
          amount_capturable: 6500,
          amount_received: null,
        },
      },
    },
    PartialCapture: {
      Configs: {
        CONNECTOR_CREDENTIAL: {
          value: "connector_1",
        },
      },
      Request: {},
      Response: {
        status: 200,
        body: {
          status: "processing",
          amount: 6500,
          amount_capturable: 6500,
          amount_received: null,
        },
      },
    },
    Void: {
      Configs: {
        CONNECTOR_CREDENTIAL: {
          value: "connector_1",
        },
      },
      Request: {},
      Response: {
        status: 200,
        body: {
          status: "cancelled",
        },
      },
    },
    Refund: {
      Configs: {
        CONNECTOR_CREDENTIAL: {
          value: "connector_1",
        },
      },
      Request: {
        payment_method: "card",
        payment_method_data: {
          card: successfulNo3DSCardDetails,
        },
        currency: "USD",
        customer_acceptance: null,
      },
      Response: {
        status: 200,
        body: {
          status: "pending",
        },
      },
    },
    manualPaymentRefund: {
      Configs: {
        CONNECTOR_CREDENTIAL: {
          value: "connector_1",
        },
      },
      Request: {
        payment_method: "card",
        payment_method_data: {
          card: successfulNo3DSCardDetails,
        },
        currency: "USD",
        customer_acceptance: null,
      },
      Response: {
        status: 400,
        body: {
          error: {
            type: "invalid_request",
            message:
              "This Payment could not be refund because it has a status of processing. The expected state is succeeded, partially_captured",
            code: "IR_14",
          },
        },
      },
    },
    manualPaymentPartialRefund: {
      Configs: {
        CONNECTOR_CREDENTIAL: {
          value: "connector_1",
        },
      },
      Request: {
        payment_method: "card",
        payment_method_data: {
          card: successfulNo3DSCardDetails,
        },
        currency: "USD",
        customer_acceptance: null,
      },
      Response: {
        status: 400,
        body: {
          error: {
            type: "invalid_request",
            message:
              "This Payment could not be refund because it has a status of processing. The expected state is succeeded, partially_captured",
            code: "IR_14",
          },
        },
      },
    },
    PartialRefund: {
      Configs: {
        CONNECTOR_CREDENTIAL: {
          value: "connector_1",
        },
      },
      Request: {
        payment_method: "card",
        payment_method_data: {
          card: successfulNo3DSCardDetails,
        },
        currency: "USD",
        customer_acceptance: null,
      },
      Response: {
        status: 200,
        body: {
          status: "pending",
        },
      },
    },
    SyncRefund: {
      Configs: {
        CONNECTOR_CREDENTIAL: {
          value: "connector_1",
        },
      },
      Request: {
        payment_method: "card",
        payment_method_data: {
          card: successfulNo3DSCardDetails,
        },
        currency: "USD",
        customer_acceptance: null,
      },
      Response: {
        status: 200,
        body: {
          status: "pending",
        },
      },
    },
    IncrementalAuth: {
      Request: {
        amount: 7000,
      },
      Response: {
        status: 200,
        body: {
          status: "requires_capture",
          amount: 7000,
          amount_capturable: 7000,
          amount_received: null,
        },
      },
    },
    MandateSingleUse3DSAutoCapture: {
      Configs: {
        CONNECTOR_CREDENTIAL: {
          value: "connector_1",
        },
      },
      Request: {
        payment_method: "card",
        payment_method_data: {
          card: successfulThreeDSTestCardDetails,
        },
        currency: "USD",
        mandate_data: singleUseMandateData,
      },
      Response: {
        status: 200,
        body: {
          status: "succeeded",
        },
      },
    },
    MandateSingleUse3DSManualCapture: {
      Configs: {
        CONNECTOR_CREDENTIAL: {
          value: "connector_1",
        },
      },
      Request: {
        payment_method: "card",
        payment_method_data: {
          card: successfulThreeDSTestCardDetails,
        },
        currency: "USD",
        mandate_data: singleUseMandateData,
      },
      Response: {
        status: 200,
        body: {
          status: "requires_customer_action",
        },
      },
    },
    MandateSingleUseNo3DSAutoCapture: {
      Configs: {
        CONNECTOR_CREDENTIAL: {
          value: "connector_1",
        },
      },
      Request: {
        payment_method: "card",
        payment_method_data: {
          card: successfulNo3DSCardDetails,
        },
        currency: "USD",
        mandate_data: singleUseMandateData,
      },
      Response: {
        status: 200,
        body: {
          status: "succeeded",
        },
      },
    },
    MandateSingleUseNo3DSManualCapture: {
      Configs: {
        CONNECTOR_CREDENTIAL: {
          value: "connector_1",
        },
      },
      Request: {
        payment_method: "card",
        payment_method_data: {
          card: successfulNo3DSCardDetails,
        },
        currency: "USD",
        mandate_data: singleUseMandateData,
      },
      Response: {
        status: 200,
        body: {
          status: "requires_capture",
        },
      },
    },
    MandateMultiUseNo3DSAutoCapture: {
      Configs: {
        CONNECTOR_CREDENTIAL: {
          value: "connector_1",
        },
      },
      Request: {
        payment_method: "card",
        payment_method_data: {
          card: successfulNo3DSCardDetails,
        },
        currency: "USD",
        mandate_data: multiUseMandateData,
      },
      Response: {
        status: 200,
        body: {
          status: "succeeded",
        },
      },
    },
    MandateMultiUseNo3DSManualCapture: {
      Configs: {
        CONNECTOR_CREDENTIAL: {
          value: "connector_1",
        },
      },
      Request: {
        payment_method: "card",
        payment_method_data: {
          card: successfulNo3DSCardDetails,
        },
        currency: "USD",
        mandate_data: multiUseMandateData,
      },
      Response: {
        status: 200,
        body: {
          status: "requires_capture",
        },
      },
    },
    MandateMultiUse3DSAutoCapture: {
      Configs: {
        CONNECTOR_CREDENTIAL: {
          value: "connector_1",
        },
      },
      Request: {
        payment_method: "card",
        payment_method_data: {
          card: successfulThreeDSTestCardDetails,
        },
        currency: "USD",
        mandate_data: multiUseMandateData,
      },
      Response: {
        status: 200,
        body: {
          status: "requires_capture",
        },
      },
    },
    MandateMultiUse3DSManualCapture: {
      Configs: {
        CONNECTOR_CREDENTIAL: {
          value: "connector_1",
        },
      },
      Request: {
        payment_method: "card",
        payment_method_data: {
          card: successfulThreeDSTestCardDetails,
        },
        currency: "USD",
        mandate_data: multiUseMandateData,
      },
      Response: {
        status: 200,
        body: {
          status: "requires_capture",
        },
      },
    },
    MITAutoCapture: {
      Configs: {
        CONNECTOR_CREDENTIAL: {
          value: "connector_1",
        },
      },
      Request: {},
      Response: {
        status: 200,
        body: {
          status: "succeeded",
        },
      },
    },
    MITManualCapture: {
      Configs: {
        CONNECTOR_CREDENTIAL: {
          value: "connector_1",
        },
      },
      Request: {},
      Response: {
        status: 200,
        body: {
          status: "requires_capture",
        },
      },
    },
    ZeroAuthMandate: {
      Configs: {
        CONNECTOR_CREDENTIAL: {
          value: "connector_1",
        },
      },
      Request: {
        payment_method: "card",
        payment_method_data: {
          card: successfulNo3DSCardDetails,
        },
        currency: "USD",
        mandate_data: singleUseMandateData,
      },
      Response: {
        status: 200,
        body: {
          status: "succeeded",
        },
      },
    },
    ZeroAuthPaymentIntent: {
      Request: {
        amount: 0,
        setup_future_usage: "off_session",
        currency: "USD",
      },
      Response: {
        status: 200,
        body: {
          status: "requires_payment_method",
          setup_future_usage: "off_session",
        },
      },
    },
    ZeroAuthConfirmPayment: {
      Configs: {
        CONNECTOR_CREDENTIAL: {
          value: "connector_1",
        },
      },
      Request: {
        payment_type: "setup_mandate",
        payment_method: "card",
        payment_method_type: "credit",
        payment_method_data: {
          card: successfulNo3DSCardDetails,
        },
      },
      Response: {
        status: 200,
        body: {
          status: "succeeded",
          setup_future_usage: "off_session",
        },
      },
    },
    SaveCardUseNo3DSAutoCapture: {
      Configs: {
        CONNECTOR_CREDENTIAL: {
          value: "connector_1",
        },
      },
      Request: {
        payment_method: "card",
        payment_method_type: "debit",
        payment_method_data: {
          card: successfulNo3DSCardDetails,
        },
        currency: "USD",
        setup_future_usage: "on_session",
        customer_acceptance: {
          acceptance_type: "offline",
          accepted_at: "1963-05-03T04:07:52.723Z",
          online: {
            ip_address: "127.0.0.1",
            user_agent: "amet irure esse",
          },
        },
      },
      Response: {
        status: 200,
        body: {
          status: "succeeded",
        },
      },
    },
    SaveCardUseNo3DSAutoCaptureOffSession: {
      Configs: {
        CONNECTOR_CREDENTIAL: {
          value: "connector_1",
        },
      },
      Request: {
        payment_method: "card",
        payment_method_type: "debit",
        payment_method_data: {
          card: successfulNo3DSCardDetails,
        },
        setup_future_usage: "off_session",
        customer_acceptance: {
          acceptance_type: "offline",
          accepted_at: "1963-05-03T04:07:52.723Z",
          online: {
            ip_address: "127.0.0.1",
            user_agent: "amet irure esse",
          },
        },
      },
      Response: {
        status: 200,
        body: {
          status: "succeeded",
        },
      },
    },
    SaveCardUseNo3DSManualCaptureOffSession: {
      Configs: {
        CONNECTOR_CREDENTIAL: {
          specName: ["incrementalAuth"],
          value: "connector_2",
        },
      },
      Request: {
        payment_method: "card",
        payment_method_type: "debit",
        payment_method_data: {
          card: successfulNo3DSCardDetails,
        },
        setup_future_usage: "off_session",
        customer_acceptance: {
          acceptance_type: "offline",
          accepted_at: "1963-05-03T04:07:52.723Z",
          online: {
            ip_address: "127.0.0.1",
            user_agent: "amet irure esse",
          },
        },
      },
      Response: {
        status: 200,
        body: {
          status: "requires_capture",
        },
      },
    },
    SaveCardConfirmAutoCaptureOffSession: {
      Configs: {
        CONNECTOR_CREDENTIAL: {
          value: "connector_1",
        },
      },
      Request: {
        setup_future_usage: "off_session",
      },
      Response: {
        status: 200,
        body: {
          status: "succeeded",
        },
      },
    },
    SaveCardConfirmManualCaptureOffSession: {
      Configs: {
        CONNECTOR_CREDENTIAL: {
          value: "connector_1",
        },
      },
      Request: {
        setup_future_usage: "off_session",
      },
      Response: {
        status: 200,
        body: {
          status: "requires_capture",
        },
      },
    },
    SaveCardUseNo3DSManualCapture: {
      Configs: {
        CONNECTOR_CREDENTIAL: {
          value: "connector_1",
        },
      },
      Request: {
        payment_method: "card",
        payment_method_data: {
          card: successfulNo3DSCardDetails,
        },
        currency: "USD",
        setup_future_usage: "on_session",
        customer_acceptance: {
          acceptance_type: "offline",
          accepted_at: "1963-05-03T04:07:52.723Z",
          online: {
            ip_address: "127.0.0.1",
            user_agent: "amet irure esse",
          },
        },
      },
      Response: {
        status: 200,
        body: {
          status: "requires_capture",
        },
      },
    },
    PaymentMethodIdMandateNo3DSAutoCapture: {
      Configs: {
        CONNECTOR_CREDENTIAL: {
          value: "connector_1",
        },
      },
      Request: {
        payment_method: "card",
        payment_method_data: {
          card: successfulNo3DSCardDetails,
        },
        currency: "USD",
        mandate_data: null,
        customer_acceptance: {
          acceptance_type: "offline",
          accepted_at: "1963-05-03T04:07:52.723Z",
          online: {
            ip_address: "125.0.0.1",
            user_agent: "amet irure esse",
          },
        },
      },
      Response: {
        status: 200,
        body: {
          status: "succeeded",
        },
      },
    },
    PaymentMethodIdMandateNo3DSManualCapture: {
      Configs: {
        CONNECTOR_CREDENTIAL: {
          value: "connector_1",
        },
      },
      Request: {
        payment_method: "card",
        payment_method_data: {
          card: successfulNo3DSCardDetails,
        },
        currency: "USD",
        mandate_data: null,
        customer_acceptance: {
          acceptance_type: "offline",
          accepted_at: "1963-05-03T04:07:52.723Z",
          online: {
            ip_address: "125.0.0.1",
            user_agent: "amet irure esse",
          },
        },
      },
      Response: {
        status: 200,
        body: {
          status: "requires_capture",
        },
      },
    },
    PaymentMethodIdMandate3DSAutoCapture: {
      Configs: {
        CONNECTOR_CREDENTIAL: {
          value: "connector_1",
        },
      },
      Request: {
        payment_method: "card",
        payment_method_data: {
          card: successfulThreeDSTestCardDetails,
        },
        currency: "USD",
        mandate_data: null,
        authentication_type: "three_ds",
        customer_acceptance: {
          acceptance_type: "offline",
          accepted_at: "1963-05-03T04:07:52.723Z",
          online: {
            ip_address: "125.0.0.1",
            user_agent: "amet irure esse",
          },
        },
      },
      Response: {
        status: 200,
        body: {
          status: "requires_customer_action",
        },
      },
    },
    PaymentMethodIdMandate3DSManualCapture: {
      Configs: {
        CONNECTOR_CREDENTIAL: {
          value: "connector_1",
        },
      },
      Request: {
        payment_method: "card",
        payment_method_data: {
          card: successfulThreeDSTestCardDetails,
        },
        mandate_data: null,
        authentication_type: "three_ds",
        customer_acceptance: {
          acceptance_type: "offline",
          accepted_at: "1963-05-03T04:07:52.723Z",
          online: {
            ip_address: "125.0.0.1",
            user_agent: "amet irure esse",
          },
        },
      },
      Response: {
        status: 200,
        body: {
          status: "requires_customer_action",
        },
      },
    },
  },
  pm_list: {
    PmListResponse: {
      PmListNull: {
        payment_methods: [],
      },
      pmListDynamicFieldWithoutBilling: {
        payment_methods: [
          {
            payment_method: "card",
            payment_method_types: [
              {
                payment_method_type: "credit",
                card_networks: [
                  {
                    eligible_connectors: ["cybersource"],
                  },
                ],
                required_fields: {
                  "billing.address.first_name": {
                    required_field:
                      "payment_method_data.billing.address.first_name",
                    display_name: "card_holder_name",
                    field_type: "user_full_name",
                    value: null,
                  },
                  "payment_method_data.card.card_number": {
                    required_field: "payment_method_data.card.card_number",
                    display_name: "card_number",
                    field_type: "user_card_number",
                    value: null,
                  },
                  "payment_method_data.card.card_cvc": {
                    required_field: "payment_method_data.card.card_cvc",
                    display_name: "card_cvc",
                    field_type: "user_card_cvc",
                    value: null,
                  },

                  "payment_method_data.card.card_exp_year": {
                    required_field: "payment_method_data.card.card_exp_year",
                    display_name: "card_exp_year",
                    field_type: "user_card_expiry_year",
                    value: null,
                  },
                  "billing.address.last_name": {
                    required_field:
                      "payment_method_data.billing.address.last_name",
                    display_name: "card_holder_name",
                    field_type: "user_full_name",
                    value: null,
                  },
                  "billing.address.state": {
                    required_field: "payment_method_data.billing.address.state",
                    display_name: "state",
                    field_type: "user_address_state",
                    value: null,
                  },
                  "billing.email": {
                    required_field: "payment_method_data.billing.email",
                    display_name: "email",
                    field_type: "user_email_address",
                    value: "hyperswitch_sdk_demo_id@gmail.com",
                  },
                  "billing.address.zip": {
                    required_field: "payment_method_data.billing.address.zip",
                    display_name: "zip",
                    field_type: "user_address_pincode",
                    value: null,
                  },
                  "payment_method_data.card.card_exp_month": {
                    required_field: "payment_method_data.card.card_exp_month",
                    display_name: "card_exp_month",
                    field_type: "user_card_expiry_month",
                    value: null,
                  },
                  "billing.address.line1": {
                    required_field: "payment_method_data.billing.address.line1",
                    display_name: "line1",
                    field_type: "user_address_line1",
                    value: null,
                  },
                  "billing.address.city": {
                    required_field: "payment_method_data.billing.address.city",
                    display_name: "city",
                    field_type: "user_address_city",
                    value: null,
                  },
                },
              },
            ],
          },
        ],
      },
      pmListDynamicFieldWithBilling: {
        payment_methods: [
          {
            payment_method: "card",
            payment_method_types: [
              {
                payment_method_type: "credit",
                card_networks: [
                  {
                    eligible_connectors: ["cybersource"],
                  },
                ],
                required_fields: {
                  "billing.address.city": {
                    required_field: "payment_method_data.billing.address.city",
                    display_name: "city",
                    field_type: "user_address_city",
                    value: "San Fransico",
                  },
                  "billing.address.state": {
                    required_field: "payment_method_data.billing.address.state",
                    display_name: "state",
                    field_type: "user_address_state",
                    value: "CA",
                  },
                  "billing.address.zip": {
                    required_field: "payment_method_data.billing.address.zip",
                    display_name: "zip",
                    field_type: "user_address_pincode",
                    value: "94122",
                  },
                  "billing.address.country": {
                    required_field:
                      "payment_method_data.billing.address.country",
                    display_name: "country",
                    field_type: {
                      user_address_country: {
                        options: ["ALL"],
                      },
                    },
                    value: "PL",
                  },
                  "billing.address.first_name": {
                    required_field:
                      "payment_method_data.billing.address.first_name",
                    display_name: "card_holder_name",
                    field_type: "user_full_name",
                    value: "joseph",
                  },
                  "billing.address.last_name": {
                    required_field:
                      "payment_method_data.billing.address.last_name",
                    display_name: "card_holder_name",
                    field_type: "user_full_name",
                    value: "Doe",
                  },
                  "billing.email": {
                    required_field: "payment_method_data.billing.email",
                    display_name: "email",
                    field_type: "user_email_address",
                    value: "hyperswitch.example@gmail.com",
                  },
                  "payment_method_data.card.card_cvc": {
                    required_field: "payment_method_data.card.card_cvc",
                    display_name: "card_cvc",
                    field_type: "user_card_cvc",
                    value: null,
                  },
                  "billing.address.line1": {
                    required_field: "payment_method_data.billing.address.line1",
                    display_name: "line1",
                    field_type: "user_address_line1",
                    value: "1467",
                  },
                  "payment_method_data.card.card_exp_month": {
                    required_field: "payment_method_data.card.card_exp_month",
                    display_name: "card_exp_month",
                    field_type: "user_card_expiry_month",
                    value: null,
                  },
                  "payment_method_data.card.card_number": {
                    required_field: "payment_method_data.card.card_number",
                    display_name: "card_number",
                    field_type: "user_card_number",
                    value: null,
                  },
                  "payment_method_data.card.card_exp_year": {
                    required_field: "payment_method_data.card.card_exp_year",
                    display_name: "card_exp_year",
                    field_type: "user_card_expiry_year",
                    value: null,
                  },
                },
              },
            ],
          },
        ],
      },
      pmListDynamicFieldWithNames: {
        payment_methods: [
          {
            payment_method: "card",
            payment_method_types: [
              {
                payment_method_type: "credit",
                card_networks: [
                  {
                    eligible_connectors: ["cybersource"],
                  },
                ],
                required_fields: {
                  "billing.address.last_name": {
                    required_field:
                      "payment_method_data.billing.address.last_name",
                    display_name: "card_holder_name",
                    field_type: "user_full_name",
                    value: "Doe",
                  },
                  "billing.address.first_name": {
                    required_field:
                      "payment_method_data.billing.address.first_name",
                    display_name: "card_holder_name",
                    field_type: "user_full_name",
                    value: "joseph",
                  },
                },
              },
            ],
          },
        ],
      },
      pmListDynamicFieldWithEmail: {
        payment_methods: [
          {
            payment_method: "card",
            payment_method_types: [
              {
                payment_method_type: "credit",
                card_networks: [
                  {
                    eligible_connectors: ["cybersource"],
                  },
                ],
                required_fields: {
                  "billing.email": {
                    required_field: "payment_method_data.billing.email",
                    display_name: "email",
                    field_type: "user_email_address",
                    value: "hyperswitch.example@gmail.com",
                  },
                },
              },
            ],
          },
        ],
      },
    },
  },
};<|MERGE_RESOLUTION|>--- conflicted
+++ resolved
@@ -146,7 +146,6 @@
         },
       },
     },
-<<<<<<< HEAD
     SessionToken: {
       Response: {
         status: 200,
@@ -171,7 +170,9 @@
               connector: "cybersource",
             },
           ],
-=======
+        },
+      },
+    },
     PaymentIntentWithShippingCost: {
       Request: {
         currency: "USD",
@@ -203,7 +204,6 @@
           amount_received: 6550,
           amount: 6500,
           net_amount: 6550,
->>>>>>> ed276ecc
         },
       },
     },
