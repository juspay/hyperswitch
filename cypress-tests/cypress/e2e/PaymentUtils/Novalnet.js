--- conflicted
+++ resolved
@@ -1,14 +1,3 @@
-<<<<<<< HEAD
-=======
-const successfulNo3DSCardDetails = {
-  card_number: "4200000000000000",
-  card_exp_month: "12",
-  card_exp_year: "50",
-  card_holder_name: "Max Mustermann",
-  card_cvc: "123",
-};
-
->>>>>>> 797a0db7
 const successfulThreeDSTestCardDetails = {
   card_number: "4000000000001091",
   card_exp_month: "12",
