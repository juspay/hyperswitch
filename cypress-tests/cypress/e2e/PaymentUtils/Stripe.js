--- conflicted
+++ resolved
@@ -149,7 +149,6 @@
         },
       },
     },
-<<<<<<< HEAD
     SessionToken: {
       Response: {
         status: 200,
@@ -174,7 +173,9 @@
               connector: "stripe",
             },
           ],
-=======
+        },
+      },
+    },
     PaymentIntentWithShippingCost: {
       Request: {
         currency: "USD",
@@ -206,7 +207,6 @@
           amount_received: 6550,
           amount: 6500,
           net_amount: 6550,
->>>>>>> ed276ecc
         },
       },
     },
