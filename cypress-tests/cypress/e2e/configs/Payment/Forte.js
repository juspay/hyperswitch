--- conflicted
+++ resolved
@@ -280,17 +280,6 @@
           status: "cancelled",
         },
       },
-<<<<<<< HEAD
-    ResponseCustom: {
-      status: 400,
-      body: {
-        code: "IR_16",
-        message: "You cannot cancel this payment because it has status processing",
-        type: "invalid_request",
-      },
-    },
-   }),
-=======
       ResponseCustom: {
         status: 400,
         body: {
@@ -301,7 +290,6 @@
         },
       },
     }),
->>>>>>> 5e54cdc5
     VoidAfterConfirm: {
       Request: {},
       Response: {
@@ -330,12 +318,8 @@
         status: 200,
         body: {
           status: "failed",
-<<<<<<< HEAD
-          error_message: "A reverse action can only be performed on original transaction that are of sale action type.",
-=======
           error_message:
             "A reverse action can only be performed on original transaction that are of sale action type.",
->>>>>>> 5e54cdc5
         },
       },
     },
@@ -347,12 +331,8 @@
         status: 200,
         body: {
           status: "failed",
-<<<<<<< HEAD
-          error_message: "A reverse action can only be performed on original transaction that are of sale action type.",
-=======
           error_message:
             "A reverse action can only be performed on original transaction that are of sale action type.",
->>>>>>> 5e54cdc5
         },
       },
     },
@@ -398,11 +378,7 @@
       },
     },
     SaveCardUseNo3DSManualCapture: {
-<<<<<<< HEAD
-       Configs: {
-=======
-      Configs: {
->>>>>>> 5e54cdc5
+      Configs: {
         TRIGGER_SKIP: true,
       },
       Request: {
@@ -425,11 +401,7 @@
     },
     // 3DS Save Card flows - Not implemented
     SaveCardUse3DSAutoCapture: {
-<<<<<<< HEAD
-       Configs: {
-=======
-      Configs: {
->>>>>>> 5e54cdc5
+      Configs: {
         TRIGGER_SKIP: true,
       },
       Request: {
@@ -448,11 +420,7 @@
       },
     },
     SaveCardUse3DSManualCapture: {
-<<<<<<< HEAD
-     Configs: {
-=======
-      Configs: {
->>>>>>> 5e54cdc5
+      Configs: {
         TRIGGER_SKIP: true,
       },
       Request: {
@@ -811,11 +779,7 @@
       },
     },
     SaveCardUseNo3DSAutoCaptureOffSession: {
-<<<<<<< HEAD
-       Configs: {
-=======
-      Configs: {
->>>>>>> 5e54cdc5
+      Configs: {
         TRIGGER_SKIP: true,
       },
       Request: {
@@ -838,11 +802,7 @@
       },
     },
     SaveCardUse3DSAutoCaptureOffSession: {
-<<<<<<< HEAD
-       Configs: {
-=======
-      Configs: {
->>>>>>> 5e54cdc5
+      Configs: {
         TRIGGER_SKIP: true,
       },
       Request: {
@@ -862,11 +822,7 @@
       },
     },
     SaveCardUseNo3DSManualCaptureOffSession: {
-<<<<<<< HEAD
-       Configs: {
-=======
-      Configs: {
->>>>>>> 5e54cdc5
+      Configs: {
         TRIGGER_SKIP: true,
       },
       Request: {
@@ -888,11 +844,7 @@
       },
     },
     SaveCardConfirmAutoCaptureOffSession: {
-<<<<<<< HEAD
-       Configs: {
-=======
-      Configs: {
->>>>>>> 5e54cdc5
+      Configs: {
         TRIGGER_SKIP: true,
       },
       Request: {
@@ -909,11 +861,7 @@
       },
     },
     SaveCardConfirmManualCaptureOffSession: {
-<<<<<<< HEAD
-       Configs: {
-=======
-      Configs: {
->>>>>>> 5e54cdc5
+      Configs: {
         TRIGGER_SKIP: true,
       },
       Request: {
@@ -930,11 +878,7 @@
       },
     },
     SaveCardConfirmAutoCaptureOffSessionWithoutBilling: {
-<<<<<<< HEAD
-       Configs: {
-=======
-      Configs: {
->>>>>>> 5e54cdc5
+      Configs: {
         TRIGGER_SKIP: true,
       },
       Request: {
@@ -973,14 +917,9 @@
         status: 400,
         body: {
           code: "IR_14",
-<<<<<<< HEAD
-          message: "This Payment could not be captured because it has a capture_method of automatic. The expected state is manual_multiple",
-          type: "invalid_request"
-=======
           message:
             "This Payment could not be captured because it has a capture_method of automatic. The expected state is manual_multiple",
           type: "invalid_request",
->>>>>>> 5e54cdc5
         },
       },
     },
