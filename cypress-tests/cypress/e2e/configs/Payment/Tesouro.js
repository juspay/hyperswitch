import { customerAcceptance } from "./Commons";

const successfulNo3DSCardDetails = {
  card_number: "4530910000012345",
  card_exp_month: "10",
  card_exp_year: "28",
  card_holder_name: "John",
  card_cvc: "111",
};

const successfulNoThreeDsCardDetailsRequest = {
  card_number: "4530910000012345",
  card_exp_month: "10",
  card_exp_year: "28",
  card_holder_name: "John",
  card_cvc: "111",
};

const successfulThreeDSTestCardDetails = {
  card_number: "4000000000001091",
  card_exp_month: "10",
  card_exp_year: "28",
  card_holder_name: "Joseph",
  card_cvc: "111",
};

const singleUseMandateData = {
  customer_acceptance: customerAcceptance,
  mandate_type: {
    single_use: {
      amount: 8000,
      currency: "USD",
    },
  },
};

const multiUseMandateData = {
  customer_acceptance: customerAcceptance,
  mandate_type: {
    multi_use: {
      amount: 8000,
      currency: "USD",
    },
  },
};

export const connectorDetails = {
  card_pm: {
    PaymentIntent: {
      Request: {
        currency: "USD",
        amount: 6000,
        customer_acceptance: null,
        setup_future_usage: "on_session",
      },
      Response: {
        status: 200,
        body: {
          status: "requires_payment_method",
        },
      },
    },
    PaymentIntentWithShippingCost: {
      Request: {
        currency: "USD",
        amount: 6000,
        shipping_cost: 50,
      },
      Response: {
        status: 200,
        body: {
          status: "requires_payment_method",
          amount: 6000,
          shipping_cost: 50,
        },
      },
    },
    PaymentConfirmWithShippingCost: {
      Request: {
        payment_method: "card",
        payment_method_data: {
          card: successfulNo3DSCardDetails,
        },
        customer_acceptance: null,
        setup_future_usage: "on_session",
      },
      Response: {
        status: 200,
        body: {
          status: "succeeded",
          shipping_cost: 50,
          amount_received: 6050,
          amount: 6000,
          net_amount: 6050,
        },
      },
    },
    "3DSManualCapture": {
      Request: {
        payment_method: "card",
        payment_method_data: {
          card: successfulThreeDSTestCardDetails,
        },
        currency: "USD",
        customer_acceptance: null,
        setup_future_usage: "on_session",
      },
      Response: {
        status: 400,
        body: {
          error: {
            type: "invalid_request",
            message: "Payment method type not supported",
            code: "IR_16",
          },
        },
      },
    },
    // 3DS automatic capture
    "3DSAutoCapture": {
      Request: {
        payment_method: "card",
        payment_method_data: {
          card: successfulThreeDSTestCardDetails,
        },
        amount: 6000,
        currency: "USD",
        customer_acceptance: null,
        setup_future_usage: "on_session",
      },
      Response: {
        status: 400,
        body: {
          error: {
            type: "invalid_request",
            message: "Payment method type not supported",
            code: "IR_16",
          },
        },
      },
    },
    No3DSManualCapture: {
      Request: {
        payment_method: "card",
        amount: 6000,
        payment_method_data: {
          card: successfulNo3DSCardDetails,
        },
        currency: "USD",
        customer_acceptance: null,
        setup_future_usage: "on_session",
      },
      Response: {
        status: 200,
        body: {
          status: "requires_capture",
        },
      },
    },
    No3DSAutoCapture: {
      Request: {
        payment_method: "card",
        amount: 6000,
        payment_method_data: {
          card: successfulNo3DSCardDetails,
        },
        currency: "USD",
        customer_acceptance: null,
        setup_future_usage: "on_session",
      },
      Response: {
        status: 200,
        body: {
          status: "succeeded",
        },
      },
    },
    Capture: {
      Request: {
        amount_to_capture: 6000,
      },
      Response: {
        status: 200,
        body: {
          status: "succeeded",
          amount: 6000,
          amount_capturable: 0,
          amount_received: 6000,
        },
      },
    },
    PartialCapture: {
      Request: {
        amount_to_capture: 2000,
      },
      Response: {
        status: 200,
        body: {
          status: "partially_captured",
          amount: 6000,
          amount_capturable: 0,
          amount_received: 2000,
        },
      },
    },
    Void: {
      Request: {},
      Response: {
        status: 200,
        body: {
          status: "cancelled",
        },
      },
    },
    Refund: {
      Request: {
        amount: 6000,
      },
      Response: {
        status: 200,
        body: {
          status: "pending",
        },
      },
    },
    PartialRefund: {
      Request: {
        amount: 2000,
      },
      Response: {
        status: 200,
        body: {
          status: "pending",
        },
      },
    },
    manualPaymentRefund: {
      Request: {
        amount: 6000,
      },
      Response: {
        status: 200,
        body: {
          status: "pending",
        },
      },
    },
    manualPaymentPartialRefund: {
      Request: {
        amount: 2000,
      },
      Response: {
        status: 200,
        body: {
          status: "pending",
        },
      },
    },
    SyncRefund: {
      Response: {
        status: 200,
        body: {
          status: "succeeded",
        },
      },
    },
    ZeroAuthMandate: {
      Request: {
        payment_method_data: {
          card: successfulNo3DSCardDetails,
        },
      },
      currency: "USD",
      Response: {
        status: 200,
        body: {
          status: "succeeded",
        },
      },
    },
    ZeroAuthPaymentIntent: {
      Request: {
        amount: 0,
        setup_future_usage: "off_session",
        currency: "USD",
      },
      Response: {
        status: 200,
        body: {
          status: "requires_payment_method",
        },
      },
    },
    ZeroAuthConfirmPayment: {
      Request: {
        payment_type: "setup_mandate",
        payment_method: "card",
        payment_method_type: "credit",
        payment_method_data: {
          card: successfulNo3DSCardDetails,
        },
      },
      Response: {
        status: 200,
        body: {
          status: "succeeded",
        },
      },
    },
    SaveCardUseNo3DSAutoCapture: {
      Request: {
        payment_method: "card",
        amount: 6000,
        payment_method_data: {
          card: successfulNo3DSCardDetails,
        },
        currency: "USD",
        setup_future_usage: "on_session",
        customer_acceptance: customerAcceptance,
      },
      Response: {
        status: 200,
        body: {
          status: "succeeded",
        },
      },
    },
    SaveCardUseNo3DSManualCapture: {
      Request: {
        payment_method: "card",
        amount: 6000,
        payment_method_data: {
          card: successfulNo3DSCardDetails,
        },
        currency: "USD",
        setup_future_usage: "on_session",
        customer_acceptance: customerAcceptance,
      },
      Response: {
        status: 200,
        body: {
          status: "requires_capture",
        },
      },
    },
    SaveCardUseNo3DSManualCaptureOffSession: {
      Request: {
        payment_method: "card",
        payment_method_data: {
          card: successfulNoThreeDsCardDetailsRequest,
        },
        setup_future_usage: "off_session",
        customer_acceptance: customerAcceptance,
      },
      Response: {
        status: 200,
        body: {
          status: "requires_capture",
        },
      },
    },
    SaveCardConfirmManualCaptureOffSession: {
      Configs: {
        TRIGGER_SKIP: true,
      },
      Request: {
        setup_future_usage: "off_session",
      },
      Response: {
        status: 200,
        body: {
          status: "requires_capture",
        },
      },
    },
    SaveCardUseNo3DSAutoCaptureOffSession: {
      Configs: {
        TRIGGER_SKIP: true,
      },
      Request: {
        payment_method: "card",
        payment_method_type: "debit",
        payment_method_data: {
          card: successfulNo3DSCardDetails,
        },
        setup_future_usage: "off_session",
        customer_acceptance: customerAcceptance,
      },
      Response: {
        status: 200,
        body: {
          status: "succeeded",
        },
      },
    },
    MandateSingleUseNo3DSAutoCapture: {
<<<<<<< HEAD
      Configs: {
        TRIGGER_SKIP: false,
      },
=======
>>>>>>> 2abb747a
      Request: {
        payment_method: "card",
        payment_method_data: {
          card: successfulNo3DSCardDetails,
        },
        currency: "USD",
        mandate_data: singleUseMandateData,
      },
      Response: {
        status: 200,
        body: {
          status: "succeeded",
        },
      },
    },
    MandateMultiUseNo3DSManualCapture: {
<<<<<<< HEAD
      Configs: {
        TRIGGER_SKIP: false,
      },
=======
>>>>>>> 2abb747a
      Request: {
        payment_method: "card",
        payment_method_data: {
          card: successfulNo3DSCardDetails,
        },
        currency: "USD",
        mandate_data: multiUseMandateData,
      },
      Response: {
        status: 200,
        body: {
          status: "requires_capture",
        },
      },
    },
    MandateMultiUseNo3DSAutoCapture: {
<<<<<<< HEAD
      Configs: {
        TRIGGER_SKIP: false,
      },
=======
>>>>>>> 2abb747a
      Request: {
        payment_method: "card",
        payment_method_data: {
          card: successfulNo3DSCardDetails,
        },
        currency: "USD",
        mandate_data: multiUseMandateData,
      },
      Response: {
        status: 200,
        body: {
          status: "succeeded",
        },
      },
    },
    MandateSingleUseNo3DSManualCapture: {
<<<<<<< HEAD
      Configs: {
        TRIGGER_SKIP: false,
      },
=======
>>>>>>> 2abb747a
      Request: {
        payment_method: "card",
        payment_method_data: {
          card: successfulNo3DSCardDetails,
        },
        currency: "USD",
        mandate_data: singleUseMandateData,
      },
      Response: {
        status: 200,
        body: {
          status: "requires_capture",
        },
      },
    },
    PaymentMethodIdMandateNo3DSManualCapture: {
<<<<<<< HEAD
      Configs: {
        TRIGGER_SKIP: false,
      },
=======
>>>>>>> 2abb747a
      Request: {
        payment_method: "card",
        payment_method_data: {
          card: successfulNo3DSCardDetails,
        },
        currency: "USD",
        mandate_data: null,
        customer_acceptance: customerAcceptance,
      },
      Response: {
        status: 200,
        body: {
          status: "requires_capture",
        },
      },
    },
    MITManualCapture: {
<<<<<<< HEAD
      Configs: {
        TRIGGER_SKIP: false,
      },
=======
>>>>>>> 2abb747a
      Request: {},
      Response: {
        status: 200,
        body: {
          status: "requires_capture",
        },
      },
    },
    PaymentMethodIdMandateNo3DSAutoCapture: {
<<<<<<< HEAD
      Configs: {
        TRIGGER_SKIP: false,
      },
=======
>>>>>>> 2abb747a
      Request: {
        payment_method: "card",
        payment_method_data: {
          card: successfulNo3DSCardDetails,
        },
        currency: "USD",
        mandate_data: null,
        customer_acceptance: customerAcceptance,
      },
      Response: {
        status: 200,
        body: {
          status: "succeeded",
        },
      },
    },
    SaveCardConfirmAutoCaptureOffSession: {
      Request: {
        setup_future_usage: "off_session",
<<<<<<< HEAD
      },
      Response: {
        status: 200,
        body: {
          status: "succeeded",
        },
      },
    },
    PaymentIntentOffSession: {
      Configs: {
        TRIGGER_SKIP: false,
=======
>>>>>>> 2abb747a
      },
      Response: {
        status: 200,
        body: {
          status: "succeeded",
        },
      },
    },
    PaymentIntentOffSession: {
      Request: {
        currency: "USD",
        amount: 6000,
        authentication_type: "no_three_ds",
        customer_acceptance: null,
        setup_future_usage: "off_session",
      },
      Response: {
        status: 200,
        body: {
          status: "requires_payment_method",
          setup_future_usage: "off_session",
        },
      },
    },
  },
};<|MERGE_RESOLUTION|>--- conflicted
+++ resolved
@@ -3,6 +3,7 @@
 const successfulNo3DSCardDetails = {
   card_number: "4530910000012345",
   card_exp_month: "10",
+  card_exp_year: "28",
   card_exp_year: "28",
   card_holder_name: "John",
   card_cvc: "111",
@@ -11,6 +12,7 @@
 const successfulNoThreeDsCardDetailsRequest = {
   card_number: "4530910000012345",
   card_exp_month: "10",
+  card_exp_year: "28",
   card_exp_year: "28",
   card_holder_name: "John",
   card_cvc: "111",
@@ -394,12 +396,6 @@
       },
     },
     MandateSingleUseNo3DSAutoCapture: {
-<<<<<<< HEAD
-      Configs: {
-        TRIGGER_SKIP: false,
-      },
-=======
->>>>>>> 2abb747a
       Request: {
         payment_method: "card",
         payment_method_data: {
@@ -416,12 +412,6 @@
       },
     },
     MandateMultiUseNo3DSManualCapture: {
-<<<<<<< HEAD
-      Configs: {
-        TRIGGER_SKIP: false,
-      },
-=======
->>>>>>> 2abb747a
       Request: {
         payment_method: "card",
         payment_method_data: {
@@ -438,12 +428,6 @@
       },
     },
     MandateMultiUseNo3DSAutoCapture: {
-<<<<<<< HEAD
-      Configs: {
-        TRIGGER_SKIP: false,
-      },
-=======
->>>>>>> 2abb747a
       Request: {
         payment_method: "card",
         payment_method_data: {
@@ -460,12 +444,6 @@
       },
     },
     MandateSingleUseNo3DSManualCapture: {
-<<<<<<< HEAD
-      Configs: {
-        TRIGGER_SKIP: false,
-      },
-=======
->>>>>>> 2abb747a
       Request: {
         payment_method: "card",
         payment_method_data: {
@@ -482,12 +460,6 @@
       },
     },
     PaymentMethodIdMandateNo3DSManualCapture: {
-<<<<<<< HEAD
-      Configs: {
-        TRIGGER_SKIP: false,
-      },
-=======
->>>>>>> 2abb747a
       Request: {
         payment_method: "card",
         payment_method_data: {
@@ -505,12 +477,6 @@
       },
     },
     MITManualCapture: {
-<<<<<<< HEAD
-      Configs: {
-        TRIGGER_SKIP: false,
-      },
-=======
->>>>>>> 2abb747a
       Request: {},
       Response: {
         status: 200,
@@ -520,12 +486,6 @@
       },
     },
     PaymentMethodIdMandateNo3DSAutoCapture: {
-<<<<<<< HEAD
-      Configs: {
-        TRIGGER_SKIP: false,
-      },
-=======
->>>>>>> 2abb747a
       Request: {
         payment_method: "card",
         payment_method_data: {
@@ -545,20 +505,6 @@
     SaveCardConfirmAutoCaptureOffSession: {
       Request: {
         setup_future_usage: "off_session",
-<<<<<<< HEAD
-      },
-      Response: {
-        status: 200,
-        body: {
-          status: "succeeded",
-        },
-      },
-    },
-    PaymentIntentOffSession: {
-      Configs: {
-        TRIGGER_SKIP: false,
-=======
->>>>>>> 2abb747a
       },
       Response: {
         status: 200,
