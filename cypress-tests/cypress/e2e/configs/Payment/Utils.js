--- conflicted
+++ resolved
@@ -36,10 +36,6 @@
 import { connectorDetails as worldpayConnectorDetails } from "./WorldPay.js";
 import { connectorDetails as worldpayxmlConnectorDetails } from "./Worldpayxml.js";
 import { connectorDetails as xenditConnectorDetails } from "./Xendit.js";
-<<<<<<< HEAD
-import { connectorDetails as airwallexConnectorDetails } from "./airwallex.js";
-=======
->>>>>>> 8871f310
 
 const connectorDetails = {
   airwallex: airwallexConnectorDetails,
