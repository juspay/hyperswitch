import { execConfig, validateConfig } from "../../../utils/featureFlags.js";

import { updateDefaultStatusCode } from "./Modifiers.js";

import { connectorDetails as aciConnectorDetails } from "./Aci.js";
import { connectorDetails as adyenConnectorDetails } from "./Adyen.js";
import { connectorDetails as airwallexConnectorDetails } from "./Airwallex.js";
import { connectorDetails as archipelConnectorDetails } from "./Archipel.js";
import { connectorDetails as bamboraapacConnectorDetails } from "./Bamboraapac.js";
import { connectorDetails as bankOfAmericaConnectorDetails } from "./BankOfAmerica.js";
import { connectorDetails as billwerkConnectorDetails } from "./Billwerk.js";
import { connectorDetails as bluesnapConnectorDetails } from "./Bluesnap.js";
import { connectorDetails as braintreeConnectorDetails } from "./Braintree.js";
import { connectorDetails as checkoutConnectorDetails } from "./Checkout.js";
import { connectorDetails as commonConnectorDetails } from "./Commons.js";
import { connectorDetails as cybersourceConnectorDetails } from "./Cybersource.js";
import { connectorDetails as datatransConnectorDetails } from "./Datatrans.js";
import { connectorDetails as deutschebankConnectorDetails } from "./Deutschebank.js";
import { connectorDetails as elavonConnectorDetails } from "./Elavon.js";
import { connectorDetails as facilitapayConnectorDetails } from "./Facilitapay.js";
import { connectorDetails as fiservConnectorDetails } from "./Fiserv.js";
import { connectorDetails as fiservemeaConnectorDetails } from "./Fiservemea.js";
import { connectorDetails as fiuuConnectorDetails } from "./Fiuu.js";
import { connectorDetails as forteConnectorDetails } from "./Forte.js";
import { connectorDetails as getnetConnectorDetails } from "./Getnet.js";
import { connectorDetails as globalpayConnectorDetails } from "./Globalpay.js";
import { connectorDetails as hipayConnectorDetails } from "./Hipay.js";
import { connectorDetails as iatapayConnectorDetails } from "./Iatapay.js";
import { connectorDetails as itaubankConnectorDetails } from "./ItauBank.js";
import { connectorDetails as jpmorganConnectorDetails } from "./Jpmorgan.js";
import { connectorDetails as monerisConnectorDetails } from "./Moneris.js";
import { connectorDetails as nexixpayConnectorDetails } from "./Nexixpay.js";
import { connectorDetails as nmiConnectorDetails } from "./Nmi.js";
import { connectorDetails as noonConnectorDetails } from "./Noon.js";
import { connectorDetails as novalnetConnectorDetails } from "./Novalnet.js";
import { connectorDetails as payboxConnectorDetails } from "./Paybox.js";
import { connectorDetails as paypalConnectorDetails } from "./Paypal.js";
import { connectorDetails as powertranzConnectorDetails } from "./PowerTranz.js";
import { connectorDetails as redsysConnectorDetails } from "./Redsys.js";
import { connectorDetails as staxConnectorDetails } from "./Stax.js";
import { connectorDetails as shift4ConnectorDetails } from "./Shift4.js";
import { connectorDetails as stripeConnectorDetails } from "./Stripe.js";
import { connectorDetails as trustpayConnectorDetails } from "./Trustpay.js";
import { connectorDetails as wellsfargoConnectorDetails } from "./WellsFargo.js";
import { connectorDetails as worldpayConnectorDetails } from "./WorldPay.js";
import { connectorDetails as worldpayxmlConnectorDetails } from "./Worldpayxml.js";
import { connectorDetails as xenditConnectorDetails } from "./Xendit.js";

const connectorDetails = {
  aci: aciConnectorDetails,
  adyen: adyenConnectorDetails,
  airwallex: airwallexConnectorDetails,
  archipel: archipelConnectorDetails,
  bamboraapac: bamboraapacConnectorDetails,
  bankofamerica: bankOfAmericaConnectorDetails,
  billwerk: billwerkConnectorDetails,
  bluesnap: bluesnapConnectorDetails,
  braintree: braintreeConnectorDetails,
  checkout: checkoutConnectorDetails,
  commons: commonConnectorDetails,
  cybersource: cybersourceConnectorDetails,
  datatrans: datatransConnectorDetails,
  deutschebank: deutschebankConnectorDetails,
  elavon: elavonConnectorDetails,
  facilitapay: facilitapayConnectorDetails,
  fiserv: fiservConnectorDetails,
  fiservemea: fiservemeaConnectorDetails,
  fiuu: fiuuConnectorDetails,
  forte: forteConnectorDetails,
  getnet: getnetConnectorDetails,
  globalpay: globalpayConnectorDetails,
  hipay: hipayConnectorDetails,
  iatapay: iatapayConnectorDetails,
  itaubank: itaubankConnectorDetails,
  jpmorgan: jpmorganConnectorDetails,
  moneris: monerisConnectorDetails,
  nexixpay: nexixpayConnectorDetails,
  nmi: nmiConnectorDetails,
  noon: noonConnectorDetails,
  novalnet: novalnetConnectorDetails,
  paybox: payboxConnectorDetails,
  paypal: paypalConnectorDetails,
  powertranz: powertranzConnectorDetails,
  redsys: redsysConnectorDetails,
  stax: staxConnectorDetails,
  stripe: stripeConnectorDetails,
  shift4: shift4ConnectorDetails,
  trustpay: trustpayConnectorDetails,
  wellsfargo: wellsfargoConnectorDetails,
  worldpay: worldpayConnectorDetails,
  worldpayxml: worldpayxmlConnectorDetails,
  xendit: xenditConnectorDetails,
};

export default function getConnectorDetails(connectorId) {
  const x = mergeDetails(connectorId);
  return x;
}

export function getConnectorFlowDetails(connectorData, commonData, key) {
  const data =
    connectorData[key] === undefined ? commonData[key] : connectorData[key];
  return data;
}

function mergeDetails(connectorId) {
  const connectorData = getValueByKey(
    connectorDetails,
    connectorId
  ).authDetails;
  const fallbackData = getValueByKey(connectorDetails, "commons").authDetails;
  // Merge data, prioritizing connectorData and filling missing data from fallbackData
  const mergedDetails = mergeConnectorDetails(connectorData, fallbackData);
  return mergedDetails;
}

function mergeConnectorDetails(source, fallback) {
  const merged = {};

  // Loop through each key in the source object
  for (const key in source) {
    merged[key] = { ...source[key] }; // Copy properties from source

    // Check if fallback has the same key and properties are missing in source
    if (fallback[key]) {
      for (const subKey in fallback[key]) {
        if (!merged[key][subKey]) {
          merged[key][subKey] = fallback[key][subKey];
        }
      }
    }
  }

  // Add missing keys from fallback that are not present in source
  for (const key in fallback) {
    if (!merged[key]) {
      merged[key] = fallback[key];
    }
  }

  return merged;
}

export function handleMultipleConnectors(keys) {
  return {
    MULTIPLE_CONNECTORS: {
      status: true,
      count: keys.length,
    },
  };
}

export function getValueByKey(jsonObject, key, keyNumber = 0) {
  const data =
    typeof jsonObject === "string" ? JSON.parse(jsonObject) : jsonObject;

  if (data && typeof data === "object" && key in data) {
    // Connector object has multiple keys
    if (typeof data[key].connector_account_details === "undefined") {
      const keys = Object.keys(data[key]);

      for (let i = keyNumber; i < keys.length; i++) {
        const currentItem = data[key][keys[i]];

        if (
          Object.prototype.hasOwnProperty.call(
            currentItem,
            "connector_account_details"
          )
        ) {
          // Return state update instead of setting directly
          return {
            authDetails: currentItem,
            stateUpdate: handleMultipleConnectors(keys),
          };
        }
      }
    }
    return {
      authDetails: data[key],
      stateUpdate: null,
    };
  }
  return {
    authDetails: null,
    stateUpdate: null,
  };
}

export const should_continue_further = (data) => {
  const resData = data.Response || {};
  const configData = validateConfig(data.Configs) || {};

  if (typeof configData?.TRIGGER_SKIP !== "undefined") {
    return !configData.TRIGGER_SKIP;
  }

  if (
    typeof resData.body.error !== "undefined" ||
    typeof resData.body.error_code !== "undefined" ||
    typeof resData.body.error_message !== "undefined"
  ) {
    return false;
  } else {
    return true;
  }
};

export function defaultErrorHandler(response, response_data) {
  if (
    response.status === 400 &&
    response.body.error.message === "Payment method type not supported"
  ) {
    // Update the default status from 501 to 400 as `unsupported payment method` error is the next common error after `not implemented` error
    response_data = updateDefaultStatusCode();
  }

  if (response_data.status === 200) {
    throw new Error("Expecting valid response but got an error response");
  }

  expect(response.body).to.have.property("error");

  if (typeof response.body.error === "object") {
    for (const key in response_data.body.error) {
      // Check if the error message is a Json deserialize error
      const apiResponseContent = response.body.error[key];
      const expectedContent = response_data.body.error[key];
      if (
        typeof apiResponseContent === "string" &&
        apiResponseContent.includes("Json deserialize error")
      ) {
        expect(apiResponseContent).to.include(expectedContent);
      } else {
        expect(apiResponseContent).to.equal(expectedContent);
      }
    }
  }
}

export function extractIntegerAtEnd(str) {
  // Match one or more digits at the end of the string
  const match = str.match(/(\d+)$/);
  return match ? parseInt(match[0], 10) : 0;
}

// Common helper function to check if operation should proceed
function shouldProceedWithOperation(multipleConnector, multipleConnectors) {
  return !(
    multipleConnector?.nextConnector === true &&
    (multipleConnectors?.status === false ||
      typeof multipleConnectors === "undefined")
  );
}

// Helper to get connector configuration
function getConnectorConfig(
  globalState,
  multipleConnector = { nextConnector: false }
) {
  const multipleConnectors = globalState.get("MULTIPLE_CONNECTORS");
  const mcaConfig = getConnectorDetails(globalState.get("connectorId"));

  return {
    CONNECTOR_CREDENTIAL:
      multipleConnector?.nextConnector && multipleConnectors?.status
        ? multipleConnector
        : mcaConfig?.multi_credential_config || multipleConnector,
    multipleConnectors,
  };
}

// Simplified createBusinessProfile
export function createBusinessProfile(
  createBusinessProfileBody,
  globalState,
  multipleConnector = { nextConnector: false }
) {
  const config = getConnectorConfig(globalState, multipleConnector);
  const { profilePrefix } = execConfig(config);

  if (
    shouldProceedWithOperation(multipleConnector, config.multipleConnectors)
  ) {
    cy.createBusinessProfileTest(
      createBusinessProfileBody,
      globalState,
      profilePrefix
    );
  }
}

// Simplified createMerchantConnectorAccount
export function createMerchantConnectorAccount(
  paymentType,
  createMerchantConnectorAccountBody,
  globalState,
  paymentMethodsEnabled,
  multipleConnector = { nextConnector: false }
) {
  const config = getConnectorConfig(globalState, multipleConnector);
  const { profilePrefix, merchantConnectorPrefix } = execConfig(config);

  if (
    shouldProceedWithOperation(multipleConnector, config.multipleConnectors)
  ) {
    cy.createConnectorCallTest(
      paymentType,
      createMerchantConnectorAccountBody,
      paymentMethodsEnabled,
      globalState,
      profilePrefix,
      merchantConnectorPrefix
    );
  }
}

export function updateBusinessProfile(
  updateBusinessProfileBody,
  is_connector_agnostic_enabled,
  collect_billing_address_from_wallet_connector,
  collect_shipping_address_from_wallet_connector,
  always_collect_billing_address_from_wallet_connector,
  always_collect_shipping_address_from_wallet_connector,
  globalState
) {
  const multipleConnectors = globalState.get("MULTIPLE_CONNECTORS");
  cy.log(`MULTIPLE_CONNECTORS: ${JSON.stringify(multipleConnectors)}`);

  // Get MCA config
  const mcaConfig = getConnectorDetails(globalState.get("connectorId"));
  const { profilePrefix } = execConfig({
    CONNECTOR_CREDENTIAL: mcaConfig?.multi_credential_config,
  });

  cy.UpdateBusinessProfileTest(
    updateBusinessProfileBody,
    is_connector_agnostic_enabled,
    collect_billing_address_from_wallet_connector,
    collect_shipping_address_from_wallet_connector,
    always_collect_billing_address_from_wallet_connector,
    always_collect_shipping_address_from_wallet_connector,
    globalState,
    profilePrefix
  );
}

export const CONNECTOR_LISTS = {
  // Exclusion lists (skip these connectors)
  EXCLUDE: {
    CONNECTOR_AGNOSTIC_NTID: [
      "bamboraapac",
      "bankofamerica",
      "billwerk",
      "braintree",
      "facilitapay",
      "fiuu",
      "fiserv",
      "jpmorgan",
      "paypal",
<<<<<<< HEAD
      "worldpayxml",
=======
      "stax",
>>>>>>> 2298d487
    ],
    // Add more exclusion lists
  },

  // Inclusion lists (only run for these connectors)
  INCLUDE: {
    MANDATES_USING_NTID_PROXY: ["cybersource"],
    // Add more inclusion lists
  },
};

// Helper functions
export const shouldExcludeConnector = (connectorId, list) => {
  return list.includes(connectorId);
};

export const shouldIncludeConnector = (connectorId, list) => {
  return !list.includes(connectorId);
};<|MERGE_RESOLUTION|>--- conflicted
+++ resolved
@@ -358,11 +358,8 @@
       "fiserv",
       "jpmorgan",
       "paypal",
-<<<<<<< HEAD
+      "stax",
       "worldpayxml",
-=======
-      "stax",
->>>>>>> 2298d487
     ],
     // Add more exclusion lists
   },
