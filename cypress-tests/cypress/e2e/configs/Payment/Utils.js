--- conflicted
+++ resolved
@@ -393,13 +393,9 @@
   INCLUDE: {
     MANDATES_USING_NTID_PROXY: ["cybersource"],
     INCREMENTAL_AUTH: [
-<<<<<<< HEAD
       "archipel",
       // "cybersource",    // issues with MULTIPLE_CONNECTORS handling
-=======
-      // "cybersource"    // issues with MULTIPLE_CONNECTORS handling
       "paypal",
->>>>>>> cb83bf8c
     ],
     // Add more inclusion lists
   },
