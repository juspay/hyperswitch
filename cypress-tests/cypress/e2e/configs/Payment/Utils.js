import { execConfig, validateConfig } from "../../../utils/featureFlags.js";

import { connectorDetails as adyenConnectorDetails } from "./Adyen.js";
import { connectorDetails as bankOfAmericaConnectorDetails } from "./BankOfAmerica.js";
import { connectorDetails as bluesnapConnectorDetails } from "./Bluesnap.js";
import { connectorDetails as braintreeConnectorDetails } from "./Braintree.js";
import { connectorDetails as checkoutConnectorDetails } from "./Checkout.js";
import { connectorDetails as commonConnectorDetails } from "./Commons.js";
import { updateDefaultStatusCode } from "./Modifiers.js";
import { connectorDetails as cybersourceConnectorDetails } from "./Cybersource.js";
import { connectorDetails as datatransConnectorDetails } from "./Datatrans.js";
import { connectorDetails as elavonConnectorDetails } from "./Elavon.js";
import { connectorDetails as fiservemeaConnectorDetails } from "./Fiservemea.js";
import { connectorDetails as fiuuConnectorDetails } from "./Fiuu.js";
import { connectorDetails as getnetConnectorDetails } from "./Getnet.js";
import { connectorDetails as iatapayConnectorDetails } from "./Iatapay.js";
import { connectorDetails as itaubankConnectorDetails } from "./ItauBank.js";
import { connectorDetails as jpmorganConnectorDetails } from "./Jpmorgan.js";
import { connectorDetails as monerisConnectorDetails } from "./Moneris.js";
import { connectorDetails as nexixpayConnectorDetails } from "./Nexixpay.js";
import { connectorDetails as nmiConnectorDetails } from "./Nmi.js";
import { connectorDetails as noonConnectorDetails } from "./Noon.js";
import { connectorDetails as novalnetConnectorDetails } from "./Novalnet.js";
import { connectorDetails as payboxConnectorDetails } from "./Paybox.js";
import { connectorDetails as paypalConnectorDetails } from "./Paypal.js";
import { connectorDetails as redsysConnectorDetails } from "./Redsys.js";
import { connectorDetails as stripeConnectorDetails } from "./Stripe.js";
import { connectorDetails as HipayConnectorDetails } from "./Hipay.js";
import { connectorDetails as trustpayConnectorDetails } from "./Trustpay.js";
import { connectorDetails as wellsfargoConnectorDetails } from "./WellsFargo.js";
import { connectorDetails as worldpayConnectorDetails } from "./WorldPay.js";
import { connectorDetails as deutschebankConnectorDetails } from "./Deutschebank.js";
import { connectorDetails as xenditConnectorDetails } from "./Xendit.js";

const connectorDetails = {
  adyen: adyenConnectorDetails,
  bankofamerica: bankOfAmericaConnectorDetails,
  bluesnap: bluesnapConnectorDetails,
  braintree: braintreeConnectorDetails,
  checkout: checkoutConnectorDetails,
  commons: commonConnectorDetails,
  cybersource: cybersourceConnectorDetails,
  deutschebank: deutschebankConnectorDetails,
  fiservemea: fiservemeaConnectorDetails,
  getnet: getnetConnectorDetails,
  iatapay: iatapayConnectorDetails,
  itaubank: itaubankConnectorDetails,
  jpmorgan: jpmorganConnectorDetails,
  moneris: monerisConnectorDetails,
  nexixpay: nexixpayConnectorDetails,
  nmi: nmiConnectorDetails,
  novalnet: novalnetConnectorDetails,
  paybox: payboxConnectorDetails,
  xendit: xenditConnectorDetails,
  paypal: paypalConnectorDetails,
  hipay: HipayConnectorDetails,
  redsys: redsysConnectorDetails,
  stripe: stripeConnectorDetails,
  elavon: elavonConnectorDetails,
  trustpay: trustpayConnectorDetails,
  datatrans: datatransConnectorDetails,
  wellsfargo: wellsfargoConnectorDetails,
  fiuu: fiuuConnectorDetails,
  worldpay: worldpayConnectorDetails,
  noon: noonConnectorDetails,
};

export default function getConnectorDetails(connectorId) {
  const x = mergeDetails(connectorId);
  return x;
}

export function getConnectorFlowDetails(connectorData, commonData, key) {
  const data =
    connectorData[key] === undefined ? commonData[key] : connectorData[key];
  return data;
}

function mergeDetails(connectorId) {
  const connectorData = getValueByKey(
    connectorDetails,
    connectorId
  ).authDetails;
  const fallbackData = getValueByKey(connectorDetails, "commons").authDetails;
  // Merge data, prioritizing connectorData and filling missing data from fallbackData
  const mergedDetails = mergeConnectorDetails(connectorData, fallbackData);
  return mergedDetails;
}

function mergeConnectorDetails(source, fallback) {
  const merged = {};

  // Loop through each key in the source object
  for (const key in source) {
    merged[key] = { ...source[key] }; // Copy properties from source

    // Check if fallback has the same key and properties are missing in source
    if (fallback[key]) {
      for (const subKey in fallback[key]) {
        if (!merged[key][subKey]) {
          merged[key][subKey] = fallback[key][subKey];
        }
      }
    }
  }

  // Add missing keys from fallback that are not present in source
  for (const key in fallback) {
    if (!merged[key]) {
      merged[key] = fallback[key];
    }
  }

  return merged;
}

export function handleMultipleConnectors(keys) {
  return {
    MULTIPLE_CONNECTORS: {
      status: true,
      count: keys.length,
    },
  };
}

export function getValueByKey(jsonObject, key, keyNumber = 0) {
  const data =
    typeof jsonObject === "string" ? JSON.parse(jsonObject) : jsonObject;

  if (data && typeof data === "object" && key in data) {
    // Connector object has multiple keys
    if (typeof data[key].connector_account_details === "undefined") {
      const keys = Object.keys(data[key]);

      for (let i = keyNumber; i < keys.length; i++) {
        const currentItem = data[key][keys[i]];

        if (
          Object.prototype.hasOwnProperty.call(
            currentItem,
            "connector_account_details"
          )
        ) {
          // Return state update instead of setting directly
          return {
            authDetails: currentItem,
            stateUpdate: handleMultipleConnectors(keys),
          };
        }
      }
    }
    return {
      authDetails: data[key],
      stateUpdate: null,
    };
  }
  return {
    authDetails: null,
    stateUpdate: null,
  };
}

export const should_continue_further = (data) => {
  const resData = data.Response || {};
  const configData = validateConfig(data.Configs) || {};

  if (typeof configData?.TRIGGER_SKIP !== "undefined") {
    return !configData.TRIGGER_SKIP;
  }

  if (
    typeof resData.body.error !== "undefined" ||
    typeof resData.body.error_code !== "undefined" ||
    typeof resData.body.error_message !== "undefined"
  ) {
    return false;
  } else {
    return true;
  }
};

export function defaultErrorHandler(response, response_data) {
  if (
    response.status === 400 &&
    response.body.error.message === "Payment method type not supported"
  ) {
    // Update the default status from 501 to 400 as `unsupported payment method` error is the next common error after `not implemented` error
    response_data = updateDefaultStatusCode();
  }

  if (response_data.status === 200) {
    throw new Error("Expecting valid response but got an error response");
  }

  expect(response.body).to.have.property("error");

  if (typeof response.body.error === "object") {
    for (const key in response_data.body.error) {
      // Check if the error message is a Json deserialize error
      const apiResponseContent = response.body.error[key];
      const expectedContent = response_data.body.error[key];
      if (
        typeof apiResponseContent === "string" &&
        apiResponseContent.includes("Json deserialize error")
      ) {
        expect(apiResponseContent).to.include(expectedContent);
      } else {
        expect(apiResponseContent).to.equal(expectedContent);
      }
    }
  }
}

export function extractIntegerAtEnd(str) {
  // Match one or more digits at the end of the string
  const match = str.match(/(\d+)$/);
  return match ? parseInt(match[0], 10) : 0;
}

// Common helper function to check if operation should proceed
function shouldProceedWithOperation(multipleConnector, multipleConnectors) {
  return !(
    multipleConnector?.nextConnector === true &&
    (multipleConnectors?.status === false ||
      typeof multipleConnectors === "undefined")
  );
}

// Helper to get connector configuration
function getConnectorConfig(
  globalState,
  multipleConnector = { nextConnector: false }
) {
  const multipleConnectors = globalState.get("MULTIPLE_CONNECTORS");
  const mcaConfig = getConnectorDetails(globalState.get("connectorId"));

  return {
    CONNECTOR_CREDENTIAL:
      multipleConnector?.nextConnector && multipleConnectors?.status
        ? multipleConnector
        : mcaConfig?.multi_credential_config || multipleConnector,
    multipleConnectors,
  };
}

// Simplified createBusinessProfile
export function createBusinessProfile(
  createBusinessProfileBody,
  globalState,
  multipleConnector = { nextConnector: false }
) {
  const config = getConnectorConfig(globalState, multipleConnector);
  const { profilePrefix } = execConfig(config);

  if (
    shouldProceedWithOperation(multipleConnector, config.multipleConnectors)
  ) {
    cy.createBusinessProfileTest(
      createBusinessProfileBody,
      globalState,
      profilePrefix
    );
  }
}

// Simplified createMerchantConnectorAccount
export function createMerchantConnectorAccount(
  paymentType,
  createMerchantConnectorAccountBody,
  globalState,
  paymentMethodsEnabled,
  multipleConnector = { nextConnector: false }
) {
  const config = getConnectorConfig(globalState, multipleConnector);
  const { profilePrefix, merchantConnectorPrefix } = execConfig(config);

  if (
    shouldProceedWithOperation(multipleConnector, config.multipleConnectors)
  ) {
    cy.createConnectorCallTest(
      paymentType,
      createMerchantConnectorAccountBody,
      paymentMethodsEnabled,
      globalState,
      profilePrefix,
      merchantConnectorPrefix
    );
  }
}

export function updateBusinessProfile(
  updateBusinessProfileBody,
  is_connector_agnostic_enabled,
  collect_billing_address_from_wallet_connector,
  collect_shipping_address_from_wallet_connector,
  always_collect_billing_address_from_wallet_connector,
  always_collect_shipping_address_from_wallet_connector,
  globalState
) {
  const multipleConnectors = globalState.get("MULTIPLE_CONNECTORS");
  cy.log(`MULTIPLE_CONNECTORS: ${JSON.stringify(multipleConnectors)}`);

  // Get MCA config
  const mcaConfig = getConnectorDetails(globalState.get("connectorId"));
  const { profilePrefix } = execConfig({
    CONNECTOR_CREDENTIAL: mcaConfig?.multi_credential_config,
  });

  cy.UpdateBusinessProfileTest(
    updateBusinessProfileBody,
    is_connector_agnostic_enabled,
    collect_billing_address_from_wallet_connector,
    collect_shipping_address_from_wallet_connector,
    always_collect_billing_address_from_wallet_connector,
    always_collect_shipping_address_from_wallet_connector,
    globalState,
    profilePrefix
  );
}

export const CONNECTOR_LISTS = {
  // Exclusion lists (skip these connectors)
  EXCLUDE: {
<<<<<<< HEAD
    CONNECTOR_AGNOSTIC_NTID: ["braintree", "fiuu", "paypal"],
=======
    CONNECTOR_AGNOSTIC_NTID: ["bankofamerica", "fiuu", "paypal"],
>>>>>>> 62436454
    // Add more exclusion lists
  },

  // Inclusion lists (only run for these connectors)
  INCLUDE: {
    MANDATES_USING_NTID_PROXY: ["cybersource"],
    // Add more inclusion lists
  },
};

// Helper functions
export const shouldExcludeConnector = (connectorId, list) => {
  return list.includes(connectorId);
};

export const shouldIncludeConnector = (connectorId, list) => {
  return !list.includes(connectorId);
};<|MERGE_RESOLUTION|>--- conflicted
+++ resolved
@@ -321,11 +321,7 @@
 export const CONNECTOR_LISTS = {
   // Exclusion lists (skip these connectors)
   EXCLUDE: {
-<<<<<<< HEAD
-    CONNECTOR_AGNOSTIC_NTID: ["braintree", "fiuu", "paypal"],
-=======
-    CONNECTOR_AGNOSTIC_NTID: ["bankofamerica", "fiuu", "paypal"],
->>>>>>> 62436454
+    CONNECTOR_AGNOSTIC_NTID: ["bankofamerica", "braintree", "fiuu", "paypal"],
     // Add more exclusion lists
   },
 
