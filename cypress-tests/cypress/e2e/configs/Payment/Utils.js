--- conflicted
+++ resolved
@@ -35,11 +35,8 @@
 import { connectorDetails as payboxConnectorDetails } from "./Paybox.js";
 import { connectorDetails as paypalConnectorDetails } from "./Paypal.js";
 import { connectorDetails as redsysConnectorDetails } from "./Redsys.js";
-<<<<<<< HEAD
 import { connectorDetails as staxConnectorDetails } from "./Stax.js";
-=======
 import { connectorDetails as shift4ConnectorDetails } from "./Shift4.js";
->>>>>>> a31745d2
 import { connectorDetails as stripeConnectorDetails } from "./Stripe.js";
 import { connectorDetails as trustpayConnectorDetails } from "./Trustpay.js";
 import { connectorDetails as wellsfargoConnectorDetails } from "./WellsFargo.js";
