--- conflicted
+++ resolved
@@ -31,10 +31,7 @@
 import { connectorDetails as jpmorganConnectorDetails } from "./Jpmorgan.js";
 import { connectorDetails as monerisConnectorDetails } from "./Moneris.js";
 import { connectorDetails as multisafepayConnectorDetails } from "./Multisafepay.js";
-<<<<<<< HEAD
-=======
 import { connectorDetails as nexinetsConnectorDetails } from "./Nexinets.js";
->>>>>>> de92973b
 import { connectorDetails as nexixpayConnectorDetails } from "./Nexixpay.js";
 import { connectorDetails as nmiConnectorDetails } from "./Nmi.js";
 import { connectorDetails as noonConnectorDetails } from "./Noon.js";
@@ -85,10 +82,7 @@
   jpmorgan: jpmorganConnectorDetails,
   moneris: monerisConnectorDetails,
   multisafepay: multisafepayConnectorDetails,
-<<<<<<< HEAD
-=======
   nexinets: nexinetsConnectorDetails,
->>>>>>> de92973b
   nexixpay: nexixpayConnectorDetails,
   nmi: nmiConnectorDetails,
   noon: noonConnectorDetails,
