--- conflicted
+++ resolved
@@ -39,8 +39,8 @@
 import { connectorDetails as paypalConnectorDetails } from "./Paypal.js";
 import { connectorDetails as powertranzConnectorDetails } from "./PowerTranz.js";
 import { connectorDetails as redsysConnectorDetails } from "./Redsys.js";
+import { connectorDetails as shift4ConnectorDetails } from "./Shift4.js";
 import { connectorDetails as staxConnectorDetails } from "./Stax.js";
-import { connectorDetails as shift4ConnectorDetails } from "./Shift4.js";
 import { connectorDetails as stripeConnectorDetails } from "./Stripe.js";
 import { connectorDetails as trustpayConnectorDetails } from "./Trustpay.js";
 import { connectorDetails as wellsfargoConnectorDetails } from "./WellsFargo.js";
@@ -362,12 +362,8 @@
       "fiserv",
       "jpmorgan",
       "paypal",
-<<<<<<< HEAD
-      "bamboraapac",
       "wellsfargo",
-=======
       "stax",
->>>>>>> 18a779f9
     ],
     // Add more exclusion lists
   },
