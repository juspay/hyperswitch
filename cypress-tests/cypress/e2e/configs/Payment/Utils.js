--- conflicted
+++ resolved
@@ -341,14 +341,10 @@
       "braintree",
       "facilitapay",
       "fiuu",
-<<<<<<< HEAD
-      "paypal",
-      "bamboraapac",
-=======
->>>>>>> e0ea1b48
       "fiserv",
       "jpmorgan",
       "paypal",
+      "bamboraapac",
     ],
     // Add more exclusion lists
   },
