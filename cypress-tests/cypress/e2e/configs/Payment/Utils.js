import { execConfig, validateConfig } from "../../../utils/featureFlags.js";

import { updateDefaultStatusCode } from "./Modifiers.js";

import { connectorDetails as aciConnectorDetails } from "./Aci.js";
import { connectorDetails as adyenConnectorDetails } from "./Adyen.js";
import { connectorDetails as airwallexConnectorDetails } from "./Airwallex.js";
import { connectorDetails as archipelConnectorDetails } from "./Archipel.js";
import { connectorDetails as bamboraConnectorDetails } from "./Bambora.js";
import { connectorDetails as bamboraapacConnectorDetails } from "./Bamboraapac.js";
import { connectorDetails as bankOfAmericaConnectorDetails } from "./BankOfAmerica.js";
import { connectorDetails as billwerkConnectorDetails } from "./Billwerk.js";
import { connectorDetails as bluesnapConnectorDetails } from "./Bluesnap.js";
import { connectorDetails as braintreeConnectorDetails } from "./Braintree.js";
import { connectorDetails as checkoutConnectorDetails } from "./Checkout.js";
import { connectorDetails as commonConnectorDetails } from "./Commons.js";
import { connectorDetails as cybersourceConnectorDetails } from "./Cybersource.js";
import { connectorDetails as datatransConnectorDetails } from "./Datatrans.js";
import { connectorDetails as deutschebankConnectorDetails } from "./Deutschebank.js";
import { connectorDetails as elavonConnectorDetails } from "./Elavon.js";
import { connectorDetails as facilitapayConnectorDetails } from "./Facilitapay.js";
import { connectorDetails as fiservConnectorDetails } from "./Fiserv.js";
import { connectorDetails as fiservemeaConnectorDetails } from "./Fiservemea.js";
import { connectorDetails as fiuuConnectorDetails } from "./Fiuu.js";
import { connectorDetails as forteConnectorDetails } from "./Forte.js";
import { connectorDetails as getnetConnectorDetails } from "./Getnet.js";
import { connectorDetails as globalpayConnectorDetails } from "./Globalpay.js";
import { connectorDetails as hipayConnectorDetails } from "./Hipay.js";
import { connectorDetails as iatapayConnectorDetails } from "./Iatapay.js";
import { connectorDetails as itaubankConnectorDetails } from "./ItauBank.js";
import { connectorDetails as jpmorganConnectorDetails } from "./Jpmorgan.js";
import { connectorDetails as monerisConnectorDetails } from "./Moneris.js";
import { connectorDetails as multisafepayConnectorDetails } from "./Multisafepay.js";
import { connectorDetails as nexinetsConnectorDetails } from "./Nexinets.js";
import { connectorDetails as nexixpayConnectorDetails } from "./Nexixpay.js";
import { connectorDetails as nmiConnectorDetails } from "./Nmi.js";
import { connectorDetails as noonConnectorDetails } from "./Noon.js";
import { connectorDetails as novalnetConnectorDetails } from "./Novalnet.js";
import { connectorDetails as payboxConnectorDetails } from "./Paybox.js";
import { connectorDetails as paypalConnectorDetails } from "./Paypal.js";
import { connectorDetails as powertranzConnectorDetails } from "./PowerTranz.js";
import { connectorDetails as redsysConnectorDetails } from "./Redsys.js";
<<<<<<< HEAD
import { connectorDetails as squareConnectorDetails } from "./Square.js";
=======
import { connectorDetails as shift4ConnectorDetails } from "./Shift4.js";
import { connectorDetails as staxConnectorDetails } from "./Stax.js";
>>>>>>> 417039d1
import { connectorDetails as stripeConnectorDetails } from "./Stripe.js";
import { connectorDetails as trustpayConnectorDetails } from "./Trustpay.js";
import { connectorDetails as tsysConnectorDetails } from "./Tsys.js";
import { connectorDetails as wellsfargoConnectorDetails } from "./WellsFargo.js";
import { connectorDetails as worldpayConnectorDetails } from "./WorldPay.js";
import { connectorDetails as worldpayxmlConnectorDetails } from "./Worldpayxml.js";
import { connectorDetails as xenditConnectorDetails } from "./Xendit.js";

const connectorDetails = {
  aci: aciConnectorDetails,
  adyen: adyenConnectorDetails,
  airwallex: airwallexConnectorDetails,
  archipel: archipelConnectorDetails,
  bambora: bamboraConnectorDetails,
  bamboraapac: bamboraapacConnectorDetails,
  bankofamerica: bankOfAmericaConnectorDetails,
  billwerk: billwerkConnectorDetails,
  bluesnap: bluesnapConnectorDetails,
  braintree: braintreeConnectorDetails,
  checkout: checkoutConnectorDetails,
  commons: commonConnectorDetails,
  cybersource: cybersourceConnectorDetails,
  datatrans: datatransConnectorDetails,
  deutschebank: deutschebankConnectorDetails,
  elavon: elavonConnectorDetails,
  facilitapay: facilitapayConnectorDetails,
  fiserv: fiservConnectorDetails,
  fiservemea: fiservemeaConnectorDetails,
  fiuu: fiuuConnectorDetails,
  forte: forteConnectorDetails,
  getnet: getnetConnectorDetails,
  globalpay: globalpayConnectorDetails,
  hipay: hipayConnectorDetails,
  iatapay: iatapayConnectorDetails,
  itaubank: itaubankConnectorDetails,
  jpmorgan: jpmorganConnectorDetails,
  moneris: monerisConnectorDetails,
  multisafepay: multisafepayConnectorDetails,
  nexinets: nexinetsConnectorDetails,
  nexixpay: nexixpayConnectorDetails,
  nmi: nmiConnectorDetails,
  noon: noonConnectorDetails,
  novalnet: novalnetConnectorDetails,
  paybox: payboxConnectorDetails,
  paypal: paypalConnectorDetails,
  powertranz: powertranzConnectorDetails,
  redsys: redsysConnectorDetails,
  stax: staxConnectorDetails,
  stripe: stripeConnectorDetails,
<<<<<<< HEAD
  square: squareConnectorDetails,
=======
  shift4: shift4ConnectorDetails,
>>>>>>> 417039d1
  trustpay: trustpayConnectorDetails,
  tsys: tsysConnectorDetails,
  wellsfargo: wellsfargoConnectorDetails,
  worldpay: worldpayConnectorDetails,
  worldpayxml: worldpayxmlConnectorDetails,
  xendit: xenditConnectorDetails,
};

export default function getConnectorDetails(connectorId) {
  const x = mergeDetails(connectorId);
  return x;
}

export function getConnectorFlowDetails(connectorData, commonData, key) {
  const data =
    connectorData[key] === undefined ? commonData[key] : connectorData[key];
  return data;
}

function mergeDetails(connectorId) {
  const connectorData = getValueByKey(
    connectorDetails,
    connectorId
  ).authDetails;
  const fallbackData = getValueByKey(connectorDetails, "commons").authDetails;
  // Merge data, prioritizing connectorData and filling missing data from fallbackData
  const mergedDetails = mergeConnectorDetails(connectorData, fallbackData);
  return mergedDetails;
}

function mergeConnectorDetails(source, fallback) {
  const merged = {};

  // Loop through each key in the source object
  for (const key in source) {
    merged[key] = { ...source[key] }; // Copy properties from source

    // Check if fallback has the same key and properties are missing in source
    if (fallback[key]) {
      for (const subKey in fallback[key]) {
        if (!merged[key][subKey]) {
          merged[key][subKey] = fallback[key][subKey];
        }
      }
    }
  }

  // Add missing keys from fallback that are not present in source
  for (const key in fallback) {
    if (!merged[key]) {
      merged[key] = fallback[key];
    }
  }

  return merged;
}

export function handleMultipleConnectors(keys) {
  return {
    MULTIPLE_CONNECTORS: {
      status: true,
      count: keys.length,
    },
  };
}

export function getValueByKey(jsonObject, key, keyNumber = 0) {
  const data =
    typeof jsonObject === "string" ? JSON.parse(jsonObject) : jsonObject;

  if (data && typeof data === "object" && key in data) {
    // Connector object has multiple keys
    if (typeof data[key].connector_account_details === "undefined") {
      const keys = Object.keys(data[key]);

      for (let i = keyNumber; i < keys.length; i++) {
        const currentItem = data[key][keys[i]];

        if (
          Object.prototype.hasOwnProperty.call(
            currentItem,
            "connector_account_details"
          )
        ) {
          // Return state update instead of setting directly
          return {
            authDetails: currentItem,
            stateUpdate: handleMultipleConnectors(keys),
          };
        }
      }
    }
    return {
      authDetails: data[key],
      stateUpdate: null,
    };
  }
  return {
    authDetails: null,
    stateUpdate: null,
  };
}

export const should_continue_further = (data) => {
  const resData = data.Response || {};
  const configData = validateConfig(data.Configs) || {};

  if (typeof configData?.TRIGGER_SKIP !== "undefined") {
    return !configData.TRIGGER_SKIP;
  }

  if (
    typeof resData.body.error !== "undefined" ||
    typeof resData.body.error_code !== "undefined" ||
    typeof resData.body.error_message !== "undefined"
  ) {
    return false;
  } else {
    return true;
  }
};

export function defaultErrorHandler(response, response_data) {
  if (
    response.status === 400 &&
    response.body.error.message === "Payment method type not supported"
  ) {
    // Update the default status from 501 to 400 as `unsupported payment method` error is the next common error after `not implemented` error
    response_data = updateDefaultStatusCode();
  }

  if (response_data.status === 200) {
    throw new Error("Expecting valid response but got an error response");
  }

  expect(response.body).to.have.property("error");

  if (typeof response.body.error === "object") {
    for (const key in response_data.body.error) {
      // Check if the error message is a Json deserialize error
      const apiResponseContent = response.body.error[key];
      const expectedContent = response_data.body.error[key];
      if (
        typeof apiResponseContent === "string" &&
        apiResponseContent.includes("Json deserialize error")
      ) {
        expect(apiResponseContent).to.include(expectedContent);
      } else {
        expect(apiResponseContent).to.equal(expectedContent);
      }
    }
  }
}

export function extractIntegerAtEnd(str) {
  // Match one or more digits at the end of the string
  const match = str.match(/(\d+)$/);
  return match ? parseInt(match[0], 10) : 0;
}

// Common helper function to check if operation should proceed
function shouldProceedWithOperation(multipleConnector, multipleConnectors) {
  return !(
    multipleConnector?.nextConnector === true &&
    (multipleConnectors?.status === false ||
      typeof multipleConnectors === "undefined")
  );
}

// Helper to get connector configuration
function getConnectorConfig(
  globalState,
  multipleConnector = { nextConnector: false }
) {
  const multipleConnectors = globalState.get("MULTIPLE_CONNECTORS");
  const mcaConfig = getConnectorDetails(globalState.get("connectorId"));

  return {
    CONNECTOR_CREDENTIAL:
      multipleConnector?.nextConnector && multipleConnectors?.status
        ? multipleConnector
        : mcaConfig?.multi_credential_config || multipleConnector,
    multipleConnectors,
  };
}

// Simplified createBusinessProfile
export function createBusinessProfile(
  createBusinessProfileBody,
  globalState,
  multipleConnector = { nextConnector: false }
) {
  const config = getConnectorConfig(globalState, multipleConnector);
  const { profilePrefix } = execConfig(config);

  if (
    shouldProceedWithOperation(multipleConnector, config.multipleConnectors)
  ) {
    cy.createBusinessProfileTest(
      createBusinessProfileBody,
      globalState,
      profilePrefix
    );
  }
}

// Simplified createMerchantConnectorAccount
export function createMerchantConnectorAccount(
  paymentType,
  createMerchantConnectorAccountBody,
  globalState,
  paymentMethodsEnabled,
  multipleConnector = { nextConnector: false }
) {
  const config = getConnectorConfig(globalState, multipleConnector);
  const { profilePrefix, merchantConnectorPrefix } = execConfig(config);

  if (
    shouldProceedWithOperation(multipleConnector, config.multipleConnectors)
  ) {
    cy.createConnectorCallTest(
      paymentType,
      createMerchantConnectorAccountBody,
      paymentMethodsEnabled,
      globalState,
      profilePrefix,
      merchantConnectorPrefix
    );
  }
}

export function updateBusinessProfile(
  updateBusinessProfileBody,
  is_connector_agnostic_enabled,
  collect_billing_address_from_wallet_connector,
  collect_shipping_address_from_wallet_connector,
  always_collect_billing_address_from_wallet_connector,
  always_collect_shipping_address_from_wallet_connector,
  globalState
) {
  const multipleConnectors = globalState.get("MULTIPLE_CONNECTORS");
  cy.log(`MULTIPLE_CONNECTORS: ${JSON.stringify(multipleConnectors)}`);

  // Get MCA config
  const mcaConfig = getConnectorDetails(globalState.get("connectorId"));
  const { profilePrefix } = execConfig({
    CONNECTOR_CREDENTIAL: mcaConfig?.multi_credential_config,
  });

  cy.UpdateBusinessProfileTest(
    updateBusinessProfileBody,
    is_connector_agnostic_enabled,
    collect_billing_address_from_wallet_connector,
    collect_shipping_address_from_wallet_connector,
    always_collect_billing_address_from_wallet_connector,
    always_collect_shipping_address_from_wallet_connector,
    globalState,
    profilePrefix
  );
}

export const CONNECTOR_LISTS = {
  // Exclusion lists (skip these connectors)
  EXCLUDE: {
    CONNECTOR_AGNOSTIC_NTID: [
      "bamboraapac",
      "bankofamerica",
      "billwerk",
      "braintree",
      "facilitapay",
      "fiuu",
      "fiserv",
      "jpmorgan",
      "nexinets",
      "paypal",
      "stax",
      "wellsfargo",
    ],
    // Add more exclusion lists
  },

  // Inclusion lists (only run for these connectors)
  INCLUDE: {
    MANDATES_USING_NTID_PROXY: ["cybersource"],
    // Add more inclusion lists
  },
};

// Helper functions
export const shouldExcludeConnector = (connectorId, list) => {
  return list.includes(connectorId);
};

export const shouldIncludeConnector = (connectorId, list) => {
  return !list.includes(connectorId);
};<|MERGE_RESOLUTION|>--- conflicted
+++ resolved
@@ -40,12 +40,9 @@
 import { connectorDetails as paypalConnectorDetails } from "./Paypal.js";
 import { connectorDetails as powertranzConnectorDetails } from "./PowerTranz.js";
 import { connectorDetails as redsysConnectorDetails } from "./Redsys.js";
-<<<<<<< HEAD
+import { connectorDetails as shift4ConnectorDetails } from "./Shift4.js";
 import { connectorDetails as squareConnectorDetails } from "./Square.js";
-=======
-import { connectorDetails as shift4ConnectorDetails } from "./Shift4.js";
 import { connectorDetails as staxConnectorDetails } from "./Stax.js";
->>>>>>> 417039d1
 import { connectorDetails as stripeConnectorDetails } from "./Stripe.js";
 import { connectorDetails as trustpayConnectorDetails } from "./Trustpay.js";
 import { connectorDetails as tsysConnectorDetails } from "./Tsys.js";
@@ -93,13 +90,10 @@
   paypal: paypalConnectorDetails,
   powertranz: powertranzConnectorDetails,
   redsys: redsysConnectorDetails,
+  shift4: shift4ConnectorDetails,
+  square: squareConnectorDetails,
   stax: staxConnectorDetails,
   stripe: stripeConnectorDetails,
-<<<<<<< HEAD
-  square: squareConnectorDetails,
-=======
-  shift4: shift4ConnectorDetails,
->>>>>>> 417039d1
   trustpay: trustpayConnectorDetails,
   tsys: tsysConnectorDetails,
   wellsfargo: wellsfargoConnectorDetails,
