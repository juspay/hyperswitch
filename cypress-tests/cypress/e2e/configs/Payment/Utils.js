import { execConfig, validateConfig } from "../../../utils/featureFlags.js";

import { updateDefaultStatusCode } from "./Modifiers.js";

import { connectorDetails as aciConnectorDetails } from "./Aci.js";
import { connectorDetails as adyenConnectorDetails } from "./Adyen.js";
import { connectorDetails as airwallexConnectorDetails } from "./Airwallex.js";
import { connectorDetails as archipelConnectorDetails } from "./Archipel.js";
import { connectorDetails as authipayConnectorDetails } from "./Authipay.js";
import { connectorDetails as bamboraapacConnectorDetails } from "./Bamboraapac.js";
import { connectorDetails as bankOfAmericaConnectorDetails } from "./BankOfAmerica.js";
import { connectorDetails as billwerkConnectorDetails } from "./Billwerk.js";
import { connectorDetails as bluesnapConnectorDetails } from "./Bluesnap.js";
import { connectorDetails as braintreeConnectorDetails } from "./Braintree.js";
import { connectorDetails as checkoutConnectorDetails } from "./Checkout.js";
import { connectorDetails as commonConnectorDetails } from "./Commons.js";
import { connectorDetails as cybersourceConnectorDetails } from "./Cybersource.js";
import { connectorDetails as datatransConnectorDetails } from "./Datatrans.js";
import { connectorDetails as deutschebankConnectorDetails } from "./Deutschebank.js";
import { connectorDetails as elavonConnectorDetails } from "./Elavon.js";
import { connectorDetails as facilitapayConnectorDetails } from "./Facilitapay.js";
import { connectorDetails as fiservConnectorDetails } from "./Fiserv.js";
import { connectorDetails as fiservemeaConnectorDetails } from "./Fiservemea.js";
import { connectorDetails as fiuuConnectorDetails } from "./Fiuu.js";
import { connectorDetails as getnetConnectorDetails } from "./Getnet.js";
import { connectorDetails as hipayConnectorDetails } from "./Hipay.js";
import { connectorDetails as iatapayConnectorDetails } from "./Iatapay.js";
import { connectorDetails as itaubankConnectorDetails } from "./ItauBank.js";
import { connectorDetails as jpmorganConnectorDetails } from "./Jpmorgan.js";
import { connectorDetails as monerisConnectorDetails } from "./Moneris.js";
import { connectorDetails as nexixpayConnectorDetails } from "./Nexixpay.js";
import { connectorDetails as nmiConnectorDetails } from "./Nmi.js";
import { connectorDetails as noonConnectorDetails } from "./Noon.js";
import { connectorDetails as novalnetConnectorDetails } from "./Novalnet.js";
import { connectorDetails as payboxConnectorDetails } from "./Paybox.js";
import { connectorDetails as paypalConnectorDetails } from "./Paypal.js";
import { connectorDetails as redsysConnectorDetails } from "./Redsys.js";
import { connectorDetails as shift4ConnectorDetails } from "./Shift4.js";
import { connectorDetails as stripeConnectorDetails } from "./Stripe.js";
import { connectorDetails as trustpayConnectorDetails } from "./Trustpay.js";
import { connectorDetails as wellsfargoConnectorDetails } from "./WellsFargo.js";
import { connectorDetails as worldpayConnectorDetails } from "./WorldPay.js";
import { connectorDetails as worldpayxmlConnectorDetails } from "./Worldpayxml.js";
import { connectorDetails as xenditConnectorDetails } from "./Xendit.js";

const connectorDetails = {
  aci: aciConnectorDetails,
  adyen: adyenConnectorDetails,
<<<<<<< HEAD
  authipay: authipayConnectorDetails,
  bankofamerica: bankOfAmericaConnectorDetails,
=======
  airwallex: airwallexConnectorDetails,
  archipel: archipelConnectorDetails,
>>>>>>> 0851c6ec
  bamboraapac: bamboraapacConnectorDetails,
  bankofamerica: bankOfAmericaConnectorDetails,
  billwerk: billwerkConnectorDetails,
  bluesnap: bluesnapConnectorDetails,
  braintree: braintreeConnectorDetails,
  checkout: checkoutConnectorDetails,
  commons: commonConnectorDetails,
  cybersource: cybersourceConnectorDetails,
  datatrans: datatransConnectorDetails,
  deutschebank: deutschebankConnectorDetails,
  elavon: elavonConnectorDetails,
  facilitapay: facilitapayConnectorDetails,
  fiserv: fiservConnectorDetails,
  fiservemea: fiservemeaConnectorDetails,
  fiuu: fiuuConnectorDetails,
  getnet: getnetConnectorDetails,
  hipay: hipayConnectorDetails,
  iatapay: iatapayConnectorDetails,
  itaubank: itaubankConnectorDetails,
  jpmorgan: jpmorganConnectorDetails,
  moneris: monerisConnectorDetails,
  nexixpay: nexixpayConnectorDetails,
  nmi: nmiConnectorDetails,
  noon: noonConnectorDetails,
  novalnet: novalnetConnectorDetails,
  paybox: payboxConnectorDetails,
  paypal: paypalConnectorDetails,
  redsys: redsysConnectorDetails,
  stripe: stripeConnectorDetails,
  shift4: shift4ConnectorDetails,
  trustpay: trustpayConnectorDetails,
  wellsfargo: wellsfargoConnectorDetails,
  worldpay: worldpayConnectorDetails,
  worldpayxml: worldpayxmlConnectorDetails,
  xendit: xenditConnectorDetails,
};

export default function getConnectorDetails(connectorId) {
  const x = mergeDetails(connectorId);
  return x;
}

export function getConnectorFlowDetails(connectorData, commonData, key) {
  const data =
    connectorData[key] === undefined ? commonData[key] : connectorData[key];
  return data;
}

function mergeDetails(connectorId) {
  const connectorData = getValueByKey(
    connectorDetails,
    connectorId
  ).authDetails;
  const fallbackData = getValueByKey(connectorDetails, "commons").authDetails;
  // Merge data, prioritizing connectorData and filling missing data from fallbackData
  const mergedDetails = mergeConnectorDetails(connectorData, fallbackData);
  return mergedDetails;
}

function mergeConnectorDetails(source, fallback) {
  const merged = {};

  // Loop through each key in the source object
  for (const key in source) {
    merged[key] = { ...source[key] }; // Copy properties from source

    // Check if fallback has the same key and properties are missing in source
    if (fallback[key]) {
      for (const subKey in fallback[key]) {
        if (!merged[key][subKey]) {
          merged[key][subKey] = fallback[key][subKey];
        }
      }
    }
  }

  // Add missing keys from fallback that are not present in source
  for (const key in fallback) {
    if (!merged[key]) {
      merged[key] = fallback[key];
    }
  }

  return merged;
}

export function handleMultipleConnectors(keys) {
  return {
    MULTIPLE_CONNECTORS: {
      status: true,
      count: keys.length,
    },
  };
}

export function getValueByKey(jsonObject, key, keyNumber = 0) {
  const data =
    typeof jsonObject === "string" ? JSON.parse(jsonObject) : jsonObject;

  if (data && typeof data === "object" && key in data) {
    // Connector object has multiple keys
    if (typeof data[key].connector_account_details === "undefined") {
      const keys = Object.keys(data[key]);

      for (let i = keyNumber; i < keys.length; i++) {
        const currentItem = data[key][keys[i]];

        if (
          Object.prototype.hasOwnProperty.call(
            currentItem,
            "connector_account_details"
          )
        ) {
          // Return state update instead of setting directly
          return {
            authDetails: currentItem,
            stateUpdate: handleMultipleConnectors(keys),
          };
        }
      }
    }
    return {
      authDetails: data[key],
      stateUpdate: null,
    };
  }
  return {
    authDetails: null,
    stateUpdate: null,
  };
}

export const should_continue_further = (data) => {
  const resData = data.Response || {};
  const configData = validateConfig(data.Configs) || {};

  if (typeof configData?.TRIGGER_SKIP !== "undefined") {
    return !configData.TRIGGER_SKIP;
  }

  if (
    typeof resData.body.error !== "undefined" ||
    typeof resData.body.error_code !== "undefined" ||
    typeof resData.body.error_message !== "undefined"
  ) {
    return false;
  } else {
    return true;
  }
};

export function defaultErrorHandler(response, response_data) {
  if (
    response.status === 400 &&
    response.body.error.message === "Payment method type not supported"
  ) {
    // Update the default status from 501 to 400 as `unsupported payment method` error is the next common error after `not implemented` error
    response_data = updateDefaultStatusCode();
  }

  if (response_data.status === 200) {
    throw new Error("Expecting valid response but got an error response");
  }

  expect(response.body).to.have.property("error");

  if (typeof response.body.error === "object") {
    for (const key in response_data.body.error) {
      // Check if the error message is a Json deserialize error
      const apiResponseContent = response.body.error[key];
      const expectedContent = response_data.body.error[key];
      if (
        typeof apiResponseContent === "string" &&
        apiResponseContent.includes("Json deserialize error")
      ) {
        expect(apiResponseContent).to.include(expectedContent);
      } else {
        expect(apiResponseContent).to.equal(expectedContent);
      }
    }
  }
}

export function extractIntegerAtEnd(str) {
  // Match one or more digits at the end of the string
  const match = str.match(/(\d+)$/);
  return match ? parseInt(match[0], 10) : 0;
}

// Common helper function to check if operation should proceed
function shouldProceedWithOperation(multipleConnector, multipleConnectors) {
  return !(
    multipleConnector?.nextConnector === true &&
    (multipleConnectors?.status === false ||
      typeof multipleConnectors === "undefined")
  );
}

// Helper to get connector configuration
function getConnectorConfig(
  globalState,
  multipleConnector = { nextConnector: false }
) {
  const multipleConnectors = globalState.get("MULTIPLE_CONNECTORS");
  const mcaConfig = getConnectorDetails(globalState.get("connectorId"));

  return {
    CONNECTOR_CREDENTIAL:
      multipleConnector?.nextConnector && multipleConnectors?.status
        ? multipleConnector
        : mcaConfig?.multi_credential_config || multipleConnector,
    multipleConnectors,
  };
}

// Simplified createBusinessProfile
export function createBusinessProfile(
  createBusinessProfileBody,
  globalState,
  multipleConnector = { nextConnector: false }
) {
  const config = getConnectorConfig(globalState, multipleConnector);
  const { profilePrefix } = execConfig(config);

  if (
    shouldProceedWithOperation(multipleConnector, config.multipleConnectors)
  ) {
    cy.createBusinessProfileTest(
      createBusinessProfileBody,
      globalState,
      profilePrefix
    );
  }
}

// Simplified createMerchantConnectorAccount
export function createMerchantConnectorAccount(
  paymentType,
  createMerchantConnectorAccountBody,
  globalState,
  paymentMethodsEnabled,
  multipleConnector = { nextConnector: false }
) {
  const config = getConnectorConfig(globalState, multipleConnector);
  const { profilePrefix, merchantConnectorPrefix } = execConfig(config);

  if (
    shouldProceedWithOperation(multipleConnector, config.multipleConnectors)
  ) {
    cy.createConnectorCallTest(
      paymentType,
      createMerchantConnectorAccountBody,
      paymentMethodsEnabled,
      globalState,
      profilePrefix,
      merchantConnectorPrefix
    );
  }
}

export function updateBusinessProfile(
  updateBusinessProfileBody,
  is_connector_agnostic_enabled,
  collect_billing_address_from_wallet_connector,
  collect_shipping_address_from_wallet_connector,
  always_collect_billing_address_from_wallet_connector,
  always_collect_shipping_address_from_wallet_connector,
  globalState
) {
  const multipleConnectors = globalState.get("MULTIPLE_CONNECTORS");
  cy.log(`MULTIPLE_CONNECTORS: ${JSON.stringify(multipleConnectors)}`);

  // Get MCA config
  const mcaConfig = getConnectorDetails(globalState.get("connectorId"));
  const { profilePrefix } = execConfig({
    CONNECTOR_CREDENTIAL: mcaConfig?.multi_credential_config,
  });

  cy.UpdateBusinessProfileTest(
    updateBusinessProfileBody,
    is_connector_agnostic_enabled,
    collect_billing_address_from_wallet_connector,
    collect_shipping_address_from_wallet_connector,
    always_collect_billing_address_from_wallet_connector,
    always_collect_shipping_address_from_wallet_connector,
    globalState,
    profilePrefix
  );
}

export const CONNECTOR_LISTS = {
  // Exclusion lists (skip these connectors)
  EXCLUDE: {
    CONNECTOR_AGNOSTIC_NTID: [
      "bankofamerica",
      "billwerk",
      "braintree",
      "facilitapay",
      "fiuu",
      "fiserv",
      "jpmorgan",
      "paypal",
      "bamboraapac",
    ],
    // Add more exclusion lists
  },

  // Inclusion lists (only run for these connectors)
  INCLUDE: {
    MANDATES_USING_NTID_PROXY: ["cybersource"],
    // Add more inclusion lists
  },
};

// Helper functions
export const shouldExcludeConnector = (connectorId, list) => {
  return list.includes(connectorId);
};

export const shouldIncludeConnector = (connectorId, list) => {
  return !list.includes(connectorId);
};<|MERGE_RESOLUTION|>--- conflicted
+++ resolved
@@ -46,13 +46,9 @@
 const connectorDetails = {
   aci: aciConnectorDetails,
   adyen: adyenConnectorDetails,
-<<<<<<< HEAD
-  authipay: authipayConnectorDetails,
-  bankofamerica: bankOfAmericaConnectorDetails,
-=======
   airwallex: airwallexConnectorDetails,
   archipel: archipelConnectorDetails,
->>>>>>> 0851c6ec
+  authipay: authipayConnectorDetails,
   bamboraapac: bamboraapacConnectorDetails,
   bankofamerica: bankOfAmericaConnectorDetails,
   billwerk: billwerkConnectorDetails,
