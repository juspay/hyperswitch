import State from "../../../utils/State";

const globalState = new State({
  connectorId: Cypress.env("CONNECTOR"),
  baseUrl: Cypress.env("BASEURL"),
  adminApiKey: Cypress.env("ADMINAPIKEY"),
  connectorAuthFilePath: Cypress.env("CONNECTOR_AUTH_FILE_PATH"),
});

const connectorName = normalize(globalState.get("connectorId"));

function normalize(input) {
  const exceptions = {
    adyen: "Adyen",
    archipel: "Archipel",
    bankofamerica: "Bank of America",
    cybersource: "Cybersource",
    datatrans: "Datatrans",
    facilitapay: "Facilitapay",
    noon: "Noon",
    paybox: "Paybox",
    paypal: "Paypal",
    stax: "Stax",
    wellsfargo: "Wellsfargo",
    // Add more known exceptions here
  };

  if (typeof input !== "string") {
    const specName = Cypress.spec.name;

    if (specName.includes("-")) {
      const parts = specName.split("-");

      if (parts.length > 1 && parts[1].includes(".")) {
        return parts[1].split(".")[0];
      }
    }

    // Fallback
    return `${specName}`;
  }

  const lowerCaseInput = input.toLowerCase();
  return exceptions[lowerCaseInput] || input;
}

/*
`getDefaultExchange` contains the default Request and Response to be considered if none provided.
`getCustomExchange` takes in 2 optional fields named as Request and Response.
with `getCustomExchange`, if 501 response is expected, there is no need to pass Response as it considers default values.
*/

// Const to get default PaymentExchange object
const getDefaultExchange = () => ({
  Request: {},
  Response: {
    status: 501,
    body: {
      error: {
        type: "invalid_request",
        message: `Selected payment method through ${connectorName} is not implemented`,
        code: "IR_00",
      },
    },
  },
});

const getUnsupportedExchange = () => ({
  Request: {
    currency: "EUR",
  },
  Response: {
    status: 400,
    body: {
      error: {
        type: "invalid_request",
        message: `Payment method type not supported`,
        code: "IR_19",
      },
    },
  },
});

// Const to get PaymentExchange with overridden properties
export const getCustomExchange = (overrides, inheritFrom = null) => {
  const defaultExchange = getDefaultExchange();
  const baseExchange = inheritFrom || defaultExchange;

  return {
    ...baseExchange,
    ...(overrides.Configs ? { Configs: overrides.Configs } : {}),
    Request: {
      ...baseExchange.Request,
      ...(overrides.Request || {}),
    },
    Response: {
      ...baseExchange.Response,
      ...(overrides.Response || {}),
    },
    ...(overrides.ResponseCustom
      ? { ResponseCustom: overrides.ResponseCustom }
      : {}),
  };
};

// Function to update the default status code
export const updateDefaultStatusCode = () => {
  return getUnsupportedExchange().Response;
};

// Currency map with logical grouping
const CURRENCY_MAP = {
  // Polish payment methods
  Blik: "PLN",
  InstantBankTransferPoland: "PLN",

  // Brazilian payment methods
  Pix: "BRL",

  // European payment methods (EUR)
  Eps: "EUR",
  Giropay: "EUR",
  Ideal: "EUR",
  InstantBankTransferFinland: "EUR",
  Klarna: "EUR",
  Przelewy24: "EUR",
  Sofort: "EUR",
<<<<<<< HEAD
  OpenBankingUk: "GBP", // Great British Pound payment method
=======
  OnlineBankingFpx: "MYR", // Malaysian payment methods
>>>>>>> 902a660e
};

export const getCurrency = (paymentMethodType) => {
  return CURRENCY_MAP[paymentMethodType] || "USD";
};<|MERGE_RESOLUTION|>--- conflicted
+++ resolved
@@ -125,11 +125,8 @@
   Klarna: "EUR",
   Przelewy24: "EUR",
   Sofort: "EUR",
-<<<<<<< HEAD
   OpenBankingUk: "GBP", // Great British Pound payment method
-=======
   OnlineBankingFpx: "MYR", // Malaysian payment methods
->>>>>>> 902a660e
 };
 
 export const getCurrency = (paymentMethodType) => {
