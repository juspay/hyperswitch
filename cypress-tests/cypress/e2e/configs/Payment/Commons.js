// This file is the default. To override, add to connector.js
import { getCustomExchange } from "./Modifiers";

export const customerAcceptance = {
  acceptance_type: "offline",
  accepted_at: "1963-05-03T04:07:52.723Z",
  online: {
    ip_address: "127.0.0.1",
    user_agent: "amet irure esse",
  },
};

const successfulNo3DSCardDetails = {
  card_number: "4111111111111111",
  card_exp_month: "08",
  card_exp_year: "30",
  card_holder_name: "joseph Doe",
  card_cvc: "999",
};

const successfulThreeDSTestCardDetails = {
  card_number: "4111111111111111",
  card_exp_month: "10",
  card_exp_year: "30",
  card_holder_name: "morino",
  card_cvc: "999",
};

const PaymentMethodCardDetails = {
  card_number: "4111111145551142",
  card_exp_month: "03",
  card_exp_year: "30",
  card_holder_name: "Joseph Doe",
};

const singleUseMandateData = {
  customer_acceptance: customerAcceptance,
  mandate_type: {
    single_use: {
      amount: 8000,
      currency: "USD",
    },
  },
};

const multiUseMandateData = {
  customer_acceptance: customerAcceptance,
  mandate_type: {
    multi_use: {
      amount: 8000,
      currency: "USD",
    },
  },
};

export const cardRequiredField = {
  "payment_method_data.card.card_number": {
    required_field: "payment_method_data.card.card_number",
    display_name: "card_number",
    field_type: "user_card_number",
    value: null,
  },
  "payment_method_data.card.card_exp_year": {
    required_field: "payment_method_data.card.card_exp_year",
    display_name: "card_exp_year",
    field_type: "user_card_expiry_year",
    value: null,
  },
  "payment_method_data.card.card_cvc": {
    required_field: "payment_method_data.card.card_cvc",
    display_name: "card_cvc",
    field_type: "user_card_cvc",
    value: null,
  },
  "payment_method_data.card.card_exp_month": {
    required_field: "payment_method_data.card.card_exp_month",
    display_name: "card_exp_month",
    field_type: "user_card_expiry_month",
    value: null,
  },
};

export const fullNameRequiredField = {
  "billing.address.last_name": {
    required_field: "payment_method_data.billing.address.last_name",
    display_name: "card_holder_name",
    field_type: "user_full_name",
    value: "Doe",
  },
  "billing.address.first_name": {
    required_field: "payment_method_data.billing.address.first_name",
    display_name: "card_holder_name",
    field_type: "user_full_name",
    value: "joseph",
  },
};

export const billingRequiredField = {};

export const payment_methods_enabled = [
  {
    payment_method: "bank_redirect",
    payment_method_types: [
      {
        payment_method_type: "blik",
        payment_experience: null,
        card_networks: null,
        accepted_currencies: null,
        accepted_countries: null,
        minimum_amount: 1,
        maximum_amount: 68607706,
        recurring_enabled: true,
        installment_payment_enabled: true,
      },
      {
        payment_method_type: "eps",
        payment_experience: null,
        card_networks: null,
        accepted_currencies: null,
        accepted_countries: null,
        minimum_amount: 1,
        maximum_amount: 68607706,
        recurring_enabled: true,
        installment_payment_enabled: true,
      },
      {
        payment_method_type: "ideal",
        payment_experience: null,
        card_networks: null,
        accepted_currencies: null,
        accepted_countries: null,
        minimum_amount: 1,
        maximum_amount: 68607706,
        recurring_enabled: true,
        installment_payment_enabled: true,
      },
      {
        payment_method_type: "giropay",
        payment_experience: null,
        card_networks: null,
        accepted_currencies: null,
        accepted_countries: null,
        minimum_amount: 1,
        maximum_amount: 68607706,
        recurring_enabled: true,
        installment_payment_enabled: true,
      },
      {
        payment_method_type: "local_bank_redirect",
        payment_experience: null,
        card_networks: null,
        accepted_currencies: null,
        accepted_countries: null,
        minimum_amount: 1,
        maximum_amount: 68607706,
        recurring_enabled: true,
        installment_payment_enabled: true,
      },
      {
        payment_method_type: "przelewy24",
        payment_experience: null,
        card_networks: null,
        accepted_currencies: null,
        accepted_countries: null,
        minimum_amount: 1,
        maximum_amount: 68607706,
        recurring_enabled: true,
        installment_payment_enabled: true,
      },
      {
        payment_method_type: "sofort",
        payment_experience: null,
        card_networks: null,
        accepted_currencies: null,
        accepted_countries: null,
        minimum_amount: 1,
        maximum_amount: 68607706,
        recurring_enabled: true,
        installment_payment_enabled: true,
      },
    ],
  },
  {
    payment_method: "bank_transfer",
    payment_method_types: [
      {
        payment_method_type: "pix",
        minimum_amount: 0,
        maximum_amount: 68607706,
        recurring_enabled: false,
        installment_payment_enabled: true,
      },
    ],
  },
  {
    payment_method: "card",
    payment_method_types: [
      {
        payment_method_type: "credit",
        card_networks: [
          "AmericanExpress",
          "Discover",
          "Interac",
          "JCB",
          "Mastercard",
          "Visa",
          "DinersClub",
          "UnionPay",
          "RuPay",
        ],
        minimum_amount: 0,
        maximum_amount: 68607706,
        recurring_enabled: false,
        installment_payment_enabled: true,
      },
      {
        payment_method_type: "debit",
        card_networks: [
          "AmericanExpress",
          "Discover",
          "Interac",
          "JCB",
          "Mastercard",
          "Visa",
          "DinersClub",
          "UnionPay",
          "RuPay",
        ],
        minimum_amount: 0,
        maximum_amount: 68607706,
        recurring_enabled: false,
        installment_payment_enabled: true,
      },
    ],
  },
  {
    payment_method: "real_time_payment",
    payment_method_types: [
      {
        payment_method_type: "duit_now",
        minimum_amount: 1,
        maximum_amount: 68607706,
        recurring_enabled: true,
        installment_payment_enabled: true,
        payment_experience: "redirect_to_url",
      },
      {
        payment_method_type: "fps",
        minimum_amount: 1,
        maximum_amount: 68607706,
        recurring_enabled: true,
        installment_payment_enabled: true,
        payment_experience: "redirect_to_url",
      },
      {
        payment_method_type: "prompt_pay",
        minimum_amount: 1,
        maximum_amount: 68607706,
        recurring_enabled: true,
        installment_payment_enabled: true,
        payment_experience: "redirect_to_url",
      },
      {
        payment_method_type: "viet_qr",
        minimum_amount: 1,
        maximum_amount: 68607706,
        recurring_enabled: true,
        installment_payment_enabled: true,
        payment_experience: "redirect_to_url",
      },
    ],
  },
  {
    payment_method: "upi",
    payment_method_types: [
      {
        payment_method_type: "upi_collect",
        minimum_amount: 1,
        maximum_amount: 68607706,
        recurring_enabled: true,
        installment_payment_enabled: true,
        payment_experience: "redirect_to_url",
      },
      {
        payment_method_type: "upi_intent",
        minimum_amount: 1,
        maximum_amount: 68607706,
        recurring_enabled: true,
        installment_payment_enabled: true,
        payment_experience: "redirect_to_url",
      },
    ],
  },
  {
    payment_method: "wallet",
    payment_method_types: [
      {
        payment_method_type: "apple_pay",
        minimum_amount: 1,
        maximum_amount: 68607706,
        recurring_enabled: true,
        installment_payment_enabled: true,
        payment_experience: "invoke_sdk_client",
      },
      {
        payment_method_type: "google_pay",
        minimum_amount: 1,
        maximum_amount: 68607706,
        recurring_enabled: true,
        installment_payment_enabled: true,
        payment_experience: "invoke_sdk_client",
      },
    ],
  },
];

export const connectorDetails = {
  bank_transfer_pm: {
    PaymentIntent: getCustomExchange({
      Request: {
        currency: "BRL",
      },
      Response: {
        status: 200,
        body: {
          status: "requires_payment_method",
        },
      },
    }),
    Pix: getCustomExchange({
      Request: {
        payment_method: "bank_transfer",
        payment_method_type: "pix",
        payment_method_data: {
          bank_transfer: {
            pix: {},
          },
        },
        billing: {
          address: {
            line1: "1467",
            line2: "Harrison Street",
            line3: "Harrison Street",
            city: "San Fransico",
            state: "California",
            zip: "94122",
            country: "BR",
            first_name: "john",
            last_name: "doe",
          },
        },
        currency: "BRL",
      },
    }),
  },
  bank_redirect_pm: {
    PaymentIntent: getCustomExchange({
      Request: {
        currency: "EUR",
      },
      Response: {
        status: 200,
        body: {
          status: "requires_payment_method",
        },
      },
    }),
    Ideal: getCustomExchange({
      Request: {
        payment_method: "bank_redirect",
        payment_method_type: "ideal",
        payment_method_data: {
          bank_redirect: {
            ideal: {
              bank_name: "ing",
              country: "NL",
            },
          },
        },
        billing: {
          address: {
            line1: "1467",
            line2: "Harrison Street",
            line3: "Harrison Street",
            city: "San Fransico",
            state: "California",
            zip: "94122",
            country: "NL",
            first_name: "john",
            last_name: "doe",
          },
        },
      },
    }),
    Giropay: getCustomExchange({
      Request: {
        payment_method: "bank_redirect",
        payment_method_type: "giropay",
        payment_method_data: {
          bank_redirect: {
            giropay: {
              bank_name: "",
              bank_account_bic: "",
              bank_account_iban: "",
              preferred_language: "en",
              country: "DE",
            },
          },
        },
        billing: {
          address: {
            line1: "1467",
            line2: "Harrison Street",
            line3: "Harrison Street",
            city: "San Fransico",
            state: "California",
            zip: "94122",
            country: "DE",
            first_name: "john",
            last_name: "doe",
          },
        },
      },
    }),
    Sofort: getCustomExchange({
      Request: {
        payment_method: "bank_redirect",
        payment_method_type: "sofort",
        payment_method_data: {
          bank_redirect: {
            sofort: {
              country: "DE",
              preferred_language: "en",
            },
          },
        },
        billing: {
          address: {
            line1: "1467",
            line2: "Harrison Street",
            line3: "Harrison Street",
            city: "San Fransico",
            state: "California",
            zip: "94122",
            country: "DE",
            first_name: "john",
            last_name: "doe",
          },
        },
      },
    }),
    Eps: getCustomExchange({
      Request: {
        payment_method: "bank_redirect",
        payment_method_type: "eps",
        payment_method_data: {
          bank_redirect: {
            eps: {
              bank_name: "ing",
            },
          },
        },
        billing: {
          address: {
            line1: "1467",
            line2: "Harrison Street",
            line3: "Harrison Street",
            city: "San Fransico",
            state: "California",
            zip: "94122",
            country: "AT",
            first_name: "john",
            last_name: "doe",
          },
        },
      },
    }),
    Przelewy24: getCustomExchange({
      Request: {
        payment_method: "bank_redirect",
        payment_method_type: "przelewy24",
        payment_method_data: {
          bank_redirect: {
            przelewy24: {
              bank_name: "citi",
              billing_details: {
                email: "guest@juspay.in",
              },
            },
          },
        },
      },
    }),
    BlikPaymentIntent: getCustomExchange({
      Request: {
        currency: "PLN",
      },
      Response: {
        status: 200,
        body: {
          status: "requires_payment_method",
        },
      },
    }),
    Blik: getCustomExchange({
      Request: {
        payment_method: "bank_redirect",
        payment_method_type: "blik",
        payment_method_data: {
          bank_redirect: {
            blik: {
              blik_code: "777987",
            },
          },
        },
        billing: {
          address: {
            line1: "1467",
            line2: "Harrison Street",
            line3: "Harrison Street",
            city: "San Fransico",
            state: "California",
            zip: "94122",
            country: "PL",
            first_name: "john",
            last_name: "doe",
          },
        },
      },
    }),
  },
  card_pm: {
    PaymentIntent: getCustomExchange({
      Request: {
        currency: "USD",
      },
      Response: {
        status: 200,
        body: {
          status: "requires_payment_method",
        },
      },
    }),
    PaymentIntentOffSession: getCustomExchange({
      Request: {
        currency: "USD",
      },
      Response: {
        status: 200,
        body: {
          status: "requires_payment_method",
        },
      },
    }),
    PaymentIntentWithShippingCost: getCustomExchange({
      Request: {
        currency: "USD",
        shipping_cost: 50,
      },
      Response: {
        status: 200,
        body: {
          status: "requires_payment_method",
          shipping_cost: 50,
          amount: 6000,
        },
      },
    }),
    PaymentConfirmWithShippingCost: getCustomExchange({
      Request: {
        payment_method: "card",
        payment_method_data: {
          card: successfulNo3DSCardDetails,
        },
        customer_acceptance: null,
        setup_future_usage: "on_session",
      },
    }),
    "3DSManualCapture": getCustomExchange({
      Request: {
        payment_method: "card",
        payment_method_data: {
          card: successfulThreeDSTestCardDetails,
        },
        currency: "USD",
        customer_acceptance: null,
        setup_future_usage: "on_session",
      },
    }),
    "3DSAutoCapture": getCustomExchange({
      Request: {
        payment_method: "card",
        payment_method_data: {
          card: successfulThreeDSTestCardDetails,
        },
        currency: "USD",
        customer_acceptance: null,
        setup_future_usage: "on_session",
      },
    }),
    SessionToken: {
      Response: {
        status: 200,
        body: {
          session_token: [],
        },
      },
    },
    No3DSManualCapture: getCustomExchange({
      Request: {
        payment_method: "card",
        payment_method_data: {
          card: successfulNo3DSCardDetails,
        },
        currency: "USD",
        customer_acceptance: null,
        setup_future_usage: "on_session",
      },
    }),
    No3DSAutoCapture: getCustomExchange({
      Request: {
        payment_method: "card",
        payment_method_data: {
          card: successfulNo3DSCardDetails,
        },
        currency: "USD",
        customer_acceptance: null,
        setup_future_usage: "on_session",
      },
    }),
    No3DSFailPayment: getCustomExchange({
      Request: {
        payment_method: "card",
        payment_method_data: {
          card: successfulNo3DSCardDetails,
        },
        customer_acceptance: null,
        setup_future_usage: "on_session",
      },
      Response: {
        status: 200,
        body: {},
      },
    }),
    Capture: getCustomExchange({
      Request: {
        amount_to_capture: 6000,
      },
    }),
    PartialCapture: getCustomExchange({
      Request: {
        amount_to_capture: 2000,
      },
    }),
    Void: getCustomExchange({
      Request: {},
      Response: {
        status: 200,
        body: {
          status: "cancelled",
          capture_method: "manual",
        },
      },
      ResponseCustom: {
        status: 400,
        body: {
          error: {
            type: "invalid_request",
            message:
              "You cannot cancel this payment because it has status succeeded",
            code: "IR_16",
          },
        },
      },
    }),
    VoidAfterConfirm: getCustomExchange({
      Request: {},
      Response: {
        status: 200,
        body: {
          status: "cancelled",
          capture_method: "manual",
        },
      },
      ResponseCustom: {
        status: 400,
        body: {
          error: {
            type: "invalid_request",
            message:
              "You cannot cancel this payment because it has status succeeded",
            code: "IR_16",
          },
        },
      },
    }),
    Refund: getCustomExchange({
      Request: {
        amount: 6000,
      },
    }),
    manualPaymentRefund: getCustomExchange({
      Request: {
        amount: 6000,
      },
      Response: {
        status: 200,
        body: {
          status: "pending",
        },
      },
    }),
    manualPaymentPartialRefund: getCustomExchange({
      Request: {
        amount: 2000,
      },
      Response: {
        status: 200,
        body: {
          status: "pending",
        },
      },
    }),
    PartialRefund: getCustomExchange({
      Request: {
        amount: 2000,
      },
    }),
    SyncRefund: getCustomExchange({}),
    MandateSingleUse3DSAutoCapture: getCustomExchange({
      Request: {
        payment_method: "card",
        payment_method_data: {
          card: successfulThreeDSTestCardDetails,
        },
        currency: "USD",
        mandate_data: singleUseMandateData,
      },
    }),
    MandateSingleUse3DSManualCapture: getCustomExchange({
      Request: {
        payment_method: "card",
        payment_method_data: {
          card: successfulThreeDSTestCardDetails,
        },
        currency: "USD",
        mandate_data: singleUseMandateData,
      },
    }),
    MandateSingleUseNo3DSAutoCapture: getCustomExchange({
      Request: {
        payment_method: "card",
        payment_method_data: {
          card: successfulNo3DSCardDetails,
        },
        currency: "USD",
        mandate_data: singleUseMandateData,
      },
    }),
    MandateSingleUseNo3DSManualCapture: getCustomExchange({
      Request: {
        payment_method: "card",
        payment_method_data: {
          card: successfulNo3DSCardDetails,
        },
        currency: "USD",
        mandate_data: singleUseMandateData,
      },
    }),
    MandateMultiUseNo3DSAutoCapture: getCustomExchange({
      Request: {
        payment_method: "card",
        payment_method_data: {
          card: successfulNo3DSCardDetails,
        },
        currency: "USD",
        mandate_data: multiUseMandateData,
      },
    }),
    MandateMultiUseNo3DSManualCapture: getCustomExchange({
      Request: {
        payment_method: "card",
        payment_method_data: {
          card: successfulNo3DSCardDetails,
        },
        currency: "USD",
        mandate_data: multiUseMandateData,
      },
    }),
    MandateMultiUse3DSAutoCapture: getCustomExchange({
      Request: {
        payment_method: "card",
        payment_method_data: {
          card: successfulThreeDSTestCardDetails,
        },
        currency: "USD",
        mandate_data: multiUseMandateData,
      },
    }),
    MandateMultiUse3DSManualCapture: getCustomExchange({
      Request: {
        payment_method: "card",
        payment_method_data: {
          card: successfulThreeDSTestCardDetails,
        },
        currency: "USD",
        mandate_data: multiUseMandateData,
      },
    }),
    ZeroAuthMandate: getCustomExchange({
      Request: {
        payment_method: "card",
        payment_method_data: {
          card: successfulNo3DSCardDetails,
        },
        currency: "USD",
        mandate_data: singleUseMandateData,
      },
    }),
    ZeroAuthPaymentIntent: getCustomExchange({
      Request: {
        amount: 0,
        setup_future_usage: "off_session",
        currency: "USD",
        payment_type: "setup_mandate",
      },
    }),
    ZeroAuthConfirmPayment: getCustomExchange({
      Request: {
        payment_type: "setup_mandate",
        payment_method: "card",
        payment_method_data: {
          card: successfulNo3DSCardDetails,
        },
      },
    }),
    SaveCardUseNo3DSAutoCapture: getCustomExchange({
      Request: {
        payment_method: "card",
        payment_method_data: {
          card: successfulNo3DSCardDetails,
        },
        currency: "USD",
        setup_future_usage: "on_session",
        customer_acceptance: customerAcceptance,
      },
    }),
    SaveCardUseNo3DSAutoCaptureOffSession: getCustomExchange({
      Request: {
        payment_method: "card",
        payment_method_data: {
          card: successfulNo3DSCardDetails,
        },
        setup_future_usage: "off_session",
        customer_acceptance: customerAcceptance,
      },
    }),
    SaveCardUse3DSAutoCaptureOffSession: getCustomExchange({
      Request: {
        payment_method: "card",
        payment_method_data: {
          card: successfulThreeDSTestCardDetails,
        },
        setup_future_usage: "off_session",
        customer_acceptance: customerAcceptance,
      },
    }),
    SaveCardUseNo3DSManualCaptureOffSession: getCustomExchange({
      Request: {
        payment_method: "card",
        payment_method_data: {
          card: successfulNo3DSCardDetails,
        },
        setup_future_usage: "off_session",
        customer_acceptance: customerAcceptance,
      },
    }),
    SaveCardConfirmAutoCaptureOffSession: getCustomExchange({
      Request: {
        setup_future_usage: "off_session",
      },
      ResponseCustom: {
        status: 400,
        body: {
          error: {
            message:
              "No eligible connector was found for the current payment method configuration",
            type: "invalid_request",
          },
        },
      },
    }),
    SaveCardConfirmManualCaptureOffSession: getCustomExchange({
      Request: {
        setup_future_usage: "off_session",
      },
    }),
    SaveCardConfirmAutoCaptureOffSessionWithoutBilling: {
      Request: {
        setup_future_usage: "off_session",
        billing: null,
      },
      Response: {
        status: 200,
        body: {
          status: "succeeded",
          billing: null,
        },
      },
    },
    SaveCardUseNo3DSManualCapture: getCustomExchange({
      Request: {
        payment_method: "card",
        payment_method_data: {
          card: successfulNo3DSCardDetails,
        },
        currency: "USD",
        setup_future_usage: "on_session",
        customer_acceptance: customerAcceptance,
      },
    }),
    PaymentMethod: {
      Request: {
        payment_method: "card",
        payment_method_type: "credit",
        payment_method_issuer: "Gpay",
        payment_method_issuer_code: "jp_hdfc",
        card: PaymentMethodCardDetails,
      },
      Response: {
        status: 200,
        body: {},
      },
    },
    PaymentMethodIdMandateNo3DSAutoCapture: getCustomExchange({
      Request: {
        payment_method: "card",
        payment_method_data: {
          card: successfulNo3DSCardDetails,
        },
        currency: "USD",
        mandate_data: null,
        customer_acceptance: customerAcceptance,
      },
    }),
    PaymentMethodIdMandateNo3DSManualCapture: getCustomExchange({
      Request: {
        payment_method: "card",
        payment_method_data: {
          card: successfulNo3DSCardDetails,
        },
        currency: "USD",
        mandate_data: null,
        customer_acceptance: customerAcceptance,
      },
    }),
    PaymentMethodIdMandate3DSAutoCapture: getCustomExchange({
      Request: {
        payment_method: "card",
        payment_method_data: {
          card: successfulThreeDSTestCardDetails,
        },
        currency: "USD",
        mandate_data: null,
        authentication_type: "three_ds",
        customer_acceptance: customerAcceptance,
      },
    }),
    PaymentMethodIdMandate3DSManualCapture: getCustomExchange({
      Request: {
        payment_method: "card",
        payment_method_data: {
          card: successfulThreeDSTestCardDetails,
        },
        mandate_data: null,
        authentication_type: "three_ds",
        customer_acceptance: customerAcceptance,
      },
    }),
    InvalidCardNumber: {
      Request: {
        currency: "USD",
        payment_method: "card",
        payment_method_type: "debit",
        setup_future_usage: "on_session",
        payment_method_data: {
          card: {
            card_number: "123456",
            card_exp_month: "10",
            card_exp_year: "25",
            card_holder_name: "joseph Doe",
            card_cvc: "123",
          },
        },
      },
      Response: {
        status: 400,
        body: {
          error: {
            error_type: "invalid_request",
            message: "Json deserialize error: invalid card number length",
            code: "IR_06",
          },
        },
      },
    },
    InvalidExpiryMonth: {
      Request: {
        currency: "USD",
        payment_method: "card",
        payment_method_type: "debit",
        setup_future_usage: "on_session",
        payment_method_data: {
          card: {
            card_number: "4242424242424242",
            card_exp_month: "00",
            card_exp_year: "2023",
            card_holder_name: "joseph Doe",
            card_cvc: "123",
          },
        },
      },
      Response: {
        status: 400,
        body: {
          error: {
            type: "invalid_request",
            message: "Invalid Expiry Month",
            code: "IR_16",
          },
        },
      },
    },
    InvalidExpiryYear: {
      Request: {
        currency: "USD",
        payment_method: "card",
        payment_method_type: "debit",
        setup_future_usage: "on_session",
        payment_method_data: {
          card: {
            card_number: "4242424242424242",
            card_exp_month: "01",
            card_exp_year: "2023",
            card_holder_name: "joseph Doe",
            card_cvc: "123",
          },
        },
      },
      Response: {
        status: 400,
        body: {
          error: {
            type: "invalid_request",
            message: "Invalid Expiry Year",
            code: "IR_16",
          },
        },
      },
    },
    InvalidCardCvv: {
      Request: {
        currency: "USD",
        payment_method: "card",
        payment_method_type: "debit",
        setup_future_usage: "on_session",
        payment_method_data: {
          card: {
            card_number: "4242424242424242",
            card_exp_month: "01",
            card_exp_year: "2023",
            card_holder_name: "joseph Doe",
            card_cvc: "123456",
          },
        },
      },
      Response: {
        status: 400,
        body: {
          error: {
            type: "invalid_request",
            message: "Invalid card_cvc length",
            code: "IR_16",
          },
        },
      },
    },
    InvalidCurrency: {
      Request: {
        currency: "United",
        payment_method: "card",
        payment_method_type: "debit",
        setup_future_usage: "on_session",
        payment_method_data: {
          card: {
            card_number: "4242424242424242",
            card_exp_month: "01",
            card_exp_year: "2023",
            card_holder_name: "joseph Doe",
            card_cvc: "123456",
          },
        },
      },
      Response: {
        status: 400,
        body: {
          error: {
            error_type: "invalid_request",
            message:
              "Json deserialize error: unknown variant `United`, expected one of `AED`, `AFN`, `ALL`, `AMD`, `ANG`, `AOA`, `ARS`, `AUD`, `AWG`, `AZN`, `BAM`, `BBD`, `BDT`, `BGN`, `BHD`, `BIF`, `BMD`, `BND`, `BOB`, `BRL`, `BSD`, `BTN`, `BWP`, `BYN`, `BZD`, `CAD`, `CDF`, `CHF`, `CLF`, `CLP`, `CNY`, `COP`, `CRC`, `CUC`, `CUP`, `CVE`, `CZK`, `DJF`, `DKK`, `DOP`, `DZD`, `EGP`, `ERN`, `ETB`, `EUR`, `FJD`, `FKP`, `GBP`, `GEL`, `GHS`, `GIP`, `GMD`, `GNF`, `GTQ`, `GYD`, `HKD`, `HNL`, `HRK`, `HTG`, `HUF`, `IDR`, `ILS`, `INR`, `IQD`, `IRR`, `ISK`, `JMD`, `JOD`, `JPY`, `KES`, `KGS`, `KHR`, `KMF`, `KPW`, `KRW`, `KWD`, `KYD`, `KZT`, `LAK`, `LBP`, `LKR`, `LRD`, `LSL`, `LYD`, `MAD`, `MDL`, `MGA`, `MKD`, `MMK`, `MNT`, `MOP`, `MRU`, `MUR`, `MVR`, `MWK`, `MXN`, `MYR`, `MZN`, `NAD`, `NGN`, `NIO`, `NOK`, `NPR`, `NZD`, `OMR`, `PAB`, `PEN`, `PGK`, `PHP`, `PKR`, `PLN`, `PYG`, `QAR`, `RON`, `RSD`, `RUB`, `RWF`, `SAR`, `SBD`, `SCR`, `SDG`, `SEK`, `SGD`, `SHP`, `SLE`, `SLL`, `SOS`, `SRD`, `SSP`, `STD`, `STN`, `SVC`, `SYP`, `SZL`, `THB`, `TJS`, `TMT`, `TND`, `TOP`, `TRY`, `TTD`, `TWD`, `TZS`, `UAH`, `UGX`, `USD`, `UYU`, `UZS`, `VES`, `VND`, `VUV`, `WST`, `XAF`, `XCD`, `XOF`, `XPF`, `YER`, `ZAR`, `ZMW`, `ZWL`",
            code: "IR_06",
          },
        },
      },
    },
    InvalidCaptureMethod: {
      Request: {
        currency: "USD",
        capture_method: "auto",
        payment_method: "card",
        payment_method_type: "debit",
        setup_future_usage: "on_session",
        payment_method_data: {
          card: {
            card_number: "4242424242424242",
            card_exp_month: "01",
            card_exp_year: "2023",
            card_holder_name: "joseph Doe",
            card_cvc: "123456",
          },
        },
      },
      Response: {
        status: 400,
        body: {
          error: {
            error_type: "invalid_request",
            message:
              "Json deserialize error: unknown variant `auto`, expected one of `automatic`, `manual`, `manual_multiple`, `scheduled`",
            code: "IR_06",
          },
        },
      },
    },
    InvalidPaymentMethod: {
      Request: {
        currency: "USD",
        payment_method: "this_supposed_to_be_a_card",
        payment_method_type: "debit",
        setup_future_usage: "on_session",
        payment_method_data: {
          card: {
            card_number: "4242424242424242",
            card_exp_month: "01",
            card_exp_year: "2023",
            card_holder_name: "joseph Doe",
            card_cvc: "123456",
          },
        },
      },
      Response: {
        status: 400,
        body: {
          error: {
            error_type: "invalid_request",
            message:
              "Json deserialize error: unknown variant `this_supposed_to_be_a_card`, expected one of `card`, `card_redirect`, `pay_later`, `wallet`, `bank_redirect`, `bank_transfer`, `crypto`, `bank_debit`, `reward`, `real_time_payment`, `upi`, `voucher`, `gift_card`, `open_banking`, `mobile_payment`",
            code: "IR_06",
          },
        },
      },
    },
    InvalidAmountToCapture: {
      Request: {
        currency: "USD",
        amount_to_capture: 10000,
        payment_method: "card",
        payment_method_type: "debit",
        setup_future_usage: "on_session",
        payment_method_data: {
          card: {
            card_number: "4242424242424242",
            card_exp_month: "01",
            card_exp_year: "2026",
            card_holder_name: "joseph Doe",
            card_cvc: "123",
          },
        },
      },
      Response: {
        status: 400,
        body: {
          error: {
            type: "invalid_request",
            message:
              "amount_to_capture contains invalid data. Expected format is amount_to_capture lesser than amount",
            code: "IR_05",
          },
        },
      },
    },
    MissingRequiredParam: {
      Request: {
        currency: "USD",
        payment_method_type: "debit",
        setup_future_usage: "on_session",
        payment_method_data: {
          card: {
            card_number: "4242424242424242",
            card_exp_month: "01",
            card_exp_year: "2026",
            card_holder_name: "joseph Doe",
            card_cvc: "123",
          },
        },
      },
      Response: {
        status: 400,
        body: {
          error: {
            type: "invalid_request",
            message: "Missing required param: payment_method",
            code: "IR_04",
          },
        },
      },
    },
    PaymentIntentErrored: {
      Request: {
        currency: "USD",
      },
      Response: {
        status: 422,
        body: {
          error: {
            type: "invalid_request",
            message:
              "A payment token or payment method data or ctp service details is required",
            code: "IR_06",
          },
        },
      },
    },
    CaptureGreaterAmount: {
      Request: {
        amount_to_capture: 6000000,
      },
      Response: {
        status: 400,
        body: {
          error: {
            type: "invalid_request",
            message: "amount_to_capture is greater than amount",
            code: "IR_06",
          },
        },
      },
    },
    CaptureCapturedAmount: getCustomExchange({
      Request: {
        Request: {
          amount_to_capture: 6000,
        },
      },
      Response: {
        status: 400,
        body: {
          error: {
            type: "invalid_request",
            message:
              "This Payment could not be captured because it has a payment.status of succeeded. The expected state is requires_capture, partially_captured_and_capturable, processing",
            code: "IR_14",
          },
        },
      },
    }),
    ConfirmSuccessfulPayment: getCustomExchange({
      Request: {
        payment_method: "card",
        payment_method_data: {
          card: successfulNo3DSCardDetails,
        },
        currency: "USD",
        customer_acceptance: null,
      },
      Response: {
        status: 400,
        body: {
          error: {
            type: "invalid_request",
            message:
              "You cannot confirm this payment because it has status succeeded",
            code: "IR_16",
          },
        },
      },
    }),
    RefundGreaterAmount: {
      Request: {
        amount: 6000000,
      },
      Response: {
        status: 400,
        body: {
          error: {
            type: "invalid_request",
            message: "The refund amount exceeds the amount captured",
            code: "IR_13",
          },
        },
      },
    },
    MITAutoCapture: getCustomExchange({
      Request: {},
      Response: {
        status: 200,
        body: {
          status: "succeeded",
        },
      },
      ResponseCustom: {
        status: 400,
        body: {
          error: {
            message:
              "No eligible connector was found for the current payment method configuration",
            type: "invalid_request",
          },
        },
      },
    }),
    MITWithoutBillingAddress: getCustomExchange({
      Request: {
        billing: null,
      },
      Response: {
        status: 200,
        body: {
          status: "succeeded",
        },
      },
    }),
    PaymentWithoutBilling: {
      Request: {
        currency: "USD",
        customer_acceptance: null,
        setup_future_usage: "on_session",
        authentication_type: "no_three_ds",
      },
      Response: {
        status: 200,
        body: {
          status: "requires_payment_method",
        },
      },
    },
    PaymentWithBilling: {
      Request: {
        currency: "USD",
        setup_future_usage: "on_session",
        billing: {
          address: {
            line1: "1467",
            line2: "CA",
            line3: "Harrison Street",
            city: "San Fransico",
            state: "CA",
            zip: "94122",
            country: "PL",
            first_name: "joseph",
            last_name: "Doe",
          },
          phone: {
            number: "9111222333",
            country_code: "+91",
          },
        },
        email: "hyperswitch.example@gmail.com",
      },
      Response: {
        status: 200,
        body: {
          status: "requires_payment_method",
        },
      },
    },
    PaymentWithFullName: {
      Request: {
        currency: "USD",
        setup_future_usage: "on_session",
        billing: {
          address: {
            first_name: "joseph",
            last_name: "Doe",
          },
          phone: {
            number: "9111222333",
            country_code: "+91",
          },
        },
      },
      Response: {
        status: 200,
        body: {
          status: "requires_payment_method",
        },
      },
    },
    PaymentWithBillingEmail: {
      Request: {
        currency: "USD",
        setup_future_usage: "on_session",
        email: "hyperswitch_sdk_demo_id1@gmail.com",
        billing: {
          address: {
            first_name: "joseph",
            last_name: "Doe",
          },
          phone: {
            number: "9111222333",
            country_code: "+91",
          },
          email: "hyperswitch.example@gmail.com",
        },
      },
      Response: {
        status: 200,
        body: {
          status: "requires_payment_method",
        },
      },
    },
    DuplicatePaymentID: {
      Request: {
        payment_method: "card",
        payment_method_data: {
          card: successfulNo3DSCardDetails,
        },
        currency: "USD",
        customer_acceptance: null,
        setup_future_usage: "on_session",
      },
      Response: {
        status: 400,
        body: {
          error: {
            type: "invalid_request",
            message:
              "The payment with the specified payment_id already exists in our records",
            code: "HE_01",
          },
        },
      },
    },
    DuplicateRefundID: {
      Request: {
        amount: 2000,
      },
      Response: {
        status: 400,
        body: {
          error: {
            type: "invalid_request",
            message:
              "Duplicate refund request. Refund already attempted with the refund ID",
            code: "HE_01",
          },
        },
      },
    },
  },
  upi_pm: {
    PaymentIntent: getCustomExchange({
      Request: {
        currency: "INR",
      },
      Response: {
        status: 200,
        body: {
          status: "requires_payment_method",
        },
      },
    }),
    UpiCollect: getCustomExchange({
      Request: {
        payment_method: "upi",
        payment_method_type: "upi_collect",
        payment_method_data: {
          upi: {
            upi_collect: {
              vpa_id: "successtest@iata",
            },
          },
        },
      },
    }),
    UpiIntent: getCustomExchange({
      Request: {
        payment_method: "upi",
        payment_method_type: "upi_intent",
        payment_method_data: {
          upi: {
            upi_intent: {},
          },
        },
      },
    }),
  },
  pm_list: {
    PmListResponse: {
      PmListNull: {
        payment_methods: [],
      },
      pmListDynamicFieldWithoutBilling: {
        payment_methods: [
          {
            payment_method: "card",
            payment_method_types: [
              {
                payment_method_type: "credit",
                card_networks: [],
                required_fields: {},
              },
            ],
          },
        ],
      },
      pmListDynamicFieldWithBilling: {
        payment_methods: [
          {
            payment_method: "card",
            payment_method_types: [
              {
                payment_method_type: "credit",
                card_networks: [],
                required_fields: {},
              },
            ],
          },
        ],
      },
      pmListDynamicFieldWithNames: {
        payment_methods: [
          {
            payment_method: "card",
            payment_method_types: [
              {
                payment_method_type: "credit",
                card_networks: [],
                required_fields: {},
              },
            ],
          },
        ],
      },
      pmListDynamicFieldWithEmail: {
        payment_methods: [
          {
            payment_method: "card",
            payment_method_types: [
              {
                payment_method_type: "credit",
                card_networks: [],
                required_fields: {},
              },
            ],
          },
        ],
      },
    },
  },
  return_url_variations: {
    return_url_too_long: getCustomExchange({
      Request: {
        customer_id: "customer_1234567890",
        return_url: "http://example.com/" + "a".repeat(2031),
      },
      Response: {
        status: 400,
        body: {
          error: {
<<<<<<< HEAD
            message: "return_url must be at most 2048 characters long. Received 2050 characters",
=======
            message:
              "return_url must be at most 255 characters long. Received 256 characters",
>>>>>>> fd844c3d
            code: "IR_06",
            type: "invalid_request",
          },
        },
      },
    }),
    return_url_invalid_format: getCustomExchange({
      Request: {
        return_url: "not_a_valid_url",
      },
      Response: {
        status: 400,
        body: {
          error: {
            message:
              'Json deserialize error: relative URL without a base: "not_a_valid_url" at line 1 column 357',
            code: "IR_06",
            error_type: "invalid_request",
          },
        },
      },
    }),
  },
  mandate_id_too_long: getCustomExchange({
    Request: {
      mandate_id: "mnd_" + "a".repeat(63),
      off_session: true,
    },
    Response: {
      status: 400,
      body: {
        error: {
          message:
            "mandate_id must be at most 64 characters long. Received 67 characters",
          code: "IR_06",
          type: "invalid_request",
        },
      },
    },
  }),
};<|MERGE_RESOLUTION|>--- conflicted
+++ resolved
@@ -1579,12 +1579,7 @@
         status: 400,
         body: {
           error: {
-<<<<<<< HEAD
             message: "return_url must be at most 2048 characters long. Received 2050 characters",
-=======
-            message:
-              "return_url must be at most 255 characters long. Received 256 characters",
->>>>>>> fd844c3d
             code: "IR_06",
             type: "invalid_request",
           },
