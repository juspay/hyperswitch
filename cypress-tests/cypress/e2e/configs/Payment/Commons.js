// This file is the default. To override, add to connector.js
import { getCurrency, getCustomExchange } from "./Modifiers";

export const customerAcceptance = {
  acceptance_type: "offline",
  accepted_at: "1963-05-03T04:07:52.723Z",
  online: {
    ip_address: "127.0.0.1",
    user_agent:
      "Mozilla/5.0 (iPhone; CPU iPhone OS 18_5 like Mac OS X) AppleWebKit/605.1.15 (KHTML, like Gecko) Mobile/22F76 [FBAN/FBIOS;FBAV/520.0.0.38.101;FBBV/756351453;FBDV/iPhone14,7;FBMD/iPhone;FBSN/iOS;FBSV/18.5;FBSS/3;FBID/phone;FBLC/fr_FR;FBOP/5;FBRV/760683563;IABMV/1]",
  },
};

export const cardCreditEnabled = [
  {
    payment_method: "card",
    payment_method_types: [
      {
        payment_method_type: "credit",
        card_networks: [
          "Visa",
          "Mastercard",
          "AmericanExpress",
          "Discover",
          "JCB",
          "DinersClub",
          "UnionPay",
          "RuPay",
          "Interac",
        ],
        minimum_amount: 0,
        maximum_amount: 68607706,
        recurring_enabled: false,
        installment_payment_enabled: true,
      },
    ],
  },
];

const successfulNo3DSCardDetails = {
  card_number: "4111111111111111",
  card_exp_month: "08",
  card_exp_year: "30",
  card_holder_name: "joseph Doe",
  card_cvc: "999",
};

const blocklistedCardDetails = {
  card_number: "4242424242424242",
  card_exp_month: "01",
  card_exp_year: "2050",
  card_holder_name: "John Smith",
  card_cvc: "349",
  card_network: "Visa",
};

const successfulThreeDSTestCardDetails = {
  card_number: "4111111111111111",
  card_exp_month: "10",
  card_exp_year: "30",
  card_holder_name: "morino",
  card_cvc: "999",
};

const PaymentMethodCardDetails = {
  card_number: "4111111145551142",
  card_exp_month: "03",
  card_exp_year: "30",
  card_holder_name: "Joseph Doe",
};

export const singleUseMandateData = {
  customer_acceptance: customerAcceptance,
  mandate_type: {
    single_use: {
      amount: 8000,
      currency: "USD",
    },
  },
};

export const multiUseMandateData = {
  customer_acceptance: customerAcceptance,
  mandate_type: {
    multi_use: {
      amount: 8000,
      currency: "USD",
    },
  },
};

export const standardBillingAddress = {
  address: {
    line1: "1467",
    line2: "Harrison Street",
    line3: "Harrison Street",
    city: "San Fransico",
    state: "CA",
    zip: "94122",
    country: "US",
    first_name: "John",
    last_name: "Doe",
  },
  phone: {
    number: "8056594427",
    country_code: "+91",
  },
};

export const cardRequiredField = {
  "payment_method_data.card.card_number": {
    required_field: "payment_method_data.card.card_number",
    display_name: "card_number",
    field_type: "user_card_number",
    value: null,
  },
  "payment_method_data.card.card_exp_year": {
    required_field: "payment_method_data.card.card_exp_year",
    display_name: "card_exp_year",
    field_type: "user_card_expiry_year",
    value: null,
  },
  "payment_method_data.card.card_cvc": {
    required_field: "payment_method_data.card.card_cvc",
    display_name: "card_cvc",
    field_type: "user_card_cvc",
    value: null,
  },
  "payment_method_data.card.card_exp_month": {
    required_field: "payment_method_data.card.card_exp_month",
    display_name: "card_exp_month",
    field_type: "user_card_expiry_month",
    value: null,
  },
};

export const fullNameRequiredField = {
  "billing.address.last_name": {
    required_field: "payment_method_data.billing.address.last_name",
    display_name: "card_holder_name",
    field_type: "user_full_name",
    value: "Doe",
  },
  "billing.address.first_name": {
    required_field: "payment_method_data.billing.address.first_name",
    display_name: "card_holder_name",
    field_type: "user_full_name",
    value: "joseph",
  },
};

export const billingRequiredField = {};

export const payment_methods_enabled = [
  {
    payment_method: "bank_redirect",
    payment_method_types: [
      {
        payment_method_type: "blik",
        payment_experience: null,
        card_networks: null,
        accepted_currencies: null,
        accepted_countries: null,
        minimum_amount: 1,
        maximum_amount: 68607706,
        recurring_enabled: true,
        installment_payment_enabled: true,
      },
      {
        payment_method_type: "eps",
        payment_experience: null,
        card_networks: null,
        accepted_currencies: null,
        accepted_countries: null,
        minimum_amount: 1,
        maximum_amount: 68607706,
        recurring_enabled: true,
        installment_payment_enabled: true,
      },
      {
        payment_method_type: "ideal",
        payment_experience: null,
        card_networks: null,
        accepted_currencies: null,
        accepted_countries: null,
        minimum_amount: 1,
        maximum_amount: 68607706,
        recurring_enabled: true,
        installment_payment_enabled: true,
      },
      {
        payment_method_type: "giropay",
        payment_experience: null,
        card_networks: null,
        accepted_currencies: null,
        accepted_countries: null,
        minimum_amount: 1,
        maximum_amount: 68607706,
        recurring_enabled: true,
        installment_payment_enabled: true,
      },
      {
        payment_method_type: "local_bank_redirect",
        payment_experience: null,
        card_networks: null,
        accepted_currencies: null,
        accepted_countries: null,
        minimum_amount: 1,
        maximum_amount: 68607706,
        recurring_enabled: true,
        installment_payment_enabled: true,
      },
      {
        payment_method_type: "przelewy24",
        payment_experience: null,
        card_networks: null,
        accepted_currencies: null,
        accepted_countries: null,
        minimum_amount: 1,
        maximum_amount: 68607706,
        recurring_enabled: true,
        installment_payment_enabled: true,
      },
      {
<<<<<<< HEAD
        payment_method_type: "open_banking_uk",
=======
        payment_method_type: "online_banking_fpx",
>>>>>>> 902a660e
        payment_experience: null,
        card_networks: null,
        accepted_currencies: null,
        accepted_countries: null,
        minimum_amount: 1,
        maximum_amount: 68607706,
        recurring_enabled: true,
        installment_payment_enabled: true,
      },
      {
        payment_method_type: "sofort",
        payment_experience: null,
        card_networks: null,
        accepted_currencies: null,
        accepted_countries: null,
        minimum_amount: 1,
        maximum_amount: 68607706,
        recurring_enabled: true,
        installment_payment_enabled: true,
      },
    ],
  },
  {
    payment_method: "bank_transfer",
    payment_method_types: [
      {
        payment_method_type: "pix",
        minimum_amount: 0,
        maximum_amount: 68607706,
        recurring_enabled: false,
        installment_payment_enabled: true,
      },
      {
        payment_method_type: "ach",
        minimum_amount: 0,
        maximum_amount: 68607706,
        recurring_enabled: false,
      },
      {
        payment_method_type: "instant_bank_transfer_finland",
        minimum_amount: 1,
        maximum_amount: 68607706,
        recurring_enabled: true,
        installment_payment_enabled: true,
      },
      {
        payment_method_type: "instant_bank_transfer_poland",
        minimum_amount: 1,
        maximum_amount: 68607706,
        recurring_enabled: true,
        installment_payment_enabled: true,
      },
    ],
  },
  {
    payment_method: "card",
    payment_method_types: [
      {
        payment_method_type: "credit",
        card_networks: [
          "AmericanExpress",
          "Discover",
          "Interac",
          "JCB",
          "Mastercard",
          "Visa",
          "DinersClub",
          "UnionPay",
          "RuPay",
        ],
        minimum_amount: 0,
        maximum_amount: 68607706,
        recurring_enabled: false,
        installment_payment_enabled: true,
      },
      {
        payment_method_type: "debit",
        card_networks: [
          "AmericanExpress",
          "Discover",
          "Interac",
          "JCB",
          "Mastercard",
          "Visa",
          "DinersClub",
          "UnionPay",
          "RuPay",
        ],
        minimum_amount: 0,
        maximum_amount: 68607706,
        recurring_enabled: false,
        installment_payment_enabled: true,
      },
    ],
  },
  {
    payment_method: "real_time_payment",
    payment_method_types: [
      {
        payment_method_type: "duit_now",
        minimum_amount: 1,
        maximum_amount: 68607706,
        recurring_enabled: true,
        installment_payment_enabled: true,
        payment_experience: "redirect_to_url",
      },
      {
        payment_method_type: "fps",
        minimum_amount: 1,
        maximum_amount: 68607706,
        recurring_enabled: true,
        installment_payment_enabled: true,
        payment_experience: "redirect_to_url",
      },
      {
        payment_method_type: "prompt_pay",
        minimum_amount: 1,
        maximum_amount: 68607706,
        recurring_enabled: true,
        installment_payment_enabled: true,
        payment_experience: "redirect_to_url",
      },
      {
        payment_method_type: "viet_qr",
        minimum_amount: 1,
        maximum_amount: 68607706,
        recurring_enabled: true,
        installment_payment_enabled: true,
        payment_experience: "redirect_to_url",
      },
    ],
  },
  {
    payment_method: "upi",
    payment_method_types: [
      {
        payment_method_type: "upi_collect",
        minimum_amount: 1,
        maximum_amount: 68607706,
        recurring_enabled: true,
        installment_payment_enabled: true,
        payment_experience: "redirect_to_url",
      },
      {
        payment_method_type: "upi_intent",
        minimum_amount: 1,
        maximum_amount: 68607706,
        recurring_enabled: true,
        installment_payment_enabled: true,
        payment_experience: "redirect_to_url",
      },
    ],
  },
  {
    payment_method: "wallet",
    payment_method_types: [
      {
        payment_method_type: "apple_pay",
        minimum_amount: 1,
        maximum_amount: 68607706,
        recurring_enabled: true,
        installment_payment_enabled: true,
        payment_experience: "invoke_sdk_client",
      },
      {
        payment_method_type: "google_pay",
        minimum_amount: 1,
        maximum_amount: 68607706,
        recurring_enabled: true,
        installment_payment_enabled: true,
        payment_experience: "invoke_sdk_client",
      },
      {
        payment_method_type: "skrill",
        payment_experience: "redirect_to_url",
        minimum_amount: 1,
        maximum_amount: 68607706,
        recurring_enabled: false,
        installment_payment_enabled: false,
      },
    ],
  },
];

export const connectorDetails = {
  bank_transfer_pm: {
    PaymentIntent: (paymentMethodType) =>
      getCustomExchange({
        Request: {
          currency: getCurrency(paymentMethodType),
        },
        Response: {
          status: 200,
          body: {
            status: "requires_payment_method",
          },
        },
      }),

    Pix: getCustomExchange({
      Request: {
        payment_method: "bank_transfer",
        payment_method_type: "pix",
        payment_method_data: {
          bank_transfer: {
            pix: {},
          },
        },
        billing: {
          address: {
            line1: "1467",
            line2: "Harrison Street",
            line3: "Harrison Street",
            city: "San Fransico",
            state: "California",
            zip: "94122",
            country: "BR",
            first_name: "john",
            last_name: "doe",
          },
        },
        currency: "BRL",
      },
    }),
    Ach: getCustomExchange({
      Request: {
        payment_method: "bank_transfer",
        payment_method_type: "ach",
        payment_method_data: {
          bank_transfer: {
            ach_bank_transfer: {},
          },
        },
        billing: {
          address: {
            line1: "1467",
            line2: "Harrison Street",
            line3: "Harrison Street",
            city: "San Fransico",
            state: "California",
            zip: "94122",
            country: "BR",
            first_name: "john",
            last_name: "doe",
          },
        },
        currency: "BRL",
      },
    }),
    InstantBankTransferFinland: getCustomExchange({
      Request: {
        payment_method: "bank_transfer",
        payment_method_type: "instant_bank_transfer_finland",
        payment_method_data: {
          bank_transfer: {
            instant_bank_transfer_finland: {},
          },
        },
        billing: {
          address: {
            line1: "1467",
            line2: "Harrison Street",
            line3: "Harrison Street",
            city: "San Fransico",
            state: "California",
            zip: "94122",
            country: "FI",
            first_name: "john",
            last_name: "doe",
          },
        },
        currency: "EUR",
      },
    }),
    InstantBankTransferPoland: getCustomExchange({
      Request: {
        payment_method: "bank_transfer",
        payment_method_type: "instant_bank_transfer_poland",
        payment_method_data: {
          bank_transfer: {
            instant_bank_transfer_poland: {},
          },
        },
        billing: {
          address: {
            line1: "1467",
            line2: "Harrison Street",
            line3: "Harrison Street",
            city: "San Fransico",
            state: "California",
            zip: "94122",
            country: "PL",
            first_name: "john",
            last_name: "doe",
          },
        },
        currency: "PLN",
      },
    }),
  },
  bank_redirect_pm: {
    PaymentIntent: (paymentMethodType) =>
      getCustomExchange({
        Request: {
          currency: getCurrency(paymentMethodType),
        },
        Response: {
          status: 200,
          body: {
            status: "requires_payment_method",
          },
        },
      }),
    Ideal: getCustomExchange({
      Request: {
        payment_method: "bank_redirect",
        payment_method_type: "ideal",
        payment_method_data: {
          bank_redirect: {
            ideal: {
              bank_name: "ing",
              country: "NL",
            },
          },
        },
        billing: {
          address: {
            line1: "1467",
            line2: "Harrison Street",
            line3: "Harrison Street",
            city: "San Fransico",
            state: "California",
            zip: "94122",
            country: "NL",
            first_name: "john",
            last_name: "doe",
          },
        },
      },
    }),
<<<<<<< HEAD
    OpenBankingUk: getCustomExchange({
      Request: {
        payment_method: "bank_redirect",
        payment_method_type: "open_banking_uk",
        payment_method_data: {
          bank_redirect: {
            open_banking_uk: {
              issuer: "citi",
              country: "GB",
=======
    OnlineBankingFpx: getCustomExchange({
      Request: {
        payment_method: "bank_redirect",
        payment_method_type: "online_banking_fpx",
        payment_method_data: {
          bank_redirect: {
            online_banking_fpx: {
              issuer: "affin_bank",
>>>>>>> 902a660e
            },
          },
        },
        billing: standardBillingAddress,
      },
    }),
    Giropay: getCustomExchange({
      Request: {
        payment_method: "bank_redirect",
        payment_method_type: "giropay",
        payment_method_data: {
          bank_redirect: {
            giropay: {
              bank_name: "",
              bank_account_bic: "",
              bank_account_iban: "",
              preferred_language: "en",
              country: "DE",
            },
          },
        },
        billing: {
          address: {
            line1: "1467",
            line2: "Harrison Street",
            line3: "Harrison Street",
            city: "San Fransico",
            state: "California",
            zip: "94122",
            country: "DE",
            first_name: "john",
            last_name: "doe",
          },
        },
      },
    }),
    Sofort: getCustomExchange({
      Request: {
        payment_method: "bank_redirect",
        payment_method_type: "sofort",
        payment_method_data: {
          bank_redirect: {
            sofort: {
              country: "DE",
              preferred_language: "en",
            },
          },
        },
        billing: {
          address: {
            line1: "1467",
            line2: "Harrison Street",
            line3: "Harrison Street",
            city: "San Fransico",
            state: "California",
            zip: "94122",
            country: "DE",
            first_name: "john",
            last_name: "doe",
          },
        },
      },
    }),
    Eps: getCustomExchange({
      Request: {
        payment_method: "bank_redirect",
        payment_method_type: "eps",
        payment_method_data: {
          bank_redirect: {
            eps: {
              bank_name: "ing",
            },
          },
        },
        billing: {
          address: {
            line1: "1467",
            line2: "Harrison Street",
            line3: "Harrison Street",
            city: "San Fransico",
            state: "California",
            zip: "94122",
            country: "AT",
            first_name: "john",
            last_name: "doe",
          },
        },
      },
    }),
    Przelewy24: getCustomExchange({
      Request: {
        payment_method: "bank_redirect",
        payment_method_type: "przelewy24",
        payment_method_data: {
          bank_redirect: {
            przelewy24: {
              bank_name: "citi",
              billing_details: {
                email: "guest@juspay.in",
              },
            },
          },
        },
      },
    }),
    Blik: getCustomExchange({
      Request: {
        payment_method: "bank_redirect",
        payment_method_type: "blik",
        payment_method_data: {
          bank_redirect: {
            blik: {
              blik_code: "777987",
            },
          },
        },
        billing: {
          address: {
            line1: "1467",
            line2: "Harrison Street",
            line3: "Harrison Street",
            city: "San Fransico",
            state: "California",
            zip: "94122",
            country: "PL",
            first_name: "john",
            last_name: "doe",
          },
        },
      },
    }),
  },
  real_time_payment_pm: {
    PaymentIntent: getCustomExchange({
      Request: {
        currency: "MYR",
        customer_acceptance: null,
        setup_future_usage: "on_session",
        billing: standardBillingAddress,
      },
      Response: {
        status: 200,
        body: {
          status: "requires_payment_method",
        },
      },
    }),
    DuitNow: getCustomExchange({
      Request: {
        payment_method: "real_time_payment",
        payment_method_type: "duit_now",
        payment_method_data: {
          real_time_payment: {
            duit_now: {},
          },
        },
        billing: standardBillingAddress,
      },
    }),
  },
  card_pm: {
    PaymentIntent: getCustomExchange({
      Request: {
        currency: "USD",
      },
      Response: {
        status: 200,
        body: {
          status: "requires_payment_method",
        },
      },
    }),
    PaymentIntentOffSession: getCustomExchange({
      Request: {
        currency: "USD",
      },
      Response: {
        status: 200,
        body: {
          status: "requires_payment_method",
        },
      },
    }),
    PaymentIntentWithShippingCost: getCustomExchange({
      Request: {
        currency: "USD",
        shipping_cost: 50,
      },
      Response: {
        status: 200,
        body: {
          status: "requires_payment_method",
          shipping_cost: 50,
          amount: 6000,
        },
      },
    }),
    PaymentConfirmWithShippingCost: getCustomExchange({
      Request: {
        payment_method: "card",
        payment_method_data: {
          card: successfulNo3DSCardDetails,
        },
        customer_acceptance: null,
        setup_future_usage: "on_session",
      },
    }),
    "3DSManualCapture": getCustomExchange({
      Request: {
        payment_method: "card",
        payment_method_data: {
          card: successfulThreeDSTestCardDetails,
        },
        currency: "USD",
        customer_acceptance: null,
        setup_future_usage: "on_session",
      },
    }),
    "3DSAutoCapture": getCustomExchange({
      Request: {
        payment_method: "card",
        payment_method_data: {
          card: successfulThreeDSTestCardDetails,
        },
        currency: "USD",
        customer_acceptance: null,
        setup_future_usage: "on_session",
      },
    }),
    SessionToken: {
      Response: {
        status: 200,
        body: {
          session_token: [],
        },
      },
    },
    No3DSManualCapture: getCustomExchange({
      Request: {
        payment_method: "card",
        payment_method_data: {
          card: successfulNo3DSCardDetails,
        },
        currency: "USD",
        customer_acceptance: null,
        setup_future_usage: "on_session",
      },
    }),
    No3DSAutoCapture: getCustomExchange({
      Request: {
        payment_method: "card",
        payment_method_data: {
          card: successfulNo3DSCardDetails,
        },
        currency: "USD",
        customer_acceptance: null,
        setup_future_usage: "on_session",
      },
    }),
    No3DSFailPayment: getCustomExchange({
      Request: {
        payment_method: "card",
        payment_method_data: {
          card: successfulNo3DSCardDetails,
        },
        customer_acceptance: null,
        setup_future_usage: "on_session",
      },
      Response: {
        status: 200,
        body: {},
      },
    }),
    ManualRetryPaymentDisabled: getCustomExchange({
      Request: {
        payment_method: "card",
        payment_method_data: {
          card: successfulNo3DSCardDetails,
        },
        customer_acceptance: null,
        setup_future_usage: "on_session",
      },
      Response: {
        status: 400,
        body: {
          type: "invalid_request",
          message:
            "You cannot confirm this payment because it has status failed, you can enable `manual_retry` in profile to try this payment again",
          code: "IR_16",
        },
      },
    }),
    ManualRetryPaymentEnabled: getCustomExchange({
      Request: {
        payment_method: "card",
        payment_method_data: {
          card: successfulNo3DSCardDetails,
        },
        customer_acceptance: null,
        setup_future_usage: "on_session",
      },
      Response: {
        status: 200,
        body: {
          status: "succeeded",
          payment_method: "card",
          attempt_count: 2,
        },
      },
    }),
    ManualRetryPaymentCutoffExpired: getCustomExchange({
      Request: {
        payment_method: "card",
        payment_method_data: {
          card: successfulNo3DSCardDetails,
        },
        customer_acceptance: null,
        setup_future_usage: "on_session",
      },
      Response: {
        status: 400,
        body: {
          type: "invalid_request",
          message:
            "You cannot confirm this payment using `manual_retry` because the allowed duration has expired",
          code: "IR_16",
        },
      },
    }),
    Capture: getCustomExchange({
      Request: {
        amount_to_capture: 6000,
      },
    }),
    PartialCapture: getCustomExchange({
      Request: {
        amount_to_capture: 2000,
      },
    }),
    Void: getCustomExchange({
      Request: {},
      Response: {
        status: 200,
        body: {
          status: "cancelled",
          capture_method: "manual",
        },
      },
      ResponseCustom: {
        status: 400,
        body: {
          error: {
            type: "invalid_request",
            message:
              "You cannot cancel this payment because it has status succeeded",
            code: "IR_16",
          },
        },
      },
    }),
    VoidAfterConfirm: getCustomExchange({
      Request: {},
      Response: {
        status: 200,
        body: {
          status: "cancelled",
          capture_method: "manual",
        },
      },
      ResponseCustom: {
        status: 400,
        body: {
          error: {
            type: "invalid_request",
            message:
              "You cannot cancel this payment because it has status succeeded",
            code: "IR_16",
          },
        },
      },
    }),
    Refund: getCustomExchange({
      Request: {
        amount: 6000,
      },
    }),
    manualPaymentRefund: getCustomExchange({
      Request: {
        amount: 6000,
      },
      Response: {
        status: 200,
        body: {
          status: "pending",
        },
      },
    }),
    manualPaymentPartialRefund: getCustomExchange({
      Request: {
        amount: 2000,
      },
      Response: {
        status: 200,
        body: {
          status: "pending",
        },
      },
    }),
    PartialRefund: getCustomExchange({
      Request: {
        amount: 2000,
      },
    }),
    SyncRefund: getCustomExchange({}),
    MandateSingleUse3DSAutoCapture: getCustomExchange({
      Request: {
        payment_method: "card",
        payment_method_data: {
          card: successfulThreeDSTestCardDetails,
        },
        currency: "USD",
        mandate_data: singleUseMandateData,
      },
    }),
    MandateSingleUse3DSManualCapture: getCustomExchange({
      Request: {
        payment_method: "card",
        payment_method_data: {
          card: successfulThreeDSTestCardDetails,
        },
        currency: "USD",
        mandate_data: singleUseMandateData,
      },
    }),
    MandateSingleUseNo3DSAutoCapture: getCustomExchange({
      Request: {
        payment_method: "card",
        payment_method_data: {
          card: successfulNo3DSCardDetails,
        },
        currency: "USD",
        mandate_data: singleUseMandateData,
      },
    }),
    MandateSingleUseNo3DSManualCapture: getCustomExchange({
      Request: {
        payment_method: "card",
        payment_method_data: {
          card: successfulNo3DSCardDetails,
        },
        currency: "USD",
        mandate_data: singleUseMandateData,
      },
    }),
    MandateMultiUseNo3DSAutoCapture: getCustomExchange({
      Request: {
        payment_method: "card",
        payment_method_data: {
          card: successfulNo3DSCardDetails,
        },
        currency: "USD",
        mandate_data: multiUseMandateData,
      },
    }),
    MandateMultiUseNo3DSManualCapture: getCustomExchange({
      Request: {
        payment_method: "card",
        payment_method_data: {
          card: successfulNo3DSCardDetails,
        },
        currency: "USD",
        mandate_data: multiUseMandateData,
      },
    }),
    MandateMultiUse3DSAutoCapture: getCustomExchange({
      Request: {
        payment_method: "card",
        payment_method_data: {
          card: successfulThreeDSTestCardDetails,
        },
        currency: "USD",
        mandate_data: multiUseMandateData,
      },
    }),
    MandateMultiUse3DSManualCapture: getCustomExchange({
      Request: {
        payment_method: "card",
        payment_method_data: {
          card: successfulThreeDSTestCardDetails,
        },
        currency: "USD",
        mandate_data: multiUseMandateData,
      },
    }),
    ZeroAuthMandate: getCustomExchange({
      Request: {
        payment_method: "card",
        payment_method_data: {
          card: successfulNo3DSCardDetails,
        },
        currency: "USD",
        mandate_data: singleUseMandateData,
      },
    }),
    ZeroAuthPaymentIntent: getCustomExchange({
      Request: {
        amount: 0,
        setup_future_usage: "off_session",
        currency: "USD",
        payment_type: "setup_mandate",
      },
    }),
    ZeroAuthConfirmPayment: getCustomExchange({
      Request: {
        payment_type: "setup_mandate",
        payment_method: "card",
        payment_method_data: {
          card: successfulNo3DSCardDetails,
        },
        mandate_data: null,
        customer_acceptance: customerAcceptance,
      },
    }),
    SaveCardUseNo3DSAutoCapture: getCustomExchange({
      Request: {
        payment_method: "card",
        payment_method_data: {
          card: successfulNo3DSCardDetails,
        },
        currency: "USD",
        setup_future_usage: "on_session",
        customer_acceptance: customerAcceptance,
      },
    }),
    SaveCardUseNo3DSAutoCaptureOffSession: getCustomExchange({
      Request: {
        payment_method: "card",
        payment_method_data: {
          card: successfulNo3DSCardDetails,
        },
        setup_future_usage: "off_session",
        customer_acceptance: customerAcceptance,
      },
    }),
    SaveCardUse3DSAutoCaptureOffSession: getCustomExchange({
      Request: {
        payment_method: "card",
        payment_method_data: {
          card: successfulThreeDSTestCardDetails,
        },
        setup_future_usage: "off_session",
        customer_acceptance: customerAcceptance,
      },
    }),
    SaveCardUseNo3DSManualCaptureOffSession: getCustomExchange({
      Request: {
        payment_method: "card",
        payment_method_data: {
          card: successfulNo3DSCardDetails,
        },
        setup_future_usage: "off_session",
        customer_acceptance: customerAcceptance,
      },
    }),
    SaveCardConfirmAutoCaptureOffSession: getCustomExchange({
      Request: {
        setup_future_usage: "off_session",
      },
      ResponseCustom: {
        status: 400,
        body: {
          error: {
            message:
              "No eligible connector was found for the current payment method configuration",
            type: "invalid_request",
          },
        },
      },
    }),
    SaveCardConfirmManualCaptureOffSession: getCustomExchange({
      Request: {
        setup_future_usage: "off_session",
      },
    }),
    SaveCardConfirmAutoCaptureOffSessionWithoutBilling: {
      Request: {
        setup_future_usage: "off_session",
        billing: null,
      },
      Response: {
        status: 200,
        body: {
          status: "succeeded",
          billing: null,
        },
      },
    },
    SaveCardUseNo3DSManualCapture: getCustomExchange({
      Request: {
        payment_method: "card",
        payment_method_data: {
          card: successfulNo3DSCardDetails,
        },
        currency: "USD",
        setup_future_usage: "on_session",
        customer_acceptance: customerAcceptance,
      },
    }),
    PaymentMethod: {
      Request: {
        payment_method: "card",
        payment_method_type: "credit",
        payment_method_issuer: "Gpay",
        payment_method_issuer_code: "jp_hdfc",
        card: PaymentMethodCardDetails,
      },
      Response: {
        status: 200,
        body: {},
      },
    },
    PaymentMethodIdMandateNo3DSAutoCapture: getCustomExchange({
      Request: {
        payment_method: "card",
        payment_method_data: {
          card: successfulNo3DSCardDetails,
        },
        currency: "USD",
        mandate_data: null,
        customer_acceptance: customerAcceptance,
      },
    }),
    PaymentMethodIdMandateNo3DSManualCapture: getCustomExchange({
      Request: {
        payment_method: "card",
        payment_method_data: {
          card: successfulNo3DSCardDetails,
        },
        currency: "USD",
        mandate_data: null,
        customer_acceptance: customerAcceptance,
      },
    }),
    PaymentMethodIdMandate3DSAutoCapture: getCustomExchange({
      Request: {
        payment_method: "card",
        payment_method_data: {
          card: successfulThreeDSTestCardDetails,
        },
        currency: "USD",
        mandate_data: null,
        authentication_type: "three_ds",
        customer_acceptance: customerAcceptance,
      },
    }),
    PaymentMethodIdMandate3DSManualCapture: getCustomExchange({
      Request: {
        payment_method: "card",
        payment_method_data: {
          card: successfulThreeDSTestCardDetails,
        },
        mandate_data: null,
        authentication_type: "three_ds",
        customer_acceptance: customerAcceptance,
      },
    }),
    InvalidCardNumber: {
      Request: {
        currency: "USD",
        payment_method: "card",
        payment_method_type: "debit",
        setup_future_usage: "on_session",
        payment_method_data: {
          card: {
            card_number: "123456",
            card_exp_month: "10",
            card_exp_year: "25",
            card_holder_name: "joseph Doe",
            card_cvc: "123",
          },
        },
      },
      Response: {
        status: 400,
        body: {
          error: {
            error_type: "invalid_request",
            message: "Json deserialize error: invalid card number length",
            code: "IR_06",
          },
        },
      },
    },
    InvalidExpiryMonth: {
      Request: {
        currency: "USD",
        payment_method: "card",
        payment_method_type: "debit",
        setup_future_usage: "on_session",
        payment_method_data: {
          card: {
            card_number: "4242424242424242",
            card_exp_month: "00",
            card_exp_year: "2023",
            card_holder_name: "joseph Doe",
            card_cvc: "123",
          },
        },
      },
      Response: {
        status: 400,
        body: {
          error: {
            type: "invalid_request",
            message: "Invalid Expiry Month",
            code: "IR_16",
          },
        },
      },
    },
    InvalidExpiryYear: {
      Request: {
        currency: "USD",
        payment_method: "card",
        payment_method_type: "debit",
        setup_future_usage: "on_session",
        payment_method_data: {
          card: {
            card_number: "4242424242424242",
            card_exp_month: "01",
            card_exp_year: "2023",
            card_holder_name: "joseph Doe",
            card_cvc: "123",
          },
        },
      },
      Response: {
        status: 400,
        body: {
          error: {
            type: "invalid_request",
            message: "Invalid Expiry Year",
            code: "IR_16",
          },
        },
      },
    },
    InvalidCardCvv: {
      Request: {
        currency: "USD",
        payment_method: "card",
        payment_method_type: "debit",
        setup_future_usage: "on_session",
        payment_method_data: {
          card: {
            card_number: "4242424242424242",
            card_exp_month: "01",
            card_exp_year: "2023",
            card_holder_name: "joseph Doe",
            card_cvc: "123456",
          },
        },
      },
      Response: {
        status: 400,
        body: {
          error: {
            type: "invalid_request",
            message: "Invalid card_cvc length",
            code: "IR_16",
          },
        },
      },
    },
    InvalidCurrency: {
      Request: {
        currency: "United",
        payment_method: "card",
        payment_method_type: "debit",
        setup_future_usage: "on_session",
        payment_method_data: {
          card: {
            card_number: "4242424242424242",
            card_exp_month: "01",
            card_exp_year: "2023",
            card_holder_name: "joseph Doe",
            card_cvc: "123456",
          },
        },
      },
      Response: {
        status: 400,
        body: {
          error: {
            error_type: "invalid_request",
            message:
              "Json deserialize error: unknown variant `United`, expected one of `AED`, `AFN`, `ALL`, `AMD`, `ANG`, `AOA`, `ARS`, `AUD`, `AWG`, `AZN`, `BAM`, `BBD`, `BDT`, `BGN`, `BHD`, `BIF`, `BMD`, `BND`, `BOB`, `BRL`, `BSD`, `BTN`, `BWP`, `BYN`, `BZD`, `CAD`, `CDF`, `CHF`, `CLF`, `CLP`, `CNY`, `COP`, `CRC`, `CUC`, `CUP`, `CVE`, `CZK`, `DJF`, `DKK`, `DOP`, `DZD`, `EGP`, `ERN`, `ETB`, `EUR`, `FJD`, `FKP`, `GBP`, `GEL`, `GHS`, `GIP`, `GMD`, `GNF`, `GTQ`, `GYD`, `HKD`, `HNL`, `HRK`, `HTG`, `HUF`, `IDR`, `ILS`, `INR`, `IQD`, `IRR`, `ISK`, `JMD`, `JOD`, `JPY`, `KES`, `KGS`, `KHR`, `KMF`, `KPW`, `KRW`, `KWD`, `KYD`, `KZT`, `LAK`, `LBP`, `LKR`, `LRD`, `LSL`, `LYD`, `MAD`, `MDL`, `MGA`, `MKD`, `MMK`, `MNT`, `MOP`, `MRU`, `MUR`, `MVR`, `MWK`, `MXN`, `MYR`, `MZN`, `NAD`, `NGN`, `NIO`, `NOK`, `NPR`, `NZD`, `OMR`, `PAB`, `PEN`, `PGK`, `PHP`, `PKR`, `PLN`, `PYG`, `QAR`, `RON`, `RSD`, `RUB`, `RWF`, `SAR`, `SBD`, `SCR`, `SDG`, `SEK`, `SGD`, `SHP`, `SLE`, `SLL`, `SOS`, `SRD`, `SSP`, `STD`, `STN`, `SVC`, `SYP`, `SZL`, `THB`, `TJS`, `TMT`, `TND`, `TOP`, `TRY`, `TTD`, `TWD`, `TZS`, `UAH`, `UGX`, `USD`, `UYU`, `UZS`, `VES`, `VND`, `VUV`, `WST`, `XAF`, `XCD`, `XOF`, `XPF`, `YER`, `ZAR`, `ZMW`, `ZWL`",
            code: "IR_06",
          },
        },
      },
    },
    InvalidCaptureMethod: {
      Request: {
        currency: "USD",
        capture_method: "auto",
        payment_method: "card",
        payment_method_type: "debit",
        setup_future_usage: "on_session",
        payment_method_data: {
          card: {
            card_number: "4242424242424242",
            card_exp_month: "01",
            card_exp_year: "2023",
            card_holder_name: "joseph Doe",
            card_cvc: "123456",
          },
        },
      },
      Response: {
        status: 400,
        body: {
          error: {
            error_type: "invalid_request",
            message:
              "Json deserialize error: unknown variant `auto`, expected one of `automatic`, `manual`, `manual_multiple`, `scheduled`",
            code: "IR_06",
          },
        },
      },
    },
    InvalidPaymentMethod: {
      Request: {
        currency: "USD",
        payment_method: "this_supposed_to_be_a_card",
        payment_method_type: "debit",
        setup_future_usage: "on_session",
        payment_method_data: {
          card: {
            card_number: "4242424242424242",
            card_exp_month: "01",
            card_exp_year: "2023",
            card_holder_name: "joseph Doe",
            card_cvc: "123456",
          },
        },
      },
      Response: {
        status: 400,
        body: {
          error: {
            error_type: "invalid_request",
            message:
              "Json deserialize error: unknown variant `this_supposed_to_be_a_card`, expected one of `card`, `card_redirect`, `pay_later`, `wallet`, `bank_redirect`, `bank_transfer`, `crypto`, `bank_debit`, `reward`, `real_time_payment`, `upi`, `voucher`, `gift_card`, `open_banking`, `mobile_payment`",
            code: "IR_06",
          },
        },
      },
    },
    InvalidAmountToCapture: {
      Request: {
        currency: "USD",
        amount_to_capture: 10000,
        payment_method: "card",
        payment_method_type: "debit",
        setup_future_usage: "on_session",
        payment_method_data: {
          card: {
            card_number: "4242424242424242",
            card_exp_month: "01",
            card_exp_year: "2026",
            card_holder_name: "joseph Doe",
            card_cvc: "123",
          },
        },
      },
      Response: {
        status: 400,
        body: {
          error: {
            type: "invalid_request",
            message:
              "amount_to_capture contains invalid data. Expected format is amount_to_capture lesser than amount",
            code: "IR_05",
          },
        },
      },
    },
    MissingRequiredParam: {
      Request: {
        currency: "USD",
        payment_method_type: "debit",
        setup_future_usage: "on_session",
        payment_method_data: {
          card: {
            card_number: "4242424242424242",
            card_exp_month: "01",
            card_exp_year: "2026",
            card_holder_name: "joseph Doe",
            card_cvc: "123",
          },
        },
      },
      Response: {
        status: 400,
        body: {
          error: {
            type: "invalid_request",
            message: "Missing required param: payment_method",
            code: "IR_04",
          },
        },
      },
    },
    PaymentIntentErrored: {
      Request: {
        currency: "USD",
      },
      Response: {
        status: 422,
        body: {
          error: {
            type: "invalid_request",
            message:
              "A payment token or payment method data or ctp service details is required",
            code: "IR_06",
          },
        },
      },
    },
    CaptureGreaterAmount: {
      Request: {
        amount_to_capture: 6000000,
      },
      Response: {
        status: 400,
        body: {
          error: {
            type: "invalid_request",
            message: "amount_to_capture is greater than amount",
            code: "IR_06",
          },
        },
      },
    },
    CaptureCapturedAmount: getCustomExchange({
      Request: {
        Request: {
          amount_to_capture: 6000,
        },
      },
      Response: {
        status: 400,
        body: {
          error: {
            type: "invalid_request",
            message:
              "This Payment could not be captured because it has a payment.status of succeeded. The expected state is requires_capture, partially_captured_and_capturable, processing",
            code: "IR_14",
          },
        },
      },
    }),
    ConfirmSuccessfulPayment: getCustomExchange({
      Request: {
        payment_method: "card",
        payment_method_data: {
          card: successfulNo3DSCardDetails,
        },
        currency: "USD",
        customer_acceptance: null,
      },
      Response: {
        status: 400,
        body: {
          error: {
            type: "invalid_request",
            message:
              "You cannot confirm this payment because it has status succeeded",
            code: "IR_16",
          },
        },
      },
    }),
    RefundGreaterAmount: {
      Request: {
        amount: 6000000,
      },
      Response: {
        status: 400,
        body: {
          error: {
            type: "invalid_request",
            message: "The refund amount exceeds the amount captured",
            code: "IR_13",
          },
        },
      },
    },
    MITAutoCapture: getCustomExchange({
      Request: {},
      Response: {
        status: 200,
        body: {
          status: "succeeded",
        },
      },
      ResponseCustom: {
        status: 400,
        body: {
          error: {
            message:
              "No eligible connector was found for the current payment method configuration",
            type: "invalid_request",
          },
        },
      },
    }),
    MITWithoutBillingAddress: getCustomExchange({
      Request: {
        billing: null,
      },
      Response: {
        status: 200,
        body: {
          status: "succeeded",
        },
      },
    }),
    PaymentWithoutBilling: {
      Request: {
        currency: "USD",
        customer_acceptance: null,
        setup_future_usage: "on_session",
        authentication_type: "no_three_ds",
      },
      Response: {
        status: 200,
        body: {
          status: "requires_payment_method",
        },
      },
    },
    PaymentWithBilling: {
      Request: {
        currency: "USD",
        setup_future_usage: "on_session",
        billing: {
          address: {
            line1: "1467",
            line2: "CA",
            line3: "Harrison Street",
            city: "San Fransico",
            state: "CA",
            zip: "94122",
            country: "PL",
            first_name: "joseph",
            last_name: "Doe",
          },
          phone: {
            number: "9111222333",
            country_code: "+91",
          },
        },
        email: "hyperswitch.example@gmail.com",
      },
      Response: {
        status: 200,
        body: {
          status: "requires_payment_method",
        },
      },
    },
    PaymentWithFullName: {
      Request: {
        currency: "USD",
        setup_future_usage: "on_session",
        billing: {
          address: {
            first_name: "joseph",
            last_name: "Doe",
          },
          phone: {
            number: "9111222333",
            country_code: "+91",
          },
        },
      },
      Response: {
        status: 200,
        body: {
          status: "requires_payment_method",
        },
      },
    },
    PaymentWithBillingEmail: {
      Request: {
        currency: "USD",
        setup_future_usage: "on_session",
        email: "hyperswitch_sdk_demo_id1@gmail.com",
        billing: {
          address: {
            first_name: "joseph",
            last_name: "Doe",
          },
          phone: {
            number: "9111222333",
            country_code: "+91",
          },
          email: "hyperswitch.example@gmail.com",
        },
      },
      Response: {
        status: 200,
        body: {
          status: "requires_payment_method",
        },
      },
    },
    DuplicatePaymentID: {
      Request: {
        payment_method: "card",
        payment_method_data: {
          card: successfulNo3DSCardDetails,
        },
        currency: "USD",
        customer_acceptance: null,
        setup_future_usage: "on_session",
      },
      Response: {
        status: 400,
        body: {
          error: {
            type: "invalid_request",
            message:
              "The payment with the specified payment_id already exists in our records",
            code: "HE_01",
          },
        },
      },
    },
    DuplicateRefundID: {
      Request: {
        amount: 2000,
      },
      Response: {
        status: 400,
        body: {
          error: {
            type: "invalid_request",
            message:
              "Duplicate refund request. Refund already attempted with the refund ID",
            code: "HE_01",
          },
        },
      },
    },
    InvalidPublishableKey: {
      Request: {},
      Response: {
        status: 401,
        body: {
          error: {
            type: "invalid_request",
            message: "API key not provided or invalid API key used",
            code: "IR_01",
          },
        },
      },
    },
    DDCRaceConditionServerSide: getCustomExchange({
      Request: {
        payment_method: "card",
        payment_method_type: "debit",
        payment_method_data: {
          card: successfulThreeDSTestCardDetails,
        },
        currency: "USD",
        customer_acceptance: null,
        setup_future_usage: "on_session",
      },
      Response: {
        status: 200,
        body: {
          status: "requires_customer_action",
        },
      },
      DDCConfig: {
        completeUrlPath: "/redirect/complete/default",
        collectionReferenceParam: "collectionReference",
        firstSubmissionValue: "",
        secondSubmissionValue: "race_condition_test_ddc_123",
        expectedError: {
          status: 400,
          body: {
            error: {
              code: "IR_07",
              type: "invalid_request",
              message:
                "Invalid value provided: collection_reference not allowed in AuthenticationPending state",
            },
          },
        },
      },
    }),
    DDCRaceConditionClientSide: getCustomExchange({
      Request: {
        payment_method: "card",
        payment_method_type: "debit",
        payment_method_data: {
          card: successfulThreeDSTestCardDetails,
        },
        currency: "USD",
        customer_acceptance: null,
        setup_future_usage: "on_session",
      },
      Response: {
        status: 200,
        body: {
          status: "requires_customer_action",
        },
      },
      DDCConfig: {
        redirectUrlPath: "/payments/redirect",
        collectionReferenceParam: "collectionReference",
        delayBeforeSubmission: 2000,
        raceConditionScript: `
          <script>
            console.log("INJECTING_RACE_CONDITION_TEST");
            
            // Track submission attempts and ddcProcessed flag behavior
            window.testResults = {
              submissionAttempts: 0,
              actualSubmissions: 0,
              blockedSubmissions: 0
            };
            
            // Override the submitCollectionReference function to test race conditions
            var originalSubmit = window.submitCollectionReference;
            
            window.submitCollectionReference = function(collectionReference) {
              window.testResults.submissionAttempts++;
              console.log("SUBMISSION_ATTEMPT_" + window.testResults.submissionAttempts + ": " + collectionReference);
              
              // Check if ddcProcessed flag would block this
              if (window.ddcProcessed) {
                window.testResults.blockedSubmissions++;
                console.log("SUBMISSION_BLOCKED_BY_DDC_PROCESSED_FLAG");
                return;
              }
              
              window.testResults.actualSubmissions++;
              console.log("SUBMISSION_PROCEEDING: " + collectionReference);
              
              if (originalSubmit) {
                return originalSubmit(collectionReference);
              }
            };
            
            // Submit first value at configured timing
            setTimeout(function() {
              console.log("FIRST_SUBMISSION_TRIGGERED_AT_100MS");
              window.submitCollectionReference("");
            }, 100);
            
            // Submit second value at configured timing (should be blocked)
            setTimeout(function() {
              console.log("SECOND_SUBMISSION_ATTEMPTED_AT_200MS");
              window.submitCollectionReference("test_ddc_123");
            }, 200);
          </script>
        `,
      },
    }),
  },
  upi_pm: {
    PaymentIntent: getCustomExchange({
      Request: {
        currency: "INR",
      },
      Response: {
        status: 200,
        body: {
          status: "requires_payment_method",
        },
      },
    }),
    UpiCollect: getCustomExchange({
      Request: {
        payment_method: "upi",
        payment_method_type: "upi_collect",
        payment_method_data: {
          upi: {
            upi_collect: {
              vpa_id: "successtest@iata",
            },
          },
        },
      },
    }),
    UpiIntent: getCustomExchange({
      Request: {
        payment_method: "upi",
        payment_method_type: "upi_intent",
        payment_method_data: {
          upi: {
            upi_intent: {},
          },
        },
      },
    }),
  },
  pm_list: {
    PmListResponse: {
      PmListNull: {
        payment_methods: [],
      },
      pmListDynamicFieldWithoutBilling: {
        payment_methods: [
          {
            payment_method: "card",
            payment_method_types: [
              {
                payment_method_type: "credit",
                card_networks: [],
                required_fields: {},
              },
            ],
          },
        ],
      },
      pmListDynamicFieldWithBilling: {
        payment_methods: [
          {
            payment_method: "card",
            payment_method_types: [
              {
                payment_method_type: "credit",
                card_networks: [],
                required_fields: {},
              },
            ],
          },
        ],
      },
      pmListDynamicFieldWithNames: {
        payment_methods: [
          {
            payment_method: "card",
            payment_method_types: [
              {
                payment_method_type: "credit",
                card_networks: [],
                required_fields: {},
              },
            ],
          },
        ],
      },
      pmListDynamicFieldWithEmail: {
        payment_methods: [
          {
            payment_method: "card",
            payment_method_types: [
              {
                payment_method_type: "credit",
                card_networks: [],
                required_fields: {},
              },
            ],
          },
        ],
      },
    },
  },
  return_url_variations: {
    return_url_too_long: getCustomExchange({
      Request: {
        customer_id: "customer_1234567890",
        return_url: "http://example.com/" + "a".repeat(2031),
      },
      Response: {
        status: 400,
        body: {
          error: {
            message:
              "return_url must be at most 2048 characters long. Received 2050 characters",
            code: "IR_06",
            type: "invalid_request",
          },
        },
      },
    }),
    return_url_invalid_format: getCustomExchange({
      Request: {
        return_url: "not_a_valid_url",
      },
      Response: {
        status: 400,
        body: {
          error: {
            message:
              'Json deserialize error: relative URL without a base: "not_a_valid_url" at line 1 column 357',
            code: "IR_06",
            error_type: "invalid_request",
          },
        },
      },
    }),
  },
  eligibility_api: {
    PaymentIntentForBlocklist: getCustomExchange({
      Request: {
        currency: "USD",
        amount: 6500,
      },
      Response: {
        status: 200,
        body: {
          status: "requires_payment_method",
        },
      },
    }),
    BlocklistedCardDenied: getCustomExchange({
      Request: {
        payment_method_type: "card",
        payment_method_data: {
          card: blocklistedCardDetails,
          billing: standardBillingAddress,
        },
      },
      Response: {
        status: 200,
        body: {
          sdk_next_action: {
            next_action: {
              deny: {
                message: "Card number is blocklisted",
              },
            },
          },
        },
      },
    }),
    NonBlocklistedCardAllowed: getCustomExchange({
      Request: {
        payment_method_type: "card",
        payment_method_data: {
          card: successfulNo3DSCardDetails,
          billing: standardBillingAddress,
        },
      },
      Response: {
        status: 200,
        body: {
          // Should not have deny action for non-blocklisted cards
        },
      },
    }),
  },
  mandate_id_too_long: getCustomExchange({
    Request: {
      mandate_id: "mnd_" + "a".repeat(63),
      off_session: true,
    },
    Response: {
      status: 400,
      body: {
        error: {
          message:
            "mandate_id must be at most 64 characters long. Received 67 characters",
          code: "IR_06",
          type: "invalid_request",
        },
      },
    },
  }),
};<|MERGE_RESOLUTION|>--- conflicted
+++ resolved
@@ -222,11 +222,8 @@
         installment_payment_enabled: true,
       },
       {
-<<<<<<< HEAD
         payment_method_type: "open_banking_uk",
-=======
         payment_method_type: "online_banking_fpx",
->>>>>>> 902a660e
         payment_experience: null,
         card_networks: null,
         accepted_currencies: null,
@@ -567,7 +564,6 @@
         },
       },
     }),
-<<<<<<< HEAD
     OpenBankingUk: getCustomExchange({
       Request: {
         payment_method: "bank_redirect",
@@ -577,7 +573,6 @@
             open_banking_uk: {
               issuer: "citi",
               country: "GB",
-=======
     OnlineBankingFpx: getCustomExchange({
       Request: {
         payment_method: "bank_redirect",
@@ -586,7 +581,6 @@
           bank_redirect: {
             online_banking_fpx: {
               issuer: "affin_bank",
->>>>>>> 902a660e
             },
           },
         },
