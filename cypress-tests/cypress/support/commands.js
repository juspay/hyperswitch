--- conflicted
+++ resolved
@@ -1986,11 +1986,7 @@
             }
             if (response.body.connector === "fiuu") {
               expect(response.body.status).to.equal("failed");
-<<<<<<< HEAD
             }
-=======
-            } 
->>>>>>> d4b482c2
           } else {
             throw new Error(
               `Invalid authentication type ${response.body.authentication_type}`
@@ -2089,11 +2085,7 @@
             }
             if (response.body.connector === "fiuu") {
               expect(response.body.status).to.equal("failed");
-<<<<<<< HEAD
             }
-=======
-            } 
->>>>>>> d4b482c2
           } else {
             throw new Error(
               `Invalid authentication type ${response.body.authentication_type}`
