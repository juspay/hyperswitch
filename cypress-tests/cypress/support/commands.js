// ***********************************************
// This example commands.js shows you how to
// create various custom commands and overwrite
// existing commands.
//
// For more comprehensive examples of custom
// commands please read more here:
// https://on.cypress.io/custom-commands
// ***********************************************
//
//
// -- This is a parent command --
// Cypress.Commands.add('login', (email, password) => { ... })
//
//
// -- This is a child command --
// Cypress.Commands.add('drag', { prevSubject: 'element'}, (subject, options) => { ... })
//
//
// -- This is a dual command --
// Cypress.Commands.add('dismiss', { prevSubject: 'optional'}, (subject, options) => { ... })
//
//
// -- This will overwrite an existing command --
// Cypress.Commands.overwrite('visit', (originalFn, url, options) => { ... })

// commands.js or your custom support file
import { defaultErrorHandler, getValueByKey } from "../e2e/PaymentUtils/Utils";
import { execConfig, validateConfig } from "../utils/featureFlags";
import * as RequestBodyUtils from "../utils/RequestBodyUtils";
import { handleRedirection } from "./redirectionHandler";

function logRequestId(xRequestId) {
  if (xRequestId) {
    cy.task("cli_log", "x-request-id -> " + xRequestId);
  } else {
    cy.task("cli_log", "x-request-id is not available in the response headers");
  }
}

Cypress.Commands.add(
  "merchantCreateCallTest",
  (merchantCreateBody, globalState) => {
    const randomMerchantId = RequestBodyUtils.generateRandomString();
    RequestBodyUtils.setMerchantId(merchantCreateBody, randomMerchantId);
    globalState.set("merchantId", randomMerchantId);

    cy.request({
      method: "POST",
      url: `${globalState.get("baseUrl")}/accounts`,
      headers: {
        Accept: "application/json",
        "Content-Type": "application/json",
        "api-key": globalState.get("adminApiKey"),
      },
      body: merchantCreateBody,
    }).then((response) => {
      logRequestId(response.headers["x-request-id"]);

      // Handle the response as needed
      globalState.set("profileId", response.body.default_profile);
      globalState.set("publishableKey", response.body.publishable_key);
      globalState.set("merchantDetails", response.body.merchant_details);
    });
  }
);

Cypress.Commands.add("merchantRetrieveCall", (globalState) => {
  const merchant_id = globalState.get("merchantId");
  cy.request({
    method: "GET",
    url: `${globalState.get("baseUrl")}/accounts/${merchant_id}`,
    headers: {
      Accept: "application/json",
      "Content-Type": "application/json",
      "api-key": globalState.get("adminApiKey"),
    },
    failOnStatusCode: false,
  }).then((response) => {
    logRequestId(response.headers["x-request-id"]);

    expect(response.headers["content-type"]).to.include("application/json");
    expect(response.body.merchant_id).to.equal(merchant_id);
    expect(response.body.payment_response_hash_key).to.not.be.empty;
    expect(response.body.publishable_key).to.not.be.empty;
    expect(response.body.default_profile).to.not.be.empty;
    expect(response.body.organization_id).to.not.be.empty;
    globalState.set("organizationId", response.body.organization_id);

    if (globalState.get("publishableKey") === undefined) {
      globalState.set("publishableKey", response.body.publishable_key);
    }
  });
});

Cypress.Commands.add("merchantDeleteCall", (globalState) => {
  const merchant_id = globalState.get("merchantId");
  cy.request({
    method: "DELETE",
    url: `${globalState.get("baseUrl")}/accounts/${merchant_id}`,
    headers: {
      Accept: "application/json",
      "api-key": globalState.get("adminApiKey"),
    },
    failOnStatusCode: false,
  }).then((response) => {
    logRequestId(response.headers["x-request-id"]);

    expect(response.body.merchant_id).to.equal(merchant_id);
    expect(response.body.deleted).to.equal(true);
  });
});

Cypress.Commands.add("merchantListCall", (globalState) => {
  const organization_id = globalState.get("organizationId");

  cy.request({
    method: "GET",
    url: `${globalState.get("baseUrl")}/accounts/list?organization_id=${organization_id}`,
    headers: {
      Accept: "application/json",
      "api-key": globalState.get("adminApiKey"),
    },
    failOnStatusCode: false,
  }).then((response) => {
    logRequestId(response.headers["x-request-id"]);
    expect(response.headers["content-type"]).to.include("application/json");
    for (const key in response.body) {
      expect(response.body[key]).to.have.property("merchant_id").and.not.empty;
      expect(response.body[key]).to.have.property("organization_id").and.not
        .empty;
      expect(response.body[key]).to.have.property("default_profile").and.not
        .empty;
    }
  });
});

Cypress.Commands.add(
  "merchantUpdateCall",
  (merchantUpdateBody, globalState) => {
    const merchant_id = globalState.get("merchantId");
    const organization_id = globalState.get("organizationId");
    const publishable_key = globalState.get("publishableKey");
    const merchant_details = globalState.get("merchantDetails");

    merchantUpdateBody.merchant_id = merchant_id;
    cy.request({
      method: "POST",
      url: `${globalState.get("baseUrl")}/accounts/${merchant_id}`,
      headers: {
        Accept: "application/json",
        "Content-Type": "application/json",
        "api-key": globalState.get("adminApiKey"),
      },
      body: merchantUpdateBody,
      failOnStatusCode: false,
    }).then((response) => {
      logRequestId(response.headers["x-request-id"]);
      expect(response.headers["content-type"]).to.include("application/json");
      expect(response.body.merchant_id).to.equal(merchant_id);
      expect(response.body.publishable_key).to.equal(publishable_key);
      expect(response.body.organization_id).to.equal(organization_id);
      expect(response.body.merchant_details).to.not.equal(merchant_details);
    });
  }
);

Cypress.Commands.add(
  "createBusinessProfileTest",
  (createBusinessProfile, globalState, profile_prefix = "profile") => {
    const api_key = globalState.get("adminApiKey");
    const base_url = globalState.get("baseUrl");
    const connector_id = globalState.get("connectorId");
    const merchant_id = globalState.get("merchantId");
    const profile_name = `${connector_id}_${profile_prefix}_${Math.random().toString(36).substring(7)}`;
    const url = `${base_url}/account/${merchant_id}/business_profile`;

    createBusinessProfile.profile_name = profile_name;

    cy.request({
      method: "POST",
      url: url,
      headers: {
        Accept: "application/json",
        "Content-Type": "application/json",
        "api-key": api_key,
      },
      body: createBusinessProfile,
      failOnStatusCode: false,
    }).then((response) => {
      logRequestId(response.headers["x-request-id"]);
      globalState.set(`${profile_prefix}Id`, response.body.profile_id);

      if (response.status === 200) {
        expect(response.body.profile_id).to.not.to.be.null;
      } else {
        throw new Error(
          `Business Profile call failed ${response.body.error.message}`
        );
      }
    });
  }
);

Cypress.Commands.add(
  "UpdateBusinessProfileTest",
  (
    updateBusinessProfile,
    is_connector_agnostic_mit_enabled,
    collect_billing_details_from_wallet_connector,
    collect_shipping_details_from_wallet_connector,
    always_collect_billing_details_from_wallet_connector,
    always_collect_shipping_details_from_wallet_connector,
    globalState
  ) => {
    updateBusinessProfile.is_connector_agnostic_mit_enabled =
      is_connector_agnostic_mit_enabled;
    updateBusinessProfile.collect_shipping_details_from_wallet_connector =
      collect_shipping_details_from_wallet_connector;
    updateBusinessProfile.collect_billing_details_from_wallet_connector =
      collect_billing_details_from_wallet_connector;
    updateBusinessProfile.always_collect_billing_details_from_wallet_connector =
      always_collect_billing_details_from_wallet_connector;
    updateBusinessProfile.always_collect_shipping_details_from_wallet_connector =
      always_collect_shipping_details_from_wallet_connector;
    const merchant_id = globalState.get("merchantId");
    const profile_id = globalState.get("profileId");
    cy.request({
      method: "POST",
      url: `${globalState.get("baseUrl")}/account/${merchant_id}/business_profile/${profile_id}`,
      headers: {
        Accept: "application/json",
        "Content-Type": "application/json",
        "api-key": globalState.get("adminApiKey"),
      },
      body: updateBusinessProfile,
      failOnStatusCode: false,
    }).then((response) => {
      logRequestId(response.headers["x-request-id"]);
      if (response.status === 200) {
        globalState.set(
          "collectBillingDetails",
          response.body.collect_billing_details_from_wallet_connector
        );
        globalState.set(
          "collectShippingDetails",
          response.body.collect_shipping_details_from_wallet_connector
        );
        globalState.set(
          "alwaysCollectBillingDetails",
          response.body.always_collect_billing_details_from_wallet_connector
        );
        globalState.set(
          "alwaysCollectShippingDetails",
          response.body.always_collect_shipping_details_from_wallet_connector
        );
      }
    });
  }
);

Cypress.Commands.add("apiKeyCreateTest", (apiKeyCreateBody, globalState) => {
  cy.request({
    method: "POST",
    url: `${globalState.get("baseUrl")}/api_keys/${globalState.get("merchantId")}`,
    headers: {
      Accept: "application/json",
      "Content-Type": "application/json",
      "api-key": globalState.get("adminApiKey"),
    },
    body: apiKeyCreateBody,
    failOnStatusCode: false,
  }).then((response) => {
    logRequestId(response.headers["x-request-id"]);

    // Handle the response as needed
    globalState.set("apiKey", response.body.api_key);
    globalState.set("apiKeyId", response.body.key_id);
  });
});

Cypress.Commands.add("apiKeyUpdateCall", (apiKeyUpdateBody, globalState) => {
  const merchant_id = globalState.get("merchantId");
  const api_key_id = globalState.get("apiKeyId");

  cy.request({
    method: "POST",
    url: `${globalState.get("baseUrl")}/api_keys/${merchant_id}/${api_key_id}`,
    headers: {
      Accept: "application/json",
      "Content-Type": "application/json",
      "api-key": globalState.get("adminApiKey"),
    },
    body: apiKeyUpdateBody,
    failOnStatusCode: false,
  }).then((response) => {
    logRequestId(response.headers["x-request-id"]);

    // Handle the response as needed
    expect(response.body.name).to.equal("Updated API Key");
    expect(response.body.key_id).to.equal(api_key_id);
    expect(response.body.merchant_id).to.equal(merchant_id);
  });
});

Cypress.Commands.add("apiKeyRetrieveCall", (globalState) => {
  const merchant_id = globalState.get("merchantId");
  const api_key_id = globalState.get("apiKeyId");

  cy.request({
    method: "GET",
    url: `${globalState.get("baseUrl")}/api_keys/${merchant_id}/${api_key_id}`,
    headers: {
      Accept: "application/json",
      "Content-Type": "application/json",
      "api-key": globalState.get("adminApiKey"),
    },
    failOnStatusCode: false,
  }).then((response) => {
    logRequestId(response.headers["x-request-id"]);

    expect(response.headers["content-type"]).to.include("application/json");
    expect(response.body.name).to.equal("Updated API Key");
    expect(response.body.key_id).to.equal(api_key_id);
    expect(response.body.merchant_id).to.equal(merchant_id);
  });
});

Cypress.Commands.add("apiKeyListCall", (globalState) => {
  const merchant_id = globalState.get("merchantId");
  const base_url = globalState.get("baseUrl");
  cy.request({
    method: "GET",
    url: `${base_url}/api_keys/${merchant_id}/list`,
    headers: {
      Accept: "application/json",
      "Content-Type": "application/json",
      "api-key": globalState.get("adminApiKey"),
    },
  }).then((response) => {
    logRequestId(response.headers["x-request-id"]);

    expect(response.headers["content-type"]).to.include("application/json");
    expect(response.body).to.be.an("array").and.not.empty;
    for (const key in response.body) {
      expect(response.body[key]).to.have.property("name").and.not.empty;
      if (base_url.includes("sandbox") || base_url.includes("integ")) {
        expect(response.body[key]).to.have.property("key_id").include("snd_")
          .and.not.empty;
      } else if (base_url.includes("localhost")) {
        expect(response.body[key]).to.have.property("key_id").include("dev_")
          .and.not.empty;
      }
      expect(response.body[key].merchant_id).to.equal(merchant_id);
    }
  });
});

Cypress.Commands.add("apiKeyDeleteCall", (globalState) => {
  const merchant_id = globalState.get("merchantId");
  const api_key_id = globalState.get("apiKeyId");

  cy.request({
    method: "DELETE",
    url: `${globalState.get("baseUrl")}/api_keys/${merchant_id}/${api_key_id}`,
    headers: {
      Accept: "application/json",
      "Content-Type": "application/json",
      "api-key": globalState.get("adminApiKey"),
    },
    failOnStatusCode: false,
  }).then((response) => {
    logRequestId(response.headers["x-request-id"]);

    expect(response.headers["content-type"]).to.include("application/json");
    expect(response.body.merchant_id).to.equal(merchant_id);
    expect(response.body.key_id).to.equal(api_key_id);
    expect(response.body.revoked).to.equal(true);
  });
});

Cypress.Commands.add(
  "createNamedConnectorCallTest",
  (
    connectorType,
    createConnectorBody,
    payment_methods_enabled,
    globalState,
    connectorName,
    connectorLabel,
    profile_prefix = "profile",
    mca_prefix = "merchantConnector"
  ) => {
    const merchantId = globalState.get("merchantId");
    const profile_id = globalState.get(`${profile_prefix}Id`);

    createConnectorBody.profile_id = profile_id;
    createConnectorBody.connector_type = connectorType;
    createConnectorBody.connector_name = connectorName;
    createConnectorBody.connector_label = connectorLabel;
    createConnectorBody.payment_methods_enabled = payment_methods_enabled;
    // readFile is used to read the contents of the file and it always returns a promise ([Object Object]) due to its asynchronous nature
    // it is best to use then() to handle the response within the same block of code
    cy.readFile(globalState.get("connectorAuthFilePath")).then(
      (jsonContent) => {
        const authDetails = getValueByKey(
          JSON.stringify(jsonContent),
          connectorName
        );
        createConnectorBody.connector_account_details =
          authDetails.connector_account_details;
        cy.request({
          method: "POST",
          url: `${globalState.get("baseUrl")}/account/${merchantId}/connectors`,
          headers: {
            "Content-Type": "application/json",
            Accept: "application/json",
            "api-key": globalState.get("adminApiKey"),
          },
          body: createConnectorBody,
          failOnStatusCode: false,
        }).then((response) => {
          logRequestId(response.headers["x-request-id"]);

          if (response.status === 200) {
            expect(connectorName).to.equal(response.body.connector_name);
            globalState.set(
              `${mca_prefix}Id`,
              response.body.merchant_connector_id
            );
          } else {
            cy.task(
              "cli_log",
              "response status -> " + JSON.stringify(response.status)
            );

            throw new Error(
              `Connector Create Call Failed ${response.body.error.message}`
            );
          }
        });
      }
    );
  }
);

Cypress.Commands.add(
  "createConnectorCallTest",
  (
    connectorType,
    createConnectorBody,
    payment_methods_enabled,
    globalState,
    profile_prefix = "profile",
    mca_prefix = "merchantConnector"
  ) => {
    const api_key = globalState.get("adminApiKey");
    const base_url = globalState.get("baseUrl");
    const connector_id = globalState.get("connectorId");
    const merchant_id = globalState.get("merchantId");
    const profile_id = globalState.get(`${profile_prefix}Id`);
    const url = `${base_url}/account/${merchant_id}/connectors`;

    createConnectorBody.connector_type = connectorType;
    createConnectorBody.profile_id = profile_id;
    createConnectorBody.connector_name = connector_id;
    createConnectorBody.payment_methods_enabled = payment_methods_enabled;

    // readFile is used to read the contents of the file and it always returns a promise ([Object Object]) due to its asynchronous nature
    // it is best to use then() to handle the response within the same block of code
    cy.readFile(globalState.get("connectorAuthFilePath")).then(
      (jsonContent) => {
        const authDetails = getValueByKey(
          JSON.stringify(jsonContent),
          connector_id
        );

        createConnectorBody.connector_account_details =
          authDetails.connector_account_details;

        if (authDetails && authDetails.metadata) {
          createConnectorBody.metadata = {
            ...createConnectorBody.metadata, // Preserve existing metadata fields
            ...authDetails.metadata, // Merge with authDetails.metadata
          };
        }

        cy.request({
          method: "POST",
          url: url,
          headers: {
            Accept: "application/json",
            "Content-Type": "application/json",
            "api-key": api_key,
          },
          body: createConnectorBody,
          failOnStatusCode: false,
        }).then((response) => {
          logRequestId(response.headers["x-request-id"]);

          if (response.status === 200) {
            expect(globalState.get("connectorId")).to.equal(
              response.body.connector_name
            );
            globalState.set(
              `${mca_prefix}Id`,
              response.body.merchant_connector_id
            );
          } else {
            cy.task(
              "cli_log",
              "response status -> " + JSON.stringify(response.status)
            );

            throw new Error(
              `Connector Create Call Failed ${response.body.error.message}`
            );
          }
        });
      }
    );
  }
);

Cypress.Commands.add(
  "createPayoutConnectorCallTest",
  (connectorType, createConnectorBody, globalState) => {
    const merchantId = globalState.get("merchantId");
    const connectorName = globalState.get("connectorId");
    createConnectorBody.connector_type = connectorType;
    createConnectorBody.connector_name = connectorName;
    createConnectorBody.connector_type = "payout_processor";
    createConnectorBody.profile_id = globalState.get("profileId");

    // readFile is used to read the contents of the file and it always returns a promise ([Object Object]) due to its asynchronous nature
    // it is best to use then() to handle the response within the same block of code
    cy.readFile(globalState.get("connectorAuthFilePath")).then(
      (jsonContent) => {
        const authDetails = getValueByKey(
          JSON.stringify(jsonContent),
          `${connectorName}_payout`
        );

        // If the connector does not have payout connector creds in creds file, set payoutsExecution to false
        if (authDetails === null) {
          globalState.set("payoutsExecution", false);
          return false;
        } else {
          globalState.set("payoutsExecution", true);
        }

        createConnectorBody.connector_account_details =
          authDetails.connector_account_details;

        if (authDetails && authDetails.metadata) {
          createConnectorBody.metadata = {
            ...createConnectorBody.metadata, // Preserve existing metadata fields
            ...authDetails.metadata, // Merge with authDetails.metadata
          };
        }

        cy.request({
          method: "POST",
          url: `${globalState.get("baseUrl")}/account/${merchantId}/connectors`,
          headers: {
            Accept: "application/json",
            "Content-Type": "application/json",
            "api-key": globalState.get("adminApiKey"),
          },
          body: createConnectorBody,
          failOnStatusCode: false,
        }).then((response) => {
          logRequestId(response.headers["x-request-id"]);

          if (response.status === 200) {
            expect(globalState.get("connectorId")).to.equal(
              response.body.connector_name
            );
            globalState.set(
              "merchantConnectorId",
              response.body.merchant_connector_id
            );
          } else {
            cy.task(
              "cli_log",
              "response status -> " + JSON.stringify(response.status)
            );

            throw new Error(
              `Connector Create Call Failed ${response.body.error.message}`
            );
          }
        });
      }
    );
  }
);

Cypress.Commands.add("connectorRetrieveCall", (globalState) => {
  const merchant_id = globalState.get("merchantId");
  const connector_id = globalState.get("connectorId");
  const merchant_connector_id = globalState.get("merchantConnectorId");

  cy.request({
    method: "GET",
    url: `${globalState.get("baseUrl")}/account/${merchant_id}/connectors/${merchant_connector_id}`,
    headers: {
      Accept: "application/json",
      "Content-Type": "application/json",
      "api-key": globalState.get("adminApiKey"),
      "x-merchant-id": merchant_id,
    },
    failOnStatusCode: false,
  }).then((response) => {
    logRequestId(response.headers["x-request-id"]);
    expect(response.headers["content-type"]).to.include("application/json");
    expect(response.body.connector_name).to.equal(connector_id);
    expect(response.body.merchant_connector_id).to.equal(merchant_connector_id);
  });
});

Cypress.Commands.add("connectorDeleteCall", (globalState) => {
  const merchant_id = globalState.get("merchantId");
  const merchant_connector_id = globalState.get("merchantConnectorId");

  cy.request({
    method: "DELETE",
    url: `${globalState.get("baseUrl")}/account/${merchant_id}/connectors/${merchant_connector_id}`,
    headers: {
      Accept: "application/json",
      "api-key": globalState.get("adminApiKey"),
    },
    failOnStatusCode: false,
  }).then((response) => {
    logRequestId(response.headers["x-request-id"]);

    expect(response.body.merchant_id).to.equal(merchant_id);
    expect(response.body.merchant_connector_id).to.equal(merchant_connector_id);
    expect(response.body.deleted).to.equal(true);
  });
});

Cypress.Commands.add(
  "connectorUpdateCall",
  (connectorType, updateConnectorBody, globalState) => {
    const api_key = globalState.get("adminApiKey");
    const base_url = globalState.get("baseUrl");
    const connector_id = globalState.get("connectorId");
    const merchant_id = globalState.get("merchantId");
    const merchant_connector_id = globalState.get("merchantConnectorId");
    const url = `${base_url}/account/${merchant_id}/connectors/${merchant_connector_id}`;

    updateConnectorBody.connector_type = connectorType;

    cy.request({
      method: "POST",
      url: url,
      headers: {
        Accept: "application/json",
        "Content-Type": "application/json",
        "api-key": api_key,
        "x-merchant-id": merchant_id,
      },
      body: updateConnectorBody,
      failOnStatusCode: false,
    }).then((response) => {
      logRequestId(response.headers["x-request-id"]);
      expect(response.headers["content-type"]).to.include("application/json");
      expect(response.body.connector_name).to.equal(connector_id);
      expect(response.body.merchant_connector_id).to.equal(
        merchant_connector_id
      );
      expect(response.body.connector_label).to.equal("updated_connector_label");
    });
  }
);

// Generic function to list all connectors
Cypress.Commands.add("connectorListByMid", (globalState) => {
  const merchant_id = globalState.get("merchantId");
  cy.request({
    method: "GET",
    url: `${globalState.get("baseUrl")}/account/${merchant_id}/connectors`,
    headers: {
      "Content-Type": "application/json",
      "api-key": globalState.get("adminApiKey"),
      "X-Merchant-Id": merchant_id,
    },
    failOnStatusCode: false,
  }).then((response) => {
    logRequestId(response.headers["x-request-id"]);
    expect(response.headers["content-type"]).to.include("application/json");
    expect(response.body).to.be.an("array").and.not.empty;
    response.body.forEach((item) => {
      expect(item).to.not.have.property("metadata");
      expect(item).to.not.have.property("additional_merchant_data");
      expect(item).to.not.have.property("connector_wallets_details");
    });
  });
});

Cypress.Commands.add(
  "createCustomerCallTest",
  (customerCreateBody, globalState) => {
    cy.request({
      method: "POST",
      url: `${globalState.get("baseUrl")}/customers`,
      headers: {
        "Content-Type": "application/json",
        "api-key": globalState.get("apiKey"),
      },
      body: customerCreateBody,
    }).then((response) => {
      globalState.set("customerId", response.body.customer_id);
      logRequestId(response.headers["x-request-id"]);
      expect(response.body.customer_id, "customer_id").to.not.be.empty;
      expect(customerCreateBody.email, "email").to.equal(response.body.email);
      expect(customerCreateBody.name, "name").to.equal(response.body.name);
      expect(customerCreateBody.phone, "phone").to.equal(response.body.phone);
      expect(customerCreateBody.metadata, "metadata").to.deep.equal(
        response.body.metadata
      );
      expect(customerCreateBody.address, "address").to.deep.equal(
        response.body.address
      );
      expect(
        customerCreateBody.phone_country_code,
        "phone_country_code"
      ).to.equal(response.body.phone_country_code);
    });
  }
);

Cypress.Commands.add("customerListCall", (globalState) => {
  cy.request({
    method: "GET",
    url: `${globalState.get("baseUrl")}/customers/list`,
    headers: {
      "Content-Type": "application/json",
      "api-key": globalState.get("apiKey"),
    },
    failOnStatusCode: false,
  }).then((response) => {
    logRequestId(response.headers["x-request-id"]);
    for (const key in response.body) {
      expect(response.body[key]).to.not.be.empty;
    }
  });
});

Cypress.Commands.add("customerRetrieveCall", (globalState) => {
  const customer_id = globalState.get("customerId");

  cy.request({
    method: "GET",
    url: `${globalState.get("baseUrl")}/customers/${customer_id}`,
    headers: {
      "Content-Type": "application/json",
      "api-key": globalState.get("apiKey"),
    },
    failOnStatusCode: false,
  }).then((response) => {
    logRequestId(response.headers["x-request-id"]);
    expect(response.body.customer_id).to.equal(customer_id).and.not.be.empty;
  });
});

Cypress.Commands.add(
  "customerUpdateCall",
  (customerUpdateBody, globalState) => {
    const customer_id = globalState.get("customerId");

    cy.request({
      method: "POST",
      url: `${globalState.get("baseUrl")}/customers/${customer_id}`,
      headers: {
        "Content-Type": "application/json",
        "api-key": globalState.get("apiKey"),
      },
      body: customerUpdateBody,
      failOnStatusCode: false,
    }).then((response) => {
      logRequestId(response.headers["x-request-id"]);
      expect(response.body.customer_id).to.equal(customer_id);
    });
  }
);

Cypress.Commands.add("ephemeralGenerateCall", (globalState) => {
  const customer_id = globalState.get("customerId");
  const merchant_id = globalState.get("merchantId");

  cy.request({
    method: "POST",
    url: `${globalState.get("baseUrl")}/ephemeral_keys`,
    headers: {
      "Content-Type": "application/json",
      "api-key": globalState.get("apiKey"),
    },
    body: { customer_id: customer_id },
    failOnStatusCode: false,
  }).then((response) => {
    logRequestId(response.headers["x-request-id"]);
    expect(response.body.customer_id).to.equal(customer_id);
    expect(response.body.merchant_id).to.equal(merchant_id);
    expect(response.body.id).to.exist.and.not.be.empty;
    expect(response.body.secret).to.exist.and.not.be.empty;
  });
});

Cypress.Commands.add("customerDeleteCall", (globalState) => {
  const customer_id = globalState.get("customerId");

  cy.request({
    method: "DELETE",
    url: `${globalState.get("baseUrl")}/customers/${customer_id}`,
    headers: {
      "Content-Type": "application/json",
      "api-key": globalState.get("apiKey"),
    },
    failOnStatusCode: false,
  }).then((response) => {
    logRequestId(response.headers["x-request-id"]);
    expect(response.body.customer_id).to.equal(customer_id).and.not.be.empty;
    expect(response.body.customer_deleted).to.equal(true);
    expect(response.body.address_deleted).to.equal(true);
    expect(response.body.payment_methods_deleted).to.equal(true);
  });
});

Cypress.Commands.add(
  "paymentMethodListTestLessThanEqualToOnePaymentMethod",
  (resData, globalState) => {
    cy.request({
      method: "GET",
      url: `${globalState.get("baseUrl")}/account/payment_methods?client_secret=${globalState.get("clientSecret")}`,
      headers: {
        "Content-Type": "application/json",
        Accept: "application/json",
        "api-key": globalState.get("publishableKey"),
      },
      failOnStatusCode: false,
    }).then((response) => {
      logRequestId(response.headers["x-request-id"]);
      expect(response.headers["content-type"]).to.include("application/json");
      if (response.status === 200) {
        expect(response.body).to.have.property("currency");
        if (resData["payment_methods"].length == 1) {
          function getPaymentMethodType(obj) {
            return obj["payment_methods"][0]["payment_method_types"][0][
              "payment_method_type"
            ];
          }
          expect(getPaymentMethodType(resData)).to.equal(
            getPaymentMethodType(response.body)
          );
        } else {
          expect(0).to.equal(response.body["payment_methods"].length);
        }
      } else {
        defaultErrorHandler(response, resData);
      }
    });
  }
);

Cypress.Commands.add(
  "paymentMethodListTestTwoConnectorsForOnePaymentMethodCredit",
  (resData, globalState) => {
    cy.request({
      method: "GET",
      url: `${globalState.get("baseUrl")}/account/payment_methods?client_secret=${globalState.get("clientSecret")}`,
      headers: {
        "Content-Type": "application/json",
        Accept: "application/json",
        "api-key": globalState.get("publishableKey"),
      },
      failOnStatusCode: false,
    }).then((response) => {
      logRequestId(response.headers["x-request-id"]);
      expect(response.headers["content-type"]).to.include("application/json");
      if (response.status === 200) {
        expect(response.body).to.have.property("currency");
        if (resData["payment_methods"].length > 0) {
          function getPaymentMethodType(obj) {
            return obj["payment_methods"][0]["payment_method_types"][0][
              "card_networks"
            ][0]["eligible_connectors"]
              .slice()
              .sort();
          }
          const config_payment_method_type = getPaymentMethodType(resData);
          const response_payment_method_type = getPaymentMethodType(
            response.body
          );
          for (let i = 0; i < response_payment_method_type.length; i++) {
            expect(config_payment_method_type[i]).to.equal(
              response_payment_method_type[i]
            );
          }
        } else {
          expect(0).to.equal(response.body["payment_methods"].length);
        }
      } else {
        defaultErrorHandler(response, resData);
      }
    });
  }
);

Cypress.Commands.add("sessionTokenCall", (globalState) => {
  cy.request({
    method: "POST",
    url: `${globalState.get("baseUrl")}/payments/session_tokens`,
    headers: {
      Accept: "application/json",
      "Content-Type": "application/json",
      "api-key": globalState.get("publishableKey"),
    },
    body: sessionTokenBody,
    failOnStatusCode: false,
  }).then((response) => {
    logRequestId(response.headers["x-request-id"]);
  });
});

Cypress.Commands.add(
  "createPaymentIntentTest",
  (
    createPaymentBody,
    data,
    authentication_type,
    capture_method,
    globalState
  ) => {
    const {
      Configs: configs = {},
      Request: reqData,
      Response: resData,
    } = data || {};

    if (
      !createPaymentBody ||
      typeof createPaymentBody !== "object" ||
      !reqData.currency
    ) {
      throw new Error(
        "Invalid parameters provided to createPaymentIntentTest command"
      );
    }

    const config_info = execConfig(validateConfig(configs));
    const profile_id = globalState.get(config_info.profile_id);

    for (const key in reqData) {
      createPaymentBody[key] = reqData[key];
    }
    createPaymentBody.authentication_type = authentication_type;
    createPaymentBody.capture_method = capture_method;
    createPaymentBody.customer_id = globalState.get("customerId");
    createPaymentBody.profile_id = profile_id;

    globalState.set("paymentAmount", createPaymentBody.amount);

    cy.request({
      method: "POST",
      url: `${globalState.get("baseUrl")}/payments`,
      headers: {
        "Content-Type": "application/json",
        Accept: "application/json",
        "api-key": globalState.get("apiKey"),
      },
      failOnStatusCode: false,
      body: createPaymentBody,
    }).then((response) => {
      logRequestId(response.headers["x-request-id"]);

      expect(response.headers["content-type"]).to.include("application/json");

      if (resData.status === 200) {
        expect(response.body).to.have.property("client_secret");
        const clientSecret = response.body.client_secret;
        globalState.set("clientSecret", clientSecret);
        globalState.set("paymentID", response.body.payment_id);
        cy.log(clientSecret);
        for (const key in resData.body) {
          expect(resData.body[key]).to.equal(
            response.body[key],
            `Expected ${resData.body[key]} but got ${response.body[key]}`
          );
        }
        expect(response.body.payment_id, "payment_id").to.not.be.null;
        expect(response.body.merchant_id, "merchant_id").to.not.be.null;
        expect(createPaymentBody.amount, "amount").to.equal(
          response.body.amount
        );
        expect(createPaymentBody.currency, "currency").to.equal(
          response.body.currency
        );
        expect(createPaymentBody.capture_method, "capture_method").to.equal(
          response.body.capture_method
        );
        expect(
          createPaymentBody.authentication_type,
          "authentication_type"
        ).to.equal(response.body.authentication_type);
        expect(createPaymentBody.description, "description").to.equal(
          response.body.description
        );
        expect(createPaymentBody.email, "email").to.equal(response.body.email);
        expect(createPaymentBody.email, "customer.email").to.equal(
          response.body.customer.email
        );
        expect(createPaymentBody.customer_id, "customer.id").to.equal(
          response.body.customer.id
        );
        expect(createPaymentBody.metadata, "metadata").to.deep.equal(
          response.body.metadata
        );
        expect(
          createPaymentBody.setup_future_usage,
          "setup_future_usage"
        ).to.equal(response.body.setup_future_usage);
        expect(createPaymentBody.amount, "amount_capturable").to.equal(
          response.body.amount_capturable
        );
        expect(response.body.amount_received, "amount_received").to.be.oneOf([
          0,
          null,
        ]);
        expect(response.body.connector, "connector").to.be.null;
        expect(createPaymentBody.capture_method, "capture_method").to.equal(
          response.body.capture_method
        );
        expect(response.body.payment_method, "payment_method").to.be.null;
        expect(response.body.payment_method_data, "payment_method_data").to.be
          .null;
        expect(response.body.merchant_connector_id, "merchant_connector_id").to
          .be.null;
        expect(response.body.payment_method_id, "payment_method_id").to.be.null;
        expect(response.body.payment_method_id, "payment_method_status").to.be
          .null;
        expect(response.body.profile_id, "profile_id").to.not.be.null;
        expect(
          response.body.merchant_order_reference_id,
          "merchant_order_reference_id"
        ).to.be.null;
        expect(response.body.connector_mandate_id, "connector_mandate_id").to.be
          .null;
      } else {
        defaultErrorHandler(response, resData);
      }
    });
  }
);

Cypress.Commands.add("paymentMethodsCallTest", (globalState) => {
  const clientSecret = globalState.get("clientSecret");
  const paymentIntentID = clientSecret.split("_secret_")[0];

  cy.request({
    method: "GET",
    url: `${globalState.get("baseUrl")}/account/payment_methods?client_secret=${clientSecret}`,
    headers: {
      "Content-Type": "application/json",
      "api-key": globalState.get("publishableKey"),
    },
  }).then((response) => {
    logRequestId(response.headers["x-request-id"]);

    expect(response.headers["content-type"]).to.include("application/json");
    expect(response.body).to.have.property("redirect_url");
    expect(response.body).to.have.property("payment_methods");
    if (
      globalState.get("collectBillingDetails") === true ||
      globalState.get("alwaysCollectBillingDetails") === true
    ) {
      expect(
        response.body.collect_billing_details_from_wallets,
        "collectBillingDetailsFromWallets"
      ).to.be.true;
    } else
      expect(
        response.body.collect_billing_details_from_wallets,
        "collectBillingDetailsFromWallets"
      ).to.be.false;

    if (
      globalState.get("collectShippingDetails") === true ||
      globalState.get("alwaysCollectShippingDetails") === true
    ) {
      expect(
        response.body.collect_shipping_details_from_wallets,
        "collectShippingDetailsFromWallets"
      ).to.be.true;
    } else
      expect(
        response.body.collect_shipping_details_from_wallets,
        "collectShippingDetailsFromWallets"
      ).to.be.false;
    globalState.set("paymentID", paymentIntentID);
    cy.log(response);
  });
});

Cypress.Commands.add("createPaymentMethodTest", (globalState, data) => {
  const { Request: reqData, Response: resData } = data || {};

  reqData.customer_id = globalState.get("customerId");
  const merchant_id = globalState.get("merchantId");

  cy.request({
    method: "POST",
    url: `${globalState.get("baseUrl")}/payment_methods`,
    headers: {
      "Content-Type": "application/json",
      Accept: "application/json",
      "api-key": globalState.get("apiKey"),
    },
    body: reqData,
    failOnStatusCode: false,
  }).then((response) => {
    logRequestId(response.headers["x-request-id"]);

    expect(response.headers["content-type"]).to.include("application/json");
    if (response.status === 200) {
      expect(response.body.client_secret, "client_secret").to.include(
        "_secret_"
      ).and.to.not.be.null;
      expect(response.body.payment_method_id, "payment_method_id").to.not.be
        .null;
      expect(response.body.merchant_id, "merchant_id").to.equal(merchant_id);
      expect(reqData.payment_method_type, "payment_method_type").to.equal(
        response.body.payment_method_type
      );
      expect(reqData.payment_method, "payment_method").to.equal(
        response.body.payment_method
      );
      expect(response.body.last_used_at, "last_used_at").to.not.be.null;
      expect(reqData.customer_id, "customer_id").to.equal(
        response.body.customer_id
      );
      globalState.set("paymentMethodId", response.body.payment_method_id);
    } else {
      defaultErrorHandler(response, resData);
    }
  });
});

Cypress.Commands.add("deletePaymentMethodTest", (globalState, resData) => {
  const payment_method_id = globalState.get("paymentMethodId");
  cy.request({
    method: "DELETE",
    url: `${globalState.get("baseUrl")}/payment_methods/${payment_method_id}`,
    headers: {
      Accept: "application/json",
      "api-key": globalState.get("apiKey"),
    },
    failOnStatusCode: false,
  }).then((response) => {
    logRequestId(response.headers["x-request-id"]);
    expect(response.headers["content-type"]).to.include("application/json");

    if (response.status === 200) {
      expect(response.body.payment_method_id).to.equal(payment_method_id);
      expect(response.body.deleted).to.be.true;
    } else {
      defaultErrorHandler(response, resData);
    }
  });
});

Cypress.Commands.add("setDefaultPaymentMethodTest", (globalState) => {
  const payment_method_id = globalState.get("paymentMethodId");
  const customer_id = globalState.get("customerId");
  cy.request({
    method: "POST",
    url: `${globalState.get("baseUrl")}/customers/${customer_id}/payment_methods/${payment_method_id}/default`,
    headers: {
      "api-key": globalState.get("apiKey"),
    },
    failOnStatusCode: false,
  }).then((response) => {
    logRequestId(response.headers["x-request-id"]);
    expect(response.headers["content-type"]).to.include("application/json");
    if (response.status === 200) {
      expect(response.body).to.have.property(
        "default_payment_method_id",
        payment_method_id
      );
      expect(response.body).to.have.property("customer_id", customer_id);
    } else {
      defaultErrorHandler(response);
    }
  });
});

Cypress.Commands.add(
  "confirmCallTest",
  (confirmBody, data, confirm, globalState) => {
    const {
      Configs: configs = {},
      Request: reqData,
      Response: resData,
    } = data || {};

    const apiKey = globalState.get("publishableKey");
    const baseUrl = globalState.get("baseUrl");
    const configInfo = execConfig(validateConfig(configs));
    const merchantConnectorId = globalState.get(
      configInfo.merchant_connector_id
    );
    const paymentIntentID = globalState.get("paymentID");
    const profileId = globalState.get(configInfo.profile_id);
    const url = `${baseUrl}/payments/${paymentIntentID}/confirm`;

    confirmBody.client_secret = globalState.get("clientSecret");
    confirmBody.confirm = confirm;
    confirmBody.profile_id = profileId;

    for (const key in reqData) {
      confirmBody[key] = reqData[key];
    }

    cy.request({
      method: "POST",
      url: url,
      headers: {
        "Content-Type": "application/json",
        "api-key": apiKey,
      },
      failOnStatusCode: false,
      body: confirmBody,
    }).then((response) => {
      logRequestId(response.headers["x-request-id"]);
      expect(response.headers["content-type"]).to.include("application/json");
      if (response.status === 200) {
        globalState.set("paymentID", paymentIntentID);
        globalState.set("connectorId", response.body.connector);
        expect(response.body.connector, "connector").to.equal(
          globalState.get("connectorId")
        );
        expect(paymentIntentID, "payment_id").to.equal(
          response.body.payment_id
        );
        expect(response.body.payment_method_data, "payment_method_data").to.not
          .be.empty;
        expect(merchantConnectorId, "connector_id").to.equal(
          response.body.merchant_connector_id
        );
        expect(response.body.customer, "customer").to.not.be.empty;
        expect(response.body.billing, "billing_address").to.not.be.empty;
        expect(response.body.profile_id, "profile_id").to.equal(profileId).and
          .to.not.be.null;

        if (response.body.capture_method === "automatic") {
          if (response.body.authentication_type === "three_ds") {
            expect(response.body)
              .to.have.property("next_action")
              .to.have.property("redirect_to_url");
            globalState.set(
              "nextActionUrl",
              response.body.next_action.redirect_to_url
            );
            for (const key in resData.body) {
              expect(resData.body[key], [key]).to.deep.equal(
                response.body[key]
              );
            }
          } else if (response.body.authentication_type === "no_three_ds") {
            for (const key in resData.body) {
              expect(resData.body[key], [key]).to.deep.equal(
                response.body[key]
              );
            }
          } else {
            throw new Error(
              `Invalid authentication type ${response.body.authentication_type}`
            );
          }
        } else if (response.body.capture_method === "manual") {
          if (response.body.authentication_type === "three_ds") {
            expect(response.body)
              .to.have.property("next_action")
              .to.have.property("redirect_to_url");
            globalState.set(
              "nextActionUrl",
              response.body.next_action.redirect_to_url
            );
            for (const key in resData.body) {
              expect(resData.body[key], [key]).to.deep.equal(
                response.body[key]
              );
            }
          } else if (response.body.authentication_type === "no_three_ds") {
            for (const key in resData.body) {
              expect(resData.body[key], [key]).to.deep.equal(
                response.body[key]
              );
            }
          } else {
            throw new Error(
              `Invalid authentication type ${response.body.authentication_type}`
            );
          }
        } else {
          throw new Error(
            `Invalid capture method ${response.body.capture_method}`
          );
        }
      } else {
        defaultErrorHandler(response, resData);
      }
    });
  }
);

Cypress.Commands.add(
  "confirmBankRedirectCallTest",
  (confirmBody, data, confirm, globalState) => {
    const {
      Configs: configs = {},
      Request: reqData,
      Response: resData,
    } = data || {};

    const config_info = execConfig(validateConfig(configs));
    const connectorId = globalState.get("connectorId");
    const paymentIntentId = globalState.get("paymentID");
    const profile_id = globalState.get(config_info.profile_id);

    for (const key in reqData) {
      confirmBody[key] = reqData[key];
    }
    confirmBody.client_secret = globalState.get("clientSecret");
    confirmBody.confirm = confirm;
    confirmBody.profile_id = profile_id;

    cy.request({
      method: "POST",
      url: `${globalState.get("baseUrl")}/payments/${paymentIntentId}/confirm`,
      headers: {
        "Content-Type": "application/json",
        "api-key": globalState.get("publishableKey"),
      },
      failOnStatusCode: false,
      body: confirmBody,
    }).then((response) => {
      logRequestId(response.headers["x-request-id"]);
      if (response.status === 200) {
        expect(response.headers["content-type"]).to.include("application/json");
        globalState.set("paymentID", paymentIntentId);
        globalState.set("connectorId", response.body.connector);
        globalState.set("paymentMethodType", confirmBody.payment_method_type);

        switch (response.body.authentication_type) {
          case "three_ds":
            if (
              response.body.capture_method === "automatic" ||
              response.body.capture_method === "manual"
            ) {
              if (response.body.status !== "failed") {
                // we get many statuses here, hence this verification
                if (
                  connectorId === "adyen" &&
                  response.body.payment_method_type === "blik"
                ) {
                  expect(response.body)
                    .to.have.property("next_action")
                    .to.have.property("type")
                    .to.equal("wait_screen_information");
                } else {
                  expect(response.body)
                    .to.have.property("next_action")
                    .to.have.property("redirect_to_url");
                  globalState.set(
                    "nextActionUrl",
                    response.body.next_action.redirect_to_url
                  );
                }
              } else if (response.body.status === "failed") {
                expect(response.body.error_code).to.equal(
                  resData.body.error_code
                );
              }
            } else {
              throw new Error(
                `Invalid capture method ${response.body.capture_method}`
              );
            }
            break;
          case "no_three_ds":
            if (
              response.body.capture_method === "automatic" ||
              response.body.capture_method === "manual"
            ) {
              expect(response.body)
                .to.have.property("next_action")
                .to.have.property("redirect_to_url");
              globalState.set(
                "nextActionUrl",
                response.body.next_action.redirect_to_url
              );
            } else {
              throw new Error(
                `Invalid capture method ${response.body.capture_method}`
              );
            }
            break;
          default:
            throw new Error(
              `Invalid authentication type ${response.body.authentication_type}`
            );
        }
      } else {
        defaultErrorHandler(response, resData);
      }
    });
  }
);

Cypress.Commands.add(
  "confirmBankTransferCallTest",
  (confirmBody, data, confirm, globalState) => {
    const {
      Configs: configs = {},
      Request: reqData,
      Response: resData,
    } = data || {};

    const config_info = execConfig(validateConfig(configs));
    const paymentIntentID = globalState.get("paymentID");
    const profile_id = globalState.get(config_info.profile_id);

    for (const key in reqData) {
      confirmBody[key] = reqData[key];
    }
    confirmBody.client_secret = globalState.get("clientSecret");
    confirmBody.confirm = confirm;
    confirmBody.profile_id = globalState.get(profile_id);

    globalState.set("paymentMethodType", confirmBody.payment_method_type);

    cy.request({
      method: "POST",
      url: `${globalState.get("baseUrl")}/payments/${paymentIntentID}/confirm`,
      headers: {
        "Content-Type": "application/json",
        "api-key": globalState.get("publishableKey"),
      },
      failOnStatusCode: false,
      body: confirmBody,
    }).then((response) => {
      logRequestId(response.headers["x-request-id"]);
      expect(response.headers["content-type"]).to.include("application/json");
      if (response.status === 200) {
        globalState.set("paymentID", paymentIntentID);
        if (
          response.body.capture_method === "automatic" ||
          response.body.capture_method === "manual"
        ) {
          switch (response.body.payment_method_type) {
            case "pix":
              expect(response.body)
                .to.have.property("next_action")
                .to.have.property("qr_code_url");
              if (response.body.next_action.qr_code_url !== null) {
                globalState.set(
                  "nextActionUrl", // This is intentionally kept as nextActionUrl to avoid issues during handleRedirection call,
                  response.body.next_action.qr_code_url
                );
                globalState.set("nextActionType", "qr_code_url");
              } else {
                globalState.set(
                  "nextActionUrl", // This is intentionally kept as nextActionUrl to avoid issues during handleRedirection call,
                  response.body.next_action.image_data_url
                );
                globalState.set("nextActionType", "image_data_url");
              }
              break;
            default:
              expect(response.body)
                .to.have.property("next_action")
                .to.have.property("redirect_to_url");
              globalState.set(
                "nextActionUrl",
                response.body.next_action.redirect_to_url
              );
              break;
          }
        } else {
          throw new Error(
            `Invalid capture method ${response.body.capture_method}`
          );
        }
      } else {
        defaultErrorHandler(response, resData);
      }
    });
  }
);

Cypress.Commands.add(
  "confirmUpiCall",
  (confirmBody, data, confirm, globalState) => {
    const {
      Configs: configs = {},
      Request: reqData,
      Response: resData,
    } = data || {};

    const config_info = execConfig(validateConfig(configs));
    const paymentId = globalState.get("paymentID");
    const profile_id = globalState.get(config_info.profile_id);

    for (const key in reqData) {
      confirmBody[key] = reqData[key];
    }
    confirmBody.client_secret = globalState.get("clientSecret");
    confirmBody.confirm = confirm;
    confirmBody.profile_id = profile_id;

    globalState.set("paymentMethodType", confirmBody.payment_method_type);

    cy.request({
      method: "POST",
      url: `${globalState.get("baseUrl")}/payments/${paymentId}/confirm`,
      headers: {
        "Content-Type": "application/json",
        "api-key": globalState.get("publishableKey"),
      },
      failOnStatusCode: false,
      body: confirmBody,
    }).then((response) => {
      logRequestId(response.headers["x-request-id"]);
      expect(response.headers["content-type"]).to.include("application/json");
      if (response.status === 200) {
        if (
          response.body.capture_method === "automatic" ||
          response.body.capture_method === "manual"
        ) {
          if (response.body.payment_method_type === "upi_collect") {
            expect(response.body)
              .to.have.property("next_action")
              .to.have.property("redirect_to_url");
            globalState.set(
              "nextActionUrl",
              response.body.next_action.redirect_to_url
            );
          } else if (response.body.payment_method_type === "upi_intent") {
            expect(response.body)
              .to.have.property("next_action")
              .to.have.property("qr_code_fetch_url");
            globalState.set(
              "nextActionUrl",
              response.body.next_action.qr_code_fetch_url
            );
          }
        } else {
          throw new Error(
            `Invalid capture method ${response.body.capture_method}`
          );
        }
      } else {
        defaultErrorHandler(response, resData);
      }
    });
  }
);

Cypress.Commands.add(
  "createConfirmPaymentTest",
  (
    createConfirmPaymentBody,
    data,
    authentication_type,
    capture_method,
    globalState
  ) => {
    const {
      Configs: configs = {},
      Request: reqData,
      Response: resData,
    } = data || {};

    const config_info = execConfig(validateConfig(configs));
    const merchant_connector_id = globalState.get(
      config_info.merchant_connector_id
    );
    const profile_id = globalState.get(config_info.profile_id);

    createConfirmPaymentBody.authentication_type = authentication_type;
    createConfirmPaymentBody.capture_method = capture_method;
    createConfirmPaymentBody.customer_id = globalState.get("customerId");
    createConfirmPaymentBody.profile_id = profile_id;
    for (const key in reqData) {
      createConfirmPaymentBody[key] = reqData[key];
    }

    cy.request({
      method: "POST",
      url: `${globalState.get("baseUrl")}/payments`,
      headers: {
        "Content-Type": "application/json",
        "api-key": globalState.get("apiKey"),
      },
      failOnStatusCode: false,
      body: createConfirmPaymentBody,
    }).then((response) => {
      logRequestId(response.headers["x-request-id"]);

      globalState.set("clientSecret", response.body.client_secret);

      expect(response.headers["content-type"]).to.include("application/json");

      if (response.status === 200) {
        globalState.set("paymentAmount", createConfirmPaymentBody.amount);
        globalState.set("paymentID", response.body.payment_id);
        expect(response.body.connector, "connector").to.equal(
          globalState.get("connectorId")
        );
        expect(response.body.payment_id, "payment_id").to.equal(
          globalState.get("paymentID")
        );
        expect(response.body.payment_method_data, "payment_method_data").to.not
          .be.empty;
        expect(response.body.merchant_connector_id, "connector_id").to.equal(
          merchant_connector_id
        );
        expect(response.body.customer, "customer").to.not.be.empty;
        expect(response.body.billing, "billing_address").to.not.be.empty;
        expect(response.body.profile_id, "profile_id").to.not.be.null;
        expect(response.body).to.have.property("status");

        if (response.body.capture_method === "automatic") {
          if (response.body.authentication_type === "three_ds") {
            expect(response.body)
              .to.have.property("next_action")
              .to.have.property("redirect_to_url");
            globalState.set(
              "nextActionUrl",
              response.body.next_action.redirect_to_url
            );
            for (const key in resData.body) {
              expect(resData.body[key], [key]).to.deep.equal(
                response.body[key]
              );
            }
          } else if (response.body.authentication_type === "no_three_ds") {
            for (const key in resData.body) {
              expect(resData.body[key], [key]).to.deep.equal(
                response.body[key]
              );
            }
          } else {
            throw new Error(
              `Invalid authentication type: ${response.body.authentication_type}`
            );
          }
        } else if (response.body.capture_method === "manual") {
          if (response.body.authentication_type === "three_ds") {
            expect(response.body)
              .to.have.property("next_action")
              .to.have.property("redirect_to_url");
            globalState.set(
              "nextActionUrl",
              response.body.next_action.redirect_to_url
            );
            for (const key in resData.body) {
              expect(resData.body[key], [key]).to.deep.equal(
                response.body[key]
              );
            }
          } else if (response.body.authentication_type === "no_three_ds") {
            for (const key in resData.body) {
              expect(resData.body[key], [key]).to.deep.equal(
                response.body[key]
              );
            }
          } else {
            throw new Error(
              `Invalid authentication type: ${response.body.authentication_type}`
            );
          }
        }
      } else {
        defaultErrorHandler(response, resData);
      }
    });
  }
);

// This is consequent saved card payment confirm call test(Using payment token)
Cypress.Commands.add(
  "saveCardConfirmCallTest",
  (saveCardConfirmBody, data, globalState) => {
    const {
      Configs: configs = {},
      Request: reqData,
      Response: resData,
    } = data || {};

    const config_info = execConfig(validateConfig(configs));
    const merchant_connector_id = globalState.get(
      config_info.merchant_connector_id
    );
    const paymentIntentID = globalState.get("paymentID");
    const profile_id = globalState.get(config_info.profile_id);

    if (reqData.setup_future_usage === "on_session") {
      saveCardConfirmBody.card_cvc = reqData.payment_method_data.card.card_cvc;
    }
    saveCardConfirmBody.client_secret = globalState.get("clientSecret");
    saveCardConfirmBody.payment_token = globalState.get("paymentToken");
    saveCardConfirmBody.profile_id = profile_id;
    for (const key in reqData) {
      saveCardConfirmBody[key] = reqData[key];
    }

    cy.request({
      method: "POST",
      url: `${globalState.get("baseUrl")}/payments/${paymentIntentID}/confirm`,
      headers: {
        "Content-Type": "application/json",
        "api-key": globalState.get("publishableKey"),
      },
      failOnStatusCode: false,
      body: saveCardConfirmBody,
    }).then((response) => {
      logRequestId(response.headers["x-request-id"]);

      expect(response.headers["content-type"]).to.include("application/json");
      if (response.status === 200) {
        globalState.set("paymentID", paymentIntentID);

        globalState.set("paymentID", paymentIntentID);
        globalState.set("connectorId", response.body.connector);
        expect(response.body.connector, "connector").to.equal(
          globalState.get("connectorId")
        );
        expect(paymentIntentID, "payment_id").to.equal(
          response.body.payment_id
        );
        expect(response.body.payment_method_data, "payment_method_data").to.not
          .be.empty;
        expect(merchant_connector_id, "connector_id").to.equal(
          response.body.merchant_connector_id
        );
        expect(response.body.customer, "customer").to.not.be.empty;
        if (reqData.billing !== null) {
          expect(response.body.billing, "billing_address").to.not.be.empty;
        }
        expect(response.body.profile_id, "profile_id").to.not.be.null;
        expect(response.body.payment_token, "payment_token").to.not.be.null;

        if (response.body.capture_method === "automatic") {
          if (response.body.authentication_type === "three_ds") {
            expect(response.body)
              .to.have.property("next_action")
              .to.have.property("redirect_to_url");
          } else if (response.body.authentication_type === "no_three_ds") {
            for (const key in resData.body) {
              expect(resData.body[key]).to.equal(response.body[key]);
            }
            expect(response.body.customer_id).to.equal(
              globalState.get("customerId")
            );
          } else {
            // Handle other authentication types as needed
            throw new Error(
              `Invalid authentication type: ${response.body.authentication_type}`
            );
          }
        } else if (response.body.capture_method === "manual") {
          if (response.body.authentication_type === "three_ds") {
            expect(response.body)
              .to.have.property("next_action")
              .to.have.property("redirect_to_url");
          } else if (response.body.authentication_type === "no_three_ds") {
            for (const key in resData.body) {
              expect(resData.body[key]).to.equal(response.body[key]);
            }
            expect(response.body.customer_id).to.equal(
              globalState.get("customerId")
            );
          } else {
            // Handle other authentication types as needed
            throw new Error(
              `Invalid authentication type: ${response.body.authentication_type}`
            );
          }
        } else {
          // Handle other capture methods as needed
          throw new Error(
            `Invalid capture method: ${response.body.capture_method}`
          );
        }
      } else {
        defaultErrorHandler(response, resData);
      }
    });
  }
);

Cypress.Commands.add(
  "captureCallTest",
  (requestBody, data, amount_to_capture, globalState) => {
    const { Configs: configs = {}, Response: resData } = data || {};

    const config_info = execConfig(validateConfig(configs));
    const payment_id = globalState.get("paymentID");
    const profile_id = globalState.get(config_info.profile_id);

    requestBody.amount_to_capture = amount_to_capture;
    requestBody.profile_id = profile_id;

    cy.request({
      method: "POST",
      url: `${globalState.get("baseUrl")}/payments/${payment_id}/capture`,
      headers: {
        "Content-Type": "application/json",
        "api-key": globalState.get("apiKey"),
      },
      failOnStatusCode: false,
      body: requestBody,
    }).then((response) => {
      logRequestId(response.headers["x-request-id"]);

      expect(response.headers["content-type"]).to.include("application/json");
      if (response.body.capture_method !== undefined) {
        expect(response.body.payment_id).to.equal(payment_id);
        for (const key in resData.body) {
          expect(resData.body[key]).to.equal(response.body[key]);
        }
      } else {
        defaultErrorHandler(response, resData);
      }
    });
  }
);

Cypress.Commands.add("voidCallTest", (requestBody, data, globalState) => {
  const { Configs: configs = {}, Response: resData } = data || {};

  const config_info = execConfig(validateConfig(configs));
  const payment_id = globalState.get("paymentID");
  const profile_id = globalState.get(config_info.profile_id);

  requestBody.profile_id = profile_id;

  cy.request({
    method: "POST",
    url: `${globalState.get("baseUrl")}/payments/${payment_id}/cancel`,
    headers: {
      "Content-Type": "application/json",
      "api-key": globalState.get("apiKey"),
    },
    failOnStatusCode: false,
    body: requestBody,
  }).then((response) => {
    logRequestId(response.headers["x-request-id"]);

    expect(response.headers["content-type"]).to.include("application/json");
    if (response.status === 200) {
      for (const key in resData.body) {
        expect(resData.body[key]).to.equal(response.body[key]);
      }
    } else {
      defaultErrorHandler(response, resData);
    }
  });
});

Cypress.Commands.add(
  "retrievePaymentCallTest",
  (globalState, data, autoretries = false, attempt = 1) => {
    const { Configs: configs = {} } = data || {};

    const config_info = execConfig(validateConfig(configs));
    const merchant_connector_id = globalState.get(
      config_info.merchant_connector_id
    );
    const payment_id = globalState.get("paymentID");

    cy.request({
      method: "GET",
      url: `${globalState.get("baseUrl")}/payments/${payment_id}?force_sync=true&expand_attempts=true`,
      headers: {
        "Content-Type": "application/json",
        "api-key": globalState.get("apiKey"),
      },
      failOnStatusCode: false,
    }).then((response) => {
      logRequestId(response.headers["x-request-id"]);

      expect(response.headers["content-type"]).to.include("application/json");
      expect(response.body.payment_id).to.equal(payment_id);
      expect(response.body.amount).to.equal(globalState.get("paymentAmount"));
      expect(response.body.profile_id, "profile_id").to.not.be.null;
      expect(response.body.billing, "billing_address").to.not.be.empty;
      expect(response.body.customer, "customer").to.not.be.empty;
      if (
        ["succeeded", "processing", "requires_customer_action"].includes(
          response.body.status
        )
      ) {
        expect(response.body.connector, "connector").to.equal(
          globalState.get("connectorId")
        );
        expect(response.body.payment_method_data, "payment_method_data").to.not
          .be.empty;
        expect(response.body.payment_method, "payment_method").to.not.be.null;
        expect(response.body.merchant_connector_id, "connector_id").to.equal(
          merchant_connector_id
        );
      }

      if (autoretries) {
        expect(response.body).to.have.property("attempts");
        expect(response.body.attempts).to.be.an("array").and.not.empty;
        expect(response.body.attempts.length).to.equal(attempt);
        expect(response.body.attempts[0].attempt_id).to.include(
          `${payment_id}_`
        );
        for (const key in response.body.attempts) {
          if (
            response.body.attempts[key].attempt_id ===
            `${payment_id}_${attempt}` &&
            response.body.status === "succeeded"
          ) {
            expect(response.body.attempts[key].status).to.equal("charged");
          } else if (
            response.body.attempts[key].attempt_id ===
            `${payment_id}_${attempt}` &&
            response.body.status === "requires_customer_action"
          ) {
            expect(response.body.attempts[key].status).to.equal(
              "authentication_pending"
            );
          } else {
            expect(response.body.attempts[key].status).to.equal("failure");
          }
        }
      }
    });
  }
);

Cypress.Commands.add(
  "refundCallTest",
  (requestBody, data, refund_amount, globalState) => {
    const { Configs: configs = {}, Response: resData } = data || {};

    const payment_id = globalState.get("paymentID");

    // we only need this to set the delay. We don't need the return value
    execConfig(validateConfig(configs));

    requestBody.amount = refund_amount;
    requestBody.payment_id = payment_id;

    cy.request({
      method: "POST",
      url: `${globalState.get("baseUrl")}/refunds`,
      headers: {
        "Content-Type": "application/json",
        "api-key": globalState.get("apiKey"),
      },
      failOnStatusCode: false,
      body: requestBody,
    }).then((response) => {
      logRequestId(response.headers["x-request-id"]);
      expect(response.headers["content-type"]).to.include("application/json");

      if (response.status === 200) {
        globalState.set("refundId", response.body.refund_id);
        for (const key in resData.body) {
          expect(resData.body[key]).to.equal(response.body[key]);
        }
        expect(response.body.payment_id).to.equal(payment_id);
      } else {
        defaultErrorHandler(response, resData);
      }
    });
  }
);

Cypress.Commands.add("syncRefundCallTest", (data, globalState) => {
  const { Response: resData } = data || {};

  const refundId = globalState.get("refundId");

  cy.request({
    method: "GET",
    url: `${globalState.get("baseUrl")}/refunds/${refundId}`,
    headers: {
      "Content-Type": "application/json",
      "api-key": globalState.get("apiKey"),
    },
    failOnStatusCode: false,
  }).then((response) => {
    logRequestId(response.headers["x-request-id"]);

    expect(response.headers["content-type"]).to.include("application/json");
    for (const key in resData.body) {
      expect(resData.body[key]).to.equal(response.body[key]);
    }
  });
});

Cypress.Commands.add(
  "citForMandatesCallTest",
  (
    requestBody,
    data,
    amount,
    confirm,
    capture_method,
    payment_type,
    globalState
  ) => {
    const {
      Configs: configs = {},
      Request: reqData,
      Response: resData,
    } = data || {};

    const config_info = execConfig(validateConfig(configs));
    const profile_id = globalState.get(config_info.profile_id);
    const merchant_connector_id = globalState.get(
      config_info.merchant_connector_id
    );

    for (const key in reqData) {
      requestBody[key] = reqData[key];
    }
    requestBody.amount = amount;
    requestBody.capture_method = capture_method;
    requestBody.confirm = confirm;
    requestBody.customer_id = globalState.get("customerId");
    requestBody.payment_type = payment_type;
    requestBody.profile_id = profile_id;

    globalState.set("paymentAmount", requestBody.amount);

    cy.request({
      method: "POST",
      url: `${globalState.get("baseUrl")}/payments`,
      headers: {
        "Content-Type": "application/json",
        "api-key": globalState.get("apiKey"),
      },
      failOnStatusCode: false,
      body: requestBody,
    }).then((response) => {
      logRequestId(response.headers["x-request-id"]);
      expect(response.headers["content-type"]).to.include("application/json");
      if (response.status === 200) {
        globalState.set("paymentID", response.body.payment_id);

        expect(response.body.payment_method_data, "payment_method_data").to.not
          .be.empty;
        expect(response.body.connector, "connector").to.equal(
          globalState.get("connectorId")
        );
        expect(merchant_connector_id, "connector_id").to.equal(
          response.body.merchant_connector_id
        );
        expect(response.body.customer, "customer").to.not.be.empty;
        expect(response.body.profile_id, "profile_id").to.not.be.null;
        if (response.body.status !== "failed") {
          expect(response.body.payment_method_id, "payment_method_id").to.not.be
            .null;
        }

        if (requestBody.mandate_data === null) {
          expect(response.body).to.have.property("payment_method_id");
          globalState.set("paymentMethodId", response.body.payment_method_id);
        } else {
          expect(response.body).to.have.property("mandate_id");
          globalState.set("mandateId", response.body.mandate_id);
        }

        if (response.body.capture_method === "automatic") {
          expect(response.body).to.have.property("mandate_id");
          if (response.body.authentication_type === "three_ds") {
            expect(response.body)
              .to.have.property("next_action")
              .to.have.property("redirect_to_url");
            const nextActionUrl = response.body.next_action.redirect_to_url;
            globalState.set(
              "nextActionUrl",
              response.body.next_action.redirect_to_url
            );
            cy.log(nextActionUrl);
            for (const key in resData.body) {
              expect(resData.body[key]).to.equal(response.body[key]);
            }
          } else if (response.body.authentication_type === "no_three_ds") {
            for (const key in resData.body) {
              expect(resData.body[key]).to.equal(response.body[key]);
            }
          } else {
            throw new Error(
              `Invalid authentication type ${response.body.authentication_type}`
            );
          }
        } else if (response.body.capture_method === "manual") {
          if (response.body.authentication_type === "three_ds") {
            expect(response.body)
              .to.have.property("next_action")
              .to.have.property("redirect_to_url");
            const nextActionUrl = response.body.next_action.redirect_to_url;
            globalState.set(
              "nextActionUrl",
              response.body.next_action.redirect_to_url
            );
            cy.log(nextActionUrl);
            for (const key in resData.body) {
              expect(resData.body[key]).to.equal(response.body[key]);
            }
          } else if (response.body.authentication_type === "no_three_ds") {
            for (const key in resData.body) {
              expect(resData.body[key]).to.equal(response.body[key]);
            }
          } else {
            throw new Error(
              `Invalid authentication type ${response.body.authentication_type}`
            );
          }
        } else {
          throw new Error(
            `Invalid capture method ${response.body.capture_method}`
          );
        }
      } else {
        defaultErrorHandler(response, resData);
      }
    });
  }
);

Cypress.Commands.add(
  "mitForMandatesCallTest",
  (requestBody, data, amount, confirm, capture_method, globalState) => {
    const {
      Configs: configs = {},
      Request: reqData,
      Response: resData,
    } = data || {};
    const config_info = execConfig(validateConfig(configs));
    const profile_id = globalState.get(config_info.profile_id);

    for (const key in reqData) {
      requestBody[key] = reqData[key];
    }

    const merchant_connector_id = globalState.get(
      config_info.merchant_connector_id
    );

    requestBody.amount = amount;
    requestBody.confirm = confirm;
    requestBody.capture_method = capture_method;
    requestBody.customer_id = globalState.get("customerId");
    requestBody.mandate_id = globalState.get("mandateId");
    requestBody.profile_id = profile_id;

    globalState.set("paymentAmount", requestBody.amount);
    cy.request({
      method: "POST",
      url: `${globalState.get("baseUrl")}/payments`,
      headers: {
        "Content-Type": "application/json",
        "api-key": globalState.get("apiKey"),
      },
      failOnStatusCode: false,
      body: requestBody,
    }).then((response) => {
      logRequestId(response.headers["x-request-id"]);
      expect(response.headers["content-type"]).to.include("application/json");
      if (response.status === 200) {
        globalState.set("paymentID", response.body.payment_id);
        expect(response.body.payment_method_data, "payment_method_data").to.not
          .be.empty;
        expect(response.body.connector, "connector").to.equal(
          globalState.get("connectorId")
        );
        expect(merchant_connector_id, "connector_id").to.equal(
          response.body.merchant_connector_id
        );
        expect(response.body.customer, "customer").to.not.be.empty;
        expect(response.body.profile_id, "profile_id").to.not.be.null;
        expect(response.body.payment_method_id, "payment_method_id").to.not.be
          .null;
        if (response.body.capture_method === "automatic") {
          if (response.body.authentication_type === "three_ds") {
            expect(response.body)
              .to.have.property("next_action")
              .to.have.property("redirect_to_url");
            const nextActionUrl = response.body.next_action.redirect_to_url;
            cy.log(nextActionUrl);
            for (const key in resData.body) {
              expect(resData.body[key], [key]).to.equal(response.body[key]);
            }
          } else if (response.body.authentication_type === "no_three_ds") {
            for (const key in resData.body) {
              expect(resData.body[key], [key]).to.equal(response.body[key]);
            }
          } else {
            throw new Error(
              `Invalid authentication type ${response.body.authentication_type}`
            );
          }
        } else if (response.body.capture_method === "manual") {
          if (response.body.authentication_type === "three_ds") {
            expect(response.body)
              .to.have.property("next_action")
              .to.have.property("redirect_to_url");
            const nextActionUrl = response.body.next_action.redirect_to_url;
            cy.log(nextActionUrl);
            for (const key in resData.body) {
              expect(resData.body[key], [key]).to.equal(response.body[key]);
            }
          } else if (response.body.authentication_type === "no_three_ds") {
            for (const key in resData.body) {
              expect(resData.body[key], [key]).to.equal(response.body[key]);
            }
          } else {
            throw new Error(
              `Invalid authentication type ${response.body.authentication_type}`
            );
          }
        } else {
          throw new Error(
            `Invalid capture method ${response.body.capture_method}`
          );
        }
      } else if (response.status === 400) {
        if (response.body.error.message === "Mandate Validation Failed") {
          expect(response.body.error.code).to.equal("HE_03");
          expect(response.body.error.message).to.equal(
            "Mandate Validation Failed"
          );
          expect(response.body.error.reason).to.equal(
            "request amount is greater than mandate amount"
          );
        }
      } else {
        defaultErrorHandler(response, resData);
      }
    });
  }
);

Cypress.Commands.add(
  "mitUsingPMId",
  (requestBody, data, amount, confirm, capture_method, globalState) => {
    const {
      Configs: configs = {},
      Request: reqData,
      Response: resData,
    } = data || {};

    for (const key in reqData) {
      requestBody[key] = reqData[key];
    }

    const configInfo = execConfig(validateConfig(configs));
    const profileId = globalState.get(configInfo.profile_id);

    requestBody.amount = amount;
    requestBody.capture_method = capture_method;
    requestBody.confirm = confirm;
    requestBody.customer_id = globalState.get("customerId");
    requestBody.profile_id = profileId;
    requestBody.recurring_details.data = globalState.get("paymentMethodId");

    cy.request({
      method: "POST",
      url: `${globalState.get("baseUrl")}/payments`,
      headers: {
        "Content-Type": "application/json",
        "api-key": globalState.get("apiKey"),
      },
      failOnStatusCode: false,
      body: requestBody,
    }).then((response) => {
      logRequestId(response.headers["x-request-id"]);
      expect(response.headers["content-type"]).to.include("application/json");
      if (response.status === 200) {
        globalState.set("paymentID", response.body.payment_id);
        if (response.body.capture_method === "automatic") {
          if (response.body.authentication_type === "three_ds") {
            expect(response.body)
              .to.have.property("next_action")
              .to.have.property("redirect_to_url");
            const nextActionUrl = response.body.next_action.redirect_to_url;
            cy.log(nextActionUrl);
            for (const key in resData.body) {
              expect(resData.body[key], [key]).to.equal(response.body[key]);
            }
          } else if (response.body.authentication_type === "no_three_ds") {
            for (const key in resData.body) {
              expect(resData.body[key], [key]).to.equal(response.body[key]);
            }
          } else {
            throw new Error(
              `Invalid authentication type ${response.body.authentication_type}`
            );
          }
        } else if (response.body.capture_method === "manual") {
          if (response.body.authentication_type === "three_ds") {
            expect(response.body)
              .to.have.property("next_action")
              .to.have.property("redirect_to_url");
            const nextActionUrl = response.body.next_action.redirect_to_url;
            cy.log(nextActionUrl);
            for (const key in resData.body) {
              expect(resData.body[key], [key]).to.equal(response.body[key]);
            }
          } else if (response.body.authentication_type === "no_three_ds") {
            for (const key in resData.body) {
              expect(resData.body[key], [key]).to.equal(response.body[key]);
            }
          } else {
            throw new Error(
              `Invalid authentication type ${response.body.authentication_type}`
            );
          }
        } else {
          throw new Error(
            `Invalid capture method ${response.body.capture_method}`
          );
        }
      } else {
        defaultErrorHandler(response, resData);
      }
    });
  }
);

Cypress.Commands.add(
  "mitUsingNTID",
  (requestBody, data, amount, confirm, capture_method, globalState) => {
    const {
      Configs: configs = {},
      Request: reqData,
      Response: resData,
    } = data || {};
    const configInfo = execConfig(validateConfig(configs));
    const profileId = globalState.get(configInfo.profile_id);

    for (const key in reqData) {
      requestBody[key] = reqData[key];
    }

    requestBody.amount = amount;
    requestBody.confirm = confirm;
    requestBody.capture_method = capture_method;
    requestBody.profile_id = profileId;

<<<<<<< HEAD
=======
    if (globalState.get("connectorId") !== "cybersource") {
      return;
    }

>>>>>>> 5a98ed65
    const apiKey = globalState.get("apiKey");
    const baseUrl = globalState.get("baseUrl");
    const url = `${baseUrl}/payments`;

    cy.request({
      method: "POST",
      url: url,
      headers: {
        "Content-Type": "application/json",
        "api-key": apiKey,
      },
      failOnStatusCode: false,
      body: requestBody,
    }).then((response) => {
      logRequestId(response.headers["x-request-id"]);

      if (response.status === 200) {
        expect(response.headers["content-type"]).to.include("application/json");

        globalState.set("paymentID", response.body.payment_id);

        if (response.body.capture_method === "automatic") {
          if (response.body.authentication_type === "three_ds") {
            expect(response.body)
              .to.have.property("next_action")
              .to.have.property("redirect_to_url");
            const nextActionUrl = response.body.next_action.redirect_to_url;
            cy.log(nextActionUrl);
            for (const key in resData.body) {
              expect(resData.body[key], [key]).to.equal(response.body[key]);
            }
          } else if (response.body.authentication_type === "no_three_ds") {
            for (const key in resData.body) {
              expect(resData.body[key], [key]).to.equal(response.body[key]);
            }
          } else {
            throw new Error(
              `Invalid authentication type ${response.body.authentication_type}`
            );
          }
        } else if (response.body.capture_method === "manual") {
          if (response.body.authentication_type === "three_ds") {
            expect(response.body)
              .to.have.property("next_action")
              .to.have.property("redirect_to_url");
            const nextActionUrl = response.body.next_action.redirect_to_url;
            cy.log(nextActionUrl);
            for (const key in resData.body) {
              expect(resData.body[key], [key]).to.equal(response.body[key]);
            }
          } else if (response.body.authentication_type === "no_three_ds") {
            for (const key in resData.body) {
              expect(resData.body[key], [key]).to.equal(response.body[key]);
            }
          } else {
            throw new Error(
              `Invalid authentication type ${response.body.authentication_type}`
            );
          }
        } else {
          throw new Error(
            `Invalid capture method ${response.body.capture_method}`
          );
        }
      } else {
        defaultErrorHandler(response, resData);
      }
    });
  }
);

Cypress.Commands.add("listMandateCallTest", (globalState) => {
  const customerId = globalState.get("customerId");
  cy.request({
    method: "GET",
    url: `${globalState.get("baseUrl")}/customers/${customerId}/mandates`,
    headers: {
      "Content-Type": "application/json",
      "api-key": globalState.get("apiKey"),
    },
  }).then((response) => {
    logRequestId(response.headers["x-request-id"]);

    expect(response.headers["content-type"]).to.include("application/json");

    let i = 0;
    for (i in response.body) {
      if (response.body[i].mandate_id === globalState.get("mandateId")) {
        expect(response.body[i].status).to.equal("active");
      }
    }
  });
});

Cypress.Commands.add("revokeMandateCallTest", (globalState) => {
  const mandateId = globalState.get("mandateId");
  cy.request({
    method: "POST",
    url: `${globalState.get("baseUrl")}/mandates/revoke/${mandateId}`,
    headers: {
      "Content-Type": "application/json",
      "api-key": globalState.get("apiKey"),
    },
    failOnStatusCode: false,
  }).then((response) => {
    logRequestId(response.headers["x-request-id"]);

    expect(response.headers["content-type"]).to.include("application/json");
    if (response.body.status === 200) {
      expect(response.body.status).to.equal("revoked");
    } else if (response.body.status === 400) {
      expect(response.body.reason).to.equal("Mandate has already been revoked");
    }
  });
});

Cypress.Commands.add(
  "handleRedirection",
  (globalState, expected_redirection) => {
    const connectorId = globalState.get("connectorId");
    const expected_url = new URL(expected_redirection);
    const redirection_url = new URL(globalState.get("nextActionUrl"));
    handleRedirection(
      "three_ds",
      { redirection_url, expected_url },
      connectorId,
      null
    );
  }
);

Cypress.Commands.add(
  "handleBankRedirectRedirection",
  (globalState, payment_method_type, expected_redirection) => {
    const connectorId = globalState.get("connectorId");
    const expected_url = new URL(expected_redirection);
    const redirection_url = new URL(globalState.get("nextActionUrl"));

    // explicitly restricting `sofort` payment method by adyen from running as it stops other tests from running
    // trying to handle that specific case results in stripe 3ds tests to fail
    if (!(connectorId == "adyen" && payment_method_type == "sofort")) {
      handleRedirection(
        "bank_redirect",
        { redirection_url, expected_url },
        connectorId,
        payment_method_type
      );
    }
  }
);

Cypress.Commands.add(
  "handleBankTransferRedirection",
  (globalState, payment_method_type, expected_redirection) => {
    const connectorId = globalState.get("connectorId");
    const expected_url = new URL(expected_redirection);
    const redirection_url = new URL(globalState.get("nextActionUrl"));
    const next_action_type = globalState.get("nextActionType");

    cy.log(payment_method_type);
    handleRedirection(
      "bank_transfer",
      { redirection_url, expected_url },
      connectorId,
      payment_method_type,
      {
        next_action_type,
      }
    );
  }
);

Cypress.Commands.add(
  "handleUpiRedirection",
  (globalState, payment_method_type, expected_redirection) => {
    const connectorId = globalState.get("connectorId");
    const expected_url = new URL(expected_redirection);
    const redirection_url = new URL(globalState.get("nextActionUrl"));

    handleRedirection(
      "upi",
      { redirection_url, expected_url },
      connectorId,
      payment_method_type
    );
  }
);

Cypress.Commands.add("listCustomerPMCallTest", (globalState) => {
  const customerId = globalState.get("customerId");
  cy.request({
    method: "GET",
    url: `${globalState.get("baseUrl")}/customers/${customerId}/payment_methods`,
    headers: {
      "Content-Type": "application/json",
      "api-key": globalState.get("apiKey"),
    },
  }).then((response) => {
    logRequestId(response.headers["x-request-id"]);
    expect(response.headers["content-type"]).to.include("application/json");
    if (response.body.customer_payment_methods[0]?.payment_token) {
      const paymentToken =
        response.body.customer_payment_methods[0].payment_token;
      const paymentMethodId =
        response.body.customer_payment_methods[0].payment_method_id;
      globalState.set("paymentToken", paymentToken); // Set paymentToken in globalState
      globalState.set("paymentMethodId", paymentMethodId); // Set paymentMethodId in globalState
    } else {
      // We only get an empty array if something's wrong. One exception is a 4xx when no customer exist but it is handled in the test
      expect(response.body)
        .to.have.property("customer_payment_methods")
        .to.be.an("array").and.empty;
    }
    expect(globalState.get("customerId"), "customer_id").to.equal(
      response.body.customer_payment_methods[0].customer_id
    );
    expect(
      response.body.customer_payment_methods[0].payment_token,
      "payment_token"
    ).to.not.be.null;
    expect(
      response.body.customer_payment_methods[0].payment_method_id,
      "payment_method_id"
    ).to.not.be.null;
    expect(
      response.body.customer_payment_methods[0].payment_method,
      "payment_method"
    ).to.not.be.null;
    expect(
      response.body.customer_payment_methods[0].payment_method_type,
      "payment_method_type"
    ).to.not.be.null;
  });
});

Cypress.Commands.add("listCustomerPMByClientSecret", (globalState) => {
  const clientSecret = globalState.get("clientSecret");
  cy.request({
    method: "GET",
    url: `${globalState.get("baseUrl")}/customers/payment_methods?client_secret=${clientSecret}`,
    headers: {
      "Content-Type": "application/json",
      "api-key": globalState.get("publishableKey"),
    },
  }).then((response) => {
    logRequestId(response.headers["x-request-id"]);
    expect(response.headers["content-type"]).to.include("application/json");
    if (response.body.customer_payment_methods[0]?.payment_token) {
      const paymentToken =
        response.body.customer_payment_methods[0].payment_token;
      const paymentMethodId =
        response.body.customer_payment_methods[0].payment_method_id;
      globalState.set("paymentToken", paymentToken);
      globalState.set("paymentMethodId", paymentMethodId);
      expect(
        response.body.customer_payment_methods[0].payment_method_id,
        "payment_method_id"
      ).to.not.be.null;
    } else {
      // We only get an empty array if something's wrong. One exception is a 4xx when no customer exist but it is handled in the test
      expect(response.body)
        .to.have.property("customer_payment_methods")
        .to.be.an("array").and.empty;
    }
  });
});

Cypress.Commands.add("listRefundCallTest", (requestBody, globalState) => {
  cy.request({
    method: "POST",
    url: `${globalState.get("baseUrl")}/refunds/list`,
    headers: {
      "Content-Type": "application/json",
      "api-key": globalState.get("apiKey"),
    },
    body: requestBody,
  }).then((response) => {
    logRequestId(response.headers["x-request-id"]);
    expect(response.headers["content-type"]).to.include("application/json");
    expect(response.body.data).to.be.an("array").and.not.empty;
  });
});

Cypress.Commands.add(
  "createConfirmPayoutTest",
  (createConfirmPayoutBody, data, confirm, auto_fulfill, globalState) => {
    const { Request: reqData, Response: resData } = data || {};

    for (const key in reqData) {
      createConfirmPayoutBody[key] = reqData[key];
    }
    createConfirmPayoutBody.auto_fulfill = auto_fulfill;
    createConfirmPayoutBody.confirm = confirm;
    createConfirmPayoutBody.customer_id = globalState.get("customerId");

    cy.request({
      method: "POST",
      url: `${globalState.get("baseUrl")}/payouts/create`,
      headers: {
        "Content-Type": "application/json",
        "api-key": globalState.get("apiKey"),
      },
      failOnStatusCode: false,
      body: createConfirmPayoutBody,
    }).then((response) => {
      logRequestId(response.headers["x-request-id"]);
      expect(response.headers["content-type"]).to.include("application/json");

      if (response.status === 200) {
        globalState.set("payoutAmount", createConfirmPayoutBody.amount);
        globalState.set("payoutID", response.body.payout_id);
        for (const key in resData.body) {
          expect(resData.body[key]).to.equal(response.body[key]);
        }
      } else {
        defaultErrorHandler(response, resData);
      }
    });
  }
);

Cypress.Commands.add(
  "createConfirmWithTokenPayoutTest",
  (createConfirmPayoutBody, data, confirm, auto_fulfill, globalState) => {
    const { Request: reqData, Response: resData } = data || {};

    for (const key in reqData) {
      createConfirmPayoutBody[key] = reqData[key];
    }
    createConfirmPayoutBody.customer_id = globalState.get("customerId");
    createConfirmPayoutBody.payout_token = globalState.get("paymentToken");
    createConfirmPayoutBody.auto_fulfill = auto_fulfill;
    createConfirmPayoutBody.confirm = confirm;

    cy.request({
      method: "POST",
      url: `${globalState.get("baseUrl")}/payouts/create`,
      headers: {
        "Content-Type": "application/json",
        "api-key": globalState.get("apiKey"),
      },
      failOnStatusCode: false,
      body: createConfirmPayoutBody,
    }).then((response) => {
      logRequestId(response.headers["x-request-id"]);
      expect(response.headers["content-type"]).to.include("application/json");

      if (response.status === 200) {
        globalState.set("payoutAmount", createConfirmPayoutBody.amount);
        globalState.set("payoutID", response.body.payout_id);
        for (const key in resData.body) {
          expect(resData.body[key]).to.equal(response.body[key]);
        }
      } else {
        defaultErrorHandler(response, resData);
      }
    });
  }
);

Cypress.Commands.add(
  "fulfillPayoutCallTest",
  (payoutFulfillBody, data, globalState) => {
    const { Response: resData } = data || {};

    payoutFulfillBody.payout_id = globalState.get("payoutID");

    cy.request({
      method: "POST",
      url: `${globalState.get("baseUrl")}/payouts/${globalState.get("payoutID")}/fulfill`,
      headers: {
        "Content-Type": "application/json",
        "api-key": globalState.get("apiKey"),
      },
      failOnStatusCode: false,
      body: payoutFulfillBody,
    }).then((response) => {
      logRequestId(response.headers["x-request-id"]);
      expect(response.headers["content-type"]).to.include("application/json");

      if (response.status === 200) {
        for (const key in resData.body) {
          expect(resData.body[key]).to.equal(response.body[key]);
        }
      } else {
        defaultErrorHandler(response, resData);
      }
    });
  }
);

Cypress.Commands.add(
  "updatePayoutCallTest",
  (payoutConfirmBody, data, auto_fulfill, globalState) => {
    const { Response: resData } = data || {};

    payoutConfirmBody.confirm = true;
    payoutConfirmBody.auto_fulfill = auto_fulfill;

    cy.request({
      method: "PUT",
      url: `${globalState.get("baseUrl")}/payouts/${globalState.get("payoutID")}`,
      headers: {
        "Content-Type": "application/json",
        "api-key": globalState.get("apiKey"),
      },
      failOnStatusCode: false,
      body: payoutConfirmBody,
    }).then((response) => {
      logRequestId(response.headers["x-request-id"]);
      expect(response.headers["content-type"]).to.include("application/json");

      if (response.status === 200) {
        for (const key in resData.body) {
          expect(resData.body[key]).to.equal(response.body[key]);
        }
      } else {
        defaultErrorHandler(response, resData);
      }
    });
  }
);

Cypress.Commands.add("retrievePayoutCallTest", (globalState) => {
  const payout_id = globalState.get("payoutID");
  cy.request({
    method: "GET",
    url: `${globalState.get("baseUrl")}/payouts/${payout_id}`,
    headers: {
      "Content-Type": "application/json",
      "api-key": globalState.get("apiKey"),
    },
    failOnStatusCode: false,
  }).then((response) => {
    logRequestId(response.headers["x-request-id"]);

    expect(response.headers["content-type"]).to.include("application/json");
    expect(response.body.payout_id).to.equal(payout_id);
    expect(response.body.amount).to.equal(globalState.get("payoutAmount"));
  });
});

// User API calls
// Below 3 commands should be called in sequence to login a user
Cypress.Commands.add("userLogin", (globalState) => {
  // Define the necessary variables and constant
  const base_url = globalState.get("baseUrl");
  const query_params = `token_only=true`;
  const signin_body = {
    email: `${globalState.get("email")}`,
    password: `${globalState.get("password")}`,
  };
  const url = `${base_url}/user/v2/signin?${query_params}`;

  cy.request({
    method: "POST",
    url: url,
    headers: {
      "Content-Type": "application/json",
    },
    body: signin_body,
    failOnStatusCode: false,
  }).then((response) => {
    logRequestId(response.headers["x-request-id"]);

    if (response.status === 200) {
      if (response.body.token_type === "totp") {
        expect(response.body).to.have.property("token").and.to.not.be.empty;

        globalState.set("totpToken", response.body.token);
        cy.task("setGlobalState", globalState.data);
      }
    } else {
      throw new Error(
        `User login call failed to get totp token with status ${response.status} and message ${response.body.message}`
      );
    }
  });
});
Cypress.Commands.add("terminate2Fa", (globalState) => {
  // Define the necessary variables and constant
  const base_url = globalState.get("baseUrl");
  const query_params = `skip_two_factor_auth=true`;
  const api_key = globalState.get("totpToken");
  const url = `${base_url}/user/2fa/terminate?${query_params}`;

  cy.request({
    method: "GET",
    url: url,
    headers: {
      Authorization: `Bearer ${api_key}`,
      "Content-Type": "application/json",
    },
    failOnStatusCode: false,
  }).then((response) => {
    logRequestId(response.headers["x-request-id"]);

    if (response.status === 200) {
      if (response.body.token_type === "user_info") {
        expect(response.body).to.have.property("token").and.to.not.be.empty;

        globalState.set("userInfoToken", response.body.token);
        cy.task("setGlobalState", globalState.data);
      }
    } else {
      throw new Error(
        `2FA terminate call failed with status ${response.status} and message ${response.body.message}`
      );
    }
  });
});
Cypress.Commands.add("userInfo", (globalState) => {
  // Define the necessary variables and constant
  const base_url = globalState.get("baseUrl");
  const api_key = globalState.get("userInfoToken");
  const url = `${base_url}/user`;

  cy.request({
    method: "GET",
    url: url,
    headers: {
      Authorization: `Bearer ${api_key}`,
      "Content-Type": "application/json",
    },
    failOnStatusCode: false,
  }).then((response) => {
    logRequestId(response.headers["x-request-id"]);

    if (response.status === 200) {
      expect(response.body).to.have.property("merchant_id").and.to.not.be.empty;
      expect(response.body).to.have.property("org_id").and.to.not.be.empty;
      expect(response.body).to.have.property("profile_id").and.to.not.be.empty;

      globalState.set("merchantId", response.body.merchant_id);
      globalState.set("organizationId", response.body.org_id);
      globalState.set("profileId", response.body.profile_id);
    } else {
      throw new Error(
        `User login call failed to fetch user info with status ${response.status} and message ${response.body.message}`
      );
    }
  });
});

// Specific to routing tests
Cypress.Commands.add("ListMcaByMid", (globalState) => {
  const merchantId = globalState.get("merchantId");
  cy.request({
    method: "GET",
    url: `${globalState.get("baseUrl")}/account/${merchantId}/connectors`,
    headers: {
      "Content-Type": "application/json",
      "api-key": globalState.get("adminApiKey"),
      "X-Merchant-Id": merchantId,
    },
    failOnStatusCode: false,
  }).then((response) => {
    logRequestId(response.headers["x-request-id"]);

    expect(response.headers["content-type"]).to.include("application/json");
    globalState.set("profileId", response.body[0].profile_id);
    globalState.set("stripeMcaId", response.body[0].merchant_connector_id);
    globalState.set("adyenMcaId", response.body[1].merchant_connector_id);
    globalState.set("bluesnapMcaId", response.body[3].merchant_connector_id);
  });
});

Cypress.Commands.add(
  "addRoutingConfig",
  (routingBody, data, type, routing_data, globalState) => {
    const { Request: reqData, Response: resData } = data || {};

    for (const key in reqData) {
      routingBody[key] = reqData[key];
    }
    // set profile id from env
    routingBody.profile_id = globalState.get("profileId");
    routingBody.algorithm.type = type;
    routingBody.algorithm.data = routing_data;

    cy.request({
      method: "POST",
      url: `${globalState.get("baseUrl")}/routing`,
      headers: {
        Authorization: `Bearer ${globalState.get("userInfoToken")}`,
        "Content-Type": "application/json",
        Cookie: `${globalState.get("cookie")}`,
      },
      failOnStatusCode: false,
      body: routingBody,
    }).then((response) => {
      logRequestId(response.headers["x-request-id"]);
      expect(response.headers["content-type"]).to.include("application/json");

      if (response.status === 200) {
        expect(response.body).to.have.property("id");
        globalState.set("routingConfigId", response.body.id);
        for (const key in resData.body) {
          expect(resData.body[key]).to.equal(response.body[key]);
        }
      } else {
        defaultErrorHandler(response, resData);
      }
    });
  }
);

Cypress.Commands.add("activateRoutingConfig", (data, globalState) => {
  const { Response: resData } = data || {};

  const routing_config_id = globalState.get("routingConfigId");
  cy.request({
    method: "POST",
    url: `${globalState.get("baseUrl")}/routing/${routing_config_id}/activate`,
    headers: {
      Authorization: `Bearer ${globalState.get("userInfoToken")}`,
      "Content-Type": "application/json",
      Cookie: `${globalState.get("cookie")}`,
    },
    failOnStatusCode: false,
  }).then((response) => {
    logRequestId(response.headers["x-request-id"]);
    expect(response.headers["content-type"]).to.include("application/json");

    if (response.status === 200) {
      expect(response.body.id).to.equal(routing_config_id);
      for (const key in resData.body) {
        expect(resData.body[key]).to.equal(response.body[key]);
      }
    } else {
      defaultErrorHandler(response, resData);
    }
  });
});

Cypress.Commands.add("retrieveRoutingConfig", (data, globalState) => {
  const { Response: resData } = data || {};

  const routing_config_id = globalState.get("routingConfigId");
  cy.request({
    method: "GET",
    url: `${globalState.get("baseUrl")}/routing/${routing_config_id}`,
    headers: {
      Authorization: `Bearer ${globalState.get("userInfoToken")}`,
      "Content-Type": "application/json",
      Cookie: `${globalState.get("cookie")}`,
    },
    failOnStatusCode: false,
  }).then((response) => {
    logRequestId(response.headers["x-request-id"]);
    expect(response.headers["content-type"]).to.include("application/json");

    if (response.status === 200) {
      expect(response.body.id).to.equal(routing_config_id);
      for (const key in resData.body) {
        expect(resData.body[key]).to.equal(response.body[key]);
      }
    } else {
      defaultErrorHandler(response, resData);
    }
  });
});

Cypress.Commands.add(
  "updateGsmConfig",
  (gsmBody, globalState, step_up_possible) => {
    gsmBody.step_up_possible = step_up_possible;
    cy.request({
      method: "POST",
      url: `${globalState.get("baseUrl")}/gsm/update`,
      headers: {
        "Content-Type": "application/json",
        "api-key": globalState.get("adminApiKey"),
      },
      body: gsmBody,
      failOnStatusCode: false,
    }).then((response) => {
      logRequestId(response.headers["x-request-id"]);
      if (response.status === 200) {
        expect(response.body)
          .to.have.property("message")
          .to.equal("card_declined");
        expect(response.body).to.have.property("connector").to.equal("stripe");
        expect(response.body)
          .to.have.property("step_up_possible")
          .to.equal(step_up_possible);
      }
    });
  }
);

Cypress.Commands.add("updateConfig", (configType, globalState, value) => {
  const base_url = globalState.get("baseUrl");
  const merchant_id = globalState.get("merchantId");
  const api_key = globalState.get("adminApiKey");

  let key;
  let url;
  let body;

  switch (configType) {
    case "autoRetry":
      key = `should_call_gsm_${merchant_id}`;
      url = `${base_url}/configs/${key}`;
      body = { key: key, value: value };
      break;
    case "maxRetries":
      key = `max_auto_retries_enabled_${merchant_id}`;
      url = `${base_url}/configs/${key}`;
      body = { key: key, value: value };
      break;
    case "stepUp":
      key = `step_up_enabled_${merchant_id}`;
      url = `${base_url}/configs/${key}`;
      body = { key: key, value: value };
      break;
    default:
      throw new Error(
        `Invalid config type passed into the configs: "${api_key}: ${value}"`
      );
  }

  cy.request({
    method: "POST",
    url: url,
    headers: {
      "Content-Type": "application/json",
      "api-key": api_key,
    },
    body: body,
    failOnStatusCode: false,
  }).then((response) => {
    logRequestId(response.headers["x-request-id"]);

    if (response.status === 200) {
      expect(response.body).to.have.property("key").to.equal(key);
      expect(response.body).to.have.property("value").to.equal(value);
    }
  });
});

Cypress.Commands.add("incrementalAuth", (globalState, data) => {
  const { Request: reqData, Response: resData } = data || {};

  const baseUrl = globalState.get("baseUrl");
  const paymentId = globalState.get("paymentID");
  const apiKey = globalState.get("apiKey");
  const url = `${baseUrl}/payments/${paymentId}/incremental_authorization`;

  cy.request({
    method: "POST",
    url: url,
    headers: {
      "api-key": apiKey,
      "Content-Type": "application/json",
    },
    body: reqData,
    failOnStatusCode: false,
  }).then((response) => {
    logRequestId(response.headers["x-request-id"]);

    if (response.status === 200) {
      expect(response.body.amount_capturable, "amount_capturable").to.equal(
        resData.body.amount_capturable
      );
      expect(response.body.authorization_count, "authorization_count").to.be.a(
        "number"
      ).and.not.be.null;
      expect(
        response.body.incremental_authorization_allowed,
        "incremental_authorization_allowed"
      ).to.be.true;
      expect(
        response.body.incremental_authorizations,
        "incremental_authorizations"
      ).to.be.an("array").and.not.be.empty;
      expect(response.body.payment_id, "payment_id").to.equal(paymentId);
      expect(response.body.status, "status").to.equal(resData.body.status);

      for (const key in response.body.incremental_authorizations) {
        expect(response.body.incremental_authorizations[key], "amount")
          .to.have.property("amount")
          .to.be.a("number")
          .to.equal(resData.body.amount).and.not.be.null;
        expect(
          response.body.incremental_authorizations[key],
          "error_code"
        ).to.have.property("error_code").to.be.null;
        expect(
          response.body.incremental_authorizations[key],
          "error_message"
        ).to.have.property("error_message").to.be.null;
        expect(
          response.body.incremental_authorizations[key],
          "previously_authorized_amount"
        )
          .to.have.property("previously_authorized_amount")
          .to.be.a("number")
          .to.equal(response.body.amount).and.not.be.null;
        expect(response.body.incremental_authorizations[key], "status")
          .to.have.property("status")
          .to.equal("success");
      }
    }
  });
});<|MERGE_RESOLUTION|>--- conflicted
+++ resolved
@@ -1925,13 +1925,13 @@
         for (const key in response.body.attempts) {
           if (
             response.body.attempts[key].attempt_id ===
-            `${payment_id}_${attempt}` &&
+              `${payment_id}_${attempt}` &&
             response.body.status === "succeeded"
           ) {
             expect(response.body.attempts[key].status).to.equal("charged");
           } else if (
             response.body.attempts[key].attempt_id ===
-            `${payment_id}_${attempt}` &&
+              `${payment_id}_${attempt}` &&
             response.body.status === "requires_customer_action"
           ) {
             expect(response.body.attempts[key].status).to.equal(
@@ -2360,13 +2360,6 @@
     requestBody.capture_method = capture_method;
     requestBody.profile_id = profileId;
 
-<<<<<<< HEAD
-=======
-    if (globalState.get("connectorId") !== "cybersource") {
-      return;
-    }
-
->>>>>>> 5a98ed65
     const apiKey = globalState.get("apiKey");
     const baseUrl = globalState.get("baseUrl");
     const url = `${baseUrl}/payments`;
