// ***********************************************
// This example commands.js shows you how to
// create various custom commands and overwrite
// existing commands.
//
// For more comprehensive examples of custom
// commands please read more here:
// https://on.cypress.io/custom-commands
// ***********************************************
//
//
// -- This is a parent command --
// Cypress.Commands.add('login', (email, password) => { ... })
//
//
// -- This is a child command --
// Cypress.Commands.add('drag', { prevSubject: 'element'}, (subject, options) => { ... })
//
//
// -- This is a dual command --
// Cypress.Commands.add('dismiss', { prevSubject: 'optional'}, (subject, options) => { ... })
//
//
// -- This will overwrite an existing command --
// Cypress.Commands.overwrite('visit', (originalFn, url, options) => { ... })

// commands.js or your custom support file
import { defaultErrorHandler, getValueByKey } from "../e2e/PaymentUtils/Utils";
import { execConfig, validateConfig } from "../utils/featureFlags";
import * as RequestBodyUtils from "../utils/RequestBodyUtils";
import { handleRedirection } from "./redirectionHandler";

function logRequestId(xRequestId) {
  if (xRequestId) {
    cy.task("cli_log", "x-request-id -> " + xRequestId);
  } else {
    cy.task("cli_log", "x-request-id is not available in the response headers");
  }
}

Cypress.Commands.add(
  "merchantCreateCallTest",
  (merchantCreateBody, globalState) => {
    const randomMerchantId = RequestBodyUtils.generateRandomString();
    RequestBodyUtils.setMerchantId(merchantCreateBody, randomMerchantId);
    globalState.set("merchantId", randomMerchantId);

    cy.request({
      method: "POST",
      url: `${globalState.get("baseUrl")}/accounts`,
      headers: {
        Accept: "application/json",
        "Content-Type": "application/json",
        "api-key": globalState.get("adminApiKey"),
      },
      body: merchantCreateBody,
    }).then((response) => {
      logRequestId(response.headers["x-request-id"]);

      // Handle the response as needed
      globalState.set("profileId", response.body.default_profile);
      globalState.set("publishableKey", response.body.publishable_key);
      globalState.set("merchantDetails", response.body.merchant_details);
    });
  }
);

Cypress.Commands.add("merchantRetrieveCall", (globalState) => {
  const merchant_id = globalState.get("merchantId");
  cy.request({
    method: "GET",
    url: `${globalState.get("baseUrl")}/accounts/${merchant_id}`,
    headers: {
      Accept: "application/json",
      "Content-Type": "application/json",
      "api-key": globalState.get("adminApiKey"),
    },
    failOnStatusCode: false,
  }).then((response) => {
    logRequestId(response.headers["x-request-id"]);

    expect(response.headers["content-type"]).to.include("application/json");
    expect(response.body.merchant_id).to.equal(merchant_id);
    expect(response.body.payment_response_hash_key).to.not.be.empty;
    expect(response.body.publishable_key).to.not.be.empty;
    expect(response.body.default_profile).to.not.be.empty;
    expect(response.body.organization_id).to.not.be.empty;
    globalState.set("organizationId", response.body.organization_id);

    if (globalState.get("publishableKey") === undefined) {
      globalState.set("publishableKey", response.body.publishable_key);
    }
  });
});

Cypress.Commands.add("merchantDeleteCall", (globalState) => {
  const merchant_id = globalState.get("merchantId");
  cy.request({
    method: "DELETE",
    url: `${globalState.get("baseUrl")}/accounts/${merchant_id}`,
    headers: {
      Accept: "application/json",
      "api-key": globalState.get("adminApiKey"),
    },
    failOnStatusCode: false,
  }).then((response) => {
    logRequestId(response.headers["x-request-id"]);

    expect(response.body.merchant_id).to.equal(merchant_id);
    expect(response.body.deleted).to.equal(true);
  });
});

Cypress.Commands.add("merchantListCall", (globalState) => {
  const organization_id = globalState.get("organizationId");

  cy.request({
    method: "GET",
    url: `${globalState.get("baseUrl")}/accounts/list?organization_id=${organization_id}`,
    headers: {
      Accept: "application/json",
      "api-key": globalState.get("adminApiKey"),
    },
    failOnStatusCode: false,
  }).then((response) => {
    logRequestId(response.headers["x-request-id"]);
    expect(response.headers["content-type"]).to.include("application/json");
    for (const key in response.body) {
      expect(response.body[key]).to.have.property("merchant_id").and.not.empty;
      expect(response.body[key]).to.have.property("organization_id").and.not
        .empty;
      expect(response.body[key]).to.have.property("default_profile").and.not
        .empty;
    }
  });
});

Cypress.Commands.add(
  "merchantUpdateCall",
  (merchantUpdateBody, globalState) => {
    const merchant_id = globalState.get("merchantId");
    const organization_id = globalState.get("organizationId");
    const publishable_key = globalState.get("publishableKey");
    const merchant_details = globalState.get("merchantDetails");

    merchantUpdateBody.merchant_id = merchant_id;
    cy.request({
      method: "POST",
      url: `${globalState.get("baseUrl")}/accounts/${merchant_id}`,
      headers: {
        Accept: "application/json",
        "Content-Type": "application/json",
        "api-key": globalState.get("adminApiKey"),
      },
      body: merchantUpdateBody,
      failOnStatusCode: false,
    }).then((response) => {
      logRequestId(response.headers["x-request-id"]);
      expect(response.headers["content-type"]).to.include("application/json");
      expect(response.body.merchant_id).to.equal(merchant_id);
      expect(response.body.publishable_key).to.equal(publishable_key);
      expect(response.body.organization_id).to.equal(organization_id);
      expect(response.body.merchant_details).to.not.equal(merchant_details);
    });
  }
);

Cypress.Commands.add(
  "createBusinessProfileTest",
  (createBusinessProfile, globalState, profile_prefix = "profile") => {
    const api_key = globalState.get("adminApiKey");
    const base_url = globalState.get("baseUrl");
    const connector_id = globalState.get("connectorId");
    const merchant_id = globalState.get("merchantId");
    const profile_name = `${connector_id}_${profile_prefix}_${Math.random().toString(36).substring(7)}`;
    const url = `${base_url}/account/${merchant_id}/business_profile`;

    createBusinessProfile.profile_name = profile_name;

    cy.request({
      method: "POST",
      url: url,
      headers: {
        Accept: "application/json",
        "Content-Type": "application/json",
        "api-key": api_key,
      },
      body: createBusinessProfile,
      failOnStatusCode: false,
    }).then((response) => {
      logRequestId(response.headers["x-request-id"]);
      globalState.set(`${profile_prefix}Id`, response.body.profile_id);

      if (response.status === 200) {
        expect(response.body.profile_id).to.not.to.be.null;
      } else {
        throw new Error(
          `Business Profile call failed ${response.body.error.message}`
        );
      }
    });
  }
);

Cypress.Commands.add(
  "UpdateBusinessProfileTest",
  (
    updateBusinessProfile,
    is_connector_agnostic_mit_enabled,
    collect_billing_details_from_wallet_connector,
    collect_shipping_details_from_wallet_connector,
    always_collect_billing_details_from_wallet_connector,
    always_collect_shipping_details_from_wallet_connector,
    globalState
  ) => {
    updateBusinessProfile.is_connector_agnostic_mit_enabled =
      is_connector_agnostic_mit_enabled;
    updateBusinessProfile.collect_shipping_details_from_wallet_connector =
      collect_shipping_details_from_wallet_connector;
    updateBusinessProfile.collect_billing_details_from_wallet_connector =
      collect_billing_details_from_wallet_connector;
    updateBusinessProfile.always_collect_billing_details_from_wallet_connector =
      always_collect_billing_details_from_wallet_connector;
    updateBusinessProfile.always_collect_shipping_details_from_wallet_connector =
      always_collect_shipping_details_from_wallet_connector;
    const merchant_id = globalState.get("merchantId");
    const profile_id = globalState.get("profileId");
    cy.request({
      method: "POST",
      url: `${globalState.get("baseUrl")}/account/${merchant_id}/business_profile/${profile_id}`,
      headers: {
        Accept: "application/json",
        "Content-Type": "application/json",
        "api-key": globalState.get("adminApiKey"),
      },
      body: updateBusinessProfile,
      failOnStatusCode: false,
    }).then((response) => {
      logRequestId(response.headers["x-request-id"]);
      if (response.status === 200) {
        globalState.set(
          "collectBillingDetails",
          response.body.collect_billing_details_from_wallet_connector
        );
        globalState.set(
          "collectShippingDetails",
          response.body.collect_shipping_details_from_wallet_connector
        );
        globalState.set(
          "alwaysCollectBillingDetails",
          response.body.always_collect_billing_details_from_wallet_connector
        );
        globalState.set(
          "alwaysCollectShippingDetails",
          response.body.always_collect_shipping_details_from_wallet_connector
        );
      }
    });
  }
);

Cypress.Commands.add("apiKeyCreateTest", (apiKeyCreateBody, globalState) => {
  cy.request({
    method: "POST",
    url: `${globalState.get("baseUrl")}/api_keys/${globalState.get("merchantId")}`,
    headers: {
      Accept: "application/json",
      "Content-Type": "application/json",
      "api-key": globalState.get("adminApiKey"),
    },
    body: apiKeyCreateBody,
    failOnStatusCode: false,
  }).then((response) => {
    logRequestId(response.headers["x-request-id"]);

    // Handle the response as needed
    globalState.set("apiKey", response.body.api_key);
    globalState.set("apiKeyId", response.body.key_id);
  });
});

Cypress.Commands.add("apiKeyUpdateCall", (apiKeyUpdateBody, globalState) => {
  const merchant_id = globalState.get("merchantId");
  const api_key_id = globalState.get("apiKeyId");

  cy.request({
    method: "POST",
    url: `${globalState.get("baseUrl")}/api_keys/${merchant_id}/${api_key_id}`,
    headers: {
      Accept: "application/json",
      "Content-Type": "application/json",
      "api-key": globalState.get("adminApiKey"),
    },
    body: apiKeyUpdateBody,
    failOnStatusCode: false,
  }).then((response) => {
    logRequestId(response.headers["x-request-id"]);

    // Handle the response as needed
    expect(response.body.name).to.equal("Updated API Key");
    expect(response.body.key_id).to.equal(api_key_id);
    expect(response.body.merchant_id).to.equal(merchant_id);
  });
});

Cypress.Commands.add("apiKeyRetrieveCall", (globalState) => {
  const merchant_id = globalState.get("merchantId");
  const api_key_id = globalState.get("apiKeyId");

  cy.request({
    method: "GET",
    url: `${globalState.get("baseUrl")}/api_keys/${merchant_id}/${api_key_id}`,
    headers: {
      Accept: "application/json",
      "Content-Type": "application/json",
      "api-key": globalState.get("adminApiKey"),
    },
    failOnStatusCode: false,
  }).then((response) => {
    logRequestId(response.headers["x-request-id"]);

    expect(response.headers["content-type"]).to.include("application/json");
    expect(response.body.name).to.equal("Updated API Key");
    expect(response.body.key_id).to.equal(api_key_id);
    expect(response.body.merchant_id).to.equal(merchant_id);
  });
});

Cypress.Commands.add("apiKeyListCall", (globalState) => {
  const merchant_id = globalState.get("merchantId");
  const base_url = globalState.get("baseUrl");
  cy.request({
    method: "GET",
    url: `${base_url}/api_keys/${merchant_id}/list`,
    headers: {
      Accept: "application/json",
      "Content-Type": "application/json",
      "api-key": globalState.get("adminApiKey"),
    },
  }).then((response) => {
    logRequestId(response.headers["x-request-id"]);

    expect(response.headers["content-type"]).to.include("application/json");
    expect(response.body).to.be.an("array").and.not.empty;
    for (const key in response.body) {
      expect(response.body[key]).to.have.property("name").and.not.empty;
      if (base_url.includes("sandbox") || base_url.includes("integ")) {
        expect(response.body[key]).to.have.property("key_id").include("snd_")
          .and.not.empty;
      } else if (base_url.includes("localhost")) {
        expect(response.body[key]).to.have.property("key_id").include("dev_")
          .and.not.empty;
      }
      expect(response.body[key].merchant_id).to.equal(merchant_id);
    }
  });
});

Cypress.Commands.add("apiKeyDeleteCall", (globalState) => {
  const merchant_id = globalState.get("merchantId");
  const api_key_id = globalState.get("apiKeyId");

  cy.request({
    method: "DELETE",
    url: `${globalState.get("baseUrl")}/api_keys/${merchant_id}/${api_key_id}`,
    headers: {
      Accept: "application/json",
      "Content-Type": "application/json",
      "api-key": globalState.get("adminApiKey"),
    },
    failOnStatusCode: false,
  }).then((response) => {
    logRequestId(response.headers["x-request-id"]);

    expect(response.headers["content-type"]).to.include("application/json");
    expect(response.body.merchant_id).to.equal(merchant_id);
    expect(response.body.key_id).to.equal(api_key_id);
    expect(response.body.revoked).to.equal(true);
  });
});

Cypress.Commands.add(
  "createNamedConnectorCallTest",
  (
    connectorType,
    createConnectorBody,
    paymentMethodsEnabled,
    globalState,
    connectorName,
    connectorLabel,
    profilePrefix = "profile",
    mcaPrefix = "merchantConnector"
  ) => {
    const merchantId = globalState.get("merchantId");
    const profileId = globalState.get(`${profilePrefix}Id`);

    createConnectorBody.profile_id = profileId;
    createConnectorBody.connector_type = connectorType;
    createConnectorBody.connector_name = connectorName;
    createConnectorBody.connector_label = connectorLabel;
    createConnectorBody.payment_methods_enabled = paymentMethodsEnabled;
    // readFile is used to read the contents of the file and it always returns a promise ([Object Object]) due to its asynchronous nature
    // it is best to use then() to handle the response within the same block of code
    cy.readFile(globalState.get("connectorAuthFilePath")).then(
      (jsonContent) => {
        const authDetails = getValueByKey(
          JSON.stringify(jsonContent),
          connectorName
        );
        createConnectorBody.connector_account_details =
          authDetails.connector_account_details;
        cy.request({
          method: "POST",
          url: `${globalState.get("baseUrl")}/account/${merchantId}/connectors`,
          headers: {
            "Content-Type": "application/json",
            Accept: "application/json",
            "api-key": globalState.get("adminApiKey"),
          },
          body: createConnectorBody,
          failOnStatusCode: false,
        }).then((response) => {
          logRequestId(response.headers["x-request-id"]);

          if (response.status === 200) {
            expect(connectorName).to.equal(response.body.connector_name);
            globalState.set(
              `${mcaPrefix}Id`,
              response.body.merchant_connector_id
            );
          } else {
            cy.task(
              "cli_log",
              "response status -> " + JSON.stringify(response.status)
            );

            throw new Error(
              `Connector Create Call Failed ${response.body.error.message}`
            );
          }
        });
      }
    );
  }
);

Cypress.Commands.add(
  "createConnectorCallTest",
  (
    connectorType,
    createConnectorBody,
    payment_methods_enabled,
    globalState,
    profile_prefix = "profile",
    mca_prefix = "merchantConnector"
  ) => {
    const api_key = globalState.get("adminApiKey");
    const base_url = globalState.get("baseUrl");
    const connector_id = globalState.get("connectorId");
    const merchant_id = globalState.get("merchantId");
    const profile_id = globalState.get(`${profile_prefix}Id`);
    const url = `${base_url}/account/${merchant_id}/connectors`;

    createConnectorBody.connector_type = connectorType;
    createConnectorBody.profile_id = profile_id;
    createConnectorBody.connector_name = connector_id;
    createConnectorBody.payment_methods_enabled = payment_methods_enabled;

    // readFile is used to read the contents of the file and it always returns a promise ([Object Object]) due to its asynchronous nature
    // it is best to use then() to handle the response within the same block of code
    cy.readFile(globalState.get("connectorAuthFilePath")).then(
      (jsonContent) => {
        const authDetails = getValueByKey(
          JSON.stringify(jsonContent),
          connector_id
        );

        createConnectorBody.connector_account_details =
          authDetails.connector_account_details;

        if (authDetails && authDetails.metadata) {
          createConnectorBody.metadata = {
            ...createConnectorBody.metadata, // Preserve existing metadata fields
            ...authDetails.metadata, // Merge with authDetails.metadata
          };
        }

        cy.request({
          method: "POST",
          url: url,
          headers: {
            Accept: "application/json",
            "Content-Type": "application/json",
            "api-key": api_key,
          },
          body: createConnectorBody,
          failOnStatusCode: false,
        }).then((response) => {
          logRequestId(response.headers["x-request-id"]);

          if (response.status === 200) {
            expect(globalState.get("connectorId")).to.equal(
              response.body.connector_name
            );
            globalState.set(
              `${mca_prefix}Id`,
              response.body.merchant_connector_id
            );
          } else {
            cy.task(
              "cli_log",
              "response status -> " + JSON.stringify(response.status)
            );

            throw new Error(
              `Connector Create Call Failed ${response.body.error.message}`
            );
          }
        });
      }
    );
  }
);

Cypress.Commands.add(
  "createPayoutConnectorCallTest",
  (connectorType, createConnectorBody, globalState) => {
    const merchantId = globalState.get("merchantId");
    const connectorName = globalState.get("connectorId");
    createConnectorBody.connector_type = connectorType;
    createConnectorBody.connector_name = connectorName;
    createConnectorBody.connector_type = "payout_processor";
    createConnectorBody.profile_id = globalState.get("profileId");

    // readFile is used to read the contents of the file and it always returns a promise ([Object Object]) due to its asynchronous nature
    // it is best to use then() to handle the response within the same block of code
    cy.readFile(globalState.get("connectorAuthFilePath")).then(
      (jsonContent) => {
        const authDetails = getValueByKey(
          JSON.stringify(jsonContent),
          `${connectorName}_payout`
        );

        // If the connector does not have payout connector creds in creds file, set payoutsExecution to false
        if (authDetails === null) {
          globalState.set("payoutsExecution", false);
          return false;
        } else {
          globalState.set("payoutsExecution", true);
        }

        createConnectorBody.connector_account_details =
          authDetails.connector_account_details;

        if (authDetails && authDetails.metadata) {
          createConnectorBody.metadata = {
            ...createConnectorBody.metadata, // Preserve existing metadata fields
            ...authDetails.metadata, // Merge with authDetails.metadata
          };
        }

        cy.request({
          method: "POST",
          url: `${globalState.get("baseUrl")}/account/${merchantId}/connectors`,
          headers: {
            Accept: "application/json",
            "Content-Type": "application/json",
            "api-key": globalState.get("adminApiKey"),
          },
          body: createConnectorBody,
          failOnStatusCode: false,
        }).then((response) => {
          logRequestId(response.headers["x-request-id"]);

          if (response.status === 200) {
            expect(globalState.get("connectorId")).to.equal(
              response.body.connector_name
            );
            globalState.set(
              "merchantConnectorId",
              response.body.merchant_connector_id
            );
          } else {
            cy.task(
              "cli_log",
              "response status -> " + JSON.stringify(response.status)
            );

            throw new Error(
              `Connector Create Call Failed ${response.body.error.message}`
            );
          }
        });
      }
    );
  }
);

Cypress.Commands.add("connectorRetrieveCall", (globalState) => {
  const merchant_id = globalState.get("merchantId");
  const connector_id = globalState.get("connectorId");
  const merchant_connector_id = globalState.get("merchantConnectorId");

  cy.request({
    method: "GET",
    url: `${globalState.get("baseUrl")}/account/${merchant_id}/connectors/${merchant_connector_id}`,
    headers: {
      Accept: "application/json",
      "Content-Type": "application/json",
      "api-key": globalState.get("adminApiKey"),
      "x-merchant-id": merchant_id,
    },
    failOnStatusCode: false,
  }).then((response) => {
    logRequestId(response.headers["x-request-id"]);
    expect(response.headers["content-type"]).to.include("application/json");
    expect(response.body.connector_name).to.equal(connector_id);
    expect(response.body.merchant_connector_id).to.equal(merchant_connector_id);
  });
});

Cypress.Commands.add("connectorDeleteCall", (globalState) => {
  const merchant_id = globalState.get("merchantId");
  const merchant_connector_id = globalState.get("merchantConnectorId");

  cy.request({
    method: "DELETE",
    url: `${globalState.get("baseUrl")}/account/${merchant_id}/connectors/${merchant_connector_id}`,
    headers: {
      Accept: "application/json",
      "api-key": globalState.get("adminApiKey"),
    },
    failOnStatusCode: false,
  }).then((response) => {
    logRequestId(response.headers["x-request-id"]);

    expect(response.body.merchant_id).to.equal(merchant_id);
    expect(response.body.merchant_connector_id).to.equal(merchant_connector_id);
    expect(response.body.deleted).to.equal(true);
  });
});

Cypress.Commands.add(
  "connectorUpdateCall",
  (connectorType, updateConnectorBody, globalState) => {
    const api_key = globalState.get("adminApiKey");
    const base_url = globalState.get("baseUrl");
    const connector_id = globalState.get("connectorId");
    const merchant_id = globalState.get("merchantId");
    const merchant_connector_id = globalState.get("merchantConnectorId");
    const url = `${base_url}/account/${merchant_id}/connectors/${merchant_connector_id}`;

    updateConnectorBody.connector_type = connectorType;

    cy.request({
      method: "POST",
      url: url,
      headers: {
        Accept: "application/json",
        "Content-Type": "application/json",
        "api-key": api_key,
        "x-merchant-id": merchant_id,
      },
      body: updateConnectorBody,
      failOnStatusCode: false,
    }).then((response) => {
      logRequestId(response.headers["x-request-id"]);
      expect(response.headers["content-type"]).to.include("application/json");
      expect(response.body.connector_name).to.equal(connector_id);
      expect(response.body.merchant_connector_id).to.equal(
        merchant_connector_id
      );
      expect(response.body.connector_label).to.equal("updated_connector_label");
    });
  }
);

// Generic function to list all connectors
Cypress.Commands.add("connectorListByMid", (globalState) => {
  const merchant_id = globalState.get("merchantId");
  cy.request({
    method: "GET",
    url: `${globalState.get("baseUrl")}/account/${merchant_id}/connectors`,
    headers: {
      "Content-Type": "application/json",
      "api-key": globalState.get("adminApiKey"),
      "X-Merchant-Id": merchant_id,
    },
    failOnStatusCode: false,
  }).then((response) => {
    logRequestId(response.headers["x-request-id"]);
    expect(response.headers["content-type"]).to.include("application/json");
    expect(response.body).to.be.an("array").and.not.empty;
    response.body.forEach((item) => {
      expect(item).to.not.have.property("metadata");
      expect(item).to.not.have.property("additional_merchant_data");
      expect(item).to.not.have.property("connector_wallets_details");
    });
  });
});

Cypress.Commands.add(
  "createCustomerCallTest",
  (customerCreateBody, globalState) => {
    cy.request({
      method: "POST",
      url: `${globalState.get("baseUrl")}/customers`,
      headers: {
        "Content-Type": "application/json",
        "api-key": globalState.get("apiKey"),
      },
      body: customerCreateBody,
    }).then((response) => {
      globalState.set("customerId", response.body.customer_id);
      logRequestId(response.headers["x-request-id"]);
      expect(response.body.customer_id, "customer_id").to.not.be.empty;
      expect(customerCreateBody.email, "email").to.equal(response.body.email);
      expect(customerCreateBody.name, "name").to.equal(response.body.name);
      expect(customerCreateBody.phone, "phone").to.equal(response.body.phone);
      expect(customerCreateBody.metadata, "metadata").to.deep.equal(
        response.body.metadata
      );
      expect(customerCreateBody.address, "address").to.deep.equal(
        response.body.address
      );
      expect(
        customerCreateBody.phone_country_code,
        "phone_country_code"
      ).to.equal(response.body.phone_country_code);
    });
  }
);

Cypress.Commands.add("customerListCall", (globalState) => {
  cy.request({
    method: "GET",
    url: `${globalState.get("baseUrl")}/customers/list`,
    headers: {
      "Content-Type": "application/json",
      "api-key": globalState.get("apiKey"),
    },
    failOnStatusCode: false,
  }).then((response) => {
    logRequestId(response.headers["x-request-id"]);
    for (const key in response.body) {
      expect(response.body[key]).to.not.be.empty;
    }
  });
});

Cypress.Commands.add("customerRetrieveCall", (globalState) => {
  const customer_id = globalState.get("customerId");

  cy.request({
    method: "GET",
    url: `${globalState.get("baseUrl")}/customers/${customer_id}`,
    headers: {
      "Content-Type": "application/json",
      "api-key": globalState.get("apiKey"),
    },
    failOnStatusCode: false,
  }).then((response) => {
    logRequestId(response.headers["x-request-id"]);
    expect(response.body.customer_id).to.equal(customer_id).and.not.be.empty;
  });
});

Cypress.Commands.add(
  "customerUpdateCall",
  (customerUpdateBody, globalState) => {
    const customer_id = globalState.get("customerId");

    cy.request({
      method: "POST",
      url: `${globalState.get("baseUrl")}/customers/${customer_id}`,
      headers: {
        "Content-Type": "application/json",
        "api-key": globalState.get("apiKey"),
      },
      body: customerUpdateBody,
      failOnStatusCode: false,
    }).then((response) => {
      logRequestId(response.headers["x-request-id"]);
      expect(response.body.customer_id).to.equal(customer_id);
    });
  }
);

Cypress.Commands.add("ephemeralGenerateCall", (globalState) => {
  const customer_id = globalState.get("customerId");
  const merchant_id = globalState.get("merchantId");

  cy.request({
    method: "POST",
    url: `${globalState.get("baseUrl")}/ephemeral_keys`,
    headers: {
      "Content-Type": "application/json",
      "api-key": globalState.get("apiKey"),
    },
    body: { customer_id: customer_id },
    failOnStatusCode: false,
  }).then((response) => {
    logRequestId(response.headers["x-request-id"]);
    expect(response.body.customer_id).to.equal(customer_id);
    expect(response.body.merchant_id).to.equal(merchant_id);
    expect(response.body.id).to.exist.and.not.be.empty;
    expect(response.body.secret).to.exist.and.not.be.empty;
  });
});

Cypress.Commands.add("customerDeleteCall", (globalState) => {
  const customer_id = globalState.get("customerId");

  cy.request({
    method: "DELETE",
    url: `${globalState.get("baseUrl")}/customers/${customer_id}`,
    headers: {
      "Content-Type": "application/json",
      "api-key": globalState.get("apiKey"),
    },
    failOnStatusCode: false,
  }).then((response) => {
    logRequestId(response.headers["x-request-id"]);
    expect(response.body.customer_id).to.equal(customer_id).and.not.be.empty;
    expect(response.body.customer_deleted).to.equal(true);
    expect(response.body.address_deleted).to.equal(true);
    expect(response.body.payment_methods_deleted).to.equal(true);
  });
});

Cypress.Commands.add(
  "paymentMethodListTestLessThanEqualToOnePaymentMethod",
  (resData, globalState) => {
    cy.request({
      method: "GET",
      url: `${globalState.get("baseUrl")}/account/payment_methods?client_secret=${globalState.get("clientSecret")}`,
      headers: {
        "Content-Type": "application/json",
        Accept: "application/json",
        "api-key": globalState.get("publishableKey"),
      },
      failOnStatusCode: false,
    }).then((response) => {
      logRequestId(response.headers["x-request-id"]);
      expect(response.headers["content-type"]).to.include("application/json");
      if (response.status === 200) {
        expect(response.body).to.have.property("currency");
        if (resData["payment_methods"].length == 1) {
          function getPaymentMethodType(obj) {
            return obj["payment_methods"][0]["payment_method_types"][0][
              "payment_method_type"
            ];
          }
          expect(getPaymentMethodType(resData)).to.equal(
            getPaymentMethodType(response.body)
          );
        } else {
          expect(0).to.equal(response.body["payment_methods"].length);
        }
      } else {
        defaultErrorHandler(response, resData);
      }
    });
  }
);

Cypress.Commands.add(
  "paymentMethodListTestWithRequiredFields",
  (data, globalState) => {
    const apiKey = globalState.get("publishableKey");
    const baseUrl = globalState.get("baseUrl");
    const clientSecret = globalState.get("clientSecret");
    const url = `${baseUrl}/account/payment_methods?client_secret=${clientSecret}`;

    cy.request({
      method: "GET",
      url: url,
      headers: {
        "Content-Type": "application/json",
        Accept: "application/json",
        "api-key": apiKey,
      },
      failOnStatusCode: false,
    }).then((response) => {
      logRequestId(response.headers["x-request-id"]);
      expect(response.headers["content-type"]).to.include("application/json");

      if (response.status === 200) {
        const responsePaymentMethods = response.body["payment_methods"];
        const responseRequiredFields =
          responsePaymentMethods[0]["payment_method_types"][0][
            "required_fields"
          ];

        const expectedRequiredFields =
          data["payment_methods"][0]["payment_method_types"][0][
            "required_fields"
          ];

        Object.keys(expectedRequiredFields).forEach((key) => {
          const expectedField = expectedRequiredFields[key];
          const responseField = responseRequiredFields[key];

          expect(responseField).to.exist;
          expect(responseField.required_field).to.equal(
            expectedField.required_field
          );
          expect(responseField.display_name).to.equal(
            expectedField.display_name
          );
          expect(responseField.field_type).to.deep.equal(
            expectedField.field_type
          );
          expect(responseField.value).to.equal(expectedField.value);
        });
      } else {
        throw new Error(
          `List payment methods failed with status code "${response.status}" and error message "${response.body.error.message}"`
        );
      }
    });
  }
);

Cypress.Commands.add(
  "paymentMethodListTestTwoConnectorsForOnePaymentMethodCredit",
  (resData, globalState) => {
    cy.request({
      method: "GET",
      url: `${globalState.get("baseUrl")}/account/payment_methods?client_secret=${globalState.get("clientSecret")}`,
      headers: {
        "Content-Type": "application/json",
        Accept: "application/json",
        "api-key": globalState.get("publishableKey"),
      },
      failOnStatusCode: false,
    }).then((response) => {
      logRequestId(response.headers["x-request-id"]);
      expect(response.headers["content-type"]).to.include("application/json");
      if (response.status === 200) {
        expect(response.body).to.have.property("currency");
        if (resData["payment_methods"].length > 0) {
          function getPaymentMethodType(obj) {
            return obj["payment_methods"][0]["payment_method_types"][0][
              "card_networks"
            ][0]["eligible_connectors"]
              .slice()
              .sort();
          }
          const config_payment_method_type = getPaymentMethodType(resData);
          const response_payment_method_type = getPaymentMethodType(
            response.body
          );
          for (let i = 0; i < response_payment_method_type.length; i++) {
            expect(config_payment_method_type[i]).to.equal(
              response_payment_method_type[i]
            );
          }
        } else {
          expect(0).to.equal(response.body["payment_methods"].length);
        }
      } else {
        defaultErrorHandler(response, resData);
      }
    });
  }
);

<<<<<<< HEAD
Cypress.Commands.add(
  "sessionTokenCall",
  (sessionTokenBody, res_data, globalState) => {
    sessionTokenBody.payment_id = globalState.get("paymentID");
    sessionTokenBody.client_secret = globalState.get("clientSecret");

    cy.request({
      method: "POST",
      url: `${globalState.get("baseUrl")}/payments/session_tokens`,
      headers: {
        Accept: "application/json",
        "Content-Type": "application/json",
        "api-key": globalState.get("publishableKey"),
      },
      body: sessionTokenBody,
      failOnStatusCode: false,
    }).then((response) => {
      logRequestId(response.headers["x-request-id"]);

      if (response.status === 200) {
        console.log("Actual Response:", response.body.session_token);

        const expectedTokens = res_data.body.session_token;
        const actualTokens = response.body.session_token;

        // Verifying length of array
        expect(actualTokens.length, "arrayLength").to.equal(
          expectedTokens.length
        );

        // Verify specific fields in each session_token object
        expectedTokens.forEach((expectedToken, index) => {
          const actualToken = actualTokens[index];

          // Check specific fields only
          expect(actualToken.wallet_name, "wallet_name").to.equal(
            expectedToken.wallet_name
          );
          expect(actualToken.connector, "connector").to.equal(
            expectedToken.connector
          );

          // Additional checks if necessary
          if (expectedToken.session_token_data) {
            expect(
              actualToken.session_token_data.display_name,
              "display_name"
            ).to.equal(expectedToken.session_token_data.display_name);
            expect(
              actualToken.session_token_data.domain_name,
              "domain_name"
            ).to.equal(expectedToken.session_token_data.domain_name);
            expect(
              actualToken.session_token_data.merchant_identifier,
              "merchant_identifier"
            ).to.equal(expectedToken.session_token_data.merchant_identifier);
            expect(actualToken.session_token_data.psp_id, "psp_id").to.equal(
              expectedToken.session_token_data.psp_id
            );
            expect(
              actualToken.session_token_data.operational_analytics_identifier,
              "operational_analytics_identifier"
            ).to.equal(
              expectedToken.session_token_data.operational_analytics_identifier
            );
            expect(actualToken.session_token_data.signature, "signature").to.not
              .be.empty;
          }
        });
      } else {
        defaultErrorHandler(response, res_data);
      }
    });
  }
);
=======
Cypress.Commands.add("sessionTokenCall", (globalState, sessionTokenBody) => {
  cy.request({
    method: "POST",
    url: `${globalState.get("baseUrl")}/payments/session_tokens`,
    headers: {
      Accept: "application/json",
      "Content-Type": "application/json",
      "api-key": globalState.get("publishableKey"),
    },
    body: sessionTokenBody,
    failOnStatusCode: false,
  }).then((response) => {
    logRequestId(response.headers["x-request-id"]);
  });
});
>>>>>>> ed276ecc

Cypress.Commands.add(
  "createPaymentIntentTest",
  (
    createPaymentBody,
    data,
    authentication_type,
    capture_method,
    globalState
  ) => {
    const {
      Configs: configs = {},
      Request: reqData,
      Response: resData,
    } = data || {};

    if (
      !createPaymentBody ||
      typeof createPaymentBody !== "object" ||
      !reqData.currency
    ) {
      throw new Error(
        "Invalid parameters provided to createPaymentIntentTest command"
      );
    }

    const config_info = execConfig(validateConfig(configs));
    const profile_id = globalState.get(config_info.profile_id);

    for (const key in reqData) {
      createPaymentBody[key] = reqData[key];
    }
    createPaymentBody.authentication_type = authentication_type;
    createPaymentBody.capture_method = capture_method;
    createPaymentBody.customer_id = globalState.get("customerId");
    createPaymentBody.profile_id = profile_id;

    globalState.set("paymentAmount", createPaymentBody.amount);

    cy.request({
      method: "POST",
      url: `${globalState.get("baseUrl")}/payments`,
      headers: {
        "Content-Type": "application/json",
        Accept: "application/json",
        "api-key": globalState.get("apiKey"),
      },
      failOnStatusCode: false,
      body: createPaymentBody,
    }).then((response) => {
      logRequestId(response.headers["x-request-id"]);

      expect(response.headers["content-type"]).to.include("application/json");

      if (resData.status === 200) {
        expect(response.body).to.have.property("client_secret");
        const clientSecret = response.body.client_secret;
        globalState.set("clientSecret", clientSecret);
        globalState.set("paymentID", response.body.payment_id);
        cy.log(clientSecret);
        for (const key in resData.body) {
          expect(resData.body[key]).to.equal(
            response.body[key],
            `Expected ${resData.body[key]} but got ${response.body[key]}`
          );
        }
        expect(response.body.payment_id, "payment_id").to.not.be.null;
        expect(response.body.merchant_id, "merchant_id").to.not.be.null;
        expect(createPaymentBody.amount, "amount").to.equal(
          response.body.amount
        );
        expect(createPaymentBody.currency, "currency").to.equal(
          response.body.currency
        );
        expect(createPaymentBody.capture_method, "capture_method").to.equal(
          response.body.capture_method
        );
        expect(
          createPaymentBody.authentication_type,
          "authentication_type"
        ).to.equal(response.body.authentication_type);
        expect(createPaymentBody.description, "description").to.equal(
          response.body.description
        );
        expect(createPaymentBody.email, "email").to.equal(response.body.email);
        expect(createPaymentBody.email, "customer.email").to.equal(
          response.body.customer.email
        );
        expect(createPaymentBody.customer_id, "customer.id").to.equal(
          response.body.customer.id
        );
        expect(createPaymentBody.metadata, "metadata").to.deep.equal(
          response.body.metadata
        );
        expect(
          createPaymentBody.setup_future_usage,
          "setup_future_usage"
        ).to.equal(response.body.setup_future_usage);
        // If 'shipping_cost' is not included in the request, the 'amount' in 'createPaymentBody' should match the 'amount_capturable' in the response.
        if (typeof createPaymentBody?.shipping_cost === "undefined") {
          expect(createPaymentBody.amount, "amount_capturable").to.equal(
            response.body.amount_capturable
          );
        } else {
          expect(
            createPaymentBody.amount + createPaymentBody.shipping_cost,
            "amount_capturable"
          ).to.equal(response.body.amount_capturable);
        }
        expect(response.body.amount_received, "amount_received").to.be.oneOf([
          0,
          null,
        ]);
        expect(response.body.connector, "connector").to.be.null;
        expect(createPaymentBody.capture_method, "capture_method").to.equal(
          response.body.capture_method
        );
        expect(response.body.payment_method, "payment_method").to.be.null;
        expect(response.body.payment_method_data, "payment_method_data").to.be
          .null;
        expect(response.body.merchant_connector_id, "merchant_connector_id").to
          .be.null;
        expect(response.body.payment_method_id, "payment_method_id").to.be.null;
        expect(response.body.payment_method_id, "payment_method_status").to.be
          .null;
        expect(response.body.profile_id, "profile_id").to.not.be.null;
        expect(
          response.body.merchant_order_reference_id,
          "merchant_order_reference_id"
        ).to.be.null;
        expect(response.body.connector_mandate_id, "connector_mandate_id").to.be
          .null;
      } else {
        defaultErrorHandler(response, resData);
      }
    });
  }
);

Cypress.Commands.add("paymentMethodsCallTest", (globalState) => {
  const clientSecret = globalState.get("clientSecret");
  const paymentIntentID = clientSecret.split("_secret_")[0];

  cy.request({
    method: "GET",
    url: `${globalState.get("baseUrl")}/account/payment_methods?client_secret=${clientSecret}`,
    headers: {
      "Content-Type": "application/json",
      "api-key": globalState.get("publishableKey"),
    },
  }).then((response) => {
    logRequestId(response.headers["x-request-id"]);

    expect(response.headers["content-type"]).to.include("application/json");
    expect(response.body).to.have.property("redirect_url");
    expect(response.body).to.have.property("payment_methods");
    if (
      globalState.get("collectBillingDetails") === true ||
      globalState.get("alwaysCollectBillingDetails") === true
    ) {
      expect(
        response.body.collect_billing_details_from_wallets,
        "collectBillingDetailsFromWallets"
      ).to.be.true;
    } else
      expect(
        response.body.collect_billing_details_from_wallets,
        "collectBillingDetailsFromWallets"
      ).to.be.false;

    if (
      globalState.get("collectShippingDetails") === true ||
      globalState.get("alwaysCollectShippingDetails") === true
    ) {
      expect(
        response.body.collect_shipping_details_from_wallets,
        "collectShippingDetailsFromWallets"
      ).to.be.true;
    } else
      expect(
        response.body.collect_shipping_details_from_wallets,
        "collectShippingDetailsFromWallets"
      ).to.be.false;
    globalState.set("paymentID", paymentIntentID);
    cy.log(response);
  });
});

Cypress.Commands.add("createPaymentMethodTest", (globalState, data) => {
  const { Request: reqData, Response: resData } = data || {};

  reqData.customer_id = globalState.get("customerId");
  const merchant_id = globalState.get("merchantId");

  cy.request({
    method: "POST",
    url: `${globalState.get("baseUrl")}/payment_methods`,
    headers: {
      "Content-Type": "application/json",
      Accept: "application/json",
      "api-key": globalState.get("apiKey"),
    },
    body: reqData,
    failOnStatusCode: false,
  }).then((response) => {
    logRequestId(response.headers["x-request-id"]);

    expect(response.headers["content-type"]).to.include("application/json");
    if (response.status === 200) {
      expect(response.body.client_secret, "client_secret").to.include(
        "_secret_"
      ).and.to.not.be.null;
      expect(response.body.payment_method_id, "payment_method_id").to.not.be
        .null;
      expect(response.body.merchant_id, "merchant_id").to.equal(merchant_id);
      expect(reqData.payment_method_type, "payment_method_type").to.equal(
        response.body.payment_method_type
      );
      expect(reqData.payment_method, "payment_method").to.equal(
        response.body.payment_method
      );
      expect(response.body.last_used_at, "last_used_at").to.not.be.null;
      expect(reqData.customer_id, "customer_id").to.equal(
        response.body.customer_id
      );
      globalState.set("paymentMethodId", response.body.payment_method_id);
    } else {
      defaultErrorHandler(response, resData);
    }
  });
});

Cypress.Commands.add("deletePaymentMethodTest", (globalState, resData) => {
  const payment_method_id = globalState.get("paymentMethodId");
  cy.request({
    method: "DELETE",
    url: `${globalState.get("baseUrl")}/payment_methods/${payment_method_id}`,
    headers: {
      Accept: "application/json",
      "api-key": globalState.get("apiKey"),
    },
    failOnStatusCode: false,
  }).then((response) => {
    logRequestId(response.headers["x-request-id"]);
    expect(response.headers["content-type"]).to.include("application/json");

    if (response.status === 200) {
      expect(response.body.payment_method_id).to.equal(payment_method_id);
      expect(response.body.deleted).to.be.true;
    } else {
      defaultErrorHandler(response, resData);
    }
  });
});

Cypress.Commands.add("setDefaultPaymentMethodTest", (globalState) => {
  const payment_method_id = globalState.get("paymentMethodId");
  const customer_id = globalState.get("customerId");
  cy.request({
    method: "POST",
    url: `${globalState.get("baseUrl")}/customers/${customer_id}/payment_methods/${payment_method_id}/default`,
    headers: {
      "api-key": globalState.get("apiKey"),
    },
    failOnStatusCode: false,
  }).then((response) => {
    logRequestId(response.headers["x-request-id"]);
    expect(response.headers["content-type"]).to.include("application/json");
    if (response.status === 200) {
      expect(response.body).to.have.property(
        "default_payment_method_id",
        payment_method_id
      );
      expect(response.body).to.have.property("customer_id", customer_id);
    } else {
      defaultErrorHandler(response);
    }
  });
});

Cypress.Commands.add(
  "confirmCallTest",
  (confirmBody, data, confirm, globalState) => {
    const {
      Configs: configs = {},
      Request: reqData,
      Response: resData,
    } = data || {};

    const apiKey = globalState.get("publishableKey");
    const baseUrl = globalState.get("baseUrl");
    const configInfo = execConfig(validateConfig(configs));
    const merchantConnectorId = globalState.get(
      configInfo.merchant_connector_id
    );
    const paymentIntentID = globalState.get("paymentID");
    const profileId = globalState.get(configInfo.profile_id);
    const url = `${baseUrl}/payments/${paymentIntentID}/confirm`;

    confirmBody.client_secret = globalState.get("clientSecret");
    confirmBody.confirm = confirm;
    confirmBody.profile_id = profileId;

    for (const key in reqData) {
      confirmBody[key] = reqData[key];
    }

    cy.request({
      method: "POST",
      url: url,
      headers: {
        "Content-Type": "application/json",
        "api-key": apiKey,
      },
      failOnStatusCode: false,
      body: confirmBody,
    }).then((response) => {
      logRequestId(response.headers["x-request-id"]);
      expect(response.headers["content-type"]).to.include("application/json");
      if (response.status === 200) {
        globalState.set("paymentID", paymentIntentID);
        globalState.set("connectorId", response.body.connector);
        expect(response.body.connector, "connector").to.equal(
          globalState.get("connectorId")
        );
        expect(paymentIntentID, "payment_id").to.equal(
          response.body.payment_id
        );
        expect(response.body.payment_method_data, "payment_method_data").to.not
          .be.empty;
        expect(merchantConnectorId, "connector_id").to.equal(
          response.body.merchant_connector_id
        );
        expect(response.body.customer, "customer").to.not.be.empty;
        expect(response.body.billing, "billing_address").to.not.be.empty;
        expect(response.body.profile_id, "profile_id").to.equal(profileId).and
          .to.not.be.null;

        if (response.body.capture_method === "automatic") {
          if (response.body.authentication_type === "three_ds") {
            expect(response.body)
              .to.have.property("next_action")
              .to.have.property("redirect_to_url");
            globalState.set(
              "nextActionUrl",
              response.body.next_action.redirect_to_url
            );
            for (const key in resData.body) {
              expect(resData.body[key], [key]).to.deep.equal(
                response.body[key]
              );
            }
          } else if (response.body.authentication_type === "no_three_ds") {
            for (const key in resData.body) {
              expect(resData.body[key], [key]).to.deep.equal(
                response.body[key]
              );
            }
          } else {
            throw new Error(
              `Invalid authentication type ${response.body.authentication_type}`
            );
          }
        } else if (response.body.capture_method === "manual") {
          if (response.body.authentication_type === "three_ds") {
            expect(response.body)
              .to.have.property("next_action")
              .to.have.property("redirect_to_url");
            globalState.set(
              "nextActionUrl",
              response.body.next_action.redirect_to_url
            );
            for (const key in resData.body) {
              expect(resData.body[key], [key]).to.deep.equal(
                response.body[key]
              );
            }
          } else if (response.body.authentication_type === "no_three_ds") {
            for (const key in resData.body) {
              expect(resData.body[key], [key]).to.deep.equal(
                response.body[key]
              );
            }
          } else {
            throw new Error(
              `Invalid authentication type ${response.body.authentication_type}`
            );
          }
        } else {
          throw new Error(
            `Invalid capture method ${response.body.capture_method}`
          );
        }
      } else {
        defaultErrorHandler(response, resData);
      }
    });
  }
);

Cypress.Commands.add(
  "confirmBankRedirectCallTest",
  (confirmBody, data, confirm, globalState) => {
    const {
      Configs: configs = {},
      Request: reqData,
      Response: resData,
    } = data || {};

    const config_info = execConfig(validateConfig(configs));
    const connectorId = globalState.get("connectorId");
    const paymentIntentId = globalState.get("paymentID");
    const profile_id = globalState.get(config_info.profile_id);

    for (const key in reqData) {
      confirmBody[key] = reqData[key];
    }
    confirmBody.client_secret = globalState.get("clientSecret");
    confirmBody.confirm = confirm;
    confirmBody.profile_id = profile_id;

    cy.request({
      method: "POST",
      url: `${globalState.get("baseUrl")}/payments/${paymentIntentId}/confirm`,
      headers: {
        "Content-Type": "application/json",
        "api-key": globalState.get("publishableKey"),
      },
      failOnStatusCode: false,
      body: confirmBody,
    }).then((response) => {
      logRequestId(response.headers["x-request-id"]);
      if (response.status === 200) {
        expect(response.headers["content-type"]).to.include("application/json");
        globalState.set("paymentID", paymentIntentId);
        globalState.set("connectorId", response.body.connector);
        globalState.set("paymentMethodType", confirmBody.payment_method_type);

        switch (response.body.authentication_type) {
          case "three_ds":
            if (
              response.body.capture_method === "automatic" ||
              response.body.capture_method === "manual"
            ) {
              if (response.body.status !== "failed") {
                // we get many statuses here, hence this verification
                if (
                  connectorId === "adyen" &&
                  response.body.payment_method_type === "blik"
                ) {
                  expect(response.body)
                    .to.have.property("next_action")
                    .to.have.property("type")
                    .to.equal("wait_screen_information");
                } else {
                  expect(response.body)
                    .to.have.property("next_action")
                    .to.have.property("redirect_to_url");
                  globalState.set(
                    "nextActionUrl",
                    response.body.next_action.redirect_to_url
                  );
                }
              } else if (response.body.status === "failed") {
                expect(response.body.error_code).to.equal(
                  resData.body.error_code
                );
              }
            } else {
              throw new Error(
                `Invalid capture method ${response.body.capture_method}`
              );
            }
            break;
          case "no_three_ds":
            if (
              response.body.capture_method === "automatic" ||
              response.body.capture_method === "manual"
            ) {
              expect(response.body)
                .to.have.property("next_action")
                .to.have.property("redirect_to_url");
              globalState.set(
                "nextActionUrl",
                response.body.next_action.redirect_to_url
              );
            } else {
              throw new Error(
                `Invalid capture method ${response.body.capture_method}`
              );
            }
            break;
          default:
            throw new Error(
              `Invalid authentication type ${response.body.authentication_type}`
            );
        }
      } else {
        defaultErrorHandler(response, resData);
      }
    });
  }
);

Cypress.Commands.add(
  "confirmBankTransferCallTest",
  (confirmBody, data, confirm, globalState) => {
    const {
      Configs: configs = {},
      Request: reqData,
      Response: resData,
    } = data || {};

    const config_info = execConfig(validateConfig(configs));
    const paymentIntentID = globalState.get("paymentID");
    const profile_id = globalState.get(config_info.profile_id);

    for (const key in reqData) {
      confirmBody[key] = reqData[key];
    }
    confirmBody.client_secret = globalState.get("clientSecret");
    confirmBody.confirm = confirm;
    confirmBody.profile_id = globalState.get(profile_id);

    globalState.set("paymentMethodType", confirmBody.payment_method_type);

    cy.request({
      method: "POST",
      url: `${globalState.get("baseUrl")}/payments/${paymentIntentID}/confirm`,
      headers: {
        "Content-Type": "application/json",
        "api-key": globalState.get("publishableKey"),
      },
      failOnStatusCode: false,
      body: confirmBody,
    }).then((response) => {
      logRequestId(response.headers["x-request-id"]);
      expect(response.headers["content-type"]).to.include("application/json");
      if (response.status === 200) {
        globalState.set("paymentID", paymentIntentID);
        if (
          response.body.capture_method === "automatic" ||
          response.body.capture_method === "manual"
        ) {
          switch (response.body.payment_method_type) {
            case "pix":
              expect(response.body)
                .to.have.property("next_action")
                .to.have.property("qr_code_url");
              if (response.body.next_action.qr_code_url !== null) {
                globalState.set(
                  "nextActionUrl", // This is intentionally kept as nextActionUrl to avoid issues during handleRedirection call,
                  response.body.next_action.qr_code_url
                );
                globalState.set("nextActionType", "qr_code_url");
              } else {
                globalState.set(
                  "nextActionUrl", // This is intentionally kept as nextActionUrl to avoid issues during handleRedirection call,
                  response.body.next_action.image_data_url
                );
                globalState.set("nextActionType", "image_data_url");
              }
              break;
            default:
              expect(response.body)
                .to.have.property("next_action")
                .to.have.property("redirect_to_url");
              globalState.set(
                "nextActionUrl",
                response.body.next_action.redirect_to_url
              );
              break;
          }
        } else {
          throw new Error(
            `Invalid capture method ${response.body.capture_method}`
          );
        }
      } else {
        defaultErrorHandler(response, resData);
      }
    });
  }
);

Cypress.Commands.add(
  "confirmUpiCall",
  (confirmBody, data, confirm, globalState) => {
    const {
      Configs: configs = {},
      Request: reqData,
      Response: resData,
    } = data || {};

    const config_info = execConfig(validateConfig(configs));
    const paymentId = globalState.get("paymentID");
    const profile_id = globalState.get(config_info.profile_id);

    for (const key in reqData) {
      confirmBody[key] = reqData[key];
    }
    confirmBody.client_secret = globalState.get("clientSecret");
    confirmBody.confirm = confirm;
    confirmBody.profile_id = profile_id;

    globalState.set("paymentMethodType", confirmBody.payment_method_type);

    cy.request({
      method: "POST",
      url: `${globalState.get("baseUrl")}/payments/${paymentId}/confirm`,
      headers: {
        "Content-Type": "application/json",
        "api-key": globalState.get("publishableKey"),
      },
      failOnStatusCode: false,
      body: confirmBody,
    }).then((response) => {
      logRequestId(response.headers["x-request-id"]);
      expect(response.headers["content-type"]).to.include("application/json");
      if (response.status === 200) {
        if (
          response.body.capture_method === "automatic" ||
          response.body.capture_method === "manual"
        ) {
          if (response.body.payment_method_type === "upi_collect") {
            expect(response.body)
              .to.have.property("next_action")
              .to.have.property("redirect_to_url");
            globalState.set(
              "nextActionUrl",
              response.body.next_action.redirect_to_url
            );
          } else if (response.body.payment_method_type === "upi_intent") {
            expect(response.body)
              .to.have.property("next_action")
              .to.have.property("qr_code_fetch_url");
            globalState.set(
              "nextActionUrl",
              response.body.next_action.qr_code_fetch_url
            );
          }
        } else {
          throw new Error(
            `Invalid capture method ${response.body.capture_method}`
          );
        }
      } else {
        defaultErrorHandler(response, resData);
      }
    });
  }
);

Cypress.Commands.add(
  "createConfirmPaymentTest",
  (
    createConfirmPaymentBody,
    data,
    authentication_type,
    capture_method,
    globalState
  ) => {
    const {
      Configs: configs = {},
      Request: reqData,
      Response: resData,
    } = data || {};

    const config_info = execConfig(validateConfig(configs));
    const merchant_connector_id = globalState.get(
      config_info.merchant_connector_id
    );
    const profile_id = globalState.get(config_info.profile_id);

    createConfirmPaymentBody.authentication_type = authentication_type;
    createConfirmPaymentBody.capture_method = capture_method;
    createConfirmPaymentBody.customer_id = globalState.get("customerId");
    createConfirmPaymentBody.profile_id = profile_id;
    for (const key in reqData) {
      createConfirmPaymentBody[key] = reqData[key];
    }

    cy.request({
      method: "POST",
      url: `${globalState.get("baseUrl")}/payments`,
      headers: {
        "Content-Type": "application/json",
        "api-key": globalState.get("apiKey"),
      },
      failOnStatusCode: false,
      body: createConfirmPaymentBody,
    }).then((response) => {
      logRequestId(response.headers["x-request-id"]);

      globalState.set("clientSecret", response.body.client_secret);

      expect(response.headers["content-type"]).to.include("application/json");

      if (response.status === 200) {
        globalState.set("paymentAmount", createConfirmPaymentBody.amount);
        globalState.set("paymentID", response.body.payment_id);
        expect(response.body.connector, "connector").to.equal(
          globalState.get("connectorId")
        );
        expect(response.body.payment_id, "payment_id").to.equal(
          globalState.get("paymentID")
        );
        expect(response.body.payment_method_data, "payment_method_data").to.not
          .be.empty;
        expect(response.body.merchant_connector_id, "connector_id").to.equal(
          merchant_connector_id
        );
        expect(response.body.customer, "customer").to.not.be.empty;
        expect(response.body.billing, "billing_address").to.not.be.empty;
        expect(response.body.profile_id, "profile_id").to.not.be.null;
        expect(response.body).to.have.property("status");

        if (response.body.capture_method === "automatic") {
          if (response.body.authentication_type === "three_ds") {
            expect(response.body)
              .to.have.property("next_action")
              .to.have.property("redirect_to_url");
            globalState.set(
              "nextActionUrl",
              response.body.next_action.redirect_to_url
            );
            for (const key in resData.body) {
              expect(resData.body[key], [key]).to.deep.equal(
                response.body[key]
              );
            }
          } else if (response.body.authentication_type === "no_three_ds") {
            for (const key in resData.body) {
              expect(resData.body[key], [key]).to.deep.equal(
                response.body[key]
              );
            }
          } else {
            throw new Error(
              `Invalid authentication type: ${response.body.authentication_type}`
            );
          }
        } else if (response.body.capture_method === "manual") {
          if (response.body.authentication_type === "three_ds") {
            expect(response.body)
              .to.have.property("next_action")
              .to.have.property("redirect_to_url");
            globalState.set(
              "nextActionUrl",
              response.body.next_action.redirect_to_url
            );
            for (const key in resData.body) {
              expect(resData.body[key], [key]).to.deep.equal(
                response.body[key]
              );
            }
          } else if (response.body.authentication_type === "no_three_ds") {
            for (const key in resData.body) {
              expect(resData.body[key], [key]).to.deep.equal(
                response.body[key]
              );
            }
          } else {
            throw new Error(
              `Invalid authentication type: ${response.body.authentication_type}`
            );
          }
        }
      } else {
        defaultErrorHandler(response, resData);
      }
    });
  }
);

// This is consequent saved card payment confirm call test(Using payment token)
Cypress.Commands.add(
  "saveCardConfirmCallTest",
  (saveCardConfirmBody, data, globalState) => {
    const {
      Configs: configs = {},
      Request: reqData,
      Response: resData,
    } = data || {};

    const config_info = execConfig(validateConfig(configs));
    const merchant_connector_id = globalState.get(
      config_info.merchant_connector_id
    );
    const paymentIntentID = globalState.get("paymentID");
    const profile_id = globalState.get(config_info.profile_id);

    if (reqData.setup_future_usage === "on_session") {
      saveCardConfirmBody.card_cvc = reqData.payment_method_data.card.card_cvc;
    }
    saveCardConfirmBody.client_secret = globalState.get("clientSecret");
    saveCardConfirmBody.payment_token = globalState.get("paymentToken");
    saveCardConfirmBody.profile_id = profile_id;
    for (const key in reqData) {
      saveCardConfirmBody[key] = reqData[key];
    }

    cy.request({
      method: "POST",
      url: `${globalState.get("baseUrl")}/payments/${paymentIntentID}/confirm`,
      headers: {
        "Content-Type": "application/json",
        "api-key": globalState.get("publishableKey"),
      },
      failOnStatusCode: false,
      body: saveCardConfirmBody,
    }).then((response) => {
      logRequestId(response.headers["x-request-id"]);

      expect(response.headers["content-type"]).to.include("application/json");
      if (response.status === 200) {
        globalState.set("paymentID", paymentIntentID);

        globalState.set("paymentID", paymentIntentID);
        globalState.set("connectorId", response.body.connector);
        expect(response.body.connector, "connector").to.equal(
          globalState.get("connectorId")
        );
        expect(paymentIntentID, "payment_id").to.equal(
          response.body.payment_id
        );
        expect(response.body.payment_method_data, "payment_method_data").to.not
          .be.empty;
        expect(merchant_connector_id, "connector_id").to.equal(
          response.body.merchant_connector_id
        );
        expect(response.body.customer, "customer").to.not.be.empty;
        if (reqData.billing !== null) {
          expect(response.body.billing, "billing_address").to.not.be.empty;
        }
        expect(response.body.profile_id, "profile_id").to.not.be.null;
        expect(response.body.payment_token, "payment_token").to.not.be.null;

        if (response.body.capture_method === "automatic") {
          if (response.body.authentication_type === "three_ds") {
            expect(response.body)
              .to.have.property("next_action")
              .to.have.property("redirect_to_url");
          } else if (response.body.authentication_type === "no_three_ds") {
            for (const key in resData.body) {
              expect(resData.body[key]).to.equal(response.body[key]);
            }
            expect(response.body.customer_id).to.equal(
              globalState.get("customerId")
            );
          } else {
            // Handle other authentication types as needed
            throw new Error(
              `Invalid authentication type: ${response.body.authentication_type}`
            );
          }
        } else if (response.body.capture_method === "manual") {
          if (response.body.authentication_type === "three_ds") {
            expect(response.body)
              .to.have.property("next_action")
              .to.have.property("redirect_to_url");
          } else if (response.body.authentication_type === "no_three_ds") {
            for (const key in resData.body) {
              expect(resData.body[key]).to.equal(response.body[key]);
            }
            expect(response.body.customer_id).to.equal(
              globalState.get("customerId")
            );
          } else {
            // Handle other authentication types as needed
            throw new Error(
              `Invalid authentication type: ${response.body.authentication_type}`
            );
          }
        } else {
          // Handle other capture methods as needed
          throw new Error(
            `Invalid capture method: ${response.body.capture_method}`
          );
        }
      } else {
        defaultErrorHandler(response, resData);
      }
    });
  }
);

Cypress.Commands.add(
  "captureCallTest",
  (requestBody, data, amount_to_capture, globalState) => {
    const { Configs: configs = {}, Response: resData } = data || {};

    const config_info = execConfig(validateConfig(configs));
    const payment_id = globalState.get("paymentID");
    const profile_id = globalState.get(config_info.profile_id);

    requestBody.amount_to_capture = amount_to_capture;
    requestBody.profile_id = profile_id;

    cy.request({
      method: "POST",
      url: `${globalState.get("baseUrl")}/payments/${payment_id}/capture`,
      headers: {
        "Content-Type": "application/json",
        "api-key": globalState.get("apiKey"),
      },
      failOnStatusCode: false,
      body: requestBody,
    }).then((response) => {
      logRequestId(response.headers["x-request-id"]);

      expect(response.headers["content-type"]).to.include("application/json");
      if (response.body.capture_method !== undefined) {
        expect(response.body.payment_id).to.equal(payment_id);
        for (const key in resData.body) {
          expect(resData.body[key]).to.equal(response.body[key]);
        }
      } else {
        defaultErrorHandler(response, resData);
      }
    });
  }
);

Cypress.Commands.add("voidCallTest", (requestBody, data, globalState) => {
  const { Configs: configs = {}, Response: resData } = data || {};

  const config_info = execConfig(validateConfig(configs));
  const payment_id = globalState.get("paymentID");
  const profile_id = globalState.get(config_info.profile_id);

  requestBody.profile_id = profile_id;

  cy.request({
    method: "POST",
    url: `${globalState.get("baseUrl")}/payments/${payment_id}/cancel`,
    headers: {
      "Content-Type": "application/json",
      "api-key": globalState.get("apiKey"),
    },
    failOnStatusCode: false,
    body: requestBody,
  }).then((response) => {
    logRequestId(response.headers["x-request-id"]);

    expect(response.headers["content-type"]).to.include("application/json");
    if (response.status === 200) {
      for (const key in resData.body) {
        expect(resData.body[key]).to.equal(response.body[key]);
      }
    } else {
      defaultErrorHandler(response, resData);
    }
  });
});

Cypress.Commands.add(
  "retrievePaymentCallTest",
  (globalState, data, autoretries = false, attempt = 1) => {
    const { Configs: configs = {} } = data || {};

    const config_info = execConfig(validateConfig(configs));
    const merchant_connector_id = globalState.get(
      config_info.merchant_connector_id
    );
    const payment_id = globalState.get("paymentID");

    cy.request({
      method: "GET",
      url: `${globalState.get("baseUrl")}/payments/${payment_id}?force_sync=true&expand_attempts=true`,
      headers: {
        "Content-Type": "application/json",
        "api-key": globalState.get("apiKey"),
      },
      failOnStatusCode: false,
    }).then((response) => {
      logRequestId(response.headers["x-request-id"]);

      expect(response.headers["content-type"]).to.include("application/json");
      expect(response.body.payment_id).to.equal(payment_id);
      expect(response.body.amount).to.equal(globalState.get("paymentAmount"));
      expect(response.body.profile_id, "profile_id").to.not.be.null;
      expect(response.body.billing, "billing_address").to.not.be.empty;
      expect(response.body.customer, "customer").to.not.be.empty;
      if (
        ["succeeded", "processing", "requires_customer_action"].includes(
          response.body.status
        )
      ) {
        expect(response.body.connector, "connector").to.equal(
          globalState.get("connectorId")
        );
        expect(response.body.payment_method_data, "payment_method_data").to.not
          .be.empty;
        expect(response.body.payment_method, "payment_method").to.not.be.null;
        expect(response.body.merchant_connector_id, "connector_id").to.equal(
          merchant_connector_id
        );
      }

      if (autoretries) {
        expect(response.body).to.have.property("attempts");
        expect(response.body.attempts).to.be.an("array").and.not.empty;
        expect(response.body.attempts.length).to.equal(attempt);
        expect(response.body.attempts[0].attempt_id).to.include(
          `${payment_id}_`
        );
        for (const key in response.body.attempts) {
          if (
            response.body.attempts[key].attempt_id ===
              `${payment_id}_${attempt}` &&
            response.body.status === "succeeded"
          ) {
            expect(response.body.attempts[key].status).to.equal("charged");
          } else if (
            response.body.attempts[key].attempt_id ===
              `${payment_id}_${attempt}` &&
            response.body.status === "requires_customer_action"
          ) {
            expect(response.body.attempts[key].status).to.equal(
              "authentication_pending"
            );
          } else {
            expect(response.body.attempts[key].status).to.equal("failure");
          }
        }
      }
    });
  }
);

Cypress.Commands.add(
  "refundCallTest",
  (requestBody, data, refund_amount, globalState) => {
    const { Configs: configs = {}, Response: resData } = data || {};

    const payment_id = globalState.get("paymentID");

    // we only need this to set the delay. We don't need the return value
    execConfig(validateConfig(configs));

    requestBody.amount = refund_amount;
    requestBody.payment_id = payment_id;

    cy.request({
      method: "POST",
      url: `${globalState.get("baseUrl")}/refunds`,
      headers: {
        "Content-Type": "application/json",
        "api-key": globalState.get("apiKey"),
      },
      failOnStatusCode: false,
      body: requestBody,
    }).then((response) => {
      logRequestId(response.headers["x-request-id"]);
      expect(response.headers["content-type"]).to.include("application/json");

      if (response.status === 200) {
        globalState.set("refundId", response.body.refund_id);
        for (const key in resData.body) {
          expect(resData.body[key]).to.equal(response.body[key]);
        }
        expect(response.body.payment_id).to.equal(payment_id);
      } else {
        defaultErrorHandler(response, resData);
      }
    });
  }
);

Cypress.Commands.add("syncRefundCallTest", (data, globalState) => {
  const { Response: resData } = data || {};

  const refundId = globalState.get("refundId");

  cy.request({
    method: "GET",
    url: `${globalState.get("baseUrl")}/refunds/${refundId}`,
    headers: {
      "Content-Type": "application/json",
      "api-key": globalState.get("apiKey"),
    },
    failOnStatusCode: false,
  }).then((response) => {
    logRequestId(response.headers["x-request-id"]);

    expect(response.headers["content-type"]).to.include("application/json");
    for (const key in resData.body) {
      expect(resData.body[key]).to.equal(response.body[key]);
    }
  });
});

Cypress.Commands.add(
  "citForMandatesCallTest",
  (
    requestBody,
    data,
    amount,
    confirm,
    capture_method,
    payment_type,
    globalState
  ) => {
    const {
      Configs: configs = {},
      Request: reqData,
      Response: resData,
    } = data || {};

    const config_info = execConfig(validateConfig(configs));
    const profile_id = globalState.get(config_info.profile_id);
    const merchant_connector_id = globalState.get(
      config_info.merchant_connector_id
    );

    for (const key in reqData) {
      requestBody[key] = reqData[key];
    }
    requestBody.amount = amount;
    requestBody.capture_method = capture_method;
    requestBody.confirm = confirm;
    requestBody.customer_id = globalState.get("customerId");
    requestBody.payment_type = payment_type;
    requestBody.profile_id = profile_id;

    globalState.set("paymentAmount", requestBody.amount);

    cy.request({
      method: "POST",
      url: `${globalState.get("baseUrl")}/payments`,
      headers: {
        "Content-Type": "application/json",
        "api-key": globalState.get("apiKey"),
      },
      failOnStatusCode: false,
      body: requestBody,
    }).then((response) => {
      logRequestId(response.headers["x-request-id"]);
      expect(response.headers["content-type"]).to.include("application/json");
      if (response.status === 200) {
        globalState.set("paymentID", response.body.payment_id);

        expect(response.body.payment_method_data, "payment_method_data").to.not
          .be.empty;
        expect(response.body.connector, "connector").to.equal(
          globalState.get("connectorId")
        );
        expect(merchant_connector_id, "connector_id").to.equal(
          response.body.merchant_connector_id
        );
        expect(response.body.customer, "customer").to.not.be.empty;
        expect(response.body.profile_id, "profile_id").to.not.be.null;
        if (response.body.status !== "failed") {
          expect(response.body.payment_method_id, "payment_method_id").to.not.be
            .null;
        }

        if (requestBody.mandate_data === null) {
          expect(response.body).to.have.property("payment_method_id");
          globalState.set("paymentMethodId", response.body.payment_method_id);
        } else {
          expect(response.body).to.have.property("mandate_id");
          globalState.set("mandateId", response.body.mandate_id);
        }

        if (response.body.capture_method === "automatic") {
          expect(response.body).to.have.property("mandate_id");
          if (response.body.authentication_type === "three_ds") {
            expect(response.body)
              .to.have.property("next_action")
              .to.have.property("redirect_to_url");
            const nextActionUrl = response.body.next_action.redirect_to_url;
            globalState.set(
              "nextActionUrl",
              response.body.next_action.redirect_to_url
            );
            cy.log(nextActionUrl);
            for (const key in resData.body) {
              expect(resData.body[key]).to.equal(response.body[key]);
            }
          } else if (response.body.authentication_type === "no_three_ds") {
            for (const key in resData.body) {
              expect(resData.body[key]).to.equal(response.body[key]);
            }
          } else {
            throw new Error(
              `Invalid authentication type ${response.body.authentication_type}`
            );
          }
        } else if (response.body.capture_method === "manual") {
          if (response.body.authentication_type === "three_ds") {
            expect(response.body)
              .to.have.property("next_action")
              .to.have.property("redirect_to_url");
            const nextActionUrl = response.body.next_action.redirect_to_url;
            globalState.set(
              "nextActionUrl",
              response.body.next_action.redirect_to_url
            );
            cy.log(nextActionUrl);
            for (const key in resData.body) {
              expect(resData.body[key]).to.equal(response.body[key]);
            }
          } else if (response.body.authentication_type === "no_three_ds") {
            for (const key in resData.body) {
              expect(resData.body[key]).to.equal(response.body[key]);
            }
          } else {
            throw new Error(
              `Invalid authentication type ${response.body.authentication_type}`
            );
          }
        } else {
          throw new Error(
            `Invalid capture method ${response.body.capture_method}`
          );
        }
      } else {
        defaultErrorHandler(response, resData);
      }
    });
  }
);

Cypress.Commands.add(
  "mitForMandatesCallTest",
  (requestBody, data, amount, confirm, capture_method, globalState) => {
    const {
      Configs: configs = {},
      Request: reqData,
      Response: resData,
    } = data || {};
    const config_info = execConfig(validateConfig(configs));
    const profile_id = globalState.get(config_info.profile_id);

    for (const key in reqData) {
      requestBody[key] = reqData[key];
    }

    const merchant_connector_id = globalState.get(
      config_info.merchant_connector_id
    );

    requestBody.amount = amount;
    requestBody.confirm = confirm;
    requestBody.capture_method = capture_method;
    requestBody.customer_id = globalState.get("customerId");
    requestBody.mandate_id = globalState.get("mandateId");
    requestBody.profile_id = profile_id;

    globalState.set("paymentAmount", requestBody.amount);
    cy.request({
      method: "POST",
      url: `${globalState.get("baseUrl")}/payments`,
      headers: {
        "Content-Type": "application/json",
        "api-key": globalState.get("apiKey"),
      },
      failOnStatusCode: false,
      body: requestBody,
    }).then((response) => {
      logRequestId(response.headers["x-request-id"]);
      expect(response.headers["content-type"]).to.include("application/json");
      if (response.status === 200) {
        globalState.set("paymentID", response.body.payment_id);
        expect(response.body.payment_method_data, "payment_method_data").to.not
          .be.empty;
        expect(response.body.connector, "connector").to.equal(
          globalState.get("connectorId")
        );
        expect(merchant_connector_id, "connector_id").to.equal(
          response.body.merchant_connector_id
        );
        expect(response.body.customer, "customer").to.not.be.empty;
        expect(response.body.profile_id, "profile_id").to.not.be.null;
        expect(response.body.payment_method_id, "payment_method_id").to.not.be
          .null;
        if (response.body.capture_method === "automatic") {
          if (response.body.authentication_type === "three_ds") {
            expect(response.body)
              .to.have.property("next_action")
              .to.have.property("redirect_to_url");
            const nextActionUrl = response.body.next_action.redirect_to_url;
            cy.log(nextActionUrl);
            for (const key in resData.body) {
              expect(resData.body[key], [key]).to.equal(response.body[key]);
            }
          } else if (response.body.authentication_type === "no_three_ds") {
            for (const key in resData.body) {
              expect(resData.body[key], [key]).to.equal(response.body[key]);
            }
          } else {
            throw new Error(
              `Invalid authentication type ${response.body.authentication_type}`
            );
          }
        } else if (response.body.capture_method === "manual") {
          if (response.body.authentication_type === "three_ds") {
            expect(response.body)
              .to.have.property("next_action")
              .to.have.property("redirect_to_url");
            const nextActionUrl = response.body.next_action.redirect_to_url;
            cy.log(nextActionUrl);
            for (const key in resData.body) {
              expect(resData.body[key], [key]).to.equal(response.body[key]);
            }
          } else if (response.body.authentication_type === "no_three_ds") {
            for (const key in resData.body) {
              expect(resData.body[key], [key]).to.equal(response.body[key]);
            }
          } else {
            throw new Error(
              `Invalid authentication type ${response.body.authentication_type}`
            );
          }
        } else {
          throw new Error(
            `Invalid capture method ${response.body.capture_method}`
          );
        }
      } else if (response.status === 400) {
        if (response.body.error.message === "Mandate Validation Failed") {
          expect(response.body.error.code).to.equal("HE_03");
          expect(response.body.error.message).to.equal(
            "Mandate Validation Failed"
          );
          expect(response.body.error.reason).to.equal(
            "request amount is greater than mandate amount"
          );
        }
      } else {
        defaultErrorHandler(response, resData);
      }
    });
  }
);

Cypress.Commands.add(
  "mitUsingPMId",
  (requestBody, data, amount, confirm, capture_method, globalState) => {
    const {
      Configs: configs = {},
      Request: reqData,
      Response: resData,
    } = data || {};

    for (const key in reqData) {
      requestBody[key] = reqData[key];
    }

    const configInfo = execConfig(validateConfig(configs));
    const profileId = globalState.get(configInfo.profile_id);

    requestBody.amount = amount;
    requestBody.capture_method = capture_method;
    requestBody.confirm = confirm;
    requestBody.customer_id = globalState.get("customerId");
    requestBody.profile_id = profileId;
    requestBody.recurring_details.data = globalState.get("paymentMethodId");

    cy.request({
      method: "POST",
      url: `${globalState.get("baseUrl")}/payments`,
      headers: {
        "Content-Type": "application/json",
        "api-key": globalState.get("apiKey"),
      },
      failOnStatusCode: false,
      body: requestBody,
    }).then((response) => {
      logRequestId(response.headers["x-request-id"]);
      expect(response.headers["content-type"]).to.include("application/json");
      if (response.status === 200) {
        globalState.set("paymentID", response.body.payment_id);
        if (response.body.capture_method === "automatic") {
          if (response.body.authentication_type === "three_ds") {
            expect(response.body)
              .to.have.property("next_action")
              .to.have.property("redirect_to_url");
            const nextActionUrl = response.body.next_action.redirect_to_url;
            cy.log(nextActionUrl);
            for (const key in resData.body) {
              expect(resData.body[key], [key]).to.equal(response.body[key]);
            }
          } else if (response.body.authentication_type === "no_three_ds") {
            for (const key in resData.body) {
              expect(resData.body[key], [key]).to.equal(response.body[key]);
            }
          } else {
            throw new Error(
              `Invalid authentication type ${response.body.authentication_type}`
            );
          }
        } else if (response.body.capture_method === "manual") {
          if (response.body.authentication_type === "three_ds") {
            expect(response.body)
              .to.have.property("next_action")
              .to.have.property("redirect_to_url");
            const nextActionUrl = response.body.next_action.redirect_to_url;
            cy.log(nextActionUrl);
            for (const key in resData.body) {
              expect(resData.body[key], [key]).to.equal(response.body[key]);
            }
          } else if (response.body.authentication_type === "no_three_ds") {
            for (const key in resData.body) {
              expect(resData.body[key], [key]).to.equal(response.body[key]);
            }
          } else {
            throw new Error(
              `Invalid authentication type ${response.body.authentication_type}`
            );
          }
        } else {
          throw new Error(
            `Invalid capture method ${response.body.capture_method}`
          );
        }
      } else {
        defaultErrorHandler(response, resData);
      }
    });
  }
);

Cypress.Commands.add(
  "mitUsingNTID",
  (requestBody, data, amount, confirm, capture_method, globalState) => {
    const {
      Configs: configs = {},
      Request: reqData,
      Response: resData,
    } = data || {};
    const configInfo = execConfig(validateConfig(configs));
    const profileId = globalState.get(configInfo.profile_id);

    for (const key in reqData) {
      requestBody[key] = reqData[key];
    }

    requestBody.amount = amount;
    requestBody.confirm = confirm;
    requestBody.capture_method = capture_method;
    requestBody.profile_id = profileId;

    const apiKey = globalState.get("apiKey");
    const baseUrl = globalState.get("baseUrl");
    const url = `${baseUrl}/payments`;

    cy.request({
      method: "POST",
      url: url,
      headers: {
        "Content-Type": "application/json",
        "api-key": apiKey,
      },
      failOnStatusCode: false,
      body: requestBody,
    }).then((response) => {
      logRequestId(response.headers["x-request-id"]);

      if (response.status === 200) {
        expect(response.headers["content-type"]).to.include("application/json");

        globalState.set("paymentID", response.body.payment_id);

        if (response.body.capture_method === "automatic") {
          if (response.body.authentication_type === "three_ds") {
            expect(response.body)
              .to.have.property("next_action")
              .to.have.property("redirect_to_url");
            const nextActionUrl = response.body.next_action.redirect_to_url;
            cy.log(nextActionUrl);
            for (const key in resData.body) {
              expect(resData.body[key], [key]).to.equal(response.body[key]);
            }
          } else if (response.body.authentication_type === "no_three_ds") {
            for (const key in resData.body) {
              expect(resData.body[key], [key]).to.equal(response.body[key]);
            }
          } else {
            throw new Error(
              `Invalid authentication type ${response.body.authentication_type}`
            );
          }
        } else if (response.body.capture_method === "manual") {
          if (response.body.authentication_type === "three_ds") {
            expect(response.body)
              .to.have.property("next_action")
              .to.have.property("redirect_to_url");
            const nextActionUrl = response.body.next_action.redirect_to_url;
            cy.log(nextActionUrl);
            for (const key in resData.body) {
              expect(resData.body[key], [key]).to.equal(response.body[key]);
            }
          } else if (response.body.authentication_type === "no_three_ds") {
            for (const key in resData.body) {
              expect(resData.body[key], [key]).to.equal(response.body[key]);
            }
          } else {
            throw new Error(
              `Invalid authentication type ${response.body.authentication_type}`
            );
          }
        } else {
          throw new Error(
            `Invalid capture method ${response.body.capture_method}`
          );
        }
      } else {
        defaultErrorHandler(response, resData);
      }
    });
  }
);

Cypress.Commands.add("listMandateCallTest", (globalState) => {
  const customerId = globalState.get("customerId");
  cy.request({
    method: "GET",
    url: `${globalState.get("baseUrl")}/customers/${customerId}/mandates`,
    headers: {
      "Content-Type": "application/json",
      "api-key": globalState.get("apiKey"),
    },
  }).then((response) => {
    logRequestId(response.headers["x-request-id"]);

    expect(response.headers["content-type"]).to.include("application/json");

    let i = 0;
    for (i in response.body) {
      if (response.body[i].mandate_id === globalState.get("mandateId")) {
        expect(response.body[i].status).to.equal("active");
      }
    }
  });
});

Cypress.Commands.add("revokeMandateCallTest", (globalState) => {
  const mandateId = globalState.get("mandateId");
  cy.request({
    method: "POST",
    url: `${globalState.get("baseUrl")}/mandates/revoke/${mandateId}`,
    headers: {
      "Content-Type": "application/json",
      "api-key": globalState.get("apiKey"),
    },
    failOnStatusCode: false,
  }).then((response) => {
    logRequestId(response.headers["x-request-id"]);

    expect(response.headers["content-type"]).to.include("application/json");
    if (response.body.status === 200) {
      expect(response.body.status).to.equal("revoked");
    } else if (response.body.status === 400) {
      expect(response.body.reason).to.equal("Mandate has already been revoked");
    }
  });
});

Cypress.Commands.add(
  "handleRedirection",
  (globalState, expected_redirection) => {
    const connectorId = globalState.get("connectorId");
    const expected_url = new URL(expected_redirection);
    const redirection_url = new URL(globalState.get("nextActionUrl"));
    handleRedirection(
      "three_ds",
      { redirection_url, expected_url },
      connectorId,
      null
    );
  }
);

Cypress.Commands.add(
  "handleBankRedirectRedirection",
  (globalState, payment_method_type, expected_redirection) => {
    const connectorId = globalState.get("connectorId");
    const expected_url = new URL(expected_redirection);
    const redirection_url = new URL(globalState.get("nextActionUrl"));

    // explicitly restricting `sofort` payment method by adyen from running as it stops other tests from running
    // trying to handle that specific case results in stripe 3ds tests to fail
    if (!(connectorId == "adyen" && payment_method_type == "sofort")) {
      handleRedirection(
        "bank_redirect",
        { redirection_url, expected_url },
        connectorId,
        payment_method_type
      );
    }
  }
);

Cypress.Commands.add(
  "handleBankTransferRedirection",
  (globalState, payment_method_type, expected_redirection) => {
    const connectorId = globalState.get("connectorId");
    const expected_url = new URL(expected_redirection);
    const redirection_url = new URL(globalState.get("nextActionUrl"));
    const next_action_type = globalState.get("nextActionType");

    cy.log(payment_method_type);
    handleRedirection(
      "bank_transfer",
      { redirection_url, expected_url },
      connectorId,
      payment_method_type,
      {
        next_action_type,
      }
    );
  }
);

Cypress.Commands.add(
  "handleUpiRedirection",
  (globalState, payment_method_type, expected_redirection) => {
    const connectorId = globalState.get("connectorId");
    const expected_url = new URL(expected_redirection);
    const redirection_url = new URL(globalState.get("nextActionUrl"));

    handleRedirection(
      "upi",
      { redirection_url, expected_url },
      connectorId,
      payment_method_type
    );
  }
);

Cypress.Commands.add("listCustomerPMCallTest", (globalState) => {
  const customerId = globalState.get("customerId");
  cy.request({
    method: "GET",
    url: `${globalState.get("baseUrl")}/customers/${customerId}/payment_methods`,
    headers: {
      "Content-Type": "application/json",
      "api-key": globalState.get("apiKey"),
    },
  }).then((response) => {
    logRequestId(response.headers["x-request-id"]);
    expect(response.headers["content-type"]).to.include("application/json");
    if (response.body.customer_payment_methods[0]?.payment_token) {
      const paymentToken =
        response.body.customer_payment_methods[0].payment_token;
      const paymentMethodId =
        response.body.customer_payment_methods[0].payment_method_id;
      globalState.set("paymentToken", paymentToken); // Set paymentToken in globalState
      globalState.set("paymentMethodId", paymentMethodId); // Set paymentMethodId in globalState
    } else {
      // We only get an empty array if something's wrong. One exception is a 4xx when no customer exist but it is handled in the test
      expect(response.body)
        .to.have.property("customer_payment_methods")
        .to.be.an("array").and.empty;
    }
    expect(globalState.get("customerId"), "customer_id").to.equal(
      response.body.customer_payment_methods[0].customer_id
    );
    expect(
      response.body.customer_payment_methods[0].payment_token,
      "payment_token"
    ).to.not.be.null;
    expect(
      response.body.customer_payment_methods[0].payment_method_id,
      "payment_method_id"
    ).to.not.be.null;
    expect(
      response.body.customer_payment_methods[0].payment_method,
      "payment_method"
    ).to.not.be.null;
    expect(
      response.body.customer_payment_methods[0].payment_method_type,
      "payment_method_type"
    ).to.not.be.null;
  });
});

Cypress.Commands.add("listCustomerPMByClientSecret", (globalState) => {
  const clientSecret = globalState.get("clientSecret");
  cy.request({
    method: "GET",
    url: `${globalState.get("baseUrl")}/customers/payment_methods?client_secret=${clientSecret}`,
    headers: {
      "Content-Type": "application/json",
      "api-key": globalState.get("publishableKey"),
    },
  }).then((response) => {
    logRequestId(response.headers["x-request-id"]);
    expect(response.headers["content-type"]).to.include("application/json");
    if (response.body.customer_payment_methods[0]?.payment_token) {
      const paymentToken =
        response.body.customer_payment_methods[0].payment_token;
      const paymentMethodId =
        response.body.customer_payment_methods[0].payment_method_id;
      globalState.set("paymentToken", paymentToken);
      globalState.set("paymentMethodId", paymentMethodId);
      expect(
        response.body.customer_payment_methods[0].payment_method_id,
        "payment_method_id"
      ).to.not.be.null;
    } else {
      // We only get an empty array if something's wrong. One exception is a 4xx when no customer exist but it is handled in the test
      expect(response.body)
        .to.have.property("customer_payment_methods")
        .to.be.an("array").and.empty;
    }
  });
});

Cypress.Commands.add("listRefundCallTest", (requestBody, globalState) => {
  cy.request({
    method: "POST",
    url: `${globalState.get("baseUrl")}/refunds/list`,
    headers: {
      "Content-Type": "application/json",
      "api-key": globalState.get("apiKey"),
    },
    body: requestBody,
  }).then((response) => {
    logRequestId(response.headers["x-request-id"]);
    expect(response.headers["content-type"]).to.include("application/json");
    expect(response.body.data).to.be.an("array").and.not.empty;
  });
});

Cypress.Commands.add(
  "createConfirmPayoutTest",
  (createConfirmPayoutBody, data, confirm, auto_fulfill, globalState) => {
    const { Request: reqData, Response: resData } = data || {};

    for (const key in reqData) {
      createConfirmPayoutBody[key] = reqData[key];
    }
    createConfirmPayoutBody.auto_fulfill = auto_fulfill;
    createConfirmPayoutBody.confirm = confirm;
    createConfirmPayoutBody.customer_id = globalState.get("customerId");

    cy.request({
      method: "POST",
      url: `${globalState.get("baseUrl")}/payouts/create`,
      headers: {
        "Content-Type": "application/json",
        "api-key": globalState.get("apiKey"),
      },
      failOnStatusCode: false,
      body: createConfirmPayoutBody,
    }).then((response) => {
      logRequestId(response.headers["x-request-id"]);
      expect(response.headers["content-type"]).to.include("application/json");

      if (response.status === 200) {
        globalState.set("payoutAmount", createConfirmPayoutBody.amount);
        globalState.set("payoutID", response.body.payout_id);
        for (const key in resData.body) {
          expect(resData.body[key]).to.equal(response.body[key]);
        }
      } else {
        defaultErrorHandler(response, resData);
      }
    });
  }
);

Cypress.Commands.add(
  "createConfirmWithTokenPayoutTest",
  (createConfirmPayoutBody, data, confirm, auto_fulfill, globalState) => {
    const { Request: reqData, Response: resData } = data || {};

    for (const key in reqData) {
      createConfirmPayoutBody[key] = reqData[key];
    }
    createConfirmPayoutBody.customer_id = globalState.get("customerId");
    createConfirmPayoutBody.payout_token = globalState.get("paymentToken");
    createConfirmPayoutBody.auto_fulfill = auto_fulfill;
    createConfirmPayoutBody.confirm = confirm;

    cy.request({
      method: "POST",
      url: `${globalState.get("baseUrl")}/payouts/create`,
      headers: {
        "Content-Type": "application/json",
        "api-key": globalState.get("apiKey"),
      },
      failOnStatusCode: false,
      body: createConfirmPayoutBody,
    }).then((response) => {
      logRequestId(response.headers["x-request-id"]);
      expect(response.headers["content-type"]).to.include("application/json");

      if (response.status === 200) {
        globalState.set("payoutAmount", createConfirmPayoutBody.amount);
        globalState.set("payoutID", response.body.payout_id);
        for (const key in resData.body) {
          expect(resData.body[key]).to.equal(response.body[key]);
        }
      } else {
        defaultErrorHandler(response, resData);
      }
    });
  }
);

Cypress.Commands.add(
  "fulfillPayoutCallTest",
  (payoutFulfillBody, data, globalState) => {
    const { Response: resData } = data || {};

    payoutFulfillBody.payout_id = globalState.get("payoutID");

    cy.request({
      method: "POST",
      url: `${globalState.get("baseUrl")}/payouts/${globalState.get("payoutID")}/fulfill`,
      headers: {
        "Content-Type": "application/json",
        "api-key": globalState.get("apiKey"),
      },
      failOnStatusCode: false,
      body: payoutFulfillBody,
    }).then((response) => {
      logRequestId(response.headers["x-request-id"]);
      expect(response.headers["content-type"]).to.include("application/json");

      if (response.status === 200) {
        for (const key in resData.body) {
          expect(resData.body[key]).to.equal(response.body[key]);
        }
      } else {
        defaultErrorHandler(response, resData);
      }
    });
  }
);

Cypress.Commands.add(
  "updatePayoutCallTest",
  (payoutConfirmBody, data, auto_fulfill, globalState) => {
    const { Response: resData } = data || {};

    payoutConfirmBody.confirm = true;
    payoutConfirmBody.auto_fulfill = auto_fulfill;

    cy.request({
      method: "PUT",
      url: `${globalState.get("baseUrl")}/payouts/${globalState.get("payoutID")}`,
      headers: {
        "Content-Type": "application/json",
        "api-key": globalState.get("apiKey"),
      },
      failOnStatusCode: false,
      body: payoutConfirmBody,
    }).then((response) => {
      logRequestId(response.headers["x-request-id"]);
      expect(response.headers["content-type"]).to.include("application/json");

      if (response.status === 200) {
        for (const key in resData.body) {
          expect(resData.body[key]).to.equal(response.body[key]);
        }
      } else {
        defaultErrorHandler(response, resData);
      }
    });
  }
);

Cypress.Commands.add("retrievePayoutCallTest", (globalState) => {
  const payout_id = globalState.get("payoutID");
  cy.request({
    method: "GET",
    url: `${globalState.get("baseUrl")}/payouts/${payout_id}`,
    headers: {
      "Content-Type": "application/json",
      "api-key": globalState.get("apiKey"),
    },
    failOnStatusCode: false,
  }).then((response) => {
    logRequestId(response.headers["x-request-id"]);

    expect(response.headers["content-type"]).to.include("application/json");
    expect(response.body.payout_id).to.equal(payout_id);
    expect(response.body.amount).to.equal(globalState.get("payoutAmount"));
  });
});

// User API calls
// Below 3 commands should be called in sequence to login a user
Cypress.Commands.add("userLogin", (globalState) => {
  // Define the necessary variables and constant
  const base_url = globalState.get("baseUrl");
  const query_params = `token_only=true`;
  const signin_body = {
    email: `${globalState.get("email")}`,
    password: `${globalState.get("password")}`,
  };
  const url = `${base_url}/user/v2/signin?${query_params}`;

  cy.request({
    method: "POST",
    url: url,
    headers: {
      "Content-Type": "application/json",
    },
    body: signin_body,
    failOnStatusCode: false,
  }).then((response) => {
    logRequestId(response.headers["x-request-id"]);

    if (response.status === 200) {
      if (response.body.token_type === "totp") {
        expect(response.body).to.have.property("token").and.to.not.be.empty;

        globalState.set("totpToken", response.body.token);
        cy.task("setGlobalState", globalState.data);
      }
    } else {
      throw new Error(
        `User login call failed to get totp token with status ${response.status} and message ${response.body.message}`
      );
    }
  });
});
Cypress.Commands.add("terminate2Fa", (globalState) => {
  // Define the necessary variables and constant
  const base_url = globalState.get("baseUrl");
  const query_params = `skip_two_factor_auth=true`;
  const api_key = globalState.get("totpToken");
  const url = `${base_url}/user/2fa/terminate?${query_params}`;

  cy.request({
    method: "GET",
    url: url,
    headers: {
      Authorization: `Bearer ${api_key}`,
      "Content-Type": "application/json",
    },
    failOnStatusCode: false,
  }).then((response) => {
    logRequestId(response.headers["x-request-id"]);

    if (response.status === 200) {
      if (response.body.token_type === "user_info") {
        expect(response.body).to.have.property("token").and.to.not.be.empty;

        globalState.set("userInfoToken", response.body.token);
        cy.task("setGlobalState", globalState.data);
      }
    } else {
      throw new Error(
        `2FA terminate call failed with status ${response.status} and message ${response.body.message}`
      );
    }
  });
});
Cypress.Commands.add("userInfo", (globalState) => {
  // Define the necessary variables and constant
  const base_url = globalState.get("baseUrl");
  const api_key = globalState.get("userInfoToken");
  const url = `${base_url}/user`;

  cy.request({
    method: "GET",
    url: url,
    headers: {
      Authorization: `Bearer ${api_key}`,
      "Content-Type": "application/json",
    },
    failOnStatusCode: false,
  }).then((response) => {
    logRequestId(response.headers["x-request-id"]);

    if (response.status === 200) {
      expect(response.body).to.have.property("merchant_id").and.to.not.be.empty;
      expect(response.body).to.have.property("org_id").and.to.not.be.empty;
      expect(response.body).to.have.property("profile_id").and.to.not.be.empty;

      globalState.set("merchantId", response.body.merchant_id);
      globalState.set("organizationId", response.body.org_id);
      globalState.set("profileId", response.body.profile_id);
    } else {
      throw new Error(
        `User login call failed to fetch user info with status ${response.status} and message ${response.body.message}`
      );
    }
  });
});

// Specific to routing tests
Cypress.Commands.add("ListMcaByMid", (globalState) => {
  const merchantId = globalState.get("merchantId");
  cy.request({
    method: "GET",
    url: `${globalState.get("baseUrl")}/account/${merchantId}/connectors`,
    headers: {
      "Content-Type": "application/json",
      "api-key": globalState.get("adminApiKey"),
      "X-Merchant-Id": merchantId,
    },
    failOnStatusCode: false,
  }).then((response) => {
    logRequestId(response.headers["x-request-id"]);

    expect(response.headers["content-type"]).to.include("application/json");
    globalState.set("profileId", response.body[0].profile_id);
    globalState.set("stripeMcaId", response.body[0].merchant_connector_id);
    globalState.set("adyenMcaId", response.body[1].merchant_connector_id);
    globalState.set("bluesnapMcaId", response.body[3].merchant_connector_id);
  });
});

Cypress.Commands.add(
  "addRoutingConfig",
  (routingBody, data, type, routing_data, globalState) => {
    const { Request: reqData, Response: resData } = data || {};

    for (const key in reqData) {
      routingBody[key] = reqData[key];
    }
    // set profile id from env
    routingBody.profile_id = globalState.get("profileId");
    routingBody.algorithm.type = type;
    routingBody.algorithm.data = routing_data;

    cy.request({
      method: "POST",
      url: `${globalState.get("baseUrl")}/routing`,
      headers: {
        Authorization: `Bearer ${globalState.get("userInfoToken")}`,
        "Content-Type": "application/json",
        Cookie: `${globalState.get("cookie")}`,
      },
      failOnStatusCode: false,
      body: routingBody,
    }).then((response) => {
      logRequestId(response.headers["x-request-id"]);
      expect(response.headers["content-type"]).to.include("application/json");

      if (response.status === 200) {
        expect(response.body).to.have.property("id");
        globalState.set("routingConfigId", response.body.id);
        for (const key in resData.body) {
          expect(resData.body[key]).to.equal(response.body[key]);
        }
      } else {
        defaultErrorHandler(response, resData);
      }
    });
  }
);

Cypress.Commands.add("activateRoutingConfig", (data, globalState) => {
  const { Response: resData } = data || {};

  const routing_config_id = globalState.get("routingConfigId");
  cy.request({
    method: "POST",
    url: `${globalState.get("baseUrl")}/routing/${routing_config_id}/activate`,
    headers: {
      Authorization: `Bearer ${globalState.get("userInfoToken")}`,
      "Content-Type": "application/json",
      Cookie: `${globalState.get("cookie")}`,
    },
    failOnStatusCode: false,
  }).then((response) => {
    logRequestId(response.headers["x-request-id"]);
    expect(response.headers["content-type"]).to.include("application/json");

    if (response.status === 200) {
      expect(response.body.id).to.equal(routing_config_id);
      for (const key in resData.body) {
        expect(resData.body[key]).to.equal(response.body[key]);
      }
    } else {
      defaultErrorHandler(response, resData);
    }
  });
});

Cypress.Commands.add("retrieveRoutingConfig", (data, globalState) => {
  const { Response: resData } = data || {};

  const routing_config_id = globalState.get("routingConfigId");
  cy.request({
    method: "GET",
    url: `${globalState.get("baseUrl")}/routing/${routing_config_id}`,
    headers: {
      Authorization: `Bearer ${globalState.get("userInfoToken")}`,
      "Content-Type": "application/json",
      Cookie: `${globalState.get("cookie")}`,
    },
    failOnStatusCode: false,
  }).then((response) => {
    logRequestId(response.headers["x-request-id"]);
    expect(response.headers["content-type"]).to.include("application/json");

    if (response.status === 200) {
      expect(response.body.id).to.equal(routing_config_id);
      for (const key in resData.body) {
        expect(resData.body[key]).to.equal(response.body[key]);
      }
    } else {
      defaultErrorHandler(response, resData);
    }
  });
});

Cypress.Commands.add(
  "updateGsmConfig",
  (gsmBody, globalState, step_up_possible) => {
    gsmBody.step_up_possible = step_up_possible;
    cy.request({
      method: "POST",
      url: `${globalState.get("baseUrl")}/gsm/update`,
      headers: {
        "Content-Type": "application/json",
        "api-key": globalState.get("adminApiKey"),
      },
      body: gsmBody,
      failOnStatusCode: false,
    }).then((response) => {
      logRequestId(response.headers["x-request-id"]);
      if (response.status === 200) {
        expect(response.body)
          .to.have.property("message")
          .to.equal("card_declined");
        expect(response.body).to.have.property("connector").to.equal("stripe");
        expect(response.body)
          .to.have.property("step_up_possible")
          .to.equal(step_up_possible);
      }
    });
  }
);

Cypress.Commands.add("updateConfig", (configType, globalState, value) => {
  const base_url = globalState.get("baseUrl");
  const merchant_id = globalState.get("merchantId");
  const api_key = globalState.get("adminApiKey");

  let key;
  let url;
  let body;

  switch (configType) {
    case "autoRetry":
      key = `should_call_gsm_${merchant_id}`;
      url = `${base_url}/configs/${key}`;
      body = { key: key, value: value };
      break;
    case "maxRetries":
      key = `max_auto_retries_enabled_${merchant_id}`;
      url = `${base_url}/configs/${key}`;
      body = { key: key, value: value };
      break;
    case "stepUp":
      key = `step_up_enabled_${merchant_id}`;
      url = `${base_url}/configs/${key}`;
      body = { key: key, value: value };
      break;
    default:
      throw new Error(
        `Invalid config type passed into the configs: "${api_key}: ${value}"`
      );
  }

  cy.request({
    method: "POST",
    url: url,
    headers: {
      "Content-Type": "application/json",
      "api-key": api_key,
    },
    body: body,
    failOnStatusCode: false,
  }).then((response) => {
    logRequestId(response.headers["x-request-id"]);

    if (response.status === 200) {
      expect(response.body).to.have.property("key").to.equal(key);
      expect(response.body).to.have.property("value").to.equal(value);
    }
  });
});

Cypress.Commands.add("incrementalAuth", (globalState, data) => {
  const { Request: reqData, Response: resData } = data || {};

  const baseUrl = globalState.get("baseUrl");
  const paymentId = globalState.get("paymentID");
  const apiKey = globalState.get("apiKey");
  const url = `${baseUrl}/payments/${paymentId}/incremental_authorization`;

  cy.request({
    method: "POST",
    url: url,
    headers: {
      "api-key": apiKey,
      "Content-Type": "application/json",
    },
    body: reqData,
    failOnStatusCode: false,
  }).then((response) => {
    logRequestId(response.headers["x-request-id"]);

    if (response.status === 200) {
      expect(response.body.amount_capturable, "amount_capturable").to.equal(
        resData.body.amount_capturable
      );
      expect(response.body.authorization_count, "authorization_count").to.be.a(
        "number"
      ).and.not.be.null;
      expect(
        response.body.incremental_authorization_allowed,
        "incremental_authorization_allowed"
      ).to.be.true;
      expect(
        response.body.incremental_authorizations,
        "incremental_authorizations"
      ).to.be.an("array").and.not.be.empty;
      expect(response.body.payment_id, "payment_id").to.equal(paymentId);
      expect(response.body.status, "status").to.equal(resData.body.status);

      for (const key in response.body.incremental_authorizations) {
        expect(response.body.incremental_authorizations[key], "amount")
          .to.have.property("amount")
          .to.be.a("number")
          .to.equal(resData.body.amount).and.not.be.null;
        expect(
          response.body.incremental_authorizations[key],
          "error_code"
        ).to.have.property("error_code").to.be.null;
        expect(
          response.body.incremental_authorizations[key],
          "error_message"
        ).to.have.property("error_message").to.be.null;
        expect(
          response.body.incremental_authorizations[key],
          "previously_authorized_amount"
        )
          .to.have.property("previously_authorized_amount")
          .to.be.a("number")
          .to.equal(response.body.amount).and.not.be.null;
        expect(response.body.incremental_authorizations[key], "status")
          .to.have.property("status")
          .to.equal("success");
      }
    }
  });
});<|MERGE_RESOLUTION|>--- conflicted
+++ resolved
@@ -966,7 +966,6 @@
   }
 );
 
-<<<<<<< HEAD
 Cypress.Commands.add(
   "sessionTokenCall",
   (sessionTokenBody, res_data, globalState) => {
@@ -1042,23 +1041,6 @@
     });
   }
 );
-=======
-Cypress.Commands.add("sessionTokenCall", (globalState, sessionTokenBody) => {
-  cy.request({
-    method: "POST",
-    url: `${globalState.get("baseUrl")}/payments/session_tokens`,
-    headers: {
-      Accept: "application/json",
-      "Content-Type": "application/json",
-      "api-key": globalState.get("publishableKey"),
-    },
-    body: sessionTokenBody,
-    failOnStatusCode: false,
-  }).then((response) => {
-    logRequestId(response.headers["x-request-id"]);
-  });
-});
->>>>>>> ed276ecc
 
 Cypress.Commands.add(
   "createPaymentIntentTest",
