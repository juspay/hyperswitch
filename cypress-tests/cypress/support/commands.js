--- conflicted
+++ resolved
@@ -2030,11 +2030,7 @@
           } else if (response.body.authentication_type === "no_three_ds") {
             if (response.body.connector === "fiuu") {
               expect(response.body.status).to.equal("failed");
-<<<<<<< HEAD
-            }
-=======
             } 
->>>>>>> d4b482c2
           } else {
             throw new Error(
               `Invalid authentication type ${response.body.authentication_type}`
@@ -2114,11 +2110,7 @@
           } else if (response.body.authentication_type === "no_three_ds") {
             if (response.body.connector === "fiuu") {
               expect(response.body.status).to.equal("failed");
-<<<<<<< HEAD
-            }
-=======
             } 
->>>>>>> d4b482c2
           } else {
             throw new Error(
               `Invalid authentication type ${response.body.authentication_type}`
