// ***********************************************
// This example commands.js shows you how to
// create various custom commands and overwrite
// existing commands.
//
// For more comprehensive examples of custom
// commands please read more here:
// https://on.cypress.io/custom-commands
// ***********************************************
//
//
// -- This is a parent command --
// Cypress.Commands.add('login', (email, password) => { ... })
//
//
// -- This is a child command --
// Cypress.Commands.add('drag', { prevSubject: 'element'}, (subject, options) => { ... })
//
//
// -- This is a dual command --
// Cypress.Commands.add('dismiss', { prevSubject: 'optional'}, (subject, options) => { ... })
//
//
// -- This will overwrite an existing command --
// Cypress.Commands.overwrite('visit', (originalFn, url, options) => { ... })

// commands.js or your custom support file
import * as RequestBodyUtils from "../utils/RequestBodyUtils";
import { handleRedirection } from "./redirectionHandler";

function logRequestId(xRequestId) {
  if (xRequestId) {
    cy.task('cli_log', "x-request-id -> " + xRequestId);
  } else {
    cy.task('cli_log', "x-request-id is not available in the response headers");
  }
}

function defaultErrorHandler(response, response_data) {
  expect(response.body).to.have.property("error");
  for (const key in response_data.body.error) {
    expect(response_data.body.error[key]).to.equal(response.body.error[key]);
  }
}

Cypress.Commands.add("merchantCreateCallTest", (merchantCreateBody, globalState) => {
  const randomMerchantId = RequestBodyUtils.generateRandomString();
  RequestBodyUtils.setMerchantId(merchantCreateBody, randomMerchantId);
  globalState.set("merchantId", randomMerchantId);

  cy.request({
    method: "POST",
    url: `${globalState.get("baseUrl")}/accounts`,
    headers: {
      "Content-Type": "application/json",
      Accept: "application/json",
      "api-key": globalState.get("adminApiKey"),
    },
    body: merchantCreateBody,
  }).then((response) => {
    logRequestId(response.headers['x-request-id']);

    // Handle the response as needed
    globalState.set("publishableKey", response.body.publishable_key);
  });
});

Cypress.Commands.add("apiKeyCreateTest", (apiKeyCreateBody, globalState) => {
  cy.request({
    method: "POST",
    url: `${globalState.get("baseUrl")}/api_keys/${globalState.get("merchantId")}`,
    headers: {
      "Content-Type": "application/json",
      Accept: "application/json",
      "api-key": globalState.get("adminApiKey"),
    },
    body: apiKeyCreateBody,
  }).then((response) => {
    logRequestId(response.headers['x-request-id']);

    // Handle the response as needed
    globalState.set("apiKey", response.body.api_key);
  });
});

Cypress.Commands.add("createConnectorCallTest", (createConnectorBody, globalState) => {
  const merchantId = globalState.get("merchantId");
  createConnectorBody.connector_name = globalState.get("connectorId");
  // readFile is used to read the contents of the file and it always returns a promise ([Object Object]) due to its asynchronous nature
  // it is best to use then() to handle the response within the same block of code
  cy.readFile(globalState.get("connectorAuthFilePath")).then((jsonContent) => {
    const authDetails = getValueByKey(JSON.stringify(jsonContent), globalState.get("connectorId"));
    createConnectorBody.connector_account_details = authDetails;
    cy.request({
      method: "POST",
      url: `${globalState.get("baseUrl")}/account/${merchantId}/connectors`,
      headers: {
        "Content-Type": "application/json",
        Accept: "application/json",
        "api-key": globalState.get("adminApiKey"),
      },
      body: createConnectorBody,
      failOnStatusCode: false
    }).then((response) => {
      logRequestId(response.headers['x-request-id']);

      if (response.status === 200) {
        expect(globalState.get("connectorId")).to.equal(response.body.connector_name);
      } else {
        cy.task('cli_log', "response status -> " + JSON.stringify(response.status));
      }
    });
  });
});

Cypress.Commands.add("createPayoutConnectorCallTest", (createConnectorBody, globalState) => {
  const merchantId = globalState.get("merchantId");
  let connectorName = globalState.get("connectorId");
  createConnectorBody.connector_name = connectorName;
  createConnectorBody.connector_type = "payout_processor";
  // readFile is used to read the contents of the file and it always returns a promise ([Object Object]) due to its asynchronous nature
  // it is best to use then() to handle the response within the same block of code
  cy.readFile(globalState.get("connectorAuthFilePath")).then((jsonContent) => {
    const authDetails = getValueByKey(JSON.stringify(jsonContent), `${connectorName}_payout`);
    createConnectorBody.connector_account_details = authDetails;
    cy.request({
      method: "POST",
      url: `${globalState.get("baseUrl")}/account/${merchantId}/connectors`,
      headers: {
        "Content-Type": "application/json",
        Accept: "application/json",
        "api-key": globalState.get("adminApiKey"),
      },
      body: createConnectorBody,
      failOnStatusCode: false
    }).then((response) => {
      logRequestId(response.headers['x-request-id']);

      if (response.status === 200) {
        expect(globalState.get("connectorId")).to.equal(response.body.connector_name);
      } else {
        cy.task('cli_log', "response status -> " + JSON.stringify(response.status));
      }
    });
  });
});

function getValueByKey(jsonObject, key) {
  const data = typeof jsonObject === 'string' ? JSON.parse(jsonObject) : jsonObject;
  if (data && typeof data === 'object' && key in data) {
    return data[key];
  } else {
    return null;
  }
}

Cypress.Commands.add("createCustomerCallTest", (customerCreateBody, globalState) => {
  cy.request({
    method: "POST",
    url: `${globalState.get("baseUrl")}/customers`,
    headers: {
      "Content-Type": "application/json",
      "api-key": globalState.get("apiKey"),
    },
    body: customerCreateBody,
  }).then((response) => {
    logRequestId(response.headers['x-request-id']);

    globalState.set("customerId", response.body.customer_id);
  });
});

Cypress.Commands.add("createPaymentIntentTest", (request, req_data, res_data, authentication_type, capture_method, globalState) => {
  if (!request || typeof request !== "object" || !req_data.currency || !authentication_type) {
    throw new Error("Invalid parameters provided to createPaymentIntentTest command");
  }
  request.currency = req_data.currency;
  request.authentication_type = authentication_type;
  request.capture_method = capture_method;
  request.setup_future_usage = req_data.setup_future_usage;
  request.customer_acceptance = req_data.customer_acceptance;
  request.customer_id = globalState.get("customerId");
  globalState.set("paymentAmount", request.amount);
  cy.request({
    method: "POST",
    url: `${globalState.get("baseUrl")}/payments`,
    headers: {
      "Content-Type": "application/json",
      Accept: "application/json",
      "api-key": globalState.get("apiKey"),
    },
    failOnStatusCode: false,
    body: request,
  }).then((response) => {
    logRequestId(response.headers['x-request-id']);

    expect(res_data.status).to.equal(response.status);
    expect(response.headers["content-type"]).to.include("application/json");
    
    if(response.status === 200){
      expect(response.body).to.have.property("client_secret");
      const clientSecret = response.body.client_secret;
      globalState.set("clientSecret", clientSecret);
      globalState.set("paymentID", response.body.payment_id);
      cy.log(clientSecret);
      for(const key in res_data.body) {
        expect(res_data.body[key]).to.equal(response.body[key]);
      }
      expect(request.amount).to.equal(response.body.amount);
      expect(null).to.equal(response.body.amount_received);
      expect(request.amount).to.equal(response.body.amount_capturable);
    }
    else {
      defaultErrorHandler(response, res_data);
    }
  });
});

Cypress.Commands.add("paymentMethodsCallTest", (globalState) => {
  const clientSecret = globalState.get("clientSecret");
  const paymentIntentID = clientSecret.split("_secret_")[0];

  cy.request({
    method: "GET",
    url: `${globalState.get("baseUrl")}/account/payment_methods?client_secret=${clientSecret}`,
    headers: {
      "Content-Type": "application/json",
      "api-key": globalState.get("publishableKey"),
    },
  }).then((response) => {
    logRequestId(response.headers['x-request-id']);

    expect(response.headers["content-type"]).to.include("application/json");
    expect(response.body).to.have.property("redirect_url");
    expect(response.body).to.have.property("payment_methods");
    globalState.set("paymentID", paymentIntentID);
    cy.log(response);
  });
});

Cypress.Commands.add("confirmCallTest", (confirmBody, req_data, res_data, confirm, globalState) => {
  const paymentIntentID = globalState.get("paymentID");
  confirmBody.payment_method_data.card = req_data.card;
  confirmBody.confirm = confirm;
  confirmBody.client_secret = globalState.get("clientSecret");
  confirmBody.customer_acceptance = req_data.customer_acceptance;

  cy.request({
    method: "POST",
    url: `${globalState.get("baseUrl")}/payments/${paymentIntentID}/confirm`,
    headers: {
      "Content-Type": "application/json",
      "api-key": globalState.get("publishableKey"),
    },
    failOnStatusCode: false,
    body: confirmBody,
  }).then((response) => {
    logRequestId(response.headers['x-request-id']);
    expect(res_data.status).to.equal(response.status);
    expect(response.headers["content-type"]).to.include("application/json");
    if(response.status === 200){
      globalState.set("paymentID", paymentIntentID);
      if (response.body.capture_method === "automatic") {
        if (response.body.authentication_type === "three_ds") {
          expect(response.body).to.have.property("next_action")
          .to.have.property("redirect_to_url");
          globalState.set("nextActionUrl", response.body.next_action.redirect_to_url);
        } else if (response.body.authentication_type === "no_three_ds") {
          for(const key in res_data.body) {
            expect(res_data.body[key]).to.equal(response.body[key]);
          }
        } else {
          defaultErrorHandler(response, res_data);
        }
      } else if (response.body.capture_method === "manual") {
        if (response.body.authentication_type === "three_ds") {
          expect(response.body).to.have.property("next_action")
            .to.have.property("redirect_to_url")
          globalState.set("nextActionUrl", response.body.next_action.redirect_to_url);
        }
        else if (response.body.authentication_type === "no_three_ds") {
          for (const key in res_data.body) {
            expect(res_data.body[key]).to.equal(response.body[key]);
          }
        } else {
          defaultErrorHandler(response, res_data);
        }
      }
    }
    else {
      defaultErrorHandler(response, res_data);
    }
  });
});

Cypress.Commands.add(
  "confirmBankRedirectCallTest",
  (confirmBody, req_data, res_data, confirm, globalState) => {
    const paymentIntentId = globalState.get("paymentID");
    const connectorId = globalState.get("connectorId");
    for (const key in req_data) {
      confirmBody[key] = req_data[key];
    }
    confirmBody.confirm = confirm;
    confirmBody.client_secret = globalState.get("clientSecret");

    cy.request({
      method: "POST",
      url: `${globalState.get("baseUrl")}/payments/${paymentIntentId}/confirm`,
      headers: {
        "Content-Type": "application/json",
        "api-key": globalState.get("publishableKey"),
      },
      failOnStatusCode: false,
      body: confirmBody,
    }).then((response) => {
      logRequestId(response.headers["x-request-id"]);
      expect(res_data.status).to.equal(response.status);
      expect(response.headers["content-type"]).to.include("application/json");
      globalState.set("paymentID", paymentIntentId);
      globalState.set("paymentMethodType", confirmBody.payment_method_type);

      switch (response.body.authentication_type) {
        case "three_ds":
          if (
            response.body.capture_method === "automatic" ||
            response.body.capture_method === "manual"
          ) {
            if (response.body.status !== "failed") { // we get many statuses here, hence this verification
              if (connectorId === "adyen" && response.body.payment_method_type === "blik") {
                expect(response.body)
                  .to.have.property("next_action")
                  .to.have.property("type")
                  .to.equal("wait_screen_information");
              } else {
                expect(response.body)
                  .to.have.property("next_action")
                  .to.have.property("redirect_to_url");
                globalState.set(
                  "nextActionUrl",
                  response.body.next_action.redirect_to_url
                );
              }
            } else if (response.body.status === "failed") {
              expect(response.body.error_code).to.equal(res_data.body.error_code);
            }
          } else {
            defaultErrorHandler(response, res_data);
          }
          break;
        case "no_three_ds":
          if (
            response.body.capture_method === "automatic" ||
            response.body.capture_method === "manual"
          ) {
            expect(response.body)
              .to.have.property("next_action")
              .to.have.property("redirect_to_url");
            globalState.set(
              "nextActionUrl",
              response.body.next_action.redirect_to_url
            );
          } else {
            defaultErrorHandler(response, res_data);
          }
          break;
        default:
          defaultErrorHandler(response, res_data);
      }
    });
  }
);

Cypress.Commands.add(
  "confirmBankTransferCallTest",
  (confirmBody, req_data, res_data, confirm, globalState) => {
    const paymentIntentID = globalState.get("paymentID");
    for (const key in req_data) {
      confirmBody[key] = req_data[key];
    }
    confirmBody.confirm = confirm;
    confirmBody.client_secret = globalState.get("clientSecret");
    globalState.set("paymentMethodType", confirmBody.payment_method_type);
    
    cy.request({
      method: "POST",
      url: `${globalState.get("baseUrl")}/payments/${paymentIntentID}/confirm`,
      headers: {
        "Content-Type": "application/json",
        "api-key": globalState.get("publishableKey"),
      },
      failOnStatusCode: false,
      body: confirmBody,
    }).then((response) => {
      logRequestId(response.headers["x-request-id"]);
      expect(res_data.status).to.equal(response.status);
      expect(response.headers["content-type"]).to.include("application/json");
      globalState.set("paymentID", paymentIntentID);
      if (response.status === 200) {
        if (
          response.body.capture_method === "automatic" ||
          response.body.capture_method === "manual"
        ) {
          switch (response.body.payment_method_type) {
            case "pix":
              expect(response.body)
                .to.have.property("next_action")
                .to.have.property("qr_code_url");
              globalState.set(
                "nextActionUrl", // This is intentionally kept as nextActionUrl to avoid issues during handleRedirection call,
                response.body.next_action.qr_code_url
              );
              break;
            default:
              expect(response.body)
                .to.have.property("next_action")
                .to.have.property("redirect_to_url");
              globalState.set(
                "nextActionUrl",
                response.body.next_action.redirect_to_url
              );
              break;
          }
        } else {
          defaultErrorHandler(response, res_data);
        }
      } else {
        defaultErrorHandler(response, res_data);
      }
    });
  }
);

Cypress.Commands.add("createConfirmPaymentTest", (createConfirmPaymentBody, req_data, res_data, authentication_type, capture_method, globalState) => {
  createConfirmPaymentBody.payment_method_data.card = req_data.card;
  createConfirmPaymentBody.authentication_type = authentication_type;
  createConfirmPaymentBody.currency = req_data.currency;
  createConfirmPaymentBody.capture_method = capture_method;
  createConfirmPaymentBody.customer_acceptance = req_data.customer_acceptance;
  createConfirmPaymentBody.setup_future_usage = req_data.setup_future_usage;
  createConfirmPaymentBody.customer_id = globalState.get("customerId");

  cy.request({
    method: "POST",
    url: `${globalState.get("baseUrl")}/payments`,
    headers: {
      "Content-Type": "application/json",
      "api-key": globalState.get("apiKey"),
    },
    failOnStatusCode: false,
    body: createConfirmPaymentBody,
  }).then((response) => {
    logRequestId(response.headers['x-request-id']);

    expect(res_data.status).to.equal(response.status);
    expect(response.headers["content-type"]).to.include("application/json");

    if(response.status === 200){
      if (response.body.capture_method === "automatic") {
        expect(response.body).to.have.property("status");
        globalState.set("paymentAmount", createConfirmPaymentBody.amount);
        globalState.set("paymentID", response.body.payment_id);
        if (response.body.authentication_type === "three_ds") {
          expect(response.body).to.have.property("next_action")
            .to.have.property("redirect_to_url")
            globalState.set("nextActionUrl", response.body.next_action.redirect_to_url);
        }
        else if (response.body.authentication_type === "no_three_ds") {
          for(const key in res_data.body) {
            expect(res_data.body[key]).to.equal(response.body[key]);
          }
        } else {
          defaultErrorHandler(response, res_data);
        }
      }
      else if (response.body.capture_method === "manual") {
        expect(response.body).to.have.property("status");
        globalState.set("paymentAmount", createConfirmPaymentBody.amount);
        globalState.set("paymentID", response.body.payment_id);
        if (response.body.authentication_type === "three_ds") {
          expect(response.body).to.have.property("next_action")
            .to.have.property("redirect_to_url")
            globalState.set("nextActionUrl", response.body.next_action.redirect_to_url);
        }
        else if (response.body.authentication_type === "no_three_ds") {
          for(const key in res_data.body) {
            expect(res_data.body[key]).to.equal(response.body[key]);
          }
        } else {
          defaultErrorHandler(response, res_data);
        }
      }
    }
    else{
      defaultErrorHandler(response, res_data);
    }
  });
});

// This is consequent saved card payment confirm call test(Using payment token)
Cypress.Commands.add("saveCardConfirmCallTest", (saveCardConfirmBody, req_data, res_data,globalState) => {
  const paymentIntentID = globalState.get("paymentID");
  saveCardConfirmBody.card_cvc = req_data.card.card_cvc;
  saveCardConfirmBody.payment_token = globalState.get("paymentToken");
  saveCardConfirmBody.client_secret = globalState.get("clientSecret");
  cy.request({
    method: "POST",
    url: `${globalState.get("baseUrl")}/payments/${paymentIntentID}/confirm`,
    headers: {
      "Content-Type": "application/json",
      "api-key": globalState.get("publishableKey"),
    },
    failOnStatusCode: false,
    body: saveCardConfirmBody,
  })
    .then((response) => {
      logRequestId(response.headers['x-request-id']);

      expect(res_data.status).to.equal(response.status);
      expect(response.headers["content-type"]).to.include("application/json");
      globalState.set("paymentID", paymentIntentID);
      if(response.status === 200){
        if (response.body.capture_method === "automatic") {
          if (response.body.authentication_type === "three_ds") {
            expect(response.body).to.have.property("next_action")
              .to.have.property("redirect_to_url");
            const nextActionUrl = response.body.next_action.redirect_to_url;
          } else if (response.body.authentication_type === "no_three_ds") {
            for(const key in res_data.body) {
              expect(res_data.body[key]).to.equal(response.body[key]);
            }
            expect(response.body.customer_id).to.equal(globalState.get("customerId"));
          } else {
            // Handle other authentication types as needed
            defaultErrorHandler(response, res_data);
          }
        } else if (response.body.capture_method === "manual") {
          if (response.body.authentication_type === "three_ds") {
            expect(response.body).to.have.property("next_action")
              .to.have.property("redirect_to_url")
          }
          else if (response.body.authentication_type === "no_three_ds") {
            for(const key in res_data.body) {
              expect(res_data.body[key]).to.equal(response.body[key]);
            }
            expect(response.body.customer_id).to.equal(globalState.get("customerId"));
          } else {
            // Handle other authentication types as needed
            defaultErrorHandler(response, res_data);
          }
        }
      }
      else {
        defaultErrorHandler(response, res_data);
      }
    });
});

Cypress.Commands.add("captureCallTest", (requestBody, req_data, res_data, amount_to_capture, globalState) => {
  const payment_id = globalState.get("paymentID");
  requestBody.amount_to_capture = amount_to_capture;
  let amount = globalState.get("paymentAmount");
  cy.request({
    method: "POST",
    url: `${globalState.get("baseUrl")}/payments/${payment_id}/capture`,
    headers: {
      "Content-Type": "application/json",
      "api-key": globalState.get("apiKey"),
    },
    failOnStatusCode: false,
    body: requestBody,
  }).then((response) => {
    logRequestId(response.headers['x-request-id']);

    expect(res_data.status).to.equal(response.status);
    expect(response.headers["content-type"]).to.include("application/json");
    if(response.body.capture_method !== undefined) {
      expect(response.body.payment_id).to.equal(payment_id);
      for(const key in res_data.body) {
        expect(res_data.body[key]).to.equal(response.body[key]);
      }
    }
    else{
      defaultErrorHandler(response, res_data);
    }
  });
});

Cypress.Commands.add("voidCallTest", (requestBody, req_data, res_data, globalState) => {
  const payment_id = globalState.get("paymentID");
  cy.request({
    method: "POST",
    url: `${globalState.get("baseUrl")}/payments/${payment_id}/cancel`,
    headers: {
      "Content-Type": "application/json",
      "api-key": globalState.get("apiKey"),
    },
    failOnStatusCode: false,
    body: requestBody,
  }).then((response) => {
    logRequestId(response.headers['x-request-id']);

    expect(res_data.status).to.equal(response.status);
    expect(response.headers["content-type"]).to.include("application/json");
    if(response.status === 200) {
      for(const key in res_data.body) {
        expect(res_data.body[key]).to.equal(response.body[key]);
      }
    }
    else{
      defaultErrorHandler(response, res_data);
    }
  });
});

Cypress.Commands.add("retrievePaymentCallTest", (globalState) => {
  const payment_id = globalState.get("paymentID");
  cy.request({
    method: "GET",
    url: `${globalState.get("baseUrl")}/payments/${payment_id}?force_sync=true`,
    headers: {
      "Content-Type": "application/json",
      "api-key": globalState.get("apiKey"),
    },
    failOnStatusCode: false,
  }).then((response) => {
    logRequestId(response.headers['x-request-id']);

    expect(response.headers["content-type"]).to.include("application/json");
    expect(response.body.payment_id).to.equal(payment_id);
    expect(response.body.amount).to.equal(globalState.get("paymentAmount"));
    globalState.set("paymentID", response.body.payment_id);
  });
});

Cypress.Commands.add("refundCallTest", (requestBody, req_data, res_data, refund_amount, globalState) => {
  const payment_id = globalState.get("paymentID");
  requestBody.payment_id = payment_id;
  requestBody.amount = refund_amount;
  cy.request({
    method: "POST",
    url: `${globalState.get("baseUrl")}/refunds`,
    headers: {
      "Content-Type": "application/json",
      "api-key": globalState.get("apiKey"),
    },
    failOnStatusCode: false,
    body: requestBody
  }).then((response) => {
    logRequestId(response.headers['x-request-id']);
    expect(res_data.status).to.equal(response.status);
    expect(response.headers["content-type"]).to.include("application/json");
    
    if(response.status === 200) {
      globalState.set("refundId", response.body.refund_id);
      for(const key in res_data.body) {
        expect(res_data.body[key]).to.equal(response.body[key]);
      }
      expect(response.body.payment_id).to.equal(payment_id);
    }
    else{
      defaultErrorHandler(response, res_data);
    }
    
  });
});

Cypress.Commands.add("syncRefundCallTest", (req_data, res_data, globalState) => {
  const refundId = globalState.get("refundId");
  cy.request({
    method: "GET",
    url: `${globalState.get("baseUrl")}/refunds/${refundId}`,
    headers: {
      "Content-Type": "application/json",
      "api-key": globalState.get("apiKey"),
    },
    failOnStatusCode: false,
  }).then((response) => {
    logRequestId(response.headers['x-request-id']);
    expect(res_data.status).to.equal(response.status);
    expect(response.headers["content-type"]).to.include("application/json");
    for(const key in res_data.body) {
      expect(res_data.body[key]).to.equal(response.body[key]);
    }
  });
});

Cypress.Commands.add("citForMandatesCallTest", (requestBody, req_data, res_data, amount, confirm, capture_method, payment_type, globalState) => {
  requestBody.payment_method_data.card = req_data.card;
  requestBody.payment_type = payment_type;
  requestBody.confirm = confirm;
  requestBody.amount = amount;
  requestBody.currency = req_data.currency;
  requestBody.capture_method = capture_method;
  requestBody.mandate_data.mandate_type = req_data.mandate_type;
  requestBody.customer_id = globalState.get("customerId");
  globalState.set("paymentAmount", requestBody.amount);
  cy.request({
    method: "POST",
    url: `${globalState.get("baseUrl")}/payments`,
    headers: {
      "Content-Type": "application/json",
      "api-key": globalState.get("apiKey"),
    },
    failOnStatusCode: false,
    body: requestBody,
  }).then((response) => {
    logRequestId(response.headers['x-request-id']);
    expect(res_data.status).to.equal(response.status);
    expect(response.headers["content-type"]).to.include("application/json");
    globalState.set("mandateId", response.body.mandate_id);
    globalState.set("paymentID", response.body.payment_id);

    if(response.status === 200) {
      if (response.body.capture_method === "automatic") {
        expect(response.body).to.have.property("mandate_id");
        if (response.body.authentication_type === "three_ds") {
          expect(response.body).to.have.property("next_action")
            .to.have.property("redirect_to_url");
          const nextActionUrl = response.body.next_action.redirect_to_url;
          globalState.set("nextActionUrl", response.body.next_action.redirect_to_url);
          cy.log(response.body);
          cy.log(nextActionUrl);
        } else if (response.body.authentication_type === "no_three_ds") {
          for(const key in res_data.body) {
            expect(res_data.body[key]).to.equal(response.body[key]);
          }
        } 
        for(const key in res_data.body) {
          expect(res_data.body[key]).to.equal(response.body[key]);
        }
      }
      else if (response.body.capture_method === "manual") {
        expect(response.body).to.have.property("mandate_id");
        if (response.body.authentication_type === "three_ds") {
          expect(response.body).to.have.property("next_action")
        }
        for(const key in res_data.body) {
          expect(res_data.body[key]).to.equal(response.body[key]);
        }
      }
    }
    else{
      defaultErrorHandler(response, res_data);
    }
  });
});

Cypress.Commands.add("mitForMandatesCallTest", (requestBody, amount, confirm, capture_method, globalState) => {
  requestBody.amount = amount;
  requestBody.confirm = confirm;
  requestBody.capture_method = capture_method;
  requestBody.mandate_id = globalState.get("mandateId");
  requestBody.customer_id = globalState.get("customerId");
  globalState.set("paymentAmount", requestBody.amount);
  cy.request({
    method: "POST",
    url: `${globalState.get("baseUrl")}/payments`,
    headers: {
      "Content-Type": "application/json",
      "api-key": globalState.get("apiKey"),
    },
    failOnStatusCode: false,
    body: requestBody,
  }).then((response) => {
    logRequestId(response.headers['x-request-id']);
    expect(response.headers["content-type"]).to.include("application/json");
    globalState.set("paymentID", response.body.payment_id);
    if (response.body.capture_method === "automatic") {
      if (response.body.authentication_type === "three_ds") {
        expect(response.body).to.have.property("next_action")
          .to.have.property("redirect_to_url");
        const nextActionUrl = response.body.next_action.redirect_to_url;
        cy.log(response.body);
        cy.log(nextActionUrl);
      } else if (response.body.authentication_type === "no_three_ds") {
        expect(response.body.status).to.equal("succeeded");
      } else {
        defaultErrorHandler(response, res_data);
      }
    }
    else if (response.body.capture_method === "manual") {
      if (response.body.authentication_type === "three_ds") {
        expect(response.body).to.have.property("next_action")
          .to.have.property("redirect_to_url");
        const nextActionUrl = response.body.next_action.redirect_to_url;
        cy.log(response.body);
        cy.log(nextActionUrl);
      } else if (response.body.authentication_type === "no_three_ds") {
        expect(response.body.status).to.equal("requires_capture");
      } else {
        defaultErrorHandler(response, res_data);
      }
    }
  });
});


Cypress.Commands.add("listMandateCallTest", (globalState) => {
  const customerId = globalState.get("customerId");
  cy.request({
    method: "GET",
    url: `${globalState.get("baseUrl")}/customers/${customerId}/mandates`,
    headers: {
      "Content-Type": "application/json",
      "api-key": globalState.get("apiKey"),
    },
  }).then((response) => {
    logRequestId(response.headers['x-request-id']);

    expect(response.headers["content-type"]).to.include("application/json");

    let i = 0;
    for (i in response.body) {
      if (response.body[i].mandate_id === globalState.get("mandateId")) {
        expect(response.body[i].status).to.equal("active");
      }
    };
  });
});

Cypress.Commands.add("revokeMandateCallTest", (globalState) => {
  const mandateId = globalState.get("mandateId");
  cy.request({
    method: "POST",
    url: `${globalState.get("baseUrl")}/mandates/revoke/${mandateId}`,
    headers: {
      "Content-Type": "application/json",
      "api-key": globalState.get("apiKey"),
    },
    failOnStatusCode: false
  }).then((response) => {
    logRequestId(response.headers['x-request-id']);

    expect(response.headers["content-type"]).to.include("application/json");
    if (response.body.status === 200) {
      expect(response.body.status).to.equal("revoked");
    } else if (response.body.status === 400) {
      expect(response.body.reason).to.equal("Mandate has already been revoked");
    }
  });
});

Cypress.Commands.add("handleRedirection", (globalState, expected_redirection) => {
  let connectorId = globalState.get("connectorId");
  let expected_url = new URL(expected_redirection);
  let redirection_url = new URL(globalState.get("nextActionUrl"));
  handleRedirection(
    "three_ds",
    { redirection_url, expected_url },
    connectorId,
    null
  );
});

Cypress.Commands.add(
  "handleBankRedirectRedirection",
  (globalState, payment_method_type, expected_redirection) => {
    let connectorId = globalState.get("connectorId");
    let expected_url = new URL(expected_redirection);
    let redirection_url = new URL(globalState.get("nextActionUrl"));
    // explicitly restricting `sofort` payment method by adyen from running as it stops other tests from running
    // trying to handle that specific case results in stripe 3ds tests to fail
    if (!(connectorId == "adyen" && payment_method_type == "sofort")) {
      handleRedirection(
        "bank_redirect",
        { redirection_url, expected_url },
        connectorId,
        payment_method_type
      );
    }
  }
);

Cypress.Commands.add(
  "handleBankTransferRedirection",
  (globalState, payment_method_type, expected_redirection) => {
    let connectorId = globalState.get("connectorId");
    let redirection_url = new URL(globalState.get("nextActionUrl"));
    cy.log(payment_method_type);
    handleRedirection(
      "bank_transfer",
      { redirection_url, expected_redirection },
      connectorId,
      payment_method_type
    );
  }
);

Cypress.Commands.add("listCustomerPMCallTest", (globalState) => {
  const customerId = globalState.get("customerId");
  cy.request({
    method: "GET",
    url: `${globalState.get("baseUrl")}/customers/${customerId}/payment_methods`,
    headers: {
      "Content-Type": "application/json",
      "api-key": globalState.get("apiKey"),
    },
  }).then((response) => {
    logRequestId(response.headers['x-request-id']);

    expect(response.headers["content-type"]).to.include("application/json");
    if (response.body.customer_payment_methods[0]?.payment_token) {
      const paymentToken = response.body.customer_payment_methods[0].payment_token;
      globalState.set("paymentToken", paymentToken); // Set paymentToken in globalState
      expect(paymentToken).to.equal(globalState.get("paymentToken")); // Verify paymentToken
    }
    else {
      defaultErrorHandler(response, res_data);
    }
  });
});

Cypress.Commands.add("listRefundCallTest", (requestBody, globalState) => {
  cy.request({
    method: "POST",
    url: `${globalState.get("baseUrl")}/refunds/list`,
    headers: {
      "Content-Type": "application/json",
      "api-key": globalState.get("apiKey"),
    },
    body: requestBody,
  }).then((response) => {
    logRequestId(response.headers['x-request-id']);
    expect(response.headers["content-type"]).to.include("application/json");
    expect(response.body.data).to.be.an('array').and.not.empty;
<<<<<<< HEAD
  
  });
});

Cypress.Commands.add("createConfirmPayoutTest", (createConfirmPayoutBody, req_data, res_data, confirm, auto_fulfill, globalState) => {
  for(const key in req_data) {
    createConfirmPayoutBody[key] = req_data[key];
  }
  createConfirmPayoutBody.auto_fulfill = auto_fulfill;
  createConfirmPayoutBody.confirm = confirm;
  createConfirmPayoutBody.customer_id = globalState.get("customerId");

  cy.request({
    method: "POST",
    url: `${globalState.get("baseUrl")}/payouts/create`,
    headers: {
      "Content-Type": "application/json",
      "api-key": globalState.get("apiKey"),
    },
    failOnStatusCode: false,
    body: createConfirmPayoutBody,
  }).then((response) => {
    logRequestId(response.headers['x-request-id']);

    expect(res_data.status).to.equal(response.status);
    expect(response.headers["content-type"]).to.include("application/json");

    if(response.status === 200){
      globalState.set("payoutAmount", createConfirmPayoutBody.amount);
      globalState.set("payoutID", response.body.payout_id);
      for(const key in res_data.body) {
        expect(res_data.body[key]).to.equal(response.body[key]);
      }
    }
    else{
      expect(response.body).to.have.property("error");
      for(const key in res_data.body.error) {
        expect(res_data.body.error[key]).to.equal(response.body.error[key]);
      }
    }
  });
});

Cypress.Commands.add("fulfillPayoutCallTest", (payoutFulfillBody, req_data, res_data, globalState) => {
  payoutFulfillBody.payout_id = globalState.get("payoutID");

  cy.request({
    method: "POST",
    url: `${globalState.get("baseUrl")}/payouts/${globalState.get("payoutID")}/fulfill`,
    headers: {
      "Content-Type": "application/json",
      "api-key": globalState.get("apiKey"),
    },
    failOnStatusCode: false,
    body: payoutFulfillBody,
  }).then((response) => {
    logRequestId(response.headers['x-request-id']);

    expect(res_data.status).to.equal(response.status);
    expect(response.headers["content-type"]).to.include("application/json");

    if(response.status === 200){
      for(const key in res_data.body) {
        expect(res_data.body[key]).to.equal(response.body[key]);
      }
    }
    else{
      expect(response.body).to.have.property("error");
      for(const key in res_data.body.error) {
        expect(res_data.body.error[key]).to.equal(response.body.error[key]);
      }
    }
  });
});

Cypress.Commands.add("updatePayoutCallTest", (payoutConfirmBody, req_data, res_data, auto_fulfill, globalState) => {
  payoutConfirmBody.confirm = true;
  payoutConfirmBody.auto_fulfill = auto_fulfill;



  cy.request({
    method: "PUT",
    url: `${globalState.get("baseUrl")}/payouts/${globalState.get("payoutID")}`,
    headers: {
      "Content-Type": "application/json",
      "api-key": globalState.get("apiKey"),
    },
    failOnStatusCode: false,
    body: payoutConfirmBody,
  }).then((response) => {
    logRequestId(response.headers['x-request-id']);

    expect(res_data.status).to.equal(response.status);
    expect(response.headers["content-type"]).to.include("application/json");

    if(response.status === 200){
      for(const key in res_data.body) {
        expect(res_data.body[key]).to.equal(response.body[key]);
      }
    }
    else{

      expect(response.body).to.have.property("error");
      for(const key in res_data.body.error) {
        expect(res_data.body.error[key]).to.equal(response.body.error[key]);
      }
    }
  });
});

Cypress.Commands.add("retrievePayoutCallTest", (globalState) => {
  const payout_id = globalState.get("payoutID");
  cy.request({
    method: "GET",
    url: `${globalState.get("baseUrl")}/payouts/${payout_id}`,
    headers: {
      "Content-Type": "application/json",
      "api-key": globalState.get("apiKey"),
    },
    failOnStatusCode: false,
  }).then((response) => {
    logRequestId(response.headers['x-request-id']);

    expect(response.headers["content-type"]).to.include("application/json");
    expect(response.body.payout_id).to.equal(payout_id);
    expect(response.body.amount).to.equal(globalState.get("payoutAmount"));
  });
});
=======
    });
  });
>>>>>>> e9be4e22
<|MERGE_RESOLUTION|>--- conflicted
+++ resolved
@@ -924,7 +924,6 @@
     logRequestId(response.headers['x-request-id']);
     expect(response.headers["content-type"]).to.include("application/json");
     expect(response.body.data).to.be.an('array').and.not.empty;
-<<<<<<< HEAD
   
   });
 });
@@ -1053,8 +1052,4 @@
     expect(response.body.payout_id).to.equal(payout_id);
     expect(response.body.amount).to.equal(globalState.get("payoutAmount"));
   });
-});
-=======
-    });
-  });
->>>>>>> e9be4e22
+});