// ***********************************************
// This example commands.js shows you how to
// create various custom commands and overwrite
// existing commands.
//
// For more comprehensive examples of custom
// commands please read more here:
// https://on.cypress.io/custom-commands
// ***********************************************
//
//
// -- This is a parent command --
// Cypress.Commands.add('login', (email, password) => { ... })
//
//
// -- This is a child command --
// Cypress.Commands.add('drag', { prevSubject: 'element'}, (subject, options) => { ... })
//
//
// -- This is a dual command --
// Cypress.Commands.add('dismiss', { prevSubject: 'optional'}, (subject, options) => { ... })
//
//
// -- This will overwrite an existing command --
// Cypress.Commands.overwrite('visit', (originalFn, url, options) => { ... })

// commands.js or your custom support file
import { defaultErrorHandler, getValueByKey } from "../e2e/PaymentUtils/Utils";
import * as RequestBodyUtils from "../utils/RequestBodyUtils";
import { handleRedirection } from "./redirectionHandler";

function logRequestId(xRequestId) {
  if (xRequestId) {
    cy.task("cli_log", "x-request-id -> " + xRequestId);
  } else {
    cy.task("cli_log", "x-request-id is not available in the response headers");
  }
}

Cypress.Commands.add(
  "merchantCreateCallTest",
  (merchantCreateBody, globalState) => {
    const randomMerchantId = RequestBodyUtils.generateRandomString();
    RequestBodyUtils.setMerchantId(merchantCreateBody, randomMerchantId);
    globalState.set("merchantId", randomMerchantId);

    cy.request({
      method: "POST",
      url: `${globalState.get("baseUrl")}/accounts`,
      headers: {
        "Content-Type": "application/json",
        Accept: "application/json",
        "api-key": globalState.get("adminApiKey"),
      },
      body: merchantCreateBody,
    }).then((response) => {
      logRequestId(response.headers["x-request-id"]);

      // Handle the response as needed
      globalState.set("publishableKey", response.body.publishable_key);
    });
  }
);

Cypress.Commands.add("apiKeyCreateTest", (apiKeyCreateBody, globalState) => {
  cy.request({
    method: "POST",
    url: `${globalState.get("baseUrl")}/api_keys/${globalState.get("merchantId")}`,
    headers: {
      "Content-Type": "application/json",
      Accept: "application/json",
      "api-key": globalState.get("adminApiKey"),
    },
    body: apiKeyCreateBody,
  }).then((response) => {
    logRequestId(response.headers["x-request-id"]);

    // Handle the response as needed
    globalState.set("apiKey", response.body.api_key);
  });
});

Cypress.Commands.add(
  "createNamedConnectorCallTest",
  (
    createConnectorBody,
    payment_methods_enabled,
    globalState,
    connectorName
  ) => {
    const merchantId = globalState.get("merchantId");
    createConnectorBody.connector_name = connectorName;
    createConnectorBody.payment_methods_enabled = payment_methods_enabled;
    // readFile is used to read the contents of the file and it always returns a promise ([Object Object]) due to its asynchronous nature
    // it is best to use then() to handle the response within the same block of code
    cy.readFile(globalState.get("connectorAuthFilePath")).then(
      (jsonContent) => {
        const authDetails = getValueByKey(
          JSON.stringify(jsonContent),
          connectorName
        );
<<<<<<< HEAD
        createConnectorBody.connector_account_details = authDetails;
=======
        createConnectorBody.connector_account_details =
          authDetails.connector_account_details;
>>>>>>> 6d74527f
        cy.request({
          method: "POST",
          url: `${globalState.get("baseUrl")}/account/${merchantId}/connectors`,
          headers: {
            "Content-Type": "application/json",
            Accept: "application/json",
            "api-key": globalState.get("adminApiKey"),
          },
          body: createConnectorBody,
          failOnStatusCode: false,
        }).then((response) => {
          logRequestId(response.headers["x-request-id"]);

          if (response.status === 200) {
            expect(connectorName).to.equal(response.body.connector_name);
          } else {
            cy.task(
              "cli_log",
              "response status -> " + JSON.stringify(response.status)
            );
<<<<<<< HEAD
=======

            throw new Error(
              `Connector Create Call Failed ${response.body.error.message}`
            );
>>>>>>> 6d74527f
          }
        });
      }
    );
  }
);

Cypress.Commands.add(
  "createConnectorCallTest",
  (createConnectorBody, payment_methods_enabled, globalState) => {
    const merchantId = globalState.get("merchantId");
    createConnectorBody.connector_name = globalState.get("connectorId");
    createConnectorBody.payment_methods_enabled = payment_methods_enabled;
    // readFile is used to read the contents of the file and it always returns a promise ([Object Object]) due to its asynchronous nature
    // it is best to use then() to handle the response within the same block of code
    cy.readFile(globalState.get("connectorAuthFilePath")).then(
      (jsonContent) => {
        const authDetails = getValueByKey(
          JSON.stringify(jsonContent),
          globalState.get("connectorId")
        );
        createConnectorBody.connector_account_details =
          authDetails.connector_account_details;

        if (authDetails && authDetails.metadata) {
          createConnectorBody.metadata = {
            ...createConnectorBody.metadata, // Preserve existing metadata fields
            ...authDetails.metadata, // Merge with authDetails.metadata
          };
        }

        cy.request({
          method: "POST",
          url: `${globalState.get("baseUrl")}/account/${merchantId}/connectors`,
          headers: {
            "Content-Type": "application/json",
            Accept: "application/json",
            "api-key": globalState.get("adminApiKey"),
          },
          body: createConnectorBody,
          failOnStatusCode: false,
        }).then((response) => {
          logRequestId(response.headers["x-request-id"]);

          if (response.status === 200) {
            expect(globalState.get("connectorId")).to.equal(
              response.body.connector_name
            );
          } else {
            cy.task(
              "cli_log",
              "response status -> " + JSON.stringify(response.status)
            );

            throw new Error(
              `Connector Create Call Failed ${response.body.error.message}`
            );
          }
        });
      }
    );
  }
);

Cypress.Commands.add(
  "createPayoutConnectorCallTest",
  (createConnectorBody, globalState) => {
    const merchantId = globalState.get("merchantId");
    let connectorName = globalState.get("connectorId");
    createConnectorBody.connector_name = connectorName;
    createConnectorBody.connector_type = "payout_processor";
    // readFile is used to read the contents of the file and it always returns a promise ([Object Object]) due to its asynchronous nature
    // it is best to use then() to handle the response within the same block of code
    cy.readFile(globalState.get("connectorAuthFilePath")).then(
      (jsonContent) => {
        let authDetails = getValueByKey(
          JSON.stringify(jsonContent),
          `${connectorName}_payout`
        );

        // If the connector does not have payout connector creds in creds file, set payoutsExecution to false
        if (authDetails === null) {
          globalState.set("payoutsExecution", false);
          return false;
        } else {
          globalState.set("payoutsExecution", true);
        }

        createConnectorBody.connector_account_details =
          authDetails.connector_account_details;

        if (authDetails && authDetails.metadata) {
          createConnectorBody.metadata = {
            ...createConnectorBody.metadata, // Preserve existing metadata fields
            ...authDetails.metadata, // Merge with authDetails.metadata
          };
        }

        cy.request({
          method: "POST",
          url: `${globalState.get("baseUrl")}/account/${merchantId}/connectors`,
          headers: {
            "Content-Type": "application/json",
            Accept: "application/json",
            "api-key": globalState.get("adminApiKey"),
          },
          body: createConnectorBody,
          failOnStatusCode: false,
        }).then((response) => {
          logRequestId(response.headers["x-request-id"]);

          if (response.status === 200) {
            expect(globalState.get("connectorId")).to.equal(
              response.body.connector_name
            );
          } else {
            cy.task(
              "cli_log",
              "response status -> " + JSON.stringify(response.status)
            );

            throw new Error(
              `Connector Create Call Failed ${response.body.error.message}`
            );
          }
        });
      }
    );
  }
);

Cypress.Commands.add(
  "createCustomerCallTest",
  (customerCreateBody, globalState) => {
    cy.request({
      method: "POST",
      url: `${globalState.get("baseUrl")}/customers`,
      headers: {
        "Content-Type": "application/json",
        "api-key": globalState.get("apiKey"),
      },
      body: customerCreateBody,
    }).then((response) => {
      logRequestId(response.headers["x-request-id"]);

      globalState.set("customerId", response.body.customer_id);
    });
  }
);

Cypress.Commands.add(
  "paymentMethodListTestLessThanEqualToOnePaymentMethod",
  (res_data, globalState) => {
    cy.request({
      method: "GET",
      url: `${globalState.get("baseUrl")}/account/payment_methods?client_secret=${globalState.get("clientSecret")}`,
      headers: {
        "Content-Type": "application/json",
        Accept: "application/json",
        "api-key": globalState.get("publishableKey"),
      },
      failOnStatusCode: false,
    }).then((response) => {
      logRequestId(response.headers["x-request-id"]);
      expect(response.headers["content-type"]).to.include("application/json");
      if (response.status === 200) {
        expect(response.body).to.have.property("currency");
        if (res_data["payment_methods"].length == 1) {
          function getPaymentMethodType(obj) {
            return obj["payment_methods"][0]["payment_method_types"][0][
              "payment_method_type"
            ];
          }
          expect(getPaymentMethodType(res_data)).to.equal(
            getPaymentMethodType(response.body)
          );
        } else {
          expect(0).to.equal(response.body["payment_methods"].length);
        }
      } else {
        defaultErrorHandler(response, res_data);
      }
    });
  }
);

Cypress.Commands.add(
  "paymentMethodListTestTwoConnectorsForOnePaymentMethodCredit",
  (res_data, globalState) => {
    cy.request({
      method: "GET",
      url: `${globalState.get("baseUrl")}/account/payment_methods?client_secret=${globalState.get("clientSecret")}`,
      headers: {
        "Content-Type": "application/json",
        Accept: "application/json",
        "api-key": globalState.get("publishableKey"),
      },
      failOnStatusCode: false,
    }).then((response) => {
      logRequestId(response.headers["x-request-id"]);
      expect(response.headers["content-type"]).to.include("application/json");
      if (response.status === 200) {
        expect(response.body).to.have.property("currency");
        if (res_data["payment_methods"].length > 0) {
          function getPaymentMethodType(obj) {
            return obj["payment_methods"][0]["payment_method_types"][0][
              "card_networks"
            ][0]["eligible_connectors"]
              .slice()
              .sort();
          }
<<<<<<< HEAD
          for (let i = 0; i < getPaymentMethodType(response.body).length; i++) {
            expect(getPaymentMethodType(res_data)[i]).to.equal(
              getPaymentMethodType(response.body)[i]
=======
          let config_payment_method_type = getPaymentMethodType(res_data);
          let response_payment_method_type = getPaymentMethodType(response.body);
          for (let i = 0; i < response_payment_method_type.length; i++) {
            expect(config_payment_method_type[i]).to.equal(
              response_payment_method_type[i]
>>>>>>> 6d74527f
            );
          }
        } else {
          expect(0).to.equal(response.body["payment_methods"].length);
        }
      } else {
        defaultErrorHandler(response, res_data);
      }
    });
  }
);

Cypress.Commands.add(
  "createPaymentIntentTest",
  (
    request,
    req_data,
    res_data,
    authentication_type,
    capture_method,
    globalState
  ) => {
    if (
      !request ||
      typeof request !== "object" ||
      !req_data.currency ||
      !authentication_type
    ) {
      throw new Error(
        "Invalid parameters provided to createPaymentIntentTest command"
      );
    }
    request.currency = req_data.currency;
    request.authentication_type = authentication_type;
    request.capture_method = capture_method;
    request.setup_future_usage = req_data.setup_future_usage;
    request.customer_acceptance = req_data.customer_acceptance;
    request.customer_id = globalState.get("customerId");
    globalState.set("paymentAmount", request.amount);
    cy.request({
      method: "POST",
      url: `${globalState.get("baseUrl")}/payments`,
      headers: {
        "Content-Type": "application/json",
        Accept: "application/json",
        "api-key": globalState.get("apiKey"),
      },
      failOnStatusCode: false,
      body: request,
    }).then((response) => {
      logRequestId(response.headers["x-request-id"]);

      expect(response.headers["content-type"]).to.include("application/json");

      if (res_data.status === 200) {
        expect(response.body).to.have.property("client_secret");
        const clientSecret = response.body.client_secret;
        globalState.set("clientSecret", clientSecret);
        globalState.set("paymentID", response.body.payment_id);
        cy.log(clientSecret);
        for (const key in res_data.body) {
          expect(res_data.body[key]).to.equal(response.body[key]);
        }
        expect(request.amount).to.equal(response.body.amount);
        expect(null).to.equal(response.body.amount_received);
        expect(request.amount).to.equal(response.body.amount_capturable);
      } else {
        defaultErrorHandler(response, res_data);
      }
    });
  }
);

Cypress.Commands.add("paymentMethodsCallTest", (globalState) => {
  const clientSecret = globalState.get("clientSecret");
  const paymentIntentID = clientSecret.split("_secret_")[0];

  cy.request({
    method: "GET",
    url: `${globalState.get("baseUrl")}/account/payment_methods?client_secret=${clientSecret}`,
    headers: {
      "Content-Type": "application/json",
      "api-key": globalState.get("publishableKey"),
    },
  }).then((response) => {
    logRequestId(response.headers["x-request-id"]);

    expect(response.headers["content-type"]).to.include("application/json");
    expect(response.body).to.have.property("redirect_url");
    expect(response.body).to.have.property("payment_methods");
    globalState.set("paymentID", paymentIntentID);
    cy.log(response);
  });
});

Cypress.Commands.add(
  "createPaymentMethodTest",
  (globalState, req_data, res_data) => {
    req_data.customer_id = globalState.get("customerId");

    cy.request({
      method: "POST",
      url: `${globalState.get("baseUrl")}/payment_methods`,
      body: req_data,
      headers: {
        "Content-Type": "application/json",
        Accept: "application/json",
        "api-key": globalState.get("apiKey"),
      },
    }).then((response) => {
      logRequestId(response.headers["x-request-id"]);

      expect(response.headers["content-type"]).to.include("application/json");
      if (response.status === 200) {
        expect(response.body).to.have.property("payment_method_id");
        expect(response.body).to.have.property("client_secret");
        globalState.set("paymentMethodId", response.body.payment_method_id);
      } else {
        defaultErrorHandler(response, res_data);
      }
    });
  }
);

Cypress.Commands.add(
  "confirmCallTest",
  (confirmBody, req_data, res_data, confirm, globalState) => {
    const paymentIntentID = globalState.get("paymentID");
    confirmBody.confirm = confirm;
    confirmBody.client_secret = globalState.get("clientSecret");
    for (const key in req_data) {
      confirmBody[key] = req_data[key];
    }
    cy.request({
      method: "POST",
      url: `${globalState.get("baseUrl")}/payments/${paymentIntentID}/confirm`,
      headers: {
        "Content-Type": "application/json",
        "api-key": globalState.get("publishableKey"),
      },
      failOnStatusCode: false,
      body: confirmBody,
    }).then((response) => {
      logRequestId(response.headers["x-request-id"]);
      expect(response.headers["content-type"]).to.include("application/json");
      if (response.status === 200) {
        globalState.set("paymentID", paymentIntentID);
        if (response.body.capture_method === "automatic") {
          if (response.body.authentication_type === "three_ds") {
            expect(response.body)
              .to.have.property("next_action")
              .to.have.property("redirect_to_url");
            globalState.set(
              "nextActionUrl",
              response.body.next_action.redirect_to_url
            );
            for (const key in res_data.body) {
              expect(res_data.body[key]).to.equal(response.body[key]);
            }
          } else if (response.body.authentication_type === "no_three_ds") {
            for (const key in res_data.body) {
              expect(res_data.body[key]).to.equal(response.body[key]);
            }
          } else {
            throw new Error(
              `Invalid authentication type ${response.body.authentication_type}`
            );
          }
        } else if (response.body.capture_method === "manual") {
          if (response.body.authentication_type === "three_ds") {
            expect(response.body)
              .to.have.property("next_action")
              .to.have.property("redirect_to_url");
            globalState.set(
              "nextActionUrl",
              response.body.next_action.redirect_to_url
            );
          } else if (response.body.authentication_type === "no_three_ds") {
            for (const key in res_data.body) {
              expect(res_data.body[key]).to.equal(response.body[key]);
            }
          } else {
            throw new Error(
              `Invalid authentication type ${response.body.authentication_type}`
            );
          }
        } else {
          throw new Error(
            `Invalid capture method ${response.body.capture_method}`
          );
        }
      } else {
        defaultErrorHandler(response, res_data);
      }
    });
  }
);

Cypress.Commands.add(
  "confirmBankRedirectCallTest",
  (confirmBody, req_data, res_data, confirm, globalState) => {
    const paymentIntentId = globalState.get("paymentID");
    const connectorId = globalState.get("connectorId");
    for (const key in req_data) {
      confirmBody[key] = req_data[key];
    }
    confirmBody.confirm = confirm;
    confirmBody.client_secret = globalState.get("clientSecret");

    cy.request({
      method: "POST",
      url: `${globalState.get("baseUrl")}/payments/${paymentIntentId}/confirm`,
      headers: {
        "Content-Type": "application/json",
        "api-key": globalState.get("publishableKey"),
      },
      failOnStatusCode: false,
      body: confirmBody,
    }).then((response) => {
      logRequestId(response.headers["x-request-id"]);
      if (response.status === 200) {
        expect(response.headers["content-type"]).to.include("application/json");
        globalState.set("paymentID", paymentIntentId);
        globalState.set("paymentMethodType", confirmBody.payment_method_type);

        switch (response.body.authentication_type) {
          case "three_ds":
            if (
              response.body.capture_method === "automatic" ||
              response.body.capture_method === "manual"
            ) {
              if (response.body.status !== "failed") {
                // we get many statuses here, hence this verification
                if (
                  connectorId === "adyen" &&
                  response.body.payment_method_type === "blik"
                ) {
                  expect(response.body)
                    .to.have.property("next_action")
                    .to.have.property("type")
                    .to.equal("wait_screen_information");
                } else {
                  expect(response.body)
                    .to.have.property("next_action")
                    .to.have.property("redirect_to_url");
                  globalState.set(
                    "nextActionUrl",
                    response.body.next_action.redirect_to_url
                  );
                }
              } else if (response.body.status === "failed") {
                expect(response.body.error_code).to.equal(
                  res_data.body.error_code
                );
              }
            } else {
              throw new Error(
                `Invalid capture method ${response.body.capture_method}`
              );
            }
            break;
          case "no_three_ds":
            if (
              response.body.capture_method === "automatic" ||
              response.body.capture_method === "manual"
            ) {
              expect(response.body)
                .to.have.property("next_action")
                .to.have.property("redirect_to_url");
              globalState.set(
                "nextActionUrl",
                response.body.next_action.redirect_to_url
              );
            } else {
              throw new Error(
                `Invalid capture method ${response.body.capture_method}`
              );
            }
            break;
          default:
            throw new Error(
              `Invalid authentication type ${response.body.authentication_type}`
            );
        }
      } else {
        defaultErrorHandler(response, res_data);
      }
    });
  }
);

Cypress.Commands.add(
  "confirmBankTransferCallTest",
  (confirmBody, req_data, res_data, confirm, globalState) => {
    const paymentIntentID = globalState.get("paymentID");
    for (const key in req_data) {
      confirmBody[key] = req_data[key];
    }
    confirmBody.confirm = confirm;
    confirmBody.client_secret = globalState.get("clientSecret");
    globalState.set("paymentMethodType", confirmBody.payment_method_type);

    cy.request({
      method: "POST",
      url: `${globalState.get("baseUrl")}/payments/${paymentIntentID}/confirm`,
      headers: {
        "Content-Type": "application/json",
        "api-key": globalState.get("publishableKey"),
      },
      failOnStatusCode: false,
      body: confirmBody,
    }).then((response) => {
      logRequestId(response.headers["x-request-id"]);
      expect(response.headers["content-type"]).to.include("application/json");
      if (response.status === 200) {
        globalState.set("paymentID", paymentIntentID);
        if (
          response.body.capture_method === "automatic" ||
          response.body.capture_method === "manual"
        ) {
          switch (response.body.payment_method_type) {
            case "pix":
              expect(response.body)
                .to.have.property("next_action")
                .to.have.property("qr_code_url");
              globalState.set(
                "nextActionUrl", // This is intentionally kept as nextActionUrl to avoid issues during handleRedirection call,
                response.body.next_action.qr_code_url
              );
              break;
            default:
              expect(response.body)
                .to.have.property("next_action")
                .to.have.property("redirect_to_url");
              globalState.set(
                "nextActionUrl",
                response.body.next_action.redirect_to_url
              );
              break;
          }
        } else {
          throw new Error(
            `Invalid capture method ${response.body.capture_method}`
          );
        }
      } else {
        defaultErrorHandler(response, res_data);
      }
    });
  }
);

Cypress.Commands.add(
  "confirmUpiCall",
  (confirmBody, req_data, res_data, confirm, globalState) => {
    const paymentId = globalState.get("paymentID");
    for (const key in req_data) {
      confirmBody[key] = req_data[key];
    }
    confirmBody.confirm = confirm;
    confirmBody.client_secret = globalState.get("clientSecret");
    globalState.set("paymentMethodType", confirmBody.payment_method_type);

    cy.request({
      method: "POST",
      url: `${globalState.get("baseUrl")}/payments/${paymentId}/confirm`,
      headers: {
        "Content-Type": "application/json",
        "api-key": globalState.get("publishableKey"),
      },
      failOnStatusCode: false,
      body: confirmBody,
    }).then((response) => {
      logRequestId(response.headers["x-request-id"]);
      expect(response.headers["content-type"]).to.include("application/json");
      if (response.status === 200) {
        if (
          response.body.capture_method === "automatic" ||
          response.body.capture_method === "manual"
        ) {
          if (response.body.payment_method_type === "upi_collect") {
            expect(response.body)
              .to.have.property("next_action")
              .to.have.property("redirect_to_url");
            globalState.set(
              "nextActionUrl",
              response.body.next_action.redirect_to_url
            );
          } else if (response.body.payment_method_type === "upi_intent") {
            expect(response.body)
              .to.have.property("next_action")
              .to.have.property("qr_code_fetch_url");
            globalState.set(
              "nextActionUrl",
              response.body.next_action.qr_code_fetch_url
            );
          }
        } else {
          throw new Error(
            `Invalid capture method ${response.body.capture_method}`
          );
        }
      } else {
        defaultErrorHandler(response, res_data);
      }
    });
  }
);

Cypress.Commands.add(
  "createConfirmPaymentTest",
  (
    createConfirmPaymentBody,
    req_data,
    res_data,
    authentication_type,
    capture_method,
    globalState
  ) => {
    createConfirmPaymentBody.authentication_type = authentication_type;
    createConfirmPaymentBody.capture_method = capture_method;
    createConfirmPaymentBody.customer_id = globalState.get("customerId");
    for (const key in req_data) {
      createConfirmPaymentBody[key] = req_data[key];
    }
    cy.request({
      method: "POST",
      url: `${globalState.get("baseUrl")}/payments`,
      headers: {
        "Content-Type": "application/json",
        "api-key": globalState.get("apiKey"),
      },
      failOnStatusCode: false,
      body: createConfirmPaymentBody,
    }).then((response) => {
      logRequestId(response.headers["x-request-id"]);
      expect(response.headers["content-type"]).to.include("application/json");
      if (response.status === 200) {
        if (response.body.capture_method === "automatic") {
          expect(response.body).to.have.property("status");
          globalState.set("paymentAmount", createConfirmPaymentBody.amount);
          globalState.set("paymentID", response.body.payment_id);
          if (response.body.authentication_type === "three_ds") {
            expect(response.body)
              .to.have.property("next_action")
              .to.have.property("redirect_to_url");
            globalState.set(
              "nextActionUrl",
              response.body.next_action.redirect_to_url
            );
          } else if (response.body.authentication_type === "no_three_ds") {
            for (const key in res_data.body) {
              expect(res_data.body[key]).to.equal(response.body[key]);
            }
          } else {
            throw new Error(
              `Invalid authentication type: ${response.body.authentication_type}`
            );
          }
        } else if (response.body.capture_method === "manual") {
          expect(response.body).to.have.property("status");
          globalState.set("paymentAmount", createConfirmPaymentBody.amount);
          globalState.set("paymentID", response.body.payment_id);
          if (response.body.authentication_type === "three_ds") {
            expect(response.body)
              .to.have.property("next_action")
              .to.have.property("redirect_to_url");
            globalState.set(
              "nextActionUrl",
              response.body.next_action.redirect_to_url
            );
          } else if (response.body.authentication_type === "no_three_ds") {
            for (const key in res_data.body) {
              expect(res_data.body[key]).to.equal(response.body[key]);
            }
          } else {
            throw new Error(
              `Invalid authentication type: ${response.body.authentication_type}`
            );
          }
        }
      } else {
        defaultErrorHandler(response, res_data);
      }
    });
  }
);

// This is consequent saved card payment confirm call test(Using payment token)
Cypress.Commands.add(
  "saveCardConfirmCallTest",
  (saveCardConfirmBody, req_data, res_data, globalState) => {
    const paymentIntentID = globalState.get("paymentID");
    saveCardConfirmBody.card_cvc = req_data.payment_method_data.card.card_cvc;
    saveCardConfirmBody.payment_token = globalState.get("paymentToken");
    saveCardConfirmBody.client_secret = globalState.get("clientSecret");
    cy.request({
      method: "POST",
      url: `${globalState.get("baseUrl")}/payments/${paymentIntentID}/confirm`,
      headers: {
        "Content-Type": "application/json",
        "api-key": globalState.get("publishableKey"),
      },
      failOnStatusCode: false,
      body: saveCardConfirmBody,
    }).then((response) => {
      logRequestId(response.headers["x-request-id"]);

      expect(response.headers["content-type"]).to.include("application/json");
      if (response.status === 200) {
        globalState.set("paymentID", paymentIntentID);
        if (response.body.capture_method === "automatic") {
          if (response.body.authentication_type === "three_ds") {
            expect(response.body)
              .to.have.property("next_action")
              .to.have.property("redirect_to_url");
            const nextActionUrl = response.body.next_action.redirect_to_url;
          } else if (response.body.authentication_type === "no_three_ds") {
            for (const key in res_data.body) {
              expect(res_data.body[key]).to.equal(response.body[key]);
            }
            expect(response.body.customer_id).to.equal(
              globalState.get("customerId")
            );
          } else {
            // Handle other authentication types as needed
            throw new Error(
              `Invalid authentication type: ${response.body.authentication_type}`
            );
          }
        } else if (response.body.capture_method === "manual") {
          if (response.body.authentication_type === "three_ds") {
            expect(response.body)
              .to.have.property("next_action")
              .to.have.property("redirect_to_url");
          } else if (response.body.authentication_type === "no_three_ds") {
            for (const key in res_data.body) {
              expect(res_data.body[key]).to.equal(response.body[key]);
            }
            expect(response.body.customer_id).to.equal(
              globalState.get("customerId")
            );
          } else {
            // Handle other authentication types as needed
            throw new Error(
              `Invalid authentication type: ${response.body.authentication_type}`
            );
          }
        } else {
          // Handle other capture methods as needed
          throw new Error(
            `Invalid capture method: ${response.body.capture_method}`
          );
        }
      } else {
        defaultErrorHandler(response, res_data);
      }
    });
  }
);

Cypress.Commands.add(
  "captureCallTest",
  (requestBody, req_data, res_data, amount_to_capture, globalState) => {
    const payment_id = globalState.get("paymentID");
    requestBody.amount_to_capture = amount_to_capture;
    cy.request({
      method: "POST",
      url: `${globalState.get("baseUrl")}/payments/${payment_id}/capture`,
      headers: {
        "Content-Type": "application/json",
        "api-key": globalState.get("apiKey"),
      },
      failOnStatusCode: false,
      body: requestBody,
    }).then((response) => {
      logRequestId(response.headers["x-request-id"]);

      expect(response.headers["content-type"]).to.include("application/json");
      if (response.body.capture_method !== undefined) {
        expect(response.body.payment_id).to.equal(payment_id);
        for (const key in res_data.body) {
          expect(res_data.body[key]).to.equal(response.body[key]);
        }
      } else {
        defaultErrorHandler(response, res_data);
      }
    });
  }
);

Cypress.Commands.add(
  "voidCallTest",
  (requestBody, req_data, res_data, globalState) => {
    const payment_id = globalState.get("paymentID");
    cy.request({
      method: "POST",
      url: `${globalState.get("baseUrl")}/payments/${payment_id}/cancel`,
      headers: {
        "Content-Type": "application/json",
        "api-key": globalState.get("apiKey"),
      },
      failOnStatusCode: false,
      body: requestBody,
    }).then((response) => {
      logRequestId(response.headers["x-request-id"]);

      expect(response.headers["content-type"]).to.include("application/json");
      if (response.status === 200) {
        for (const key in res_data.body) {
          expect(res_data.body[key]).to.equal(response.body[key]);
        }
      } else {
        defaultErrorHandler(response, res_data);
      }
    });
  }
);

Cypress.Commands.add("retrievePaymentCallTest", (globalState) => {
  const payment_id = globalState.get("paymentID");
  cy.request({
    method: "GET",
    url: `${globalState.get("baseUrl")}/payments/${payment_id}?force_sync=true`,
    headers: {
      "Content-Type": "application/json",
      "api-key": globalState.get("apiKey"),
    },
    failOnStatusCode: false,
  }).then((response) => {
    logRequestId(response.headers["x-request-id"]);

    expect(response.headers["content-type"]).to.include("application/json");
    expect(response.body.payment_id).to.equal(payment_id);
    expect(response.body.amount).to.equal(globalState.get("paymentAmount"));
    globalState.set("paymentID", response.body.payment_id);
  });
});

Cypress.Commands.add(
  "refundCallTest",
  (requestBody, req_data, res_data, refund_amount, globalState) => {
    const payment_id = globalState.get("paymentID");
    requestBody.payment_id = payment_id;
    requestBody.amount = refund_amount;
    cy.request({
      method: "POST",
      url: `${globalState.get("baseUrl")}/refunds`,
      headers: {
        "Content-Type": "application/json",
        "api-key": globalState.get("apiKey"),
      },
      failOnStatusCode: false,
      body: requestBody,
    }).then((response) => {
      logRequestId(response.headers["x-request-id"]);
      expect(response.headers["content-type"]).to.include("application/json");

      if (response.status === 200) {
        globalState.set("refundId", response.body.refund_id);
        for (const key in res_data.body) {
          expect(res_data.body[key]).to.equal(response.body[key]);
        }
        expect(response.body.payment_id).to.equal(payment_id);
      } else {
        defaultErrorHandler(response, res_data);
      }
    });
  }
);

Cypress.Commands.add(
  "syncRefundCallTest",
  (req_data, res_data, globalState) => {
    const refundId = globalState.get("refundId");
    cy.request({
      method: "GET",
      url: `${globalState.get("baseUrl")}/refunds/${refundId}`,
      headers: {
        "Content-Type": "application/json",
        "api-key": globalState.get("apiKey"),
      },
      failOnStatusCode: false,
    }).then((response) => {
      logRequestId(response.headers["x-request-id"]);

      expect(response.headers["content-type"]).to.include("application/json");
      for (const key in res_data.body) {
        expect(res_data.body[key]).to.equal(response.body[key]);
      }
    });
  }
);

Cypress.Commands.add(
  "citForMandatesCallTest",
  (
    requestBody,
    req_data,
    res_data,
    amount,
    confirm,
    capture_method,
    payment_type,
    globalState
  ) => {
    for (const key in req_data) {
      requestBody[key] = req_data[key];
    }
    requestBody.payment_type = payment_type;
    requestBody.confirm = confirm;
    requestBody.amount = amount;
    requestBody.capture_method = capture_method;
    requestBody.customer_id = globalState.get("customerId");
    globalState.set("paymentAmount", requestBody.amount);
    cy.request({
      method: "POST",
      url: `${globalState.get("baseUrl")}/payments`,
      headers: {
        "Content-Type": "application/json",
        "api-key": globalState.get("apiKey"),
      },
      failOnStatusCode: false,
      body: requestBody,
    }).then((response) => {
      logRequestId(response.headers["x-request-id"]);
      expect(response.headers["content-type"]).to.include("application/json");
      if (response.status === 200) {
        globalState.set("paymentID", response.body.payment_id);

        if (requestBody.mandate_data === null) {
          expect(response.body).to.have.property("payment_method_id");
          globalState.set("paymentMethodId", response.body.payment_method_id);
        } else {
          expect(response.body).to.have.property("mandate_id");
          globalState.set("mandateId", response.body.mandate_id);
        }

        if (response.body.capture_method === "automatic") {
          expect(response.body).to.have.property("mandate_id");
          if (response.body.authentication_type === "three_ds") {
            expect(response.body)
              .to.have.property("next_action")
              .to.have.property("redirect_to_url");
            const nextActionUrl = response.body.next_action.redirect_to_url;
            globalState.set(
              "nextActionUrl",
              response.body.next_action.redirect_to_url
            );
            cy.log(nextActionUrl);
            for (const key in res_data.body) {
              expect(res_data.body[key]).to.equal(response.body[key]);
            }
          } else if (response.body.authentication_type === "no_three_ds") {
            for (const key in res_data.body) {
              expect(res_data.body[key]).to.equal(response.body[key]);
            }
          } else {
            throw new Error(
              `Invalid authentication type ${response.body.authentication_type}`
            );
          }
        } else if (response.body.capture_method === "manual") {
          if (response.body.authentication_type === "three_ds") {
            expect(response.body)
              .to.have.property("next_action")
              .to.have.property("redirect_to_url");
            const nextActionUrl = response.body.next_action.redirect_to_url;
            globalState.set(
              "nextActionUrl",
              response.body.next_action.redirect_to_url
            );
            cy.log(nextActionUrl);
            for (const key in res_data.body) {
              expect(res_data.body[key]).to.equal(response.body[key]);
            }
          } else if (response.body.authentication_type === "no_three_ds") {
            for (const key in res_data.body) {
              expect(res_data.body[key]).to.equal(response.body[key]);
            }
          } else {
            throw new Error(
              `Invalid authentication type ${response.body.authentication_type}`
            );
          }
        } else {
          throw new Error(
            `Invalid capture method ${response.body.capture_method}`
          );
        }
      } else {
        defaultErrorHandler(response, res_data);
      }
    });
  }
);

Cypress.Commands.add(
  "mitForMandatesCallTest",
  (requestBody, amount, confirm, capture_method, globalState) => {
    requestBody.amount = amount;
    requestBody.confirm = confirm;
    requestBody.capture_method = capture_method;
    requestBody.mandate_id = globalState.get("mandateId");
    requestBody.customer_id = globalState.get("customerId");
    globalState.set("paymentAmount", requestBody.amount);
    cy.request({
      method: "POST",
      url: `${globalState.get("baseUrl")}/payments`,
      headers: {
        "Content-Type": "application/json",
        "api-key": globalState.get("apiKey"),
      },
      failOnStatusCode: false,
      body: requestBody,
    }).then((response) => {
      logRequestId(response.headers["x-request-id"]);
      expect(response.headers["content-type"]).to.include("application/json");
      globalState.set("paymentID", response.body.payment_id);
      if (response.body.capture_method === "automatic") {
        if (response.body.authentication_type === "three_ds") {
          expect(response.body)
            .to.have.property("next_action")
            .to.have.property("redirect_to_url");
          const nextActionUrl = response.body.next_action.redirect_to_url;
          cy.log(nextActionUrl);
        } else if (response.body.authentication_type === "no_three_ds") {
          expect(response.body.status).to.equal("succeeded");
        } else {
          defaultErrorHandler(response, res_data);
        }
      } else if (response.body.capture_method === "manual") {
        if (response.body.authentication_type === "three_ds") {
          expect(response.body)
            .to.have.property("next_action")
            .to.have.property("redirect_to_url");
          const nextActionUrl = response.body.next_action.redirect_to_url;
          cy.log(response.body);
          cy.log(nextActionUrl);
        } else if (response.body.authentication_type === "no_three_ds") {
          expect(response.body.status).to.equal("requires_capture");
        } else {
          defaultErrorHandler(response, res_data);
        }
      }
    });
  }
);

Cypress.Commands.add(
  "mitUsingPMId",
  (requestBody, amount, confirm, capture_method, globalState) => {
    requestBody.amount = amount;
    requestBody.confirm = confirm;
    requestBody.capture_method = capture_method;
    requestBody.recurring_details.data = globalState.get("paymentMethodId");
    requestBody.customer_id = globalState.get("customerId");
    cy.request({
      method: "POST",
      url: `${globalState.get("baseUrl")}/payments`,
      headers: {
        "Content-Type": "application/json",
        "api-key": globalState.get("apiKey"),
      },
      failOnStatusCode: false,
      body: requestBody,
    }).then((response) => {
      logRequestId(response.headers["x-request-id"]);
      expect(response.headers["content-type"]).to.include("application/json");
      globalState.set("paymentID", response.body.payment_id);
      if (response.body.capture_method === "automatic") {
        if (response.body.authentication_type === "three_ds") {
          expect(response.body)
            .to.have.property("next_action")
            .to.have.property("redirect_to_url");
          const nextActionUrl = response.body.next_action.redirect_to_url;
          cy.log(response.body);
          cy.log(nextActionUrl);
        } else if (response.body.authentication_type === "no_three_ds") {
          expect(response.body.status).to.equal("succeeded");
        } else {
          defaultErrorHandler(response, res_data);
        }
      } else if (response.body.capture_method === "manual") {
        if (response.body.authentication_type === "three_ds") {
          expect(response.body)
            .to.have.property("next_action")
            .to.have.property("redirect_to_url");
          const nextActionUrl = response.body.next_action.redirect_to_url;
          cy.log(response.body);
          cy.log(nextActionUrl);
        } else if (response.body.authentication_type === "no_three_ds") {
          expect(response.body.status).to.equal("requires_capture");
        } else {
          defaultErrorHandler(response, res_data);
        }
      }
    });
  }
);

Cypress.Commands.add("listMandateCallTest", (globalState) => {
  const customerId = globalState.get("customerId");
  cy.request({
    method: "GET",
    url: `${globalState.get("baseUrl")}/customers/${customerId}/mandates`,
    headers: {
      "Content-Type": "application/json",
      "api-key": globalState.get("apiKey"),
    },
  }).then((response) => {
    logRequestId(response.headers["x-request-id"]);

    expect(response.headers["content-type"]).to.include("application/json");

    let i = 0;
    for (i in response.body) {
      if (response.body[i].mandate_id === globalState.get("mandateId")) {
        expect(response.body[i].status).to.equal("active");
      }
    }
  });
});

Cypress.Commands.add("revokeMandateCallTest", (globalState) => {
  const mandateId = globalState.get("mandateId");
  cy.request({
    method: "POST",
    url: `${globalState.get("baseUrl")}/mandates/revoke/${mandateId}`,
    headers: {
      "Content-Type": "application/json",
      "api-key": globalState.get("apiKey"),
    },
    failOnStatusCode: false,
  }).then((response) => {
    logRequestId(response.headers["x-request-id"]);

    expect(response.headers["content-type"]).to.include("application/json");
    if (response.body.status === 200) {
      expect(response.body.status).to.equal("revoked");
    } else if (response.body.status === 400) {
      expect(response.body.reason).to.equal("Mandate has already been revoked");
    }
  });
});

Cypress.Commands.add(
  "handleRedirection",
  (globalState, expected_redirection) => {
    let connectorId = globalState.get("connectorId");
    let expected_url = new URL(expected_redirection);
    let redirection_url = new URL(globalState.get("nextActionUrl"));
    handleRedirection(
      "three_ds",
      { redirection_url, expected_url },
      connectorId,
      null
    );
  }
);

Cypress.Commands.add(
  "handleBankRedirectRedirection",
  (globalState, payment_method_type, expected_redirection) => {
    let connectorId = globalState.get("connectorId");
    let expected_url = new URL(expected_redirection);
    let redirection_url = new URL(globalState.get("nextActionUrl"));
    // explicitly restricting `sofort` payment method by adyen from running as it stops other tests from running
    // trying to handle that specific case results in stripe 3ds tests to fail
    if (!(connectorId == "adyen" && payment_method_type == "sofort")) {
      handleRedirection(
        "bank_redirect",
        { redirection_url, expected_url },
        connectorId,
        payment_method_type
      );
    }
  }
);

Cypress.Commands.add(
  "handleBankTransferRedirection",
  (globalState, payment_method_type, expected_redirection) => {
    let connectorId = globalState.get("connectorId");
    let expected_url = new URL(expected_redirection);
    let redirection_url = new URL(globalState.get("nextActionUrl"));
    cy.log(payment_method_type);
    handleRedirection(
      "bank_transfer",
      { redirection_url, expected_url },
      connectorId,
      payment_method_type
    );
  }
);

Cypress.Commands.add(
  "handleUpiRedirection",
  (globalState, payment_method_type, expected_redirection) => {
    let connectorId = globalState.get("connectorId");
    let expected_url = new URL(expected_redirection);
    let redirection_url = new URL(globalState.get("nextActionUrl"));
    handleRedirection(
      "upi",
      { redirection_url, expected_url },
      connectorId,
      payment_method_type
    );
  }
);

Cypress.Commands.add("listCustomerPMCallTest", (globalState) => {
  const customerId = globalState.get("customerId");
  cy.request({
    method: "GET",
    url: `${globalState.get("baseUrl")}/customers/${customerId}/payment_methods`,
    headers: {
      "Content-Type": "application/json",
      "api-key": globalState.get("apiKey"),
    },
  }).then((response) => {
    logRequestId(response.headers["x-request-id"]);
    expect(response.headers["content-type"]).to.include("application/json");
    if (response.body.customer_payment_methods[0]?.payment_token) {
      const paymentToken =
        response.body.customer_payment_methods[0].payment_token;
      globalState.set("paymentToken", paymentToken); // Set paymentToken in globalState
    } else {
      // We only get an empty array if something's wrong. One exception is a 4xx when no customer exist but it is handled in the test
      expect(response.body)
        .to.have.property("customer_payment_methods")
        .to.be.an("array").and.empty;
    }
  });
});

Cypress.Commands.add("listRefundCallTest", (requestBody, globalState) => {
  cy.request({
    method: "POST",
    url: `${globalState.get("baseUrl")}/refunds/list`,
    headers: {
      "Content-Type": "application/json",
      "api-key": globalState.get("apiKey"),
    },
    body: requestBody,
  }).then((response) => {
    logRequestId(response.headers["x-request-id"]);
    expect(response.headers["content-type"]).to.include("application/json");
    expect(response.body.data).to.be.an("array").and.not.empty;
  });
});

Cypress.Commands.add(
  "createConfirmPayoutTest",
  (
    createConfirmPayoutBody,
    req_data,
    res_data,
    confirm,
    auto_fulfill,
    globalState
  ) => {
    for (const key in req_data) {
      createConfirmPayoutBody[key] = req_data[key];
    }
    createConfirmPayoutBody.auto_fulfill = auto_fulfill;
    createConfirmPayoutBody.confirm = confirm;
    createConfirmPayoutBody.customer_id = globalState.get("customerId");

    cy.request({
      method: "POST",
      url: `${globalState.get("baseUrl")}/payouts/create`,
      headers: {
        "Content-Type": "application/json",
        "api-key": globalState.get("apiKey"),
      },
      failOnStatusCode: false,
      body: createConfirmPayoutBody,
    }).then((response) => {
      logRequestId(response.headers["x-request-id"]);
      expect(response.headers["content-type"]).to.include("application/json");

      if (response.status === 200) {
        globalState.set("payoutAmount", createConfirmPayoutBody.amount);
        globalState.set("payoutID", response.body.payout_id);
        for (const key in res_data.body) {
          expect(res_data.body[key]).to.equal(response.body[key]);
        }
      } else {
        defaultErrorHandler(response, res_data);
      }
    });
  }
);

Cypress.Commands.add(
  "createConfirmWithTokenPayoutTest",
  (
    createConfirmPayoutBody,
    req_data,
    res_data,
    confirm,
    auto_fulfill,
    globalState
  ) => {
    for (const key in req_data) {
      createConfirmPayoutBody[key] = req_data[key];
    }
    createConfirmPayoutBody.customer_id = globalState.get("customerId");
    createConfirmPayoutBody.payout_token = globalState.get("paymentToken");
    createConfirmPayoutBody.auto_fulfill = auto_fulfill;
    createConfirmPayoutBody.confirm = confirm;

    cy.request({
      method: "POST",
      url: `${globalState.get("baseUrl")}/payouts/create`,
      headers: {
        "Content-Type": "application/json",
        "api-key": globalState.get("apiKey"),
      },
      failOnStatusCode: false,
      body: createConfirmPayoutBody,
    }).then((response) => {
      logRequestId(response.headers["x-request-id"]);
      expect(response.headers["content-type"]).to.include("application/json");

      if (response.status === 200) {
        globalState.set("payoutAmount", createConfirmPayoutBody.amount);
        globalState.set("payoutID", response.body.payout_id);
        for (const key in res_data.body) {
          expect(res_data.body[key]).to.equal(response.body[key]);
        }
      } else {
        defaultErrorHandler(response, res_data);
      }
    });
  }
);

Cypress.Commands.add(
  "fulfillPayoutCallTest",
  (payoutFulfillBody, req_data, res_data, globalState) => {
    payoutFulfillBody.payout_id = globalState.get("payoutID");

    cy.request({
      method: "POST",
      url: `${globalState.get("baseUrl")}/payouts/${globalState.get("payoutID")}/fulfill`,
      headers: {
        "Content-Type": "application/json",
        "api-key": globalState.get("apiKey"),
      },
      failOnStatusCode: false,
      body: payoutFulfillBody,
    }).then((response) => {
      logRequestId(response.headers["x-request-id"]);
      expect(response.headers["content-type"]).to.include("application/json");

      if (response.status === 200) {
        for (const key in res_data.body) {
          expect(res_data.body[key]).to.equal(response.body[key]);
        }
      } else {
        defaultErrorHandler(response, res_data);
      }
    });
  }
);

Cypress.Commands.add(
  "updatePayoutCallTest",
  (payoutConfirmBody, req_data, res_data, auto_fulfill, globalState) => {
    payoutConfirmBody.confirm = true;
    payoutConfirmBody.auto_fulfill = auto_fulfill;

    cy.request({
      method: "PUT",
      url: `${globalState.get("baseUrl")}/payouts/${globalState.get("payoutID")}`,
      headers: {
        "Content-Type": "application/json",
        "api-key": globalState.get("apiKey"),
      },
      failOnStatusCode: false,
      body: payoutConfirmBody,
    }).then((response) => {
      logRequestId(response.headers["x-request-id"]);
      expect(response.headers["content-type"]).to.include("application/json");

      if (response.status === 200) {
        for (const key in res_data.body) {
          expect(res_data.body[key]).to.equal(response.body[key]);
        }
      } else {
        defaultErrorHandler(response, res_data);
      }
    });
  }
);

Cypress.Commands.add("retrievePayoutCallTest", (globalState) => {
  const payout_id = globalState.get("payoutID");
  cy.request({
    method: "GET",
    url: `${globalState.get("baseUrl")}/payouts/${payout_id}`,
    headers: {
      "Content-Type": "application/json",
      "api-key": globalState.get("apiKey"),
    },
    failOnStatusCode: false,
  }).then((response) => {
    logRequestId(response.headers["x-request-id"]);

    expect(response.headers["content-type"]).to.include("application/json");
    expect(response.body.payout_id).to.equal(payout_id);
    expect(response.body.amount).to.equal(globalState.get("payoutAmount"));
  });
});

Cypress.Commands.add("createJWTToken", (req_data, res_data, globalState) => {
  const jwt_body = {
    email: `${globalState.get("email")}`,
    password: `${globalState.get("password")}`,
  };

  cy.request({
    method: "POST",
    url: `${globalState.get("baseUrl")}/user/v2/signin`,
    headers: {
      "Content-Type": "application/json",
    },
    failOnStatusCode: false,
    body: jwt_body,
  }).then((response) => {
    logRequestId(response.headers["x-request-id"]);
    expect(response.headers["content-type"]).to.include("application/json");

    if (response.status === 200) {
      expect(response.body).to.have.property("token");
      //set jwt_token
      globalState.set("jwtToken", response.body.token);

      // set session cookie
      const sessionCookie = response.headers["set-cookie"][0];
      const sessionValue = sessionCookie.split(";")[0];
      globalState.set("cookie", sessionValue);

      // set api key
      globalState.set("apiKey", globalState.get("routingApiKey"));
      globalState.set("merchantId", response.body.merchant_id);

      for (const key in res_data.body) {
        expect(res_data.body[key]).to.equal(response.body[key]);
      }
    } else {
      defaultErrorHandler(response, res_data);
    }
  });
});

Cypress.Commands.add("ListMCAbyMID", (globalState) => {
  const merchantId = globalState.get("merchantId");
  cy.request({
    method: "GET",
    url: `${globalState.get("baseUrl")}/account/${merchantId}/connectors`,
    headers: {
      "Content-Type": "application/json",
      "api-key": globalState.get("adminApiKey"),
    },
    failOnStatusCode: false,
  }).then((response) => {
    logRequestId(response.headers["x-request-id"]);

    expect(response.headers["content-type"]).to.include("application/json");
    globalState.set("profileId", response.body[0].profile_id);
    globalState.set("stripeMcaId", response.body[0].merchant_connector_id);
    globalState.set("adyenMcaId", response.body[1].merchant_connector_id);
  });
});

Cypress.Commands.add(
  "addRoutingConfig",
  (routingBody, req_data, res_data, type, data, globalState) => {
    for (const key in req_data) {
      routingBody[key] = req_data[key];
    }
    // set profile id from env
    routingBody.profile_id = globalState.get("profileId");
    routingBody.algorithm.type = type;
    routingBody.algorithm.data = data;

    cy.request({
      method: "POST",
      url: `${globalState.get("baseUrl")}/routing`,
      headers: {
        "Content-Type": "application/json",
        Cookie: `${globalState.get("cookie")}`,
        "api-key": `Bearer ${globalState.get("jwtToken")}`,
      },
      failOnStatusCode: false,
      body: routingBody,
    }).then((response) => {
      logRequestId(response.headers["x-request-id"]);
      expect(response.headers["content-type"]).to.include("application/json");

      if (response.status === 200) {
        expect(response.body).to.have.property("id");
        globalState.set("routingConfigId", response.body.id);
        for (const key in res_data.body) {
          expect(res_data.body[key]).to.equal(response.body[key]);
        }
      } else {
        defaultErrorHandler(response, res_data);
      }
    });
  }
);

Cypress.Commands.add(
  "activateRoutingConfig",
  (req_data, res_data, globalState) => {
    let routing_config_id = globalState.get("routingConfigId");
    cy.request({
      method: "POST",
      url: `${globalState.get("baseUrl")}/routing/${routing_config_id}/activate`,
      headers: {
        "Content-Type": "application/json",
        Cookie: `${globalState.get("cookie")}`,
        "api-key": globalState.get("apiKey"),
      },
      failOnStatusCode: false,
    }).then((response) => {
      logRequestId(response.headers["x-request-id"]);
      expect(response.headers["content-type"]).to.include("application/json");

      if (response.status === 200) {
        expect(response.body.id).to.equal(routing_config_id);
        for (const key in res_data.body) {
          expect(res_data.body[key]).to.equal(response.body[key]);
        }
      } else {
        defaultErrorHandler(response, res_data);
      }
    });
  }
);

Cypress.Commands.add(
  "retrieveRoutingConfig",
  (req_data, res_data, globalState) => {
    let routing_config_id = globalState.get("routingConfigId");
    cy.request({
      method: "GET",
      url: `${globalState.get("baseUrl")}/routing/${routing_config_id}`,
      headers: {
        "Content-Type": "application/json",
        Cookie: `${globalState.get("cookie")}`,
        "api-key": globalState.get("apiKey"),
      },
      failOnStatusCode: false,
    }).then((response) => {
      logRequestId(response.headers["x-request-id"]);
      expect(response.headers["content-type"]).to.include("application/json");

      if (response.status === 200) {
        expect(response.body.id).to.equal(routing_config_id);
        for (const key in res_data.body) {
          expect(res_data.body[key]).to.equal(response.body[key]);
        }
      } else {
        defaultErrorHandler(response, res_data);
      }
    });
  }
);<|MERGE_RESOLUTION|>--- conflicted
+++ resolved
@@ -99,12 +99,8 @@
           JSON.stringify(jsonContent),
           connectorName
         );
-<<<<<<< HEAD
-        createConnectorBody.connector_account_details = authDetails;
-=======
         createConnectorBody.connector_account_details =
           authDetails.connector_account_details;
->>>>>>> 6d74527f
         cy.request({
           method: "POST",
           url: `${globalState.get("baseUrl")}/account/${merchantId}/connectors`,
@@ -125,13 +121,10 @@
               "cli_log",
               "response status -> " + JSON.stringify(response.status)
             );
-<<<<<<< HEAD
-=======
 
             throw new Error(
               `Connector Create Call Failed ${response.body.error.message}`
             );
->>>>>>> 6d74527f
           }
         });
       }
@@ -343,17 +336,11 @@
               .slice()
               .sort();
           }
-<<<<<<< HEAD
-          for (let i = 0; i < getPaymentMethodType(response.body).length; i++) {
-            expect(getPaymentMethodType(res_data)[i]).to.equal(
-              getPaymentMethodType(response.body)[i]
-=======
           let config_payment_method_type = getPaymentMethodType(res_data);
           let response_payment_method_type = getPaymentMethodType(response.body);
           for (let i = 0; i < response_payment_method_type.length; i++) {
             expect(config_payment_method_type[i]).to.equal(
               response_payment_method_type[i]
->>>>>>> 6d74527f
             );
           }
         } else {
