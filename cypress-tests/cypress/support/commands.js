// ***********************************************
// This example commands.js shows you how to
// create various custom commands and overwrite
// existing commands.
//
// For more comprehensive examples of custom
// commands please read more here:
// https://on.cypress.io/custom-commands
// ***********************************************
//
//
// -- This is a parent command --
// Cypress.Commands.add('login', (email, password) => { ... })
//
//
// -- This is a child command --
// Cypress.Commands.add('drag', { prevSubject: 'element'}, (subject, options) => { ... })
//
//
// -- This is a dual command --
// Cypress.Commands.add('dismiss', { prevSubject: 'optional'}, (subject, options) => { ... })
//
//
// -- This will overwrite an existing command --
// Cypress.Commands.overwrite('visit', (originalFn, url, options) => { ... })

// commands.js or your custom support file
import { defaultErrorHandler, getValueByKey } from "../e2e/PaymentUtils/Utils";
import { execConfig, validateConfig } from "../utils/featureFlags";
import * as RequestBodyUtils from "../utils/RequestBodyUtils";
import { handleRedirection } from "./redirectionHandler";

function logRequestId(xRequestId) {
  if (xRequestId) {
    cy.task("cli_log", "x-request-id -> " + xRequestId);
  } else {
    cy.task("cli_log", "x-request-id is not available in the response headers");
  }
}

Cypress.Commands.add(
  "merchantCreateCallTest",
  (merchantCreateBody, globalState) => {
    const randomMerchantId = RequestBodyUtils.generateRandomString();
    RequestBodyUtils.setMerchantId(merchantCreateBody, randomMerchantId);
    globalState.set("merchantId", randomMerchantId);

    cy.request({
      method: "POST",
      url: `${globalState.get("baseUrl")}/accounts`,
      headers: {
        Accept: "application/json",
        "Content-Type": "application/json",
        "api-key": globalState.get("adminApiKey"),
      },
      body: merchantCreateBody,
    }).then((response) => {
      logRequestId(response.headers["x-request-id"]);

      // Handle the response as needed
      globalState.set("profileId", response.body.default_profile);
      globalState.set("publishableKey", response.body.publishable_key);
      globalState.set("merchantDetails", response.body.merchant_details);
    });
  }
);

Cypress.Commands.add("merchantRetrieveCall", (globalState) => {
  const merchant_id = globalState.get("merchantId");
  cy.request({
    method: "GET",
    url: `${globalState.get("baseUrl")}/accounts/${merchant_id}`,
    headers: {
      Accept: "application/json",
      "Content-Type": "application/json",
      "api-key": globalState.get("adminApiKey"),
    },
    failOnStatusCode: false,
  }).then((response) => {
    logRequestId(response.headers["x-request-id"]);

    expect(response.headers["content-type"]).to.include("application/json");
    expect(response.body.merchant_id).to.equal(merchant_id);
    expect(response.body.payment_response_hash_key).to.not.be.empty;
    expect(response.body.publishable_key).to.not.be.empty;
    expect(response.body.default_profile).to.not.be.empty;
    expect(response.body.organization_id).to.not.be.empty;
    globalState.set("organizationId", response.body.organization_id);

    if (globalState.get("publishableKey") === undefined) {
      globalState.set("publishableKey", response.body.publishable_key);
    }
  });
});

Cypress.Commands.add("merchantDeleteCall", (globalState) => {
  const merchant_id = globalState.get("merchantId");
  cy.request({
    method: "DELETE",
    url: `${globalState.get("baseUrl")}/accounts/${merchant_id}`,
    headers: {
      Accept: "application/json",
      "api-key": globalState.get("adminApiKey"),
    },
    failOnStatusCode: false,
  }).then((response) => {
    logRequestId(response.headers["x-request-id"]);

    expect(response.body.merchant_id).to.equal(merchant_id);
    expect(response.body.deleted).to.equal(true);
  });
});

Cypress.Commands.add("merchantListCall", (globalState) => {
  const organization_id = globalState.get("organizationId");

  cy.request({
    method: "GET",
    url: `${globalState.get("baseUrl")}/accounts/list?organization_id=${organization_id}`,
    headers: {
      Accept: "application/json",
      "api-key": globalState.get("adminApiKey"),
    },
    failOnStatusCode: false,
  }).then((response) => {
    logRequestId(response.headers["x-request-id"]);
    expect(response.headers["content-type"]).to.include("application/json");
    for (const key in response.body) {
      expect(response.body[key]).to.have.property("merchant_id").and.not.empty;
      expect(response.body[key]).to.have.property("organization_id").and.not
        .empty;
      expect(response.body[key]).to.have.property("default_profile").and.not
        .empty;
    }
  });
});

Cypress.Commands.add(
  "merchantUpdateCall",
  (merchantUpdateBody, globalState) => {
    const merchant_id = globalState.get("merchantId");
    const organization_id = globalState.get("organizationId");
    const publishable_key = globalState.get("publishableKey");
    const merchant_details = globalState.get("merchantDetails");

    merchantUpdateBody.merchant_id = merchant_id;
    cy.request({
      method: "POST",
      url: `${globalState.get("baseUrl")}/accounts/${merchant_id}`,
      headers: {
        Accept: "application/json",
        "Content-Type": "application/json",
        "api-key": globalState.get("adminApiKey"),
      },
      body: merchantUpdateBody,
      failOnStatusCode: false,
    }).then((response) => {
      logRequestId(response.headers["x-request-id"]);
      expect(response.headers["content-type"]).to.include("application/json");
      expect(response.body.merchant_id).to.equal(merchant_id);
      expect(response.body.publishable_key).to.equal(publishable_key);
      expect(response.body.organization_id).to.equal(organization_id);
      expect(response.body.merchant_details).to.not.equal(merchant_details);
    });
  }
);

Cypress.Commands.add(
  "createBusinessProfileTest",
  (createBusinessProfile, globalState, profile_prefix = "profile") => {
    const api_key = globalState.get("adminApiKey");
    const base_url = globalState.get("baseUrl");
    const connector_id = globalState.get("connectorId");
    const merchant_id = globalState.get("merchantId");
    const profile_name = `${connector_id}_${profile_prefix}_${Math.random().toString(36).substring(7)}`;
    const url = `${base_url}/account/${merchant_id}/business_profile`;

    createBusinessProfile.profile_name = profile_name;

    cy.request({
      method: "POST",
      url: url,
      headers: {
        Accept: "application/json",
        "Content-Type": "application/json",
        "api-key": api_key,
      },
      body: createBusinessProfile,
      failOnStatusCode: false,
    }).then((response) => {
      logRequestId(response.headers["x-request-id"]);
      globalState.set(`${profile_prefix}Id`, response.body.profile_id);

      if (response.status === 200) {
        expect(response.body.profile_id).to.not.to.be.null;
      } else {
        throw new Error(
          `Business Profile call failed ${response.body.error.message}`
        );
      }
    });
  }
);

Cypress.Commands.add(
  "UpdateBusinessProfileTest",
  (updateBusinessProfile, is_connector_agnostic_mit_enabled, globalState) => {
    updateBusinessProfile.is_connector_agnostic_mit_enabled =
      is_connector_agnostic_mit_enabled;
    const merchant_id = globalState.get("merchantId");
    const profile_id = globalState.get("profileId");
    cy.request({
      method: "POST",
      url: `${globalState.get("baseUrl")}/account/${merchant_id}/business_profile/${profile_id}`,
      headers: {
        Accept: "application/json",
        "Content-Type": "application/json",
        "api-key": globalState.get("adminApiKey"),
      },
      body: updateBusinessProfile,
      failOnStatusCode: false,
    }).then((response) => {
      logRequestId(response.headers["x-request-id"]);
    });
  }
);

Cypress.Commands.add("apiKeyCreateTest", (apiKeyCreateBody, globalState) => {
  cy.request({
    method: "POST",
    url: `${globalState.get("baseUrl")}/api_keys/${globalState.get("merchantId")}`,
    headers: {
      Accept: "application/json",
      "Content-Type": "application/json",
      "api-key": globalState.get("adminApiKey"),
    },
    body: apiKeyCreateBody,
    failOnStatusCode: false,
  }).then((response) => {
    logRequestId(response.headers["x-request-id"]);

    // Handle the response as needed
    globalState.set("apiKey", response.body.api_key);
    globalState.set("apiKeyId", response.body.key_id);
  });
});

Cypress.Commands.add("apiKeyUpdateCall", (apiKeyUpdateBody, globalState) => {
  const merchant_id = globalState.get("merchantId");
  const api_key_id = globalState.get("apiKeyId");

  cy.request({
    method: "POST",
    url: `${globalState.get("baseUrl")}/api_keys/${merchant_id}/${api_key_id}`,
    headers: {
      Accept: "application/json",
      "Content-Type": "application/json",
      "api-key": globalState.get("adminApiKey"),
    },
    body: apiKeyUpdateBody,
    failOnStatusCode: false,
  }).then((response) => {
    logRequestId(response.headers["x-request-id"]);

    // Handle the response as needed
    expect(response.body.name).to.equal("Updated API Key");
    expect(response.body.key_id).to.equal(api_key_id);
    expect(response.body.merchant_id).to.equal(merchant_id);
  });
});

Cypress.Commands.add("apiKeyRetrieveCall", (globalState) => {
  const merchant_id = globalState.get("merchantId");
  const api_key_id = globalState.get("apiKeyId");

  cy.request({
    method: "GET",
    url: `${globalState.get("baseUrl")}/api_keys/${merchant_id}/${api_key_id}`,
    headers: {
      Accept: "application/json",
      "Content-Type": "application/json",
      "api-key": globalState.get("adminApiKey"),
    },
    failOnStatusCode: false,
  }).then((response) => {
    logRequestId(response.headers["x-request-id"]);

    expect(response.headers["content-type"]).to.include("application/json");
    expect(response.body.name).to.equal("Updated API Key");
    expect(response.body.key_id).to.equal(api_key_id);
    expect(response.body.merchant_id).to.equal(merchant_id);
  });
});

Cypress.Commands.add("apiKeyListCall", (globalState) => {
  const merchant_id = globalState.get("merchantId");
  const base_url = globalState.get("baseUrl");
  cy.request({
    method: "GET",
    url: `${base_url}/api_keys/${merchant_id}/list`,
    headers: {
      Accept: "application/json",
      "Content-Type": "application/json",
      "api-key": globalState.get("adminApiKey"),
    },
  }).then((response) => {
    logRequestId(response.headers["x-request-id"]);

    expect(response.headers["content-type"]).to.include("application/json");
    expect(response.body).to.be.an("array").and.not.empty;
    for (const key in response.body) {
      expect(response.body[key]).to.have.property("name").and.not.empty;
      if (base_url.includes("sandbox") || base_url.includes("integ")) {
        expect(response.body[key]).to.have.property("key_id").include("snd_")
          .and.not.empty;
      } else if (base_url.includes("localhost")) {
        expect(response.body[key]).to.have.property("key_id").include("dev_")
          .and.not.empty;
      }
      expect(response.body[key].merchant_id).to.equal(merchant_id);
    }
  });
});

Cypress.Commands.add("apiKeyDeleteCall", (globalState) => {
  const merchant_id = globalState.get("merchantId");
  const api_key_id = globalState.get("apiKeyId");

  cy.request({
    method: "DELETE",
    url: `${globalState.get("baseUrl")}/api_keys/${merchant_id}/${api_key_id}`,
    headers: {
      Accept: "application/json",
      "Content-Type": "application/json",
      "api-key": globalState.get("adminApiKey"),
    },
    failOnStatusCode: false,
  }).then((response) => {
    logRequestId(response.headers["x-request-id"]);

    expect(response.headers["content-type"]).to.include("application/json");
    expect(response.body.merchant_id).to.equal(merchant_id);
    expect(response.body.key_id).to.equal(api_key_id);
    expect(response.body.revoked).to.equal(true);
  });
});

Cypress.Commands.add(
  "createNamedConnectorCallTest",
  (
    connectorType,
    createConnectorBody,
    payment_methods_enabled,
    globalState,
    connectorName,
    connectorLabel,
    profile_prefix = "profile",
    mca_prefix = "merchantConnector"
  ) => {
    const merchantId = globalState.get("merchantId");
    const profile_id = globalState.get(`${profile_prefix}Id`);

    createConnectorBody.profile_id = profile_id;
    createConnectorBody.connector_type = connectorType;
    createConnectorBody.connector_name = connectorName;
    createConnectorBody.connector_label = connectorLabel;
    createConnectorBody.payment_methods_enabled = payment_methods_enabled;
    // readFile is used to read the contents of the file and it always returns a promise ([Object Object]) due to its asynchronous nature
    // it is best to use then() to handle the response within the same block of code
    cy.readFile(globalState.get("connectorAuthFilePath")).then(
      (jsonContent) => {
        const authDetails = getValueByKey(
          JSON.stringify(jsonContent),
          connectorName
        );
        createConnectorBody.connector_account_details =
          authDetails.connector_account_details;
        cy.request({
          method: "POST",
          url: `${globalState.get("baseUrl")}/account/${merchantId}/connectors`,
          headers: {
            "Content-Type": "application/json",
            Accept: "application/json",
            "api-key": globalState.get("adminApiKey"),
          },
          body: createConnectorBody,
          failOnStatusCode: false,
        }).then((response) => {
          logRequestId(response.headers["x-request-id"]);

          if (response.status === 200) {
            expect(connectorName).to.equal(response.body.connector_name);
            globalState.set(
              `${mca_prefix}Id`,
              response.body.merchant_connector_id
            );
          } else {
            cy.task(
              "cli_log",
              "response status -> " + JSON.stringify(response.status)
            );

            throw new Error(
              `Connector Create Call Failed ${response.body.error.message}`
            );
          }
        });
      }
    );
  }
);

Cypress.Commands.add(
  "createConnectorCallTest",
  (
    connectorType,
    createConnectorBody,
    payment_methods_enabled,
    globalState,
    profile_prefix = "profile",
    mca_prefix = "merchantConnector"
  ) => {
    const api_key = globalState.get("adminApiKey");
    const base_url = globalState.get("baseUrl");
    const connector_id = globalState.get("connectorId");
    const merchant_id = globalState.get("merchantId");
    const profile_id = globalState.get(`${profile_prefix}Id`);
    const url = `${base_url}/account/${merchant_id}/connectors`;

    createConnectorBody.connector_type = connectorType;
    createConnectorBody.profile_id = profile_id;
    createConnectorBody.connector_name = connector_id;
    createConnectorBody.payment_methods_enabled = payment_methods_enabled;

    // readFile is used to read the contents of the file and it always returns a promise ([Object Object]) due to its asynchronous nature
    // it is best to use then() to handle the response within the same block of code
    cy.readFile(globalState.get("connectorAuthFilePath")).then(
      (jsonContent) => {
        const authDetails = getValueByKey(
          JSON.stringify(jsonContent),
          connector_id
        );

        createConnectorBody.connector_account_details =
          authDetails.connector_account_details;

        if (authDetails && authDetails.metadata) {
          createConnectorBody.metadata = {
            ...createConnectorBody.metadata, // Preserve existing metadata fields
            ...authDetails.metadata, // Merge with authDetails.metadata
          };
        }

        cy.request({
          method: "POST",
          url: url,
          headers: {
            Accept: "application/json",
            "Content-Type": "application/json",
            "api-key": api_key,
          },
          body: createConnectorBody,
          failOnStatusCode: false,
        }).then((response) => {
          logRequestId(response.headers["x-request-id"]);

          if (response.status === 200) {
            expect(globalState.get("connectorId")).to.equal(
              response.body.connector_name
            );
            globalState.set(
              `${mca_prefix}Id`,
              response.body.merchant_connector_id
            );
          } else {
            cy.task(
              "cli_log",
              "response status -> " + JSON.stringify(response.status)
            );

            throw new Error(
              `Connector Create Call Failed ${response.body.error.message}`
            );
          }
        });
      }
    );
  }
);

Cypress.Commands.add(
  "createPayoutConnectorCallTest",
  (connectorType, createConnectorBody, globalState) => {
    const merchantId = globalState.get("merchantId");
    const connectorName = globalState.get("connectorId");
    createConnectorBody.connector_type = connectorType;
    createConnectorBody.connector_name = connectorName;
    createConnectorBody.connector_type = "payout_processor";
    createConnectorBody.profile_id = globalState.get("profileId");

    // readFile is used to read the contents of the file and it always returns a promise ([Object Object]) due to its asynchronous nature
    // it is best to use then() to handle the response within the same block of code
    cy.readFile(globalState.get("connectorAuthFilePath")).then(
      (jsonContent) => {
        const authDetails = getValueByKey(
          JSON.stringify(jsonContent),
          `${connectorName}_payout`
        );

        // If the connector does not have payout connector creds in creds file, set payoutsExecution to false
        if (authDetails === null) {
          globalState.set("payoutsExecution", false);
          return false;
        } else {
          globalState.set("payoutsExecution", true);
        }

        createConnectorBody.connector_account_details =
          authDetails.connector_account_details;

        if (authDetails && authDetails.metadata) {
          createConnectorBody.metadata = {
            ...createConnectorBody.metadata, // Preserve existing metadata fields
            ...authDetails.metadata, // Merge with authDetails.metadata
          };
        }

        cy.request({
          method: "POST",
          url: `${globalState.get("baseUrl")}/account/${merchantId}/connectors`,
          headers: {
            Accept: "application/json",
            "Content-Type": "application/json",
            "api-key": globalState.get("adminApiKey"),
          },
          body: createConnectorBody,
          failOnStatusCode: false,
        }).then((response) => {
          logRequestId(response.headers["x-request-id"]);

          if (response.status === 200) {
            expect(globalState.get("connectorId")).to.equal(
              response.body.connector_name
            );
            globalState.set(
              "merchantConnectorId",
              response.body.merchant_connector_id
            );
          } else {
            cy.task(
              "cli_log",
              "response status -> " + JSON.stringify(response.status)
            );

            throw new Error(
              `Connector Create Call Failed ${response.body.error.message}`
            );
          }
        });
      }
    );
  }
);

Cypress.Commands.add("connectorRetrieveCall", (globalState) => {
  const merchant_id = globalState.get("merchantId");
  const connector_id = globalState.get("connectorId");
  const merchant_connector_id = globalState.get("merchantConnectorId");

  cy.request({
    method: "GET",
    url: `${globalState.get("baseUrl")}/account/${merchant_id}/connectors/${merchant_connector_id}`,
    headers: {
      Accept: "application/json",
      "Content-Type": "application/json",
      "api-key": globalState.get("adminApiKey"),
      "x-merchant-id": merchant_id,
    },
    failOnStatusCode: false,
  }).then((response) => {
    logRequestId(response.headers["x-request-id"]);
    expect(response.headers["content-type"]).to.include("application/json");
    expect(response.body.connector_name).to.equal(connector_id);
    expect(response.body.merchant_connector_id).to.equal(merchant_connector_id);
  });
});

Cypress.Commands.add("connectorDeleteCall", (globalState) => {
  const merchant_id = globalState.get("merchantId");
  const merchant_connector_id = globalState.get("merchantConnectorId");

  cy.request({
    method: "DELETE",
    url: `${globalState.get("baseUrl")}/account/${merchant_id}/connectors/${merchant_connector_id}`,
    headers: {
      Accept: "application/json",
      "api-key": globalState.get("adminApiKey"),
    },
    failOnStatusCode: false,
  }).then((response) => {
    logRequestId(response.headers["x-request-id"]);

    expect(response.body.merchant_id).to.equal(merchant_id);
    expect(response.body.merchant_connector_id).to.equal(merchant_connector_id);
    expect(response.body.deleted).to.equal(true);
  });
});

Cypress.Commands.add(
  "connectorUpdateCall",
  (connectorType, updateConnectorBody, globalState) => {
    const api_key = globalState.get("adminApiKey");
    const base_url = globalState.get("baseUrl");
    const connector_id = globalState.get("connectorId");
    const merchant_id = globalState.get("merchantId");
    const merchant_connector_id = globalState.get("merchantConnectorId");
    const url = `${base_url}/account/${merchant_id}/connectors/${merchant_connector_id}`;

    updateConnectorBody.connector_type = connectorType;

    cy.request({
      method: "POST",
      url: url,
      headers: {
        Accept: "application/json",
        "Content-Type": "application/json",
        "api-key": api_key,
        "x-merchant-id": merchant_id,
      },
      body: updateConnectorBody,
      failOnStatusCode: false,
    }).then((response) => {
      logRequestId(response.headers["x-request-id"]);
      expect(response.headers["content-type"]).to.include("application/json");
      expect(response.body.connector_name).to.equal(connector_id);
      expect(response.body.merchant_connector_id).to.equal(
        merchant_connector_id
      );
      expect(response.body.connector_label).to.equal("updated_connector_label");
    });
  }
);

// Generic function to list all connectors
Cypress.Commands.add("connectorListByMid", (globalState) => {
  const merchant_id = globalState.get("merchantId");
  cy.request({
    method: "GET",
    url: `${globalState.get("baseUrl")}/account/${merchant_id}/connectors`,
    headers: {
      "Content-Type": "application/json",
      "api-key": globalState.get("adminApiKey"),
      "X-Merchant-Id": merchant_id,
    },
    failOnStatusCode: false,
  }).then((response) => {
    logRequestId(response.headers["x-request-id"]);
    expect(response.headers["content-type"]).to.include("application/json");
    expect(response.body).to.be.an("array").and.not.empty;
    response.body.forEach((item) => {
      expect(item).to.not.have.property("metadata");
      expect(item).to.not.have.property("additional_merchant_data");
      expect(item).to.not.have.property("connector_wallets_details");
    });
  });
});

Cypress.Commands.add(
  "createCustomerCallTest",
  (customerCreateBody, globalState) => {
    cy.request({
      method: "POST",
      url: `${globalState.get("baseUrl")}/customers`,
      headers: {
        "Content-Type": "application/json",
        "api-key": globalState.get("apiKey"),
      },
      body: customerCreateBody,
    }).then((response) => {
      globalState.set("customerId", response.body.customer_id);
      logRequestId(response.headers["x-request-id"]);
      expect(response.body.customer_id, "customer_id").to.not.be.empty;
      expect(customerCreateBody.email, "email").to.equal(response.body.email);
      expect(customerCreateBody.name, "name").to.equal(response.body.name);
      expect(customerCreateBody.phone, "phone").to.equal(response.body.phone);
      expect(customerCreateBody.metadata, "metadata").to.deep.equal(
        response.body.metadata
      );
      expect(customerCreateBody.address, "address").to.deep.equal(
        response.body.address
      );
      expect(
        customerCreateBody.phone_country_code,
        "phone_country_code"
      ).to.equal(response.body.phone_country_code);
    });
  }
);

Cypress.Commands.add("customerListCall", (globalState) => {
  cy.request({
    method: "GET",
    url: `${globalState.get("baseUrl")}/customers/list`,
    headers: {
      "Content-Type": "application/json",
      "api-key": globalState.get("apiKey"),
    },
    failOnStatusCode: false,
  }).then((response) => {
    logRequestId(response.headers["x-request-id"]);
    for (const key in response.body) {
      expect(response.body[key]).to.not.be.empty;
    }
  });
});

Cypress.Commands.add("customerRetrieveCall", (globalState) => {
  const customer_id = globalState.get("customerId");

  cy.request({
    method: "GET",
    url: `${globalState.get("baseUrl")}/customers/${customer_id}`,
    headers: {
      "Content-Type": "application/json",
      "api-key": globalState.get("apiKey"),
    },
    failOnStatusCode: false,
  }).then((response) => {
    logRequestId(response.headers["x-request-id"]);
    expect(response.body.customer_id).to.equal(customer_id).and.not.be.empty;
  });
});

Cypress.Commands.add(
  "customerUpdateCall",
  (customerUpdateBody, globalState) => {
    const customer_id = globalState.get("customerId");

    cy.request({
      method: "POST",
      url: `${globalState.get("baseUrl")}/customers/${customer_id}`,
      headers: {
        "Content-Type": "application/json",
        "api-key": globalState.get("apiKey"),
      },
      body: customerUpdateBody,
      failOnStatusCode: false,
    }).then((response) => {
      logRequestId(response.headers["x-request-id"]);
      expect(response.body.customer_id).to.equal(customer_id);
    });
  }
);

Cypress.Commands.add("ephemeralGenerateCall", (globalState) => {
  const customer_id = globalState.get("customerId");
  const merchant_id = globalState.get("merchantId");

  cy.request({
    method: "POST",
    url: `${globalState.get("baseUrl")}/ephemeral_keys`,
    headers: {
      "Content-Type": "application/json",
      "api-key": globalState.get("apiKey"),
    },
    body: { customer_id: customer_id },
    failOnStatusCode: false,
  }).then((response) => {
    logRequestId(response.headers["x-request-id"]);
    expect(response.body.customer_id).to.equal(customer_id);
    expect(response.body.merchant_id).to.equal(merchant_id);
    expect(response.body.id).to.exist.and.not.be.empty;
    expect(response.body.secret).to.exist.and.not.be.empty;
  });
});

Cypress.Commands.add("customerDeleteCall", (globalState) => {
  const customer_id = globalState.get("customerId");

  cy.request({
    method: "DELETE",
    url: `${globalState.get("baseUrl")}/customers/${customer_id}`,
    headers: {
      "Content-Type": "application/json",
      "api-key": globalState.get("apiKey"),
    },
    failOnStatusCode: false,
  }).then((response) => {
    logRequestId(response.headers["x-request-id"]);
    expect(response.body.customer_id).to.equal(customer_id).and.not.be.empty;
    expect(response.body.customer_deleted).to.equal(true);
    expect(response.body.address_deleted).to.equal(true);
    expect(response.body.payment_methods_deleted).to.equal(true);
  });
});

Cypress.Commands.add(
  "paymentMethodListTestLessThanEqualToOnePaymentMethod",
  (resData, globalState) => {
    cy.request({
      method: "GET",
      url: `${globalState.get("baseUrl")}/account/payment_methods?client_secret=${globalState.get("clientSecret")}`,
      headers: {
        "Content-Type": "application/json",
        Accept: "application/json",
        "api-key": globalState.get("publishableKey"),
      },
      failOnStatusCode: false,
    }).then((response) => {
      logRequestId(response.headers["x-request-id"]);
      expect(response.headers["content-type"]).to.include("application/json");
      if (response.status === 200) {
        expect(response.body).to.have.property("currency");
        if (resData["payment_methods"].length == 1) {
          function getPaymentMethodType(obj) {
            return obj["payment_methods"][0]["payment_method_types"][0][
              "payment_method_type"
            ];
          }
          expect(getPaymentMethodType(resData)).to.equal(
            getPaymentMethodType(response.body)
          );
        } else {
          expect(0).to.equal(response.body["payment_methods"].length);
        }
      } else {
        defaultErrorHandler(response, resData);
      }
    });
  }
);

Cypress.Commands.add(
  "paymentMethodListTestTwoConnectorsForOnePaymentMethodCredit",
  (resData, globalState) => {
    cy.request({
      method: "GET",
      url: `${globalState.get("baseUrl")}/account/payment_methods?client_secret=${globalState.get("clientSecret")}`,
      headers: {
        "Content-Type": "application/json",
        Accept: "application/json",
        "api-key": globalState.get("publishableKey"),
      },
      failOnStatusCode: false,
    }).then((response) => {
      logRequestId(response.headers["x-request-id"]);
      expect(response.headers["content-type"]).to.include("application/json");
      if (response.status === 200) {
        expect(response.body).to.have.property("currency");
        if (resData["payment_methods"].length > 0) {
          function getPaymentMethodType(obj) {
            return obj["payment_methods"][0]["payment_method_types"][0][
              "card_networks"
            ][0]["eligible_connectors"]
              .slice()
              .sort();
          }
          const config_payment_method_type = getPaymentMethodType(resData);
          const response_payment_method_type = getPaymentMethodType(
            response.body
          );
          for (let i = 0; i < response_payment_method_type.length; i++) {
            expect(config_payment_method_type[i]).to.equal(
              response_payment_method_type[i]
            );
          }
        } else {
          expect(0).to.equal(response.body["payment_methods"].length);
        }
      } else {
        defaultErrorHandler(response, resData);
      }
    });
  }
);

Cypress.Commands.add("sessionTokenCall", (globalState) => {
  cy.request({
    method: "POST",
    url: `${globalState.get("baseUrl")}/payments/session_tokens`,
    headers: {
      Accept: "application/json",
      "Content-Type": "application/json",
      "api-key": globalState.get("publishableKey"),
    },
    body: sessionTokenBody,
    failOnStatusCode: false,
  }).then((response) => {
    logRequestId(response.headers["x-request-id"]);
  });
});

Cypress.Commands.add(
  "createPaymentIntentTest",
  (
    createPaymentBody,
    data,
    authentication_type,
    capture_method,
    globalState
  ) => {
    const {
      Configs: configs = {},
      Request: reqData,
      Response: resData,
    } = data || {};

    if (
      !createPaymentBody ||
      typeof createPaymentBody !== "object" ||
      !reqData.currency
    ) {
      throw new Error(
        "Invalid parameters provided to createPaymentIntentTest command"
      );
    }

    const config_info = execConfig(validateConfig(configs));
    const profile_id = globalState.get(config_info.profile_id);

    for (const key in reqData) {
      createPaymentBody[key] = reqData[key];
    }
    createPaymentBody.authentication_type = authentication_type;
    createPaymentBody.capture_method = capture_method;
    createPaymentBody.customer_id = globalState.get("customerId");
    createPaymentBody.profile_id = profile_id;

    globalState.set("paymentAmount", createPaymentBody.amount);

    cy.request({
      method: "POST",
      url: `${globalState.get("baseUrl")}/payments`,
      headers: {
        "Content-Type": "application/json",
        Accept: "application/json",
        "api-key": globalState.get("apiKey"),
      },
      failOnStatusCode: false,
      body: createPaymentBody,
    }).then((response) => {
      logRequestId(response.headers["x-request-id"]);

      expect(response.headers["content-type"]).to.include("application/json");

      if (resData.status === 200) {
        expect(response.body).to.have.property("client_secret");
        const clientSecret = response.body.client_secret;
        globalState.set("clientSecret", clientSecret);
        globalState.set("paymentID", response.body.payment_id);
        cy.log(clientSecret);
        for (const key in resData.body) {
          expect(resData.body[key]).to.equal(
            response.body[key],
            `Expected ${resData.body[key]} but got ${response.body[key]}`
          );
        }
        expect(response.body.payment_id, "payment_id").to.not.be.null;
        expect(response.body.merchant_id, "merchant_id").to.not.be.null;
        expect(createPaymentBody.amount, "amount").to.equal(
          response.body.amount
        );
        expect(createPaymentBody.currency, "currency").to.equal(
          response.body.currency
        );
        expect(createPaymentBody.capture_method, "capture_method").to.equal(
          response.body.capture_method
        );
        expect(
          createPaymentBody.authentication_type,
          "authentication_type"
        ).to.equal(response.body.authentication_type);
        expect(createPaymentBody.description, "description").to.equal(
          response.body.description
        );
        expect(createPaymentBody.email, "email").to.equal(response.body.email);
        expect(createPaymentBody.email, "customer.email").to.equal(
          response.body.customer.email
        );
        expect(createPaymentBody.customer_id, "customer.id").to.equal(
          response.body.customer.id
        );
        expect(createPaymentBody.metadata, "metadata").to.deep.equal(
          response.body.metadata
        );
        expect(
          createPaymentBody.setup_future_usage,
          "setup_future_usage"
        ).to.equal(response.body.setup_future_usage);
        expect(createPaymentBody.amount, "amount_capturable").to.equal(
          response.body.amount_capturable
        );
        expect(response.body.amount_received, "amount_received").to.be.oneOf([
          0,
          null,
        ]);
        expect(response.body.connector, "connector").to.be.null;
        expect(createPaymentBody.capture_method, "capture_method").to.equal(
          response.body.capture_method
        );
        expect(response.body.payment_method, "payment_method").to.be.null;
        expect(response.body.payment_method_data, "payment_method_data").to.be
          .null;
        expect(response.body.merchant_connector_id, "merchant_connector_id").to
          .be.null;
        expect(response.body.payment_method_id, "payment_method_id").to.be.null;
        expect(response.body.payment_method_id, "payment_method_status").to.be
          .null;
        expect(response.body.profile_id, "profile_id").to.not.be.null;
        expect(
          response.body.merchant_order_reference_id,
          "merchant_order_reference_id"
        ).to.be.null;
        expect(response.body.connector_mandate_id, "connector_mandate_id").to.be
          .null;
      } else {
        defaultErrorHandler(response, resData);
      }
    });
  }
);

Cypress.Commands.add("paymentMethodsCallTest", (globalState) => {
  const clientSecret = globalState.get("clientSecret");
  const paymentIntentID = clientSecret.split("_secret_")[0];

  cy.request({
    method: "GET",
    url: `${globalState.get("baseUrl")}/account/payment_methods?client_secret=${clientSecret}`,
    headers: {
      "Content-Type": "application/json",
      "api-key": globalState.get("publishableKey"),
    },
  }).then((response) => {
    logRequestId(response.headers["x-request-id"]);

    expect(response.headers["content-type"]).to.include("application/json");
    expect(response.body).to.have.property("redirect_url");
    expect(response.body).to.have.property("payment_methods");
    globalState.set("paymentID", paymentIntentID);
    cy.log(response);
  });
});

Cypress.Commands.add("createPaymentMethodTest", (globalState, data) => {
  const { Request: reqData, Response: resData } = data || {};

  reqData.customer_id = globalState.get("customerId");
  const merchant_id = globalState.get("merchantId");

  cy.request({
    method: "POST",
    url: `${globalState.get("baseUrl")}/payment_methods`,
    headers: {
      "Content-Type": "application/json",
      Accept: "application/json",
      "api-key": globalState.get("apiKey"),
    },
    body: reqData,
    failOnStatusCode: false,
  }).then((response) => {
    logRequestId(response.headers["x-request-id"]);

    expect(response.headers["content-type"]).to.include("application/json");
    if (response.status === 200) {
      expect(response.body.client_secret, "client_secret").to.include(
        "_secret_"
      ).and.to.not.be.null;
      expect(response.body.payment_method_id, "payment_method_id").to.not.be
        .null;
      expect(response.body.merchant_id, "merchant_id").to.equal(merchant_id);
      expect(reqData.payment_method_type, "payment_method_type").to.equal(
        response.body.payment_method_type
      );
      expect(reqData.payment_method, "payment_method").to.equal(
        response.body.payment_method
      );
      expect(response.body.last_used_at, "last_used_at").to.not.be.null;
      expect(reqData.customer_id, "customer_id").to.equal(
        response.body.customer_id
      );
      globalState.set("paymentMethodId", response.body.payment_method_id);
    } else {
      defaultErrorHandler(response, resData);
    }
  });
});

Cypress.Commands.add("deletePaymentMethodTest", (globalState, resData) => {
  const payment_method_id = globalState.get("paymentMethodId");
  cy.request({
    method: "DELETE",
    url: `${globalState.get("baseUrl")}/payment_methods/${payment_method_id}`,
    headers: {
      Accept: "application/json",
      "api-key": globalState.get("apiKey"),
    },
    failOnStatusCode: false,
  }).then((response) => {
    logRequestId(response.headers["x-request-id"]);
    expect(response.headers["content-type"]).to.include("application/json");

    if (response.status === 200) {
      expect(response.body.payment_method_id).to.equal(payment_method_id);
      expect(response.body.deleted).to.be.true;
    } else {
      defaultErrorHandler(response, resData);
    }
  });
});

Cypress.Commands.add("setDefaultPaymentMethodTest", (globalState) => {
  const payment_method_id = globalState.get("paymentMethodId");
  const customer_id = globalState.get("customerId");
  cy.request({
    method: "POST",
    url: `${globalState.get("baseUrl")}/customers/${customer_id}/payment_methods/${payment_method_id}/default`,
    headers: {
      "api-key": globalState.get("apiKey"),
    },
    failOnStatusCode: false,
  }).then((response) => {
    logRequestId(response.headers["x-request-id"]);
    expect(response.headers["content-type"]).to.include("application/json");
    if (response.status === 200) {
      expect(response.body).to.have.property(
        "default_payment_method_id",
        payment_method_id
      );
      expect(response.body).to.have.property("customer_id", customer_id);
    } else {
      defaultErrorHandler(response);
    }
  });
});

Cypress.Commands.add(
  "confirmCallTest",
  (confirmBody, data, confirm, globalState) => {
    const {
      Configs: configs = {},
      Request: reqData,
      Response: resData,
    } = data || {};

    const apiKey = globalState.get("publishableKey");
    const baseUrl = globalState.get("baseUrl");
    const configInfo = execConfig(validateConfig(configs));
    const merchantConnectorId = globalState.get(
      configInfo.merchant_connector_id
    );
    const paymentIntentID = globalState.get("paymentID");
    const profileId = globalState.get(configInfo.profile_id);
    const url = `${baseUrl}/payments/${paymentIntentID}/confirm`;

    confirmBody.client_secret = globalState.get("clientSecret");
    confirmBody.confirm = confirm;
    confirmBody.profile_id = profileId;

    for (const key in reqData) {
      confirmBody[key] = reqData[key];
    }

    cy.request({
      method: "POST",
      url: url,
      headers: {
        "Content-Type": "application/json",
        "api-key": apiKey,
      },
      failOnStatusCode: false,
      body: confirmBody,
    }).then((response) => {
      logRequestId(response.headers["x-request-id"]);
      expect(response.headers["content-type"]).to.include("application/json");
      if (response.status === 200) {
        globalState.set("paymentID", paymentIntentID);
        globalState.set("connectorId", response.body.connector);
        expect(response.body.connector, "connector").to.equal(
          globalState.get("connectorId")
        );
        expect(paymentIntentID, "payment_id").to.equal(
          response.body.payment_id
        );
        expect(response.body.payment_method_data, "payment_method_data").to.not
          .be.empty;
        expect(merchantConnectorId, "connector_id").to.equal(
          response.body.merchant_connector_id
        );
        expect(response.body.customer, "customer").to.not.be.empty;
        expect(response.body.billing, "billing_address").to.not.be.empty;
        expect(response.body.profile_id, "profile_id").to.equal(profileId).and
          .to.not.be.null;

        if (response.body.capture_method === "automatic") {
          if (response.body.authentication_type === "three_ds") {
            expect(response.body)
              .to.have.property("next_action")
              .to.have.property("redirect_to_url");
            globalState.set(
              "nextActionUrl",
              response.body.next_action.redirect_to_url
            );
            for (const key in resData.body) {
              expect(resData.body[key], [key]).to.deep.equal(
                response.body[key]
              );
            }
          } else if (response.body.authentication_type === "no_three_ds") {
            for (const key in resData.body) {
              expect(resData.body[key], [key]).to.deep.equal(
                response.body[key]
              );
            }
          } else {
            throw new Error(
              `Invalid authentication type ${response.body.authentication_type}`
            );
          }
        } else if (response.body.capture_method === "manual") {
          if (response.body.authentication_type === "three_ds") {
            expect(response.body)
              .to.have.property("next_action")
              .to.have.property("redirect_to_url");
            globalState.set(
              "nextActionUrl",
              response.body.next_action.redirect_to_url
            );
            for (const key in resData.body) {
              expect(resData.body[key], [key]).to.deep.equal(
                response.body[key]
              );
            }
          } else if (response.body.authentication_type === "no_three_ds") {
            for (const key in resData.body) {
              expect(resData.body[key], [key]).to.deep.equal(
                response.body[key]
              );
            }
          } else {
            throw new Error(
              `Invalid authentication type ${response.body.authentication_type}`
            );
          }
        } else {
          throw new Error(
            `Invalid capture method ${response.body.capture_method}`
          );
        }
      } else {
        defaultErrorHandler(response, resData);
      }
    });
  }
);

Cypress.Commands.add(
  "confirmBankRedirectCallTest",
  (confirmBody, data, confirm, globalState) => {
    const {
      Configs: configs = {},
      Request: reqData,
      Response: resData,
    } = data || {};

    const config_info = execConfig(validateConfig(configs));
    const connectorId = globalState.get("connectorId");
    const paymentIntentId = globalState.get("paymentID");
    const profile_id = globalState.get(config_info.profile_id);

    for (const key in reqData) {
      confirmBody[key] = reqData[key];
    }
    confirmBody.client_secret = globalState.get("clientSecret");
    confirmBody.confirm = confirm;
    confirmBody.profile_id = profile_id;

    cy.request({
      method: "POST",
      url: `${globalState.get("baseUrl")}/payments/${paymentIntentId}/confirm`,
      headers: {
        "Content-Type": "application/json",
        "api-key": globalState.get("publishableKey"),
      },
      failOnStatusCode: false,
      body: confirmBody,
    }).then((response) => {
      logRequestId(response.headers["x-request-id"]);
      if (response.status === 200) {
        expect(response.headers["content-type"]).to.include("application/json");
        globalState.set("paymentID", paymentIntentId);
        globalState.set("connectorId", response.body.connector);
        globalState.set("paymentMethodType", confirmBody.payment_method_type);

        switch (response.body.authentication_type) {
          case "three_ds":
            if (
              response.body.capture_method === "automatic" ||
              response.body.capture_method === "manual"
            ) {
              if (response.body.status !== "failed") {
                // we get many statuses here, hence this verification
                if (
                  connectorId === "adyen" &&
                  response.body.payment_method_type === "blik"
                ) {
                  expect(response.body)
                    .to.have.property("next_action")
                    .to.have.property("type")
                    .to.equal("wait_screen_information");
                } else {
                  expect(response.body)
                    .to.have.property("next_action")
                    .to.have.property("redirect_to_url");
                  globalState.set(
                    "nextActionUrl",
                    response.body.next_action.redirect_to_url
                  );
                }
              } else if (response.body.status === "failed") {
                expect(response.body.error_code).to.equal(
                  resData.body.error_code
                );
              }
            } else {
              throw new Error(
                `Invalid capture method ${response.body.capture_method}`
              );
            }
            break;
          case "no_three_ds":
            if (
              response.body.capture_method === "automatic" ||
              response.body.capture_method === "manual"
            ) {
              expect(response.body)
                .to.have.property("next_action")
                .to.have.property("redirect_to_url");
              globalState.set(
                "nextActionUrl",
                response.body.next_action.redirect_to_url
              );
            } else {
              throw new Error(
                `Invalid capture method ${response.body.capture_method}`
              );
            }
            break;
          default:
            throw new Error(
              `Invalid authentication type ${response.body.authentication_type}`
            );
        }
      } else {
        defaultErrorHandler(response, resData);
      }
    });
  }
);

Cypress.Commands.add(
  "confirmBankTransferCallTest",
  (confirmBody, data, confirm, globalState) => {
    const {
      Configs: configs = {},
      Request: reqData,
      Response: resData,
    } = data || {};

    const config_info = execConfig(validateConfig(configs));
    const paymentIntentID = globalState.get("paymentID");
    const profile_id = globalState.get(config_info.profile_id);

    for (const key in reqData) {
      confirmBody[key] = reqData[key];
    }
    confirmBody.client_secret = globalState.get("clientSecret");
    confirmBody.confirm = confirm;
    confirmBody.profile_id = globalState.get(profile_id);

    globalState.set("paymentMethodType", confirmBody.payment_method_type);

    cy.request({
      method: "POST",
      url: `${globalState.get("baseUrl")}/payments/${paymentIntentID}/confirm`,
      headers: {
        "Content-Type": "application/json",
        "api-key": globalState.get("publishableKey"),
      },
      failOnStatusCode: false,
      body: confirmBody,
    }).then((response) => {
      logRequestId(response.headers["x-request-id"]);
      expect(response.headers["content-type"]).to.include("application/json");
      if (response.status === 200) {
        globalState.set("paymentID", paymentIntentID);
        if (
          response.body.capture_method === "automatic" ||
          response.body.capture_method === "manual"
        ) {
          switch (response.body.payment_method_type) {
            case "pix":
              expect(response.body)
                .to.have.property("next_action")
                .to.have.property("qr_code_url");
              if (response.body.next_action.qr_code_url !== null) {
                globalState.set(
                  "nextActionUrl", // This is intentionally kept as nextActionUrl to avoid issues during handleRedirection call,
                  response.body.next_action.qr_code_url
                );
                globalState.set("nextActionType", "qr_code_url");
              } else {
                globalState.set(
                  "nextActionUrl", // This is intentionally kept as nextActionUrl to avoid issues during handleRedirection call,
                  response.body.next_action.image_data_url
                );
                globalState.set("nextActionType", "image_data_url");
              }
              break;
            default:
              expect(response.body)
                .to.have.property("next_action")
                .to.have.property("redirect_to_url");
              globalState.set(
                "nextActionUrl",
                response.body.next_action.redirect_to_url
              );
              break;
          }
        } else {
          throw new Error(
            `Invalid capture method ${response.body.capture_method}`
          );
        }
      } else {
        defaultErrorHandler(response, resData);
      }
    });
  }
);

Cypress.Commands.add(
  "confirmUpiCall",
  (confirmBody, data, confirm, globalState) => {
    const {
      Configs: configs = {},
      Request: reqData,
      Response: resData,
    } = data || {};

    const config_info = execConfig(validateConfig(configs));
    const paymentId = globalState.get("paymentID");
    const profile_id = globalState.get(config_info.profile_id);

    for (const key in reqData) {
      confirmBody[key] = reqData[key];
    }
    confirmBody.client_secret = globalState.get("clientSecret");
    confirmBody.confirm = confirm;
    confirmBody.profile_id = profile_id;

    globalState.set("paymentMethodType", confirmBody.payment_method_type);

    cy.request({
      method: "POST",
      url: `${globalState.get("baseUrl")}/payments/${paymentId}/confirm`,
      headers: {
        "Content-Type": "application/json",
        "api-key": globalState.get("publishableKey"),
      },
      failOnStatusCode: false,
      body: confirmBody,
    }).then((response) => {
      logRequestId(response.headers["x-request-id"]);
      expect(response.headers["content-type"]).to.include("application/json");
      if (response.status === 200) {
        if (
          response.body.capture_method === "automatic" ||
          response.body.capture_method === "manual"
        ) {
          if (response.body.payment_method_type === "upi_collect") {
            expect(response.body)
              .to.have.property("next_action")
              .to.have.property("redirect_to_url");
            globalState.set(
              "nextActionUrl",
              response.body.next_action.redirect_to_url
            );
          } else if (response.body.payment_method_type === "upi_intent") {
            expect(response.body)
              .to.have.property("next_action")
              .to.have.property("qr_code_fetch_url");
            globalState.set(
              "nextActionUrl",
              response.body.next_action.qr_code_fetch_url
            );
          }
        } else {
          throw new Error(
            `Invalid capture method ${response.body.capture_method}`
          );
        }
      } else {
        defaultErrorHandler(response, resData);
      }
    });
  }
);

Cypress.Commands.add(
  "createConfirmPaymentTest",
  (
    createConfirmPaymentBody,
    data,
    authentication_type,
    capture_method,
    globalState
  ) => {
    const {
      Configs: configs = {},
      Request: reqData,
      Response: resData,
    } = data || {};

    const config_info = execConfig(validateConfig(configs));
    const merchant_connector_id = globalState.get(
      config_info.merchant_connector_id
    );
    const profile_id = globalState.get(config_info.profile_id);

    createConfirmPaymentBody.authentication_type = authentication_type;
    createConfirmPaymentBody.capture_method = capture_method;
    createConfirmPaymentBody.customer_id = globalState.get("customerId");
    createConfirmPaymentBody.profile_id = profile_id;
    for (const key in reqData) {
      createConfirmPaymentBody[key] = reqData[key];
    }

    cy.request({
      method: "POST",
      url: `${globalState.get("baseUrl")}/payments`,
      headers: {
        "Content-Type": "application/json",
        "api-key": globalState.get("apiKey"),
      },
      failOnStatusCode: false,
      body: createConfirmPaymentBody,
    }).then((response) => {
      logRequestId(response.headers["x-request-id"]);

      globalState.set("clientSecret", response.body.client_secret);

      expect(response.headers["content-type"]).to.include("application/json");

      if (response.status === 200) {
        globalState.set("paymentAmount", createConfirmPaymentBody.amount);
        globalState.set("paymentID", response.body.payment_id);
        expect(response.body.connector, "connector").to.equal(
          globalState.get("connectorId")
        );
        expect(response.body.payment_id, "payment_id").to.equal(
          globalState.get("paymentID")
        );
        expect(response.body.payment_method_data, "payment_method_data").to.not
          .be.empty;
        expect(response.body.merchant_connector_id, "connector_id").to.equal(
          merchant_connector_id
        );
        expect(response.body.customer, "customer").to.not.be.empty;
        expect(response.body.billing, "billing_address").to.not.be.empty;
        expect(response.body.profile_id, "profile_id").to.not.be.null;
        expect(response.body).to.have.property("status");

        if (response.body.capture_method === "automatic") {
          if (response.body.authentication_type === "three_ds") {
            expect(response.body)
              .to.have.property("next_action")
              .to.have.property("redirect_to_url");
            globalState.set(
              "nextActionUrl",
              response.body.next_action.redirect_to_url
            );
            for (const key in resData.body) {
              expect(resData.body[key], [key]).to.deep.equal(
                response.body[key]
              );
            }
          } else if (response.body.authentication_type === "no_three_ds") {
            for (const key in resData.body) {
              expect(resData.body[key], [key]).to.deep.equal(
                response.body[key]
              );
            }
          } else {
            throw new Error(
              `Invalid authentication type: ${response.body.authentication_type}`
            );
          }
        } else if (response.body.capture_method === "manual") {
          if (response.body.authentication_type === "three_ds") {
            expect(response.body)
              .to.have.property("next_action")
              .to.have.property("redirect_to_url");
            globalState.set(
              "nextActionUrl",
              response.body.next_action.redirect_to_url
            );
            for (const key in resData.body) {
              expect(resData.body[key], [key]).to.deep.equal(
                response.body[key]
              );
            }
          } else if (response.body.authentication_type === "no_three_ds") {
            for (const key in resData.body) {
              expect(resData.body[key], [key]).to.deep.equal(
                response.body[key]
              );
            }
          } else {
            throw new Error(
              `Invalid authentication type: ${response.body.authentication_type}`
            );
          }
        }
      } else {
        defaultErrorHandler(response, resData);
      }
    });
  }
);

// This is consequent saved card payment confirm call test(Using payment token)
Cypress.Commands.add(
  "saveCardConfirmCallTest",
  (saveCardConfirmBody, data, globalState) => {
    const {
      Configs: configs = {},
      Request: reqData,
      Response: resData,
    } = data || {};

    const config_info = execConfig(validateConfig(configs));
    const merchant_connector_id = globalState.get(
      config_info.merchant_connector_id
    );
    const paymentIntentID = globalState.get("paymentID");
    const profile_id = globalState.get(config_info.profile_id);

    if (reqData.setup_future_usage === "on_session") {
      saveCardConfirmBody.card_cvc = reqData.payment_method_data.card.card_cvc;
    }
    saveCardConfirmBody.client_secret = globalState.get("clientSecret");
    saveCardConfirmBody.payment_token = globalState.get("paymentToken");
    saveCardConfirmBody.profile_id = profile_id;
    for (const key in reqData) {
      saveCardConfirmBody[key] = reqData[key];
    }

    cy.request({
      method: "POST",
      url: `${globalState.get("baseUrl")}/payments/${paymentIntentID}/confirm`,
      headers: {
        "Content-Type": "application/json",
        "api-key": globalState.get("publishableKey"),
      },
      failOnStatusCode: false,
      body: saveCardConfirmBody,
    }).then((response) => {
      logRequestId(response.headers["x-request-id"]);

      expect(response.headers["content-type"]).to.include("application/json");
      if (response.status === 200) {
        globalState.set("paymentID", paymentIntentID);

        globalState.set("paymentID", paymentIntentID);
        globalState.set("connectorId", response.body.connector);
        expect(response.body.connector, "connector").to.equal(
          globalState.get("connectorId")
        );
        expect(paymentIntentID, "payment_id").to.equal(
          response.body.payment_id
        );
        expect(response.body.payment_method_data, "payment_method_data").to.not
          .be.empty;
        expect(merchant_connector_id, "connector_id").to.equal(
          response.body.merchant_connector_id
        );
        expect(response.body.customer, "customer").to.not.be.empty;
        if (reqData.billing !== null) {
          expect(response.body.billing, "billing_address").to.not.be.empty;
        }
        expect(response.body.profile_id, "profile_id").to.not.be.null;
        expect(response.body.payment_token, "payment_token").to.not.be.null;

        if (response.body.capture_method === "automatic") {
          if (response.body.authentication_type === "three_ds") {
            expect(response.body)
              .to.have.property("next_action")
              .to.have.property("redirect_to_url");
          } else if (response.body.authentication_type === "no_three_ds") {
            for (const key in resData.body) {
              expect(resData.body[key]).to.equal(response.body[key]);
            }
            expect(response.body.customer_id).to.equal(
              globalState.get("customerId")
            );
          } else {
            // Handle other authentication types as needed
            throw new Error(
              `Invalid authentication type: ${response.body.authentication_type}`
            );
          }
        } else if (response.body.capture_method === "manual") {
          if (response.body.authentication_type === "three_ds") {
            expect(response.body)
              .to.have.property("next_action")
              .to.have.property("redirect_to_url");
          } else if (response.body.authentication_type === "no_three_ds") {
            for (const key in resData.body) {
              expect(resData.body[key]).to.equal(response.body[key]);
            }
            expect(response.body.customer_id).to.equal(
              globalState.get("customerId")
            );
          } else {
            // Handle other authentication types as needed
            throw new Error(
              `Invalid authentication type: ${response.body.authentication_type}`
            );
          }
        } else {
          // Handle other capture methods as needed
          throw new Error(
            `Invalid capture method: ${response.body.capture_method}`
          );
        }
      } else {
        defaultErrorHandler(response, resData);
      }
    });
  }
);

Cypress.Commands.add(
  "captureCallTest",
  (requestBody, data, amount_to_capture, globalState) => {
    const { Configs: configs = {}, Response: resData } = data || {};

    const config_info = execConfig(validateConfig(configs));
    const payment_id = globalState.get("paymentID");
    const profile_id = globalState.get(config_info.profile_id);

    requestBody.amount_to_capture = amount_to_capture;
    requestBody.profile_id = profile_id;

    cy.request({
      method: "POST",
      url: `${globalState.get("baseUrl")}/payments/${payment_id}/capture`,
      headers: {
        "Content-Type": "application/json",
        "api-key": globalState.get("apiKey"),
      },
      failOnStatusCode: false,
      body: requestBody,
    }).then((response) => {
      logRequestId(response.headers["x-request-id"]);

      expect(response.headers["content-type"]).to.include("application/json");
      if (response.body.capture_method !== undefined) {
        expect(response.body.payment_id).to.equal(payment_id);
        for (const key in resData.body) {
          expect(resData.body[key]).to.equal(response.body[key]);
        }
      } else {
        defaultErrorHandler(response, resData);
      }
    });
  }
);

Cypress.Commands.add("voidCallTest", (requestBody, data, globalState) => {
  const { Configs: configs = {}, Response: resData } = data || {};

  const config_info = execConfig(validateConfig(configs));
  const payment_id = globalState.get("paymentID");
  const profile_id = globalState.get(config_info.profile_id);

  requestBody.profile_id = profile_id;

  cy.request({
    method: "POST",
    url: `${globalState.get("baseUrl")}/payments/${payment_id}/cancel`,
    headers: {
      "Content-Type": "application/json",
      "api-key": globalState.get("apiKey"),
    },
    failOnStatusCode: false,
    body: requestBody,
  }).then((response) => {
    logRequestId(response.headers["x-request-id"]);

    expect(response.headers["content-type"]).to.include("application/json");
    if (response.status === 200) {
      for (const key in resData.body) {
        expect(resData.body[key]).to.equal(response.body[key]);
      }
    } else {
      defaultErrorHandler(response, resData);
    }
  });
});

Cypress.Commands.add(
  "retrievePaymentCallTest",
  (globalState, data, autoretries = false, attempt = 1) => {
    const { Configs: configs = {} } = data || {};

    const config_info = execConfig(validateConfig(configs));
    const merchant_connector_id = globalState.get(
      config_info.merchant_connector_id
    );
    const payment_id = globalState.get("paymentID");

    cy.request({
      method: "GET",
      url: `${globalState.get("baseUrl")}/payments/${payment_id}?force_sync=true&expand_attempts=true`,
      headers: {
        "Content-Type": "application/json",
        "api-key": globalState.get("apiKey"),
      },
      failOnStatusCode: false,
    }).then((response) => {
      logRequestId(response.headers["x-request-id"]);

      expect(response.headers["content-type"]).to.include("application/json");
      expect(response.body.payment_id).to.equal(payment_id);
      expect(response.body.amount).to.equal(globalState.get("paymentAmount"));
      expect(response.body.profile_id, "profile_id").to.not.be.null;
      expect(response.body.billing, "billing_address").to.not.be.empty;
      expect(response.body.customer, "customer").to.not.be.empty;
      if (
        ["succeeded", "processing", "requires_customer_action"].includes(
          response.body.status
        )
      ) {
        expect(response.body.connector, "connector").to.equal(
          globalState.get("connectorId")
        );
        expect(response.body.payment_method_data, "payment_method_data").to.not
          .be.empty;
        expect(response.body.payment_method, "payment_method").to.not.be.null;
        expect(response.body.merchant_connector_id, "connector_id").to.equal(
          merchant_connector_id
        );
      }

      if (autoretries) {
        expect(response.body).to.have.property("attempts");
        expect(response.body.attempts).to.be.an("array").and.not.empty;
        expect(response.body.attempts.length).to.equal(attempt);
        expect(response.body.attempts[0].attempt_id).to.include(
          `${payment_id}_`
        );
        for (const key in response.body.attempts) {
          if (
            response.body.attempts[key].attempt_id ===
              `${payment_id}_${attempt}` &&
            response.body.status === "succeeded"
          ) {
            expect(response.body.attempts[key].status).to.equal("charged");
          } else if (
            response.body.attempts[key].attempt_id ===
              `${payment_id}_${attempt}` &&
            response.body.status === "requires_customer_action"
          ) {
            expect(response.body.attempts[key].status).to.equal(
              "authentication_pending"
            );
          } else {
            expect(response.body.attempts[key].status).to.equal("failure");
          }
        }
      }
    });
  }
);

Cypress.Commands.add(
  "refundCallTest",
  (requestBody, data, refund_amount, globalState) => {
    const { Configs: configs = {}, Response: resData } = data || {};

    const payment_id = globalState.get("paymentID");

    // we only need this to set the delay. We don't need the return value
    execConfig(validateConfig(configs));

    requestBody.amount = refund_amount;
    requestBody.payment_id = payment_id;

    cy.request({
      method: "POST",
      url: `${globalState.get("baseUrl")}/refunds`,
      headers: {
        "Content-Type": "application/json",
        "api-key": globalState.get("apiKey"),
      },
      failOnStatusCode: false,
      body: requestBody,
    }).then((response) => {
      logRequestId(response.headers["x-request-id"]);
      expect(response.headers["content-type"]).to.include("application/json");

      if (response.status === 200) {
        globalState.set("refundId", response.body.refund_id);
        for (const key in resData.body) {
          expect(resData.body[key]).to.equal(response.body[key]);
        }
        expect(response.body.payment_id).to.equal(payment_id);
      } else {
        defaultErrorHandler(response, resData);
      }
    });
  }
);

Cypress.Commands.add("syncRefundCallTest", (data, globalState) => {
  const { Response: resData } = data || {};

  const refundId = globalState.get("refundId");

  cy.request({
    method: "GET",
    url: `${globalState.get("baseUrl")}/refunds/${refundId}`,
    headers: {
      "Content-Type": "application/json",
      "api-key": globalState.get("apiKey"),
    },
    failOnStatusCode: false,
  }).then((response) => {
    logRequestId(response.headers["x-request-id"]);

    expect(response.headers["content-type"]).to.include("application/json");
    for (const key in resData.body) {
      expect(resData.body[key]).to.equal(response.body[key]);
    }
  });
});

Cypress.Commands.add(
  "citForMandatesCallTest",
  (
    requestBody,
    data,
    amount,
    confirm,
    capture_method,
    payment_type,
    globalState
  ) => {
    const {
      Configs: configs = {},
      Request: reqData,
      Response: resData,
    } = data || {};

    const config_info = execConfig(validateConfig(configs));
    const profile_id = globalState.get(config_info.profile_id);
    const merchant_connector_id = globalState.get(
      config_info.merchant_connector_id
    );

    for (const key in reqData) {
      requestBody[key] = reqData[key];
    }
    requestBody.amount = amount;
    requestBody.capture_method = capture_method;
    requestBody.confirm = confirm;
    requestBody.customer_id = globalState.get("customerId");
    requestBody.payment_type = payment_type;
    requestBody.profile_id = profile_id;

    globalState.set("paymentAmount", requestBody.amount);

    cy.request({
      method: "POST",
      url: `${globalState.get("baseUrl")}/payments`,
      headers: {
        "Content-Type": "application/json",
        "api-key": globalState.get("apiKey"),
      },
      failOnStatusCode: false,
      body: requestBody,
    }).then((response) => {
      logRequestId(response.headers["x-request-id"]);
      expect(response.headers["content-type"]).to.include("application/json");
      if (response.status === 200) {
        globalState.set("paymentID", response.body.payment_id);

        expect(response.body.payment_method_data, "payment_method_data").to.not
          .be.empty;
        expect(response.body.connector, "connector").to.equal(
          globalState.get("connectorId")
        );
        expect(merchant_connector_id, "connector_id").to.equal(
          response.body.merchant_connector_id
        );
        expect(response.body.customer, "customer").to.not.be.empty;
        expect(response.body.profile_id, "profile_id").to.not.be.null;
        expect(response.body.payment_method_id, "payment_method_id").to.not.be
          .null;

        if (requestBody.mandate_data === null) {
          expect(response.body).to.have.property("payment_method_id");
          globalState.set("paymentMethodId", response.body.payment_method_id);
        } else {
          expect(response.body).to.have.property("mandate_id");
          globalState.set("mandateId", response.body.mandate_id);
        }

        if (response.body.capture_method === "automatic") {
          expect(response.body).to.have.property("mandate_id");
          if (response.body.authentication_type === "three_ds") {
            expect(response.body)
              .to.have.property("next_action")
              .to.have.property("redirect_to_url");
            const nextActionUrl = response.body.next_action.redirect_to_url;
            globalState.set(
              "nextActionUrl",
              response.body.next_action.redirect_to_url
            );
            cy.log(nextActionUrl);
            for (const key in resData.body) {
              expect(resData.body[key]).to.equal(response.body[key]);
            }
          } else if (response.body.authentication_type === "no_three_ds") {
            for (const key in resData.body) {
              expect(resData.body[key]).to.equal(response.body[key]);
            }
          } else {
            throw new Error(
              `Invalid authentication type ${response.body.authentication_type}`
            );
          }
        } else if (response.body.capture_method === "manual") {
          if (response.body.authentication_type === "three_ds") {
            expect(response.body)
              .to.have.property("next_action")
              .to.have.property("redirect_to_url");
            const nextActionUrl = response.body.next_action.redirect_to_url;
            globalState.set(
              "nextActionUrl",
              response.body.next_action.redirect_to_url
            );
            cy.log(nextActionUrl);
            for (const key in resData.body) {
              expect(resData.body[key]).to.equal(response.body[key]);
            }
          } else if (response.body.authentication_type === "no_three_ds") {
            for (const key in resData.body) {
              expect(resData.body[key]).to.equal(response.body[key]);
            }
          } else {
            throw new Error(
              `Invalid authentication type ${response.body.authentication_type}`
            );
          }
        } else {
          throw new Error(
            `Invalid capture method ${response.body.capture_method}`
          );
        }
      } else {
        defaultErrorHandler(response, resData);
      }
    });
  }
);

Cypress.Commands.add(
  "mitForMandatesCallTest",
<<<<<<< HEAD
  (requestBody, amount, confirm, capture_method, globalState, data) => {
    const { Configs: configs = {} } = data || {};

    const config_info = execConfig(validateConfig(configs));
    const profile_id = globalState.get(config_info.profile_id);
    const merchant_connector_id = globalState.get(
      config_info.merchant_connector_id
    );

=======
  (
    requestBody,
    req_data,
    res_data,
    amount,
    confirm,
    capture_method,
    globalState
  ) => {
    for (const key in req_data) {
      requestBody[key] = req_data[key];
    }
>>>>>>> 9be01282
    requestBody.amount = amount;
    requestBody.confirm = confirm;
    requestBody.capture_method = capture_method;
    requestBody.customer_id = globalState.get("customerId");
    requestBody.mandate_id = globalState.get("mandateId");
    requestBody.profile_id = profile_id;

    globalState.set("paymentAmount", requestBody.amount);
    cy.request({
      method: "POST",
      url: `${globalState.get("baseUrl")}/payments`,
      headers: {
        "Content-Type": "application/json",
        "api-key": globalState.get("apiKey"),
      },
      failOnStatusCode: false,
      body: requestBody,
    }).then((response) => {
      logRequestId(response.headers["x-request-id"]);
      expect(response.headers["content-type"]).to.include("application/json");
      if (response.status === 200) {
        globalState.set("paymentID", response.body.payment_id);
        expect(response.body.payment_method_data, "payment_method_data").to.not
          .be.empty;
        expect(response.body.connector, "connector").to.equal(
          globalState.get("connectorId")
        );
        expect(merchant_connector_id, "connector_id").to.equal(
          response.body.merchant_connector_id
        );
        expect(response.body.customer, "customer").to.not.be.empty;
        expect(response.body.profile_id, "profile_id").to.not.be.null;
        expect(response.body.payment_method_id, "payment_method_id").to.not.be
          .null;
        if (response.body.capture_method === "automatic") {
          if (response.body.authentication_type === "three_ds") {
            expect(response.body)
              .to.have.property("next_action")
              .to.have.property("redirect_to_url");
            const nextActionUrl = response.body.next_action.redirect_to_url;
            cy.log(nextActionUrl);
            for (const key in res_data.body) {
              expect(res_data.body[key], [key]).to.equal(response.body[key]);
            }
          } else if (response.body.authentication_type === "no_three_ds") {
<<<<<<< HEAD
            if (response.body.connector === "fiuu") {
              expect(response.body.status).to.equal("failed");
=======
            for (const key in res_data.body) {
              expect(res_data.body[key], [key]).to.equal(response.body[key]);
>>>>>>> 9be01282
            }
          } else {
            throw new Error(
              `Invalid authentication type ${response.body.authentication_type}`
            );
          }
        } else if (response.body.capture_method === "manual") {
          if (response.body.authentication_type === "three_ds") {
            expect(response.body)
              .to.have.property("next_action")
              .to.have.property("redirect_to_url");
            const nextActionUrl = response.body.next_action.redirect_to_url;
            cy.log(nextActionUrl);
            for (const key in res_data.body) {
              expect(res_data.body[key], [key]).to.equal(response.body[key]);
            }
          } else if (response.body.authentication_type === "no_three_ds") {
            for (const key in res_data.body) {
              expect(res_data.body[key], [key]).to.equal(response.body[key]);
            }
          } else {
            throw new Error(
              `Invalid authentication type ${response.body.authentication_type}`
            );
          }
        } else {
          throw new Error(
            `Invalid capture method ${response.body.capture_method}`
          );
        }
      } else if (response.status === 400) {
        if (response.body.error.message === "Mandate Validation Failed") {
          expect(response.body.error.code).to.equal("HE_03");
          expect(response.body.error.message).to.equal(
            "Mandate Validation Failed"
          );
          expect(response.body.error.reason).to.equal(
            "request amount is greater than mandate amount"
          );
        }
      } else {
        defaultErrorHandler(response, res_data);
      }
    });
  }
);

Cypress.Commands.add(
  "mitUsingPMId",
<<<<<<< HEAD
  (requestBody, amount, confirm, capture_method, globalState, data) => {
    const { Configs: configs = {} } = data || {};

    const config_info = execConfig(validateConfig(configs));
    const profile_id = globalState.get(config_info.profile_id);

=======
  (
    requestBody,
    req_data,
    res_data,
    amount,
    confirm,
    capture_method,
    globalState
  ) => {
    for (const key in req_data) {
      requestBody[key] = req_data[key];
    }
>>>>>>> 9be01282
    requestBody.amount = amount;
    requestBody.capture_method = capture_method;
    requestBody.confirm = confirm;
    requestBody.customer_id = globalState.get("customerId");
    requestBody.profile_id = profile_id;
    requestBody.recurring_details.data = globalState.get("paymentMethodId");

    cy.request({
      method: "POST",
      url: `${globalState.get("baseUrl")}/payments`,
      headers: {
        "Content-Type": "application/json",
        "api-key": globalState.get("apiKey"),
      },
      failOnStatusCode: false,
      body: requestBody,
    }).then((response) => {
      logRequestId(response.headers["x-request-id"]);
      expect(response.headers["content-type"]).to.include("application/json");
      if (response.status === 200) {
        globalState.set("paymentID", response.body.payment_id);
        if (response.body.capture_method === "automatic") {
          if (response.body.authentication_type === "three_ds") {
            expect(response.body)
              .to.have.property("next_action")
              .to.have.property("redirect_to_url");
            const nextActionUrl = response.body.next_action.redirect_to_url;
            cy.log(nextActionUrl);
            for (const key in res_data.body) {
              expect(res_data.body[key], [key]).to.equal(response.body[key]);
            }
          } else if (response.body.authentication_type === "no_three_ds") {
<<<<<<< HEAD
            if (response.body.connector === "fiuu") {
              expect(response.body.status).to.equal("failed");
=======
            for (const key in res_data.body) {
              expect(res_data.body[key], [key]).to.equal(response.body[key]);
>>>>>>> 9be01282
            }
          } else {
            throw new Error(
              `Invalid authentication type ${response.body.authentication_type}`
            );
          }
        } else if (response.body.capture_method === "manual") {
          if (response.body.authentication_type === "three_ds") {
            expect(response.body)
              .to.have.property("next_action")
              .to.have.property("redirect_to_url");
            const nextActionUrl = response.body.next_action.redirect_to_url;
            cy.log(nextActionUrl);
            for (const key in res_data.body) {
              expect(res_data.body[key], [key]).to.equal(response.body[key]);
            }
          } else if (response.body.authentication_type === "no_three_ds") {
            for (const key in res_data.body) {
              expect(res_data.body[key], [key]).to.equal(response.body[key]);
            }
          } else {
            throw new Error(
              `Invalid authentication type ${response.body.authentication_type}`
            );
          }
        } else {
          throw new Error(
            `Invalid capture method ${response.body.capture_method}`
          );
        }
      } else {
        defaultErrorHandler(response, res_data);
      }
    });
  }
);

Cypress.Commands.add(
  "mitUsingNTID",
<<<<<<< HEAD
  (requestBody, amount, confirm, capture_method, globalState, data) => {
    const { Configs: configs = {} } = data || {};
    const configInfo = execConfig(validateConfig(configs));
    const profileId = globalState.get(configInfo.profile_id);

=======
  (
    requestBody,
    req_data,
    res_data,
    amount,
    confirm,
    capture_method,
    globalState
  ) => {
    for (const key in req_data) {
      requestBody[key] = req_data[key];
    }
>>>>>>> 9be01282
    requestBody.amount = amount;
    requestBody.confirm = confirm;
    requestBody.capture_method = capture_method;
    requestBody.profile_id = profileId;

    if (globalState.get("connectorId") !== "cybersource") {
      return;
    }

    const apiKey = globalState.get("apiKey");
    const baseUrl = globalState.get("baseUrl");
    const url = `${baseUrl}/payments`;

    cy.request({
      method: "POST",
      url: url,
      headers: {
        "Content-Type": "application/json",
        "api-key": apiKey,
      },
      failOnStatusCode: false,
      body: requestBody,
    }).then((response) => {
      logRequestId(response.headers["x-request-id"]);

      if (response.status === 200) {
        expect(response.headers["content-type"]).to.include("application/json");

        globalState.set("paymentID", response.body.payment_id);

        if (response.body.capture_method === "automatic") {
          if (response.body.authentication_type === "three_ds") {
            expect(response.body)
              .to.have.property("next_action")
              .to.have.property("redirect_to_url");
            const nextActionUrl = response.body.next_action.redirect_to_url;
            cy.log(nextActionUrl);
            for (const key in res_data.body) {
              expect(res_data.body[key], [key]).to.equal(response.body[key]);
            }
          } else if (response.body.authentication_type === "no_three_ds") {
<<<<<<< HEAD
            expect(response.body.status).to.equal("succeeded");
=======
            for (const key in res_data.body) {
              expect(res_data.body[key], [key]).to.equal(response.body[key]);
            }
>>>>>>> 9be01282
          } else {
            throw new Error(
              `Invalid authentication type ${response.body.authentication_type}`
            );
          }
        } else if (response.body.capture_method === "manual") {
          if (response.body.authentication_type === "three_ds") {
            expect(response.body)
              .to.have.property("next_action")
              .to.have.property("redirect_to_url");
            const nextActionUrl = response.body.next_action.redirect_to_url;
            cy.log(nextActionUrl);
            for (const key in res_data.body) {
              expect(res_data.body[key], [key]).to.equal(response.body[key]);
            }
          } else if (response.body.authentication_type === "no_three_ds") {
<<<<<<< HEAD
            expect(response.body.status).to.equal("requires_capture");
=======
            for (const key in res_data.body) {
              expect(res_data.body[key], [key]).to.equal(response.body[key]);
            }
>>>>>>> 9be01282
          } else {
            throw new Error(
              `Invalid authentication type ${response.body.authentication_type}`
            );
          }
        } else {
          throw new Error(
            `Invalid capture method ${response.body.capture_method}`
          );
        }
      } else {
        defaultErrorHandler(response, res_data);
      }
    });
  }
);

Cypress.Commands.add("listMandateCallTest", (globalState) => {
  const customerId = globalState.get("customerId");
  cy.request({
    method: "GET",
    url: `${globalState.get("baseUrl")}/customers/${customerId}/mandates`,
    headers: {
      "Content-Type": "application/json",
      "api-key": globalState.get("apiKey"),
    },
  }).then((response) => {
    logRequestId(response.headers["x-request-id"]);

    expect(response.headers["content-type"]).to.include("application/json");

    let i = 0;
    for (i in response.body) {
      if (response.body[i].mandate_id === globalState.get("mandateId")) {
        expect(response.body[i].status).to.equal("active");
      }
    }
  });
});

Cypress.Commands.add("revokeMandateCallTest", (globalState) => {
  const mandateId = globalState.get("mandateId");
  cy.request({
    method: "POST",
    url: `${globalState.get("baseUrl")}/mandates/revoke/${mandateId}`,
    headers: {
      "Content-Type": "application/json",
      "api-key": globalState.get("apiKey"),
    },
    failOnStatusCode: false,
  }).then((response) => {
    logRequestId(response.headers["x-request-id"]);

    expect(response.headers["content-type"]).to.include("application/json");
    if (response.body.status === 200) {
      expect(response.body.status).to.equal("revoked");
    } else if (response.body.status === 400) {
      expect(response.body.reason).to.equal("Mandate has already been revoked");
    }
  });
});

Cypress.Commands.add(
  "handleRedirection",
  (globalState, expected_redirection) => {
    const connectorId = globalState.get("connectorId");
    const expected_url = new URL(expected_redirection);
    const redirection_url = new URL(globalState.get("nextActionUrl"));
    handleRedirection(
      "three_ds",
      { redirection_url, expected_url },
      connectorId,
      null
    );
  }
);

Cypress.Commands.add(
  "handleBankRedirectRedirection",
  (globalState, payment_method_type, expected_redirection) => {
    const connectorId = globalState.get("connectorId");
    const expected_url = new URL(expected_redirection);
    const redirection_url = new URL(globalState.get("nextActionUrl"));

    // explicitly restricting `sofort` payment method by adyen from running as it stops other tests from running
    // trying to handle that specific case results in stripe 3ds tests to fail
    if (!(connectorId == "adyen" && payment_method_type == "sofort")) {
      handleRedirection(
        "bank_redirect",
        { redirection_url, expected_url },
        connectorId,
        payment_method_type
      );
    }
  }
);

Cypress.Commands.add(
  "handleBankTransferRedirection",
  (globalState, payment_method_type, expected_redirection) => {
    const connectorId = globalState.get("connectorId");
    const expected_url = new URL(expected_redirection);
    const redirection_url = new URL(globalState.get("nextActionUrl"));
    const next_action_type = globalState.get("nextActionType");

    cy.log(payment_method_type);
    handleRedirection(
      "bank_transfer",
      { redirection_url, expected_url },
      connectorId,
      payment_method_type,
      {
        next_action_type,
      }
    );
  }
);

Cypress.Commands.add(
  "handleUpiRedirection",
  (globalState, payment_method_type, expected_redirection) => {
    const connectorId = globalState.get("connectorId");
    const expected_url = new URL(expected_redirection);
    const redirection_url = new URL(globalState.get("nextActionUrl"));

    handleRedirection(
      "upi",
      { redirection_url, expected_url },
      connectorId,
      payment_method_type
    );
  }
);

Cypress.Commands.add("listCustomerPMCallTest", (globalState) => {
  const customerId = globalState.get("customerId");
  cy.request({
    method: "GET",
    url: `${globalState.get("baseUrl")}/customers/${customerId}/payment_methods`,
    headers: {
      "Content-Type": "application/json",
      "api-key": globalState.get("apiKey"),
    },
  }).then((response) => {
    logRequestId(response.headers["x-request-id"]);
    expect(response.headers["content-type"]).to.include("application/json");
    if (response.body.customer_payment_methods[0]?.payment_token) {
      const paymentToken =
        response.body.customer_payment_methods[0].payment_token;
      const paymentMethodId =
        response.body.customer_payment_methods[0].payment_method_id;
      globalState.set("paymentToken", paymentToken); // Set paymentToken in globalState
      globalState.set("paymentMethodId", paymentMethodId); // Set paymentMethodId in globalState
    } else {
      // We only get an empty array if something's wrong. One exception is a 4xx when no customer exist but it is handled in the test
      expect(response.body)
        .to.have.property("customer_payment_methods")
        .to.be.an("array").and.empty;
    }
    expect(globalState.get("customerId"), "customer_id").to.equal(
      response.body.customer_payment_methods[0].customer_id
    );
    expect(
      response.body.customer_payment_methods[0].payment_token,
      "payment_token"
    ).to.not.be.null;
    expect(
      response.body.customer_payment_methods[0].payment_method_id,
      "payment_method_id"
    ).to.not.be.null;
    expect(
      response.body.customer_payment_methods[0].payment_method,
      "payment_method"
    ).to.not.be.null;
    expect(
      response.body.customer_payment_methods[0].payment_method_type,
      "payment_method_type"
    ).to.not.be.null;
  });
});

Cypress.Commands.add("listCustomerPMByClientSecret", (globalState) => {
  const clientSecret = globalState.get("clientSecret");
  cy.request({
    method: "GET",
    url: `${globalState.get("baseUrl")}/customers/payment_methods?client_secret=${clientSecret}`,
    headers: {
      "Content-Type": "application/json",
      "api-key": globalState.get("publishableKey"),
    },
  }).then((response) => {
    logRequestId(response.headers["x-request-id"]);
    expect(response.headers["content-type"]).to.include("application/json");
    if (response.body.customer_payment_methods[0]?.payment_token) {
      const paymentToken =
        response.body.customer_payment_methods[0].payment_token;
      const paymentMethodId =
        response.body.customer_payment_methods[0].payment_method_id;
      globalState.set("paymentToken", paymentToken);
      globalState.set("paymentMethodId", paymentMethodId);
      expect(
        response.body.customer_payment_methods[0].payment_method_id,
        "payment_method_id"
      ).to.not.be.null;
    } else {
      // We only get an empty array if something's wrong. One exception is a 4xx when no customer exist but it is handled in the test
      expect(response.body)
        .to.have.property("customer_payment_methods")
        .to.be.an("array").and.empty;
    }
  });
});

Cypress.Commands.add("listRefundCallTest", (requestBody, globalState) => {
  cy.request({
    method: "POST",
    url: `${globalState.get("baseUrl")}/refunds/list`,
    headers: {
      "Content-Type": "application/json",
      "api-key": globalState.get("apiKey"),
    },
    body: requestBody,
  }).then((response) => {
    logRequestId(response.headers["x-request-id"]);
    expect(response.headers["content-type"]).to.include("application/json");
    expect(response.body.data).to.be.an("array").and.not.empty;
  });
});

Cypress.Commands.add(
  "createConfirmPayoutTest",
  (createConfirmPayoutBody, data, confirm, auto_fulfill, globalState) => {
    const { Request: reqData, Response: resData } = data || {};

    for (const key in reqData) {
      createConfirmPayoutBody[key] = reqData[key];
    }
    createConfirmPayoutBody.auto_fulfill = auto_fulfill;
    createConfirmPayoutBody.confirm = confirm;
    createConfirmPayoutBody.customer_id = globalState.get("customerId");

    cy.request({
      method: "POST",
      url: `${globalState.get("baseUrl")}/payouts/create`,
      headers: {
        "Content-Type": "application/json",
        "api-key": globalState.get("apiKey"),
      },
      failOnStatusCode: false,
      body: createConfirmPayoutBody,
    }).then((response) => {
      logRequestId(response.headers["x-request-id"]);
      expect(response.headers["content-type"]).to.include("application/json");

      if (response.status === 200) {
        globalState.set("payoutAmount", createConfirmPayoutBody.amount);
        globalState.set("payoutID", response.body.payout_id);
        for (const key in resData.body) {
          expect(resData.body[key]).to.equal(response.body[key]);
        }
      } else {
        defaultErrorHandler(response, resData);
      }
    });
  }
);

Cypress.Commands.add(
  "createConfirmWithTokenPayoutTest",
  (createConfirmPayoutBody, data, confirm, auto_fulfill, globalState) => {
    const { Request: reqData, Response: resData } = data || {};

    for (const key in reqData) {
      createConfirmPayoutBody[key] = reqData[key];
    }
    createConfirmPayoutBody.customer_id = globalState.get("customerId");
    createConfirmPayoutBody.payout_token = globalState.get("paymentToken");
    createConfirmPayoutBody.auto_fulfill = auto_fulfill;
    createConfirmPayoutBody.confirm = confirm;

    cy.request({
      method: "POST",
      url: `${globalState.get("baseUrl")}/payouts/create`,
      headers: {
        "Content-Type": "application/json",
        "api-key": globalState.get("apiKey"),
      },
      failOnStatusCode: false,
      body: createConfirmPayoutBody,
    }).then((response) => {
      logRequestId(response.headers["x-request-id"]);
      expect(response.headers["content-type"]).to.include("application/json");

      if (response.status === 200) {
        globalState.set("payoutAmount", createConfirmPayoutBody.amount);
        globalState.set("payoutID", response.body.payout_id);
        for (const key in resData.body) {
          expect(resData.body[key]).to.equal(response.body[key]);
        }
      } else {
        defaultErrorHandler(response, resData);
      }
    });
  }
);

Cypress.Commands.add(
  "fulfillPayoutCallTest",
  (payoutFulfillBody, data, globalState) => {
    const { Response: resData } = data || {};

    payoutFulfillBody.payout_id = globalState.get("payoutID");

    cy.request({
      method: "POST",
      url: `${globalState.get("baseUrl")}/payouts/${globalState.get("payoutID")}/fulfill`,
      headers: {
        "Content-Type": "application/json",
        "api-key": globalState.get("apiKey"),
      },
      failOnStatusCode: false,
      body: payoutFulfillBody,
    }).then((response) => {
      logRequestId(response.headers["x-request-id"]);
      expect(response.headers["content-type"]).to.include("application/json");

      if (response.status === 200) {
        for (const key in resData.body) {
          expect(resData.body[key]).to.equal(response.body[key]);
        }
      } else {
        defaultErrorHandler(response, resData);
      }
    });
  }
);

Cypress.Commands.add(
  "updatePayoutCallTest",
  (payoutConfirmBody, data, auto_fulfill, globalState) => {
    const { Response: resData } = data || {};

    payoutConfirmBody.confirm = true;
    payoutConfirmBody.auto_fulfill = auto_fulfill;

    cy.request({
      method: "PUT",
      url: `${globalState.get("baseUrl")}/payouts/${globalState.get("payoutID")}`,
      headers: {
        "Content-Type": "application/json",
        "api-key": globalState.get("apiKey"),
      },
      failOnStatusCode: false,
      body: payoutConfirmBody,
    }).then((response) => {
      logRequestId(response.headers["x-request-id"]);
      expect(response.headers["content-type"]).to.include("application/json");

      if (response.status === 200) {
        for (const key in resData.body) {
          expect(resData.body[key]).to.equal(response.body[key]);
        }
      } else {
        defaultErrorHandler(response, resData);
      }
    });
  }
);

Cypress.Commands.add("retrievePayoutCallTest", (globalState) => {
  const payout_id = globalState.get("payoutID");
  cy.request({
    method: "GET",
    url: `${globalState.get("baseUrl")}/payouts/${payout_id}`,
    headers: {
      "Content-Type": "application/json",
      "api-key": globalState.get("apiKey"),
    },
    failOnStatusCode: false,
  }).then((response) => {
    logRequestId(response.headers["x-request-id"]);

    expect(response.headers["content-type"]).to.include("application/json");
    expect(response.body.payout_id).to.equal(payout_id);
    expect(response.body.amount).to.equal(globalState.get("payoutAmount"));
  });
});

// User API calls
// Below 3 commands should be called in sequence to login a user
Cypress.Commands.add("userLogin", (globalState) => {
  // Define the necessary variables and constant
  const base_url = globalState.get("baseUrl");
  const query_params = `token_only=true`;
  const signin_body = {
    email: `${globalState.get("email")}`,
    password: `${globalState.get("password")}`,
  };
  const url = `${base_url}/user/v2/signin?${query_params}`;

  cy.request({
    method: "POST",
    url: url,
    headers: {
      "Content-Type": "application/json",
    },
    body: signin_body,
    failOnStatusCode: false,
  }).then((response) => {
    logRequestId(response.headers["x-request-id"]);

    if (response.status === 200) {
      if (response.body.token_type === "totp") {
        expect(response.body).to.have.property("token").and.to.not.be.empty;

        globalState.set("totpToken", response.body.token);
        cy.task("setGlobalState", globalState.data);
      }
    } else {
      throw new Error(
        `User login call failed to get totp token with status ${response.status} and message ${response.body.message}`
      );
    }
  });
});
Cypress.Commands.add("terminate2Fa", (globalState) => {
  // Define the necessary variables and constant
  const base_url = globalState.get("baseUrl");
  const query_params = `skip_two_factor_auth=true`;
  const api_key = globalState.get("totpToken");
  const url = `${base_url}/user/2fa/terminate?${query_params}`;

  cy.request({
    method: "GET",
    url: url,
    headers: {
      Authorization: `Bearer ${api_key}`,
      "Content-Type": "application/json",
    },
    failOnStatusCode: false,
  }).then((response) => {
    logRequestId(response.headers["x-request-id"]);

    if (response.status === 200) {
      if (response.body.token_type === "user_info") {
        expect(response.body).to.have.property("token").and.to.not.be.empty;

        globalState.set("userInfoToken", response.body.token);
        cy.task("setGlobalState", globalState.data);
      }
    } else {
      throw new Error(
        `2FA terminate call failed with status ${response.status} and message ${response.body.message}`
      );
    }
  });
});
Cypress.Commands.add("userInfo", (globalState) => {
  // Define the necessary variables and constant
  const base_url = globalState.get("baseUrl");
  const api_key = globalState.get("userInfoToken");
  const url = `${base_url}/user`;

  cy.request({
    method: "GET",
    url: url,
    headers: {
      Authorization: `Bearer ${api_key}`,
      "Content-Type": "application/json",
    },
    failOnStatusCode: false,
  }).then((response) => {
    logRequestId(response.headers["x-request-id"]);

    if (response.status === 200) {
      expect(response.body).to.have.property("merchant_id").and.to.not.be.empty;
      expect(response.body).to.have.property("org_id").and.to.not.be.empty;
      expect(response.body).to.have.property("profile_id").and.to.not.be.empty;

      globalState.set("merchantId", response.body.merchant_id);
      globalState.set("organizationId", response.body.org_id);
      globalState.set("profileId", response.body.profile_id);
    } else {
      throw new Error(
        `User login call failed to fetch user info with status ${response.status} and message ${response.body.message}`
      );
    }
  });
});

// Specific to routing tests
Cypress.Commands.add("ListMcaByMid", (globalState) => {
  const merchantId = globalState.get("merchantId");
  cy.request({
    method: "GET",
    url: `${globalState.get("baseUrl")}/account/${merchantId}/connectors`,
    headers: {
      "Content-Type": "application/json",
      "api-key": globalState.get("adminApiKey"),
      "X-Merchant-Id": merchantId,
    },
    failOnStatusCode: false,
  }).then((response) => {
    logRequestId(response.headers["x-request-id"]);

    expect(response.headers["content-type"]).to.include("application/json");
    globalState.set("profileId", response.body[0].profile_id);
    globalState.set("stripeMcaId", response.body[0].merchant_connector_id);
    globalState.set("adyenMcaId", response.body[1].merchant_connector_id);
    globalState.set("bluesnapMcaId", response.body[3].merchant_connector_id);
  });
});

Cypress.Commands.add(
  "addRoutingConfig",
  (routingBody, data, type, routing_data, globalState) => {
    const { Request: reqData, Response: resData } = data || {};

    for (const key in reqData) {
      routingBody[key] = reqData[key];
    }
    // set profile id from env
    routingBody.profile_id = globalState.get("profileId");
    routingBody.algorithm.type = type;
    routingBody.algorithm.data = routing_data;

    cy.request({
      method: "POST",
      url: `${globalState.get("baseUrl")}/routing`,
      headers: {
        Authorization: `Bearer ${globalState.get("userInfoToken")}`,
        "Content-Type": "application/json",
        Cookie: `${globalState.get("cookie")}`,
      },
      failOnStatusCode: false,
      body: routingBody,
    }).then((response) => {
      logRequestId(response.headers["x-request-id"]);
      expect(response.headers["content-type"]).to.include("application/json");

      if (response.status === 200) {
        expect(response.body).to.have.property("id");
        globalState.set("routingConfigId", response.body.id);
        for (const key in resData.body) {
          expect(resData.body[key]).to.equal(response.body[key]);
        }
      } else {
        defaultErrorHandler(response, resData);
      }
    });
  }
);

Cypress.Commands.add("activateRoutingConfig", (data, globalState) => {
  const { Response: resData } = data || {};

  const routing_config_id = globalState.get("routingConfigId");
  cy.request({
    method: "POST",
    url: `${globalState.get("baseUrl")}/routing/${routing_config_id}/activate`,
    headers: {
      Authorization: `Bearer ${globalState.get("userInfoToken")}`,
      "Content-Type": "application/json",
      Cookie: `${globalState.get("cookie")}`,
    },
    failOnStatusCode: false,
  }).then((response) => {
    logRequestId(response.headers["x-request-id"]);
    expect(response.headers["content-type"]).to.include("application/json");

    if (response.status === 200) {
      expect(response.body.id).to.equal(routing_config_id);
      for (const key in resData.body) {
        expect(resData.body[key]).to.equal(response.body[key]);
      }
    } else {
      defaultErrorHandler(response, resData);
    }
  });
});

Cypress.Commands.add("retrieveRoutingConfig", (data, globalState) => {
  const { Response: resData } = data || {};

  const routing_config_id = globalState.get("routingConfigId");
  cy.request({
    method: "GET",
    url: `${globalState.get("baseUrl")}/routing/${routing_config_id}`,
    headers: {
      Authorization: `Bearer ${globalState.get("userInfoToken")}`,
      "Content-Type": "application/json",
      Cookie: `${globalState.get("cookie")}`,
    },
    failOnStatusCode: false,
  }).then((response) => {
    logRequestId(response.headers["x-request-id"]);
    expect(response.headers["content-type"]).to.include("application/json");

    if (response.status === 200) {
      expect(response.body.id).to.equal(routing_config_id);
      for (const key in resData.body) {
        expect(resData.body[key]).to.equal(response.body[key]);
      }
    } else {
      defaultErrorHandler(response, resData);
    }
  });
});

Cypress.Commands.add(
  "updateGsmConfig",
  (gsmBody, globalState, step_up_possible) => {
    gsmBody.step_up_possible = step_up_possible;
    cy.request({
      method: "POST",
      url: `${globalState.get("baseUrl")}/gsm/update`,
      headers: {
        "Content-Type": "application/json",
        "api-key": globalState.get("adminApiKey"),
      },
      body: gsmBody,
      failOnStatusCode: false,
    }).then((response) => {
      logRequestId(response.headers["x-request-id"]);
      if (response.status === 200) {
        expect(response.body)
          .to.have.property("message")
          .to.equal("card_declined");
        expect(response.body).to.have.property("connector").to.equal("stripe");
        expect(response.body)
          .to.have.property("step_up_possible")
          .to.equal(step_up_possible);
      }
    });
  }
);

Cypress.Commands.add("updateConfig", (configType, globalState, value) => {
  const base_url = globalState.get("baseUrl");
  const merchant_id = globalState.get("merchantId");
  const api_key = globalState.get("adminApiKey");

  let key;
  let url;
  let body;

  switch (configType) {
    case "autoRetry":
      key = `should_call_gsm_${merchant_id}`;
      url = `${base_url}/configs/${key}`;
      body = { key: key, value: value };
      break;
    case "maxRetries":
      key = `max_auto_retries_enabled_${merchant_id}`;
      url = `${base_url}/configs/${key}`;
      body = { key: key, value: value };
      break;
    case "stepUp":
      key = `step_up_enabled_${merchant_id}`;
      url = `${base_url}/configs/${key}`;
      body = { key: key, value: value };
      break;
    default:
      throw new Error(
        `Invalid config type passed into the configs: "${api_key}: ${value}"`
      );
  }

  cy.request({
    method: "POST",
    url: url,
    headers: {
      "Content-Type": "application/json",
      "api-key": api_key,
    },
    body: body,
    failOnStatusCode: false,
  }).then((response) => {
    logRequestId(response.headers["x-request-id"]);

    if (response.status === 200) {
      expect(response.body).to.have.property("key").to.equal(key);
      expect(response.body).to.have.property("value").to.equal(value);
    }
  });
});

Cypress.Commands.add("incrementalAuth", (globalState, data) => {
  const { Request: reqData, Response: resData } = data || {};

  const baseUrl = globalState.get("baseUrl");
  const paymentId = globalState.get("paymentID");
  const apiKey = globalState.get("apiKey");
  const url = `${baseUrl}/payments/${paymentId}/incremental_authorization`;

  cy.request({
    method: "POST",
    url: url,
    headers: {
      "api-key": apiKey,
      "Content-Type": "application/json",
    },
    body: reqData,
    failOnStatusCode: false,
  }).then((response) => {
    logRequestId(response.headers["x-request-id"]);

    if (response.status === 200) {
      expect(response.body.amount_capturable, "amount_capturable").to.equal(
        resData.body.amount_capturable
      );
      expect(response.body.authorization_count, "authorization_count").to.be.a(
        "number"
      ).and.not.be.null;
      expect(
        response.body.incremental_authorization_allowed,
        "incremental_authorization_allowed"
      ).to.be.true;
      expect(
        response.body.incremental_authorizations,
        "incremental_authorizations"
      ).to.be.an("array").and.not.be.empty;
      expect(response.body.payment_id, "payment_id").to.equal(paymentId);
      expect(response.body.status, "status").to.equal(resData.body.status);

      for (const key in response.body.incremental_authorizations) {
        expect(response.body.incremental_authorizations[key], "amount")
          .to.have.property("amount")
          .to.be.a("number")
          .to.equal(resData.body.amount).and.not.be.null;
        expect(
          response.body.incremental_authorizations[key],
          "error_code"
        ).to.have.property("error_code").to.be.null;
        expect(
          response.body.incremental_authorizations[key],
          "error_message"
        ).to.have.property("error_message").to.be.null;
        expect(
          response.body.incremental_authorizations[key],
          "previously_authorized_amount"
        )
          .to.have.property("previously_authorized_amount")
          .to.be.a("number")
          .to.equal(response.body.amount).and.not.be.null;
        expect(response.body.incremental_authorizations[key], "status")
          .to.have.property("status")
          .to.equal("success");
      }
    }
  });
});<|MERGE_RESOLUTION|>--- conflicted
+++ resolved
@@ -2079,30 +2079,27 @@
 
 Cypress.Commands.add(
   "mitForMandatesCallTest",
-<<<<<<< HEAD
-  (requestBody, amount, confirm, capture_method, globalState, data) => {
-    const { Configs: configs = {} } = data || {};
-
-    const config_info = execConfig(validateConfig(configs));
-    const profile_id = globalState.get(config_info.profile_id);
+  (
+    requestBody,
+    data,
+    amount,
+    confirm,
+    capture_method,
+    globalState) => {
+      const { Configs: configs = {},
+    Request: reqData,
+  Response: resData } = data || {};
+  const config_info = execConfig(validateConfig(configs));
+  const profile_id = globalState.get(config_info.profile_id);
+
+    for (const key in reqData) {
+      requestBody[key] = reqData[key];
+    }
+
     const merchant_connector_id = globalState.get(
       config_info.merchant_connector_id
     );
 
-=======
-  (
-    requestBody,
-    req_data,
-    res_data,
-    amount,
-    confirm,
-    capture_method,
-    globalState
-  ) => {
-    for (const key in req_data) {
-      requestBody[key] = req_data[key];
-    }
->>>>>>> 9be01282
     requestBody.amount = amount;
     requestBody.confirm = confirm;
     requestBody.capture_method = capture_method;
@@ -2144,17 +2141,12 @@
               .to.have.property("redirect_to_url");
             const nextActionUrl = response.body.next_action.redirect_to_url;
             cy.log(nextActionUrl);
-            for (const key in res_data.body) {
-              expect(res_data.body[key], [key]).to.equal(response.body[key]);
+            for (const key in resData.body) {
+              expect(resData.body[key], [key]).to.equal(response.body[key]);
             }
           } else if (response.body.authentication_type === "no_three_ds") {
-<<<<<<< HEAD
-            if (response.body.connector === "fiuu") {
-              expect(response.body.status).to.equal("failed");
-=======
-            for (const key in res_data.body) {
-              expect(res_data.body[key], [key]).to.equal(response.body[key]);
->>>>>>> 9be01282
+            for (const key in resData.body) {
+              expect(resData.body[key], [key]).to.equal(response.body[key]);
             }
           } else {
             throw new Error(
@@ -2168,12 +2160,12 @@
               .to.have.property("redirect_to_url");
             const nextActionUrl = response.body.next_action.redirect_to_url;
             cy.log(nextActionUrl);
-            for (const key in res_data.body) {
-              expect(res_data.body[key], [key]).to.equal(response.body[key]);
+            for (const key in resData.body) {
+              expect(resData.body[key], [key]).to.equal(response.body[key]);
             }
           } else if (response.body.authentication_type === "no_three_ds") {
-            for (const key in res_data.body) {
-              expect(res_data.body[key], [key]).to.equal(response.body[key]);
+            for (const key in resData.body) {
+              expect(resData.body[key], [key]).to.equal(response.body[key]);
             }
           } else {
             throw new Error(
@@ -2196,7 +2188,7 @@
           );
         }
       } else {
-        defaultErrorHandler(response, res_data);
+        defaultErrorHandler(response, resData);
       }
     });
   }
@@ -2204,32 +2196,28 @@
 
 Cypress.Commands.add(
   "mitUsingPMId",
-<<<<<<< HEAD
-  (requestBody, amount, confirm, capture_method, globalState, data) => {
-    const { Configs: configs = {} } = data || {};
-
-    const config_info = execConfig(validateConfig(configs));
-    const profile_id = globalState.get(config_info.profile_id);
-
-=======
   (
     requestBody,
-    req_data,
-    res_data,
+    data,
     amount,
     confirm,
     capture_method,
     globalState
-  ) => {
-    for (const key in req_data) {
-      requestBody[key] = req_data[key];
-    }
->>>>>>> 9be01282
+  , ) => {
+    const { Configs: configs = {}, Request: reqData, Response: resData } = data || {};
+
+    for (const key in reqData) {
+      requestBody[key] = reqData[key];
+    }
+
+    const configInfo = execConfig(validateConfig(configs));
+    const profileId = globalState.get(configInfo.profile_id);
+
     requestBody.amount = amount;
     requestBody.capture_method = capture_method;
     requestBody.confirm = confirm;
     requestBody.customer_id = globalState.get("customerId");
-    requestBody.profile_id = profile_id;
+    requestBody.profile_id = profileId;
     requestBody.recurring_details.data = globalState.get("paymentMethodId");
 
     cy.request({
@@ -2253,17 +2241,12 @@
               .to.have.property("redirect_to_url");
             const nextActionUrl = response.body.next_action.redirect_to_url;
             cy.log(nextActionUrl);
-            for (const key in res_data.body) {
-              expect(res_data.body[key], [key]).to.equal(response.body[key]);
+            for (const key in resData.body) {
+              expect(resData.body[key], [key]).to.equal(response.body[key]);
             }
           } else if (response.body.authentication_type === "no_three_ds") {
-<<<<<<< HEAD
-            if (response.body.connector === "fiuu") {
-              expect(response.body.status).to.equal("failed");
-=======
-            for (const key in res_data.body) {
-              expect(res_data.body[key], [key]).to.equal(response.body[key]);
->>>>>>> 9be01282
+            for (const key in resData.body) {
+              expect(resData.body[key], [key]).to.equal(response.body[key]);
             }
           } else {
             throw new Error(
@@ -2277,12 +2260,12 @@
               .to.have.property("redirect_to_url");
             const nextActionUrl = response.body.next_action.redirect_to_url;
             cy.log(nextActionUrl);
-            for (const key in res_data.body) {
-              expect(res_data.body[key], [key]).to.equal(response.body[key]);
+            for (const key in resData.body) {
+              expect(resData.body[key], [key]).to.equal(response.body[key]);
             }
           } else if (response.body.authentication_type === "no_three_ds") {
-            for (const key in res_data.body) {
-              expect(res_data.body[key], [key]).to.equal(response.body[key]);
+            for (const key in resData.body) {
+              expect(resData.body[key], [key]).to.equal(response.body[key]);
             }
           } else {
             throw new Error(
@@ -2295,7 +2278,7 @@
           );
         }
       } else {
-        defaultErrorHandler(response, res_data);
+        defaultErrorHandler(response, resData);
       }
     });
   }
@@ -2303,34 +2286,27 @@
 
 Cypress.Commands.add(
   "mitUsingNTID",
-<<<<<<< HEAD
-  (requestBody, amount, confirm, capture_method, globalState, data) => {
-    const { Configs: configs = {} } = data || {};
-    const configInfo = execConfig(validateConfig(configs));
-    const profileId = globalState.get(configInfo.profile_id);
-
-=======
   (
     requestBody,
-    req_data,
-    res_data,
+    data,
     amount,
     confirm,
     capture_method,
     globalState
-  ) => {
-    for (const key in req_data) {
-      requestBody[key] = req_data[key];
-    }
->>>>>>> 9be01282
+  , ) => {
+    const { Configs: configs = {}, Request: reqData, Response: resData } = data || {};
+    const configInfo = execConfig(validateConfig(configs));
+    const profileId = globalState.get(configInfo.profile_id);
+
+    for (const key in reqData) {
+      requestBody[key] = reqData[key];
+    }    
+    
+
     requestBody.amount = amount;
     requestBody.confirm = confirm;
     requestBody.capture_method = capture_method;
     requestBody.profile_id = profileId;
-
-    if (globalState.get("connectorId") !== "cybersource") {
-      return;
-    }
 
     const apiKey = globalState.get("apiKey");
     const baseUrl = globalState.get("baseUrl");
@@ -2360,17 +2336,13 @@
               .to.have.property("redirect_to_url");
             const nextActionUrl = response.body.next_action.redirect_to_url;
             cy.log(nextActionUrl);
-            for (const key in res_data.body) {
-              expect(res_data.body[key], [key]).to.equal(response.body[key]);
+            for (const key in resData.body) {
+              expect(resData.body[key], [key]).to.equal(response.body[key]);
             }
           } else if (response.body.authentication_type === "no_three_ds") {
-<<<<<<< HEAD
-            expect(response.body.status).to.equal("succeeded");
-=======
-            for (const key in res_data.body) {
-              expect(res_data.body[key], [key]).to.equal(response.body[key]);
+            for (const key in resData.body) {
+            expect(resData.body[key], [key]).to.equal(response.body[key]);
             }
->>>>>>> 9be01282
           } else {
             throw new Error(
               `Invalid authentication type ${response.body.authentication_type}`
@@ -2383,17 +2355,13 @@
               .to.have.property("redirect_to_url");
             const nextActionUrl = response.body.next_action.redirect_to_url;
             cy.log(nextActionUrl);
-            for (const key in res_data.body) {
-              expect(res_data.body[key], [key]).to.equal(response.body[key]);
+            for (const key in resData.body) {
+              expect(resData.body[key], [key]).to.equal(response.body[key]);
             }
           } else if (response.body.authentication_type === "no_three_ds") {
-<<<<<<< HEAD
-            expect(response.body.status).to.equal("requires_capture");
-=======
-            for (const key in res_data.body) {
-              expect(res_data.body[key], [key]).to.equal(response.body[key]);
+            for (const key in resData.body) {
+            expect(resData.body[key], [key]).to.equal(response.body[key]);
             }
->>>>>>> 9be01282
           } else {
             throw new Error(
               `Invalid authentication type ${response.body.authentication_type}`
@@ -2405,7 +2373,7 @@
           );
         }
       } else {
-        defaultErrorHandler(response, res_data);
+        defaultErrorHandler(response, resData);
       }
     });
   }
