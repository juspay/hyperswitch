--- conflicted
+++ resolved
@@ -2044,13 +2044,8 @@
               expect(res_data.body[key], [key]).to.equal(response.body[key]);
             }
           } else if (response.body.authentication_type === "no_three_ds") {
-<<<<<<< HEAD
-            if (response.body.connector === "fiuu") {
-              expect(response.body.status).to.equal("failed");
-=======
             for (const key in res_data.body) {
               expect(res_data.body[key], [key]).to.equal(response.body[key]);
->>>>>>> 2c865156
             }
           } else {
             throw new Error(
@@ -2142,13 +2137,8 @@
               expect(res_data.body[key], [key]).to.equal(response.body[key]);
             }
           } else if (response.body.authentication_type === "no_three_ds") {
-<<<<<<< HEAD
-            if (response.body.connector === "fiuu") {
-              expect(response.body.status).to.equal("failed");
-=======
             for (const key in res_data.body) {
               expect(res_data.body[key], [key]).to.equal(response.body[key]);
->>>>>>> 2c865156
             }
           } else {
             throw new Error(
@@ -2240,13 +2230,9 @@
               expect(res_data.body[key], [key]).to.equal(response.body[key]);
             }
           } else if (response.body.authentication_type === "no_three_ds") {
-<<<<<<< HEAD
-            expect(response.body.status).to.equal("succeeded");
-=======
             for (const key in res_data.body) {
               expect(res_data.body[key], [key]).to.equal(response.body[key]);
             }
->>>>>>> 2c865156
           } else {
             throw new Error(
               `Invalid authentication type ${response.body.authentication_type}`
@@ -2263,13 +2249,9 @@
               expect(res_data.body[key], [key]).to.equal(response.body[key]);
             }
           } else if (response.body.authentication_type === "no_three_ds") {
-<<<<<<< HEAD
-            expect(response.body.status).to.equal("requires_capture");
-=======
             for (const key in res_data.body) {
               expect(res_data.body[key], [key]).to.equal(response.body[key]);
             }
->>>>>>> 2c865156
           } else {
             throw new Error(
               `Invalid authentication type ${response.body.authentication_type}`
