--- conflicted
+++ resolved
@@ -2626,15 +2626,11 @@
               }
             } else if (response.body.authentication_type === "no_three_ds") {
               for (const key in resData.body) {
-<<<<<<< HEAD
-                expect(resData.body[key]).to.equal(response.body[key]);
-                if (setupFutureUsage === "off_session") {
-=======
+
                 expect(resData.body[key], [key]).to.deep.equal(
                   response.body[key]
                 );
                 if (setupFutureUsage === "off_session" && response.body.status === "succeeded") {
->>>>>>> 1192bd52
                   expect(
                     response.body.connector_mandate_id,
                     "connector_mandate_id"
@@ -2664,15 +2660,10 @@
               }
             } else if (response.body.authentication_type === "no_three_ds") {
               for (const key in resData.body) {
-<<<<<<< HEAD
-                expect(resData.body[key]).to.equal(response.body[key]);
-                if (setupFutureUsage === "off_session") {
-=======
                 expect(resData.body[key], [key]).to.deep.equal(
                   response.body[key]
                 );
                 if (setupFutureUsage === "off_session" && response.body.status === "succeeded") {
->>>>>>> 1192bd52
                   expect(
                     response.body.connector_mandate_id,
                     "connector_mandate_id"
