--- conflicted
+++ resolved
@@ -99,12 +99,8 @@
           JSON.stringify(jsonContent),
           connectorName
         );
-<<<<<<< HEAD
-        createConnectorBody.connector_account_details = authDetails.connector_account_details;
-=======
         createConnectorBody.connector_account_details =
           authDetails.connector_account_details;
->>>>>>> 43741df4
         cy.request({
           method: "POST",
           url: `${globalState.get("baseUrl")}/account/${merchantId}/connectors`,
