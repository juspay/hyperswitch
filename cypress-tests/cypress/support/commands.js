--- conflicted
+++ resolved
@@ -84,14 +84,10 @@
     expect(response.body.default_profile).to.not.be.empty;
     expect(response.body.organization_id).to.not.be.empty;
     globalState.set("organizationId", response.body.organization_id);
-<<<<<<< HEAD
-    globalState.set("publishableKey", response.body.publishable_key);
-=======
 
     if (globalState.get("publishableKey") === undefined) {
       globalState.set("publishableKey", response.body.publishable_key);
     }
->>>>>>> f8227309
   });
 });
 
