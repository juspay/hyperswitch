--- conflicted
+++ resolved
@@ -4453,7 +4453,6 @@
   cy.setConfigs(globalState, "ucs_enabled", "true", "DELETE");
 });
 
-<<<<<<< HEAD
 Cypress.Commands.add("createRolloutConfig", (globalState, flow = null) => {
   return createUcsConfigs(globalState, flow, "rollout");
 });
@@ -4461,8 +4460,6 @@
 Cypress.Commands.add("createShadowRolloutConfig", (globalState, flow = null) => {
   return createUcsConfigs(globalState, flow, "shadow");
 });
-
-=======
 // Blocklist and Eligibility API Commands
 Cypress.Commands.add(
   "blocklistCreateRule",
@@ -4610,7 +4607,6 @@
   }
 );
 
->>>>>>> 38e3837a
 // DDC Race Condition Test Commands
 Cypress.Commands.add(
   "ddcServerSideRaceConditionTest",
