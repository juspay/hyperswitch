// ***********************************************
// This example commands.js shows you how to
// create various custom commands and overwrite
// existing commands.
//
// For more comprehensive examples of custom
// commands please read more here:
// https://on.cypress.io/custom-commands
// ***********************************************
//
//
// -- This is a parent command --
// Cypress.Commands.add('login', (email, password) => { ... })
//
//
// -- This is a child command --
// Cypress.Commands.add('drag', { prevSubject: 'element'}, (subject, options) => { ... })
//
//
// -- This is a dual command --
// Cypress.Commands.add('dismiss', { prevSubject: 'optional'}, (subject, options) => { ... })
//
//
// -- This will overwrite an existing command --
// Cypress.Commands.overwrite('visit', (originalFn, url, options) => { ... })

// commands.js or your custom support file
import * as RequestBodyUtils from "../utils/RequestBodyUtils";
const responseHandler = require("./responseHandler");

export function globalStateSetter(globalState, key, value) {
  globalState.set(key, value);
}

Cypress.Commands.add("merchantCreateCallTest", (merchantCreateBody, globalState) => {
  const randomMerchantId = RequestBodyUtils.generateRandomString();
  RequestBodyUtils.setMerchantId(merchantCreateBody, randomMerchantId);
  globalState.set("merchantId", randomMerchantId);

  cy.request({
    method: "POST",
    url: `${globalState.get("baseUrl")}/accounts`,
    headers: {
      "Content-Type": "application/json",
      Accept: "application/json",
      "api-key": globalState.get("adminApiKey"),
    },
    body: merchantCreateBody,
  }).then((response) => {
    responseHandler.logRequestId(response.headers['x-request-id']);
    responseHandler.validateExistenceOfMerchantId(globalState.get("merchantId"), response.body.merchant_id);
    globalState.set("publishableKey", response.body.publishable_key);
  });
});

Cypress.Commands.add("apiKeyCreateTest", (apiKeyCreateBody, globalState) => {
  cy.request({
    method: "POST",
    url: `${globalState.get("baseUrl")}/api_keys/${globalState.get("merchantId")}`,
    headers: {
      "Content-Type": "application/json",
      Accept: "application/json",
      "api-key": globalState.get("adminApiKey"),
    },
    body: apiKeyCreateBody,
  }).then((response) => {
    responseHandler.logRequestId(response.headers['x-request-id']);

    globalState.set("apiKey", response.body.api_key);
  });
});

Cypress.Commands.add("createConnectorCallTest", (createConnectorBody, globalState) => {
  const merchantId = globalState.get("merchantId");
  const connectorId = globalState.get("connectorId");
  createConnectorBody.connector_name = connectorId;
  // readFile is used to read the contents of the file and it always returns a promise ([Object Object]) due to its asynchronous nature
  // it is best to use then() to handle the response within the same block of code
  cy.readFile(globalState.get("connectorAuthFilePath")).then((jsonContent) => {
    const authDetails = getValueByKey(JSON.stringify(jsonContent), connectorId);
    createConnectorBody.connector_account_details = authDetails;
    cy.request({
      method: "POST",
      url: `${globalState.get("baseUrl")}/account/${merchantId}/connectors`,
      headers: {
        "Content-Type": "application/json",
        Accept: "application/json",
        "api-key": globalState.get("adminApiKey"),
      },
      body: createConnectorBody,
      failOnStatusCode: false
    }).then((response) => {
      responseHandler.logRequestId(response.headers['x-request-id']);
      responseHandler.validateContentType(response);

      if (response.status === 200) {
        responseHandler.validateConnectorName(response.body.connector_name, connectorId);
      } else {
        cy.task('cli_log', "response status -> " + JSON.stringify(response.status));
      }
    });
  });
});

function getValueByKey(jsonObject, key) {
  const data = typeof jsonObject === 'string' ? JSON.parse(jsonObject) : jsonObject;
  if (data && typeof data === 'object' && key in data) {
    return data[key];
  } else {
    return null;
  }
}

Cypress.Commands.add("createCustomerCallTest", (customerCreateBody, globalState) => {
  cy.request({
    method: "POST",
    url: `${globalState.get("baseUrl")}/customers`,
    headers: {
      "Content-Type": "application/json",
      "api-key": globalState.get("apiKey"),
    },
    body: customerCreateBody,
  }).then((response) => {
    responseHandler.logRequestId(response.headers['x-request-id']);
    responseHandler.validateContentType(response);
    globalState.set("customerId", response.body.customer_id);
    console.log(response);
  });
});

Cypress.Commands.add("createPaymentIntentTest", (request, det, authentication_type, capture_method, globalState) => {
  if (!request || typeof request !== "object" || !det.currency || !authentication_type) {
    throw new Error("Invalid parameters provided to createPaymentIntentTest command");
  }
  request.currency = det.currency;
  request.authentication_type = authentication_type;
  request.capture_method = capture_method;
  request.setup_future_usage = det.setup_future_usage;
  request.customer_id = globalState.get("customerId");
  globalState.set("paymentAmount", request.amount);
  cy.request({
    method: "POST",
    url: `${globalState.get("baseUrl")}/payments`,
    headers: {
      "Content-Type": "application/json",
      Accept: "application/json",
      "api-key": globalState.get("apiKey"),
    },
    body: request,
  }).then((response) => {
    responseHandler.logRequestId(response.headers['x-request-id']);
    responseHandler.validateContentType(response);
    responseHandler.validateExistenceOfClientSecret(response.body);
    const clientSecret = response.body.client_secret;
    globalState.set("clientSecret", clientSecret);
    globalState.set("paymentID", response.body.payment_id);
    cy.log(clientSecret);
    responseHandler.validateResponseStatus("requires_payment_method", response.body.status);
    responseHandler.validateAmount(request.amount, response);
    responseHandler.validateCapturableAmount(request, response);
    responseHandler.validateReceivedAmount(request.amount, request, response);
  });
});

Cypress.Commands.add("paymentMethodsCallTest", (globalState) => {
  const clientSecret = globalState.get("clientSecret");
  const paymentIntentID = clientSecret.split("_secret_")[0];

  cy.request({
    method: "GET",
    url: `${globalState.get("baseUrl")}/account/payment_methods?client_secret=${clientSecret}`,
    headers: {
      "Content-Type": "application/json",
      "api-key": globalState.get("publishableKey"),
    },
  }).then((response) => {
    responseHandler.logRequestId(response.headers['x-request-id']);

    console.log(response);
    responseHandler.validateContentType(response);
    responseHandler.validateExistenceOfPMRedirectUrl(response);
    responseHandler.validateExistenceOfPaymentMethods(response);
    globalState.set("paymentID", paymentIntentID);
    cy.log(response);
  });
});

Cypress.Commands.add("confirmCallTest", (confirmBody, details, confirm, globalState) => {
  const paymentIntentID = globalState.get("paymentID");
  confirmBody.payment_method_data.card = details.card;
  confirmBody.confirm = confirm;
  confirmBody.client_secret = globalState.get("clientSecret");
  confirmBody.customer_acceptance = details.customer_acceptance;

  cy.request({
    method: "POST",
    url: `${globalState.get("baseUrl")}/payments/${paymentIntentID}/confirm`,
    headers: {
      "Content-Type": "application/json",
      "api-key": globalState.get("publishableKey"),
    },
    body: confirmBody,
  }).then((response) => {
    responseHandler.logRequestId(response.headers['x-request-id']);

    responseHandler.validateContentType(response);
    globalState.set("paymentID", paymentIntentID);
    responseHandler.handleAuthType(response, globalState, true, details);
  });
});

Cypress.Commands.add("createConfirmPaymentTest", (createConfirmPaymentBody, details, authentication_type, capture_method, globalState) => {
  createConfirmPaymentBody.payment_method_data.card = details.card;
  createConfirmPaymentBody.authentication_type = authentication_type;
  createConfirmPaymentBody.currency = details.currency;
  createConfirmPaymentBody.capture_method = capture_method;
  createConfirmPaymentBody.customer_acceptance = details.customer_acceptance;
  createConfirmPaymentBody.setup_future_usage = details.setup_future_usage;
  createConfirmPaymentBody.customer_id = globalState.get("customerId");

  cy.request({
    method: "POST",
    url: `${globalState.get("baseUrl")}/payments`,
    headers: {
      "Content-Type": "application/json",
      "api-key": globalState.get("apiKey"),
    },
    body: createConfirmPaymentBody,
  }).then((response) => {
    responseHandler.logRequestId(response.headers['x-request-id']);

    responseHandler.validateContentType(response);
    responseHandler.validateExistenceOfStatus(response);
    globalState.set("paymentAmount", createConfirmPaymentBody.amount);
    globalState.set("paymentID", response.body.payment_id);
    responseHandler.handleAuthType(response, globalState, true, details);
  });
});

// This is consequent saved card payment confirm call test(Using payment token)
Cypress.Commands.add("saveCardConfirmCallTest", (SaveCardConfirmBody,det,globalState) => {
  const paymentIntentID = globalState.get("paymentID");
  SaveCardConfirmBody.card_cvc = det.card_cvc;
  SaveCardConfirmBody.payment_token = globalState.get("paymentToken");
  SaveCardConfirmBody.client_secret = globalState.get("clientSecret");
  console.log("conf conn ->" + globalState.get("connectorId"));
  cy.request({
    method: "POST",
    url: `${globalState.get("baseUrl")}/payments/${paymentIntentID}/confirm`,
    headers: {
      "Content-Type": "application/json",
      "api-key": globalState.get("publishableKey"),
    },
    body: SaveCardConfirmBody,
  })
    .then((response) => {
      responseHandler.logRequestId(response.headers['x-request-id']);

      responseHandler.validateContentType(response);
      globalState.set("paymentID", paymentIntentID);
      responseHandler.handleAuthType(response, globalState, true, det);
    });
});

Cypress.Commands.add("captureCallTest", (request, amount_to_capture, paymentSuccessfulStatus, globalState) => {
  const payment_id = globalState.get("paymentID");
  request.amount_to_capture = amount_to_capture;
  let amount = globalState.get("paymentAmount");
  cy.request({
    method: "POST",
    url: `${globalState.get("baseUrl")}/payments/${payment_id}/capture`,
    headers: {
      "Content-Type": "application/json",
      "api-key": globalState.get("apiKey"),
    },
    body: request,
  }).then((response) => {
    responseHandler.logRequestId(response.headers['x-request-id']);

    responseHandler.validateContentType(response);
    responseHandler.validatePaymentId(response, payment_id);
    // expect(response.body.payment_id).to.equal(payment_id);
    if (amount_to_capture == amount && response.body.status == "succeeded") {
      responseHandler.validateAmount(amount, response);
      responseHandler.validatePaymentId(response, payment_id);
      responseHandler.validateAmountToCapture(response.body.amount, amount_to_capture);
      responseHandler.validateCapturableAmount(request, response);
      responseHandler.validateReceivedAmount(amount, request, response);
      responseHandler.validatePaymentStatus(paymentSuccessfulStatus, response.body.status);
    } else if (response.body.status == "processing") {
      responseHandler.validateAmount(amount, response)
      responseHandler.validateAmountToCapture(response.body.amount, amount_to_capture);
      responseHandler.validateCapturableAmount(request, response);
      responseHandler.validateReceivedAmount(amount, request, response);
      responseHandler.validatePaymentStatus(paymentSuccessfulStatus, response.body.status);
    }
    else {

      expect(response.body.amount).to.equal(amount);
      expect(response.body.amount_capturable).to.equal(0);
      expect(response.body.amount_received).to.equal(amount_to_capture);
      expect(response.body.status).to.equal("partially_captured");

      responseHandler.validateAmount(amount, response);
      responseHandler.validateCapturableAmount(request, response);
      responseHandler.validateReceivedAmount(amount, request, response);
      responseHandler.validatePaymentStatus("partially_captured", response.body.status);
    }
  });
});

Cypress.Commands.add("voidCallTest", (request, globalState) => {
  const payment_id = globalState.get("paymentID");
  cy.request({
    method: "POST",
    url: `${globalState.get("baseUrl")}/payments/${payment_id}/cancel`,
    headers: {
      "Content-Type": "application/json",
      "api-key": globalState.get("apiKey"),
    },
    body: request,
  }).then((response) => {
    responseHandler.logRequestId(response.headers['x-request-id']);

    responseHandler.validateContentType(response);
    responseHandler.validatePaymentId(response, payment_id);
    responseHandler.validateAmount(globalState.get("paymentAmount"), response);
    responseHandler.validateReceivedAmount(response.body.amount_received, request, response);
    responseHandler.validatePaymentStatus("cancelled", response.body.status);
  });
});

Cypress.Commands.add("retrievePaymentCallTest", (globalState) => {
  console.log("syncpaymentID ->" + globalState.get("paymentID"));
  const payment_id = globalState.get("paymentID");
  cy.request({
    method: "GET",
    url: `${globalState.get("baseUrl")}/payments/${payment_id}?force_sync=true`,
    headers: {
      "Content-Type": "application/json",
      "api-key": globalState.get("apiKey"),
    },
  }).then((response) => {
    responseHandler.logRequestId(response.headers['x-request-id']);

    responseHandler.validateContentType(response);
    responseHandler.validatePaymentId(response, payment_id);
    responseHandler.validateAmount(globalState.get("paymentAmount"), response);
    globalState.set("paymentID", response.body.payment_id);

  });
});

Cypress.Commands.add("refundCallTest", (request, refund_amount, det, globalState) => {
  const payment_id = globalState.get("paymentID");
  request.payment_id = payment_id;
  request.amount = refund_amount;
  cy.request({
    method: "POST",
    url: `${globalState.get("baseUrl")}/refunds`,
    headers: {
      "Content-Type": "application/json",
      "api-key": globalState.get("apiKey"),
    },
    body: request
  }).then((response) => {
    responseHandler.logRequestId(response.headers['x-request-id']);

    responseHandler.validateContentType(response);
    globalState.set("refundId", response.body.refund_id);
    responseHandler.validatePaymentStatus(det.refundStatus, response.body.status);
    responseHandler.validateAmount(refund_amount, response);
    responseHandler.validatePaymentId(response, payment_id);
  });
});

Cypress.Commands.add("syncRefundCallTest", (det, globalState) => {
  const refundId = globalState.get("refundId");
  cy.request({
    method: "GET",
    url: `${globalState.get("baseUrl")}/refunds/${refundId}`,
    headers: {
      "Content-Type": "application/json",
      "api-key": globalState.get("apiKey"),
    },
  }).then((response) => {
    responseHandler.logRequestId(response.headers['x-request-id']);

    responseHandler.validateContentType(response);
    responseHandler.validatePaymentStatus(det.refundSyncStatus, response.body.status);
  });
});

Cypress.Commands.add("citForMandatesCallTest", (request, amount, details, confirm, capture_method, payment_type, globalState) => {
  request.payment_method_data.card = details.card;
  request.payment_type = payment_type;
  request.confirm = confirm;
  request.amount = amount;
  request.currency = details.currency;
  request.capture_method = capture_method;
  request.mandate_data.mandate_type = details.mandate_type;
  request.customer_id = globalState.get("customerId");
  globalState.set("paymentAmount", request.amount);
  cy.request({
    method: "POST",
    url: `${globalState.get("baseUrl")}/payments`,
    headers: {
      "Content-Type": "application/json",
      "api-key": globalState.get("apiKey"),
    },
    body: request,
  }).then((response) => {
    responseHandler.logRequestId(response.headers['x-request-id']);

    responseHandler.validateContentType(response);
    responseHandler.validateExistenceOfMandateId(response);
    globalState.set("mandateId", response.body.mandate_id);
    globalState.set("paymentID", response.body.payment_id);

    responseHandler.handleAuthType(response, globalState, true, details);
  });
});

Cypress.Commands.add("mitForMandatesCallTest", (request, amount, confirm, capture_method, globalState) => {
  request.amount = amount;
  request.confirm = confirm;
  request.capture_method = capture_method;
  request.mandate_id = globalState.get("mandateId");
  request.customer_id = globalState.get("customerId");
  globalState.set("paymentAmount", request.amount);
  console.log("mit body " + JSON.stringify(request));
  cy.request({
    method: "POST",
    url: `${globalState.get("baseUrl")}/payments`,
    headers: {
      "Content-Type": "application/json",
      "api-key": globalState.get("apiKey"),
    },
    body: request,
  }).then((response) => {
    responseHandler.logRequestId(response.headers['x-request-id']);

    responseHandler.validateContentType(response);
    globalState.set("paymentID", response.body.payment_id);
    console.log("mit status -> " + response.body.status);
    responseHandler.handleAuthType(response, globalState, true, { paymentSuccessfulStatus: "succeeded" });
  });
});


Cypress.Commands.add("listMandateCallTest", (globalState) => {
  const customerId = globalState.get("customerId");
  cy.request({
    method: "GET",
    url: `${globalState.get("baseUrl")}/customers/${customerId}/mandates`,
    headers: {
      "Content-Type": "application/json",
      "api-key": globalState.get("apiKey"),
    },
  }).then((response) => {
    responseHandler.logRequestId(response.headers['x-request-id']);

    responseHandler.validateContentType(response);

    let i = 0;
    for (i in response.body) {
      if (response.body[i].mandate_id === globalState.get("mandateId")) {
        responseHandler.validateMandateStatus(response.body[i].status, "active");
      }
    };
  });
});

Cypress.Commands.add("revokeMandateCallTest", (globalState) => {
  const mandateId = globalState.get("mandateId");
  cy.request({
    method: "POST",
    url: `${globalState.get("baseUrl")}/mandates/revoke/${mandateId}`,
    headers: {
      "Content-Type": "application/json",
      "api-key": globalState.get("apiKey"),
    },
    failOnStatusCode: false
  }).then((response) => {
    responseHandler.logRequestId(response.headers['x-request-id']);

    responseHandler.validateContentType(response);
    if (response.body.status === 200) {
      responseHandler.validateMandateStatus(response.body.status, "revoked");
    } else if (response.body.status === 400) {
      responseHandler.validateMandateReason(response.body.reason, "Mandate has already been revoked");
    }
  });
});

Cypress.Commands.add("handleRedirection", (globalState, expected_redirection) => {
  let connectorId = globalState.get("connectorId");
  let expected_url = new URL(expected_redirection);
  let redirection_url = new URL(globalState.get("nextActionUrl"));
  cy.visit(redirection_url.href);
  if (connectorId == "adyen") {
    cy.get('iframe')
      .its('0.contentDocument.body')
      .within((body) => {
        cy.get('input[type="password"]').click();
        cy.get('input[type="password"]').type("password");
        cy.get('#buttonSubmit').click();
      })
  }
  else if (connectorId === "cybersource" || connectorId === "bankofamerica") {
    cy.get('iframe')
      .its('0.contentDocument.body')
      .within((body) => {
        cy.get('input[type="text"]').click().type("1234");
        cy.get('input[value="SUBMIT"]').click();
      })
  }
  else if (connectorId === "nmi" || connectorId === "noon") {
    cy.get('iframe', { timeout: 100000 })
      .its('0.contentDocument.body')
      .within((body) => {
        cy.get('iframe', { timeout: 10000 })
          .its('0.contentDocument.body')
          .within((body) => {
            cy.get('form[name="cardholderInput"]', { timeout: 10000 }).should('exist').then(form => {
              cy.get('input[name="challengeDataEntry"]').click().type("1234");
              cy.get('input[value="SUBMIT"]').click();
            })
          })
      })
  }
  else if (connectorId === "stripe") {
    cy.get('iframe')
      .its('0.contentDocument.body')
      .within((body) => {
        cy.get('iframe')
          .its('0.contentDocument.body')
          .within((body) => {
            cy.get('#test-source-authorize-3ds').click();
          })
      })
  }
  else if (connectorId === "trustpay") {
    cy.get('form[name="challengeForm"]', { timeout: 10000 }).should('exist').then(form => {
      cy.get('#outcomeSelect').select('Approve').should('have.value', 'Y')
      cy.get('button[type="submit"]').click();
    })
  }


  else {
    // If connectorId is neither of one among mentioned above, wait for 10 seconds
    cy.wait(10000);
  }

  // Handling redirection
  if (redirection_url.host.endsWith(expected_url.host)) {
    // No CORS workaround needed
    cy.window().its('location.origin').should('eq', expected_url.origin);
  } else {
    // Workaround for CORS to allow cross-origin iframe
    cy.origin(expected_url.origin, { args: { expected_url: expected_url.origin } }, ({ expected_url }) => {
      cy.window().its('location.origin').should('eq', expected_url);
    })
  }

});

Cypress.Commands.add("listCustomerPMCallTest", (globalState) => {
  console.log("customerID ->" + globalState.get("customerId"));
  const customerId = globalState.get("customerId");
  cy.request({
    method: "GET",
    url: `${globalState.get("baseUrl")}/customers/${customerId}/payment_methods`,
    headers: {
      "Content-Type": "application/json",
      "api-key": globalState.get("apiKey"),
    },
  }).then((response) => {
    responseHandler.logRequestId(response.headers['x-request-id']);

    responseHandler.validateContentType(response);
    if (response.body.customer_payment_methods[0]?.payment_token) {
      const paymentToken = response.body.customer_payment_methods[0].payment_token;
      globalState.set("paymentToken", paymentToken); // Set paymentToken in globalState
      responseHandler.validatePaymentToken(globalState.get("paymentToken"), paymentToken); // Verify paymentToken
    }
    else {
      throw new Error(`Payment token not found`);
    }
  });
});

Cypress.Commands.add("listRefundCallTest", (request, globalState) => {
  cy.request({
    method: "POST",
    url: `${globalState.get("baseUrl")}/refunds/list`,
    headers: {
      "Content-Type": "application/json",
      "api-key": globalState.get("apiKey"),
    },
    body: request,
  }).then((response) => {
    responseHandler.logRequestId(response.headers['x-request-id']);

<<<<<<< HEAD
    responseHandler.validateContentType(response);
    responseHandler.validateArrayResponse(response.body.data);
=======
    expect(response.headers["content-type"]).to.include("application/json");
    expect(response.body.data).to.be.an('array').and.not.empty;
  
    });
>>>>>>> ecdac814
  });

  <|MERGE_RESOLUTION|>--- conflicted
+++ resolved
@@ -603,15 +603,7 @@
   }).then((response) => {
     responseHandler.logRequestId(response.headers['x-request-id']);
 
-<<<<<<< HEAD
     responseHandler.validateContentType(response);
     responseHandler.validateArrayResponse(response.body.data);
-=======
-    expect(response.headers["content-type"]).to.include("application/json");
-    expect(response.body.data).to.be.an('array').and.not.empty;
-  
-    });
->>>>>>> ecdac814
-  });
-
-  +  });
+});