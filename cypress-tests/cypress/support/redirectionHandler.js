--- conflicted
+++ resolved
@@ -387,7 +387,6 @@
             verifyUrl = false;
             break;
 
-<<<<<<< HEAD
           case "nuvei":
             // Enhanced Nuvei bank redirect handling with timeout awareness
             cy.log(`Handling Nuvei ${paymentMethodType} bank redirect`);
@@ -503,7 +502,7 @@
                 
               default:
                 throw new Error(`Unsupported Nuvei payment method type: ${paymentMethodType}`);
-=======
+
           case "nexinets":
             switch (paymentMethodType) {
               case "ideal":
@@ -518,7 +517,7 @@
                 throw new Error(
                   `Unsupported Nexinets payment method type: ${paymentMethodType}`
                 );
->>>>>>> fc5d8d05
+
             }
             break;
 
