/* eslint-disable cypress/unsafe-to-chain-command */

import jsQR from "jsqr";

// Define constants for wait times
const CONSTANTS = {
  TIMEOUT: 20000, // 20 seconds
  WAIT_TIME: 10000, // 10 seconds
  ERROR_PATTERNS: [
    /^(4|5)\d{2}\s/, // HTTP error status codes
    /\berror occurred\b/i,
    /\bpayment failed\b/i,
    /\binvalid request\b/i,
    /\bserver error\b/i,
    /\btransaction failed\b/i,
    /\bpayment declined\b/i,
    /\bauthorization failed\b/i,
  ],
  VALID_TERMINAL_STATUSES: [
    "failed",
    "processing",
    "requires_capture",
    "succeeded",
  ],
};

export function handleRedirection(
  redirectionType,
  urls,
  connectorId,
  paymentMethodType,
  handlerMetadata
) {
  switch (redirectionType) {
    case "bank_redirect":
      bankRedirectRedirection(
        urls.redirectionUrl,
        urls.expectedUrl,
        connectorId,
        paymentMethodType
      );
      break;
    case "bank_transfer":
      bankTransferRedirection(
        urls.redirectionUrl,
        urls.expectedUrl,
        connectorId,
        paymentMethodType,
        handlerMetadata.nextActionType
      );
      break;
    case "three_ds":
      threeDsRedirection(urls.redirectionUrl, urls.expectedUrl, connectorId);
      break;
    case "upi":
      upiRedirection(
        urls.redirectionUrl,
        urls.expectedUrl,
        connectorId,
        paymentMethodType
      );
      break;
    default:
      throw new Error(`Unknown redirection type: ${redirectionType}`);
  }
}

function bankTransferRedirection(
  redirectionUrl,
  expectedUrl,
  connectorId,
  paymentMethodType,
  nextActionType
) {
  let verifyUrl = true; // Default to true, can be set to false based on conditions

  switch (nextActionType) {
    case "qr_code_url":
      cy.request(redirectionUrl.href).then((response) => {
        switch (connectorId) {
          case "adyen":
            switch (paymentMethodType) {
              case "pix":
                expect(response.status).to.eq(200);
                fetchAndParseQRCode(redirectionUrl.href).then((qrCodeData) => {
                  expect(qrCodeData).to.eq("TestQRCodeEMVToken");
                });
                break;
              default:
                verifyReturnUrl(redirectionUrl, expectedUrl, verifyUrl);
              // expected_redirection can be used here to handle other payment methods
            }
            break;
          default:
            verifyReturnUrl(redirectionUrl, expectedUrl, verifyUrl);
        }
      });
      break;
    case "image_data_url":
      switch (connectorId) {
        case "facilitapay":
          switch (paymentMethodType) {
            case "pix":
              fetchAndParseImageData(redirectionUrl).then((qrCodeData) => {
                expect(qrCodeData).to.contains("FacilitaPay"); // image data contains the following value
              });
              break;
            default:
              verifyReturnUrl(redirectionUrl, expectedUrl, verifyUrl);
          }
          break;
        case "itaubank":
          switch (paymentMethodType) {
            case "pix":
              fetchAndParseImageData(redirectionUrl).then((qrCodeData) => {
                expect(qrCodeData).to.contains("itau.com.br/pix/qr/v2"); // image data contains the following value
              });
              break;
            default:
              verifyReturnUrl(redirectionUrl, expectedUrl, verifyUrl);
          }
          break;
        default:
          verifyReturnUrl(redirectionUrl, expectedUrl, verifyUrl);
      }
      break;
    case "redirect_to_url":
      cy.visit(redirectionUrl.href);
      waitForRedirect(redirectionUrl.href); // Wait for the first redirect

      handleFlow(
        redirectionUrl,
        expectedUrl,
        connectorId,
        ({ connectorId, paymentMethodType }) => {
          switch (connectorId) {
            case "trustpay":
              // Suppress cross-origin JavaScript errors from TrustPay's website
              cy.on("uncaught:exception", (err) => {
                // Trustpay javascript devs have skill issues
                if (
                  err.message.includes("$ is not defined") ||
                  err.message.includes("mainController is not defined") ||
                  err.message.includes("jQuery") ||
                  err.message.includes("aapi.trustpay.eu")
                ) {
                  return false; // Prevent test failure
                }
                return true;
              });

              // Trustpay bank redirects never reach the terminal state
              switch (paymentMethodType) {
                case "instant_bank_transfer_finland":
                  cy.log("Trustpay Instant Bank Transfer through Finland");
                  break;
                case "instant_bank_transfer_poland":
                  cy.log("Trustpay Instant Bank Transfer through Finland");
                  break;
                default:
                  throw new Error(
                    `Unsupported Trustpay payment method type: ${paymentMethodType}`
                  );
              }
              verifyUrl = false;
              break;
            default:
              verifyReturnUrl(redirectionUrl, expectedUrl, verifyUrl);
          }
        },
        { paymentMethodType }
      );
      break;

    default:
      verifyReturnUrl(redirectionUrl, expectedUrl, true);
  }
}

function bankRedirectRedirection(
  redirectionUrl,
  expectedUrl,
  connectorId,
  paymentMethodType
) {
  let verifyUrl = false;

  cy.visit(redirectionUrl.href);
  waitForRedirect(redirectionUrl.href); // Wait for the first redirect

  // adyen ideal has been kept outside the handleFlow function just because cypress does not support nested `cy.origin` yet
  // ref: https://github.com/cypress-io/cypress/issues/20718
  // the work around is to use `cy.origin` in sequential manner
  if (connectorId === "adyen" && paymentMethodType === "ideal") {
    const adyenIdealOrigin1 = "https://ext.pay.ideal.nl";
    const adyenIdealOrigin2 = "https://handler.ext.idealtesttool.nl";

    cy.origin(
      adyenIdealOrigin1,
      { args: { constants: CONSTANTS } },
      ({ constants }) => {
        cy.log(
          "Executing on Adyen iDEAL Origin 1:",
          cy.state("window").location.origin
        );
        cy.wait(constants.TIMEOUT / 10); // 2 seconds
        cy.get("button[data-testid=payment-action-button]").click();
        cy.wait(constants.TIMEOUT / 10); // 2 seconds
        cy.get("button[id=bank-item-TESTNL2A]").click();
      }
    );

    cy.log(`Waiting for redirection to ${adyenIdealOrigin2}`);
    cy.location("origin", { timeout: CONSTANTS.TIMEOUT }).should(
      "eq",
      adyenIdealOrigin2
    );

    cy.origin(
      adyenIdealOrigin2,
      { args: { constants: CONSTANTS } },
      ({ constants }) => {
        cy.log(
          "Executing on Adyen iDEAL Origin 2:",
          cy.state("window").location.origin
        );

        cy.get(".btn.btn-primary.btn-lg")
          .contains("Success")
          .should("be.visible")
          .click();

        cy.url({ timeout: constants.WAIT_TIME }).should(
          "include",
          "/loading/SUCCESS"
        );
      }
    );

    // we get `An error occurred with the WebSocket` after clicking the `success` button
    // and it does not redirect to the expected url
    // so, we need cannot verify the return url for adyen ideal bank redirect
    verifyUrl = false;
  }
  // Handle Shift4 separately similar to Adyen iDEAL to avoid constants scope issues
  else if (
    connectorId === "shift4" &&
    (paymentMethodType === "eps" || paymentMethodType === "ideal")
  ) {
    cy.log(`Special handling for Shift4 ${paymentMethodType} payment`);

    cy.url().then((currentUrl) => {
      cy.origin(
        new URL(currentUrl).origin,
        { args: { constants: CONSTANTS } },
        ({ constants }) => {
          // Try to click the succeed payment button
<<<<<<< HEAD
          cy.contains('button', 'Succeed payment', { timeout: constants.TIMEOUT })
            .should('be.visible')
            .click();
=======
          cy.contains("button", "Succeed payment", {
            timeout: constants.TIMEOUT,
          })
            .should("be.visible")
            .click({ force: true });
>>>>>>> a1d90b19
        }
      );
    });

    verifyUrl = true;
  } else {
    handleFlow(
      redirectionUrl,
      expectedUrl,
      connectorId,
      ({ connectorId, paymentMethodType }) => {
        // Renamed expectedUrl arg for clarity
        // This callback now runs either in cy.origin (if redirected) or directly (if iframe)
        switch (connectorId) {
          case "adyen":
            switch (paymentMethodType) {
              case "eps":
                cy.get("h1").should("contain.text", "Acquirer Simulator");
                cy.get('[value="authorised"]').click();
                verifyUrl = true;
                break;
              // The 'ideal' case is handled outside handleFlow
              default:
                throw new Error(
                  `Unsupported Adyen payment method type in handleFlow: ${paymentMethodType}`
                );
            }
            break;

          case "aci":
            switch (paymentMethodType) {
              case "ideal":
                cy.get('input[type="submit"][value="Confirm Transaction"]')
                  .should("be.visible")
                  .click();
                break;
              default:
                throw new Error(
                  `Unsupported ACI payment method type in handleFlow: ${paymentMethodType}`
                );
            }
            break;

          case "paypal":
            if (["eps", "ideal", "giropay"].includes(paymentMethodType)) {
              cy.get('button[name="Successful"][value="SUCCEEDED"]').click();
              verifyUrl = true;
            } else {
              throw new Error(
                `Unsupported Paypal payment method type: ${paymentMethodType}`
              );
            }

            break;

          case "stripe":
            if (
              ["eps", "ideal", "giropay", "sofort", "przelewy24"].includes(
                paymentMethodType
              )
            ) {
              // scroll down and click on the authorize test payment button
              cy.get("body").then(() => {
                cy.get("#frame-warning-container").then(($el) => {
                  if ($el.is(":visible")) {
                    // Frame warning is visible — use test payment button
                    cy.get("#authorize-test-payment")
                      .scrollIntoView()
                      .should("be.visible")
                      .click();
                  } else {
                    // Frame warning is hidden — use the success link
                    cy.contains(
                      'a.common-Button[name="success"]',
                      "Authorize Test Payment"
                    )
                      .scrollIntoView()
                      .should("be.visible")
                      .click();
                  }
                });
              });
              verifyUrl = true;
            } else {
              throw new Error(
                `Unsupported Stripe payment method type: ${paymentMethodType}`
              );
            }

            break;

          case "trustpay":
            // Trustpay bank redirects never reach the terminal state
            switch (paymentMethodType) {
              case "eps":
                cy.get("#bankname").type(
                  "Allgemeine Sparkasse Oberösterreich Bank AG (ASPKAT2LXXX / 20320)"
                );
                cy.get("#selectionSubmit").click();
                break;
              case "ideal":
                cy.contains("button", "Select your bank").click();
                cy.get(
                  'button[data-testid="bank-item"][id="bank-item-INGBNL2A"]'
                ).click();
                break;
              case "giropay":
                cy.get("._transactionId__header__iXVd_").should(
                  "contain.text",
                  "Bank suchen ‑ mit giropay zahlen."
                );
                cy.get(".BankSearch_searchInput__uX_9l").type(
                  "Volksbank Hildesheim{enter}"
                );
                cy.get(".BankSearch_searchIcon__EcVO7").click();
                cy.get(".BankSearch_bankWrapper__R5fUK").click();
                cy.get("._transactionId__primaryButton__nCa0r").click();
                cy.get(".normal-3").should("contain.text", "Kontoauswahl");
                break;
              default:
                throw new Error(
                  `Unsupported Trustpay payment method type: ${paymentMethodType}`
                );
            }
            verifyUrl = false;
            break;

          // Shift4 case removed and handled separately outside handleFlow to avoid constants scope issues

          default:
            throw new Error(
              `Unsupported connector in handleFlow: ${connectorId}`
            );
        }
      },
      { paymentMethodType } // Pass options to handleFlow
    );

    // extract the verifyUrl decision from within the handleFlow callback
    // since the callback runs asynchronously within cy.origin or directly,
    // we need a way to signal back if verification is needed.
    // we use a closure variable `verifyUrl` which is modified inside the callback.
    // this relies on cypress command queue ensuring the callback completes before cy.then runs.
  }
  cy.then(() => {
    // The value of verifyUrl determined by the specific flow (Adyen iDEAL or handleFlow callback)
    verifyReturnUrl(redirectionUrl, expectedUrl, verifyUrl);
  });
}

function threeDsRedirection(redirectionUrl, expectedUrl, connectorId) {
  cy.visit(redirectionUrl.href);

  // Special handling for Airwallex which uses multiple domains in 3DS flow
  if (connectorId === "airwallex") {
    cy.log("Starting specialized Airwallex 3DS handling");

    // Wait for page to load completely by checking for document ready state
    cy.document()
      .should("have.property", "readyState")
      .and("equal", "complete");

    // Check current URL to determine which stage of flow we're in
    cy.url().then((currentUrl) => {
      cy.log(`Current URL: ${currentUrl}`);

      // If we're on api-demo.airwallex.com
      if (currentUrl.includes("api-demo.airwallex.com")) {
        cy.log("Detected api-demo.airwallex.com domain");

        const currentOrigin = new URL(currentUrl).origin;
        cy.origin(
          currentOrigin,
          { args: { timeout: CONSTANTS.TIMEOUT } },
          ({ timeout }) => {
            cy.log("Inside api-demo.airwallex.com origin");

            // Try to find and interact with the form
            cy.get("form", { timeout: timeout })
              .should("exist")
              .then(($form) => {
                cy.log(`Found form with ID: ${$form.attr("id") || "unknown"}`);

                // Try to find the password input field with various selectors
                cy.get(
                  'input[type="password"], input[type="text"], input[name="password"], input',
                  {
                    timeout: timeout,
                  }
                ).then(($inputs) => {
                  cy.log(`Found ${$inputs.length} input fields`);

                  if ($inputs.length > 0) {
                    cy.wrap($inputs.first())
                      .should("be.visible")
                      .should("be.enabled")
                      .clear()
                      .type("1234");

                    // Try to find and click the submit button with various selectors
                    cy.get(
                      'button[type="submit"], input[type="submit"], button, input[value="Submit"]',
                      {
                        timeout: timeout,
                      }
                    ).then(($buttons) => {
                      cy.log(
                        `Found ${$buttons.length} possible submit buttons`
                      );

                      if ($buttons.length > 0) {
                        cy.wrap($buttons.first()).should("be.visible").click();

                        cy.log("Clicked submit button");
                      } else {
                        cy.log("No submit button found. Trying form submit");
                        cy.get("form").submit();
                      }
                    });
                  } else {
                    cy.log("No input fields found. Trying direct form submit");
                    cy.get("form").submit();
                  }
                });
              });
          }
        );

        // Wait for any navigation or form submission effects to complete
        cy.get("body").should("exist");
      }
      // If we're on pci-api-demo.airwallex.com
      else if (currentUrl.includes("pci-api-demo.airwallex.com")) {
        cy.log(
          "Detected pci-api-demo.airwallex.com domain - waiting for auto-redirect"
        );

        // Wait for redirect to complete by checking for URL changes
        cy.url({ timeout: CONSTANTS.TIMEOUT }).should(
          "not.include",
          "pci-api-demo.airwallex.com"
        );

        // Check if we've been redirected to api-demo.airwallex.com
        cy.url().then((newUrl) => {
          cy.log(`URL after waiting: ${newUrl}`);

          if (newUrl.includes("api-demo.airwallex.com")) {
            const newOrigin = new URL(newUrl).origin;

            cy.origin(
              newOrigin,
              { args: { timeout: CONSTANTS.TIMEOUT } },
              ({ timeout }) => {
                cy.log("Redirected to api-demo.airwallex.com");

                // Try to find and interact with the form
                cy.get("form", { timeout: timeout })
                  .should("exist")
                  .then(($form) => {
                    cy.log(
                      `Found form with ID: ${$form.attr("id") || "unknown"}`
                    );

                    // Try to find the password input field with various selectors
                    cy.get(
                      'input[type="password"], input[type="text"], input[name="password"], input',
                      {
                        timeout: timeout,
                      }
                    ).then(($inputs) => {
                      cy.log(`Found ${$inputs.length} input fields`);

                      if ($inputs.length > 0) {
                        cy.wrap($inputs.first())
                          .should("be.visible")
                          .should("be.enabled")
                          .clear()
                          .type("1234");

                        // Try to find and click the submit button with various selectors
                        cy.get(
                          'button[type="submit"], input[type="submit"], button, input[value="Submit"]',
                          {
                            timeout: timeout,
                          }
                        ).then(($buttons) => {
                          cy.log(
                            `Found ${$buttons.length} possible submit buttons`
                          );

                          if ($buttons.length > 0) {
                            cy.wrap($buttons.first())
                              .should("be.visible")
                              .click();

                            cy.log("Clicked submit button");
                          } else {
                            cy.log(
                              "No submit button found. Trying form submit"
                            );
                            cy.get("form").submit();
                          }
                        });
                      } else {
                        cy.log(
                          "No input fields found. Trying direct form submit"
                        );
                        cy.get("form").submit();
                      }
                    });
                  });
              }
            );

            // Wait for form submission to complete by checking URL or DOM changes
            cy.document()
              .should("have.property", "readyState")
              .and("equal", "complete");
          }
        });
      }
    });

    // After handling the 3DS authentication, go to the expected return URL
    cy.log(`Navigating to expected return URL: ${expectedUrl.href}`);
    cy.visit(expectedUrl.href);

    // Wait for page to load completely by checking for document ready state
    cy.document()
      .should("have.property", "readyState")
      .and("equal", "complete");

    // Skip the standard verification since we've manually navigated to expected URL
    return;
  }

  // For all other connectors, use the standard flow
  waitForRedirect(redirectionUrl.href);

  handleFlow(
    redirectionUrl,
    expectedUrl,
    connectorId,
    ({ connectorId, constants, expectedUrl }) => {
      switch (connectorId) {
        case "adyen":
          cy.get("iframe")
            .its("0.contentDocument.body")
            .within(() => {
              cy.get('input[type="password"]').click();
              cy.get('input[type="password"]').type("password");
              cy.get("#buttonSubmit").click();
            });
          break;

        case "airwallex":
          // Airwallex uses multiple domains during 3DS flow
          // Handle the domain changes specifically for Airwallex
          cy.url().then((url) => {
            const currentOrigin = new URL(url).origin;

            if (currentOrigin.includes("pci-api-demo.airwallex.com")) {
              cy.log(
                "First Airwallex domain detected, waiting for redirect..."
              );
              // Just wait for the automatic redirect to the next domain
              cy.wait(constants.TIMEOUT / 5); // 4 seconds
            } else if (currentOrigin.includes("api-demo.airwallex.com")) {
              cy.log(
                "Second Airwallex domain detected, handling 3DS challenge..."
              );
              cy.origin(
                currentOrigin,
                { args: { constants } },
                ({ constants }) => {
                  cy.get("form", { timeout: constants.TIMEOUT })
                    .should("be.visible")
                    .within(() => {
                      cy.get(
                        'input[type="text"], input[type="password"], input[name="password"]',
                        {
                          timeout: constants.TIMEOUT,
                        }
                      )
                        .should("be.visible")
                        .should("be.enabled")
                        .click()
                        .type("1234");

                      cy.get('button[type="submit"], input[type="submit"]', {
                        timeout: constants.TIMEOUT,
                      })
                        .should("be.visible")
                        .click();
                    });
                }
              );
            }
          });
          break;

        case "bankofamerica":
        case "wellsfargo":
          cy.get("iframe", { timeout: constants.TIMEOUT })
            .should("be.visible")
            .its("0.contentDocument.body")
            .should("not.be.empty")
            .within(() => {
              cy.get(
                'input[type="text"], input[type="password"], input[name="challengeDataEntry"]',
                { timeout: constants.TIMEOUT }
              )
                .should("be.visible")
                .should("be.enabled")
                .click()
                .type("1234");

              cy.get('input[value="SUBMIT"], button[type="submit"]', {
                timeout: constants.TIMEOUT,
              })
                .should("be.visible")
                .click();
            });
          break;

        case "cybersource":
          cy.url({ timeout: constants.TIMEOUT }).should("include", expectedUrl);
          break;

        case "checkout":
          cy.get("iframe", { timeout: constants.TIMEOUT })
            .its("0.contentDocument.body")
            .within(() => {
              cy.get('form[id="form"]', { timeout: constants.WAIT_TIME })
                .should("exist")
                .then(() => {
                  cy.get('input[id="password"]').click();
                  cy.get('input[id="password"]').type("Checkout1!");
                  cy.get("#txtButton").click();
                });
            });
          break;

        case "nmi":
        case "noon":
        case "xendit":
          cy.get("iframe", { timeout: constants.TIMEOUT })
            .its("0.contentDocument.body")
            .within(() => {
              cy.get("iframe", { timeout: constants.TIMEOUT })
                .its("0.contentDocument.body")
                .within(() => {
                  cy.get('form[name="cardholderInput"]', {
                    timeout: constants.TIMEOUT,
                  })
                    .should("exist")
                    .then(() => {
                      cy.get('input[name="challengeDataEntry"]')
                        .click()
                        .type("1234");
                      cy.get('input[value="SUBMIT"]').click();
                    });
                });
            });
          break;

        case "novalnet":
          cy.get("form", { timeout: constants.WAIT_TIME })
            .should("exist")
            .then(() => {
              cy.get('input[id="submit"]').click();
            });
          break;

        case "stripe":
          cy.get("iframe", { timeout: constants.TIMEOUT })
            .its("0.contentDocument.body")
            .within(() => {
              cy.get("iframe")
                .its("0.contentDocument.body")
                .within(() => {
                  cy.get("#test-source-authorize-3ds").click();
                });
            });
          break;

        case "trustpay":
          cy.get('form[name="challengeForm"]', {
            timeout: constants.WAIT_TIME,
          })
            .should("exist")
            .then(() => {
              cy.get("#outcomeSelect")
                .select("Approve")
                .should("have.value", "Y");
              cy.get('button[type="submit"]').click();
            });
          break;

        case "worldpay":
          cy.get("iframe", { timeout: constants.WAIT_TIME })
            .its("0.contentDocument.body")
            .within(() => {
              cy.get('form[name="cardholderInput"]', {
                timeout: constants.WAIT_TIME,
              })
                .should("exist")
                .then(() => {
                  cy.get('input[name="challengeDataEntry"]')
                    .click()
                    .type("1234");
                  cy.get('input[value="SUBMIT"]').click();
                });
            });
          break;

        case "fiuu":
          cy.get('form[id="cc_form"]', { timeout: constants.TIMEOUT })
            .should("exist")
            .then(() => {
              cy.get('button.pay-btn[name="pay"]').click();
              cy.get("div.otp")
                .invoke("text")
                .then((otpText) => {
                  const otp = otpText.match(/\d+/)[0];
                  cy.get("input#otp-input").should("not.be.disabled").type(otp);
                  cy.get("button.pay-btn").click();
                });
            });
          break;
        case "redsys":
          cy.get("div.autenticada").click();
          cy.get('input[value="Enviar"]').click();
          break;
        default:
          cy.wait(constants.WAIT_TIME);
      }
    }
  );

  // Verify return URL after handling the specific connector
  verifyReturnUrl(redirectionUrl, expectedUrl, true);
}

function upiRedirection(
  redirectionUrl,
  expectedUrl,
  connectorId,
  paymentMethodType
) {
  let verifyUrl = false;
  if (connectorId === "iatapay") {
    switch (paymentMethodType) {
      case "upi_collect":
        cy.visit(redirectionUrl.href);
        cy.wait(CONSTANTS.TIMEOUT).then(() => {
          verifyUrl = true;
        });
        break;
      case "upi_intent":
        cy.request(redirectionUrl.href).then((response) => {
          expect(response.status).to.eq(200);
          expect(response.body).to.have.property("iataPaymentId");
          expect(response.body).to.have.property("status", "INITIATED");
          expect(response.body.qrInfoData).to.be.an("object");
          expect(response.body.qrInfoData).to.have.property("qr");
          expect(response.body.qrInfoData).to.have.property("qrLink");
        });
        verifyUrl = false;
        break;
      default:
        throw new Error(
          `Unsupported payment method type: ${paymentMethodType}`
        );
    }
  } else {
    // For other connectors, nothing to do
    return;
  }

  cy.then(() => {
    verifyReturnUrl(redirectionUrl, expectedUrl, verifyUrl);
  });
}

function verifyReturnUrl(redirectionUrl, expectedUrl, forwardFlow) {
  if (!forwardFlow) {
    cy.log("Skipping return URL verification as forwardFlow is false.");
    return;
  }
  cy.log(`Verifying return URL. Expecting host: ${expectedUrl.host}`);

  cy.location("host", { timeout: CONSTANTS.TIMEOUT }).should((currentHost) => {
    expect(currentHost).to.equal(expectedUrl.host);
  });

  cy.url().then((url) => {
    cy.log(`Current URL for verification: ${url}`);
    cy.origin(
      new URL(url).origin,
      {
        args: {
          redirectionUrl: redirectionUrl.origin,
          expectedUrl: expectedUrl.origin,
          constants: CONSTANTS,
        },
      },
      ({ redirectionUrl, expectedUrl, constants }) => {
        try {
          const redirectionHost = new URL(redirectionUrl).host;
          const expectedHost = new URL(expectedUrl).host;

          cy.log(
            `Running verification checks within origin: ${location.origin}`
          );

          cy.window()
            .its("location")
            .then((location) => {
              // Check for payment_id in the URL
              const urlParams = new URLSearchParams(location.search);
              const paymentId = urlParams.get("payment_id");

              cy.log(`URL Params: ${location.search}`);
              cy.log(`Payment ID: ${paymentId}`);

              if (!paymentId) {
                // eslint-disable-next-line cypress/assertion-before-screenshot
                cy.screenshot("missing-payment-id-error");
                throw new Error("URL does not contain payment_id parameter");
              }

              // Proceed with other verifications based on whether redirection host ends with expected host
              if (redirectionHost.endsWith(expectedHost)) {
                cy.wait(constants.WAIT_TIME / 2);

                // Check page state before taking screenshots
                cy.document().then((doc) => {
                  const pageText = doc.body.innerText.toLowerCase();

                  cy.log(
                    `Page text for error check: ${pageText.substring(0, 200)}...`
                  );

                  if (!pageText) {
                    // eslint-disable-next-line cypress/assertion-before-screenshot
                    cy.screenshot("blank-page-error");
                    cy.log("Warning: Page appears blank.");
                  } else {
                    // Check if any error pattern exists in the text
                    const hasError = constants.ERROR_PATTERNS.some((pattern) =>
                      pattern.test(pageText)
                    );

                    if (hasError) {
                      // Only take screenshot if an error pattern was found
                      // eslint-disable-next-line cypress/assertion-before-screenshot
                      cy.screenshot(`error-page-${Date.now()}`);
                      throw new Error(`Page contains error: ${pageText}`);
                    }
                  }
                });

                const paymentStatus = urlParams.get("status");

                if (
                  !constants.VALID_TERMINAL_STATUSES.includes(paymentStatus)
                ) {
                  // eslint-disable-next-line cypress/assertion-before-screenshot
                  cy.screenshot(`failed-payment-${paymentStatus}`);
                  throw new Error(
                    `Redirection failed with payment status: ${paymentStatus}`
                  );
                }
              } else {
                cy.window().its("location.origin").should("eq", expectedUrl);

                Cypress.on("uncaught:exception", (err, runnable) => {
                  // Log the error details
                  // eslint-disable-next-line no-console
                  console.error(
                    `Error: ${err.message}\nOccurred in: ${runnable.title}\nStack: ${err.stack}`
                  );

                  // Return false to prevent the error from failing the test
                  return false;
                });
              }
            });
        } catch (error) {
          throw new Error(`Redirection verification failed: ${error}`);
        }
      }
    );
  });
}

async function fetchAndParseQRCode(url) {
  const response = await fetch(url, { encoding: "binary" });
  if (!response.ok) {
    throw new Error(`Failed to fetch QR code image: ${response.statusText}`);
  }
  const blob = await response.blob();
  const reader = new FileReader();

  return new Promise((resolve, reject) => {
    reader.onload = () => {
      // Use the entire data URI from reader.result
      const dataUrl = reader.result;

      // Create a new Image, assigning its src to the full data URI
      const image = new Image();
      image.src = dataUrl;

      // Once the image loads, draw it to a canvas and let jsQR decode it
      image.onload = () => {
        const canvas = document.createElement("canvas");
        const ctx = canvas.getContext("2d");
        canvas.width = image.width;
        canvas.height = image.height;
        ctx.drawImage(image, 0, 0);

        const imageData = ctx.getImageData(0, 0, canvas.width, canvas.height);
        const qrCodeData = jsQR(
          imageData.data,
          imageData.width,
          imageData.height
        );

        if (qrCodeData) {
          resolve(qrCodeData.data);
        } else {
          reject(new Error("Failed to decode QR code"));
        }
      };

      // If the image fails to load at all, reject the promise
      image.onerror = (err) => {
        reject(new Error("Image failed to load: " + err?.message || err));
      };
    };

    // Read the blob as a data URL (this includes the data:image/png;base64 prefix)
    reader.readAsDataURL(blob);
  });
}

async function fetchAndParseImageData(url) {
  return await new Promise((resolve, reject) => {
    const image = new Image();
    image.src = url;

    image.onload = () => {
      const canvas = document.createElement("canvas");
      const ctx = canvas.getContext("2d");
      canvas.width = image.width;
      canvas.height = image.height;
      ctx.drawImage(image, 0, 0);

      const imageData = ctx.getImageData(0, 0, canvas.width, canvas.height);
      const qrCodeData = jsQR(
        imageData.data,
        imageData.width,
        imageData.height
      );

      if (qrCodeData) {
        resolve(qrCodeData.data);
      } else {
        reject(new Error("Failed to decode QR code"));
      }
    };
    image.onerror = reject; // Handle image loading errors
  });
}

function waitForRedirect(redirectionUrl) {
  const originalHost = new URL(redirectionUrl).host;

  cy.location("host", { timeout: CONSTANTS.TIMEOUT }).should((currentHost) => {
    const hostChanged = currentHost !== originalHost;
    const iframeExists = Cypress.$("iframe")
      .toArray()
      .some((iframeEl) => {
        try {
          const iframeHost = new URL(iframeEl.src).host;
          return iframeHost && iframeHost !== originalHost;
        } catch {
          return false;
        }
      });

    // The assertion will pass if either the host changed or an iframe with a foreign host exists.
    expect(
      hostChanged || iframeExists,
      "Host changed or an  iframe with foreign host exist"
    ).to.be.true;
  });
}

function handleFlow(
  redirectionUrl,
  expectedUrl,
  connectorId,
  callback,
  options = {}
) {
  // Extract the host from the redirection URL
  const originalHost = new URL(redirectionUrl.href).host;

  cy.location("host", { timeout: CONSTANTS.TIMEOUT }).then((currentHost) => {
    const callbackArgs = {
      connectorId,
      constants: CONSTANTS,
      expectedUrl: expectedUrl.origin,
      ...options, // e.g. paymentMethodType if provided
    };

    if (currentHost !== originalHost) {
      cy.log(
        `Redirect detected: ${originalHost} -> ${currentHost}. Using cy.origin.`
      );

      // For a regular redirection flow: host changed, use cy.origin
      cy.url().then((currentUrl) => {
        cy.origin(new URL(currentUrl).origin, { args: callbackArgs }, callback);
      });
    } else {
      cy.log(
        `No host change detected or potential iframe. Executing callback directly/targeting iframe.`
      );

      // For embedded flows using an iframe:
      cy.get("iframe", { timeout: CONSTANTS.TIMEOUT })
        .should("be.visible")
        .should("exist")
        .then((iframes) => {
          if (iframes.length === 0) {
            cy.log(
              "No host change and no iframe detected, executing callback directly."
            );

            throw new Error("No iframe found for embedded flow.");
          }
          // Execute the callback directly for the embedded flow
          cy.log(
            "Iframe detected, executing callback targeting iframe context (implicitly)."
          );
          callback(callbackArgs);
        });
    }
  });
}<|MERGE_RESOLUTION|>--- conflicted
+++ resolved
@@ -255,17 +255,11 @@
         { args: { constants: CONSTANTS } },
         ({ constants }) => {
           // Try to click the succeed payment button
-<<<<<<< HEAD
-          cy.contains('button', 'Succeed payment', { timeout: constants.TIMEOUT })
-            .should('be.visible')
-            .click();
-=======
           cy.contains("button", "Succeed payment", {
             timeout: constants.TIMEOUT,
           })
             .should("be.visible")
-            .click({ force: true });
->>>>>>> a1d90b19
+            .click();
         }
       );
     });
