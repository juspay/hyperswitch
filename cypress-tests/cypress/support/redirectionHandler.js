--- conflicted
+++ resolved
@@ -387,7 +387,6 @@
             verifyUrl = false;
             break;
 
-<<<<<<< HEAD
           case "mollie":
             cy.log(`Handling Mollie ${paymentMethodType} bank redirect`);
             
@@ -761,7 +760,7 @@
                 
               default:
                 throw new Error(`Unsupported Mollie payment method type: ${paymentMethodType}`);
-=======
+
           case "nexinets":
             switch (paymentMethodType) {
               case "ideal":
@@ -776,7 +775,7 @@
                 throw new Error(
                   `Unsupported Nexinets payment method type: ${paymentMethodType}`
                 );
->>>>>>> f6aab3de
+
             }
             break;
 
