--- conflicted
+++ resolved
@@ -234,7 +234,7 @@
               )
             ) {
               // scroll down and click on the authorize test payment button
-              cy.get("body").then(($body) => {
+              cy.get("body").then(() => {
                 cy.get("#frame-warning-container").then(($el) => {
                   if ($el.is(":visible")) {
                     // Frame warning is visible — use test payment button
@@ -259,51 +259,6 @@
               throw new Error(
                 `Unsupported Stripe payment method type: ${paymentMethodType}`
               );
-<<<<<<< HEAD
-          }
-          verifyUrl = true;
-          break;
-        case "paypal":
-          if (["eps", "ideal", "giropay"].includes(paymentMethodType)) {
-            cy.get('button[name="Successful"][value="SUCCEEDED"]').click();
-            verifyUrl = true;
-          } else {
-            throw new Error(
-              `Unsupported payment method type: ${paymentMethodType}`
-            );
-          }
-          verifyUrl = true;
-          break;
-        case "stripe":
-          if (
-            ["eps", "ideal", "giropay", "sofort", "przelewy24"].includes(
-              paymentMethodType
-            )
-          ) {
-            // scroll down and click on the authorize test payment button
-            cy.get("body").then(() => {
-              cy.get("#frame-warning-container").then(($el) => {
-                if ($el.is(":visible")) {
-                  // Frame warning is visible — use test payment button
-                  cy.get("#authorize-test-payment")
-                    .scrollIntoView()
-                    .should("be.visible")
-                    .click();
-                } else {
-                  // Frame warning is hidden — use the success link
-                  cy.contains(
-                    'a.common-Button[name="success"]',
-                    "Authorize Test Payment"
-                  )
-                    .scrollIntoView()
-                    .should("be.visible")
-                    .click();
-                }
-              });
-            });
-            verifyUrl = true;
-          } else {
-=======
             }
 
             break;
@@ -345,7 +300,6 @@
             break;
 
           default:
->>>>>>> 46e830a8
             throw new Error(
               `Unsupported connector in handleFlow: ${connectorId}`
             );
