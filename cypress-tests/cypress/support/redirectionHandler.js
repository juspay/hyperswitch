--- conflicted
+++ resolved
@@ -719,7 +719,6 @@
             });
           break;
 
-<<<<<<< HEAD
         case "deutschebank":
           cy.get('button[id="submit"]', { timeout: constants.TIMEOUT })
             .should("exist")
@@ -727,14 +726,13 @@
             .click();
           break;
 
-=======
         case "nexinets":
           cy.wait(constants.TIMEOUT / 10); // Wait for the page to load
           // Nexinets iDEAL specific selector - click the Success link
           cy.get("a.btn.btn-primary.btn-block").contains("Success").click();
 
           break;
->>>>>>> fc5d8d05
+
         case "nmi":
         case "noon":
         case "xendit":
