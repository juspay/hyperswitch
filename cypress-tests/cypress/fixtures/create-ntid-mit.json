{
<<<<<<< HEAD
  "amount": 999,
  "currency": "USD",
  "confirm": true,
  "payment_method": "card",
  "return_url": "https://hyperswitch.io",
  "email": "example@email.com",
  "recurring_details": {
    "type": "network_transaction_id_and_card_details",
    "data": {
      "card_number": "4242424242424242",
      "card_exp_month": "11",
      "card_exp_year": "2024",
      "card_holder_name": "joseph Doe",
      "network_transaction_id": "MCC5ZRGMI0925"
    }
  },
  "off_session": true,
  "billing": {
    "address": {
      "first_name": "John",
      "last_name": "Doe",
      "line1": "1467",
      "line2": "Harrison Street",
      "line3": "Harrison Street",
      "city": "San Fransico",
      "state": "California",
      "zip": "94122",
      "country": "US"
=======
    "amount": 999,
    "currency": "USD",
    "confirm": true,
    "payment_method": "card",
    "return_url": "https://hyperswitch.io",
    "email": "example@email.com",
    "recurring_details": {
      "type": "network_transaction_id_and_card_details",
      "data": {
        "card_number": "4242424242424242",
        "card_exp_month": "11",
        "card_exp_year": "2050",
        "card_holder_name": "joseph Doe",
        "network_transaction_id": "MCC5ZRGMI0925"
      }
    },
    "off_session": true,
    "billing": {
      "address": {
        "first_name": "John",
        "last_name": "Doe",
        "line1": "1467",
        "line2": "Harrison Street",
        "line3": "Harrison Street",
        "city": "San Fransico",
        "state": "California",
        "zip": "94122",
        "country": "US"
      },
      "phone": {
        "number": "9123456789",
        "country_code": "+91"
      }
>>>>>>> 797a0db7
    },
    "phone": {
      "number": "9123456789",
      "country_code": "+91"
    }
  },
  "browser_info": {
    "ip_address": "129.0.0.1",
    "user_agent": "Mozilla/5.0 (Macintosh; Intel Mac OS X 10_15_7) AppleWebKit/537.36 (KHTML, like Gecko) Chrome/120.0.0.0 Safari/537.36",
    "accept_header": "text/html,application/xhtml+xml,application/xml;q=0.9,image/webp,image/apng,*/*;q=0.8",
    "language": "en-US",
    "color_depth": 30,
    "screen_height": 1117,
    "screen_width": 1728,
    "time_zone": -330,
    "java_enabled": true,
    "java_script_enabled": true
  }
}<|MERGE_RESOLUTION|>--- conflicted
+++ resolved
@@ -1,5 +1,4 @@
 {
-<<<<<<< HEAD
   "amount": 999,
   "currency": "USD",
   "confirm": true,
@@ -11,7 +10,7 @@
     "data": {
       "card_number": "4242424242424242",
       "card_exp_month": "11",
-      "card_exp_year": "2024",
+      "card_exp_year": "2050",
       "card_holder_name": "joseph Doe",
       "network_transaction_id": "MCC5ZRGMI0925"
     }
@@ -28,41 +27,6 @@
       "state": "California",
       "zip": "94122",
       "country": "US"
-=======
-    "amount": 999,
-    "currency": "USD",
-    "confirm": true,
-    "payment_method": "card",
-    "return_url": "https://hyperswitch.io",
-    "email": "example@email.com",
-    "recurring_details": {
-      "type": "network_transaction_id_and_card_details",
-      "data": {
-        "card_number": "4242424242424242",
-        "card_exp_month": "11",
-        "card_exp_year": "2050",
-        "card_holder_name": "joseph Doe",
-        "network_transaction_id": "MCC5ZRGMI0925"
-      }
-    },
-    "off_session": true,
-    "billing": {
-      "address": {
-        "first_name": "John",
-        "last_name": "Doe",
-        "line1": "1467",
-        "line2": "Harrison Street",
-        "line3": "Harrison Street",
-        "city": "San Fransico",
-        "state": "California",
-        "zip": "94122",
-        "country": "US"
-      },
-      "phone": {
-        "number": "9123456789",
-        "country_code": "+91"
-      }
->>>>>>> 797a0db7
     },
     "phone": {
       "number": "9123456789",
