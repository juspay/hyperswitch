{
  "client_secret": "{{client_secret}}",
  "payment_method": "card",
  "payment_token": "{{payment_token}}",
  "card_cvc": "card_cvc",
  "billing": {
    "address": {
<<<<<<< HEAD
      "state": "New York",
      "city": "New York",
      "country": "US",
      "first_name": "john",
      "last_name": "doe",
      "zip": "10001",
      "line1": "123 Main Street Apt 4B",
      "line2": "123 Main Street Apt 4B",
      "line3": "123 Main Street Apt 4B"
    }
  },
  "browser_info": {
    "user_agent": "Mozilla/5.0 (Macintosh; Intel Mac OS X 10_15_7) AppleWebKit/537.36 (KHTML, like Gecko) Chrome/120.0.0.0 Safari/537.36",
    "accept_header": "text/html,application/xhtml+xml,application/xml;q=0.9,image/webp,image/apng,*/*;q=0.8",
    "language": "en-US",
    "color_depth": 30,
    "screen_height": 1117,
    "screen_width": 1728,
    "time_zone": -330,
    "java_enabled": true,
    "java_script_enabled": true,
    "ip_address": "127.0.0.1"
=======
      "line1": "1467",
      "line2": "Harrison Street",
      "line3": "Harrison Street",
      "city": "San Fransico",
      "state": "California",
      "zip": "94122",
      "country": "US",
      "first_name": "john",
      "last_name": "doe"
    }
  },
  "shipping": {
    "address": {
      "line1": "1467",
      "line2": "Harrison Street",
      "line3": "Harrison Street",
      "city": "San Fransico",
      "state": "California",
      "zip": "94122",
      "country": "US",
      "first_name": "john",
      "last_name": "doe"
    }
>>>>>>> 040d8582
  }
}<|MERGE_RESOLUTION|>--- conflicted
+++ resolved
@@ -5,30 +5,6 @@
   "card_cvc": "card_cvc",
   "billing": {
     "address": {
-<<<<<<< HEAD
-      "state": "New York",
-      "city": "New York",
-      "country": "US",
-      "first_name": "john",
-      "last_name": "doe",
-      "zip": "10001",
-      "line1": "123 Main Street Apt 4B",
-      "line2": "123 Main Street Apt 4B",
-      "line3": "123 Main Street Apt 4B"
-    }
-  },
-  "browser_info": {
-    "user_agent": "Mozilla/5.0 (Macintosh; Intel Mac OS X 10_15_7) AppleWebKit/537.36 (KHTML, like Gecko) Chrome/120.0.0.0 Safari/537.36",
-    "accept_header": "text/html,application/xhtml+xml,application/xml;q=0.9,image/webp,image/apng,*/*;q=0.8",
-    "language": "en-US",
-    "color_depth": 30,
-    "screen_height": 1117,
-    "screen_width": 1728,
-    "time_zone": -330,
-    "java_enabled": true,
-    "java_script_enabled": true,
-    "ip_address": "127.0.0.1"
-=======
       "line1": "1467",
       "line2": "Harrison Street",
       "line3": "Harrison Street",
@@ -52,6 +28,17 @@
       "first_name": "john",
       "last_name": "doe"
     }
->>>>>>> 040d8582
+  },
+  "browser_info": {
+    "user_agent": "Mozilla/5.0 (Macintosh; Intel Mac OS X 10_15_7) AppleWebKit/537.36 (KHTML, like Gecko) Chrome/120.0.0.0 Safari/537.36",
+    "accept_header": "text/html,application/xhtml+xml,application/xml;q=0.9,image/webp,image/apng,*/*;q=0.8",
+    "language": "en-US",
+    "color_depth": 30,
+    "screen_height": 1117,
+    "screen_width": 1728,
+    "time_zone": -330,
+    "java_enabled": true,
+    "java_script_enabled": true,
+    "ip_address": "127.0.0.1"
   }
 }