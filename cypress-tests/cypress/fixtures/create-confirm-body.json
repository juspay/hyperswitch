{
<<<<<<< HEAD
    "amount": 6540,
    "currency": "USD",
    "confirm": true,
 
    "capture_method": "automatic",
    "capture_on": "2022-09-10T10:11:12Z",
    "amount_to_capture": 6540,
    "customer_id": "john123",
    "email": "guest@example.com",
    "name": "John Doe",
    "phone": "999999999",
    "phone_country_code": "+65",
    "description": "Its my first payment request",
    "authentication_type": "no_three_ds",
    "return_url": "https://hyperswitch.io",
    "setup_future_usage": "on_session",
    "customer_acceptance": {
        "acceptance_type": "offline",
        "accepted_at": "1963-05-03T04:07:52.723Z",
        "online": {
            "ip_address": "127.0.0.1",
            "user_agent": "amet irure esse"
        }
    },
    "payment_method": "card",
    "payment_method_type": "debit",
    "payment_method_data": {
        "card": {
            "card_number": "4242424242424242",
            "card_exp_month": "01",
            "card_exp_year": "24",
            "card_holder_name": "joseph Doe",
            "card_cvc": "123"
        }
    },
=======
  "amount": 6540,
  "currency": "USD",
  "confirm": true,
  "capture_method": "automatic",
  "capture_on": "2022-09-10T10:11:12Z",
  "amount_to_capture": 6540,
  "customer_id": "john123",
  "email": "guest@example.com",
  "name": "John Doe",
  "phone": "999999999",
  "phone_country_code": "+65",
  "description": "Its my first payment request",
  "authentication_type": "no_three_ds",
  "return_url": "https://duck.com",
  "setup_future_usage": "on_session",
  "customer_acceptance": {
    "acceptance_type": "offline",
    "accepted_at": "1963-05-03T04:07:52.723Z",
    "online": {
      "ip_address": "127.0.0.1",
      "user_agent": "amet irure esse"
    }
  },
  "payment_method": "card",
  "payment_method_type": "debit",
  "payment_method_data": {
    "card": {
      "card_number": "4242424242424242",
      "card_exp_month": "01",
      "card_exp_year": "24",
      "card_holder_name": "joseph Doe",
      "card_cvc": "123"
    }
  },
>>>>>>> b0133f33

  "billing": {
    "address": {
      "line1": "1467",
      "line2": "Harrison Street",
      "line3": "Harrison Street",
      "city": "San Fransico",
      "state": "California",
      "zip": "94122",
      "country": "US",
      "first_name": "john",
      "last_name": "doe"
    }
  },
  "shipping": {
    "address": {
      "line1": "1467",
      "line2": "Harrison Street",
      "line3": "Harrison Street",
      "city": "San Fransico",
      "state": "California",
      "zip": "94122",
      "country": "US",
      "first_name": "john",
      "last_name": "doe"
    }
  },
  "statement_descriptor_name": "joseph",
  "statement_descriptor_suffix": "JS",
  "metadata": {
    "udf1": "value1",
    "new_customer": "true",
    "login_date": "2019-09-10T10:11:12Z"
  },
  "browser_info": {
    "ip_address": "129.0.0.1",
    "user_agent": "Mozilla/5.0 (Macintosh; Intel Mac OS X 10_15_7) AppleWebKit/537.36 (KHTML, like Gecko) Chrome/120.0.0.0 Safari/537.36",
    "accept_header": "text/html,application/xhtml+xml,application/xml;q=0.9,image/webp,image/apng,*/*;q=0.8",
    "language": "en-US",
    "color_depth": 30,
    "screen_height": 1117,
    "screen_width": 1728,
    "time_zone": -330,
    "java_enabled": true,
    "java_script_enabled": true
  }
}<|MERGE_RESOLUTION|>--- conflicted
+++ resolved
@@ -1,41 +1,4 @@
 {
-<<<<<<< HEAD
-    "amount": 6540,
-    "currency": "USD",
-    "confirm": true,
- 
-    "capture_method": "automatic",
-    "capture_on": "2022-09-10T10:11:12Z",
-    "amount_to_capture": 6540,
-    "customer_id": "john123",
-    "email": "guest@example.com",
-    "name": "John Doe",
-    "phone": "999999999",
-    "phone_country_code": "+65",
-    "description": "Its my first payment request",
-    "authentication_type": "no_three_ds",
-    "return_url": "https://hyperswitch.io",
-    "setup_future_usage": "on_session",
-    "customer_acceptance": {
-        "acceptance_type": "offline",
-        "accepted_at": "1963-05-03T04:07:52.723Z",
-        "online": {
-            "ip_address": "127.0.0.1",
-            "user_agent": "amet irure esse"
-        }
-    },
-    "payment_method": "card",
-    "payment_method_type": "debit",
-    "payment_method_data": {
-        "card": {
-            "card_number": "4242424242424242",
-            "card_exp_month": "01",
-            "card_exp_year": "24",
-            "card_holder_name": "joseph Doe",
-            "card_cvc": "123"
-        }
-    },
-=======
   "amount": 6540,
   "currency": "USD",
   "confirm": true,
@@ -49,7 +12,7 @@
   "phone_country_code": "+65",
   "description": "Its my first payment request",
   "authentication_type": "no_three_ds",
-  "return_url": "https://duck.com",
+  "return_url": "https://hyperswitch.io",
   "setup_future_usage": "on_session",
   "customer_acceptance": {
     "acceptance_type": "offline",
@@ -70,8 +33,6 @@
       "card_cvc": "123"
     }
   },
->>>>>>> b0133f33
-
   "billing": {
     "address": {
       "line1": "1467",
