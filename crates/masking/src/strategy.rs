--- conflicted
+++ resolved
@@ -3,13 +3,7 @@
 /// Debugging trait which is specialized for handling secret values
 pub trait Strategy<T> {
     /// Format information about the secret's type.
-<<<<<<< HEAD
-    // FIXME(kos): Just `fmt::Result` is okay.
-    // Same for the implementations below.
-    fn fmt(value: &T, fmt: &mut fmt::Formatter<'_>) -> std::fmt::Result;
-=======
     fn fmt(value: &T, fmt: &mut fmt::Formatter<'_>) -> fmt::Result;
->>>>>>> 6bf99048
 }
 
 /// Debug with type
