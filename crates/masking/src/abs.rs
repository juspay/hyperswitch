--- conflicted
+++ resolved
@@ -10,19 +10,8 @@
     fn peek(&self) -> &S;
 }
 
-<<<<<<< HEAD
-/// Interface to expose a clone of secret
-pub trait PeekOptionInterface<S> {
-    // FIXME(kos): That should be improved.
-    // Yes, of course, it improves ergonomics for the cases where we
-    // want to clone the inner value. Doing so, we simplify the way to accidentally leak the
-    // secret value: if it's easy to clone it, the user will tend to
-    // do it more often, and quite probably without care about the
-    // exposed secret to be handled properly (zeroizing memory, etc).
-=======
 /// Interface that consumes a option secret and returns the value.
 pub trait ExposeOptionInterface<S> {
->>>>>>> 6bf99048
     /// Expose option.
     fn expose_option(self) -> S;
 }
