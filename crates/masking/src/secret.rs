//! Structure describing secret.

use std::{fmt, marker::PhantomData};

use crate::{strategy::Strategy, PeekInterface, StrongSecret};

/// Secret thing.
///
/// To get access to value use method `expose()` of trait [`crate::ExposeInterface`].
///
/// ## Masking
/// Use the [`crate::strategy::Strategy`] trait to implement a masking strategy on a zero-variant
/// enum and pass this enum as a second generic parameter to [`Secret`] while defining it.
/// [`Secret`] will take care of applying the masking strategy on the inner secret when being
/// displayed.
///
/// ## Masking Example
///
/// ```
/// use masking::Strategy;
/// use masking::Secret;
/// use std::fmt;
///
/// enum MyStrategy {}
///
/// impl<T> Strategy<T> for MyStrategy
/// where
///     T: fmt::Display
/// {
///     fn fmt(val: &T, f: &mut fmt::Formatter<'_>) -> fmt::Result {
///         write!(f, "{}", val.to_string().to_ascii_lowercase())
///     }
/// }
///
/// let my_secret: Secret<String, MyStrategy> = Secret::new("HELLO".to_string());
///
/// assert_eq!("hello", &format!("{:?}", my_secret));
/// ```
pub struct Secret<Secret, MaskingStrategy = crate::WithType>
where
    MaskingStrategy: Strategy<Secret>,
{
    pub(crate) inner_secret: Secret,
    pub(crate) masking_strategy: PhantomData<MaskingStrategy>,
}

impl<SecretValue, MaskingStrategy> Secret<SecretValue, MaskingStrategy>
where
    MaskingStrategy: Strategy<SecretValue>,
{
    /// Take ownership of a secret value
    pub fn new(secret: SecretValue) -> Self {
        Self {
            inner_secret: secret,
            masking_strategy: PhantomData,
        }
    }

    /// Zip 2 secrets with the same masking strategy into one
    pub fn zip<OtherSecretValue>(
        self,
        other: Secret<OtherSecretValue, MaskingStrategy>,
    ) -> Secret<(SecretValue, OtherSecretValue), MaskingStrategy>
    where
        MaskingStrategy: Strategy<OtherSecretValue> + Strategy<(SecretValue, OtherSecretValue)>,
    {
        (self.inner_secret, other.inner_secret).into()
    }

    /// consume self and modify the inner value
    pub fn map<OtherSecretValue>(
        self,
        f: impl FnOnce(SecretValue) -> OtherSecretValue,
    ) -> Secret<OtherSecretValue, MaskingStrategy>
    where
        MaskingStrategy: Strategy<OtherSecretValue>,
    {
        f(self.inner_secret).into()
    }

    /// Convert to [`StrongSecret`]
    pub fn into_strong(self) -> StrongSecret<SecretValue, MaskingStrategy>
    where
        SecretValue: zeroize::DefaultIsZeroes,
    {
        StrongSecret::new(self.inner_secret)
    }
}

impl<SecretValue, MaskingStrategy> PeekInterface<SecretValue>
    for Secret<SecretValue, MaskingStrategy>
where
    MaskingStrategy: Strategy<SecretValue>,
{
    fn peek(&self) -> &SecretValue {
        &self.inner_secret
    }

    fn peek_mut(&mut self) -> &mut SecretValue {
        &mut self.inner_secret
    }
}

impl<SecretValue, MaskingStrategy> From<SecretValue> for Secret<SecretValue, MaskingStrategy>
where
    MaskingStrategy: Strategy<SecretValue>,
{
    fn from(secret: SecretValue) -> Self {
        Self::new(secret)
    }
}

impl<SecretValue, MaskingStrategy> Clone for Secret<SecretValue, MaskingStrategy>
where
    SecretValue: Clone,
    MaskingStrategy: Strategy<SecretValue>,
{
    fn clone(&self) -> Self {
        Self {
            inner_secret: self.inner_secret.clone(),
            masking_strategy: PhantomData,
        }
    }
}

impl<SecretValue, MaskingStrategy> PartialEq for Secret<SecretValue, MaskingStrategy>
where
    Self: PeekInterface<SecretValue>,
    SecretValue: PartialEq,
    MaskingStrategy: Strategy<SecretValue>,
{
    fn eq(&self, other: &Self) -> bool {
        self.peek().eq(other.peek())
    }
}

impl<SecretValue, MaskingStrategy> Eq for Secret<SecretValue, MaskingStrategy>
where
    Self: PeekInterface<SecretValue>,
    SecretValue: Eq,
    MaskingStrategy: Strategy<SecretValue>,
{
}

impl<SecretValue, MaskingStrategy> fmt::Debug for Secret<SecretValue, MaskingStrategy>
where
    MaskingStrategy: Strategy<SecretValue>,
{
    fn fmt(&self, f: &mut fmt::Formatter<'_>) -> fmt::Result {
        MaskingStrategy::fmt(&self.inner_secret, f)
    }
}

impl<SecretValue, MaskingStrategy> Default for Secret<SecretValue, MaskingStrategy>
where
    SecretValue: Default,
    MaskingStrategy: Strategy<SecretValue>,
{
    fn default() -> Self {
        SecretValue::default().into()
    }
}

// Required by base64-serde to serialize Secret of Vec<u8> which contains the base64 decoded value
impl AsRef<[u8]> for Secret<Vec<u8>> {
    fn as_ref(&self) -> &[u8] {
        self.peek().as_slice()
    }
}

/// Strategy for masking JSON values
pub enum JsonMaskStrategy {}

impl Strategy<serde_json::Value> for JsonMaskStrategy {
    fn fmt(value: &serde_json::Value, f: &mut fmt::Formatter<'_>) -> fmt::Result {
        match value {
            serde_json::Value::Object(map) => {
                write!(f, "{{")?;
                let mut first = true;
                for (key, val) in map {
                    if !first {
                        write!(f, ", ")?;
                    }
                    first = false;
                    write!(f, "\"{}\":", key)?;
                    Self::fmt(val, f)?;
                }
                write!(f, "}}")
            }
            serde_json::Value::Array(arr) => {
                write!(f, "[")?;
                let mut first = true;
                for val in arr {
                    if !first {
                        write!(f, ", ")?;
                    }
                    first = false;
                    Self::fmt(val, f)?;
                }
                write!(f, "]")
            }
            serde_json::Value::String(s) => {
                // For strings, we show a masked version that gives a hint about the content
                let masked = if s.len() <= 2 {
                    "**".to_string()
                } else if s.len() <= 6 {
                    format!("{}**", &s[0..1])
                } else {
                    // For longer strings, show first and last character with length in between
                    format!(
                        "{}**{}**{}",
                        &s[0..1],
                        s.len() - 2,
                        &s[s.len() - 1..s.len()]
                    )
                };
                write!(f, "\"{}\"", masked)
            }
            serde_json::Value::Number(n) => {
                // For numbers, we can show the order of magnitude
                if n.is_i64() || n.is_u64() {
                    let num_str = n.to_string();
                    let masked_num = "*".repeat(num_str.len());
                    write!(f, "{}", masked_num)
                } else if n.is_f64() {
                    // For floats, just use a generic mask
                    write!(f, "**.**")
                } else {
                    write!(f, "0")
                }
            }
            serde_json::Value::Bool(b) => {
                // For booleans, we can show a hint about which one it is
                write!(f, "{}", if *b { "**true" } else { "**false" })
            }
            serde_json::Value::Null => write!(f, "null"),
        }
    }
}

#[cfg(test)]
mod tests {
    use serde_json::json;

    use super::*;

    #[test]
    #[allow(clippy::expect_used)]
    fn test_json_mask_strategy() {
        // Create a sample JSON with different types for testing
        let original = json!({
            "user": {
                "name": "John Doe",
                "email": "john@example.com",
                "age": 35,
                "verified": true
            },
            "card": {
                "number": "4242424242424242",
                "cvv": 123,
                "amount": 99.99
            },
            "tags": ["personal", "premium"],
            "null_value": null,
            "short": "hi"
        });

        // Apply the JsonMaskStrategy
        let secret = Secret::<_, JsonMaskStrategy>::new(original.clone());
        let masked_str = format!("{:?}", secret);
<<<<<<< HEAD
        
        // Get specific values from original
        let original_obj = original.as_object().expect("Original should be an object");
        let user_obj = original_obj["user"].as_object().expect("User should be an object");
        let name = user_obj["name"].as_str().expect("Name should be a string");
        let email = user_obj["email"].as_str().expect("Email should be a string");
        let age = user_obj["age"].as_i64().expect("Age should be a number");
        let verified = user_obj["verified"].as_bool().expect("Verified should be a boolean");
        
        let card_obj = original_obj["card"].as_object().expect("Card should be an object");
        let card_number = card_obj["number"].as_str().expect("Card number should be a string");
        let cvv = card_obj["cvv"].as_i64().expect("CVV should be a number");
        
        let tags = original_obj["tags"].as_array().expect("Tags should be an array");
        let tag1 = tags.first().and_then(|v| v.as_str()).expect("First tag should be a string");
        
=======

        // Parse the masked output back to a comparable format
        println!("Masked output: {}", masked_str);

        // Get specific values from original
        let original_obj = original.as_object().unwrap();
        let user_obj = original_obj["user"].as_object().unwrap();
        let name = user_obj["name"].as_str().unwrap();
        let email = user_obj["email"].as_str().unwrap();
        let age = user_obj["age"].as_i64().unwrap();
        let verified = user_obj["verified"].as_bool().unwrap();

        let card_obj = original_obj["card"].as_object().unwrap();
        let card_number = card_obj["number"].as_str().unwrap();
        let cvv = card_obj["cvv"].as_i64().unwrap();

        let tags = original_obj["tags"].as_array().unwrap();
        let tag1 = tags[0].as_str().unwrap();

>>>>>>> 95042704
        // Now explicitly verify the masking patterns for each value type

        // 1. String masking - pattern: first char + ** + length - 2 + ** + last char
        let expected_name_mask = format!(
            "\"{}**{}**{}\"",
            &name[0..1],
            name.len() - 2,
            &name[name.len() - 1..]
        );
        let expected_email_mask = format!(
            "\"{}**{}**{}\"",
            &email[0..1],
            email.len() - 2,
            &email[email.len() - 1..]
        );
        let expected_card_mask = format!(
            "\"{}**{}**{}\"",
            &card_number[0..1],
            card_number.len() - 2,
            &card_number[card_number.len() - 1..]
        );
        let expected_tag1_mask = if tag1.len() <= 2 {
            "\"**\"".to_string()
        } else if tag1.len() <= 6 {
            format!("\"{}**\"", &tag1[0..1])
        } else {
            format!(
                "\"{}**{}**{}\"",
                &tag1[0..1],
                tag1.len() - 2,
                &tag1[tag1.len() - 1..]
            )
        };
        let expected_short_mask = "\"**\"".to_string(); // For "hi"

        // 2. Number masking
        let expected_age_mask = "*".repeat(age.to_string().len()); // Repeat * for the number of digits
        let expected_cvv_mask = "*".repeat(cvv.to_string().len());

        // 3. Boolean masking
        let expected_verified_mask = if verified { "**true" } else { "**false" };

        // Check that the masked output includes the expected masked patterns
        assert!(
            masked_str.contains(&expected_name_mask),
            "Name not masked correctly. Expected: {}",
            expected_name_mask
        );
        assert!(
            masked_str.contains(&expected_email_mask),
            "Email not masked correctly. Expected: {}",
            expected_email_mask
        );
        assert!(
            masked_str.contains(&expected_card_mask),
            "Card number not masked correctly. Expected: {}",
            expected_card_mask
        );
        assert!(
            masked_str.contains(&expected_tag1_mask),
            "Tag not masked correctly. Expected: {}",
            expected_tag1_mask
        );
        assert!(
            masked_str.contains(&expected_short_mask),
            "Short string not masked correctly. Expected: {}",
            expected_short_mask
        );

        assert!(
            masked_str.contains(&expected_age_mask),
            "Age not masked correctly. Expected: {}",
            expected_age_mask
        );
        assert!(
            masked_str.contains(&expected_cvv_mask),
            "CVV not masked correctly. Expected: {}",
            expected_cvv_mask
        );

        assert!(
            masked_str.contains(expected_verified_mask),
            "Boolean not masked correctly. Expected: {}",
            expected_verified_mask
        );

        // Check structure preservation
        assert!(
            masked_str.contains("\"user\""),
            "Structure not preserved - missing user object"
        );
        assert!(
            masked_str.contains("\"card\""),
            "Structure not preserved - missing card object"
        );
        assert!(
            masked_str.contains("\"tags\""),
            "Structure not preserved - missing tags array"
        );
        assert!(
            masked_str.contains("\"null_value\":null"),
            "Null value not preserved correctly"
        );
    }
}<|MERGE_RESOLUTION|>--- conflicted
+++ resolved
@@ -268,7 +268,6 @@
         // Apply the JsonMaskStrategy
         let secret = Secret::<_, JsonMaskStrategy>::new(original.clone());
         let masked_str = format!("{:?}", secret);
-<<<<<<< HEAD
         
         // Get specific values from original
         let original_obj = original.as_object().expect("Original should be an object");
@@ -285,27 +284,6 @@
         let tags = original_obj["tags"].as_array().expect("Tags should be an array");
         let tag1 = tags.first().and_then(|v| v.as_str()).expect("First tag should be a string");
         
-=======
-
-        // Parse the masked output back to a comparable format
-        println!("Masked output: {}", masked_str);
-
-        // Get specific values from original
-        let original_obj = original.as_object().unwrap();
-        let user_obj = original_obj["user"].as_object().unwrap();
-        let name = user_obj["name"].as_str().unwrap();
-        let email = user_obj["email"].as_str().unwrap();
-        let age = user_obj["age"].as_i64().unwrap();
-        let verified = user_obj["verified"].as_bool().unwrap();
-
-        let card_obj = original_obj["card"].as_object().unwrap();
-        let card_number = card_obj["number"].as_str().unwrap();
-        let cvv = card_obj["cvv"].as_i64().unwrap();
-
-        let tags = original_obj["tags"].as_array().unwrap();
-        let tag1 = tags[0].as_str().unwrap();
-
->>>>>>> 95042704
         // Now explicitly verify the masking patterns for each value type
 
         // 1. String masking - pattern: first char + ** + length - 2 + ** + last char
