use std::str::FromStr;

use api_models::{
    admin as admin_api, enums as api_enums, payment_methods::RequestPaymentMethodTypes,
    refunds::MinorUnit,
};
use euclid::{
    dirval,
    frontend::{ast, dir},
    types::{NumValue, NumValueRefinement},
};
use hyperswitch_constraint_graph as cgraph;
use strum::IntoEnumIterator;

use crate::{error::KgraphError, transformers::IntoDirValue, types as kgraph_types};

pub const DOMAIN_IDENTIFIER: &str = "payment_methods_enabled_for_merchantconnectoraccount";

fn get_dir_value_payment_method(
    from: api_enums::PaymentMethodType,
) -> Result<dir::DirValue, KgraphError> {
    match from {
        api_enums::PaymentMethodType::Credit => Ok(dirval!(CardType = Credit)),
        api_enums::PaymentMethodType::Debit => Ok(dirval!(CardType = Debit)),
        api_enums::PaymentMethodType::Giropay => Ok(dirval!(BankRedirectType = Giropay)),
        api_enums::PaymentMethodType::Ideal => Ok(dirval!(BankRedirectType = Ideal)),
        api_enums::PaymentMethodType::Sofort => Ok(dirval!(BankRedirectType = Sofort)),
        api_enums::PaymentMethodType::Eps => Ok(dirval!(BankRedirectType = Eps)),
        api_enums::PaymentMethodType::Klarna => Ok(dirval!(PayLaterType = Klarna)),
        api_enums::PaymentMethodType::Affirm => Ok(dirval!(PayLaterType = Affirm)),
        api_enums::PaymentMethodType::AfterpayClearpay => {
            Ok(dirval!(PayLaterType = AfterpayClearpay))
        }
        api_enums::PaymentMethodType::GooglePay => Ok(dirval!(WalletType = GooglePay)),
        api_enums::PaymentMethodType::ApplePay => Ok(dirval!(WalletType = ApplePay)),
        api_enums::PaymentMethodType::Paypal => Ok(dirval!(WalletType = Paypal)),
        api_enums::PaymentMethodType::CryptoCurrency => Ok(dirval!(CryptoType = CryptoCurrency)),
        api_enums::PaymentMethodType::Ach => Ok(dirval!(BankDebitType = Ach)),

        api_enums::PaymentMethodType::Bacs => Ok(dirval!(BankDebitType = Bacs)),

        api_enums::PaymentMethodType::Becs => Ok(dirval!(BankDebitType = Becs)),
        api_enums::PaymentMethodType::Sepa => Ok(dirval!(BankDebitType = Sepa)),

        api_enums::PaymentMethodType::AliPay => Ok(dirval!(WalletType = AliPay)),
        api_enums::PaymentMethodType::AliPayHk => Ok(dirval!(WalletType = AliPayHk)),
        api_enums::PaymentMethodType::BancontactCard => {
            Ok(dirval!(BankRedirectType = BancontactCard))
        }
        api_enums::PaymentMethodType::Blik => Ok(dirval!(BankRedirectType = Blik)),
        api_enums::PaymentMethodType::MbWay => Ok(dirval!(WalletType = MbWay)),
        api_enums::PaymentMethodType::MobilePay => Ok(dirval!(WalletType = MobilePay)),
        api_enums::PaymentMethodType::Cashapp => Ok(dirval!(WalletType = Cashapp)),
        api_enums::PaymentMethodType::Multibanco => Ok(dirval!(BankTransferType = Multibanco)),
        api_enums::PaymentMethodType::Pix => Ok(dirval!(BankTransferType = Pix)),
        api_enums::PaymentMethodType::Pse => Ok(dirval!(BankTransferType = Pse)),
        api_enums::PaymentMethodType::Interac => Ok(dirval!(BankRedirectType = Interac)),
        api_enums::PaymentMethodType::OnlineBankingCzechRepublic => {
            Ok(dirval!(BankRedirectType = OnlineBankingCzechRepublic))
        }
        api_enums::PaymentMethodType::OnlineBankingFinland => {
            Ok(dirval!(BankRedirectType = OnlineBankingFinland))
        }
        api_enums::PaymentMethodType::OnlineBankingPoland => {
            Ok(dirval!(BankRedirectType = OnlineBankingPoland))
        }
        api_enums::PaymentMethodType::OnlineBankingSlovakia => {
            Ok(dirval!(BankRedirectType = OnlineBankingSlovakia))
        }
        api_enums::PaymentMethodType::Swish => Ok(dirval!(WalletType = Swish)),
        api_enums::PaymentMethodType::Trustly => Ok(dirval!(BankRedirectType = Trustly)),
        api_enums::PaymentMethodType::Bizum => Ok(dirval!(BankRedirectType = Bizum)),

        api_enums::PaymentMethodType::PayBright => Ok(dirval!(PayLaterType = PayBright)),
        api_enums::PaymentMethodType::Walley => Ok(dirval!(PayLaterType = Walley)),
        api_enums::PaymentMethodType::Przelewy24 => Ok(dirval!(BankRedirectType = Przelewy24)),
        api_enums::PaymentMethodType::WeChatPay => Ok(dirval!(WalletType = WeChatPay)),

        api_enums::PaymentMethodType::ClassicReward => Ok(dirval!(RewardType = ClassicReward)),
        api_enums::PaymentMethodType::Evoucher => Ok(dirval!(RewardType = Evoucher)),
        api_enums::PaymentMethodType::SamsungPay => Ok(dirval!(WalletType = SamsungPay)),
        api_enums::PaymentMethodType::GoPay => Ok(dirval!(WalletType = GoPay)),
        api_enums::PaymentMethodType::KakaoPay => Ok(dirval!(WalletType = KakaoPay)),
        api_enums::PaymentMethodType::Twint => Ok(dirval!(WalletType = Twint)),
        api_enums::PaymentMethodType::Gcash => Ok(dirval!(WalletType = Gcash)),
        api_enums::PaymentMethodType::Vipps => Ok(dirval!(WalletType = Vipps)),
        api_enums::PaymentMethodType::Momo => Ok(dirval!(WalletType = Momo)),
        api_enums::PaymentMethodType::Alma => Ok(dirval!(PayLaterType = Alma)),
        api_enums::PaymentMethodType::Dana => Ok(dirval!(WalletType = Dana)),
        api_enums::PaymentMethodType::OnlineBankingFpx => {
            Ok(dirval!(BankRedirectType = OnlineBankingFpx))
        }
        api_enums::PaymentMethodType::OnlineBankingThailand => {
            Ok(dirval!(BankRedirectType = OnlineBankingThailand))
        }
        api_enums::PaymentMethodType::LocalBankRedirect => {
            Ok(dirval!(BankRedirectType = LocalBankRedirect))
        }
        api_enums::PaymentMethodType::TouchNGo => Ok(dirval!(WalletType = TouchNGo)),
        api_enums::PaymentMethodType::Atome => Ok(dirval!(PayLaterType = Atome)),
        api_enums::PaymentMethodType::Boleto => Ok(dirval!(VoucherType = Boleto)),
        api_enums::PaymentMethodType::Efecty => Ok(dirval!(VoucherType = Efecty)),
        api_enums::PaymentMethodType::PagoEfectivo => Ok(dirval!(VoucherType = PagoEfectivo)),
        api_enums::PaymentMethodType::RedCompra => Ok(dirval!(VoucherType = RedCompra)),
        api_enums::PaymentMethodType::RedPagos => Ok(dirval!(VoucherType = RedPagos)),
        api_enums::PaymentMethodType::Alfamart => Ok(dirval!(VoucherType = Alfamart)),
        api_enums::PaymentMethodType::BcaBankTransfer => {
            Ok(dirval!(BankTransferType = BcaBankTransfer))
        }
        api_enums::PaymentMethodType::BniVa => Ok(dirval!(BankTransferType = BniVa)),
        api_enums::PaymentMethodType::BriVa => Ok(dirval!(BankTransferType = BriVa)),
        api_enums::PaymentMethodType::CimbVa => Ok(dirval!(BankTransferType = CimbVa)),
        api_enums::PaymentMethodType::DanamonVa => Ok(dirval!(BankTransferType = DanamonVa)),
        api_enums::PaymentMethodType::Indomaret => Ok(dirval!(VoucherType = Indomaret)),
        api_enums::PaymentMethodType::MandiriVa => Ok(dirval!(BankTransferType = MandiriVa)),
        api_enums::PaymentMethodType::LocalBankTransfer => {
            Ok(dirval!(BankTransferType = LocalBankTransfer))
        }
        api_enums::PaymentMethodType::PermataBankTransfer => {
            Ok(dirval!(BankTransferType = PermataBankTransfer))
        }
        api_enums::PaymentMethodType::PaySafeCard => Ok(dirval!(GiftCardType = PaySafeCard)),
        api_enums::PaymentMethodType::SevenEleven => Ok(dirval!(VoucherType = SevenEleven)),
        api_enums::PaymentMethodType::Lawson => Ok(dirval!(VoucherType = Lawson)),
        api_enums::PaymentMethodType::MiniStop => Ok(dirval!(VoucherType = MiniStop)),
        api_enums::PaymentMethodType::FamilyMart => Ok(dirval!(VoucherType = FamilyMart)),
        api_enums::PaymentMethodType::Seicomart => Ok(dirval!(VoucherType = Seicomart)),
        api_enums::PaymentMethodType::PayEasy => Ok(dirval!(VoucherType = PayEasy)),
        api_enums::PaymentMethodType::Givex => Ok(dirval!(GiftCardType = Givex)),
        api_enums::PaymentMethodType::Benefit => Ok(dirval!(CardRedirectType = Benefit)),
        api_enums::PaymentMethodType::Knet => Ok(dirval!(CardRedirectType = Knet)),
        api_enums::PaymentMethodType::OpenBankingUk => {
            Ok(dirval!(BankRedirectType = OpenBankingUk))
        }
        api_enums::PaymentMethodType::MomoAtm => Ok(dirval!(CardRedirectType = MomoAtm)),
        api_enums::PaymentMethodType::Oxxo => Ok(dirval!(VoucherType = Oxxo)),
        api_enums::PaymentMethodType::CardRedirect => Ok(dirval!(CardRedirectType = CardRedirect)),
        api_enums::PaymentMethodType::Venmo => Ok(dirval!(WalletType = Venmo)),
        api_enums::PaymentMethodType::UpiIntent => Ok(dirval!(UpiType = UpiIntent)),
        api_enums::PaymentMethodType::UpiCollect => Ok(dirval!(UpiType = UpiCollect)),
        api_enums::PaymentMethodType::Mifinity => Ok(dirval!(WalletType = Mifinity)),
        api_enums::PaymentMethodType::Fps => Ok(dirval!(RealTimePaymentType = Fps)),
        api_enums::PaymentMethodType::DuitNow => Ok(dirval!(RealTimePaymentType = DuitNow)),
        api_enums::PaymentMethodType::PromptPay => Ok(dirval!(RealTimePaymentType = PromptPay)),
        api_enums::PaymentMethodType::VietQr => Ok(dirval!(RealTimePaymentType = VietQr)),
    }
}

fn compile_request_pm_types(
    builder: &mut cgraph::ConstraintGraphBuilder<dir::DirValue>,
    pm_types: RequestPaymentMethodTypes,
    pm: api_enums::PaymentMethod,
) -> Result<cgraph::NodeId, KgraphError> {
    let mut agg_nodes: Vec<(cgraph::NodeId, cgraph::Relation, cgraph::Strength)> = Vec::new();

    let pmt_info = "PaymentMethodType";
    let pmt_id = builder.make_value_node(
        (pm_types.payment_method_type, pm)
            .into_dir_value()
            .map(Into::into)?,
        Some(pmt_info),
        None::<()>,
    );
    agg_nodes.push((
        pmt_id,
        cgraph::Relation::Positive,
        match pm_types.payment_method_type {
            api_enums::PaymentMethodType::Credit | api_enums::PaymentMethodType::Debit => {
                cgraph::Strength::Weak
            }

            _ => cgraph::Strength::Strong,
        },
    ));

    if let Some(card_networks) = pm_types.card_networks {
        if !card_networks.is_empty() {
            let dir_vals: Vec<dir::DirValue> = card_networks
                .into_iter()
                .map(IntoDirValue::into_dir_value)
                .collect::<Result<_, _>>()?;

            let card_network_info = "Card Networks";
            let card_network_id = builder
                .make_in_aggregator(dir_vals, Some(card_network_info), None::<()>)
                .map_err(KgraphError::GraphConstructionError)?;

            agg_nodes.push((
                card_network_id,
                cgraph::Relation::Positive,
                cgraph::Strength::Weak,
            ));
        }
    }

    let currencies_data = pm_types
        .accepted_currencies
        .and_then(|accepted_currencies| match accepted_currencies {
            admin_api::AcceptedCurrencies::EnableOnly(curr) if !curr.is_empty() => Some((
                curr.into_iter()
                    .map(IntoDirValue::into_dir_value)
                    .collect::<Result<_, _>>()
                    .ok()?,
                cgraph::Relation::Positive,
            )),

            admin_api::AcceptedCurrencies::DisableOnly(curr) if !curr.is_empty() => Some((
                curr.into_iter()
                    .map(IntoDirValue::into_dir_value)
                    .collect::<Result<_, _>>()
                    .ok()?,
                cgraph::Relation::Negative,
            )),

            _ => None,
        });

    if let Some((currencies, relation)) = currencies_data {
        let accepted_currencies_info = "Accepted Currencies";
        let accepted_currencies_id = builder
            .make_in_aggregator(currencies, Some(accepted_currencies_info), None::<()>)
            .map_err(KgraphError::GraphConstructionError)?;

        agg_nodes.push((accepted_currencies_id, relation, cgraph::Strength::Strong));
    }

    let mut amount_nodes = Vec::with_capacity(2);

    if let Some(min_amt) = pm_types.minimum_amount {
        let num_val = NumValue {
            number: min_amt,
            refinement: Some(NumValueRefinement::GreaterThanEqual),
        };

        let min_amt_info = "Minimum Amount";
        let min_amt_id = builder.make_value_node(
            dir::DirValue::PaymentAmount(num_val).into(),
            Some(min_amt_info),
            None::<()>,
        );

        amount_nodes.push(min_amt_id);
    }

    if let Some(max_amt) = pm_types.maximum_amount {
        let num_val = NumValue {
            number: max_amt,
            refinement: Some(NumValueRefinement::LessThanEqual),
        };

        let max_amt_info = "Maximum Amount";
        let max_amt_id = builder.make_value_node(
            dir::DirValue::PaymentAmount(num_val).into(),
            Some(max_amt_info),
            None::<()>,
        );

        amount_nodes.push(max_amt_id);
    }

    if !amount_nodes.is_empty() {
        let zero_num_val = NumValue {
            number: MinorUnit::zero(),
            refinement: None,
        };

        let zero_amt_id = builder.make_value_node(
            dir::DirValue::PaymentAmount(zero_num_val).into(),
            Some("zero_amount"),
            None::<()>,
        );

        let or_node_neighbor_id = if amount_nodes.len() == 1 {
            amount_nodes
                .first()
                .copied()
                .ok_or(KgraphError::IndexingError)?
        } else {
            let nodes = amount_nodes
                .iter()
                .copied()
                .map(|node_id| {
                    (
                        node_id,
                        cgraph::Relation::Positive,
                        cgraph::Strength::Strong,
                    )
                })
                .collect::<Vec<_>>();

            builder
                .make_all_aggregator(
                    &nodes,
                    Some("amount_constraint_aggregator"),
                    None::<()>,
                    None,
                )
                .map_err(KgraphError::GraphConstructionError)?
        };

        let any_aggregator = builder
            .make_any_aggregator(
                &[
                    (
                        zero_amt_id,
                        cgraph::Relation::Positive,
                        cgraph::Strength::Strong,
                    ),
                    (
                        or_node_neighbor_id,
                        cgraph::Relation::Positive,
                        cgraph::Strength::Strong,
                    ),
                ],
                Some("zero_plus_limits_amount_aggregator"),
                None::<()>,
                None,
            )
            .map_err(KgraphError::GraphConstructionError)?;

        agg_nodes.push((
            any_aggregator,
            cgraph::Relation::Positive,
            cgraph::Strength::Strong,
        ));
    }

    let pmt_all_aggregator_info = "All Aggregator for PaymentMethodType";
    builder
        .make_all_aggregator(&agg_nodes, Some(pmt_all_aggregator_info), None::<()>, None)
        .map_err(KgraphError::GraphConstructionError)
}

fn compile_payment_method_enabled(
    builder: &mut cgraph::ConstraintGraphBuilder<dir::DirValue>,
    enabled: admin_api::PaymentMethodsEnabled,
) -> Result<Option<cgraph::NodeId>, KgraphError> {
    let agg_id = if !enabled
        .payment_method_types
        .as_ref()
        .map(|v| v.is_empty())
        .unwrap_or(true)
    {
        let pm_info = "PaymentMethod";
        let pm_id = builder.make_value_node(
            enabled.payment_method.into_dir_value().map(Into::into)?,
            Some(pm_info),
            None::<()>,
        );

        let mut agg_nodes: Vec<(cgraph::NodeId, cgraph::Relation, cgraph::Strength)> = Vec::new();

        if let Some(pm_types) = enabled.payment_method_types {
            for pm_type in pm_types {
                let node_id = compile_request_pm_types(builder, pm_type, enabled.payment_method)?;
                agg_nodes.push((
                    node_id,
                    cgraph::Relation::Positive,
                    cgraph::Strength::Strong,
                ));
            }
        }

        let any_aggregator_info = "Any aggregation for PaymentMethodsType";
        let pm_type_agg_id = builder
            .make_any_aggregator(&agg_nodes, Some(any_aggregator_info), None::<()>, None)
            .map_err(KgraphError::GraphConstructionError)?;

        let all_aggregator_info = "All aggregation for PaymentMethod";
        let enabled_pm_agg_id = builder
            .make_all_aggregator(
                &[
                    (pm_id, cgraph::Relation::Positive, cgraph::Strength::Strong),
                    (
                        pm_type_agg_id,
                        cgraph::Relation::Positive,
                        cgraph::Strength::Strong,
                    ),
                ],
                Some(all_aggregator_info),
                None::<()>,
                None,
            )
            .map_err(KgraphError::GraphConstructionError)?;

        Some(enabled_pm_agg_id)
    } else {
        None
    };

    Ok(agg_id)
}

macro_rules! collect_global_variants {
    ($parent_enum:ident) => {
        &mut dir::enums::$parent_enum::iter()
            .map(dir::DirValue::$parent_enum)
            .collect::<Vec<_>>()
    };
}
fn global_vec_pmt(
    enabled_pmt: Vec<dir::DirValue>,
    builder: &mut cgraph::ConstraintGraphBuilder<dir::DirValue>,
) -> Vec<cgraph::NodeId> {
    let mut global_vector: Vec<dir::DirValue> = Vec::new();

    global_vector.append(collect_global_variants!(PayLaterType));
    global_vector.append(collect_global_variants!(WalletType));
    global_vector.append(collect_global_variants!(BankRedirectType));
    global_vector.append(collect_global_variants!(BankDebitType));
    global_vector.append(collect_global_variants!(CryptoType));
    global_vector.append(collect_global_variants!(RewardType));
    global_vector.append(collect_global_variants!(RealTimePaymentType));
    global_vector.append(collect_global_variants!(UpiType));
    global_vector.append(collect_global_variants!(VoucherType));
    global_vector.append(collect_global_variants!(GiftCardType));
    global_vector.append(collect_global_variants!(BankTransferType));
    global_vector.append(collect_global_variants!(CardRedirectType));
    global_vector.push(dir::DirValue::PaymentMethod(
        dir::enums::PaymentMethod::Card,
    ));
    let global_vector = global_vector
        .into_iter()
        .filter(|global_value| !enabled_pmt.contains(global_value))
        .collect::<Vec<_>>();

    global_vector
        .into_iter()
        .map(|dir_v| {
            builder.make_value_node(
                cgraph::NodeValue::Value(dir_v),
                Some("Payment Method Type"),
                None::<()>,
            )
        })
        .collect::<Vec<_>>()
}

fn compile_graph_for_countries_and_currencies(
    builder: &mut cgraph::ConstraintGraphBuilder<dir::DirValue>,
    config: &kgraph_types::CurrencyCountryFlowFilter,
    payment_method_type_node: cgraph::NodeId,
) -> Result<cgraph::NodeId, KgraphError> {
    let mut agg_nodes: Vec<(cgraph::NodeId, cgraph::Relation, cgraph::Strength)> = Vec::new();
    agg_nodes.push((
        payment_method_type_node,
        cgraph::Relation::Positive,
        cgraph::Strength::Normal,
    ));
    if let Some(country) = config.country.clone() {
        let node_country = country
            .into_iter()
            .map(|country| dir::DirValue::BillingCountry(api_enums::Country::from_alpha2(country)))
            .collect();
        let country_agg = builder
            .make_in_aggregator(node_country, Some("Configs for Country"), None::<()>)
            .map_err(KgraphError::GraphConstructionError)?;
        agg_nodes.push((
            country_agg,
            cgraph::Relation::Positive,
            cgraph::Strength::Weak,
        ))
    }

    if let Some(currency) = config.currency.clone() {
        let node_currency = currency
            .into_iter()
            .map(IntoDirValue::into_dir_value)
            .collect::<Result<Vec<_>, _>>()?;
        let currency_agg = builder
            .make_in_aggregator(node_currency, Some("Configs for Currency"), None::<()>)
            .map_err(KgraphError::GraphConstructionError)?;
        agg_nodes.push((
            currency_agg,
            cgraph::Relation::Positive,
            cgraph::Strength::Normal,
        ))
    }
    if let Some(capture_method) = config
        .not_available_flows
        .and_then(|naf| naf.capture_method)
    {
        let make_capture_node = builder.make_value_node(
            cgraph::NodeValue::Value(dir::DirValue::CaptureMethod(capture_method)),
            Some("Configs for CaptureMethod"),
            None::<()>,
        );
        agg_nodes.push((
            make_capture_node,
            cgraph::Relation::Negative,
            cgraph::Strength::Normal,
        ))
    }

    builder
        .make_all_aggregator(
            &agg_nodes,
            Some("Country & Currency Configs With Payment Method Type"),
            None::<()>,
            None,
        )
        .map_err(KgraphError::GraphConstructionError)
}

fn compile_config_graph(
    builder: &mut cgraph::ConstraintGraphBuilder<dir::DirValue>,
    config: &kgraph_types::CountryCurrencyFilter,
    connector: &api_enums::RoutableConnectors,
) -> Result<cgraph::NodeId, KgraphError> {
    let mut agg_node_id: Vec<(cgraph::NodeId, cgraph::Relation, cgraph::Strength)> = Vec::new();
    let mut pmt_enabled: Vec<dir::DirValue> = Vec::new();
    if let Some(pmt) = config
        .connector_configs
        .get(connector)
        .or(config.default_configs.as_ref())
        .map(|inner| inner.0.clone())
    {
        for pm_filter_key in pmt {
            match pm_filter_key {
                (kgraph_types::PaymentMethodFilterKey::PaymentMethodType(pm), filter) => {
                    let dir_val_pm = get_dir_value_payment_method(pm)?;

                    let pm_node = if pm == api_enums::PaymentMethodType::Credit
                        || pm == api_enums::PaymentMethodType::Debit
                    {
                        pmt_enabled
                            .push(dir::DirValue::PaymentMethod(api_enums::PaymentMethod::Card));
                        builder.make_value_node(
                            cgraph::NodeValue::Value(dir::DirValue::PaymentMethod(
                                dir::enums::PaymentMethod::Card,
                            )),
                            Some("PaymentMethod"),
                            None::<()>,
                        )
                    } else {
                        pmt_enabled.push(dir_val_pm.clone());
                        builder.make_value_node(
                            cgraph::NodeValue::Value(dir_val_pm),
                            Some("PaymentMethodType"),
                            None::<()>,
                        )
                    };

                    let node_config =
                        compile_graph_for_countries_and_currencies(builder, &filter, pm_node)?;

                    agg_node_id.push((
                        node_config,
                        cgraph::Relation::Positive,
                        cgraph::Strength::Normal,
                    ));
                }
                (kgraph_types::PaymentMethodFilterKey::CardNetwork(cn), filter) => {
                    let dir_val_cn = cn.clone().into_dir_value()?;
                    pmt_enabled.push(dir_val_cn);
                    let cn_node = builder.make_value_node(
                        cn.clone().into_dir_value().map(Into::into)?,
                        Some("CardNetwork"),
                        None::<()>,
                    );
                    let node_config =
                        compile_graph_for_countries_and_currencies(builder, &filter, cn_node)?;

                    agg_node_id.push((
                        node_config,
                        cgraph::Relation::Positive,
                        cgraph::Strength::Normal,
                    ));
                }
            }
        }
    }
    let global_vector_pmt: Vec<cgraph::NodeId> = global_vec_pmt(pmt_enabled, builder);
    let any_agg_pmt: Vec<(cgraph::NodeId, cgraph::Relation, cgraph::Strength)> = global_vector_pmt
        .into_iter()
        .map(|node| (node, cgraph::Relation::Positive, cgraph::Strength::Normal))
        .collect::<Vec<_>>();
    let any_agg_node = builder
        .make_any_aggregator(
            &any_agg_pmt,
            Some("Any Aggregator For Payment Method Types"),
            None::<()>,
            None,
        )
        .map_err(KgraphError::GraphConstructionError)?;

    agg_node_id.push((
        any_agg_node,
        cgraph::Relation::Positive,
        cgraph::Strength::Normal,
    ));

    builder
        .make_any_aggregator(&agg_node_id, Some("Configs"), None::<()>, None)
        .map_err(KgraphError::GraphConstructionError)
}

fn compile_merchant_connector_graph(
    builder: &mut cgraph::ConstraintGraphBuilder<dir::DirValue>,
    mca: admin_api::MerchantConnectorResponse,
    config: &kgraph_types::CountryCurrencyFilter,
) -> Result<(), KgraphError> {
    let connector = common_enums::RoutableConnectors::from_str(&mca.connector_name)
        .map_err(|_| KgraphError::InvalidConnectorName(mca.connector_name.clone()))?;

    let mut agg_nodes: Vec<(cgraph::NodeId, cgraph::Relation, cgraph::Strength)> = Vec::new();

    if let Some(pms_enabled) = mca.payment_methods_enabled.clone() {
        for pm_enabled in pms_enabled {
            let maybe_pm_enabled_id = compile_payment_method_enabled(builder, pm_enabled)?;
            if let Some(pm_enabled_id) = maybe_pm_enabled_id {
                agg_nodes.push((
                    pm_enabled_id,
                    cgraph::Relation::Positive,
                    cgraph::Strength::Strong,
                ));
            }
        }
    }

    let aggregator_info = "Available Payment methods for connector";
    let pms_enabled_agg_id = builder
        .make_any_aggregator(&agg_nodes, Some(aggregator_info), None::<()>, None)
        .map_err(KgraphError::GraphConstructionError)?;

<<<<<<< HEAD
    let connector_dir_val = dir::DirValue::Connector(Box::new(ast::ConnectorChoice { connector }));
=======
    let config_info = "Config for respective PaymentMethodType for the connector";

    let config_enabled_agg_id = compile_config_graph(builder, config, &connector)?;

    let domain_level_node_id = builder
        .make_all_aggregator(
            &[
                (
                    config_enabled_agg_id,
                    cgraph::Relation::Positive,
                    cgraph::Strength::Normal,
                ),
                (
                    pms_enabled_agg_id,
                    cgraph::Relation::Positive,
                    cgraph::Strength::Normal,
                ),
            ],
            Some(config_info),
            None::<()>,
            None,
        )
        .map_err(KgraphError::GraphConstructionError)?;
    let connector_dir_val = dir::DirValue::Connector(Box::new(ast::ConnectorChoice {
        connector,
        #[cfg(not(feature = "connector_choice_mca_id"))]
        sub_label: mca.business_sub_label.clone(),
    }));
>>>>>>> e0b6cbb2

    let connector_info = "Connector";
    let connector_node_id =
        builder.make_value_node(connector_dir_val.into(), Some(connector_info), None::<()>);

    builder
        .make_edge(
            domain_level_node_id,
            connector_node_id,
            cgraph::Strength::Normal,
            cgraph::Relation::Positive,
            None::<cgraph::DomainId>,
        )
        .map_err(KgraphError::GraphConstructionError)?;

    Ok(())
}

pub fn make_mca_graph(
    accts: Vec<admin_api::MerchantConnectorResponse>,
    config: &kgraph_types::CountryCurrencyFilter,
) -> Result<cgraph::ConstraintGraph<dir::DirValue>, KgraphError> {
    let mut builder = cgraph::ConstraintGraphBuilder::new();
    let _domain = builder.make_domain(
        DOMAIN_IDENTIFIER.to_string(),
        "Payment methods enabled for MerchantConnectorAccount",
    );
    for acct in accts {
        compile_merchant_connector_graph(&mut builder, acct, config)?;
    }

    Ok(builder.build())
}

#[cfg(test)]
mod tests {
    #![allow(clippy::expect_used)]

    use std::collections::{HashMap, HashSet};

    use api_models::enums as api_enums;
    use euclid::{
        dirval,
        dssa::graph::{AnalysisContext, CgraphExt},
    };
    use hyperswitch_constraint_graph::{ConstraintGraph, CycleCheck, Memoization};

    use super::*;
    use crate::types as kgraph_types;

    fn build_test_data() -> ConstraintGraph<dir::DirValue> {
        use api_models::{admin::*, payment_methods::*};

        let stripe_account = MerchantConnectorResponse {
            connector_type: api_enums::ConnectorType::FizOperations,
            connector_name: "stripe".to_string(),
            merchant_connector_id: "something".to_string(),
            business_country: Some(api_enums::CountryAlpha2::US),
            connector_label: Some("something".to_string()),
            business_label: Some("food".to_string()),
            business_sub_label: None,
            connector_account_details: masking::Secret::new(serde_json::json!({})),
            test_mode: None,
            disabled: None,
            metadata: None,
            payment_methods_enabled: Some(vec![PaymentMethodsEnabled {
                payment_method: api_enums::PaymentMethod::Card,
                payment_method_types: Some(vec![
                    RequestPaymentMethodTypes {
                        payment_method_type: api_enums::PaymentMethodType::Credit,
                        payment_experience: None,
                        card_networks: Some(vec![
                            api_enums::CardNetwork::Visa,
                            api_enums::CardNetwork::Mastercard,
                        ]),
                        accepted_currencies: Some(AcceptedCurrencies::EnableOnly(vec![
                            api_enums::Currency::INR,
                        ])),
                        accepted_countries: None,
                        minimum_amount: Some(MinorUnit::new(10)),
                        maximum_amount: Some(MinorUnit::new(1000)),
                        recurring_enabled: true,
                        installment_payment_enabled: true,
                    },
                    RequestPaymentMethodTypes {
                        payment_method_type: api_enums::PaymentMethodType::Debit,
                        payment_experience: None,
                        card_networks: Some(vec![
                            api_enums::CardNetwork::Maestro,
                            api_enums::CardNetwork::JCB,
                        ]),
                        accepted_currencies: Some(AcceptedCurrencies::EnableOnly(vec![
                            api_enums::Currency::GBP,
                        ])),
                        accepted_countries: None,
                        minimum_amount: Some(MinorUnit::new(10)),
                        maximum_amount: Some(MinorUnit::new(1000)),
                        recurring_enabled: true,
                        installment_payment_enabled: true,
                    },
                ]),
            }]),
            frm_configs: None,
            connector_webhook_details: None,
            profile_id: None,
            applepay_verified_domains: None,
            pm_auth_config: None,
            status: api_enums::ConnectorStatus::Inactive,
        };

        let config_map = kgraph_types::CountryCurrencyFilter {
            connector_configs: HashMap::from([(
                api_enums::RoutableConnectors::Stripe,
                kgraph_types::PaymentMethodFilters(HashMap::from([
                    (
                        kgraph_types::PaymentMethodFilterKey::PaymentMethodType(
                            api_enums::PaymentMethodType::Credit,
                        ),
                        kgraph_types::CurrencyCountryFlowFilter {
                            currency: Some(HashSet::from([
                                api_enums::Currency::INR,
                                api_enums::Currency::USD,
                            ])),
                            country: Some(HashSet::from([api_enums::CountryAlpha2::IN])),
                            not_available_flows: Some(kgraph_types::NotAvailableFlows {
                                capture_method: Some(api_enums::CaptureMethod::Manual),
                            }),
                        },
                    ),
                    (
                        kgraph_types::PaymentMethodFilterKey::PaymentMethodType(
                            api_enums::PaymentMethodType::Debit,
                        ),
                        kgraph_types::CurrencyCountryFlowFilter {
                            currency: Some(HashSet::from([
                                api_enums::Currency::GBP,
                                api_enums::Currency::PHP,
                            ])),
                            country: Some(HashSet::from([api_enums::CountryAlpha2::IN])),
                            not_available_flows: Some(kgraph_types::NotAvailableFlows {
                                capture_method: Some(api_enums::CaptureMethod::Manual),
                            }),
                        },
                    ),
                ])),
            )]),
            default_configs: None,
        };

        make_mca_graph(vec![stripe_account], &config_map).expect("Failed graph construction")
    }

    #[test]
    fn test_credit_card_success_case() {
        let graph = build_test_data();

        let result = graph.key_value_analysis(
            dirval!(Connector = Stripe),
            &AnalysisContext::from_dir_values([
                dirval!(Connector = Stripe),
                dirval!(PaymentMethod = Card),
                dirval!(CardType = Credit),
                dirval!(CardNetwork = Visa),
                dirval!(PaymentCurrency = INR),
                dirval!(PaymentAmount = 101),
            ]),
            &mut Memoization::new(),
            &mut CycleCheck::new(),
            None,
        );

        assert!(result.is_ok());
    }

    #[test]
    fn test_debit_card_success_case() {
        let graph = build_test_data();

        let result = graph.key_value_analysis(
            dirval!(Connector = Stripe),
            &AnalysisContext::from_dir_values([
                dirval!(Connector = Stripe),
                dirval!(PaymentMethod = Card),
                dirval!(CardType = Debit),
                dirval!(CardNetwork = Maestro),
                dirval!(PaymentCurrency = GBP),
                dirval!(PaymentAmount = 100),
            ]),
            &mut Memoization::new(),
            &mut CycleCheck::new(),
            None,
        );

        assert!(result.is_ok());
    }

    #[test]
    fn test_single_mismatch_failure_case() {
        let graph = build_test_data();

        let result = graph.key_value_analysis(
            dirval!(Connector = Stripe),
            &AnalysisContext::from_dir_values([
                dirval!(Connector = Stripe),
                dirval!(PaymentMethod = Card),
                dirval!(CardType = Debit),
                dirval!(CardNetwork = Maestro),
                dirval!(PaymentCurrency = PHP),
                dirval!(PaymentAmount = 100),
            ]),
            &mut Memoization::new(),
            &mut CycleCheck::new(),
            None,
        );

        assert!(result.is_err());
    }

    #[test]
    fn test_amount_mismatch_failure_case() {
        let graph = build_test_data();

        let result = graph.key_value_analysis(
            dirval!(Connector = Stripe),
            &AnalysisContext::from_dir_values([
                dirval!(Connector = Stripe),
                dirval!(PaymentMethod = Card),
                dirval!(CardType = Debit),
                dirval!(CardNetwork = Visa),
                dirval!(PaymentCurrency = GBP),
                dirval!(PaymentAmount = 7),
            ]),
            &mut Memoization::new(),
            &mut CycleCheck::new(),
            None,
        );

        assert!(result.is_err());
    }

    #[test]
    fn test_incomplete_data_failure_case() {
        let graph = build_test_data();

        let result = graph.key_value_analysis(
            dirval!(Connector = Stripe),
            &AnalysisContext::from_dir_values([
                dirval!(Connector = Stripe),
                dirval!(PaymentMethod = Card),
                dirval!(CardType = Debit),
                dirval!(PaymentCurrency = GBP),
                dirval!(PaymentAmount = 7),
            ]),
            &mut Memoization::new(),
            &mut CycleCheck::new(),
            None,
        );

        //println!("{:#?}", result);
        //println!("{}", serde_json::to_string_pretty(&result).expect("Hello"));

        assert!(result.is_err());
    }

    #[test]
    fn test_incomplete_data_failure_case2() {
        let graph = build_test_data();

        let result = graph.key_value_analysis(
            dirval!(Connector = Stripe),
            &AnalysisContext::from_dir_values([
                dirval!(Connector = Stripe),
                dirval!(CardType = Debit),
                dirval!(CardNetwork = Visa),
                dirval!(PaymentCurrency = GBP),
                dirval!(PaymentAmount = 100),
            ]),
            &mut Memoization::new(),
            &mut CycleCheck::new(),
            None,
        );

        //println!("{:#?}", result);
        //println!("{}", serde_json::to_string_pretty(&result).expect("Hello"));

        assert!(result.is_err());
    }

    #[test]
    fn test_sandbox_applepay_bug_usecase() {
        let value = serde_json::json!([
            {
                "connector_type": "payment_processor",
                "connector_name": "bluesnap",
                "merchant_connector_id": "REDACTED",
                "status": "inactive",
                "connector_account_details": {
                    "auth_type": "BodyKey",
                    "api_key": "REDACTED",
                    "key1": "REDACTED"
                },
                "test_mode": true,
                "disabled": false,
                "payment_methods_enabled": [
                    {
                        "payment_method": "card",
                        "payment_method_types": [
                            {
                                "payment_method_type": "credit",
                                "payment_experience": null,
                                "card_networks": [
                                    "Mastercard",
                                    "Visa",
                                    "AmericanExpress",
                                    "JCB",
                                    "DinersClub",
                                    "Discover",
                                    "CartesBancaires",
                                    "UnionPay"
                                ],
                                "accepted_currencies": null,
                                "accepted_countries": null,
                                "minimum_amount": 1,
                                "maximum_amount": 68607706,
                                "recurring_enabled": true,
                                "installment_payment_enabled": true
                            },
                            {
                                "payment_method_type": "debit",
                                "payment_experience": null,
                                "card_networks": [
                                    "Mastercard",
                                    "Visa",
                                    "Interac",
                                    "AmericanExpress",
                                    "JCB",
                                    "DinersClub",
                                    "Discover",
                                    "CartesBancaires",
                                    "UnionPay"
                                ],
                                "accepted_currencies": null,
                                "accepted_countries": null,
                                "minimum_amount": 1,
                                "maximum_amount": 68607706,
                                "recurring_enabled": true,
                                "installment_payment_enabled": true
                            }
                        ]
                    },
                    {
                        "payment_method": "wallet",
                        "payment_method_types": [
                            {
                                "payment_method_type": "google_pay",
                                "payment_experience": "invoke_sdk_client",
                                "card_networks": null,
                                "accepted_currencies": null,
                                "accepted_countries": null,
                                "minimum_amount": 1,
                                "maximum_amount": 68607706,
                                "recurring_enabled": true,
                                "installment_payment_enabled": true
                            }
                        ]
                    }
                ],
                "metadata": {},
                "business_country": "US",
                "business_label": "default",
                "business_sub_label": null,
                "frm_configs": null
            },
            {
                "connector_type": "payment_processor",
                "connector_name": "stripe",
                "merchant_connector_id": "REDACTED",
                "status": "inactive",
                "connector_account_details": {
                    "auth_type": "HeaderKey",
                    "api_key": "REDACTED"
                },
                "test_mode": true,
                "disabled": false,
                "payment_methods_enabled": [
                    {
                        "payment_method": "card",
                        "payment_method_types": [
                            {
                                "payment_method_type": "credit",
                                "payment_experience": null,
                                "card_networks": [
                                    "Mastercard",
                                    "Visa",
                                    "AmericanExpress",
                                    "JCB",
                                    "DinersClub",
                                    "Discover",
                                    "CartesBancaires",
                                    "UnionPay"
                                ],
                                "accepted_currencies": null,
                                "accepted_countries": null,
                                "minimum_amount": 1,
                                "maximum_amount": 68607706,
                                "recurring_enabled": true,
                                "installment_payment_enabled": true
                            },
                            {
                                "payment_method_type": "debit",
                                "payment_experience": null,
                                "card_networks": [
                                    "Mastercard",
                                    "Visa",
                                    "Interac",
                                    "AmericanExpress",
                                    "JCB",
                                    "DinersClub",
                                    "Discover",
                                    "CartesBancaires",
                                    "UnionPay"
                                ],
                                "accepted_currencies": null,
                                "accepted_countries": null,
                                "minimum_amount": 1,
                                "maximum_amount": 68607706,
                                "recurring_enabled": true,
                                "installment_payment_enabled": true
                            }
                        ]
                    },
                    {
                        "payment_method": "wallet",
                        "payment_method_types": [
                            {
                                "payment_method_type": "apple_pay",
                                "payment_experience": "invoke_sdk_client",
                                "card_networks": null,
                                "accepted_currencies": null,
                                "accepted_countries": null,
                                "minimum_amount": 1,
                                "maximum_amount": 68607706,
                                "recurring_enabled": true,
                                "installment_payment_enabled": true
                            }
                        ]
                    },
                    {
                        "payment_method": "pay_later",
                        "payment_method_types": []
                    }
                ],
                "metadata": {},
                "business_country": "US",
                "business_label": "default",
                "business_sub_label": null,
                "frm_configs": null
            }
        ]);

        let data: Vec<admin_api::MerchantConnectorResponse> =
            serde_json::from_value(value).expect("data");
        let config = kgraph_types::CountryCurrencyFilter {
            connector_configs: HashMap::new(),
            default_configs: None,
        };
        let graph = make_mca_graph(data, &config).expect("graph");
        let context = AnalysisContext::from_dir_values([
            dirval!(Connector = Stripe),
            dirval!(PaymentAmount = 212),
            dirval!(PaymentCurrency = ILS),
            dirval!(PaymentMethod = Wallet),
            dirval!(WalletType = ApplePay),
        ]);

        let result = graph.key_value_analysis(
            dirval!(Connector = Stripe),
            &context,
            &mut Memoization::new(),
            &mut CycleCheck::new(),
            None,
        );

        assert!(result.is_ok(), "stripe validation failed");

        let result = graph.key_value_analysis(
            dirval!(Connector = Bluesnap),
            &context,
            &mut Memoization::new(),
            &mut CycleCheck::new(),
            None,
        );
        assert!(result.is_err(), "bluesnap validation failed");
    }
}<|MERGE_RESOLUTION|>--- conflicted
+++ resolved
@@ -623,9 +623,6 @@
         .make_any_aggregator(&agg_nodes, Some(aggregator_info), None::<()>, None)
         .map_err(KgraphError::GraphConstructionError)?;
 
-<<<<<<< HEAD
-    let connector_dir_val = dir::DirValue::Connector(Box::new(ast::ConnectorChoice { connector }));
-=======
     let config_info = "Config for respective PaymentMethodType for the connector";
 
     let config_enabled_agg_id = compile_config_graph(builder, config, &connector)?;
@@ -649,12 +646,7 @@
             None,
         )
         .map_err(KgraphError::GraphConstructionError)?;
-    let connector_dir_val = dir::DirValue::Connector(Box::new(ast::ConnectorChoice {
-        connector,
-        #[cfg(not(feature = "connector_choice_mca_id"))]
-        sub_label: mca.business_sub_label.clone(),
-    }));
->>>>>>> e0b6cbb2
+    let connector_dir_val = dir::DirValue::Connector(Box::new(ast::ConnectorChoice { connector }));
 
     let connector_info = "Connector";
     let connector_node_id =
