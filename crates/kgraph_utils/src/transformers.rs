--- conflicted
+++ resolved
@@ -294,18 +294,15 @@
             api_enums::PaymentMethodType::CardRedirect => {
                 Ok(dirval!(CardRedirectType = CardRedirect))
             }
-<<<<<<< HEAD
-            api_enums::PaymentMethodType::OpenBanking => {
-                Ok(dirval!(BankRedirectType = OpenBanking))
-            }
-=======
             api_enums::PaymentMethodType::Venmo => Ok(dirval!(WalletType = Venmo)),
             api_enums::PaymentMethodType::Mifinity => Ok(dirval!(WalletType = Mifinity)),
             api_enums::PaymentMethodType::Fps => Ok(dirval!(RealTimePaymentType = Fps)),
             api_enums::PaymentMethodType::DuitNow => Ok(dirval!(RealTimePaymentType = DuitNow)),
             api_enums::PaymentMethodType::PromptPay => Ok(dirval!(RealTimePaymentType = PromptPay)),
             api_enums::PaymentMethodType::VietQr => Ok(dirval!(RealTimePaymentType = VietQr)),
->>>>>>> 91cb50fa
+            api_enums::PaymentMethodType::OpenBanking => {
+                Ok(dirval!(BankRedirectType = OpenBanking))
+            }
         }
     }
 }
