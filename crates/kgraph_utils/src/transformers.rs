--- conflicted
+++ resolved
@@ -311,13 +311,10 @@
             api_enums::PaymentMethodType::OpenBankingPIS => {
                 Ok(dirval!(OpenBankingType = OpenBankingPIS))
             }
-<<<<<<< HEAD
+            api_enums::PaymentMethodType::Paze => Ok(dirval!(WalletType = Paze)),
             api_enums::PaymentMethodType::DirectCarrierBilling => {
                 Ok(dirval!(MobilePaymentType = DirectCarrierBilling))
             }
-=======
-            api_enums::PaymentMethodType::Paze => Ok(dirval!(WalletType = Paze)),
->>>>>>> edd09988
         }
     }
 }
