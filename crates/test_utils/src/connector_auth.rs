use std::{collections::HashMap, env};

use masking::{PeekInterface, Secret};
use router::types::ConnectorAuthType;
use serde::{Deserialize, Serialize};

#[derive(Debug, Serialize, Deserialize, Clone)]
pub struct ConnectorAuthentication {
    pub aci: Option<BodyKey>,
    #[cfg(not(feature = "payouts"))]
    pub adyen: Option<BodyKey>,
    #[cfg(feature = "payouts")]
    pub adyen: Option<SignatureKey>,
    pub adyen_uk: Option<BodyKey>,
    pub airwallex: Option<BodyKey>,
    pub authorizedotnet: Option<BodyKey>,
    pub bambora: Option<BodyKey>,
    pub bitpay: Option<HeaderKey>,
    pub bluesnap: Option<BodyKey>,
    pub cashtocode: Option<BodyKey>,
    pub checkout: Option<SignatureKey>,
    pub coinbase: Option<HeaderKey>,
    pub cryptopay: Option<BodyKey>,
    pub cybersource: Option<SignatureKey>,
    pub dlocal: Option<SignatureKey>,
    #[cfg(feature = "dummy_connector")]
    pub dummyconnector: Option<HeaderKey>,
    pub fiserv: Option<SignatureKey>,
    pub forte: Option<MultiAuthKey>,
    pub globalpay: Option<BodyKey>,
    pub globepay: Option<BodyKey>,
    pub iatapay: Option<SignatureKey>,
    pub mollie: Option<BodyKey>,
    pub multisafepay: Option<HeaderKey>,
    pub nexinets: Option<BodyKey>,
    pub noon: Option<SignatureKey>,
    pub nmi: Option<HeaderKey>,
    pub nuvei: Option<SignatureKey>,
    pub opayo: Option<HeaderKey>,
    pub opennode: Option<HeaderKey>,
    pub payeezy: Option<SignatureKey>,
    pub payme: Option<BodyKey>,
    pub paypal: Option<BodyKey>,
    pub payu: Option<BodyKey>,
    pub powertranz: Option<BodyKey>,
    pub rapyd: Option<BodyKey>,
    pub shift4: Option<HeaderKey>,
    pub stripe: Option<HeaderKey>,
    pub stripe_au: Option<HeaderKey>,
    pub stripe_uk: Option<HeaderKey>,
    pub trustpay: Option<SignatureKey>,
<<<<<<< HEAD
    pub wise: Option<BodyKey>,
=======
    pub tsys: Option<SignatureKey>,
>>>>>>> 714cd275
    pub worldpay: Option<BodyKey>,
    pub worldline: Option<SignatureKey>,
    pub zen: Option<HeaderKey>,
    pub automation_configs: Option<AutomationConfigs>,
}

impl Default for ConnectorAuthentication {
    fn default() -> Self {
        Self::new()
    }
}

#[allow(dead_code)]
impl ConnectorAuthentication {
    #[allow(clippy::expect_used)]
    pub fn new() -> Self {
        // Do `export CONNECTOR_AUTH_FILE_PATH="/hyperswitch/crates/router/tests/connectors/sample_auth.toml"`
        // before running tests in shell
        let path = env::var("CONNECTOR_AUTH_FILE_PATH")
            .expect("Connector authentication file path not set");
        toml::from_str(
            &std::fs::read_to_string(path).expect("connector authentication config file not found"),
        )
        .expect("Failed to read connector authentication config file")
    }
}

#[derive(Clone, Debug, Deserialize)]
pub struct ConnectorAuthenticationMap(HashMap<String, ConnectorAuthType>);

impl Default for ConnectorAuthenticationMap {
    fn default() -> Self {
        Self::new()
    }
}

// This is a temporary solution to avoid rust compiler from complaining about unused function
#[allow(dead_code)]
impl ConnectorAuthenticationMap {
    pub fn inner(&self) -> &HashMap<String, ConnectorAuthType> {
        &self.0
    }

    #[allow(clippy::expect_used)]
    pub fn new() -> Self {
        // Do `export CONNECTOR_AUTH_FILE_PATH="/hyperswitch/crates/router/tests/connectors/sample_auth.toml"`
        // before running tests in shell
        let path = env::var("CONNECTOR_AUTH_FILE_PATH")
            .expect("connector authentication file path not set");

        // Read the file contents to a JsonString
        let contents =
            &std::fs::read_to_string(path).expect("Failed to read connector authentication file");

        // Deserialize the JsonString to a HashMap
        let auth_config: HashMap<String, toml::Value> =
            toml::from_str(contents).expect("Failed to deserialize TOML file");

        // auth_config contains the data in below given format:
        // {
        //  "connector_name": Table(
        //      {
        //          "api_key": String(
        //                 "API_Key",
        //          ),
        //          "api_secret": String(
        //              "Secret key",
        //          ),
        //          "key1": String(
        //                  "key1",
        //          ),
        //          "key2": String(
        //              "key2",
        //          ),
        //      },
        //  ),
        // "connector_name": Table(
        //  ...
        // }

        // auth_map refines and extracts required information
        let auth_map = auth_config
            .into_iter()
            .map(|(connector_name, config)| {
                let auth_type = match config {
                    toml::Value::Table(table) => {
                        match (
                            table.get("api_key"),
                            table.get("key1"),
                            table.get("api_secret"),
                            table.get("key2"),
                        ) {
                            (Some(api_key), None, None, None) => ConnectorAuthType::HeaderKey {
                                api_key: api_key.as_str().unwrap_or_default().to_string(),
                            },
                            (Some(api_key), Some(key1), None, None) => ConnectorAuthType::BodyKey {
                                api_key: api_key.as_str().unwrap_or_default().to_string(),
                                key1: key1.as_str().unwrap_or_default().to_string(),
                            },
                            (Some(api_key), Some(key1), Some(api_secret), None) => {
                                ConnectorAuthType::SignatureKey {
                                    api_key: api_key.as_str().unwrap_or_default().to_string(),
                                    key1: key1.as_str().unwrap_or_default().to_string(),
                                    api_secret: api_secret.as_str().unwrap_or_default().to_string(),
                                }
                            }
                            (Some(api_key), Some(key1), Some(api_secret), Some(key2)) => {
                                ConnectorAuthType::MultiAuthKey {
                                    api_key: api_key.as_str().unwrap_or_default().to_string(),
                                    key1: key1.as_str().unwrap_or_default().to_string(),
                                    api_secret: api_secret.as_str().unwrap_or_default().to_string(),
                                    key2: key2.as_str().unwrap_or_default().to_string(),
                                }
                            }
                            _ => ConnectorAuthType::NoKey,
                        }
                    }
                    _ => ConnectorAuthType::NoKey,
                };
                (connector_name, auth_type)
            })
            .collect();

        Self(auth_map)
    }
}

#[derive(Debug, Serialize, Deserialize, Clone)]
pub struct HeaderKey {
    pub api_key: Secret<String>,
}

impl From<HeaderKey> for ConnectorAuthType {
    fn from(key: HeaderKey) -> Self {
        Self::HeaderKey {
            api_key: key.api_key.peek().to_string(),
        }
    }
}

#[derive(Debug, Serialize, Deserialize, Clone)]
pub struct BodyKey {
    pub api_key: Secret<String>,
    pub key1: Secret<String>,
}

impl From<BodyKey> for ConnectorAuthType {
    fn from(key: BodyKey) -> Self {
        Self::BodyKey {
            api_key: key.api_key.peek().to_string(),
            key1: key.key1.peek().to_string(),
        }
    }
}

#[derive(Debug, Serialize, Deserialize, Clone)]
pub struct SignatureKey {
    pub api_key: Secret<String>,
    pub key1: Secret<String>,
    pub api_secret: Secret<String>,
}

impl From<SignatureKey> for ConnectorAuthType {
    fn from(key: SignatureKey) -> Self {
        Self::SignatureKey {
            api_key: key.api_key.peek().to_string(),
            key1: key.key1.peek().to_string(),
            api_secret: key.api_secret.peek().to_string(),
        }
    }
}

#[derive(Debug, Serialize, Deserialize, Clone)]
pub struct MultiAuthKey {
    pub api_key: Secret<String>,
    pub key1: Secret<String>,
    pub api_secret: Secret<String>,
    pub key2: Secret<String>,
}

impl From<MultiAuthKey> for ConnectorAuthType {
    fn from(key: MultiAuthKey) -> Self {
        Self::MultiAuthKey {
            api_key: key.api_key.peek().to_string(),
            key1: key.key1.peek().to_string(),
            api_secret: key.api_secret.peek().to_string(),
            key2: key.key2.peek().to_string(),
        }
    }
}

#[derive(Debug, Serialize, Deserialize, Clone)]
pub struct AutomationConfigs {
    pub hs_base_url: Option<String>,
    pub hs_api_key: Option<String>,
    pub hs_test_browser: Option<String>,
    pub chrome_profile_path: Option<String>,
    pub firefox_profile_path: Option<String>,
    pub pypl_email: Option<String>,
    pub pypl_pass: Option<String>,
    pub gmail_email: Option<String>,
    pub gmail_pass: Option<String>,
    pub configs_url: Option<String>,
    pub stripe_pub_key: Option<String>,
    pub testcases_path: Option<String>,
    pub bluesnap_gateway_merchant_id: Option<String>,
    pub globalpay_gateway_merchant_id: Option<String>,
    pub run_minimum_steps: Option<bool>,
    pub airwallex_merchant_name: Option<String>,
}<|MERGE_RESOLUTION|>--- conflicted
+++ resolved
@@ -49,11 +49,8 @@
     pub stripe_au: Option<HeaderKey>,
     pub stripe_uk: Option<HeaderKey>,
     pub trustpay: Option<SignatureKey>,
-<<<<<<< HEAD
+    pub tsys: Option<SignatureKey>,
     pub wise: Option<BodyKey>,
-=======
-    pub tsys: Option<SignatureKey>,
->>>>>>> 714cd275
     pub worldpay: Option<BodyKey>,
     pub worldline: Option<SignatureKey>,
     pub zen: Option<HeaderKey>,
