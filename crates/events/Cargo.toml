--- conflicted
+++ resolved
@@ -12,15 +12,10 @@
 masking = { version = "0.1.0", path = "../masking" }
 router_env = { version = "0.1.0", path = "../router_env", features = ["log_extra_implicit_fields", "log_custom_entries_to_extra"]}
 
-<<<<<<< HEAD
-# Third party crates
+# Third Party crates
 actix-web = "4.3.1"
-error-stack = "0.3.1"
-=======
-# Third Party crates
 error-stack = "0.4.1"
 serde = "1.0.197"
->>>>>>> ee99221b
 serde_json = "1.0.114"
 thiserror = "1.0.58"
 time = "0.3.34"