--- conflicted
+++ resolved
@@ -14,15 +14,12 @@
 
 mod actix;
 
-use std::sync::Arc;
+use std::{collections::HashMap, sync::Arc};
 
 use error_stack::Result;
-<<<<<<< HEAD
+use masking::{ErasedMaskSerialize, Serialize};
 use router_env::logger;
-=======
-use masking::Serialize;
-use serde::{ser::SerializeMap, Serializer};
->>>>>>> ee99221b
+use serde::Serializer;
 use serde_json::Value;
 use time::PrimitiveDateTime;
 
@@ -61,7 +58,7 @@
     A: MessagingInterface<MessageClass = T>,
 {
     message_sink: Arc<A>,
-    metadata: Vec<Arc<Box<dyn EventInfo>>>,
+    metadata: HashMap<String, Arc<Box<dyn ErasedMaskSerialize + Sync + Send>>>,
 }
 
 /// intermediary structure to build events with in-place info.
@@ -70,12 +67,14 @@
     A: MessagingInterface<MessageClass = T>,
 {
     message_sink: Arc<A>,
-    src_metadata: Vec<Arc<Box<dyn EventInfo>>>,
-    event_metadata: Vec<Arc<Box<dyn EventInfo>>>,
+    metadata: HashMap<String, Arc<Box<dyn ErasedMaskSerialize + Sync + Send>>>,
     event: Box<dyn Event<EventType = T>>,
 }
 
-struct RawEvent<T>(Vec<Arc<Box<dyn EventInfo>>>, Box<dyn Event<EventType = T>>);
+struct RawEvent<T>(
+    HashMap<String, Arc<Box<dyn ErasedMaskSerialize + Sync + Send>>>,
+    Box<dyn Event<EventType = T>>,
+);
 
 impl<T, A> EventBuilder<T, A>
 where
@@ -83,8 +82,12 @@
 {
     /// Add metadata to the event.
     pub fn with<E: EventInfo + 'static>(mut self, info: E) -> Self {
-        let boxed_event: Box<dyn EventInfo> = Box::new(info);
-        self.event_metadata.push(boxed_event.into());
+        info.data()
+            .map_err(|e| {
+                logger::error!("Error adding event info: {:?}", e);
+            })
+            .ok()
+            .and_then(|data| self.metadata.insert(info.key(), Arc::new(data)));
         self
     }
     /// Emit the event and log any errors.
@@ -97,53 +100,11 @@
     }
 
     /// Emit the event.
-<<<<<<< HEAD
     #[must_use = "make sure to call `emit` to actually emit the event"]
     pub fn try_emit(self) -> Result<(), EventsError> {
-        self.event_sink.publish_event(
-            self.data()?,
-            self.event.identifier(),
-            self.event.class(),
-            self.event.timestamp(),
-        )
-=======
-    #[must_use = "make sure to actually emit the event"]
-    #[track_caller]
-    pub fn try_emit(mut self) -> Result<(), EventsError> {
-        self.event_metadata.append(&mut self.src_metadata);
         let ts = self.event.timestamp();
         self.message_sink
-            .send_message(RawEvent(self.event_metadata.clone(), self.event), ts)
->>>>>>> ee99221b
-    }
-}
-
-impl<T, A> EventInfo for EventBuilder<T, A>
-where
-    A: MessagingInterface<MessageClass = T>,
-{
-    fn data(&self) -> Result<Value, EventsError> {
-        let mut event_data = match self.event.data()? {
-            Value::Object(map) => map,
-            d => {
-                let mut map = serde_json::Map::new();
-                map.insert(self.event.key(), d);
-                map
-            }
-        };
-        let mut data: serde_json::Map<String, Value> = self
-            .event_metadata
-            .iter()
-            .chain(self.src_metadata.iter())
-            .rev()
-            .map(|info| info.data().map(|d| (info.key(), d)))
-            .collect::<Result<serde_json::Map<_, _>, _>>()?;
-        data.append(&mut event_data);
-        Ok(Value::Object(data))
-    }
-
-    fn key(&self) -> String {
-        self.event.key()
+            .send_message(RawEvent(self.metadata, self.event), ts)
     }
 }
 
@@ -152,24 +113,25 @@
     where
         S: Serializer,
     {
-        let mut serialize_map = serializer.serialize_map(None)?;
-        self.0
+        let mut serialize_map: HashMap<_, _> = self
+            .0
             .iter()
-            .map(|info| Some((info.key(), info.data().ok()?)))
-            .filter_map(|i| i)
-            .for_each(|(k, v)| {
-                serialize_map.serialize_entry(&k, &v).ok();
-            });
-        match self.1.data() {
-            Ok(Value::Object(map)) => {
+            .filter_map(|(k, v)| Some((k.clone(), v.masked_serialize().ok()?)))
+            .collect();
+        match self.1.data().map(|i| i.masked_serialize()) {
+            Ok(Ok(Value::Object(map))) => {
                 for (k, v) in map.into_iter() {
-                    serialize_map.serialize_entry(&k, &v)?;
+                    serialize_map.insert(k, v);
                 }
             }
-            Ok(i) => serialize_map.serialize_entry(&self.1.key(), &i)?,
-            _ => {}
+            Ok(Ok(i)) => {
+                serialize_map.insert(self.1.key(), i);
+            }
+            i => {
+                logger::error!("Error serializing event: {:?}", i);
+            }
         };
-        serialize_map.end()
+        serialize_map.serialize(serializer)
     }
 }
 
@@ -181,22 +143,28 @@
     pub fn new(message_sink: A) -> Self {
         Self {
             message_sink: Arc::new(message_sink),
-            metadata: Vec::new(),
+            metadata: HashMap::new(),
         }
     }
 
     /// Add metadata to the event context.
+    #[track_caller]
     pub fn record_info<E: EventInfo + 'static>(&mut self, info: E) {
-        let boxed_event: Box<dyn EventInfo> = Box::new(info);
-        self.metadata.push(boxed_event.into());
+        match info.data() {
+            Ok(data) => {
+                self.metadata.insert(info.key(), Arc::new(data));
+            }
+            Err(e) => {
+                logger::error!("Error recording event info: {:?}", e);
+            }
+        }
     }
 
     /// Emit an event.
     pub fn try_emit(&self, event: Box<dyn Event<EventType = T>>) -> Result<(), EventsError> {
         EventBuilder {
             message_sink: self.message_sink.clone(),
-            src_metadata: self.metadata.clone(),
-            event_metadata: vec![],
+            metadata: self.metadata.clone(),
             event,
         }
         .try_emit()
@@ -206,8 +174,7 @@
     pub fn emit(&self, event: Box<dyn Event<EventType = T>>) {
         EventBuilder {
             message_sink: self.message_sink.clone(),
-            src_metadata: self.metadata.clone(),
-            event_metadata: vec![],
+            metadata: self.metadata.clone(),
             event,
         }
         .emit()
@@ -217,8 +184,7 @@
     pub fn event(&self, event: Box<dyn Event<EventType = T>>) -> EventBuilder<T, A> {
         EventBuilder {
             message_sink: self.message_sink.clone(),
-            src_metadata: self.metadata.clone(),
-            event_metadata: vec![],
+            metadata: self.metadata.clone(),
             event,
         }
     }
@@ -227,15 +193,15 @@
 /// Add information/metadata to the current context of an event.
 pub trait EventInfo {
     /// The data that is sent with the event.
-    fn data(&self) -> Result<Value, EventsError>;
+    fn data(&self) -> Result<Box<dyn ErasedMaskSerialize + Sync + Send>, EventsError>;
 
     /// The key identifying the data for an event.
     fn key(&self) -> String;
 }
 
 impl EventInfo for (String, String) {
-    fn data(&self) -> Result<Value, EventsError> {
-        Ok(Value::String(self.1.clone()))
+    fn data(&self) -> Result<Box<dyn ErasedMaskSerialize + Sync + Send>, EventsError> {
+        Ok(Box::new(Value::String(self.1.clone())))
     }
 
     fn key(&self) -> String {
