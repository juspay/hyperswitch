--- conflicted
+++ resolved
@@ -1,17 +1,13 @@
 #![allow(unused)]
 
-<<<<<<< HEAD
 pub mod business_profile;
-=======
 pub mod disputes;
 pub mod gsm;
->>>>>>> 54118881
 pub mod mandates;
 pub mod merchant_account;
 pub mod merchant_connector_account;
 pub mod payments;
 pub mod refunds;
-
 pub use mandates::*;
 pub use merchant_account::*;
 pub use merchant_connector_account::*;
