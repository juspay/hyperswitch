--- conflicted
+++ resolved
@@ -1,10 +1,7 @@
 #![allow(unused)]
 
-<<<<<<< HEAD
+pub mod business_profile;
 pub mod customers;
-=======
-pub mod business_profile;
->>>>>>> f853c2f4
 pub mod disputes;
 pub mod gsm;
 pub mod mandates;
@@ -13,11 +10,8 @@
 pub mod payment_method;
 pub mod payments;
 pub mod refunds;
-<<<<<<< HEAD
 
 pub use customers::*;
-=======
->>>>>>> f853c2f4
 pub use mandates::*;
 pub use merchant_account::*;
 pub use merchant_connector_account::*;
