#[cfg(feature = "v1")]
/// Merchant Account - Create
///
/// Create a new account for a *merchant* and the *merchant* could be a seller or retailer or client who likes to receive and send payments.
#[utoipa::path(
    post,
    path = "/accounts",
    request_body(
        content = MerchantAccountCreate,
        examples(
            (
                "Create a merchant account with minimal fields" = (
                    value = json!({"merchant_id": "merchant_abc"})
                )
            ),
            (
                "Create a merchant account with webhook url" = (
                    value = json!({
                        "merchant_id": "merchant_abc",
                        "webhook_details" : {
                            "webhook_url": "https://webhook.site/a5c54f75-1f7e-4545-b781-af525b7e37a0"
                        }
                    })
                )
            ),
            (
                "Create a merchant account with return url" = (
                    value = json!({"merchant_id": "merchant_abc",
                "return_url": "https://example.com"})
                )
            )
        )

    ),
    responses(
        (status = 200, description = "Merchant Account Created", body = MerchantAccountResponse),
        (status = 400, description = "Invalid data")
    ),
    tag = "Merchant Account",
    operation_id = "Create a Merchant Account",
    security(("admin_api_key" = []))
)]
pub async fn merchant_account_create() {}

#[cfg(feature = "v2")]
/// Merchant Account - Create
///
/// Create a new account for a *merchant* and the *merchant* could be a seller or retailer or client who likes to receive and send payments.
///
/// Before creating the merchant account, it is mandatory to create an organization.
#[utoipa::path(
    post,
    path = "/v2/merchant_accounts",
    request_body(
        content = MerchantAccountCreate,
        examples(
            (
                "Create a merchant account with minimal fields" = (
                    value = json!({
                        "merchant_name": "Cloth Store",
                        "organization_id": "org_abcdefghijklmnop"
                    })
                )
            ),
            (
                "Create a merchant account with merchant details" = (
                    value = json!({
                        "merchant_name": "Cloth Store",
                        "organization_id": "org_abcdefghijklmnop",
                        "merchant_details": {
                                "primary_contact_person": "John Doe",
                                "primary_email": "example@company.com"
                        }
                    })
                )
            ),
            (
                "Create a merchant account with metadata" = (
                    value = json!({
                        "merchant_name": "Cloth Store",
                        "organization_id": "org_abcdefghijklmnop",
                        "metadata": {
                                "key_1": "John Doe",
                                "key_2": "Trends"
                        }
                    })
                )
            ),

        )

    ),
    responses(
        (status = 200, description = "Merchant Account Created", body = MerchantAccountResponse),
        (status = 400, description = "Invalid data")
    ),
    tag = "Merchant Account",
    operation_id = "Create a Merchant Account",
    security(("admin_api_key" = []))
)]
pub async fn merchant_account_create() {}

#[cfg(feature = "v1")]
/// Merchant Account - Retrieve
///
/// Retrieve a *merchant* account details.
#[utoipa::path(
    get,
    path = "/accounts/{account_id}",
    params (("account_id" = String, Path, description = "The unique identifier for the merchant account")),
    responses(
        (status = 200, description = "Merchant Account Retrieved", body = MerchantAccountResponse),
        (status = 404, description = "Merchant account not found")
    ),
    tag = "Merchant Account",
    operation_id = "Retrieve a Merchant Account",
    security(("admin_api_key" = []))
)]
pub async fn retrieve_merchant_account() {}

#[cfg(feature = "v2")]
/// Merchant Account - Retrieve
///
/// Retrieve a *merchant* account details.
#[utoipa::path(
    get,
    path = "/v2/merchant_accounts/{id}",
    params (("id" = String, Path, description = "The unique identifier for the merchant account")),
    responses(
        (status = 200, description = "Merchant Account Retrieved", body = MerchantAccountResponse),
        (status = 404, description = "Merchant account not found")
    ),
    tag = "Merchant Account",
    operation_id = "Retrieve a Merchant Account",
    security(("admin_api_key" = []))
)]
pub async fn merchant_account_retrieve() {}

#[cfg(feature = "v1")]
/// Merchant Account - Update
///
/// Updates details of an existing merchant account. Helpful in updating merchant details such as email, contact details, or other configuration details like webhook, routing algorithm etc
#[utoipa::path(
    post,
    path = "/accounts/{account_id}",
    request_body (
        content = MerchantAccountUpdate,
        examples(
            (
            "Update merchant name" = (
                value = json!({
                    "merchant_id": "merchant_abc",
                    "merchant_name": "merchant_name"
                })
            )
            ),
            ("Update webhook url" = (
                    value = json!({
                        "merchant_id": "merchant_abc",
                        "webhook_details": {
                            "webhook_url": "https://webhook.site/a5c54f75-1f7e-4545-b781-af525b7e37a0"
                        }
                    })
                )
            ),
            ("Update return url" = (
                value = json!({
                    "merchant_id": "merchant_abc",
                    "return_url": "https://example.com"
                })
            )))),
    params (("account_id" = String, Path, description = "The unique identifier for the merchant account")),
    responses(
        (status = 200, description = "Merchant Account Updated", body = MerchantAccountResponse),
        (status = 404, description = "Merchant account not found")
    ),
    tag = "Merchant Account",
    operation_id = "Update a Merchant Account",
    security(("admin_api_key" = []))
)]
pub async fn update_merchant_account() {}

#[cfg(feature = "v2")]
/// Merchant Account - Update
///
/// Updates details of an existing merchant account. Helpful in updating merchant details such as email, contact details, or other configuration details like webhook, routing algorithm etc
#[utoipa::path(
    put,
    path = "/v2/merchant_accounts/{id}",
    request_body (
        content = MerchantAccountUpdate,
        examples(
            (
            "Update merchant name" = (
                value = json!({
                    "merchant_id": "merchant_abc",
                    "merchant_name": "merchant_name"
                })
            )
            ),
            ("Update Merchant Details" = (
                    value = json!({
                        "merchant_details": {
                                "primary_contact_person": "John Doe",
                                "primary_email": "example@company.com"
                        }
                    })
                )
            ),
            )),
    params (("account_id" = String, Path, description = "The unique identifier for the merchant account")),
    responses(
        (status = 200, description = "Merchant Account Updated", body = MerchantAccountResponse),
        (status = 404, description = "Merchant account not found")
    ),
    tag = "Merchant Account",
    operation_id = "Update a Merchant Account",
    security(("admin_api_key" = []))
)]
pub async fn merchant_account_update() {}

#[cfg(feature = "v1")]
/// Merchant Account - Delete
///
/// Delete a *merchant* account
#[utoipa::path(
    delete,
    path = "/accounts/{account_id}",
    params (("account_id" = String, Path, description = "The unique identifier for the merchant account")),
    responses(
        (status = 200, description = "Merchant Account Deleted", body = MerchantAccountDeleteResponse),
        (status = 404, description = "Merchant account not found")
    ),
    tag = "Merchant Account",
    operation_id = "Delete a Merchant Account",
    security(("admin_api_key" = []))
)]
pub async fn delete_merchant_account() {}

#[cfg(feature = "v1")]
/// Merchant Account - KV Status
///
/// Toggle KV mode for the Merchant Account
#[utoipa::path(
    post,
    path = "/accounts/{account_id}/kv",
    request_body (
        content = ToggleKVRequest,
        examples (
            ("Enable KV for Merchant" = (
                value = json!({
                "kv_enabled": "true"
                })
        )),
        ("Disable KV for Merchant" = (
                value = json!({
                "kv_enabled": "false"
                })
        )))
    ),
    params (("account_id" = String, Path, description = "The unique identifier for the merchant account")),
    responses(
        (status = 200, description = "KV mode is enabled/disabled for Merchant Account", body = ToggleKVResponse),
        (status = 400, description = "Invalid data"),
        (status = 404, description = "Merchant account not found")
    ),
    tag = "Merchant Account",
    operation_id = "Enable/Disable KV for a Merchant Account",
    security(("admin_api_key" = []))
)]
pub async fn merchant_account_kv_status() {}

<<<<<<< HEAD
/// Merchant Connector - List
///
/// List Merchant Connector Details for the merchant
#[utoipa::path(
    get,
    path = "/accounts/{account_id}/profile/connectors",
    params(
        ("account_id" = String, Path, description = "The unique identifier for the merchant account"),
    ),
    responses(
        (status = 200, description = "Merchant Connector list retrieved successfully", body = Vec<MerchantConnectorResponse>),
        (status = 404, description = "Merchant Connector does not exist in records"),
        (status = 401, description = "Unauthorized request")
    ),
    tag = "Merchant Connector Account",
    operation_id = "List all Merchant Connectors for The given Profile",
    security(("admin_api_key" = []))
)]
pub async fn payment_connector_list_profile() {}
=======
#[cfg(feature = "v2")]
/// Business Profile - List
///
/// List business profiles for an Merchant
#[utoipa::path(
    get,
    path = "/v2/merchant_accounts/{account_id}/profiles",
    params (("account_id" = String, Path, description = "The unique identifier for the Merchant")),
    responses(
        (status = 200, description = "Business profile list retrieved successfully", body = Vec<BusinessProfileResponse>),
        (status = 400, description = "Invalid data")
    ),
    tag = "Merchant Account",
    operation_id = "List Business Profiles",
    security(("admin_api_key" = []))
)]
pub async fn business_profiles_list() {}
>>>>>>> 90e8de18
<|MERGE_RESOLUTION|>--- conflicted
+++ resolved
@@ -270,7 +270,6 @@
 )]
 pub async fn merchant_account_kv_status() {}
 
-<<<<<<< HEAD
 /// Merchant Connector - List
 ///
 /// List Merchant Connector Details for the merchant
@@ -290,22 +289,21 @@
     security(("admin_api_key" = []))
 )]
 pub async fn payment_connector_list_profile() {}
-=======
+
 #[cfg(feature = "v2")]
-/// Business Profile - List
-///
-/// List business profiles for an Merchant
+/// Profile - List
+///
+/// List profiles for an Merchant
 #[utoipa::path(
     get,
     path = "/v2/merchant_accounts/{account_id}/profiles",
     params (("account_id" = String, Path, description = "The unique identifier for the Merchant")),
     responses(
-        (status = 200, description = "Business profile list retrieved successfully", body = Vec<BusinessProfileResponse>),
+        (status = 200, description = "profile list retrieved successfully", body = Vec<ProfileResponse>),
         (status = 400, description = "Invalid data")
     ),
     tag = "Merchant Account",
-    operation_id = "List Business Profiles",
-    security(("admin_api_key" = []))
-)]
-pub async fn business_profiles_list() {}
->>>>>>> 90e8de18
+    operation_id = "List Profiles",
+    security(("admin_api_key" = []))
+)]
+pub async fn profiles_list() {}