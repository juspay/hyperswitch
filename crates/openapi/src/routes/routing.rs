--- conflicted
+++ resolved
@@ -277,11 +277,7 @@
         (status = 403, description = "Forbidden"),
     ),
    tag = "Routing",
-<<<<<<< HEAD
-   operation_id = "Toggle dynamic routing algorithm",
-=======
    operation_id = "Toggle success based dynamic routing algprithm",
->>>>>>> b1ad3497
    security(("api_key" = []), ("jwt_key" = []))
 )]
 pub async fn toggle_success_based_routing() {}
