--- conflicted
+++ resolved
@@ -293,11 +293,7 @@
     params(
         ("account_id" = String, Path, description = "Merchant id"),
         ("profile_id" = String, Path, description = "The unique identifier for a profile"),
-<<<<<<< HEAD
-        ("algorithm_id" = String, Path, description = "The unique identifier for a routing algorithm"),
-=======
         ("algorithm_id" = String, Path, description = "The unique identifier for routing algorithm"),
->>>>>>> 05066706
     ),
     responses(
         (status = 200, description = "Routing Algorithm updated", body = RoutingDictionaryRecord),
@@ -308,11 +304,7 @@
         (status = 403, description = "Forbidden"),
     ),
    tag = "Routing",
-<<<<<<< HEAD
-   operation_id = "Update Dynamic routing configs for the specified algorithm id",
-=======
    operation_id = "Update configs for dynamic routing algorithm",
->>>>>>> 05066706
    security(("admin_api_key" = []))
 )]
 pub async fn dynamic_routing_update_configs() {}