#[cfg(feature = "v1")]
/// Merchant Acquirer - Create
///
/// Create a new Merchant Acquirer for accessing our APIs from your servers.
#[utoipa::path(
    post,
    path = "/account/{account_id}/merchant_acquirers",
<<<<<<< HEAD
    request_body= MerchantAcquirerCreate,
=======
    params(
        ("account_id" = String, Path, description = "The unique identifier for the merchant account")
    ),
    request_body = MerchantAcquirerCreate,
>>>>>>> 4ce39843
    responses(
        (status = 200, description = "Merchant Acquirer created", body = MerchantAcquirerResponse),
        (status = 400, description = "Invalid data")
    ),
    tag = "Merchant Acquirer",
    operation_id = "Create a Merchant Acquirer",
    security(("api_key" = []))
)]
<<<<<<< HEAD
pub async fn merchant_acquirer_create() {}

#[cfg(feature = "v1")]
/// Merchant Acquirer - List
///
/// List all Merchant Acquirers for accessing our APIs from your servers.
#[utoipa::path(
    get,
    path = "/account/{account_id}/merchant_acquirers",
    responses(
        (status = 200, description = "Merchant Acquirers listed", body = Vec<MerchantAcquirerResponse>),
        (status = 400, description = "Invalid data")
    ),
    tag = "Merchant Acquirer",
    operation_id = "List Merchant Acquirers",
    security(("api_key" = []))
)]
pub async fn merchant_acquirer_list() {}
=======
pub async fn merchant_acquirer_create() { /* … */
}
>>>>>>> 4ce39843
<|MERGE_RESOLUTION|>--- conflicted
+++ resolved
@@ -5,14 +5,10 @@
 #[utoipa::path(
     post,
     path = "/account/{account_id}/merchant_acquirers",
-<<<<<<< HEAD
-    request_body= MerchantAcquirerCreate,
-=======
     params(
         ("account_id" = String, Path, description = "The unique identifier for the merchant account")
     ),
     request_body = MerchantAcquirerCreate,
->>>>>>> 4ce39843
     responses(
         (status = 200, description = "Merchant Acquirer created", body = MerchantAcquirerResponse),
         (status = 400, description = "Invalid data")
@@ -21,7 +17,6 @@
     operation_id = "Create a Merchant Acquirer",
     security(("api_key" = []))
 )]
-<<<<<<< HEAD
 pub async fn merchant_acquirer_create() {}
 
 #[cfg(feature = "v1")]
@@ -39,8 +34,4 @@
     operation_id = "List Merchant Acquirers",
     security(("api_key" = []))
 )]
-pub async fn merchant_acquirer_list() {}
-=======
-pub async fn merchant_acquirer_create() { /* … */
-}
->>>>>>> 4ce39843
+pub async fn merchant_acquirer_list() {}