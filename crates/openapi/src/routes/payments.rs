--- conflicted
+++ resolved
@@ -10,12 +10,12 @@
         content = PaymentsCreateRequest,
         examples(
             (
-                "1. Create a payment with minimal fields" = (
+                "01. Create a payment with minimal fields" = (
                     value = json!({"amount": 6540,"currency": "USD"})
                 )
             ),
             (
-                "2. Create a payment with customer details and metadata" = (
+                "02. Create a payment with customer details and metadata" = (
                     value = json!({
                     "amount": 6540,
                     "currency": "USD",
@@ -37,7 +37,7 @@
                 )
             ),
             (
-                "3. Create a 3DS payment" = (
+                "03. Create a 3DS payment" = (
                     value = json!({
                     "amount": 6540,
                     "currency": "USD",
@@ -46,8 +46,146 @@
                 )
             ),
             (
-<<<<<<< HEAD
-              "Create a Stripe Split Payments CIT call" = (
+                "04. Create a manual capture payment (basic)" = (
+                    value = json!({
+                    "amount": 6540,
+                    "currency": "USD",
+                    "capture_method": "manual"
+                  })
+                )
+            ),
+            (
+                "05. Create a setup mandate payment" = (
+                    value = json!({
+                    "amount": 6540,
+                    "currency": "USD",
+                    "confirm": true,
+                    "customer_id": "StripeCustomer123",
+                    "authentication_type": "no_three_ds",
+                    "payment_method": "card",
+                    "payment_method_data": {
+                      "card": {
+                        "card_number": "4242424242424242",
+                        "card_exp_month": "10",
+                        "card_exp_year": "25",
+                        "card_holder_name": "joseph Doe",
+                        "card_cvc": "123"
+                      }
+                    },
+                    "setup_future_usage": "off_session",
+                    "mandate_data": {
+                      "customer_acceptance": {
+                        "acceptance_type": "online",
+                        "accepted_at": "1963-05-03T04:07:52.723Z",
+                        "online": {
+                          "ip_address": "127.0.0.1",
+                          "user_agent": "amet irure esse"
+                        }
+                      },
+                      "mandate_type": {
+                        "single_use": {
+                          "amount": 6540,
+                          "currency": "USD"
+                        }
+                      }
+                    },
+                    "customer_acceptance": {
+                      "acceptance_type": "online",
+                      "accepted_at": "1963-05-03T04:07:52.723Z",
+                      "online": {
+                        "ip_address": "127.0.0.1",
+                        "user_agent": "amet irure esse"
+                      }
+                    }
+                  })
+                )
+            ),
+            (
+                "06. Create a recurring payment with mandate_id" = (
+                    value = json!({
+                    "amount": 6540,
+                    "currency": "USD",
+                    "confirm": true,
+                    "customer_id": "StripeCustomer",
+                    "authentication_type": "no_three_ds",
+                    "mandate_id": "{{mandate_id}}",
+                    "off_session": true
+                  })
+                )
+            ),
+            (
+                "07. Create a payment and save the card" = (
+                    value = json!({
+                    "amount": 6540,
+                    "currency": "USD",
+                    "confirm": true,
+                    "customer_id": "StripeCustomer123",
+                    "authentication_type": "no_three_ds",
+                    "payment_method": "card",
+                    "payment_method_data": {
+                      "card": {
+                        "card_number": "4242424242424242",
+                        "card_exp_month": "10",
+                        "card_exp_year": "25",
+                        "card_holder_name": "joseph Doe",
+                        "card_cvc": "123"
+                      }
+                    },
+                    "customer_acceptance": {
+                      "acceptance_type": "online",
+                      "accepted_at": "1963-05-03T04:07:52.723Z",
+                      "online": {
+                        "ip_address": "127.0.0.1",
+                        "user_agent": "amet irure esse"
+                      }
+                    },
+                    "setup_future_usage": "off_session"
+                  })
+                )
+            ),
+            (
+                "08. Create a payment using an already saved card's token" = (
+                    value = json!({
+                    "amount": 6540,
+                    "currency": "USD",
+                    "confirm": true,
+                    "client_secret": "{{client_secret}}",
+                    "payment_method": "card",
+                    "payment_token": "{{payment_token}}",
+                    "card_cvc": "123"
+                  })
+                )
+            ),
+            (
+                "09. Create a payment with billing details" = (
+                    value = json!({
+                    "amount": 6540,
+                    "currency": "USD",
+                    "customer": {
+                      "id": "cus_abcdefgh"
+                    },
+                    "billing": {
+                      "address": {
+                        "line1": "1467",
+                        "line2": "Harrison Street",
+                        "line3": "Harrison Street",
+                        "city": "San Fransico",
+                        "state": "California",
+                        "zip": "94122",
+                        "country": "US",
+                        "first_name": "joseph",
+                        "last_name": "Doe"
+                      },
+                      "phone": {
+                        "number": "9123456789",
+                        "country_code": "+91"
+                      }
+                    }
+                })
+            )
+            ),
+            (
+              "10. Create a Stripe Split Payments CIT call" = (
                 value = json!({
                   "amount": 200,
                   "currency": "USD",
@@ -110,7 +248,7 @@
               )
             ),
             (
-              "Create a Stripe Split Payments MIT call" = (
+              "11. Create a Stripe Split Payments MIT call" = (
                 value = json!({
                   "amount": 200,
                   "currency": "USD",
@@ -133,154 +271,12 @@
               })
               )
             ),
-            (
-                "Create a manual capture payment" = (
-=======
-                "4. Create a manual capture payment (basic)" = (
->>>>>>> b5b7cfaf
-                    value = json!({
-                    "amount": 6540,
-                    "currency": "USD",
-                    "capture_method": "manual"
-                  })
-                )
-            ),
-            (
-                "5. Create a setup mandate payment" = (
-                    value = json!({
-                    "amount": 6540,
-                    "currency": "USD",
-                    "confirm": true,
-                    "customer_id": "StripeCustomer123",
-                    "authentication_type": "no_three_ds",
-                    "payment_method": "card",
-                    "payment_method_data": {
-                      "card": {
-                        "card_number": "4242424242424242",
-                        "card_exp_month": "10",
-                        "card_exp_year": "25",
-                        "card_holder_name": "joseph Doe",
-                        "card_cvc": "123"
-                      }
-                    },
-                    "setup_future_usage": "off_session",
-                    "mandate_data": {
-                      "customer_acceptance": {
-                        "acceptance_type": "online",
-                        "accepted_at": "1963-05-03T04:07:52.723Z",
-                        "online": {
-                          "ip_address": "127.0.0.1",
-                          "user_agent": "amet irure esse"
-                        }
-                      },
-                      "mandate_type": {
-                        "single_use": {
-                          "amount": 6540,
-                          "currency": "USD"
-                        }
-                      }
-                    },
-                    "customer_acceptance": {
-                      "acceptance_type": "online",
-                      "accepted_at": "1963-05-03T04:07:52.723Z",
-                      "online": {
-                        "ip_address": "127.0.0.1",
-                        "user_agent": "amet irure esse"
-                      }
-                    }
-                  })
-                )
-            ),
-            (
-                "6. Create a recurring payment with mandate_id" = (
-                    value = json!({
-                    "amount": 6540,
-                    "currency": "USD",
-                    "confirm": true,
-                    "customer_id": "StripeCustomer",
-                    "authentication_type": "no_three_ds",
-                    "mandate_id": "{{mandate_id}}",
-                    "off_session": true
-                  })
-                )
-            ),
-            (
-                "7. Create a payment and save the card" = (
-                    value = json!({
-                    "amount": 6540,
-                    "currency": "USD",
-                    "confirm": true,
-                    "customer_id": "StripeCustomer123",
-                    "authentication_type": "no_three_ds",
-                    "payment_method": "card",
-                    "payment_method_data": {
-                      "card": {
-                        "card_number": "4242424242424242",
-                        "card_exp_month": "10",
-                        "card_exp_year": "25",
-                        "card_holder_name": "joseph Doe",
-                        "card_cvc": "123"
-                      }
-                    },
-                    "customer_acceptance": {
-                      "acceptance_type": "online",
-                      "accepted_at": "1963-05-03T04:07:52.723Z",
-                      "online": {
-                        "ip_address": "127.0.0.1",
-                        "user_agent": "amet irure esse"
-                      }
-                    },
-                    "setup_future_usage": "off_session"
-                  })
-                )
-            ),
-            (
-                "8. Create a payment using an already saved card's token" = (
-                    value = json!({
-                    "amount": 6540,
-                    "currency": "USD",
-                    "confirm": true,
-                    "client_secret": "{{client_secret}}",
-                    "payment_method": "card",
-                    "payment_token": "{{payment_token}}",
-                    "card_cvc": "123"
-                  })
-                )
-            ),
-            (
-                "9. Create a payment with billing details" = (
-                    value = json!({
-                    "amount": 6540,
-                    "currency": "USD",
-                    "customer": {
-                      "id": "cus_abcdefgh"
-                    },
-                    "billing": {
-                      "address": {
-                        "line1": "1467",
-                        "line2": "Harrison Street",
-                        "line3": "Harrison Street",
-                        "city": "San Fransico",
-                        "state": "California",
-                        "zip": "94122",
-                        "country": "US",
-                        "first_name": "joseph",
-                        "last_name": "Doe"
-                      },
-                      "phone": {
-                        "number": "9123456789",
-                        "country_code": "+91"
-                      }
-                    }
-                })
-            )
-            )
         ),
     ),
     responses(
         (status = 200, description = "Payment created", body = PaymentsCreateResponseOpenApi,
             examples(
-                ("1. Response for minimal payment creation (requires payment method)" = (
+                ("01. Response for minimal payment creation (requires payment method)" = (
                     value = json!({
                         "payment_id": "pay_syxxxxxxxxxxxx",
                         "merchant_id": "merchant_myyyyyyyyyyyy",
@@ -295,7 +291,7 @@
                         "expires_on": "2023-10-26T10:15:00Z"
                     })
                 )),
-                ("2. Response for payment with customer details (requires payment method)" = (
+                ("02. Response for payment with customer details (requires payment method)" = (
                     value = json!({
                         "payment_id": "pay_custmeta_xxxxxxxxxxxx",
                         "merchant_id": "merchant_myyyyyyyyyyyy",
@@ -327,7 +323,7 @@
                         "expires_on": "2023-10-26T10:20:00Z"
                     })
                 )),
-                ("3. Response for 3DS payment creation (requires payment method)" = (
+                ("03. Response for 3DS payment creation (requires payment method)" = (
                     value = json!({
                         "payment_id": "pay_3ds_xxxxxxxxxxxx",
                         "merchant_id": "merchant_myyyyyyyyyyyy",
@@ -342,7 +338,7 @@
                         "expires_on": "2023-10-26T10:25:00Z"
                     })
                 )),
-                ("4. Response for basic manual capture payment (requires payment method)" = (
+                ("04. Response for basic manual capture payment (requires payment method)" = (
                     value = json!({
                         "payment_id": "pay_manualcap_xxxxxxxxxxxx",
                         "merchant_id": "merchant_myyyyyyyyyyyy",
@@ -357,7 +353,7 @@
                         "expires_on": "2023-10-26T10:30:00Z"
                     })
                 )),
-                ("5. Response for successful setup mandate payment" = (
+                ("05. Response for successful setup mandate payment" = (
                     value = json!({
                         "payment_id": "pay_mandatesetup_xxxxxxxxxxxx",
                         "merchant_id": "merchant_myyyyyyyyyyyy",
@@ -392,7 +388,7 @@
                         "connector_transaction_id": "txn_connectortransidxxxx"
                     })
                 )),
-                ("6. Response for successful recurring payment with mandate_id" = (
+                ("06. Response for successful recurring payment with mandate_id" = (
                     value = json!({
                         "payment_id": "pay_recurring_xxxxxxxxxxxx",
                         "merchant_id": "merchant_myyyyyyyyyyyy",
@@ -415,7 +411,7 @@
                         "connector_transaction_id": "txn_connectortransidxxxx"
                     })
                 )),
-                ("7. Response for successful payment with card saved" = (
+                ("07. Response for successful payment with card saved" = (
                     value = json!({
                         "payment_id": "pay_savecard_xxxxxxxxxxxx",
                         "merchant_id": "merchant_myyyyyyyyyyyy",
@@ -442,7 +438,7 @@
                         "payment_token": null // Assuming payment_token is for subsequent use, not in this response.
                     })
                 )),
-                ("8. Response for successful payment using saved card token" = (
+                ("08. Response for successful payment using saved card token" = (
                     value = json!({
                         "payment_id": "pay_token_xxxxxxxxxxxx",
                         "merchant_id": "merchant_myyyyyyyyyyyy",
@@ -462,7 +458,7 @@
                         "connector_transaction_id": "txn_connectortransidxxxx"
                     })
                 )),
-                ("9. Response for payment with billing details (requires payment method)" = (
+                ("09. Response for payment with billing details (requires payment method)" = (
                     value = json!({
                         "payment_id": "pay_manualbill_xxxxxxxxxxxx",
                         "merchant_id": "merchant_myyyyyyyyyyyy",
@@ -491,7 +487,73 @@
                         "attempt_count": 1,
                         "expires_on": "2023-10-26T10:45:00Z"
                     })
-                ))
+                )),
+
+                ("10. Response for the CIT call for Stripe Split Payments" = (
+                  value = json!({
+                      "payment_id": "pay_manualbill_xxxxxxxxxxxx",
+                      "merchant_id": "merchant_myyyyyyyyyyyy",
+                      "status": "succeeded",
+                      "amount": 200,
+                      "currency": "USD",
+                      "customer_id": "cus_abcdefgh",
+                      "payment_method_id": "pm_123456789",
+                      "connector_mandate_id": "pm_abcdefgh",
+                      "customer": {
+                          "id": "cus_abcdefgh",
+                          "name": "John Dough", 
+                          "email": "john@example.com", 
+                          "phone": "9123456789"
+                      },
+                      "billing": {
+                          "address": {
+                              "line1": "1467", "line2": "Harrison Street", "city": "San Fransico",
+                              "state": "California", "zip": "94122", "country": "US",
+                              "first_name": "joseph", "last_name": "Doe"
+                          },
+                          "phone": { "number": "9123456789", "country_code": "+91" }
+                      },
+                      "client_secret": "pay_manualbill_xxxxxxxxxxxx_secret_szzzzzzzzzzz",
+                      "created": "2023-10-26T10:30:00Z",
+                      "ephemeral_key": { "customer_id": "cus_abcdefgh", "secret": "epk_ephemeralxxxxxxxxxxxx" },
+                      "profile_id": "pro_pzzzzzzzzzzz",
+                      "attempt_count": 1,
+                      "expires_on": "2023-10-26T10:45:00Z"
+                  })
+              )),
+
+              ("11. Response for the MIT call for Stripe Split Payments" = (
+                value = json!({
+                    "payment_id": "pay_manualbill_xxxxxxxxxxxx",
+                    "merchant_id": "merchant_myyyyyyyyyyyy",
+                    "status": "succeeded",
+                    "amount": 200,
+                    "currency": "USD",
+                    "customer_id": "cus_abcdefgh",
+                    "payment_method_id": "pm_123456789",
+                    "connector_mandate_id": "pm_abcdefgh",
+                    "customer": {
+                        "id": "cus_abcdefgh",
+                        "name": "John Dough", 
+                        "email": "john@example.com", 
+                        "phone": "9123456789"
+                    },
+                    "billing": {
+                        "address": {
+                            "line1": "1467", "line2": "Harrison Street", "city": "San Fransico",
+                            "state": "California", "zip": "94122", "country": "US",
+                            "first_name": "joseph", "last_name": "Doe"
+                        },
+                        "phone": { "number": "9123456789", "country_code": "+91" }
+                    },
+                    "client_secret": "pay_manualbill_xxxxxxxxxxxx_secret_szzzzzzzzzzz",
+                    "created": "2023-10-26T10:30:00Z",
+                    "ephemeral_key": { "customer_id": "cus_abcdefgh", "secret": "epk_ephemeralxxxxxxxxxxxx" },
+                    "profile_id": "pro_pzzzzzzzzzzz",
+                    "attempt_count": 1,
+                    "expires_on": "2023-10-26T10:45:00Z"
+                })
+            ))
             )
         ),
         (status = 400, description = "Missing Mandatory fields")
