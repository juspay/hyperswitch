/// Payments - Create
///
/// Creates a payment resource, which represents a customer's intent to pay.
/// This endpoint is the starting point for various payment flows:
///
#[utoipa::path(
    post,
    path = "/payments",
    request_body(
        content = PaymentsCreateRequest,
        examples(
            (
                "01. Create a payment with minimal fields" = (
                    value = json!({"amount": 6540,"currency": "USD"})
                )
            ),
            (
                "02. Create a payment with customer details and metadata" = (
                    value = json!({
                    "amount": 6540,
                    "currency": "USD",
                    "payment_id": "abcdefghijklmnopqrstuvwxyz",
                    "customer": {
                      "id": "cus_abcdefgh",
                      "name": "John Dough",
                      "phone": "9123456789",
                      "email": "john@example.com"
                    },
                    "description": "Its my first payment request",
                    "statement_descriptor_name": "joseph",
                    "statement_descriptor_suffix": "JS",
                    "metadata": {
                      "udf1": "some-value",
                      "udf2": "some-value"
                    }
                  })
                )
            ),
            (
                "03. Create a 3DS payment" = (
                    value = json!({
                    "amount": 6540,
                    "currency": "USD",
                    "authentication_type": "three_ds"
                  })
                )
            ),
            (
                "04. Create a manual capture payment (basic)" = (
                    value = json!({
                    "amount": 6540,
                    "currency": "USD",
                    "capture_method": "manual"
                  })
                )
            ),
            (
                "05. Create a setup mandate payment" = (
                    value = json!({
                    "amount": 6540,
                    "currency": "USD",
                    "confirm": true,
                    "customer_id": "StripeCustomer123",
                    "authentication_type": "no_three_ds",
                    "payment_method": "card",
                    "payment_method_data": {
                      "card": {
                        "card_number": "4242424242424242",
                        "card_exp_month": "10",
                        "card_exp_year": "25",
                        "card_holder_name": "joseph Doe",
                        "card_cvc": "123"
                      }
                    },
                    "setup_future_usage": "off_session",
                    "mandate_data": {
                      "customer_acceptance": {
                        "acceptance_type": "online",
                        "accepted_at": "1963-05-03T04:07:52.723Z",
                        "online": {
                          "ip_address": "127.0.0.1",
                          "user_agent": "amet irure esse"
                        }
                      },
                      "mandate_type": {
                        "single_use": {
                          "amount": 6540,
                          "currency": "USD"
                        }
                      }
                    },
                    "customer_acceptance": {
                      "acceptance_type": "online",
                      "accepted_at": "1963-05-03T04:07:52.723Z",
                      "online": {
                        "ip_address": "127.0.0.1",
                        "user_agent": "amet irure esse"
                      }
                    }
                  })
                )
            ),
            (
                "06. Create a recurring payment with mandate_id" = (
                    value = json!({
                    "amount": 6540,
                    "currency": "USD",
                    "confirm": true,
                    "customer_id": "StripeCustomer",
                    "authentication_type": "no_three_ds",
                    "mandate_id": "{{mandate_id}}",
                    "off_session": true
                  })
                )
            ),
            (
                "07. Create a payment and save the card" = (
                    value = json!({
                    "amount": 6540,
                    "currency": "USD",
                    "confirm": true,
                    "customer_id": "StripeCustomer123",
                    "authentication_type": "no_three_ds",
                    "payment_method": "card",
                    "payment_method_data": {
                      "card": {
                        "card_number": "4242424242424242",
                        "card_exp_month": "10",
                        "card_exp_year": "25",
                        "card_holder_name": "joseph Doe",
                        "card_cvc": "123"
                      }
                    },
                    "customer_acceptance": {
                      "acceptance_type": "online",
                      "accepted_at": "1963-05-03T04:07:52.723Z",
                      "online": {
                        "ip_address": "127.0.0.1",
                        "user_agent": "amet irure esse"
                      }
                    },
                    "setup_future_usage": "off_session"
                  })
                )
            ),
            (
                "08. Create a payment using an already saved card's token" = (
                    value = json!({
                    "amount": 6540,
                    "currency": "USD",
                    "confirm": true,
                    "client_secret": "{{client_secret}}",
                    "payment_method": "card",
                    "payment_token": "{{payment_token}}",
                    "card_cvc": "123"
                  })
                )
            ),
            (
                "09. Create a payment with billing details" = (
                    value = json!({
                    "amount": 6540,
                    "currency": "USD",
                    "customer": {
                      "id": "cus_abcdefgh"
                    },
                    "billing": {
                      "address": {
                        "line1": "1467",
                        "line2": "Harrison Street",
                        "line3": "Harrison Street",
                        "city": "San Fransico",
                        "state": "California",
                        "zip": "94122",
                        "country": "US",
                        "first_name": "joseph",
                        "last_name": "Doe"
                      },
                      "phone": {
                        "number": "9123456789",
                        "country_code": "+91"
                      }
                    }
                })
            )
            ),
            (
              "10. Create a Stripe Split Payments CIT call" = (
                value = json!({
                  "amount": 200,
                  "currency": "USD",
                  "profile_id": "pro_abcdefghijklmnop",
                  "confirm": true,
                  "capture_method": "automatic",
                  "amount_to_capture": 200,
                  "customer_id": "StripeCustomer123",
                  "setup_future_usage": "off_session",
                  "customer_acceptance": {
                      "acceptance_type": "offline",
                      "accepted_at": "1963-05-03T04:07:52.723Z",
                      "online": {
                          "ip_address": "125.0.0.1",
                          "user_agent": "amet irure esse"
                      }
                  },
                  "authentication_type": "no_three_ds",
                  "return_url": "https://hyperswitch.io",
                  "name": "John Doe",
                  "phone": "999999999",
                  "phone_country_code": "+65",
                  "description": "Its my first payment request",
                  "payment_method": "card",
                  "payment_method_type": "debit",
                  "payment_method_data": {
                      "card": {
                          "card_number": "4242424242424242",
                          "card_exp_month": "09",
                          "card_exp_year": "25",
                          "card_holder_name": "joseph Doe",
                          "card_cvc": "123"
                      }
                  },
                  "billing": {
                      "address": {
                          "line1": "1467",
                          "line2": "Harrison Street",
                          "line3": "Harrison Street",
                          "city": "San Fransico",
                          "state": "California",
                          "zip": "94122",
                          "country": "US",
                          "first_name": "joseph",
                          "last_name": "Doe"
                      },
                      "phone": {
                          "number": "9999999999",
                          "country_code": "+91"
                      }
                  },
                  "split_payments": {
                      "stripe_split_payment": {
                          "charge_type": "direct",
                          "application_fees": 100,
                          "transfer_account_id": "acct_123456789"
                      }
                  }
              })
              )
            ),
            (
              "11. Create a Stripe Split Payments MIT call" = (
                value = json!({
                  "amount": 200,
                  "currency": "USD",
                  "profile_id": "pro_abcdefghijklmnop",
                  "customer_id": "StripeCustomer123",
                  "description": "Subsequent Mandate Test Payment (MIT from New CIT Demo)",
                  "confirm": true,
                  "off_session": true,
                  "recurring_details": {
                      "type": "payment_method_id",
                      "data": "pm_123456789" 
                  },
                  "split_payments": {
                      "stripe_split_payment": {
                          "charge_type": "direct",
                          "application_fees": 11,
                          "transfer_account_id": "acct_123456789"
                      }
                  }
              })
              )
            ),
        ),
    ),
    responses(
        (status = 200, description = "Payment created", body = PaymentsCreateResponseOpenApi,
            examples(
                ("01. Response for minimal payment creation (requires payment method)" = (
                    value = json!({
                        "payment_id": "pay_syxxxxxxxxxxxx",
                        "merchant_id": "merchant_myyyyyyyyyyyy",
                        "status": "requires_payment_method",
                        "amount": 6540,
                        "currency": "USD",
                        "client_secret": "pay_syxxxxxxxxxxxx_secret_szzzzzzzzzzz",
                        "created": "2023-10-26T10:00:00Z",
                        "amount_capturable": 6540,
                        "profile_id": "pro_pzzzzzzzzzzz",
                        "attempt_count": 1,
                        "expires_on": "2023-10-26T10:15:00Z"
                    })
                )),
                ("02. Response for payment with customer details (requires payment method)" = (
                    value = json!({
                        "payment_id": "pay_custmeta_xxxxxxxxxxxx",
                        "merchant_id": "merchant_myyyyyyyyyyyy",
                        "status": "requires_payment_method",
                        "amount": 6540,
                        "currency": "USD",
                        "customer_id": "cus_abcdefgh",
                        "customer": {
                            "id": "cus_abcdefgh",
                            "name": "John Dough",
                            "email": "john@example.com",
                            "phone": "9123456789"
                        },
                        "description": "Its my first payment request",
                        "statement_descriptor_name": "joseph",
                        "statement_descriptor_suffix": "JS",
                        "metadata": {
                            "udf1": "some-value",
                            "udf2": "some-value"
                        },
                        "client_secret": "pay_custmeta_xxxxxxxxxxxx_secret_szzzzzzzzzzz",
                        "created": "2023-10-26T10:05:00Z",
                        "ephemeral_key": {
                            "customer_id": "cus_abcdefgh",
                            "secret": "epk_ephemeralxxxxxxxxxxxx"
                        },
                        "profile_id": "pro_pzzzzzzzzzzz",
                        "attempt_count": 1,
                        "expires_on": "2023-10-26T10:20:00Z"
                    })
                )),
                ("03. Response for 3DS payment creation (requires payment method)" = (
                    value = json!({
                        "payment_id": "pay_3ds_xxxxxxxxxxxx",
                        "merchant_id": "merchant_myyyyyyyyyyyy",
                        "status": "requires_payment_method",
                        "amount": 6540,
                        "currency": "USD",
                        "authentication_type": "three_ds",
                        "client_secret": "pay_3ds_xxxxxxxxxxxx_secret_szzzzzzzzzzz",
                        "created": "2023-10-26T10:10:00Z",
                        "profile_id": "pro_pzzzzzzzzzzz",
                        "attempt_count": 1,
                        "expires_on": "2023-10-26T10:25:00Z"
                    })
                )),
                ("04. Response for basic manual capture payment (requires payment method)" = (
                    value = json!({
                        "payment_id": "pay_manualcap_xxxxxxxxxxxx",
                        "merchant_id": "merchant_myyyyyyyyyyyy",
                        "status": "requires_payment_method",
                        "amount": 6540,
                        "currency": "USD",
                        "capture_method": "manual",
                        "client_secret": "pay_manualcap_xxxxxxxxxxxx_secret_szzzzzzzzzzz",
                        "created": "2023-10-26T10:15:00Z",
                        "profile_id": "pro_pzzzzzzzzzzz",
                        "attempt_count": 1,
                        "expires_on": "2023-10-26T10:30:00Z"
                    })
                )),
                ("05. Response for successful setup mandate payment" = (
                    value = json!({
                        "payment_id": "pay_mandatesetup_xxxxxxxxxxxx",
                        "merchant_id": "merchant_myyyyyyyyyyyy",
                        "status": "succeeded",
                        "amount": 6540,
                        "currency": "USD",
                        "amount_capturable": 0,
                        "amount_received": 6540,
                        "connector": "fauxpay",
                        "customer_id": "StripeCustomer123",
                        "mandate_id": "man_xxxxxxxxxxxx",
                        "mandate_data": {
                            "customer_acceptance": {
                                "acceptance_type": "online",
                                "accepted_at": "1963-05-03T04:07:52.723Z",
                                "online": { "ip_address": "127.0.0.1", "user_agent": "amet irure esse" }
                            },
                            "mandate_type": { "single_use": { "amount": 6540, "currency": "USD" } }
                        },
                        "setup_future_usage": "on_session",
                        "payment_method": "card",
                        "payment_method_data": {
                            "card": { "last4": "4242", "card_exp_month": "10", "card_exp_year": "25", "card_holder_name": "joseph Doe" }
                        },
                        "authentication_type": "no_three_ds",
                        "client_secret": "pay_mandatesetup_xxxxxxxxxxxx_secret_szzzzzzzzzzz",
                        "created": "2023-10-26T10:20:00Z",
                        "ephemeral_key": { "customer_id": "StripeCustomer123", "secret": "epk_ephemeralxxxxxxxxxxxx" },
                        "profile_id": "pro_pzzzzzzzzzzz",
                        "attempt_count": 1,
                        "merchant_connector_id": "mca_mcaconnectorxxxx",
                        "connector_transaction_id": "txn_connectortransidxxxx"
                    })
                )),
                ("06. Response for successful recurring payment with mandate_id" = (
                    value = json!({
                        "payment_id": "pay_recurring_xxxxxxxxxxxx",
                        "merchant_id": "merchant_myyyyyyyyyyyy",
                        "status": "succeeded",
                        "amount": 6540,
                        "currency": "USD",
                        "amount_capturable": 0,
                        "amount_received": 6540,
                        "connector": "fauxpay",
                        "customer_id": "StripeCustomer",
                        "mandate_id": "{{mandate_id}}",
                        "off_session": true,
                        "payment_method": "card",
                        "authentication_type": "no_three_ds",
                        "client_secret": "pay_recurring_xxxxxxxxxxxx_secret_szzzzzzzzzzz",
                        "created": "2023-10-26T10:22:00Z",
                        "profile_id": "pro_pzzzzzzzzzzz",
                        "attempt_count": 1,
                        "merchant_connector_id": "mca_mcaconnectorxxxx",
                        "connector_transaction_id": "txn_connectortransidxxxx"
                    })
                )),
                ("07. Response for successful payment with card saved" = (
                    value = json!({
                        "payment_id": "pay_savecard_xxxxxxxxxxxx",
                        "merchant_id": "merchant_myyyyyyyyyyyy",
                        "status": "succeeded",
                        "amount": 6540,
                        "currency": "USD",
                        "amount_capturable": 0,
                        "amount_received": 6540,
                        "connector": "fauxpay",
                        "customer_id": "StripeCustomer123",
                        "setup_future_usage": "on_session",
                        "payment_method": "card",
                        "payment_method_data": {
                            "card": { "last4": "4242", "card_exp_month": "10", "card_exp_year": "25", "card_holder_name": "joseph Doe" }
                        },
                        "authentication_type": "no_three_ds",
                        "client_secret": "pay_savecard_xxxxxxxxxxxx_secret_szzzzzzzzzzz",
                        "created": "2023-10-26T10:25:00Z",
                        "ephemeral_key": { "customer_id": "StripeCustomer123", "secret": "epk_ephemeralxxxxxxxxxxxx" },
                        "profile_id": "pro_pzzzzzzzzzzz",
                        "attempt_count": 1,
                        "merchant_connector_id": "mca_mcaconnectorxxxx",
                        "connector_transaction_id": "txn_connectortransidxxxx",
                        "payment_token": null // Assuming payment_token is for subsequent use, not in this response.
                    })
                )),
                ("08. Response for successful payment using saved card token" = (
                    value = json!({
                        "payment_id": "pay_token_xxxxxxxxxxxx",
                        "merchant_id": "merchant_myyyyyyyyyyyy",
                        "status": "succeeded",
                        "amount": 6540,
                        "currency": "USD",
                        "amount_capturable": 0,
                        "amount_received": 6540,
                        "connector": "fauxpay",
                        "payment_method": "card",
                        "payment_token": "{{payment_token}}",
                        "client_secret": "pay_token_xxxxxxxxxxxx_secret_szzzzzzzzzzz",
                        "created": "2023-10-26T10:27:00Z",
                        "profile_id": "pro_pzzzzzzzzzzz",
                        "attempt_count": 1,
                        "merchant_connector_id": "mca_mcaconnectorxxxx",
                        "connector_transaction_id": "txn_connectortransidxxxx"
                    })
                )),
                ("09. Response for payment with billing details (requires payment method)" = (
                    value = json!({
                        "payment_id": "pay_manualbill_xxxxxxxxxxxx",
                        "merchant_id": "merchant_myyyyyyyyyyyy",
                        "status": "requires_payment_method",
                        "amount": 6540,
                        "currency": "USD",
                        "customer_id": "cus_abcdefgh",
                        "customer": {
                            "id": "cus_abcdefgh",
                            "name": "John Dough", 
                            "email": "john@example.com", 
                            "phone": "9123456789"
                        },
                        "billing": {
                            "address": {
                                "line1": "1467", "line2": "Harrison Street", "city": "San Fransico",
                                "state": "California", "zip": "94122", "country": "US",
                                "first_name": "joseph", "last_name": "Doe"
                            },
                            "phone": { "number": "9123456789", "country_code": "+91" }
                        },
                        "client_secret": "pay_manualbill_xxxxxxxxxxxx_secret_szzzzzzzzzzz",
                        "created": "2023-10-26T10:30:00Z",
                        "ephemeral_key": { "customer_id": "cus_abcdefgh", "secret": "epk_ephemeralxxxxxxxxxxxx" },
                        "profile_id": "pro_pzzzzzzzzzzz",
                        "attempt_count": 1,
                        "expires_on": "2023-10-26T10:45:00Z"
                    })
                )),

                ("10. Response for the CIT call for Stripe Split Payments" = (
                  value = json!({
                      "payment_id": "pay_manualbill_xxxxxxxxxxxx",
                      "merchant_id": "merchant_myyyyyyyyyyyy",
                      "status": "succeeded",
                      "amount": 200,
                      "currency": "USD",
                      "customer_id": "cus_abcdefgh",
                      "payment_method_id": "pm_123456789",
                      "connector_mandate_id": "pm_abcdefgh",
                      "customer": {
                          "id": "cus_abcdefgh",
                          "name": "John Dough", 
                          "email": "john@example.com", 
                          "phone": "9123456789"
                      },
                      "billing": {
                          "address": {
                              "line1": "1467", "line2": "Harrison Street", "city": "San Fransico",
                              "state": "California", "zip": "94122", "country": "US",
                              "first_name": "joseph", "last_name": "Doe"
                          },
                          "phone": { "number": "9123456789", "country_code": "+91" }
                      },
                      "client_secret": "pay_manualbill_xxxxxxxxxxxx_secret_szzzzzzzzzzz",
                      "created": "2023-10-26T10:30:00Z",
                      "ephemeral_key": { "customer_id": "cus_abcdefgh", "secret": "epk_ephemeralxxxxxxxxxxxx" },
                      "profile_id": "pro_pzzzzzzzzzzz",
                      "attempt_count": 1,
                      "expires_on": "2023-10-26T10:45:00Z"
                  })
              )),

              ("11. Response for the MIT call for Stripe Split Payments" = (
                value = json!({
                    "payment_id": "pay_manualbill_xxxxxxxxxxxx",
                    "merchant_id": "merchant_myyyyyyyyyyyy",
                    "status": "succeeded",
                    "amount": 200,
                    "currency": "USD",
                    "customer_id": "cus_abcdefgh",
                    "payment_method_id": "pm_123456789",
                    "connector_mandate_id": "pm_abcdefgh",
                    "customer": {
                        "id": "cus_abcdefgh",
                        "name": "John Dough", 
                        "email": "john@example.com", 
                        "phone": "9123456789"
                    },
                    "billing": {
                        "address": {
                            "line1": "1467", "line2": "Harrison Street", "city": "San Fransico",
                            "state": "California", "zip": "94122", "country": "US",
                            "first_name": "joseph", "last_name": "Doe"
                        },
                        "phone": { "number": "9123456789", "country_code": "+91" }
                    },
                    "client_secret": "pay_manualbill_xxxxxxxxxxxx_secret_szzzzzzzzzzz",
                    "created": "2023-10-26T10:30:00Z",
                    "ephemeral_key": { "customer_id": "cus_abcdefgh", "secret": "epk_ephemeralxxxxxxxxxxxx" },
                    "profile_id": "pro_pzzzzzzzzzzz",
                    "attempt_count": 1,
                    "expires_on": "2023-10-26T10:45:00Z"
                })
            ))
            )
        ),
        (status = 400, description = "Missing Mandatory fields", body = GenericErrorResponseOpenApi),
    ),
    tag = "Payments",
    operation_id = "Create a Payment",
    security(("api_key" = [])),
)]
pub fn payments_create() {}

/// Payments - Retrieve
///
/// Retrieves a Payment. This API can also be used to get the status of a previously initiated payment or next action for an ongoing payment
#[utoipa::path(
    get,
    path = "/payments/{payment_id}",
    params(
        ("payment_id" = String, Path, description = "The identifier for payment"),
        ("force_sync" = Option<bool>, Query, description = "Decider to enable or disable the connector call for retrieve request"),
        ("client_secret" = Option<String>, Query, description = "This is a token which expires after 15 minutes, used from the client to authenticate and create sessions from the SDK"),
        ("expand_attempts" = Option<bool>, Query, description = "If enabled provides list of attempts linked to payment intent"),
        ("expand_captures" = Option<bool>, Query, description = "If enabled provides list of captures linked to latest attempt"),
    ),
    responses(
        (status = 200, description = "Gets the payment with final status", body = PaymentsResponse),
        (status = 404, description = "No payment found")
    ),
    tag = "Payments",
    operation_id = "Retrieve a Payment",
    security(("api_key" = []), ("publishable_key" = []))
)]
pub fn payments_retrieve() {}

/// Payments - Update
///
/// To update the properties of a *PaymentIntent* object. This may include attaching a payment method, or attaching customer object or metadata fields after the Payment is created
#[utoipa::path(
    post,
    path = "/payments/{payment_id}",
    params(
        ("payment_id" = String, Path, description = "The identifier for payment")
    ),
   request_body(
     content = PaymentsUpdateRequest,
     examples(
      (
        "Update the payment amount" = (
          value = json!({
              "amount": 7654,
            }
          )
        )
      ),
      (
        "Update the shipping address" = (
          value = json!(
            {
              "shipping": {
                "address": {
                    "line1": "1467",
                    "line2": "Harrison Street",
                    "line3": "Harrison Street",
                    "city": "San Fransico",
                    "state": "California",
                    "zip": "94122",
                    "country": "US",
                    "first_name": "joseph",
                    "last_name": "Doe"
                },
                "phone": {
                    "number": "9123456789",
                    "country_code": "+91"
                }
              },
            }
          )
        )
      )
     )
    ),
    responses(
        (status = 200, description = "Payment updated", body = PaymentsCreateResponseOpenApi),
        (status = 400, description = "Missing mandatory fields", body = GenericErrorResponseOpenApi)
    ),
    tag = "Payments",
    operation_id = "Update a Payment",
    security(("api_key" = []), ("publishable_key" = []))
)]
pub fn payments_update() {}

/// Payments - Confirm
///
/// Confirms a payment intent that was previously created with `confirm: false`. This action attempts to authorize the payment with the payment processor.
///
/// Expected status transitions after confirmation:
/// - `succeeded`: If authorization is successful and `capture_method` is `automatic`.
/// - `requires_capture`: If authorization is successful and `capture_method` is `manual`.
/// - `failed`: If authorization fails.
#[utoipa::path(
    post,
    path = "/payments/{payment_id}/confirm",
    params(
        ("payment_id" = String, Path, description = "The identifier for payment")
    ),
    request_body(
     content = PaymentsConfirmRequest,
     examples(
      (
        "Confirm a payment with payment method data" = (
          value = json!({
              "payment_method": "card",
              "payment_method_type": "credit",
              "payment_method_data": {
                "card": {
                  "card_number": "4242424242424242",
                  "card_exp_month": "10",
                  "card_exp_year": "25",
                  "card_holder_name": "joseph Doe",
                  "card_cvc": "123"
                }
              },
              "customer_acceptance": {
                "acceptance_type": "online",
                "accepted_at": "1963-05-03T04:07:52.723Z",
                "online": {
                  "ip_address": "127.0.0.1",
                  "user_agent": "amet irure esse"
                }
              }
            }
          )
        )
      )
     )
    ),
    responses(
        (status = 200, description = "Payment confirmed", body = PaymentsCreateResponseOpenApi),
        (status = 400, description = "Missing mandatory fields", body = GenericErrorResponseOpenApi)
    ),
    tag = "Payments",
    operation_id = "Confirm a Payment",
    security(("api_key" = []), ("publishable_key" = []))
)]
pub fn payments_confirm() {}

/// Payments - Capture
///
/// Captures the funds for a previously authorized payment intent where `capture_method` was set to `manual` and the payment is in a `requires_capture` state.
///
/// Upon successful capture, the payment status usually transitions to `succeeded`.
/// The `amount_to_capture` can be specified in the request body; it must be less than or equal to the payment's `amount_capturable`. If omitted, the full capturable amount is captured.
///
/// A payment must be in a capturable state (e.g., `requires_capture`). Attempting to capture an already `succeeded` (and fully captured) payment or one in an invalid state will lead to an error.
///
#[utoipa::path(
    post,
    path = "/payments/{payment_id}/capture",
    params(
        ("payment_id" = String, Path, description = "The identifier for payment")
    ),
    request_body (
        content = PaymentsCaptureRequest,
        examples(
            (
                "Capture the full amount" = (
                    value = json!({})
                )
            ),
            (
                "Capture partial amount" = (
                    value = json!({"amount_to_capture": 654})
                )
            ),
        )
    ),
    responses(
        (status = 200, description = "Payment captured", body = PaymentsResponse),
        (status = 400, description = "Missing mandatory fields", body = GenericErrorResponseOpenApi)
    ),
    tag = "Payments",
    operation_id = "Capture a Payment",
    security(("api_key" = []))
)]
pub fn payments_capture() {}

#[cfg(feature = "v1")]
/// Payments - Session token
///
/// Creates a session object or a session token for wallets like Apple Pay, Google Pay, etc. These tokens are used by Hyperswitch's SDK to initiate these wallets' SDK.
#[utoipa::path(
  post,
  path = "/payments/session_tokens",
  request_body=PaymentsSessionRequest,
  responses(
      (status = 200, description = "Payment session object created or session token was retrieved from wallets", body = PaymentsSessionResponse),
      (status = 400, description = "Missing mandatory fields", body = GenericErrorResponseOpenApi)
  ),
  tag = "Payments",
  operation_id = "Create Session tokens for a Payment",
  security(("publishable_key" = []))
)]
pub fn payments_connector_session() {}

#[cfg(feature = "v2")]
/// Payments - Session token
///
/// Creates a session object or a session token for wallets like Apple Pay, Google Pay, etc. These tokens are used by Hyperswitch's SDK to initiate these wallets' SDK.
#[utoipa::path(
    post,
    path = "/v2/payments/{payment_id}/create-external-sdk-tokens",
    params(
        ("payment_id" = String, Path, description = "The identifier for payment")
    ),
    request_body=PaymentsSessionRequest,
    responses(
        (status = 200, description = "Payment session object created or session token was retrieved from wallets", body = PaymentsSessionResponse),
        (status = 400, description = "Missing mandatory fields", body = GenericErrorResponseOpenApi)
    ),
    tag = "Payments",
    operation_id = "Create V2 Session tokens for a Payment",
    security(("publishable_key" = []))
)]
pub fn payments_connector_session() {}

/// Payments - Cancel
///
/// A Payment could can be cancelled when it is in one of these statuses: `requires_payment_method`, `requires_capture`, `requires_confirmation`, `requires_customer_action`.
#[utoipa::path(
    post,
    path = "/payments/{payment_id}/cancel",
    request_body (
        content = PaymentsCancelRequest,
        examples(
            (
                "Cancel the payment with minimal fields" = (
                    value = json!({})
                )
            ),
            (
                "Cancel the payment with cancellation reason" = (
                    value = json!({"cancellation_reason": "requested_by_customer"})
                )
            ),
        )
    ),
    params(
        ("payment_id" = String, Path, description = "The identifier for payment")
    ),
    responses(
        (status = 200, description = "Payment canceled"),
        (status = 400, description = "Missing mandatory fields", body = GenericErrorResponseOpenApi)
    ),
    tag = "Payments",
    operation_id = "Cancel a Payment",
    security(("api_key" = []))
)]
pub fn payments_cancel() {}

/// Payments - Cancel Post Capture
///
/// A Payment could can be cancelled when it is in one of these statuses: `succeeded`, `partially_captured`, `partially_captured_and_capturable`.
#[utoipa::path(
    post,
    path = "/payments/{payment_id}/cancel_post_capture",
    request_body (
        content = PaymentsCancelPostCaptureRequest,
        examples(
            (
                "Cancel the payment post capture with minimal fields" = (
                    value = json!({})
                )
            ),
            (
                "Cancel the payment post capture with cancellation reason" = (
                    value = json!({"cancellation_reason": "requested_by_customer"})
                )
            ),
        )
    ),
    params(
        ("payment_id" = String, Path, description = "The identifier for payment")
    ),
    responses(
        (status = 200, description = "Payment canceled post capture"),
        (status = 400, description = "Missing mandatory fields", body = GenericErrorResponseOpenApi)
    ),
    tag = "Payments",
    operation_id = "Cancel a Payment Post Capture",
    security(("api_key" = []))
)]
pub fn payments_cancel_post_capture() {}

/// Payments - List
///
/// To list the *payments*
#[cfg(feature = "v1")]
#[utoipa::path(
    get,
    path = "/payments/list",
    params(
        ("customer_id" = Option<String>, Query, description = "The identifier for the customer"),
        ("starting_after" = Option<String>, Query, description = "A cursor for use in pagination, fetch the next list after some object"),
        ("ending_before" = Option<String>, Query, description = "A cursor for use in pagination, fetch the previous list before some object"),
        ("limit" = Option<i64>, Query, description = "Limit on the number of objects to return"),
        ("created" = Option<PrimitiveDateTime>, Query, description = "The time at which payment is created"),
        ("created_lt" = Option<PrimitiveDateTime>, Query, description = "Time less than the payment created time"),
        ("created_gt" = Option<PrimitiveDateTime>, Query, description = "Time greater than the payment created time"),
        ("created_lte" = Option<PrimitiveDateTime>, Query, description = "Time less than or equals to the payment created time"),
        ("created_gte" = Option<PrimitiveDateTime>, Query, description = "Time greater than or equals to the payment created time")
    ),
    responses(
        (status = 200, description = "Successfully retrieved a payment list", body = Vec<PaymentListResponse>),
        (status = 404, description = "No payments found")
    ),
    tag = "Payments",
    operation_id = "List all Payments",
    security(("api_key" = []))
)]
pub fn payments_list() {}

/// Profile level Payments - List
///
/// To list the payments
#[utoipa::path(
  get,
  path = "/payments/list",
  params(
      ("customer_id" = String, Query, description = "The identifier for the customer"),
      ("starting_after" = String, Query, description = "A cursor for use in pagination, fetch the next list after some object"),
      ("ending_before" = String, Query, description = "A cursor for use in pagination, fetch the previous list before some object"),
      ("limit" = i64, Query, description = "Limit on the number of objects to return"),
      ("created" = PrimitiveDateTime, Query, description = "The time at which payment is created"),
      ("created_lt" = PrimitiveDateTime, Query, description = "Time less than the payment created time"),
      ("created_gt" = PrimitiveDateTime, Query, description = "Time greater than the payment created time"),
      ("created_lte" = PrimitiveDateTime, Query, description = "Time less than or equals to the payment created time"),
      ("created_gte" = PrimitiveDateTime, Query, description = "Time greater than or equals to the payment created time")
  ),
  responses(
      (status = 200, description = "Received payment list"),
      (status = 404, description = "No payments found")
  ),
  tag = "Payments",
  operation_id = "List all Payments for the Profile",
  security(("api_key" = []))
)]
pub async fn profile_payments_list() {}

/// Payments - Incremental Authorization
///
/// Authorized amount for a payment can be incremented if it is in status: requires_capture
#[utoipa::path(
  post,
  path = "/payments/{payment_id}/incremental_authorization",
  request_body=PaymentsIncrementalAuthorizationRequest,
  params(
      ("payment_id" = String, Path, description = "The identifier for payment")
  ),
  responses(
      (status = 200, description = "Payment authorized amount incremented", body = PaymentsResponse),
      (status = 400, description = "Missing mandatory fields", body = GenericErrorResponseOpenApi)
  ),
  tag = "Payments",
  operation_id = "Increment authorized amount for a Payment",
  security(("api_key" = []))
)]
pub fn payments_incremental_authorization() {}

/// Payments - Extended Authorization
///
/// Extended authorization is available for payments currently in the `requires_capture` status
/// Call this endpoint to increase the authorization validity period
#[utoipa::path(
    post,
    path = "/payments/{payment_id}/extend_authorization",
    params(
        ("payment_id" = String, Path, description = "The identifier for payment")
    ),
    responses(
        (status = 200, description = "Extended authorization for the payment"),
        (status = 400, description = "Missing mandatory fields", body = GenericErrorResponseOpenApi)
    ),
    tag = "Payments",
    operation_id = "Extend authorization period for a Payment",
    security(("api_key" = []))
)]
pub fn payments_extend_authorization() {}

/// Payments - External 3DS Authentication
///
/// External 3DS Authentication is performed and returns the AuthenticationResponse
#[utoipa::path(
  post,
  path = "/payments/{payment_id}/3ds/authentication",
  request_body=PaymentsExternalAuthenticationRequest,
  params(
      ("payment_id" = String, Path, description = "The identifier for payment")
  ),
  responses(
      (status = 200, description = "Authentication created", body = PaymentsExternalAuthenticationResponse),
      (status = 400, description = "Missing mandatory fields", body = GenericErrorResponseOpenApi)
  ),
  tag = "Payments",
  operation_id = "Initiate external authentication for a Payment",
  security(("publishable_key" = []))
)]
pub fn payments_external_authentication() {}

/// Payments - Complete Authorize
#[utoipa::path(
  post,
  path = "/payments/{payment_id}/complete_authorize",
  request_body=PaymentsCompleteAuthorizeRequest,
  params(
    ("payment_id" =String, Path, description =  "The identifier for payment")
  ),
 responses(
      (status = 200, description = "Payments Complete Authorize Success", body = PaymentsResponse),
      (status = 400, description = "Missing mandatory fields", body = GenericErrorResponseOpenApi)
  ),
  tag = "Payments",
  operation_id = "Complete Authorize a Payment",
  security(("publishable_key" = []))
)]
pub fn payments_complete_authorize() {}

/// Dynamic Tax Calculation
#[utoipa::path(
    post,
    path = "/payments/{payment_id}/calculate_tax",
    request_body=PaymentsDynamicTaxCalculationRequest,
    responses(
        (status = 200, description = "Tax Calculation is done", body = PaymentsDynamicTaxCalculationResponse),
        (status = 400, description = "Missing mandatory fields", body = GenericErrorResponseOpenApi)
    ),
    tag = "Payments",
    operation_id = "Create Tax Calculation for a Payment",
    security(("publishable_key" = []))
)]

pub fn payments_dynamic_tax_calculation() {}

/// Payments - Post Session Tokens
#[utoipa::path(
    post,
    path = "/payments/{payment_id}/post_session_tokens",
    params(
        ("payment_id" = String, Path, description = "The identifier for payment")
    ),
    request_body=PaymentsPostSessionTokensRequest,
    responses(
        (status = 200, description = "Post Session Token is done", body = PaymentsPostSessionTokensResponse),
        (status = 400, description = "Missing mandatory fields", body = GenericErrorResponseOpenApi)
    ),
    tag = "Payments",
    operation_id = "Create Post Session Tokens for a Payment",
    security(("publishable_key" = []))
)]

pub fn payments_post_session_tokens() {}

/// Payments - Update Metadata
#[utoipa::path(
    post,
    path = "/payments/{payment_id}/update_metadata",
    params(
        ("payment_id" = String, Path, description = "The identifier for payment")
    ),
    request_body=PaymentsUpdateMetadataRequest,
    responses(
        (status = 200, description = "Metadata updated successfully", body = PaymentsUpdateMetadataResponse),
        (status = 400, description = "Missing mandatory fields", body = GenericErrorResponseOpenApi)
    ),
    tag = "Payments",
    operation_id = "Update Metadata for a Payment",
    security(("api_key" = []))
)]
pub fn payments_update_metadata() {}

/// Payments - Submit Eligibility Data
#[utoipa::path(
    post,
    path = "/payments/{payment_id}/eligibility",
    params(
        ("payment_id" = String, Path, description = "The identifier for payment")
    ),
    request_body=PaymentsEligibilityRequest,
    responses(
        (status = 200, description = "Eligbility submit is successful", body = PaymentsEligibilityResponse),
        (status = 400, description = "Bad Request", body = GenericErrorResponseOpenApi)
    ),
    tag = "Payments",
    operation_id = "Submit Eligibility data for a Payment",
    security(("publishable_key" = []))
)]
pub fn payments_submit_eligibility() {}

/// Payments - Create Intent
///
/// **Creates a payment intent object when amount_details are passed.**
///
/// You will require the 'API - Key' from the Hyperswitch dashboard to make the first call, and use the 'client secret' returned in this API along with your 'publishable key' to make subsequent API calls from your client.
#[utoipa::path(
  post,
  path = "/v2/payments/create-intent",
  request_body(
      content = PaymentsCreateIntentRequest,
      examples(
          (
              "Create a payment intent with minimal fields" = (
                  value = json!({"amount_details": {"order_amount": 6540, "currency": "USD"}})
              )
          ),
      ),
  ),
  responses(
      (status = 200, description = "Payment created", body = PaymentsIntentResponse),
      (status = 400, description = "Missing Mandatory fields", body = GenericErrorResponseOpenApi)
  ),
  tag = "Payments",
  operation_id = "Create a Payment Intent",
  security(("api_key" = [])),
)]
#[cfg(feature = "v2")]
pub fn payments_create_intent() {}

/// Payments - Get Intent
///
/// **Get a payment intent object when id is passed in path**
///
/// You will require the 'API - Key' from the Hyperswitch dashboard to make the call.
#[utoipa::path(
  get,
  path = "/v2/payments/{id}/get-intent",
  params (("id" = String, Path, description = "The unique identifier for the Payment Intent")),
  responses(
      (status = 200, description = "Payment Intent", body = PaymentsIntentResponse),
      (status = 404, description = "Payment Intent not found")
  ),
  tag = "Payments",
  operation_id = "Get the Payment Intent details",
  security(("api_key" = [])),
)]
#[cfg(feature = "v2")]
pub fn payments_get_intent() {}

/// Payments - Update Intent
///
/// **Update a payment intent object**
///
/// You will require the 'API - Key' from the Hyperswitch dashboard to make the call.
#[utoipa::path(
  put,
  path = "/v2/payments/{id}/update-intent",
  params (("id" = String, Path, description = "The unique identifier for the Payment Intent"),
      (
        "X-Profile-Id" = String, Header,
        description = "Profile ID associated to the payment intent",
        example = "pro_abcdefghijklmnop"
      ),
    ),
  request_body(
      content = PaymentsUpdateIntentRequest,
      examples(
          (
              "Update a payment intent with minimal fields" = (
                  value = json!({"amount_details": {"order_amount": 6540, "currency": "USD"}})
              )
          ),
      ),
  ),
  responses(
      (status = 200, description = "Payment Intent Updated", body = PaymentsIntentResponse),
      (status = 404, description = "Payment Intent Not Found")
  ),
  tag = "Payments",
  operation_id = "Update a Payment Intent",
  security(("api_key" = [])),
)]
#[cfg(feature = "v2")]
pub fn payments_update_intent() {}

/// Payments - Confirm Intent
///
/// **Confirms a payment intent object with the payment method data**
///
/// .
#[utoipa::path(
  post,
  path = "/v2/payments/{id}/confirm-intent",
  params (("id" = String, Path, description = "The unique identifier for the Payment Intent"),
      (
        "X-Profile-Id" = String, Header,
        description = "Profile ID associated to the payment intent",
        example = "pro_abcdefghijklmnop"
      )
    ),
  request_body(
      content = PaymentsConfirmIntentRequest,
      examples(
          (
              "Confirm the payment intent with card details" = (
                  value = json!({
                    "payment_method_type": "card",
                    "payment_method_subtype": "credit",
                    "payment_method_data": {
                      "card": {
                        "card_number": "4242424242424242",
                        "card_exp_month": "10",
                        "card_exp_year": "25",
                        "card_holder_name": "joseph Doe",
                        "card_cvc": "123"
                      }
                    },
                  })
              )
          ),
      ),
  ),
  responses(
      (status = 200, description = "Payment created", body = PaymentsResponse),
      (status = 400, description = "Missing Mandatory fields", body = GenericErrorResponseOpenApi)
  ),
  tag = "Payments",
  operation_id = "Confirm Payment Intent",
  security(("publishable_key" = [])),
)]
#[cfg(feature = "v2")]
pub fn payments_confirm_intent() {}

/// Payments - Get
///
/// Retrieves a Payment. This API can also be used to get the status of a previously initiated payment or next action for an ongoing payment
#[utoipa::path(
    get,
    path = "/v2/payments/{id}",
    params(
        ("id" = String, Path, description = "The global payment id"),
        ("force_sync" = ForceSync, Query, description = "A boolean to indicate whether to force sync the payment status. Value can be true or false")
    ),
    responses(
        (status = 200, description = "Gets the payment with final status", body = PaymentsResponse),
        (status = 404, description = "No payment found with the given id")
    ),
    tag = "Payments",
    operation_id = "Retrieve a Payment",
    security(("api_key" = []))
)]
#[cfg(feature = "v2")]
pub fn payment_status() {}

/// Payments - Create and Confirm Intent
///
/// **Creates and confirms a payment intent object when the amount and payment method information are passed.**
///
/// You will require the 'API - Key' from the Hyperswitch dashboard to make the call.
#[utoipa::path(
  post,
  path = "/v2/payments",
  params (
      (
        "X-Profile-Id" = String, Header,
        description = "Profile ID associated to the payment intent",
        example = "pro_abcdefghijklmnop"
      )
    ),
  request_body(
      content = PaymentsRequest,
      examples(
          (
              "Create and confirm the payment intent with amount and card details" = (
                  value = json!({
                    "amount_details": {
                      "order_amount": 6540,
                      "currency": "USD"
                    },
                    "payment_method_type": "card",
                    "payment_method_subtype": "credit",
                    "payment_method_data": {
                      "card": {
                        "card_number": "4242424242424242",
                        "card_exp_month": "10",
                        "card_exp_year": "25",
                        "card_holder_name": "joseph Doe",
                        "card_cvc": "123"
                      }
                    },
                  })
              )
          ),
      ),
  ),
  responses(
      (status = 200, description = "Payment created", body = PaymentsResponse),
      (status = 400, description = "Missing Mandatory fields", body = GenericErrorResponseOpenApi)
  ),
  tag = "Payments",
  operation_id = "Create and Confirm Payment Intent",
  security(("api_key" = [])),
)]
pub fn payments_create_and_confirm_intent() {}

#[derive(utoipa::ToSchema)]
#[schema(rename_all = "lowercase")]
pub(crate) enum ForceSync {
    /// Force sync with the connector / processor to update the status
    True,
    /// Do not force sync with the connector / processor. Get the status which is available in the database
    False,
}

/// Payments - Payment Methods List
///
/// List the payment methods eligible for a payment. This endpoint also returns the saved payment methods for the customer when the customer_id is passed when creating the payment
#[cfg(feature = "v2")]
#[utoipa::path(
    get,
    path = "/v2/payments/{id}/payment-methods",
    params(
        ("id" = String, Path, description = "The global payment id"),
        (
          "X-Profile-Id" = String, Header,
          description = "Profile ID associated to the payment intent",
          example = "pro_abcdefghijklmnop"
        ),
    ),
    responses(
        (status = 200, description = "Get the payment methods", body = PaymentMethodListResponseForPayments),
        (status = 404, description = "No payment found with the given id")
    ),
    tag = "Payments",
    operation_id = "Retrieve Payment methods for a Payment",
    security(("publishable_key" = []))
)]
pub fn list_payment_methods() {}

/// Payments - List
///
/// To list the *payments*
#[cfg(feature = "v2")]
#[utoipa::path(
    get,
    path = "/v2/payments/list",
    params(api_models::payments::PaymentListConstraints),
    responses(
        (status = 200, description = "Successfully retrieved a payment list", body = PaymentListResponse),
        (status = 404, description = "No payments found")
    ),
    tag = "Payments",
    operation_id = "List all Payments",
    security(("api_key" = []), ("jwt_key" = []))
)]
pub fn payments_list() {}

/// Payments - Payment Method Balance Check
///
/// Check the balance of the provided payment method. Also validates whether the PM currency matches the payment currency
#[cfg(feature = "v2")]
#[utoipa::path(
    post,
    path = "/v2/payments/{id}/payment-methods/check-balance",
<<<<<<< HEAD
    params(
        ("id" = String, Path, description = "The global payment id"),
        (
          "X-Profile-Id" = String, Header,
          description = "Profile ID associated to the payment intent",
          example = "pro_abcdefghijklmnop"
        ),
    ),
    request_body(
      content = PaymentMethodBalanceCheckRequest,
    ),
    responses(
        (status = 200, description = "Get the Payment Method Balance", body = PaymentMethodBalanceCheckResponse),
    ),
    tag = "Payments",
    operation_id = "Retrieve Payment Method Balance",
    security(("publishable_key" = []))
)]
pub fn payment_check_gift_card_balance() {}

/// Payments - Apply PM Data
///
/// Apply the payment method data and recalculate surcharge
#[cfg(feature = "v2")]
#[utoipa::path(
    post,
    path = "/v2/payments/{id}/apply-payment-method-data",
=======
>>>>>>> 9af5a8c1
    params(
        ("id" = String, Path, description = "The global payment id"),
        (
          "X-Profile-Id" = String, Header,
          description = "Profile ID associated to the payment intent",
          example = "pro_abcdefghijklmnop"
        ),
    ),
    request_body(
<<<<<<< HEAD
      content = ApplyPaymentMethodDataRequest,
    ),
    responses(
        (status = 200, description = "Apply the Payment Method Data", body = ApplyPaymentMethodDataResponse),
    ),
    tag = "Payments",
    operation_id = "Apply Payment Method Data",
=======
      content = PaymentMethodBalanceCheckRequest,
    ),
    responses(
        (status = 200, description = "Get the Payment Method Balance", body = PaymentMethodBalanceCheckResponse),
    ),
    tag = "Payments",
    operation_id = "Retrieve Payment Method Balance",
>>>>>>> 9af5a8c1
    security(("publishable_key" = []))
)]
pub fn payments_apply_pm_data() {}<|MERGE_RESOLUTION|>--- conflicted
+++ resolved
@@ -1314,7 +1314,6 @@
 #[utoipa::path(
     post,
     path = "/v2/payments/{id}/payment-methods/check-balance",
-<<<<<<< HEAD
     params(
         ("id" = String, Path, description = "The global payment id"),
         (
@@ -1342,8 +1341,6 @@
 #[utoipa::path(
     post,
     path = "/v2/payments/{id}/apply-payment-method-data",
-=======
->>>>>>> 9af5a8c1
     params(
         ("id" = String, Path, description = "The global payment id"),
         (
@@ -1353,7 +1350,6 @@
         ),
     ),
     request_body(
-<<<<<<< HEAD
       content = ApplyPaymentMethodDataRequest,
     ),
     responses(
@@ -1361,15 +1357,6 @@
     ),
     tag = "Payments",
     operation_id = "Apply Payment Method Data",
-=======
-      content = PaymentMethodBalanceCheckRequest,
-    ),
-    responses(
-        (status = 200, description = "Get the Payment Method Balance", body = PaymentMethodBalanceCheckResponse),
-    ),
-    tag = "Payments",
-    operation_id = "Retrieve Payment Method Balance",
->>>>>>> 9af5a8c1
     security(("publishable_key" = []))
 )]
 pub fn payments_apply_pm_data() {}