/// Payments - Create
///
/// **Creates a payment object when amount and currency are passed.** This API is also used to create a mandate by passing the `mandate_object`.
///
/// To completely process a payment you will have to create a payment, attach a payment method, confirm and capture funds.
///
/// Depending on the user journey you wish to achieve, you may opt to complete all the steps in a single request by attaching a payment method, setting `confirm=true` and `capture_method = automatic` in the *Payments/Create API* request or you could use the following sequence of API requests to achieve the same:
///
/// 1. Payments - Create
///
/// 2. Payments - Update
///
/// 3. Payments - Confirm
///
/// 4. Payments - Capture.
///
/// Use the client secret returned in this API along with your publishable key to make subsequent API calls from your client
#[utoipa::path(
    post,
    path = "/payments",
    request_body(
        content = PaymentsCreateRequest,
        examples(
            (
                "Create a payment with minimal fields" = (
                    value = json!({"amount": 6540,"currency": "USD"})
                )
            ),
            (
                "Create a payment with customer details and metadata" = (
                    value = json!({
                    "amount": 6540,
                    "currency": "USD",
                    "payment_id": "abcdefghijklmnopqrstuvwxyz",
                    "customer": {
                      "id": "cus_abcdefgh",
                      "name": "John Dough",
                      "phone": "9999999999",
                      "email": "john@example.com"
                    },
                    "description": "Its my first payment request",
                    "statement_descriptor_name": "joseph",
                    "statement_descriptor_suffix": "JS",
                    "metadata": {
                      "udf1": "some-value",
                      "udf2": "some-value"
                    }
                  })
                )
            ),
            (
                "Create a 3DS payment" = (
                    value = json!({
                    "amount": 6540,
                    "currency": "USD",
                    "authentication_type": "three_ds"
                  })
                )
            ),
            (
                "Create a manual capture payment" = (
                    value = json!({
                    "amount": 6540,
                    "currency": "USD",
                    "capture_method": "manual"
                  })
                )
            ),
            (
                "Create a setup mandate payment" = (
                    value = json!({
                    "amount": 6540,
                    "currency": "USD",
                    "confirm": true,
                    "customer_id": "StripeCustomer123",
                    "authentication_type": "no_three_ds",
                    "payment_method": "card",
                    "payment_method_data": {
                      "card": {
                        "card_number": "4242424242424242",
                        "card_exp_month": "10",
                        "card_exp_year": "25",
                        "card_holder_name": "joseph Doe",
                        "card_cvc": "123"
                      }
                    },
                    "setup_future_usage": "off_session",
                    "mandate_data": {
                      "customer_acceptance": {
                        "acceptance_type": "offline",
                        "accepted_at": "1963-05-03T04:07:52.723Z",
                        "online": {
                          "ip_address": "127.0.0.1",
                          "user_agent": "amet irure esse"
                        }
                      },
                      "mandate_type": {
                        "single_use": {
                          "amount": 6540,
                          "currency": "USD"
                        }
                      }
                    }
                  })
                )
            ),
            (
                "Create a recurring payment with mandate_id" = (
                    value = json!({
                    "amount": 6540,
                    "currency": "USD",
                    "confirm": true,
                    "customer_id": "StripeCustomer",
                    "authentication_type": "no_three_ds",
                    "mandate_id": "{{mandate_id}}",
                    "off_session": true
                  })
                )
            ),
            (
                "Create a payment and save the card" = (
                    value = json!({
                    "amount": 6540,
                    "currency": "USD",
                    "confirm": true,
                    "customer_id": "StripeCustomer123",
                    "authentication_type": "no_three_ds",
                    "payment_method": "card",
                    "payment_method_data": {
                      "card": {
                        "card_number": "4242424242424242",
                        "card_exp_month": "10",
                        "card_exp_year": "25",
                        "card_holder_name": "joseph Doe",
                        "card_cvc": "123"
                      }
                    },
                    "setup_future_usage": "off_session"
                  })
                )
            ),
            (
                "Create a payment using an already saved card's token" = (
                    value = json!({
                    "amount": 6540,
                    "currency": "USD",
                    "confirm": true,
                    "client_secret": "{{client_secret}}",
                    "payment_method": "card",
                    "payment_token": "{{payment_token}}",
                    "card_cvc": "123"
                  })
                )
            ),
            (
                "Create a manual capture payment" = (
                    value = json!({
                    "amount": 6540,
                    "currency": "USD",
                    "customer": {
                      "id": "cus_abcdefgh"
                    },
                    "billing": {
                      "address": {
                        "line1": "1467",
                        "line2": "Harrison Street",
                        "line3": "Harrison Street",
                        "city": "San Fransico",
                        "state": "California",
                        "zip": "94122",
                        "country": "US",
                        "first_name": "joseph",
                        "last_name": "Doe"
                      },
                      "phone": {
                        "number": "8056594427",
                        "country_code": "+91"
                      }
                    }
                })
            )
            )
        ),
    ),
    responses(
        (status = 200, description = "Payment created", body = PaymentsResponse),
        (status = 400, description = "Missing Mandatory fields")
    ),
    tag = "Payments",
    operation_id = "Create a Payment",
    security(("api_key" = [])),
)]
pub fn payments_create() {}

/// Payments - Retrieve
///
/// Retrieves a Payment. This API can also be used to get the status of a previously initiated payment or next action for an ongoing payment
#[utoipa::path(
    get,
    path = "/payments/{payment_id}",
    params(
        ("payment_id" = String, Path, description = "The identifier for payment")
    ),
    request_body=PaymentRetrieveBody,
    responses(
        (status = 200, description = "Gets the payment with final status", body = PaymentsResponse),
        (status = 404, description = "No payment found")
    ),
    tag = "Payments",
    operation_id = "Retrieve a Payment",
    security(("api_key" = []), ("publishable_key" = []))
)]
pub fn payments_retrieve() {}

/// Payments - Update
///
/// To update the properties of a *PaymentIntent* object. This may include attaching a payment method, or attaching customer object or metadata fields after the Payment is created
#[utoipa::path(
    post,
    path = "/payments/{payment_id}",
    params(
        ("payment_id" = String, Path, description = "The identifier for payment")
    ),
   request_body(
     content = PaymentsUpdateRequest,
     examples(
      (
        "Update the payment amount" = (
          value = json!({
              "amount": 7654,
            }
          )
        )
      ),
      (
        "Update the shipping address" = (
          value = json!(
            {
              "shipping": {
                "address": {
                    "line1": "1467",
                    "line2": "Harrison Street",
                    "line3": "Harrison Street",
                    "city": "San Fransico",
                    "state": "California",
                    "zip": "94122",
                    "country": "US",
                    "first_name": "joseph",
                    "last_name": "Doe"
                },
                "phone": {
                    "number": "8056594427",
                    "country_code": "+91"
                }
              },
            }
          )
        )
      )
     )
    ),
    responses(
        (status = 200, description = "Payment updated", body = PaymentsResponse),
        (status = 400, description = "Missing mandatory fields")
    ),
    tag = "Payments",
    operation_id = "Update a Payment",
    security(("api_key" = []), ("publishable_key" = []))
)]
pub fn payments_update() {}

/// Payments - Confirm
///
/// **Use this API to confirm the payment and forward the payment to the payment processor.**
///
/// Alternatively you can confirm the payment within the *Payments/Create* API by setting `confirm=true`. After confirmation, the payment could either:
///
/// 1. fail with `failed` status or
///
/// 2. transition to a `requires_customer_action` status with a `next_action` block or
///
/// 3. succeed with either `succeeded` in case of automatic capture or `requires_capture` in case of manual capture
#[utoipa::path(
    post,
    path = "/payments/{payment_id}/confirm",
    params(
        ("payment_id" = String, Path, description = "The identifier for payment")
    ),
    request_body(
     content = PaymentsConfirmRequest,
     examples(
      (
        "Confirm a payment with payment method data" = (
          value = json!({
              "payment_method": "card",
              "payment_method_type": "credit",
              "payment_method_data": {
                "card": {
                  "card_number": "4242424242424242",
                  "card_exp_month": "10",
                  "card_exp_year": "25",
                  "card_holder_name": "joseph Doe",
                  "card_cvc": "123"
                }
              }
            }
          )
        )
      )
     )
    ),
    responses(
        (status = 200, description = "Payment confirmed", body = PaymentsResponse),
        (status = 400, description = "Missing mandatory fields")
    ),
    tag = "Payments",
    operation_id = "Confirm a Payment",
    security(("api_key" = []), ("publishable_key" = []))
)]
pub fn payments_confirm() {}

/// Payments - Capture
///
/// To capture the funds for an uncaptured payment
#[utoipa::path(
    post,
    path = "/payments/{payment_id}/capture",
    params(
        ("payment_id" = String, Path, description = "The identifier for payment")
    ),
    request_body (
        content = PaymentsCaptureRequest,
        examples(
            (
                "Capture the full amount" = (
                    value = json!({})
                )
            ),
            (
                "Capture partial amount" = (
                    value = json!({"amount_to_capture": 654})
                )
            ),
        )
    ),
    responses(
        (status = 200, description = "Payment captured", body = PaymentsResponse),
        (status = 400, description = "Missing mandatory fields")
    ),
    tag = "Payments",
    operation_id = "Capture a Payment",
    security(("api_key" = []))
)]
pub fn payments_capture() {}

/// Payments - Session token
///
/// Creates a session object or a session token for wallets like Apple Pay, Google Pay, etc. These tokens are used by Hyperswitch's SDK to initiate these wallets' SDK.
#[utoipa::path(
    post,
    path = "/payments/session_tokens",
    request_body=PaymentsSessionRequest,
    responses(
        (status = 200, description = "Payment session object created or session token was retrieved from wallets", body = PaymentsSessionResponse),
        (status = 400, description = "Missing mandatory fields")
    ),
    tag = "Payments",
    operation_id = "Create Session tokens for a Payment",
    security(("publishable_key" = []))
)]
pub fn payments_connector_session() {}

/// Payments - Cancel
///
/// A Payment could can be cancelled when it is in one of these statuses: `requires_payment_method`, `requires_capture`, `requires_confirmation`, `requires_customer_action`.
#[utoipa::path(
    post,
    path = "/payments/{payment_id}/cancel",
    request_body (
        content = PaymentsCancelRequest,
        examples(
            (
                "Cancel the payment with minimal fields" = (
                    value = json!({})
                )
            ),
            (
                "Cancel the payment with cancellation reason" = (
                    value = json!({"cancellation_reason": "requested_by_customer"})
                )
            ),
        )
    ),
    params(
        ("payment_id" = String, Path, description = "The identifier for payment")
    ),
    responses(
        (status = 200, description = "Payment canceled"),
        (status = 400, description = "Missing mandatory fields")
    ),
    tag = "Payments",
    operation_id = "Cancel a Payment",
    security(("api_key" = []))
)]
pub fn payments_cancel() {}

/// Payments - List
///
/// To list the *payments*
#[utoipa::path(
    get,
    path = "/payments/list",
    params(
        ("customer_id" = String, Query, description = "The identifier for the customer"),
        ("starting_after" = String, Query, description = "A cursor for use in pagination, fetch the next list after some object"),
        ("ending_before" = String, Query, description = "A cursor for use in pagination, fetch the previous list before some object"),
        ("limit" = i64, Query, description = "Limit on the number of objects to return"),
        ("created" = PrimitiveDateTime, Query, description = "The time at which payment is created"),
        ("created_lt" = PrimitiveDateTime, Query, description = "Time less than the payment created time"),
        ("created_gt" = PrimitiveDateTime, Query, description = "Time greater than the payment created time"),
        ("created_lte" = PrimitiveDateTime, Query, description = "Time less than or equals to the payment created time"),
        ("created_gte" = PrimitiveDateTime, Query, description = "Time greater than or equals to the payment created time")
    ),
    responses(
        (status = 200, description = "Successfully retrieved a payment list", body = Vec<PaymentListResponse>),
        (status = 404, description = "No payments found")
    ),
    tag = "Payments",
    operation_id = "List all Payments",
    security(("api_key" = []))
)]
pub fn payments_list() {}

/// Payments - Incremental Authorization
///
/// Authorized amount for a payment can be incremented if it is in status: requires_capture
#[utoipa::path(
  post,
  path = "/payments/{payment_id}/incremental_authorization",
  request_body=PaymentsIncrementalAuthorizationRequest,
  params(
      ("payment_id" = String, Path, description = "The identifier for payment")
  ),
  responses(
      (status = 200, description = "Payment authorized amount incremented", body = PaymentsResponse),
      (status = 400, description = "Missing mandatory fields")
  ),
  tag = "Payments",
  operation_id = "Increment authorized amount for a Payment",
  security(("api_key" = []))
)]
pub fn payments_incremental_authorization() {}

/// Payments - External 3DS Authentication
///
/// External 3DS Authentication is performed and returns the AuthenticationResponse
#[utoipa::path(
  post,
  path = "/payments/{payment_id}/3ds/authentication",
  request_body=PaymentsExternalAuthenticationRequest,
  params(
      ("payment_id" = String, Path, description = "The identifier for payment")
  ),
  responses(
      (status = 200, description = "Authentication created", body = PaymentsExternalAuthenticationResponse),
      (status = 400, description = "Missing mandatory fields")
  ),
  tag = "Payments",
  operation_id = "Initiate external authentication for a Payment",
<<<<<<< HEAD
  security(("api_key" = []))
=======
  security(("publishable_key" = []))
>>>>>>> 41556bae
)]
pub fn payments_external_authentication() {}<|MERGE_RESOLUTION|>--- conflicted
+++ resolved
@@ -467,10 +467,6 @@
   ),
   tag = "Payments",
   operation_id = "Initiate external authentication for a Payment",
-<<<<<<< HEAD
-  security(("api_key" = []))
-=======
   security(("publishable_key" = []))
->>>>>>> 41556bae
 )]
 pub fn payments_external_authentication() {}