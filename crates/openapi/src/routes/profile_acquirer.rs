#[cfg(feature = "v1")]
/// Profile Acquirer - Create
///
/// Create a new Profile Acquirer for accessing our APIs from your servers.
#[utoipa::path(
    post,
    path = "/profile_acquirers",
    request_body = ProfileAcquirerCreate,
    responses(
        (status = 200, description = "Profile Acquirer created", body = ProfileAcquirerResponse),
        (status = 400, description = "Invalid data")
    ),
    tag = "Profile Acquirer",
    operation_id = "Create a Profile Acquirer",
    security(("api_key" = []))
)]
pub async fn profile_acquirer_create() { /* … */
<<<<<<< HEAD
}

#[cfg(feature = "v1")]
/// Profile Acquirer - List
///
/// List all Profile Acquirers for a specific Profile.
#[utoipa::path(
    get,
    path = "/profile_acquirers/{profile_id}",
    responses(
        (status = 200, description = "Profile Acquirers listed", body = Vec<ProfileAcquirerResponse>),
        (status = 400, description = "Invalid data")
    ),
    tag = "Profile Acquirer",
    operation_id = "List Profile Acquirers",
    security(("api_key" = []))
)]
pub async fn profile_acquirer_list() { /* … */
}

#[cfg(feature = "v1")]
/// Profile Acquirer - Update
///
/// Update a Profile Acquirer for accessing our APIs from your servers.
#[utoipa::path(
    post,
    path = "/profile_acquirers/{profile_id}/{profile_acquirer_id}",
    request_body = ProfileAcquirerUpdate,
    responses(
        (status = 200, description = "Profile Acquirer updated", body = ProfileAcquirerResponse),
        (status = 400, description = "Invalid data")
    ),
    tag = "Profile Acquirer",
    operation_id = "Update a Profile Acquirer",
    security(("api_key" = []))
)]
pub async fn profile_acquirer_update() { /* … */
=======
>>>>>>> ecb0eeb8
}<|MERGE_RESOLUTION|>--- conflicted
+++ resolved
@@ -15,25 +15,6 @@
     security(("api_key" = []))
 )]
 pub async fn profile_acquirer_create() { /* … */
-<<<<<<< HEAD
-}
-
-#[cfg(feature = "v1")]
-/// Profile Acquirer - List
-///
-/// List all Profile Acquirers for a specific Profile.
-#[utoipa::path(
-    get,
-    path = "/profile_acquirers/{profile_id}",
-    responses(
-        (status = 200, description = "Profile Acquirers listed", body = Vec<ProfileAcquirerResponse>),
-        (status = 400, description = "Invalid data")
-    ),
-    tag = "Profile Acquirer",
-    operation_id = "List Profile Acquirers",
-    security(("api_key" = []))
-)]
-pub async fn profile_acquirer_list() { /* … */
 }
 
 #[cfg(feature = "v1")]
@@ -53,6 +34,4 @@
     security(("api_key" = []))
 )]
 pub async fn profile_acquirer_update() { /* … */
-=======
->>>>>>> ecb0eeb8
 }