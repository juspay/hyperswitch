--- conflicted
+++ resolved
@@ -444,7 +444,6 @@
 )]
 pub fn payment_method_session_update_saved_payment_method() {}
 
-<<<<<<< HEAD
 /// Card network tokenization - Create using raw card data
 ///
 /// Create a card network token for a customer and store it as a payment method.
@@ -483,7 +482,7 @@
     security(("admin_api_key" = []))
 )]
 pub async fn tokenize_card_using_pm_api() {}
-=======
+
 /// Payment Method Session - Confirm a payment method session
 ///
 /// **Confirms a payment method session object with the payment method data**
@@ -527,5 +526,4 @@
   security(("publishable_key" = [])),
 )]
 #[cfg(feature = "v2")]
-pub fn payment_method_session_confirm() {}
->>>>>>> b71571d1
+pub fn payment_method_session_confirm() {}