--- conflicted
+++ resolved
@@ -107,18 +107,15 @@
         routes::mandates::get_mandate,
         routes::mandates::revoke_mandate,
 
-<<<<<<< HEAD
-
         // Routes for Business Profile
         routes::business_profile::business_profile_create,
         routes::business_profile::business_profiles_list,
         routes::business_profile::business_profiles_update,
-        routes::business_profile::business_profiles_delete
-=======
+        routes::business_profile::business_profiles_delete,
+
         // Routes for disputes
         routes::disputes::retrieve_dispute,
         routes::disputes::retrieve_disputes_list,
->>>>>>> 54118881
 
     ),
     components(schemas(
