use crate::routes;

#[derive(utoipa::OpenApi)]
#[openapi(
    info(
        title = "Hyperswitch - API Documentation",
        contact(
            name = "Hyperswitch Support",
            url = "https://hyperswitch.io",
            email = "hyperswitch@juspay.in"
        ),
        // terms_of_service = "https://www.juspay.io/terms",
        description = r#"
## Get started

Hyperswitch provides a collection of APIs that enable you to process and manage payments.
Our APIs accept and return JSON in the HTTP body, and return standard HTTP response codes.

You can consume the APIs directly using your favorite HTTP/REST library.

We have a testing environment referred to "sandbox", which you can setup to test API calls without
affecting production data.
Currently, our sandbox environment is live while our production environment is under development
and will be available soon.
You can sign up on our Dashboard to get API keys to access Hyperswitch API.

### Environment

Use the following base URLs when making requests to the APIs:

| Environment   |  Base URL                          |
|---------------|------------------------------------|
| Sandbox       | <https://sandbox.hyperswitch.io>   |
| Production    | <https://api.hyperswitch.io>       |

## Authentication

When you sign up on our [dashboard](https://app.hyperswitch.io) and create a merchant
account, you are given a secret key (also referred as api-key) and a publishable key.
You may authenticate all API requests with Hyperswitch server by providing the appropriate key in
the request Authorization header.

| Key             |  Description                                                                                  |
|-----------------|-----------------------------------------------------------------------------------------------|
| api-key         | Private key. Used to authenticate all API requests from your merchant server                  |
| publishable key | Unique identifier for your account. Used to authenticate API requests from your app's client  |

Never share your secret api keys. Keep them guarded and secure.
"#,
    ),
    servers(
        (url = "https://sandbox.hyperswitch.io", description = "Sandbox Environment")
    ),
    tags(
        (name = "Merchant Account", description = "Create and manage merchant accounts"),
        (name = "Business Profile", description = "Create and manage business profiles"),
        (name = "Merchant Connector Account", description = "Create and manage merchant connector accounts"),
        (name = "Payments", description = "Create and manage one-time payments, recurring payments and mandates"),
        (name = "Refunds", description = "Create and manage refunds for successful payments"),
        (name = "Mandates", description = "Manage mandates"),
        (name = "Customers", description = "Create and manage customers"),
        (name = "Payment Methods", description = "Create and manage payment methods of customers"),
        (name = "Disputes", description = "Manage disputes"),
        (name = "API Key", description = "Create and manage API Keys"),
        (name = "Payouts", description = "Create and manage payouts"),
        (name = "payment link", description = "Create payment link"),
        (name = "Routing", description = "Create and manage routing configurations"),
        (name = "Event", description = "Manage events"),
    ),
    // The paths will be displayed in the same order as they are registered here
    paths(
        // Routes for payments
        routes::payments::payments_create,
        routes::payments::payments_update,
        routes::payments::payments_confirm,
        routes::payments::payments_retrieve,
        routes::payments::payments_capture,
        routes::payments::payments_connector_session,
        routes::payments::payments_cancel,
        routes::payments::payments_list,
        routes::payments::payments_incremental_authorization,
        routes::payment_link::payment_link_retrieve,
        routes::payments::payments_external_authentication,
        routes::payments::payments_complete_authorize,

        // Routes for refunds
        routes::refunds::refunds_create,
        routes::refunds::refunds_retrieve,
        routes::refunds::refunds_update,
        routes::refunds::refunds_list,

        // Routes for Organization
        routes::organization::organization_create,
        routes::organization::organization_retrieve,
        routes::organization::organization_update,

        // Routes for merchant account
        routes::merchant_account::merchant_account_create,
        routes::merchant_account::retrieve_merchant_account,
        routes::merchant_account::update_merchant_account,
        routes::merchant_account::delete_merchant_account,
        routes::merchant_account::merchant_account_kv_status,

        // Routes for merchant connector account
        routes::merchant_connector_account::connector_create,
        routes::merchant_connector_account::connector_retrieve,
        routes::merchant_connector_account::payment_connector_list,
        routes::merchant_connector_account::connector_update,
        routes::merchant_connector_account::connector_delete,

        //Routes for gsm
        routes::gsm::create_gsm_rule,
        routes::gsm::get_gsm_rule,
        routes::gsm::update_gsm_rule,
        routes::gsm::delete_gsm_rule,

        // Routes for mandates
        routes::mandates::get_mandate,
        routes::mandates::revoke_mandate,
        routes::mandates::customers_mandates_list,

        //Routes for customers
        routes::customers::customers_create,
        routes::customers::customers_retrieve,
        routes::customers::customers_list,
        routes::customers::customers_update,
        routes::customers::customers_delete,

        //Routes for payment methods
        routes::payment_method::create_payment_method_api,
        routes::payment_method::list_payment_method_api,
        routes::payment_method::list_customer_payment_method_api,
        routes::payment_method::list_customer_payment_method_api_client,
        routes::payment_method::default_payment_method_set_api,
        routes::payment_method::payment_method_retrieve_api,
        routes::payment_method::payment_method_update_api,
        routes::payment_method::payment_method_delete_api,

        // Routes for Business Profile
        routes::business_profile::business_profile_create,
        routes::business_profile::business_profile_list,
        routes::business_profile::business_profile_retrieve,
        routes::business_profile::business_profile_update,
        routes::business_profile::business_profile_delete,

        // Routes for disputes
        routes::disputes::retrieve_dispute,
        routes::disputes::retrieve_disputes_list,

        // Routes for routing
        routes::routing::routing_create_config,
        routes::routing::routing_link_config,
        routes::routing::routing_retrieve_config,
        routes::routing::list_routing_configs,
        routes::routing::routing_unlink_config,
        routes::routing::routing_update_default_config,
        routes::routing::routing_retrieve_default_config,
        routes::routing::routing_retrieve_linked_config,
        routes::routing::routing_retrieve_default_config_for_profiles,
        routes::routing::routing_update_default_config_for_profile,
        routes::routing::toggle_dynamic_routing,
        routes::routing::dynamic_routing_update_configs,

        // Routes for blocklist
        routes::blocklist::remove_entry_from_blocklist,
        routes::blocklist::list_blocked_payment_methods,
        routes::blocklist::add_entry_to_blocklist,
        routes::blocklist::toggle_blocklist_guard,

        // Routes for payouts
        routes::payouts::payouts_create,
        routes::payouts::payouts_retrieve,
        routes::payouts::payouts_update,
        routes::payouts::payouts_cancel,
        routes::payouts::payouts_fulfill,
        routes::payouts::payouts_list,
        routes::payouts::payouts_confirm,
        routes::payouts::payouts_list_filters,
        routes::payouts::payouts_list_by_filter,

        // Routes for api keys
        routes::api_keys::api_key_create,
        routes::api_keys::api_key_retrieve,
        routes::api_keys::api_key_update,
        routes::api_keys::api_key_revoke,

        // Routes for events
        routes::webhook_events::list_initial_webhook_delivery_attempts,
        routes::webhook_events::list_webhook_delivery_attempts,
        routes::webhook_events::retry_webhook_delivery_attempt,

        // Routes for poll apis
        routes::poll::retrieve_poll_status,
    ),
    components(schemas(
        common_utils::types::MinorUnit,
        common_utils::link_utils::GenericLinkUiConfig,
        common_utils::link_utils::EnabledPaymentMethod,
        api_models::refunds::RefundRequest,
        api_models::refunds::RefundType,
        api_models::refunds::RefundResponse,
        api_models::refunds::RefundStatus,
        api_models::refunds::RefundUpdateRequest,
        api_models::organization::OrganizationRequest,
        api_models::organization::OrganizationResponse,
        api_models::admin::MerchantAccountCreate,
        api_models::admin::MerchantAccountUpdate,
        api_models::admin::MerchantAccountDeleteResponse,
        api_models::admin::MerchantConnectorDeleteResponse,
        api_models::admin::MerchantConnectorResponse,
        api_models::admin::MerchantConnectorListResponse,
        api_models::admin::AuthenticationConnectorDetails,
        api_models::admin::ExtendedCardInfoConfig,
        api_models::admin::BusinessGenericLinkConfig,
        api_models::admin::BusinessCollectLinkConfig,
        api_models::admin::BusinessPayoutLinkConfig,
        api_models::customers::CustomerRequest,
        api_models::customers::CustomerDeleteResponse,
        api_models::payment_methods::PaymentMethodCreate,
        api_models::payment_methods::PaymentMethodResponse,
        api_models::payment_methods::PaymentMethodList,
        api_models::payment_methods::CustomerPaymentMethod,
        api_models::payment_methods::PaymentMethodListResponse,
        api_models::payment_methods::CustomerPaymentMethodsListResponse,
        api_models::payment_methods::PaymentMethodDeleteResponse,
        api_models::payment_methods::PaymentMethodUpdate,
        api_models::payment_methods::CustomerDefaultPaymentMethodResponse,
        api_models::payment_methods::CardDetailFromLocker,
        api_models::payment_methods::PaymentMethodCreateData,
        api_models::payment_methods::CardDetail,
        api_models::payment_methods::CardDetailUpdate,
        api_models::payment_methods::RequestPaymentMethodTypes,
        api_models::poll::PollResponse,
        api_models::poll::PollStatus,
        api_models::customers::CustomerResponse,
        api_models::admin::AcceptedCountries,
        api_models::admin::AcceptedCurrencies,
        api_models::enums::PaymentType,
        api_models::enums::PaymentMethod,
        api_models::enums::PaymentMethodType,
        api_models::enums::ConnectorType,
        api_models::enums::PayoutConnectors,
        api_models::enums::AuthenticationConnectors,
        api_models::enums::Currency,
        api_models::enums::IntentStatus,
        api_models::enums::CaptureMethod,
        api_models::enums::FutureUsage,
        api_models::enums::AuthenticationType,
        api_models::enums::Connector,
        api_models::enums::PaymentMethod,
        api_models::enums::PaymentMethodIssuerCode,
        api_models::enums::MandateStatus,
        api_models::enums::PaymentExperience,
        api_models::enums::BankNames,
        api_models::enums::BankType,
        api_models::enums::BankHolderType,
        api_models::enums::CardNetwork,
        api_models::enums::DisputeStage,
        api_models::enums::DisputeStatus,
        api_models::enums::CountryAlpha2,
        api_models::enums::FieldType,
        api_models::enums::FrmAction,
        api_models::enums::FrmPreferredFlowTypes,
        api_models::enums::RetryAction,
        api_models::enums::AttemptStatus,
        api_models::enums::CaptureStatus,
        api_models::enums::ReconStatus,
        api_models::enums::ConnectorStatus,
        api_models::enums::AuthorizationStatus,
        api_models::enums::PaymentMethodStatus,
        api_models::enums::UIWidgetFormLayout,
        api_models::admin::MerchantConnectorCreate,
        api_models::admin::AdditionalMerchantData,
        api_models::admin::MerchantRecipientData,
        api_models::admin::MerchantAccountData,
        api_models::admin::MerchantConnectorUpdate,
        api_models::admin::PrimaryBusinessDetails,
        api_models::admin::FrmConfigs,
        api_models::admin::FrmPaymentMethod,
        api_models::admin::FrmPaymentMethodType,
        api_models::admin::PaymentMethodsEnabled,
        api_models::admin::MerchantConnectorDetailsWrap,
        api_models::admin::MerchantConnectorDetails,
        api_models::admin::MerchantConnectorWebhookDetails,
        api_models::admin::BusinessProfileCreate,
        api_models::admin::BusinessProfileResponse,
        api_models::admin::BusinessPaymentLinkConfig,
        api_models::admin::PaymentLinkConfigRequest,
        api_models::admin::PaymentLinkConfig,
        api_models::disputes::DisputeResponse,
        api_models::disputes::DisputeResponsePaymentsRetrieve,
        api_models::gsm::GsmCreateRequest,
        api_models::gsm::GsmRetrieveRequest,
        api_models::gsm::GsmUpdateRequest,
        api_models::gsm::GsmDeleteRequest,
        api_models::gsm::GsmDeleteResponse,
        api_models::gsm::GsmResponse,
        api_models::gsm::GsmDecision,
        api_models::payments::AddressDetails,
        api_models::payments::BankDebitData,
        api_models::payments::AliPayQr,
        api_models::payments::AliPayRedirection,
        api_models::payments::MomoRedirection,
        api_models::payments::TouchNGoRedirection,
        api_models::payments::GcashRedirection,
        api_models::payments::KakaoPayRedirection,
        api_models::payments::AliPayHkRedirection,
        api_models::payments::GoPayRedirection,
        api_models::payments::MbWayRedirection,
        api_models::payments::MobilePayRedirection,
        api_models::payments::WeChatPayRedirection,
        api_models::payments::WeChatPayQr,
        api_models::payments::BankDebitBilling,
        api_models::payments::CryptoData,
        api_models::payments::RewardData,
        api_models::payments::UpiData,
        api_models::payments::UpiCollectData,
        api_models::payments::UpiIntentData,
        api_models::payments::VoucherData,
        api_models::payments::BoletoVoucherData,
        api_models::payments::AlfamartVoucherData,
        api_models::payments::IndomaretVoucherData,
        api_models::payments::Address,
        api_models::payments::VoucherData,
        api_models::payments::JCSVoucherData,
        api_models::payments::AlfamartVoucherData,
        api_models::payments::IndomaretVoucherData,
        api_models::payments::BankRedirectData,
        api_models::payments::RealTimePaymentData,
        api_models::payments::BankRedirectBilling,
        api_models::payments::BankRedirectBilling,
        api_models::payments::ConnectorMetadata,
        api_models::payments::FeatureMetadata,
        api_models::payments::ApplepayConnectorMetadataRequest,
        api_models::payments::SessionTokenInfo,
        api_models::payments::PaymentProcessingDetailsAt,
        api_models::payments::ApplepayInitiative,
        api_models::payments::PaymentProcessingDetails,
        api_models::payments::PaymentMethodDataResponseWithBilling,
        api_models::payments::PaymentMethodDataResponse,
        api_models::payments::CardResponse,
        api_models::payments::PaylaterResponse,
        api_models::payments::KlarnaSdkPaymentMethodResponse,
        api_models::payments::SwishQrData,
        api_models::payments::AirwallexData,
        api_models::payments::NoonData,
        api_models::payments::OrderDetails,
        api_models::payments::OrderDetailsWithAmount,
        api_models::payments::NextActionType,
        api_models::payments::WalletData,
        api_models::payments::NextActionData,
        api_models::payments::PayLaterData,
        api_models::payments::MandateData,
        api_models::payments::PhoneDetails,
        api_models::payments::PaymentMethodData,
        api_models::payments::PaymentMethodDataRequest,
        api_models::payments::MandateType,
        api_models::payments::AcceptanceType,
        api_models::payments::MandateAmountData,
        api_models::payments::OnlineMandate,
        api_models::payments::Card,
        api_models::payments::CardRedirectData,
        api_models::payments::CardToken,
        api_models::payments::CustomerAcceptance,
        api_models::payments::PaymentsRequest,
        api_models::payments::PaymentsCreateRequest,
        api_models::payments::PaymentsUpdateRequest,
        api_models::payments::PaymentsConfirmRequest,
        api_models::payments::PaymentsResponse,
        api_models::payments::PaymentsCreateResponseOpenApi,
        api_models::payments::PaymentRetrieveBody,
        api_models::payments::PaymentsRetrieveRequest,
        api_models::payments::PaymentsCaptureRequest,
        api_models::payments::PaymentsSessionRequest,
        api_models::payments::PaymentsSessionResponse,
        api_models::payments::SessionToken,
        api_models::payments::ApplePaySessionResponse,
        api_models::payments::ThirdPartySdkSessionResponse,
        api_models::payments::NoThirdPartySdkSessionResponse,
        api_models::payments::SecretInfoToInitiateSdk,
        api_models::payments::ApplePayPaymentRequest,
        api_models::payments::ApplePayBillingContactFields,
        api_models::payments::ApplePayShippingContactFields,
        api_models::payments::ApplePayAddressParameters,
        api_models::payments::AmountInfo,
        api_models::payments::ProductType,
        api_models::payments::GooglePayWalletData,
        api_models::payments::PayPalWalletData,
        api_models::payments::PaypalRedirection,
        api_models::payments::GpayMerchantInfo,
        api_models::payments::GpayAllowedPaymentMethods,
        api_models::payments::GpayAllowedMethodsParameters,
        api_models::payments::GpayTokenizationSpecification,
        api_models::payments::GpayTokenParameters,
        api_models::payments::GpayTransactionInfo,
        api_models::payments::GpaySessionTokenResponse,
        api_models::payments::GooglePayThirdPartySdkData,
        api_models::payments::KlarnaSessionTokenResponse,
        api_models::payments::PaypalSessionTokenResponse,
        api_models::payments::ApplepaySessionTokenResponse,
        api_models::payments::SdkNextAction,
        api_models::payments::NextActionCall,
        api_models::payments::SdkNextActionData,
        api_models::payments::SamsungPayWalletData,
        api_models::payments::WeChatPay,
        api_models::payments::GpayTokenizationData,
        api_models::payments::GooglePayPaymentMethodInfo,
        api_models::payments::ApplePayWalletData,
        api_models::payments::ApplepayPaymentMethod,
        api_models::payments::PaymentsCancelRequest,
        api_models::payments::PaymentListConstraints,
        api_models::payments::PaymentListResponse,
        api_models::payments::CashappQr,
        api_models::payments::BankTransferData,
        api_models::payments::BankTransferNextStepsData,
        api_models::payments::SepaAndBacsBillingDetails,
        api_models::payments::AchBillingDetails,
        api_models::payments::MultibancoBillingDetails,
        api_models::payments::DokuBillingDetails,
        api_models::payments::BankTransferInstructions,
        api_models::payments::ReceiverDetails,
        api_models::payments::AchTransfer,
        api_models::payments::MultibancoTransferInstructions,
        api_models::payments::DokuBankTransferInstructions,
        api_models::payments::ApplePayRedirectData,
        api_models::payments::ApplePayThirdPartySdkData,
        api_models::payments::GooglePayRedirectData,
        api_models::payments::GooglePayThirdPartySdk,
        api_models::payments::GooglePaySessionResponse,
        api_models::payments::GpayShippingAddressParameters,
        api_models::payments::GpayBillingAddressParameters,
        api_models::payments::GpayBillingAddressFormat,
        api_models::payments::SepaBankTransferInstructions,
        api_models::payments::BacsBankTransferInstructions,
        api_models::payments::RedirectResponse,
        api_models::payments::RequestSurchargeDetails,
        api_models::payments::PaymentAttemptResponse,
        api_models::payments::CaptureResponse,
        api_models::payments::PaymentsIncrementalAuthorizationRequest,
        api_models::payments::IncrementalAuthorizationResponse,
        api_models::payments::PaymentsCompleteAuthorizeRequest,
        api_models::payments::PaymentsExternalAuthenticationRequest,
        api_models::payments::PaymentsExternalAuthenticationResponse,
        api_models::payments::SdkInformation,
        api_models::payments::DeviceChannel,
        api_models::payments::ThreeDsCompletionIndicator,
        api_models::payments::MifinityData,
        api_models::enums::TransactionStatus,
        api_models::payments::BrowserInformation,
        api_models::payments::PaymentCreatePaymentLinkConfig,
        api_models::payments::ThreeDsData,
        api_models::payments::ThreeDsMethodData,
        api_models::payments::PollConfigResponse,
        api_models::payments::ExternalAuthenticationDetailsResponse,
        api_models::payments::ExtendedCardInfo,
        api_models::payment_methods::RequiredFieldInfo,
        api_models::payment_methods::DefaultPaymentMethod,
        api_models::payment_methods::MaskedBankDetails,
        api_models::payment_methods::SurchargeDetailsResponse,
        api_models::payment_methods::SurchargeResponse,
        api_models::payment_methods::SurchargePercentage,
        api_models::payment_methods::PaymentMethodCollectLinkRequest,
        api_models::payment_methods::PaymentMethodCollectLinkResponse,
        api_models::refunds::RefundListRequest,
        api_models::refunds::RefundListResponse,
        api_models::payments::TimeRange,
        api_models::payments::AmountFilter,
        api_models::mandates::MandateRevokedResponse,
        api_models::mandates::MandateResponse,
        api_models::mandates::MandateCardDetails,
        api_models::mandates::RecurringDetails,
        api_models::mandates::ProcessorPaymentToken,
        api_models::ephemeral_key::EphemeralKeyCreateResponse,
        api_models::payments::CustomerDetails,
        api_models::payments::GiftCardData,
        api_models::payments::GiftCardDetails,
        api_models::payments::Address,
        api_models::payouts::CardPayout,
        api_models::payouts::Wallet,
        api_models::payouts::Paypal,
        api_models::payouts::Venmo,
        api_models::payouts::AchBankTransfer,
        api_models::payouts::BacsBankTransfer,
        api_models::payouts::SepaBankTransfer,
        api_models::payouts::PixBankTransfer,
        api_models::payouts::PayoutsCreateRequest,
        api_models::payouts::PayoutUpdateRequest,
        api_models::payouts::PayoutConfirmRequest,
        api_models::payouts::PayoutCancelRequest,
        api_models::payouts::PayoutFulfillRequest,
        api_models::payouts::PayoutRetrieveRequest,
        api_models::payouts::PayoutAttemptResponse,
        api_models::payouts::PayoutCreateResponse,
        api_models::payouts::PayoutListConstraints,
        api_models::payouts::PayoutListFilters,
        api_models::payouts::PayoutListFilterConstraints,
        api_models::payouts::PayoutListResponse,
        api_models::payouts::PayoutRetrieveBody,
        api_models::payouts::PayoutMethodData,
        api_models::payouts::PayoutLinkResponse,
        api_models::payouts::Bank,
        api_models::payouts::PayoutCreatePayoutLinkConfig,
        api_models::enums::PayoutEntityType,
        api_models::enums::PayoutSendPriority,
        api_models::enums::PayoutStatus,
        api_models::enums::PayoutType,
        api_models::enums::TransactionType,
        api_models::payments::FrmMessage,
        api_models::webhooks::OutgoingWebhook,
        api_models::webhooks::OutgoingWebhookContent,
        api_models::enums::EventClass,
        api_models::enums::EventType,
        api_models::enums::DecoupledAuthenticationType,
        api_models::enums::AuthenticationStatus,
        api_models::admin::MerchantAccountResponse,
        api_models::admin::MerchantConnectorId,
        api_models::admin::MerchantDetails,
        api_models::admin::ToggleKVRequest,
        api_models::admin::ToggleKVResponse,
        api_models::admin::WebhookDetails,
        api_models::api_keys::ApiKeyExpiration,
        api_models::api_keys::CreateApiKeyRequest,
        api_models::api_keys::CreateApiKeyResponse,
        api_models::api_keys::RetrieveApiKeyResponse,
        api_models::api_keys::RevokeApiKeyResponse,
        api_models::api_keys::UpdateApiKeyRequest,
        api_models::payments::RetrievePaymentLinkRequest,
        api_models::payments::PaymentLinkResponse,
        api_models::payments::RetrievePaymentLinkResponse,
        api_models::payments::PaymentLinkInitiateRequest,
        api_models::payouts::PayoutLinkInitiateRequest,
        api_models::payments::ExtendedCardInfoResponse,
        api_models::payments::GooglePayAssuranceDetails,
        api_models::routing::RoutingConfigRequest,
        api_models::routing::RoutingDictionaryRecord,
        api_models::routing::RoutingKind,
        api_models::routing::RoutableConnectorChoice,
        api_models::routing::LinkedRoutingConfigRetrieveResponse,
        api_models::routing::RoutingRetrieveResponse,
        api_models::routing::ProfileDefaultRoutingConfig,
        api_models::routing::MerchantRoutingAlgorithm,
        api_models::routing::RoutingAlgorithmKind,
        api_models::routing::RoutingDictionary,
        api_models::routing::RoutingAlgorithm,
        api_models::routing::StraightThroughAlgorithm,
        api_models::routing::ConnectorVolumeSplit,
        api_models::routing::ConnectorSelection,
        api_models::routing::ToggleDynamicRoutingQuery,
        api_models::routing::DynamicRoutingConfig,
<<<<<<< HEAD
=======
        api_models::routing::DynamicRoutingConfigParams,
        api_models::routing::DynamicRoutingConfigBody,
        api_models::routing::CurrentBlockThreshold,
>>>>>>> 05066706
        api_models::routing::DynamicRoutingUpdateConfigQuery,
        api_models::routing::DynamicRoutingConfigId,
        api_models::routing::ToggleDynamicRoutingWrapper,
        api_models::routing::DynamicRoutingConfigParams,
        api_models::routing::DynamicRoutingConfigBody,
        api_models::routing::CurrentBlockThreshold,
        api_models::routing::ToggleDynamicRoutingPath,
        api_models::routing::ToggleDynamicRoutingWrapper,
        api_models::routing::ast::RoutableChoiceKind,
        api_models::enums::RoutableConnectors,
        api_models::routing::ast::ProgramConnectorSelection,
        api_models::routing::ast::RuleConnectorSelection,
        api_models::routing::ast::IfStatement,
        api_models::routing::ast::Comparison,
        api_models::routing::ast::ComparisonType,
        api_models::routing::ast::ValueType,
        api_models::routing::ast::MetadataValue,
        api_models::routing::ast::NumberComparison,
        api_models::payment_methods::RequestPaymentMethodTypes,
        api_models::payments::PaymentLinkStatus,
        api_models::blocklist::BlocklistRequest,
        api_models::blocklist::BlocklistResponse,
        api_models::blocklist::ToggleBlocklistResponse,
        api_models::blocklist::ListBlocklistQuery,
        api_models::enums::BlocklistDataKind,
        api_models::webhook_events::EventListItemResponse,
        api_models::webhook_events::EventRetrieveResponse,
        api_models::webhook_events::OutgoingWebhookRequestContent,
        api_models::webhook_events::OutgoingWebhookResponseContent,
        api_models::enums::WebhookDeliveryAttempt,
        api_models::enums::PaymentChargeType,
        api_models::enums::StripeChargeType,
        api_models::payments::PaymentChargeRequest,
        api_models::payments::PaymentChargeResponse,
        api_models::refunds::ChargeRefunds,
        api_models::payments::CustomerDetailsResponse,
        api_models::payments::OpenBankingData,
        api_models::payments::OpenBankingSessionToken,
        api_models::payments::BankDebitResponse,
        api_models::payments::BankRedirectResponse,
        api_models::payments::BankTransferResponse,
        api_models::payments::CardRedirectResponse,
        api_models::payments::CardTokenResponse,
        api_models::payments::CryptoResponse,
        api_models::payments::GiftCardResponse,
        api_models::payments::OpenBankingResponse,
        api_models::payments::RealTimePaymentDataResponse,
        api_models::payments::UpiResponse,
        api_models::payments::VoucherResponse,
        api_models::payments::additional_info::CardTokenAdditionalData,
        api_models::payments::additional_info::BankDebitAdditionalData,
        api_models::payments::additional_info::AchBankDebitAdditionalData,
        api_models::payments::additional_info::BacsBankDebitAdditionalData,
        api_models::payments::additional_info::BecsBankDebitAdditionalData,
        api_models::payments::additional_info::SepaBankDebitAdditionalData,
        api_models::payments::additional_info::BankRedirectDetails,
        api_models::payments::additional_info::BancontactBankRedirectAdditionalData,
        api_models::payments::additional_info::BlikBankRedirectAdditionalData,
        api_models::payments::additional_info::GiropayBankRedirectAdditionalData,
        api_models::payments::additional_info::BankTransferAdditionalData,
        api_models::payments::additional_info::PixBankTransferAdditionalData,
        api_models::payments::additional_info::LocalBankTransferAdditionalData,
        api_models::payments::additional_info::GiftCardAdditionalData,
        api_models::payments::additional_info::GivexGiftCardAdditionalData,
        api_models::payments::additional_info::UpiAdditionalData,
        api_models::payments::additional_info::UpiCollectAdditionalData,
        api_models::payments::PaymentsDynamicTaxCalculationRequest,
    )),
    modifiers(&SecurityAddon)
)]
// Bypass clippy lint for not being constructed
#[allow(dead_code)]
pub(crate) struct ApiDoc;

struct SecurityAddon;

impl utoipa::Modify for SecurityAddon {
    fn modify(&self, openapi: &mut utoipa::openapi::OpenApi) {
        use utoipa::openapi::security::{ApiKey, ApiKeyValue, SecurityScheme};

        if let Some(components) = openapi.components.as_mut() {
            components.add_security_schemes_from_iter([
                (
                    "api_key",
                    SecurityScheme::ApiKey(ApiKey::Header(ApiKeyValue::with_description(
                        "api-key",
                        "Use the API key created under your merchant account from the HyperSwitch dashboard. API key is used to authenticate API requests from your merchant server only. Don't expose this key on a website or embed it in a mobile application."
                    ))),
                ),
                (
                    "admin_api_key",
                    SecurityScheme::ApiKey(ApiKey::Header(ApiKeyValue::with_description(
                        "api-key",
                        "Admin API keys allow you to perform some privileged actions such as \
                        creating a merchant account and Merchant Connector account."
                    ))),
                ),
                (
                    "publishable_key",
                    SecurityScheme::ApiKey(ApiKey::Header(ApiKeyValue::with_description(
                        "api-key",
                        "Publishable keys are a type of keys that can be public and have limited \
                        scope of usage."
                    ))),
                ),
                (
                    "ephemeral_key",
                    SecurityScheme::ApiKey(ApiKey::Header(ApiKeyValue::with_description(
                        "api-key",
                        "Ephemeral keys provide temporary access to singular data, such as access \
                        to a single customer object for a short period of time."
                    ))),
                ),
            ]);
        }
    }
}<|MERGE_RESOLUTION|>--- conflicted
+++ resolved
@@ -547,12 +547,9 @@
         api_models::routing::ConnectorSelection,
         api_models::routing::ToggleDynamicRoutingQuery,
         api_models::routing::DynamicRoutingConfig,
-<<<<<<< HEAD
-=======
         api_models::routing::DynamicRoutingConfigParams,
         api_models::routing::DynamicRoutingConfigBody,
         api_models::routing::CurrentBlockThreshold,
->>>>>>> 05066706
         api_models::routing::DynamicRoutingUpdateConfigQuery,
         api_models::routing::DynamicRoutingConfigId,
         api_models::routing::ToggleDynamicRoutingWrapper,
