use crate::routes;

#[derive(utoipa::OpenApi)]
#[openapi(
    info(
        title = "Hyperswitch - API Documentation",
        contact(
            name = "Hyperswitch Support",
            url = "https://hyperswitch.io",
            email = "hyperswitch@juspay.in"
        ),
        // terms_of_service = "https://www.juspay.io/terms",
        description = r#"
## Get started

Hyperswitch provides a collection of APIs that enable you to process and manage payments.
Our APIs accept and return JSON in the HTTP body, and return standard HTTP response codes.

You can consume the APIs directly using your favorite HTTP/REST library.

We have a testing environment referred to "sandbox", which you can setup to test API calls without
affecting production data.
Currently, our sandbox environment is live while our production environment is under development
and will be available soon.
You can sign up on our Dashboard to get API keys to access Hyperswitch API.

### Environment

Use the following base URLs when making requests to the APIs:

| Environment   |  Base URL                          |
|---------------|------------------------------------|
| Sandbox       | <https://sandbox.hyperswitch.io>   |
| Production    | <https://api.hyperswitch.io>       |

## Authentication

When you sign up on our [dashboard](https://app.hyperswitch.io) and create a merchant
account, you are given a secret key (also referred as api-key) and a publishable key.
You may authenticate all API requests with Hyperswitch server by providing the appropriate key in
the request Authorization header.

| Key             |  Description                                                                                  |
|-----------------|-----------------------------------------------------------------------------------------------|
| api-key         | Private key. Used to authenticate all API requests from your merchant server                  |
| publishable key | Unique identifier for your account. Used to authenticate API requests from your app's client  |

Never share your secret api keys. Keep them guarded and secure.
"#,
    ),
    servers(
        (url = "https://sandbox.hyperswitch.io", description = "Sandbox Environment")
    ),
    tags(
        (name = "Merchant Account", description = "Create and manage merchant accounts"),
        (name = "Profile", description = "Create and manage profiles"),
        (name = "Merchant Connector Account", description = "Create and manage merchant connector accounts"),
        (name = "Payments", description = "Create and manage one-time payments, recurring payments and mandates"),
        (name = "Refunds", description = "Create and manage refunds for successful payments"),
        (name = "Mandates", description = "Manage mandates"),
        (name = "Customers", description = "Create and manage customers"),
        (name = "Payment Methods", description = "Create and manage payment methods of customers"),
        (name = "Disputes", description = "Manage disputes"),
        (name = "API Key", description = "Create and manage API Keys"),
        (name = "Payouts", description = "Create and manage payouts"),
        (name = "payment link", description = "Create payment link"),
        (name = "Routing", description = "Create and manage routing configurations"),
        (name = "Event", description = "Manage events"),
    ),
    // The paths will be displayed in the same order as they are registered here
    paths(
        // Routes for payments
        routes::payments::payments_create,
        routes::payments::payments_update,
        routes::payments::payments_confirm,
        routes::payments::payments_retrieve,
        routes::payments::payments_capture,
        routes::payments::payments_connector_session,
        routes::payments::payments_cancel,
        routes::payments::payments_list,
        routes::payments::payments_incremental_authorization,
        routes::payment_link::payment_link_retrieve,
        routes::payments::payments_external_authentication,
        routes::payments::payments_complete_authorize,
        routes::payments::payments_post_session_tokens,

        // Routes for refunds
        routes::refunds::refunds_create,
        routes::refunds::refunds_retrieve,
        routes::refunds::refunds_update,
        routes::refunds::refunds_list,

        // Routes for Organization
        routes::organization::organization_create,
        routes::organization::organization_retrieve,
        routes::organization::organization_update,

        // Routes for merchant account
        routes::merchant_account::merchant_account_create,
        routes::merchant_account::retrieve_merchant_account,
        routes::merchant_account::update_merchant_account,
        routes::merchant_account::delete_merchant_account,
        routes::merchant_account::merchant_account_kv_status,

        // Routes for merchant connector account
        routes::merchant_connector_account::connector_create,
        routes::merchant_connector_account::connector_retrieve,
        routes::merchant_connector_account::connector_list,
        routes::merchant_connector_account::connector_update,
        routes::merchant_connector_account::connector_delete,

        //Routes for gsm
        routes::gsm::create_gsm_rule,
        routes::gsm::get_gsm_rule,
        routes::gsm::update_gsm_rule,
        routes::gsm::delete_gsm_rule,

        // Routes for mandates
        routes::mandates::get_mandate,
        routes::mandates::revoke_mandate,
        routes::mandates::customers_mandates_list,

        //Routes for customers
        routes::customers::customers_create,
        routes::customers::customers_retrieve,
        routes::customers::customers_list,
        routes::customers::customers_update,
        routes::customers::customers_delete,

        //Routes for payment methods
        routes::payment_method::create_payment_method_api,
        routes::payment_method::list_payment_method_api,
        routes::payment_method::list_customer_payment_method_api,
        routes::payment_method::list_customer_payment_method_api_client,
        routes::payment_method::default_payment_method_set_api,
        routes::payment_method::payment_method_retrieve_api,
        routes::payment_method::payment_method_update_api,
        routes::payment_method::payment_method_delete_api,

        // Routes for Profile
        routes::profile::profile_create,
        routes::profile::profile_list,
        routes::profile::profile_retrieve,
        routes::profile::profile_update,
        routes::profile::profile_delete,

        // Routes for disputes
        routes::disputes::retrieve_dispute,
        routes::disputes::retrieve_disputes_list,

        // Routes for routing
        routes::routing::routing_create_config,
        routes::routing::routing_link_config,
        routes::routing::routing_retrieve_config,
        routes::routing::list_routing_configs,
        routes::routing::routing_unlink_config,
        routes::routing::routing_update_default_config,
        routes::routing::routing_retrieve_default_config,
        routes::routing::routing_retrieve_linked_config,
        routes::routing::routing_retrieve_default_config_for_profiles,
        routes::routing::routing_update_default_config_for_profile,
        routes::routing::toggle_success_based_routing,

        // Routes for blocklist
        routes::blocklist::remove_entry_from_blocklist,
        routes::blocklist::list_blocked_payment_methods,
        routes::blocklist::add_entry_to_blocklist,
        routes::blocklist::toggle_blocklist_guard,

        // Routes for payouts
        routes::payouts::payouts_create,
        routes::payouts::payouts_retrieve,
        routes::payouts::payouts_update,
        routes::payouts::payouts_cancel,
        routes::payouts::payouts_fulfill,
        routes::payouts::payouts_list,
        routes::payouts::payouts_confirm,
        routes::payouts::payouts_list_filters,
        routes::payouts::payouts_list_by_filter,

        // Routes for api keys
        routes::api_keys::api_key_create,
        routes::api_keys::api_key_retrieve,
        routes::api_keys::api_key_update,
        routes::api_keys::api_key_revoke,
        routes::api_keys::api_key_list,

        // Routes for events
        routes::webhook_events::list_initial_webhook_delivery_attempts,
        routes::webhook_events::list_webhook_delivery_attempts,
        routes::webhook_events::retry_webhook_delivery_attempt,

        // Routes for poll apis
        routes::poll::retrieve_poll_status,
    ),
    components(schemas(
        common_utils::types::MinorUnit,
        common_utils::types::TimeRange,
        common_utils::link_utils::GenericLinkUiConfig,
        common_utils::link_utils::EnabledPaymentMethod,
        common_utils::payout_method_utils::AdditionalPayoutMethodData,
        common_utils::payout_method_utils::CardAdditionalData,
        common_utils::payout_method_utils::BankAdditionalData,
        common_utils::payout_method_utils::WalletAdditionalData,
        common_utils::payout_method_utils::AchBankTransferAdditionalData,
        common_utils::payout_method_utils::BacsBankTransferAdditionalData,
        common_utils::payout_method_utils::SepaBankTransferAdditionalData,
        common_utils::payout_method_utils::PixBankTransferAdditionalData,
        common_utils::payout_method_utils::PaypalAdditionalData,
        common_utils::payout_method_utils::VenmoAdditionalData,
        api_models::refunds::RefundRequest,
        api_models::refunds::RefundType,
        api_models::refunds::RefundResponse,
        api_models::refunds::RefundStatus,
        api_models::refunds::RefundUpdateRequest,
        api_models::organization::OrganizationCreateRequest,
        api_models::organization::OrganizationUpdateRequest,
        api_models::organization::OrganizationResponse,
        api_models::admin::MerchantAccountCreate,
        api_models::admin::MerchantAccountUpdate,
        api_models::admin::MerchantAccountDeleteResponse,
        api_models::admin::MerchantConnectorDeleteResponse,
        api_models::admin::MerchantConnectorResponse,
        api_models::admin::MerchantConnectorListResponse,
        api_models::admin::AuthenticationConnectorDetails,
        api_models::admin::ExtendedCardInfoConfig,
        api_models::admin::BusinessGenericLinkConfig,
        api_models::admin::BusinessCollectLinkConfig,
        api_models::admin::BusinessPayoutLinkConfig,
        api_models::customers::CustomerRequest,
        api_models::customers::CustomerDeleteResponse,
        api_models::payment_methods::PaymentMethodCreate,
        api_models::payment_methods::PaymentMethodResponse,
        api_models::payment_methods::CustomerPaymentMethod,
        api_models::payment_methods::PaymentMethodListResponse,
        api_models::payment_methods::ResponsePaymentMethodsEnabled,
        api_models::payment_methods::ResponsePaymentMethodTypes,
        api_models::payment_methods::PaymentExperienceTypes,
        api_models::payment_methods::CardNetworkTypes,
        api_models::payment_methods::BankDebitTypes,
        api_models::payment_methods::BankTransferTypes,
        api_models::payment_methods::CustomerPaymentMethodsListResponse,
        api_models::payment_methods::PaymentMethodDeleteResponse,
        api_models::payment_methods::PaymentMethodUpdate,
        api_models::payment_methods::CustomerDefaultPaymentMethodResponse,
        api_models::payment_methods::CardDetailFromLocker,
        api_models::payment_methods::PaymentMethodCreateData,
        api_models::payment_methods::CardDetail,
        api_models::payment_methods::CardDetailUpdate,
        api_models::payment_methods::RequestPaymentMethodTypes,
        api_models::poll::PollResponse,
        api_models::poll::PollStatus,
        api_models::customers::CustomerResponse,
        api_models::admin::AcceptedCountries,
        api_models::admin::AcceptedCurrencies,
        api_models::enums::PaymentType,
        api_models::enums::ScaExemptionType,
        api_models::enums::PaymentMethod,
        api_models::enums::PaymentMethodType,
        api_models::enums::ConnectorType,
        api_models::enums::PayoutConnectors,
        api_models::enums::AuthenticationConnectors,
        api_models::enums::Currency,
        api_models::enums::IntentStatus,
        api_models::enums::CaptureMethod,
        api_models::enums::FutureUsage,
        api_models::enums::AuthenticationType,
        api_models::enums::Connector,
        api_models::enums::PaymentMethod,
        api_models::enums::PaymentMethodIssuerCode,
        api_models::enums::MandateStatus,
        api_models::enums::PaymentExperience,
        api_models::enums::BankNames,
        api_models::enums::BankType,
        api_models::enums::BankHolderType,
        api_models::enums::CardNetwork,
        api_models::enums::DisputeStage,
        api_models::enums::DisputeStatus,
        api_models::enums::CountryAlpha2,
        api_models::enums::FieldType,
        api_models::enums::FrmAction,
        api_models::enums::FrmPreferredFlowTypes,
        api_models::enums::RetryAction,
        api_models::enums::AttemptStatus,
        api_models::enums::CaptureStatus,
        api_models::enums::ReconStatus,
        api_models::enums::ConnectorStatus,
        api_models::enums::AuthorizationStatus,
        api_models::enums::ElementPosition,
        api_models::enums::ElementSize,
        api_models::enums::SizeVariants,
        api_models::enums::PaymentLinkDetailsLayout,
        api_models::enums::PaymentMethodStatus,
        api_models::enums::UIWidgetFormLayout,
        api_models::enums::PaymentConnectorCategory,
        api_models::admin::MerchantConnectorCreate,
        api_models::admin::AdditionalMerchantData,
        api_models::admin::ConnectorWalletDetails,
        api_models::admin::MerchantRecipientData,
        api_models::admin::MerchantAccountData,
        api_models::admin::MerchantConnectorUpdate,
        api_models::admin::PrimaryBusinessDetails,
        api_models::admin::FrmConfigs,
        api_models::admin::FrmPaymentMethod,
        api_models::admin::FrmPaymentMethodType,
        api_models::admin::PaymentMethodsEnabled,
        api_models::admin::MerchantConnectorDetailsWrap,
        api_models::admin::MerchantConnectorDetails,
        api_models::admin::MerchantConnectorWebhookDetails,
        api_models::admin::ProfileCreate,
        api_models::admin::ProfileResponse,
        api_models::admin::BusinessPaymentLinkConfig,
        api_models::admin::PaymentLinkBackgroundImageConfig,
        api_models::admin::PaymentLinkConfigRequest,
        api_models::admin::PaymentLinkConfig,
        api_models::admin::PaymentLinkTransactionDetails,
        api_models::admin::TransactionDetailsUiConfiguration,
        api_models::disputes::DisputeResponse,
        api_models::disputes::DisputeResponsePaymentsRetrieve,
        api_models::gsm::GsmCreateRequest,
        api_models::gsm::GsmRetrieveRequest,
        api_models::gsm::GsmUpdateRequest,
        api_models::gsm::GsmDeleteRequest,
        api_models::gsm::GsmDeleteResponse,
        api_models::gsm::GsmResponse,
        api_models::gsm::GsmDecision,
        api_models::payments::AddressDetails,
        api_models::payments::BankDebitData,
        api_models::payments::AliPayQr,
        api_models::payments::AliPayRedirection,
        api_models::payments::MomoRedirection,
        api_models::payments::TouchNGoRedirection,
        api_models::payments::GcashRedirection,
        api_models::payments::KakaoPayRedirection,
        api_models::payments::AliPayHkRedirection,
        api_models::payments::GoPayRedirection,
        api_models::payments::MbWayRedirection,
        api_models::payments::MobilePayRedirection,
        api_models::payments::WeChatPayRedirection,
        api_models::payments::WeChatPayQr,
        api_models::payments::BankDebitBilling,
        api_models::payments::CryptoData,
        api_models::payments::RewardData,
        api_models::payments::UpiData,
        api_models::payments::UpiCollectData,
        api_models::payments::UpiIntentData,
        api_models::payments::VoucherData,
        api_models::payments::BoletoVoucherData,
        api_models::payments::AlfamartVoucherData,
        api_models::payments::IndomaretVoucherData,
        api_models::payments::Address,
        api_models::payments::VoucherData,
        api_models::payments::JCSVoucherData,
        api_models::payments::AlfamartVoucherData,
        api_models::payments::IndomaretVoucherData,
        api_models::payments::BankRedirectData,
        api_models::payments::RealTimePaymentData,
        api_models::payments::BankRedirectBilling,
        api_models::payments::BankRedirectBilling,
        api_models::payments::ConnectorMetadata,
        api_models::payments::FeatureMetadata,
        api_models::payments::ApplepayConnectorMetadataRequest,
        api_models::payments::SessionTokenInfo,
        api_models::payments::PaymentProcessingDetailsAt,
        api_models::payments::ApplepayInitiative,
        api_models::payments::PaymentProcessingDetails,
        api_models::payments::PaymentMethodDataResponseWithBilling,
        api_models::payments::PaymentMethodDataResponse,
        api_models::payments::CardResponse,
        api_models::payments::PaylaterResponse,
        api_models::payments::KlarnaSdkPaymentMethodResponse,
        api_models::payments::SwishQrData,
        api_models::payments::AirwallexData,
        api_models::payments::NoonData,
        api_models::payments::OrderDetails,
        api_models::payments::OrderDetailsWithAmount,
        api_models::payments::NextActionType,
        api_models::payments::WalletData,
        api_models::payments::NextActionData,
        api_models::payments::PayLaterData,
        api_models::payments::MandateData,
        api_models::payments::PhoneDetails,
        api_models::payments::PaymentMethodData,
        api_models::payments::PaymentMethodDataRequest,
        api_models::payments::MandateType,
        api_models::payments::AcceptanceType,
        api_models::payments::MandateAmountData,
        api_models::payments::OnlineMandate,
        api_models::payments::Card,
        api_models::payments::CardRedirectData,
        api_models::payments::CardToken,
        api_models::payments::CustomerAcceptance,
        api_models::payments::PaymentsRequest,
        api_models::payments::PaymentsCreateRequest,
        api_models::payments::PaymentsUpdateRequest,
        api_models::payments::PaymentsConfirmRequest,
        api_models::payments::PaymentsResponse,
        api_models::payments::PaymentsCreateResponseOpenApi,
        api_models::payments::PaymentRetrieveBody,
        api_models::payments::PaymentsRetrieveRequest,
        api_models::payments::PaymentsCaptureRequest,
        api_models::payments::PaymentsSessionRequest,
        api_models::payments::PaymentsSessionResponse,
        api_models::payments::PazeWalletData,
        api_models::payments::SessionToken,
        api_models::payments::ApplePaySessionResponse,
        api_models::payments::ThirdPartySdkSessionResponse,
        api_models::payments::NoThirdPartySdkSessionResponse,
        api_models::payments::SecretInfoToInitiateSdk,
        api_models::payments::ApplePayPaymentRequest,
        api_models::payments::ApplePayBillingContactFields,
        api_models::payments::ApplePayShippingContactFields,
        api_models::payments::ApplePayAddressParameters,
        api_models::payments::AmountInfo,
        api_models::enums::ProductType,
        api_models::payments::GooglePayWalletData,
        api_models::payments::PayPalWalletData,
        api_models::payments::PaypalRedirection,
        api_models::payments::GpayMerchantInfo,
        api_models::payments::GpayAllowedPaymentMethods,
        api_models::payments::GpayAllowedMethodsParameters,
        api_models::payments::GpayTokenizationSpecification,
        api_models::payments::GpayTokenParameters,
        api_models::payments::GpayTransactionInfo,
        api_models::payments::GpaySessionTokenResponse,
        api_models::payments::GooglePayThirdPartySdkData,
        api_models::payments::KlarnaSessionTokenResponse,
        api_models::payments::PaypalSessionTokenResponse,
        api_models::payments::ApplepaySessionTokenResponse,
        api_models::payments::SdkNextAction,
        api_models::payments::NextActionCall,
        api_models::payments::SdkNextActionData,
        api_models::payments::SamsungPayWalletData,
        api_models::payments::WeChatPay,
        api_models::payments::GpayTokenizationData,
        api_models::payments::GooglePayPaymentMethodInfo,
        api_models::payments::ApplePayWalletData,
        api_models::payments::SamsungPayWalletCredentials,
        api_models::payments::SamsungPayWebWalletData,
        api_models::payments::SamsungPayAppWalletData,
        api_models::payments::SamsungPayCardBrand,
        api_models::payments::SamsungPayTokenData,
        api_models::payments::ApplepayPaymentMethod,
        api_models::payments::PaymentsCancelRequest,
        api_models::payments::PaymentListConstraints,
        api_models::payments::PaymentListResponse,
        api_models::payments::CashappQr,
        api_models::payments::BankTransferData,
        api_models::payments::BankTransferNextStepsData,
        api_models::payments::SepaAndBacsBillingDetails,
        api_models::payments::AchBillingDetails,
        api_models::payments::MultibancoBillingDetails,
        api_models::payments::DokuBillingDetails,
        api_models::payments::BankTransferInstructions,
        api_models::payments::MobilePaymentNextStepData,
        api_models::payments::MobilePaymentConsent,
        api_models::payments::ReceiverDetails,
        api_models::payments::AchTransfer,
        api_models::payments::MultibancoTransferInstructions,
        api_models::payments::DokuBankTransferInstructions,
        api_models::payments::ApplePayRedirectData,
        api_models::payments::ApplePayThirdPartySdkData,
        api_models::payments::GooglePayRedirectData,
        api_models::payments::GooglePayThirdPartySdk,
        api_models::payments::GooglePaySessionResponse,
        api_models::payments::PazeSessionTokenResponse,
        api_models::payments::SamsungPaySessionTokenResponse,
        api_models::payments::SamsungPayMerchantPaymentInformation,
        api_models::payments::SamsungPayAmountDetails,
        api_models::payments::SamsungPayAmountFormat,
        api_models::payments::SamsungPayProtocolType,
        api_models::payments::GpayShippingAddressParameters,
        api_models::payments::GpayBillingAddressParameters,
        api_models::payments::GpayBillingAddressFormat,
        api_models::payments::SepaBankTransferInstructions,
        api_models::payments::BacsBankTransferInstructions,
        api_models::payments::RedirectResponse,
        api_models::payments::RequestSurchargeDetails,
        api_models::payments::PaymentAttemptResponse,
        api_models::payments::CaptureResponse,
        api_models::payments::PaymentsIncrementalAuthorizationRequest,
        api_models::payments::IncrementalAuthorizationResponse,
        api_models::payments::PaymentsCompleteAuthorizeRequest,
        api_models::payments::PaymentsExternalAuthenticationRequest,
        api_models::payments::PaymentsExternalAuthenticationResponse,
        api_models::payments::SdkInformation,
        api_models::payments::DeviceChannel,
        api_models::payments::ThreeDsCompletionIndicator,
        api_models::payments::MifinityData,
        api_models::enums::TransactionStatus,
        api_models::payments::BrowserInformation,
        api_models::payments::PaymentCreatePaymentLinkConfig,
        api_models::payments::ThreeDsData,
        api_models::payments::ThreeDsMethodData,
        api_models::payments::PollConfigResponse,
        api_models::payments::ExternalAuthenticationDetailsResponse,
        api_models::payments::ExtendedCardInfo,
        api_models::payment_methods::RequiredFieldInfo,
        api_models::payment_methods::DefaultPaymentMethod,
        api_models::payment_methods::MaskedBankDetails,
        api_models::payment_methods::SurchargeDetailsResponse,
        api_models::payment_methods::SurchargeResponse,
        api_models::payment_methods::SurchargePercentage,
        api_models::payment_methods::PaymentMethodCollectLinkRequest,
        api_models::payment_methods::PaymentMethodCollectLinkResponse,
        api_models::refunds::RefundListRequest,
        api_models::refunds::RefundListResponse,
        api_models::payments::AmountFilter,
        api_models::mandates::MandateRevokedResponse,
        api_models::mandates::MandateResponse,
        api_models::mandates::MandateCardDetails,
        api_models::mandates::RecurringDetails,
        api_models::mandates::NetworkTransactionIdAndCardDetails,
        api_models::mandates::ProcessorPaymentToken,
        api_models::ephemeral_key::EphemeralKeyCreateResponse,
        api_models::payments::CustomerDetails,
        api_models::payments::GiftCardData,
        api_models::payments::GiftCardDetails,
        api_models::payments::MobilePaymentData,
        api_models::payments::MobilePaymentResponse,
        api_models::payments::Address,
        api_models::payments::BankCodeResponse,
        api_models::payouts::CardPayout,
        api_models::payouts::Wallet,
        api_models::payouts::Paypal,
        api_models::payouts::Venmo,
        api_models::payouts::AchBankTransfer,
        api_models::payouts::BacsBankTransfer,
        api_models::payouts::SepaBankTransfer,
        api_models::payouts::PixBankTransfer,
        api_models::payouts::PayoutsCreateRequest,
        api_models::payouts::PayoutUpdateRequest,
        api_models::payouts::PayoutConfirmRequest,
        api_models::payouts::PayoutCancelRequest,
        api_models::payouts::PayoutFulfillRequest,
        api_models::payouts::PayoutRetrieveRequest,
        api_models::payouts::PayoutAttemptResponse,
        api_models::payouts::PayoutCreateResponse,
        api_models::payouts::PayoutListConstraints,
        api_models::payouts::PayoutListFilters,
        api_models::payouts::PayoutListFilterConstraints,
        api_models::payouts::PayoutListResponse,
        api_models::payouts::PayoutRetrieveBody,
        api_models::payouts::PayoutMethodData,
        api_models::payouts::PayoutMethodDataResponse,
        api_models::payouts::PayoutLinkResponse,
        api_models::payouts::Bank,
        api_models::payouts::PayoutCreatePayoutLinkConfig,
        api_models::enums::PayoutEntityType,
        api_models::enums::PayoutSendPriority,
        api_models::enums::PayoutStatus,
        api_models::enums::PayoutType,
        api_models::enums::TransactionType,
        api_models::payments::FrmMessage,
        api_models::webhooks::OutgoingWebhook,
        api_models::webhooks::OutgoingWebhookContent,
        api_models::enums::EventClass,
        api_models::enums::EventType,
        api_models::enums::DecoupledAuthenticationType,
        api_models::enums::AuthenticationStatus,
        api_models::admin::MerchantAccountResponse,
        api_models::admin::MerchantConnectorId,
        api_models::admin::MerchantDetails,
        api_models::admin::ToggleKVRequest,
        api_models::admin::ToggleKVResponse,
        api_models::admin::WebhookDetails,
        api_models::api_keys::ApiKeyExpiration,
        api_models::api_keys::CreateApiKeyRequest,
        api_models::api_keys::CreateApiKeyResponse,
        api_models::api_keys::RetrieveApiKeyResponse,
        api_models::api_keys::RevokeApiKeyResponse,
        api_models::api_keys::UpdateApiKeyRequest,
        api_models::payments::RetrievePaymentLinkRequest,
        api_models::payments::PaymentLinkResponse,
        api_models::payments::RetrievePaymentLinkResponse,
        api_models::payments::PaymentLinkInitiateRequest,
        api_models::payouts::PayoutLinkInitiateRequest,
        api_models::payments::ExtendedCardInfoResponse,
        api_models::payments::GooglePayAssuranceDetails,
        api_models::routing::RoutingConfigRequest,
        api_models::routing::RoutingDictionaryRecord,
        api_models::routing::RoutingKind,
        api_models::routing::RoutableConnectorChoice,
        api_models::routing::DynamicRoutingFeatures,
        api_models::routing::LinkedRoutingConfigRetrieveResponse,
        api_models::routing::RoutingRetrieveResponse,
        api_models::routing::ProfileDefaultRoutingConfig,
        api_models::routing::MerchantRoutingAlgorithm,
        api_models::routing::RoutingAlgorithmKind,
        api_models::routing::RoutingDictionary,
        api_models::routing::RoutingAlgorithm,
        api_models::routing::StraightThroughAlgorithm,
        api_models::routing::ConnectorVolumeSplit,
        api_models::routing::ConnectorSelection,
        api_models::routing::ToggleDynamicRoutingQuery,
        api_models::routing::ToggleDynamicRoutingPath,
        api_models::routing::ast::RoutableChoiceKind,
        api_models::enums::RoutableConnectors,
        api_models::routing::ast::ProgramConnectorSelection,
        api_models::routing::ast::RuleConnectorSelection,
        api_models::routing::ast::IfStatement,
        api_models::routing::ast::Comparison,
        api_models::routing::ast::ComparisonType,
        api_models::routing::ast::ValueType,
        api_models::routing::ast::MetadataValue,
        api_models::routing::ast::NumberComparison,
        api_models::payment_methods::RequestPaymentMethodTypes,
        api_models::payments::PaymentLinkStatus,
        api_models::blocklist::BlocklistRequest,
        api_models::blocklist::BlocklistResponse,
        api_models::blocklist::ToggleBlocklistResponse,
        api_models::blocklist::ListBlocklistQuery,
        api_models::enums::BlocklistDataKind,
        api_models::enums::ErrorCategory,
        api_models::webhook_events::EventListItemResponse,
        api_models::webhook_events::EventRetrieveResponse,
        api_models::webhook_events::OutgoingWebhookRequestContent,
        api_models::webhook_events::OutgoingWebhookResponseContent,
        api_models::enums::WebhookDeliveryAttempt,
        api_models::enums::PaymentChargeType,
        api_models::enums::StripeChargeType,
        api_models::payments::PaymentChargeRequest,
        api_models::payments::PaymentChargeResponse,
        api_models::refunds::ChargeRefunds,
        api_models::payments::CustomerDetailsResponse,
        api_models::payments::OpenBankingData,
        api_models::payments::OpenBankingSessionToken,
        api_models::payments::BankDebitResponse,
        api_models::payments::BankRedirectResponse,
        api_models::payments::BankTransferResponse,
        api_models::payments::CardRedirectResponse,
        api_models::payments::CardTokenResponse,
        api_models::payments::CryptoResponse,
        api_models::payments::GiftCardResponse,
        api_models::payments::OpenBankingResponse,
        api_models::payments::RealTimePaymentDataResponse,
        api_models::payments::UpiResponse,
        api_models::payments::VoucherResponse,
        api_models::payments::additional_info::CardTokenAdditionalData,
        api_models::payments::additional_info::BankDebitAdditionalData,
        api_models::payments::additional_info::AchBankDebitAdditionalData,
        api_models::payments::additional_info::BacsBankDebitAdditionalData,
        api_models::payments::additional_info::BecsBankDebitAdditionalData,
        api_models::payments::additional_info::SepaBankDebitAdditionalData,
        api_models::payments::additional_info::BankRedirectDetails,
        api_models::payments::additional_info::BancontactBankRedirectAdditionalData,
        api_models::payments::additional_info::BlikBankRedirectAdditionalData,
        api_models::payments::additional_info::GiropayBankRedirectAdditionalData,
        api_models::payments::additional_info::BankTransferAdditionalData,
        api_models::payments::additional_info::PixBankTransferAdditionalData,
        api_models::payments::additional_info::LocalBankTransferAdditionalData,
        api_models::payments::additional_info::GiftCardAdditionalData,
        api_models::payments::additional_info::GivexGiftCardAdditionalData,
        api_models::payments::additional_info::UpiAdditionalData,
        api_models::payments::additional_info::UpiCollectAdditionalData,
        api_models::payments::additional_info::WalletAdditionalDataForCard,
        api_models::payments::PaymentsDynamicTaxCalculationRequest,
        api_models::payments::WalletResponse,
        api_models::payments::WalletResponseData,
        api_models::payments::PaymentsDynamicTaxCalculationResponse,
        api_models::payments::DisplayAmountOnSdk,
        api_models::payments::PaymentsPostSessionTokensRequest,
        api_models::payments::PaymentsPostSessionTokensResponse,
<<<<<<< HEAD
        api_models::feature_matrix::FeatureMatrixListResponse,
        api_models::feature_matrix::FeatureMatrixRequest,
        api_models::feature_matrix::ConnectorFeatureMatrixResponse,
        api_models::feature_matrix::SupportedPaymentMethodTypes,
        api_models::feature_matrix::SupportedPaymentMethod,
=======
        api_models::payments::CtpServiceDetails
>>>>>>> 2a66f4a3
    )),
    modifiers(&SecurityAddon)
)]
// Bypass clippy lint for not being constructed
#[allow(dead_code)]
pub(crate) struct ApiDoc;

struct SecurityAddon;

impl utoipa::Modify for SecurityAddon {
    fn modify(&self, openapi: &mut utoipa::openapi::OpenApi) {
        use utoipa::openapi::security::{ApiKey, ApiKeyValue, SecurityScheme};

        if let Some(components) = openapi.components.as_mut() {
            components.add_security_schemes_from_iter([
                (
                    "api_key",
                    SecurityScheme::ApiKey(ApiKey::Header(ApiKeyValue::with_description(
                        "api-key",
                        "Use the API key created under your merchant account from the HyperSwitch dashboard. API key is used to authenticate API requests from your merchant server only. Don't expose this key on a website or embed it in a mobile application."
                    ))),
                ),
                (
                    "admin_api_key",
                    SecurityScheme::ApiKey(ApiKey::Header(ApiKeyValue::with_description(
                        "api-key",
                        "Admin API keys allow you to perform some privileged actions such as \
                        creating a merchant account and Merchant Connector account."
                    ))),
                ),
                (
                    "publishable_key",
                    SecurityScheme::ApiKey(ApiKey::Header(ApiKeyValue::with_description(
                        "api-key",
                        "Publishable keys are a type of keys that can be public and have limited \
                        scope of usage."
                    ))),
                ),
                (
                    "ephemeral_key",
                    SecurityScheme::ApiKey(ApiKey::Header(ApiKeyValue::with_description(
                        "api-key",
                        "Ephemeral keys provide temporary access to singular data, such as access \
                        to a single customer object for a short period of time."
                    ))),
                ),
            ]);
        }
    }
}<|MERGE_RESOLUTION|>--- conflicted
+++ resolved
@@ -661,15 +661,12 @@
         api_models::payments::DisplayAmountOnSdk,
         api_models::payments::PaymentsPostSessionTokensRequest,
         api_models::payments::PaymentsPostSessionTokensResponse,
-<<<<<<< HEAD
+        api_models::payments::CtpServiceDetails
         api_models::feature_matrix::FeatureMatrixListResponse,
         api_models::feature_matrix::FeatureMatrixRequest,
         api_models::feature_matrix::ConnectorFeatureMatrixResponse,
         api_models::feature_matrix::SupportedPaymentMethodTypes,
         api_models::feature_matrix::SupportedPaymentMethod,
-=======
-        api_models::payments::CtpServiceDetails
->>>>>>> 2a66f4a3
     )),
     modifiers(&SecurityAddon)
 )]
