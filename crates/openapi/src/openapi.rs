--- conflicted
+++ resolved
@@ -105,30 +105,28 @@
         routes::mandates::get_mandate,
         routes::mandates::revoke_mandate,
 
-<<<<<<< HEAD
         //Routes for customers
-routes::customers::customers_create,
-routes::customers::customers_retrieve,
-   routes::customers::customers_list,
-routes::customers::customers_update,
-routes::customers::customers_delete,
+        routes::customers::customers_create,
+        routes::customers::customers_retrieve,
+        routes::customers::customers_list,
+        routes::customers::customers_update,
+        routes::customers::customers_delete,
 
         //Routes for payment methods
-routes::payment_method::create_payment_method_api,
-routes::payment_method::list_payment_method_api,
-routes::payment_method::list_customer_payment_method_api,
-routes::payment_method::list_customer_payment_method_api_client,
-routes::payment_method::payment_method_retrieve_api,
-routes::payment_method::payment_method_update_api,
-     routes::payment_method::payment_method_delete_api,
-=======
+        routes::payment_method::create_payment_method_api,
+        routes::payment_method::list_payment_method_api,
+        routes::payment_method::list_customer_payment_method_api,
+        routes::payment_method::list_customer_payment_method_api_client,
+        routes::payment_method::payment_method_retrieve_api,
+        routes::payment_method::payment_method_update_api,
+        routes::payment_method::payment_method_delete_api,
+
         // Routes for Business Profile
         routes::business_profile::business_profile_create,
         routes::business_profile::business_profiles_list,
         routes::business_profile::business_profiles_update,
         routes::business_profile::business_profiles_delete,
 
->>>>>>> f853c2f4
         // Routes for disputes
         routes::disputes::retrieve_dispute,
         routes::disputes::retrieve_disputes_list,
