[package]
name = "external_services"
description = "Interactions of the router with external systems"
version = "0.1.0"
edition.workspace = true
rust-version.workspace = true
readme = "README.md"
license.workspace = true

[features]
aws_kms = ["dep:aws-config", "dep:aws-sdk-kms"]
email = ["dep:aws-config"]
aws_s3 = ["dep:aws-config", "dep:aws-sdk-s3"]
hashicorp-vault = ["dep:vaultrs"]
superposition = ["dep:open-feature", "dep:superposition_provider"]
v1 = ["hyperswitch_interfaces/v1", "common_utils/v1"]
v2 = ["hyperswitch_interfaces/v2", "common_utils/v2"]
revenue_recovery = [
    "dep:prost",
    "dep:router_env",
    "tokio/macros",
    "tokio/rt-multi-thread",
    "dep:hyper-util",
    "dep:http-body-util",
    "dep:prost-types",
]
dynamic_routing = [
    "dep:prost",
    "dep:api_models",
    "tokio/macros",
    "tokio/rt-multi-thread",
    "dep:router_env",
    "dep:hyper-util",
    "dep:http-body-util",
]

[dependencies]
async-trait = "0.1.88"
aws-config = { version = "1.5.10", optional = true, features = ["behavior-version-latest"] }
aws-sdk-kms = { version = "1.51.0", optional = true }
aws-sdk-sesv2 = "1.57.0"
aws-sdk-sts = "1.51.0"
aws-sdk-s3 = { version = "1.65.0", optional = true }
aws-smithy-runtime = "1.8.3"
base64 = "0.22.1"
dyn-clone = "1.0.19"
error-stack = "0.4.1"
hex = "0.4.3"
hyper = "0.14.32"
hyper-proxy = "0.9.1"
lettre = "0.11.16"
once_cell = "1.21.3"
serde = { version = "1.0.219", features = ["derive"] }
thiserror = "1.0.69"
serde_json = "1.0.140"
serde_urlencoded = "0.7.1"
vaultrs = { version = "0.7.4", optional = true }
prost = { version = "0.13", optional = true }
prost-types = { version = "0.13", optional = true }
time = { version = "0.3.41", features = ["serde", "serde-well-known", "std"] }
tokio = "1.48.0"
tonic = "0.13.1"
tonic-reflection = "0.13.1"
tonic-types = "0.13.1"
typed-builder = "0.21.2"
hyper-util = { version = "0.1.12", optional = true }
http-body-util = { version = "0.1.3", optional = true }
reqwest = { version = "0.11.27", features = ["rustls-tls"] }
http = "0.2.12"
url = { version = "2.5.4", features = ["serde"] }
quick-xml = { version = "0.31.0", features = ["serialize"] }
<<<<<<< HEAD
unified-connector-service-client = { git = "https://github.com/juspay/connector-service", rev = "dc2955e42fa91f3badd94959d75b3fd19b3e7996", package = "rust-grpc-client" }
=======
unified-connector-service-client = { git = "https://github.com/juspay/connector-service", rev = "f43fbfdb01f6d3086e4ed7f258369daceaf86518", package = "rust-grpc-client" }
>>>>>>> dbb5bf9e
open-feature = { version = "0.2.5", optional = true }
superposition_provider = { version = "0.88.1", optional = true }


# First party crates
common_utils = { version = "0.1.0", path = "../common_utils" }
common_enums = { version = "0.1.0", path = "../common_enums" }
hyperswitch_interfaces = { version = "0.1.0", path = "../hyperswitch_interfaces", default-features = false }
masking = { version = "0.1.0", path = "../masking" }
router_env = { version = "0.1.0", path = "../router_env", features = [
    "log_extra_implicit_fields",
    "log_custom_entries_to_extra",
] }
api_models = { version = "0.1.0", path = "../api_models", optional = true }


[build-dependencies]
tonic-build = "0.13.1"
router_env = { version = "0.1.0", path = "../router_env", default-features = false, optional = true }

[lints]
workspace = true<|MERGE_RESOLUTION|>--- conflicted
+++ resolved
@@ -69,11 +69,7 @@
 http = "0.2.12"
 url = { version = "2.5.4", features = ["serde"] }
 quick-xml = { version = "0.31.0", features = ["serialize"] }
-<<<<<<< HEAD
-unified-connector-service-client = { git = "https://github.com/juspay/connector-service", rev = "dc2955e42fa91f3badd94959d75b3fd19b3e7996", package = "rust-grpc-client" }
-=======
 unified-connector-service-client = { git = "https://github.com/juspay/connector-service", rev = "f43fbfdb01f6d3086e4ed7f258369daceaf86518", package = "rust-grpc-client" }
->>>>>>> dbb5bf9e
 open-feature = { version = "0.2.5", optional = true }
 superposition_provider = { version = "0.88.1", optional = true }
 
