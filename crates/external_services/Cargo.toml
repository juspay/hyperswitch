--- conflicted
+++ resolved
@@ -69,11 +69,7 @@
 http = "0.2.12"
 url = { version = "2.5.4", features = ["serde"] }
 quick-xml = { version = "0.31.0", features = ["serialize"] }
-<<<<<<< HEAD
-unified-connector-service-client = { git = "https://github.com/juspay/connector-service", tag = "2025.11.21.0", package = "rust-grpc-client" }
-=======
 unified-connector-service-client = { git = "https://github.com/juspay/connector-service", rev = "b5a367c1c775c32503feb00cdc6cd063cc97ea3b", package = "rust-grpc-client" }
->>>>>>> ec2abbf6
 open-feature = { version = "0.2.5", optional = true }
 superposition_provider = { version = "0.88.1", optional = true }
 
