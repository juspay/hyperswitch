--- conflicted
+++ resolved
@@ -69,11 +69,7 @@
 http = "0.2.12"
 url = { version = "2.5.4", features = ["serde"] }
 quick-xml = { version = "0.31.0", features = ["serialize"] }
-<<<<<<< HEAD
-unified-connector-service-client = { git = "https://github.com/juspay/connector-service", rev = "c2b71ce260eb9f755bdabbdff83fbcf3346b4ad6", package = "rust-grpc-client" }
-=======
 unified-connector-service-client = { git = "https://github.com/juspay/connector-service", rev = "2f8b321665485d4ccf12a4ab06f4b8f36ece5135", package = "rust-grpc-client" }
->>>>>>> 5f6370ac
 open-feature = { version = "0.2.5", optional = true }
 superposition_provider = { version = "0.88.1", optional = true }
 
