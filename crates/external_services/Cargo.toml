--- conflicted
+++ resolved
@@ -69,11 +69,7 @@
 http = "0.2.12"
 url = { version = "2.5.4", features = ["serde"] }
 quick-xml = { version = "0.31.0", features = ["serialize"] }
-<<<<<<< HEAD
-unified-connector-service-client = { git = "https://github.com/juspay/connector-service", rev = "a998ff6b288d270334af8f419a988ce6f893bd15", package = "rust-grpc-client" }
-=======
 unified-connector-service-client = { git = "https://github.com/juspay/connector-service", rev = "8edf9f744597c4f8712550a060a2bc1700c174d9", package = "rust-grpc-client" }
->>>>>>> 8695ff10
 open-feature = { version = "0.2.5", optional = true }
 superposition_provider = { version = "0.88.1", optional = true }
 
