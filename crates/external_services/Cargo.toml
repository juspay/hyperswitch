--- conflicted
+++ resolved
@@ -28,15 +28,8 @@
 ]
 
 [dependencies]
-<<<<<<< HEAD
-async-trait = "0.1.79"
-aws-config = { version = "1.5.10", optional = true, features = [
-    "behavior-version-latest",
-] }
-=======
 async-trait = "0.1.88"
 aws-config = { version = "1.5.10", optional = true, features = ["behavior-version-latest"] }
->>>>>>> 1eea8335
 aws-sdk-kms = { version = "1.51.0", optional = true }
 aws-sdk-sesv2 = "1.57.0"
 aws-sdk-sts = "1.51.0"
@@ -48,20 +41,12 @@
 hex = "0.4.3"
 hyper = "0.14.32"
 hyper-proxy = "0.9.1"
-<<<<<<< HEAD
-lettre = "0.11.10"
-once_cell = "1.19.0"
-serde = { version = "1.0.197", features = ["derive"] }
-serde_json = "1.0.115"
-thiserror = "1.0.58"
-vaultrs = { version = "0.7.2", optional = true }
-=======
 lettre = "0.11.16"
 once_cell = "1.21.3"
 serde = { version = "1.0.219", features = ["derive"] }
+serde_json = "1.0.115"
 thiserror = "1.0.69"
 vaultrs = { version = "0.7.4", optional = true }
->>>>>>> 1eea8335
 prost = { version = "0.13", optional = true }
 tokio = "1.45.1"
 tonic = { version = "0.12.3", optional = true }
