--- conflicted
+++ resolved
@@ -69,11 +69,7 @@
 http = "0.2.12"
 url = { version = "2.5.4", features = ["serde"] }
 quick-xml = { version = "0.31.0", features = ["serialize"] }
-<<<<<<< HEAD
-unified-connector-service-client = { git = "https://github.com/juspay/connector-service", branch = "fix/access_token_flow", package = "rust-grpc-client" }
-=======
-unified-connector-service-client = { git = "https://github.com/juspay/connector-service", rev = "2f8b321665485d4ccf12a4ab06f4b8f36ece5135", package = "rust-grpc-client" }
->>>>>>> 5f6370ac
+unified-connector-service-client = { git = "https://github.com/juspay/connector-service", rev = "1d0d1e2b31f20e3127e9bf2c5b759a7c4dd91484", package = "rust-grpc-client" }
 open-feature = { version = "0.2.5", optional = true }
 superposition_provider = { version = "0.88.1", optional = true }
 
