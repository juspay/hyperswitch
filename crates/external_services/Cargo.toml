--- conflicted
+++ resolved
@@ -68,11 +68,7 @@
 http = "0.2.12"
 url = { version = "2.5.4", features = ["serde"] }
 quick-xml = { version = "0.31.0", features = ["serialize"] }
-<<<<<<< HEAD
-unified-connector-service-client = { git = "https://github.com/juspay/connector-service", rev = "567e767433b49b4ca77879ce01fd6aab0c906250", package = "rust-grpc-client" }
-=======
 unified-connector-service-client = { git = "https://github.com/juspay/connector-service", rev = "f719688943adf7bc17bb93dcb43f27485c17a96e", package = "rust-grpc-client" }
->>>>>>> 68de6ba4
 
 
 # First party crates
