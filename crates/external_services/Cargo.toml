[package]
name = "external_services"
description = "Interactions of the router with external systems"
version = "0.1.0"
edition.workspace = true
rust-version.workspace = true
readme = "README.md"
license.workspace = true

[features]
aws_kms = ["dep:aws-config", "dep:aws-sdk-kms"]
email = ["dep:aws-config"]
aws_s3 = ["dep:aws-config", "dep:aws-sdk-s3"]
hashicorp-vault = ["dep:vaultrs"]
v1 = ["hyperswitch_interfaces/v1", "common_utils/v1"]
dynamic_routing = ["dep:prost", "dep:tonic", "dep:tonic-reflection", "dep:tonic-types", "dep:api_models", "tokio/macros", "tokio/rt-multi-thread", "dep:tonic-build", "dep:router_env", "dep:hyper-util", "dep:http-body-util"]

[dependencies]
async-trait = "0.1.79"
<<<<<<< HEAD
aws-config = { version = "1.2.0", optional = true, features = ["behavior-version-latest"] }
aws-sdk-kms = { version = "1.21.0", optional = true }
aws-sdk-sesv2 = "1.21.0"
aws-sdk-sts = "1.20.0"
aws-sdk-s3 = { version = "1.23.0", optional = true }
aws-smithy-runtime = "1.3.0"
=======
aws-config = { version = "0.55.3", optional = true }
aws-sdk-kms = { version = "0.28.0", optional = true }
aws-sdk-s3 = { version = "0.28.0", optional = true }
aws-sdk-sesv2 = "0.28.0"
aws-sdk-sts = "0.28.0"
aws-smithy-client = "0.55.3"
>>>>>>> 4b922e54
base64 = "0.22.0"
dyn-clone = "1.0.17"
error-stack = "0.4.1"
hex = "0.4.3"
hyper = "0.14.28"
hyper-proxy = "0.9.1"
lettre = "0.11.10"
once_cell = "1.19.0"
serde = { version = "1.0.197", features = ["derive"] }
thiserror = "1.0.58"
vaultrs = { version = "0.7.2", optional = true }
prost = { version = "0.13", optional = true }
tokio = "1.37.0"
tonic = { version = "0.12.2", optional = true }
tonic-reflection = { version = "0.12.2", optional = true }
tonic-types = { version = "0.12.2", optional = true }
hyper-util = { version = "0.1.9", optional = true }
http-body-util = { version = "0.1.2", optional = true }


# First party crates
common_utils = { version = "0.1.0", path = "../common_utils" }
hyperswitch_interfaces = { version = "0.1.0", path = "../hyperswitch_interfaces", default-features = false }
masking = { version = "0.1.0", path = "../masking" }
router_env = { version = "0.1.0", path = "../router_env", features = ["log_extra_implicit_fields", "log_custom_entries_to_extra"] }
api_models = { version = "0.1.0", path = "../api_models", optional = true }


[build-dependencies]
tonic-build = { version = "0.12", optional = true }
router_env = { version = "0.1.0", path = "../router_env", default-features = false, optional = true }

[lints]
workspace = true<|MERGE_RESOLUTION|>--- conflicted
+++ resolved
@@ -17,21 +17,12 @@
 
 [dependencies]
 async-trait = "0.1.79"
-<<<<<<< HEAD
 aws-config = { version = "1.2.0", optional = true, features = ["behavior-version-latest"] }
 aws-sdk-kms = { version = "1.21.0", optional = true }
 aws-sdk-sesv2 = "1.21.0"
 aws-sdk-sts = "1.20.0"
 aws-sdk-s3 = { version = "1.23.0", optional = true }
 aws-smithy-runtime = "1.3.0"
-=======
-aws-config = { version = "0.55.3", optional = true }
-aws-sdk-kms = { version = "0.28.0", optional = true }
-aws-sdk-s3 = { version = "0.28.0", optional = true }
-aws-sdk-sesv2 = "0.28.0"
-aws-sdk-sts = "0.28.0"
-aws-smithy-client = "0.55.3"
->>>>>>> 4b922e54
 base64 = "0.22.0"
 dyn-clone = "1.0.17"
 error-stack = "0.4.1"
