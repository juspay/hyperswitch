[package]
name = "external_services"
description = "Interactions of the router with external systems"
version = "0.1.0"
edition.workspace = true
rust-version.workspace = true
readme = "README.md"
license.workspace = true

[features]
aws_kms = ["dep:aws-config", "dep:aws-sdk-kms"]
email = ["dep:aws-config"]
aws_s3 = ["dep:aws-config", "dep:aws-sdk-s3"]
hashicorp-vault = ["dep:vaultrs"]
v1 = ["hyperswitch_interfaces/v1", "common_utils/v1"]
v2 = ["hyperswitch_interfaces/v2", "common_utils/v2"]
revenue_recovery = [
    "dep:prost",
    "dep:router_env",
    "tokio/macros",
    "tokio/rt-multi-thread",
    "dep:hyper-util",
    "dep:http-body-util",
    "dep:prost-types",
]
dynamic_routing = [
    "dep:prost",
    "dep:api_models",
    "tokio/macros",
    "tokio/rt-multi-thread",
    "dep:router_env",
    "dep:hyper-util",
    "dep:http-body-util",
]

[dependencies]
async-trait = "0.1.88"
aws-config = { version = "1.5.10", optional = true, features = ["behavior-version-latest"] }
aws-sdk-kms = { version = "1.51.0", optional = true }
aws-sdk-sesv2 = "1.57.0"
aws-sdk-sts = "1.51.0"
aws-sdk-s3 = { version = "1.65.0", optional = true }
aws-smithy-runtime = "1.8.3"
base64 = "0.22.1"
dyn-clone = "1.0.19"
error-stack = "0.4.1"
hex = "0.4.3"
hyper = "0.14.32"
hyper-proxy = "0.9.1"
lettre = "0.11.16"
once_cell = "1.21.3"
serde = { version = "1.0.219", features = ["derive"] }
thiserror = "1.0.69"
vaultrs = { version = "0.7.4", optional = true }
prost = { version = "0.13", optional = true }
prost-types = { version = "0.13", optional = true }
time = { version = "0.3.41", features = ["serde", "serde-well-known", "std"] }
tokio = "1.45.1"
tonic = "0.13.1"
tonic-reflection = "0.13.1"
tonic-types = "0.13.1"
hyper-util = { version = "0.1.12", optional = true }
http-body-util = { version = "0.1.3", optional = true }
reqwest = { version = "0.11.27", features = ["rustls-tls"] }
http = "0.2.12"
url = { version = "2.5.4", features = ["serde"] }
quick-xml = { version = "0.31.0", features = ["serialize"] }
<<<<<<< HEAD
unified-connector-service-client = { git = "https://github.com/juspay/connector-service", rev = "aae51574fed25b0a7849e3832cff8904bc310cf5", package = "rust-grpc-client" }
=======
unified-connector-service-client = { git = "https://github.com/juspay/connector-service", rev = "4387a6310dc9c2693b453b455a8032623f3d6a81", package = "rust-grpc-client" }
>>>>>>> 8bb8b206


# First party crates
common_utils = { version = "0.1.0", path = "../common_utils" }
hyperswitch_interfaces = { version = "0.1.0", path = "../hyperswitch_interfaces", default-features = false }
masking = { version = "0.1.0", path = "../masking" }
router_env = { version = "0.1.0", path = "../router_env", features = [
    "log_extra_implicit_fields",
    "log_custom_entries_to_extra",
] }
api_models = { version = "0.1.0", path = "../api_models", optional = true }


[build-dependencies]
tonic-build = "0.13.1"
router_env = { version = "0.1.0", path = "../router_env", default-features = false, optional = true }

[lints]
workspace = true<|MERGE_RESOLUTION|>--- conflicted
+++ resolved
@@ -65,11 +65,7 @@
 http = "0.2.12"
 url = { version = "2.5.4", features = ["serde"] }
 quick-xml = { version = "0.31.0", features = ["serialize"] }
-<<<<<<< HEAD
 unified-connector-service-client = { git = "https://github.com/juspay/connector-service", rev = "aae51574fed25b0a7849e3832cff8904bc310cf5", package = "rust-grpc-client" }
-=======
-unified-connector-service-client = { git = "https://github.com/juspay/connector-service", rev = "4387a6310dc9c2693b453b455a8032623f3d6a81", package = "rust-grpc-client" }
->>>>>>> 8bb8b206
 
 
 # First party crates
