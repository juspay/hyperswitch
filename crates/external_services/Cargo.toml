--- conflicted
+++ resolved
@@ -69,13 +69,9 @@
 http = "0.2.12"
 url = { version = "2.5.4", features = ["serde"] }
 quick-xml = { version = "0.31.0", features = ["serialize"] }
-<<<<<<< HEAD
-unified-connector-service-client = { git = "https://github.com/juspay/connector-service", rev = "487be8e726b728348db308193dd8eb94f5da9feb", package = "rust-grpc-client" }
-=======
 unified-connector-service-client = { git = "https://github.com/juspay/connector-service", rev = "f719688943adf7bc17bb93dcb43f27485c17a96e", package = "rust-grpc-client" }
 open-feature = { version = "0.2.5", optional = true }
 superposition_provider = { version = "0.88.1", optional = true }
->>>>>>> 4c88fe89
 
 
 # First party crates
