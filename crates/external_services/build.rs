#[allow(clippy::expect_used)]
fn main() -> Result<(), Box<dyn std::error::Error>> {
    // Compilation for v2 protos
    #[cfg(all(feature = "v2", feature = "revenue_recovery"))]
    {
        let proto_base_path = router_env::workspace_path().join("proto");
        let out_dir = std::path::PathBuf::from(std::env::var("OUT_DIR")?);
        let v2_proto_files = [proto_base_path.join("recovery_decider.proto")];
        println!("Compiling v2 proto files: {:?}", v2_proto_files);
        tonic_build::configure()
<<<<<<< HEAD
            .out_dir(&out_dir)
            .compile_well_known_types(true)
            .extern_path(".google.protobuf.Timestamp", "::prost_types::Timestamp")
            .type_attribute(
                "google.protobuf.Timestamp",
                "#[derive(serde::Serialize, serde::Deserialize)]",
=======
            .out_dir(out_dir)
            .compile_protos(
                &[
                    success_rate_proto_file,
                    health_check_proto_file,
                    elimination_proto_file,
                    contract_routing_proto_file,
                ],
                &[proto_path],
>>>>>>> 20a864fd
            )
            .compile(&v2_proto_files, &[&proto_base_path])
            .expect("Failed to compile revenue-recovery proto files");
    }

    // Compilation for dynamic_routing protos
    #[cfg(feature = "dynamic_routing")]
    {
        let proto_base_path = router_env::workspace_path().join("proto");
        let out_dir = std::path::PathBuf::from(std::env::var("OUT_DIR")?);
        let dr_proto_files = [
            proto_base_path.join("success_rate.proto"),
            proto_base_path.join("contract_routing.proto"),
            proto_base_path.join("elimination_rate.proto"),
            proto_base_path.join("health_check.proto"),
        ];
        println!(
            "Compiling dynamic_routing proto files: {:?}",
            dr_proto_files
        );
        tonic_build::configure()
            .out_dir(&out_dir)
            .compile_well_known_types(true)
            .compile(&dr_proto_files, &[&proto_base_path])
            .expect("Failed to compile dynamic routing proto files");
    }
    Ok(())
}<|MERGE_RESOLUTION|>--- conflicted
+++ resolved
@@ -8,26 +8,14 @@
         let v2_proto_files = [proto_base_path.join("recovery_decider.proto")];
         println!("Compiling v2 proto files: {:?}", v2_proto_files);
         tonic_build::configure()
-<<<<<<< HEAD
             .out_dir(&out_dir)
             .compile_well_known_types(true)
             .extern_path(".google.protobuf.Timestamp", "::prost_types::Timestamp")
             .type_attribute(
                 "google.protobuf.Timestamp",
                 "#[derive(serde::Serialize, serde::Deserialize)]",
-=======
-            .out_dir(out_dir)
-            .compile_protos(
-                &[
-                    success_rate_proto_file,
-                    health_check_proto_file,
-                    elimination_proto_file,
-                    contract_routing_proto_file,
-                ],
-                &[proto_path],
->>>>>>> 20a864fd
             )
-            .compile(&v2_proto_files, &[&proto_base_path])
+            .compile_protos(&v2_proto_files, &[&proto_base_path])
             .expect("Failed to compile revenue-recovery proto files");
     }
 
@@ -48,8 +36,7 @@
         );
         tonic_build::configure()
             .out_dir(&out_dir)
-            .compile_well_known_types(true)
-            .compile(&dr_proto_files, &[&proto_base_path])
+            .compile_protos(&dr_proto_files, &[&proto_base_path])
             .expect("Failed to compile dynamic routing proto files");
     }
     Ok(())
