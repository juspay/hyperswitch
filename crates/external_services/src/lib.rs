--- conflicted
+++ resolved
@@ -36,39 +36,6 @@
         base64::engine::general_purpose::STANDARD;
 
     /// Header key used to specify the connector name in UCS requests.
-<<<<<<< HEAD
-    pub const UCS_HEADER_CONNECTOR: &str = "x-connector";
-
-    /// Header key used to indicate the authentication type being used.
-    pub const UCS_HEADER_AUTH_TYPE: &str = "x-auth";
-
-    /// Header key for sending the API key used for authentication.
-    pub const UCS_HEADER_API_KEY: &str = "x-api-key";
-
-    /// Header key for sending an additional secret key used in some auth types.
-    pub const UCS_HEADER_KEY1: &str = "x-key1";
-
-    /// Header key for sending the API secret in signature-based authentication.
-    pub const UCS_HEADER_API_SECRET: &str = "x-api-secret";
-
-    /// Header value indicating that signature-key-based authentication is used.
-    pub const UCS_AUTH_SIGNATURE_KEY: &str = "signature-key";
-
-    /// Header value indicating that body-key-based authentication is used.
-    pub const UCS_AUTH_BODY_KEY: &str = "body-key";
-
-    /// Header value indicating that header-key-based authentication is used.
-    pub const UCS_AUTH_HEADER_KEY: &str = "header-key";
-
-    /// Header value indicating that header-key-based authentication is used.
-    pub const UCS_AUTH_HEADER_MERCHANT_ID_KEY: &str = "x-merchant-id";
-
-    /// Header value indicating that header-key-based authentication is used.
-    pub const UCS_AUTH_HEADER_TENANT_ID_KEY: &str = "x-tenant-id";
-
-    /// Header value indicating that header-key-based authentication is used.
-    pub const DEFAULT_TENANT_ID: &str = "public";
-=======
     pub(crate) const UCS_HEADER_CONNECTOR: &str = "x-connector";
 
     /// Header key used to indicate the authentication type being used.
@@ -82,7 +49,6 @@
 
     /// Header key for sending the API secret in signature-based authentication.
     pub(crate) const UCS_HEADER_API_SECRET: &str = "x-api-secret";
->>>>>>> de92973b
 }
 
 /// Metrics for interactions with external systems.
