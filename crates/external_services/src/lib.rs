--- conflicted
+++ resolved
@@ -38,17 +38,10 @@
     #[cfg(feature = "aws_kms")]
     counter_metric!(AWS_KMS_ENCRYPTION_FAILURES, GLOBAL_METER); // No. of AWS KMS Encryption failures
 
-<<<<<<< HEAD
     #[cfg(feature = "aws_kms")]
     histogram_metric!(AWS_KMS_DECRYPT_TIME, GLOBAL_METER); // Histogram for AWS KMS decryption time (in sec)
     #[cfg(feature = "aws_kms")]
     histogram_metric!(AWS_KMS_ENCRYPT_TIME, GLOBAL_METER); // Histogram for AWS KMS encryption time (in sec)
-}
-=======
-    #[cfg(feature = "kms")]
-    histogram_metric!(AWS_KMS_DECRYPT_TIME, GLOBAL_METER); // Histogram for KMS decryption time (in sec)
-    #[cfg(feature = "kms")]
-    histogram_metric!(AWS_KMS_ENCRYPT_TIME, GLOBAL_METER); // Histogram for KMS encryption time (in sec)
 }
 
 // Mutually Exclusive - Feature Flags
@@ -58,5 +51,4 @@
 #[cfg(all(feature = "kms", feature = "hashicorp-vault"))]
 compile_error!(
     "feature \"kms\" and feature \"hashicorp-vault\" cannot be enabled at the same time"
-);
->>>>>>> a90529a0
+);