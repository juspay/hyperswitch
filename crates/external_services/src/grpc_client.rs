/// Dyanimc Routing Client interface implementation
#[cfg(feature = "dynamic_routing")]
pub mod dynamic_routing;
/// gRPC based Heath Check Client interface implementation
#[cfg(feature = "dynamic_routing")]
pub mod health_check_client;
/// gRPC based Recovery Trainer Client interface implementation
#[cfg(all(feature = "revenue_recovery", feature = "v2"))]
pub mod revenue_recovery;

use std::{fmt::Debug, sync::Arc};

#[cfg(feature = "dynamic_routing")]
use common_utils::consts;
#[cfg(feature = "dynamic_routing")]
use dynamic_routing::{DynamicRoutingClientConfig, RoutingStrategy};
#[cfg(feature = "dynamic_routing")]
use health_check_client::HealthCheckClient;
<<<<<<< HEAD
#[cfg(any(
    feature = "dynamic_routing",
    all(feature = "v2", feature = "revenue_recovery")
))]
use http_body_util::combinators::UnsyncBoxBody;
#[cfg(any(
    feature = "dynamic_routing",
    all(feature = "v2", feature = "revenue_recovery")
))]
use hyper::body::Bytes;
#[cfg(any(
    feature = "dynamic_routing",
    all(feature = "v2", feature = "revenue_recovery")
))]
=======
#[cfg(feature = "dynamic_routing")]
>>>>>>> 20a864fd
use hyper_util::client::legacy::connect::HttpConnector;
#[cfg(feature = "dynamic_routing")]
use router_env::logger;
use serde;
<<<<<<< HEAD
#[cfg(any(
    feature = "dynamic_routing",
    all(feature = "v2", feature = "revenue_recovery")
))]
use tonic::Status;
=======
#[cfg(feature = "dynamic_routing")]
use tonic::body::Body;
>>>>>>> 20a864fd

#[cfg(all(feature = "revenue_recovery", feature = "v2"))]
pub use self::revenue_recovery::recovery_decider_client::{
    DeciderRequest, DeciderResponse, RecoveryDeciderClientConfig, RecoveryDeciderClientInterface,
    RecoveryDeciderError, RecoveryDeciderResult,
};

#[cfg(any(
    feature = "dynamic_routing",
    all(feature = "v2", feature = "revenue_recovery")
))]
/// Hyper based Client type for maintaining connection pool for all gRPC services
pub type Client = hyper_util::client::legacy::Client<HttpConnector, Body>;

/// Struct contains all the gRPC Clients
#[derive(Debug, Clone)]
pub struct GrpcClients {
    /// The routing client
    #[cfg(feature = "dynamic_routing")]
    pub dynamic_routing: RoutingStrategy,
    /// Health Check client for all gRPC services
    #[cfg(feature = "dynamic_routing")]
    pub health_client: HealthCheckClient,
    /// Recovery Decoder Client
    #[cfg(all(feature = "revenue_recovery", feature = "v2"))]
    pub recovery_decider_client: Box<dyn RecoveryDeciderClientInterface>,
}

/// Type that contains the configs required to construct a  gRPC client with its respective services.
#[derive(Debug, Clone, serde::Deserialize, serde::Serialize, Default)]
pub struct GrpcClientSettings {
    #[cfg(feature = "dynamic_routing")]
    /// Configs for Dynamic Routing Client
    pub dynamic_routing_client: DynamicRoutingClientConfig,
    #[cfg(all(feature = "revenue_recovery", feature = "v2"))]
    /// Configs for Recovery Decider Client
    pub recovery_decider_client: RecoveryDeciderClientConfig,
}

impl GrpcClientSettings {
    /// # Panics
    ///
    /// This function will panic if it fails to establish a connection with the gRPC server.
    /// This function will be called at service startup.
    #[allow(clippy::expect_used)]
    pub async fn get_grpc_client_interface(&self) -> Arc<GrpcClients> {
        // Define the hyper client if any gRPC feature is enabled
        #[cfg(any(
            feature = "dynamic_routing",
            all(feature = "v2", feature = "revenue_recovery")
        ))]
        let client =
            hyper_util::client::legacy::Client::builder(hyper_util::rt::TokioExecutor::new())
                .http2_only(true)
                .build_http();

        #[cfg(feature = "dynamic_routing")]
        let dynamic_routing_connection = self
            .dynamic_routing_client
            .clone()
            .get_dynamic_routing_connection(client.clone())
            .await
            .expect("Failed to establish a connection with the Dynamic Routing Server");

        #[cfg(feature = "dynamic_routing")]
        let health_client = HealthCheckClient::build_connections(self, client.clone())
            .await
            .expect("Failed to build gRPC connections");

        #[cfg(all(feature = "revenue_recovery", feature = "v2"))]
        let recovery_decider_client = self
            .recovery_decider_client
            .get_recovery_decider_connection(client.clone())
            .map(|client| -> Box<dyn RecoveryDeciderClientInterface> { Box::new(client) })
            .expect("Failed to establish a connection with the Recovery Decider Server");

        Arc::new(GrpcClients {
            #[cfg(feature = "dynamic_routing")]
            dynamic_routing: dynamic_routing_connection,
            #[cfg(feature = "dynamic_routing")]
            health_client,
            #[cfg(all(feature = "revenue_recovery", feature = "v2"))]
            recovery_decider_client,
        })
    }
}

/// Contains grpc headers
#[derive(Debug)]
pub struct GrpcHeaders {
    /// Tenant id
    pub tenant_id: String,
    /// Request id
    pub request_id: Option<String>,
}

#[cfg(feature = "dynamic_routing")]
/// Trait to add necessary headers to the tonic Request
pub(crate) trait AddHeaders {
    /// Add necessary header fields to the tonic Request
    fn add_headers_to_grpc_request(&mut self, headers: GrpcHeaders);
}

#[cfg(feature = "dynamic_routing")]
impl<T> AddHeaders for tonic::Request<T> {
    #[track_caller]
    fn add_headers_to_grpc_request(&mut self, headers: GrpcHeaders) {
        headers.tenant_id
            .parse()
            .map(|tenant_id| {
                self
                    .metadata_mut()
                    .append(consts::TENANT_HEADER, tenant_id)
            })
            .inspect_err(
                |err| logger::warn!(header_parse_error=?err,"invalid {} received",consts::TENANT_HEADER),
            )
            .ok();

        headers.request_id.map(|request_id| {
            request_id
                .parse()
                .map(|request_id| {
                    self
                        .metadata_mut()
                        .append(consts::X_REQUEST_ID, request_id)
                })
                .inspect_err(
                    |err| logger::warn!(header_parse_error=?err,"invalid {} received",consts::X_REQUEST_ID),
                )
                .ok();
        });
    }
}

#[cfg(feature = "dynamic_routing")]
pub(crate) fn create_grpc_request<T: Debug>(message: T, headers: GrpcHeaders) -> tonic::Request<T> {
    let mut request = tonic::Request::new(message);
    request.add_headers_to_grpc_request(headers);

    logger::info!(request=?request);

    request
}<|MERGE_RESOLUTION|>--- conflicted
+++ resolved
@@ -16,38 +16,19 @@
 use dynamic_routing::{DynamicRoutingClientConfig, RoutingStrategy};
 #[cfg(feature = "dynamic_routing")]
 use health_check_client::HealthCheckClient;
-<<<<<<< HEAD
 #[cfg(any(
     feature = "dynamic_routing",
     all(feature = "v2", feature = "revenue_recovery")
 ))]
-use http_body_util::combinators::UnsyncBoxBody;
+use hyper_util::client::legacy::connect::HttpConnector;
+#[cfg(feature = "dynamic_routing")]
+use router_env::logger;
+use serde;
 #[cfg(any(
     feature = "dynamic_routing",
     all(feature = "v2", feature = "revenue_recovery")
 ))]
-use hyper::body::Bytes;
-#[cfg(any(
-    feature = "dynamic_routing",
-    all(feature = "v2", feature = "revenue_recovery")
-))]
-=======
-#[cfg(feature = "dynamic_routing")]
->>>>>>> 20a864fd
-use hyper_util::client::legacy::connect::HttpConnector;
-#[cfg(feature = "dynamic_routing")]
-use router_env::logger;
-use serde;
-<<<<<<< HEAD
-#[cfg(any(
-    feature = "dynamic_routing",
-    all(feature = "v2", feature = "revenue_recovery")
-))]
-use tonic::Status;
-=======
-#[cfg(feature = "dynamic_routing")]
 use tonic::body::Body;
->>>>>>> 20a864fd
 
 #[cfg(all(feature = "revenue_recovery", feature = "v2"))]
 pub use self::revenue_recovery::recovery_decider_client::{
