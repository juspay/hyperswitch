--- conflicted
+++ resolved
@@ -8,18 +8,20 @@
 
 #[cfg(feature = "dynamic_routing")]
 use dynamic_routing::{DynamicRoutingClientConfig, RoutingStrategy};
-<<<<<<< HEAD
 #[cfg(feature = "dynamic_routing")]
 use health_check_client::HealthCheckClient;
-=======
->>>>>>> ce95b653
 use serde;
 
+#[cfg(feature = "dynamic_routing")]
 use http_body_util::combinators::UnsyncBoxBody;
+#[cfg(feature = "dynamic_routing")]
 use hyper::body::Bytes;
+#[cfg(feature = "dynamic_routing")]
 use hyper_util::client::legacy::connect::HttpConnector;
+#[cfg(feature = "dynamic_routing")]
 use tonic::Status;
 
+#[cfg(feature = "dynamic_routing")]
 /// Hyper based Client type for maintaining connection pool for all gRPC services
 pub type Client = hyper_util::client::legacy::Client<HttpConnector, UnsyncBoxBody<Bytes, Status>>;
 
@@ -62,14 +64,11 @@
             .await
             .expect("Failed to establish a connection with the Dynamic Routing Server");
 
-<<<<<<< HEAD
         #[cfg(feature = "dynamic_routing")]
         let health_client = HealthCheckClient::build_connections(self, client)
             .await
             .expect("Failed to build gRPC connections");
 
-=======
->>>>>>> ce95b653
         Arc::new(GrpcClients {
             #[cfg(feature = "dynamic_routing")]
             dynamic_routing: dynamic_routing_connection,
