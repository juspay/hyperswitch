/// Dyanimc Routing Client interface implementation
#[cfg(feature = "dynamic_routing")]
pub mod dynamic_routing;
/// gRPC based Heath Check Client interface implementation
#[cfg(feature = "dynamic_routing")]
pub mod health_check_client;
/// gRPC based Recovery Trainer Client interface implementation
#[cfg(feature = "revenue_recovery")]
pub mod revenue_recovery;

/// gRPC based Unified Connector Service Client interface implementation
pub mod unified_connector_service;
use std::{fmt::Debug, sync::Arc};

#[cfg(feature = "dynamic_routing")]
use common_utils::consts;
use common_utils::{id_type, ucs_types};
#[cfg(feature = "dynamic_routing")]
use dynamic_routing::{DynamicRoutingClientConfig, RoutingStrategy};
#[cfg(feature = "dynamic_routing")]
use health_check_client::HealthCheckClient;
#[cfg(any(feature = "dynamic_routing", feature = "revenue_recovery"))]
use hyper_util::client::legacy::connect::HttpConnector;
#[cfg(any(feature = "dynamic_routing", feature = "revenue_recovery"))]
use router_env::logger;
use router_env::RequestId;
use serde_urlencoded;
#[cfg(any(feature = "dynamic_routing", feature = "revenue_recovery"))]
use tonic::body::Body;
use typed_builder::TypedBuilder;

#[cfg(feature = "revenue_recovery")]
pub use self::revenue_recovery::{
    recovery_decider_client::{
        DeciderRequest, DeciderResponse, RecoveryDeciderClientConfig,
        RecoveryDeciderClientInterface, RecoveryDeciderError, RecoveryDeciderResult,
    },
    GrpcRecoveryHeaders,
};
use crate::grpc_client::unified_connector_service::{
    UnifiedConnectorServiceClient, UnifiedConnectorServiceClientConfig,
};

#[cfg(any(feature = "dynamic_routing", feature = "revenue_recovery"))]
/// Hyper based Client type for maintaining connection pool for all gRPC services
pub type Client = hyper_util::client::legacy::Client<HttpConnector, Body>;

/// Struct contains all the gRPC Clients
#[derive(Debug, Clone)]
pub struct GrpcClients {
    /// The routing client
    #[cfg(feature = "dynamic_routing")]
    pub dynamic_routing: Option<RoutingStrategy>,
    /// Health Check client for all gRPC services
    #[cfg(feature = "dynamic_routing")]
    pub health_client: HealthCheckClient,
    /// Recovery Decider Client
    #[cfg(feature = "revenue_recovery")]
    pub recovery_decider_client: Option<Box<dyn RecoveryDeciderClientInterface>>,
    /// Unified Connector Service client
    pub unified_connector_service_client: Option<UnifiedConnectorServiceClient>,
}

/// Type that contains the configs required to construct a  gRPC client with its respective services.
#[derive(Debug, Clone, serde::Deserialize, serde::Serialize, Default)]
pub struct GrpcClientSettings {
    #[cfg(feature = "dynamic_routing")]
    /// Configs for Dynamic Routing Client
    pub dynamic_routing_client: Option<DynamicRoutingClientConfig>,
    #[cfg(feature = "revenue_recovery")]
    /// Configs for Recovery Decider Client
    pub recovery_decider_client: Option<RecoveryDeciderClientConfig>,
    /// Configs for Unified Connector Service client
    pub unified_connector_service: Option<UnifiedConnectorServiceClientConfig>,
}

impl GrpcClientSettings {
    /// # Panics
    ///
    /// This function will panic if it fails to establish a connection with the gRPC server.
    /// This function will be called at service startup.
    #[allow(clippy::expect_used)]
    pub async fn get_grpc_client_interface(&self) -> Arc<GrpcClients> {
        #[cfg(any(feature = "dynamic_routing", feature = "revenue_recovery"))]
        let client =
            hyper_util::client::legacy::Client::builder(hyper_util::rt::TokioExecutor::new())
                .http2_only(true)
                .build_http();

        #[cfg(feature = "dynamic_routing")]
        let dynamic_routing_connection = self
            .dynamic_routing_client
            .clone()
            .map(|config| config.get_dynamic_routing_connection(client.clone()))
            .transpose()
            .expect("Failed to establish a connection with the Dynamic Routing Server")
            .flatten();

        #[cfg(feature = "dynamic_routing")]
        let health_client = HealthCheckClient::build_connections(self, client.clone())
            .await
            .expect("Failed to build gRPC connections");

        let unified_connector_service_client =
            UnifiedConnectorServiceClient::build_connections(self).await;

        #[cfg(feature = "revenue_recovery")]
        let recovery_decider_client = {
            match &self.recovery_decider_client {
                Some(config) => {
                    // Validate the config first
                    config
                        .validate()
                        .expect("Recovery Decider configuration validation failed");

                    // Create the client
                    let client = config
                        .get_recovery_decider_connection(client.clone())
                        .expect(
                            "Failed to establish a connection with the Recovery Decider Server",
                        );

                    logger::info!("Recovery Decider gRPC client successfully initialized");
                    let boxed_client: Box<dyn RecoveryDeciderClientInterface> = Box::new(client);
                    Some(boxed_client)
                }
                None => {
                    logger::debug!("Recovery Decider client configuration not provided, client will be disabled");
                    None
                }
            }
        };

        Arc::new(GrpcClients {
            #[cfg(feature = "dynamic_routing")]
            dynamic_routing: dynamic_routing_connection,
            #[cfg(feature = "dynamic_routing")]
            health_client,
            #[cfg(feature = "revenue_recovery")]
            recovery_decider_client,
            unified_connector_service_client,
        })
    }
}

/// Contains grpc headers
#[derive(Debug)]
pub struct GrpcHeaders {
    /// Tenant id
    pub tenant_id: String,
    /// Request id
    pub request_id: Option<String>,
}

/// Contains grpc headers for Ucs
#[derive(Debug, TypedBuilder)]
pub struct GrpcHeadersUcs {
    /// Tenant id
    tenant_id: String,
    /// Request id
    request_id: Option<RequestId>,
    /// Lineage ids
    lineage_ids: LineageIds,
    /// External vault proxy metadata
    external_vault_proxy_metadata: Option<String>,
    /// Merchant Reference Id
    merchant_reference_id: Option<ucs_types::UcsReferenceId>,
}

/// Type aliase for GrpcHeaders builder in initial stage
pub type GrpcHeadersUcsBuilderInitial =
    GrpcHeadersUcsBuilder<((String,), (Option<RequestId>,), (), (), ())>;
/// Type aliase for GrpcHeaders builder in intermediate stage
pub type GrpcHeadersUcsBuilderFinal = GrpcHeadersUcsBuilder<(
    (String,),
<<<<<<< HEAD
    (Option<RequestId>,),
    (),
=======
    (LineageIds,),
>>>>>>> efab34f0
    (Option<String>,),
    (Option<ucs_types::UcsReferenceId>,),
)>;

/// struct to represent set of Lineage ids
#[derive(Debug, serde::Serialize)]
pub struct LineageIds {
    merchant_id: id_type::MerchantId,
    profile_id: id_type::ProfileId,
}
impl LineageIds {
    /// constructor for LineageIds
    pub fn new(merchant_id: id_type::MerchantId, profile_id: id_type::ProfileId) -> Self {
        Self {
            merchant_id,
            profile_id,
        }
    }
    /// get url encoded string representation of LineageIds
    pub fn get_url_encoded_string(self) -> Result<String, serde_urlencoded::ser::Error> {
        serde_urlencoded::to_string(&self)
    }
}

#[cfg(feature = "dynamic_routing")]
/// Trait to add necessary headers to the tonic Request
pub(crate) trait AddHeaders {
    /// Add necessary header fields to the tonic Request
    fn add_headers_to_grpc_request(&mut self, headers: GrpcHeaders);
}

#[cfg(feature = "dynamic_routing")]
impl<T> AddHeaders for tonic::Request<T> {
    #[track_caller]
    fn add_headers_to_grpc_request(&mut self, headers: GrpcHeaders) {
        headers.tenant_id
            .parse()
            .map(|tenant_id| {
                self
                    .metadata_mut()
                    .append(consts::TENANT_HEADER, tenant_id)
            })
            .inspect_err(
                |err| logger::warn!(header_parse_error=?err,"invalid {} received",consts::TENANT_HEADER),
            )
            .ok();

        headers.request_id.map(|request_id| {
            request_id
                .parse()
                .map(|request_id| {
                    self
                        .metadata_mut()
                        .append(consts::X_REQUEST_ID, request_id)
                })
                .inspect_err(
                    |err| logger::warn!(header_parse_error=?err,"invalid {} received",consts::X_REQUEST_ID),
                )
                .ok();
        });
    }
}

#[cfg(feature = "dynamic_routing")]
pub(crate) fn create_grpc_request<T: Debug>(message: T, headers: GrpcHeaders) -> tonic::Request<T> {
    let mut request = tonic::Request::new(message);
    request.add_headers_to_grpc_request(headers);

    logger::info!(?request);

    request
}<|MERGE_RESOLUTION|>--- conflicted
+++ resolved
@@ -173,12 +173,8 @@
 /// Type aliase for GrpcHeaders builder in intermediate stage
 pub type GrpcHeadersUcsBuilderFinal = GrpcHeadersUcsBuilder<(
     (String,),
-<<<<<<< HEAD
     (Option<RequestId>,),
-    (),
-=======
     (LineageIds,),
->>>>>>> efab34f0
     (Option<String>,),
     (Option<ucs_types::UcsReferenceId>,),
 )>;
