--- conflicted
+++ resolved
@@ -168,22 +168,16 @@
 }
 
 /// Type aliase for GrpcHeaders builder in initial stage
-<<<<<<< HEAD
 pub type GrpcHeadersUcsBuilderInitial =
-    GrpcHeadersUcsBuilder<((String,), (Option<RequestId>,), (), ())>;
-/// Type aliase for GrpcHeaders builder in intermediate stage
-pub type GrpcHeadersUcsBuilderIntermediate =
-    GrpcHeadersUcsBuilder<((String,), (Option<RequestId>,), (), (Option<String>,))>;
-=======
-pub type GrpcHeadersUcsBuilderInitial = GrpcHeadersUcsBuilder<((String,), (), (), ())>;
+    GrpcHeadersUcsBuilder<((String,), (Option<RequestId>,), (), (), ())>;
 /// Type aliase for GrpcHeaders builder in intermediate stage
 pub type GrpcHeadersUcsBuilderIntermediate = GrpcHeadersUcsBuilder<(
     (String,),
+    (Option<RequestId>,),
     (),
     (Option<String>,),
     (Option<ucs_types::UcsReferenceId>,),
 )>;
->>>>>>> b26e8451
 
 /// struct to represent set of Lineage ids
 #[derive(Debug, serde::Serialize)]
