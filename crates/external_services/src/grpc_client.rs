/// Dyanimc Routing Client interface implementation
#[cfg(feature = "dynamic_routing")]
pub mod dynamic_routing;
/// gRPC based Heath Check Client interface implementation
#[cfg(feature = "dynamic_routing")]
pub mod health_check_client;
/// gRPC based Recovery Trainer Client interface implementation
#[cfg(feature = "revenue_recovery")]
pub mod revenue_recovery;

/// gRPC based Unified Connector Service Client interface implementation
pub mod unified_connector_service;
use std::{fmt::Debug, sync::Arc};

#[cfg(feature = "dynamic_routing")]
use common_utils::consts;
use common_utils::{id_type, ucs_types};
#[cfg(feature = "dynamic_routing")]
use dynamic_routing::{DynamicRoutingClientConfig, RoutingStrategy};
#[cfg(feature = "dynamic_routing")]
use health_check_client::HealthCheckClient;
#[cfg(any(feature = "dynamic_routing", feature = "revenue_recovery"))]
use hyper_util::client::legacy::connect::HttpConnector;
#[cfg(any(feature = "dynamic_routing", feature = "revenue_recovery"))]
use router_env::logger;
use serde_urlencoded;
#[cfg(any(feature = "dynamic_routing", feature = "revenue_recovery"))]
use tonic::body::Body;
use typed_builder::TypedBuilder;

#[cfg(feature = "revenue_recovery")]
pub use self::revenue_recovery::{
    recovery_decider_client::{
        DeciderRequest, DeciderResponse, RecoveryDeciderClientConfig,
        RecoveryDeciderClientInterface, RecoveryDeciderError, RecoveryDeciderResult,
    },
    GrpcRecoveryHeaders,
};
use crate::grpc_client::unified_connector_service::{
    UnifiedConnectorServiceClient, UnifiedConnectorServiceClientConfig,
};

#[cfg(any(feature = "dynamic_routing", feature = "revenue_recovery"))]
/// Hyper based Client type for maintaining connection pool for all gRPC services
pub type Client = hyper_util::client::legacy::Client<HttpConnector, Body>;

/// Struct contains all the gRPC Clients
#[derive(Debug, Clone)]
pub struct GrpcClients {
    /// The routing client
    #[cfg(feature = "dynamic_routing")]
    pub dynamic_routing: Option<RoutingStrategy>,
    /// Health Check client for all gRPC services
    #[cfg(feature = "dynamic_routing")]
    pub health_client: HealthCheckClient,
    /// Recovery Decider Client
    #[cfg(feature = "revenue_recovery")]
    pub recovery_decider_client: Option<Box<dyn RecoveryDeciderClientInterface>>,
    /// Unified Connector Service client
    pub unified_connector_service_client: Option<UnifiedConnectorServiceClient>,
}

/// Type that contains the configs required to construct a  gRPC client with its respective services.
#[derive(Debug, Clone, serde::Deserialize, serde::Serialize, Default)]
pub struct GrpcClientSettings {
    #[cfg(feature = "dynamic_routing")]
    /// Configs for Dynamic Routing Client
    pub dynamic_routing_client: Option<DynamicRoutingClientConfig>,
    #[cfg(feature = "revenue_recovery")]
    /// Configs for Recovery Decider Client
    pub recovery_decider_client: Option<RecoveryDeciderClientConfig>,
    /// Configs for Unified Connector Service client
    pub unified_connector_service: Option<UnifiedConnectorServiceClientConfig>,
}

impl GrpcClientSettings {
    /// # Panics
    ///
    /// This function will panic if it fails to establish a connection with the gRPC server.
    /// This function will be called at service startup.
    #[allow(clippy::expect_used)]
    pub async fn get_grpc_client_interface(&self) -> Arc<GrpcClients> {
        #[cfg(any(feature = "dynamic_routing", feature = "revenue_recovery"))]
        let client =
            hyper_util::client::legacy::Client::builder(hyper_util::rt::TokioExecutor::new())
                .http2_only(true)
                .build_http();

        #[cfg(feature = "dynamic_routing")]
        let dynamic_routing_connection = self
            .dynamic_routing_client
            .clone()
            .map(|config| config.get_dynamic_routing_connection(client.clone()))
            .transpose()
            .expect("Failed to establish a connection with the Dynamic Routing Server")
            .flatten();

        #[cfg(feature = "dynamic_routing")]
        let health_client = HealthCheckClient::build_connections(self, client.clone())
            .await
            .expect("Failed to build gRPC connections");

        let unified_connector_service_client =
            UnifiedConnectorServiceClient::build_connections(self).await;

        #[cfg(feature = "revenue_recovery")]
        let recovery_decider_client = {
            match &self.recovery_decider_client {
                Some(config) => {
                    // Validate the config first
                    config
                        .validate()
                        .expect("Recovery Decider configuration validation failed");

                    // Create the client
                    let client = config
                        .get_recovery_decider_connection(client.clone())
                        .expect(
                            "Failed to establish a connection with the Recovery Decider Server",
                        );

                    logger::info!("Recovery Decider gRPC client successfully initialized");
                    let boxed_client: Box<dyn RecoveryDeciderClientInterface> = Box::new(client);
                    Some(boxed_client)
                }
                None => {
                    logger::debug!("Recovery Decider client configuration not provided, client will be disabled");
                    None
                }
            }
        };

        Arc::new(GrpcClients {
            #[cfg(feature = "dynamic_routing")]
            dynamic_routing: dynamic_routing_connection,
            #[cfg(feature = "dynamic_routing")]
            health_client,
            #[cfg(feature = "revenue_recovery")]
            recovery_decider_client,
            unified_connector_service_client,
        })
    }
}

/// Contains grpc headers
#[derive(Debug)]
pub struct GrpcHeaders {
    /// Tenant id
    pub tenant_id: String,
    /// Request id
    pub request_id: Option<String>,
}

/// Contains grpc headers for Ucs
#[derive(Debug, TypedBuilder)]
pub struct GrpcHeadersUcs {
    /// Tenant id
    tenant_id: String,
    /// Lineage ids
    lineage_ids: LineageIds,
    /// External vault proxy metadata
    external_vault_proxy_metadata: Option<String>,
    /// Merchant Reference Id
    merchant_reference_id: Option<ucs_types::UcsReferenceId>,

    request_id: Option<String>,

    shadow_mode: Option<bool>,
}

<<<<<<< HEAD
/// Type aliases for GrpcHeaders builder in initial stage
pub type GrpcHeadersUcsBuilderInitial = GrpcHeadersUcsBuilder<((String,), (), (), ())>;
/// Type aliases for GrpcHeaders builder in intermediate stage
=======
/// Type aliase for GrpcHeaders builder in initial stage
pub type GrpcHeadersUcsBuilderInitial =
    GrpcHeadersUcsBuilder<((String,), (), (), (), (Option<String>,), (Option<bool>,))>;
/// Type aliase for GrpcHeaders builder in intermediate stage
>>>>>>> 9af5a8c1
pub type GrpcHeadersUcsBuilderFinal = GrpcHeadersUcsBuilder<(
    (String,),
    (LineageIds,),
    (Option<String>,),
    (Option<ucs_types::UcsReferenceId>,),
    (Option<String>,),
    (Option<bool>,),
)>;

/// struct to represent set of Lineage ids
#[derive(Debug, serde::Serialize)]
pub struct LineageIds {
    merchant_id: id_type::MerchantId,
    profile_id: id_type::ProfileId,
}
impl LineageIds {
    /// constructor for LineageIds
    pub fn new(merchant_id: id_type::MerchantId, profile_id: id_type::ProfileId) -> Self {
        Self {
            merchant_id,
            profile_id,
        }
    }
    /// get url encoded string representation of LineageIds
    pub fn get_url_encoded_string(self) -> Result<String, serde_urlencoded::ser::Error> {
        serde_urlencoded::to_string(&self)
    }
}

#[cfg(feature = "dynamic_routing")]
/// Trait to add necessary headers to the tonic Request
pub(crate) trait AddHeaders {
    /// Add necessary header fields to the tonic Request
    fn add_headers_to_grpc_request(&mut self, headers: GrpcHeaders);
}

#[cfg(feature = "dynamic_routing")]
impl<T> AddHeaders for tonic::Request<T> {
    #[track_caller]
    fn add_headers_to_grpc_request(&mut self, headers: GrpcHeaders) {
        headers.tenant_id
            .parse()
            .map(|tenant_id| {
                self
                    .metadata_mut()
                    .append(consts::TENANT_HEADER, tenant_id)
            })
            .inspect_err(
                |err| logger::warn!(header_parse_error=?err,"invalid {} received",consts::TENANT_HEADER),
            )
            .ok();

        headers.request_id.map(|request_id| {
            request_id
                .parse()
                .map(|request_id| {
                    self
                        .metadata_mut()
                        .append(consts::X_REQUEST_ID, request_id)
                })
                .inspect_err(
                    |err| logger::warn!(header_parse_error=?err,"invalid {} received",consts::X_REQUEST_ID),
                )
                .ok();
        });
    }
}

#[cfg(feature = "dynamic_routing")]
pub(crate) fn create_grpc_request<T: Debug>(message: T, headers: GrpcHeaders) -> tonic::Request<T> {
    let mut request = tonic::Request::new(message);
    request.add_headers_to_grpc_request(headers);

    logger::info!(?request);

    request
}<|MERGE_RESOLUTION|>--- conflicted
+++ resolved
@@ -168,16 +168,10 @@
     shadow_mode: Option<bool>,
 }
 
-<<<<<<< HEAD
-/// Type aliases for GrpcHeaders builder in initial stage
-pub type GrpcHeadersUcsBuilderInitial = GrpcHeadersUcsBuilder<((String,), (), (), ())>;
-/// Type aliases for GrpcHeaders builder in intermediate stage
-=======
 /// Type aliase for GrpcHeaders builder in initial stage
 pub type GrpcHeadersUcsBuilderInitial =
     GrpcHeadersUcsBuilder<((String,), (), (), (), (Option<String>,), (Option<bool>,))>;
 /// Type aliase for GrpcHeaders builder in intermediate stage
->>>>>>> 9af5a8c1
 pub type GrpcHeadersUcsBuilderFinal = GrpcHeadersUcsBuilder<(
     (String,),
     (LineageIds,),
