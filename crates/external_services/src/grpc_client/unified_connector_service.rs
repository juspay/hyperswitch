--- conflicted
+++ resolved
@@ -182,7 +182,37 @@
             })
     }
 
-<<<<<<< HEAD
+    /// Performs Create Connector Customer Granular
+    pub async fn create_connector_customer(
+        &self,
+        create_customer_request: payments_grpc::PaymentServiceCreateConnectorCustomerRequest,
+        connector_auth_metadata: ConnectorAuthMetadata,
+        grpc_headers: GrpcHeadersUcs,
+    ) -> UnifiedConnectorServiceResult<
+        tonic::Response<payments_grpc::PaymentServiceCreateConnectorCustomerResponse>,
+    > {
+        let mut request = tonic::Request::new(create_customer_request);
+
+        let connector_name = connector_auth_metadata.connector_name.clone();
+        let metadata =
+            build_unified_connector_service_grpc_headers(connector_auth_metadata, grpc_headers)?;
+        *request.metadata_mut() = metadata;
+
+        self.client
+            .clone()
+            .create_connector_customer(request)
+            .await
+            .change_context(UnifiedConnectorServiceError::PaymentConnectorCustomerCreateFailure)
+            .inspect_err(|error| {
+                logger::error!(
+                    grpc_error=?error,
+                    method="create_connector_customer_granular",
+                    connector_name=?connector_name,
+                    "UCS create connector customer granular gRPC call failed"
+                )
+            })
+    }
+
     /// Performs Payment Create Order
     pub async fn payment_create_order(
         &self,
@@ -193,27 +223,14 @@
         tonic::Response<payments_grpc::PaymentServiceCreateOrderResponse>,
     > {
         let mut request = tonic::Request::new(payment_create_order_request);
-=======
-    /// Performs Create Connector Customer Granular
-    pub async fn create_connector_customer(
-        &self,
-        create_customer_request: payments_grpc::PaymentServiceCreateConnectorCustomerRequest,
-        connector_auth_metadata: ConnectorAuthMetadata,
-        grpc_headers: GrpcHeadersUcs,
-    ) -> UnifiedConnectorServiceResult<
-        tonic::Response<payments_grpc::PaymentServiceCreateConnectorCustomerResponse>,
-    > {
-        let mut request = tonic::Request::new(create_customer_request);
->>>>>>> 7d78998f
-
-        let connector_name = connector_auth_metadata.connector_name.clone();
-        let metadata =
-            build_unified_connector_service_grpc_headers(connector_auth_metadata, grpc_headers)?;
-        *request.metadata_mut() = metadata;
-
-        self.client
-            .clone()
-<<<<<<< HEAD
+
+        let connector_name = connector_auth_metadata.connector_name.clone();
+        let metadata =
+            build_unified_connector_service_grpc_headers(connector_auth_metadata, grpc_headers)?;
+        *request.metadata_mut() = metadata;
+
+        self.client
+            .clone()
             .create_order(request)
             .await
             .change_context(UnifiedConnectorServiceError::PaymentCreateOrderFailure)
@@ -223,17 +240,6 @@
                     method="create_order",
                     connector_name=?connector_name,
                     "UCS create_order gRPC call failed"
-=======
-            .create_connector_customer(request)
-            .await
-            .change_context(UnifiedConnectorServiceError::PaymentConnectorCustomerCreateFailure)
-            .inspect_err(|error| {
-                logger::error!(
-                    grpc_error=?error,
-                    method="create_connector_customer_granular",
-                    connector_name=?connector_name,
-                    "UCS create connector customer granular gRPC call failed"
->>>>>>> 7d78998f
                 )
             })
     }
