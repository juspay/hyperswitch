--- conflicted
+++ resolved
@@ -23,98 +23,6 @@
     utils::deserialize_hashset,
 };
 
-<<<<<<< HEAD
-/// Unified Connector Service error variants
-#[derive(Debug, Clone, thiserror::Error)]
-pub enum UnifiedConnectorServiceError {
-    /// Error occurred while communicating with the gRPC server.
-    #[error("Error from gRPC Server : {0}")]
-    ConnectionError(String),
-
-    /// Failed to encode the request to the unified connector service.
-    #[error("Failed to encode unified connector service request")]
-    RequestEncodingFailed,
-
-    /// Request encoding failed due to a specific reason.
-    #[error("Request encoding failed : {0}")]
-    RequestEncodingFailedWithReason(String),
-
-    /// Failed to deserialize the response from the connector.
-    #[error("Failed to deserialize connector response")]
-    ResponseDeserializationFailed,
-
-    /// The connector name provided is invalid or unrecognized.
-    #[error("An invalid connector name was provided")]
-    InvalidConnectorName,
-
-    /// Connector name is missing
-    #[error("Connector name is missing")]
-    MissingConnectorName,
-
-    /// A required field was missing in the request.
-    #[error("Missing required field: {field_name}")]
-    MissingRequiredField {
-        /// Missing Field
-        field_name: &'static str,
-    },
-
-    /// Multiple required fields were missing in the request.
-    #[error("Missing required fields: {field_names:?}")]
-    MissingRequiredFields {
-        /// Missing Fields
-        field_names: Vec<&'static str>,
-    },
-
-    /// The requested step or feature is not yet implemented.
-    #[error("This step has not been implemented for: {0}")]
-    NotImplemented(String),
-
-    /// Parsing of some value or input failed.
-    #[error("Parsing failed")]
-    ParsingFailed,
-
-    /// Data format provided is invalid
-    #[error("Invalid Data format")]
-    InvalidDataFormat {
-        /// Field Name for which data is invalid
-        field_name: &'static str,
-    },
-
-    /// Failed to obtain authentication type
-    #[error("Failed to obtain authentication type")]
-    FailedToObtainAuthType,
-
-    /// Failed to inject metadata into request headers
-    #[error("Failed to inject metadata into request headers: {0}")]
-    HeaderInjectionFailed(String),
-
-    /// Failed to perform Payment Authorize from gRPC Server
-    #[error("Failed to perform Payment Authorize from gRPC Server")]
-    PaymentAuthorizeFailure,
-
-    /// Failed to perform Payment Get from gRPC Server
-    #[error("Failed to perform Payment Get from gRPC Server")]
-    PaymentGetFailure,
-
-    /// Failed to perform Payment Capture from gRPC Server
-    #[error("Failed to perform Payment Capture from gRPC Server")]
-    PaymentCaptureFailure,
-
-    /// Failed to perform Payment Setup Mandate from gRPC Server
-    #[error("Failed to perform Setup Mandate from gRPC Server")]
-    PaymentRegisterFailure,
-
-    /// Failed to perform Payment Repeat Payment from gRPC Server
-    #[error("Failed to perform Repeat Payment from gRPC Server")]
-    PaymentRepeatEverythingFailure,
-
-    /// Failed to transform incoming webhook from gRPC Server
-    #[error("Failed to transform incoming webhook from gRPC Server")]
-    WebhookTransformFailure,
-}
-
-=======
->>>>>>> bd853345
 /// Result type for Dynamic Routing
 pub type UnifiedConnectorServiceResult<T> = CustomResult<T, UnifiedConnectorServiceError>;
 /// Contains the  Unified Connector Service client
