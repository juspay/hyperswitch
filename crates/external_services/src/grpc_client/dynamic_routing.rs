--- conflicted
+++ resolved
@@ -16,12 +16,8 @@
     CurrentBlockThreshold as DynamicCurrentThreshold, LabelWithStatus,
     UpdateSuccessRateWindowConfig, UpdateSuccessRateWindowRequest, UpdateSuccessRateWindowResponse,
 };
-<<<<<<< HEAD
 use router_env::logger;
-use tonic::transport::Channel;
-=======
 use tonic::Status;
->>>>>>> 90d9ffc1
 #[allow(
     missing_docs,
     unused_qualifications,
@@ -84,15 +80,9 @@
                 .build_http();
         let success_rate_client = match self {
             Self::Enabled { host, port } => {
-<<<<<<< HEAD
-                let uri = format!("http://{}:{}", host, port);
-                let channel = tonic::transport::Endpoint::new(uri)?.connect().await?;
+                let uri = format!("http://{}:{}", host, port).parse::<tonic::transport::Uri>()?;
                 logger::info!("Connection established with gRPC Server");
-                Some(SuccessRateCalculatorClient::new(channel))
-=======
-                let uri = format!("http://{}:{}", host, port).parse::<tonic::transport::Uri>()?;
                 Some(SuccessRateCalculatorClient::with_origin(client, uri))
->>>>>>> 90d9ffc1
             }
             Self::Disabled => None,
         };
