--- conflicted
+++ resolved
@@ -1,13 +1,4 @@
-<<<<<<< HEAD
 use std::{collections::HashMap, sync::Mutex, time::Duration};
-=======
-use std::{
-    collections::{hash_map::DefaultHasher, HashMap},
-    hash::{Hash, Hasher},
-    sync::Mutex,
-    time::Duration,
-};
->>>>>>> 784bb96e
 
 use base64::Engine;
 use common_utils::consts::BASE64_ENGINE;
@@ -212,37 +203,6 @@
         } else {
             None
         }
-<<<<<<< HEAD
-=======
-
-        logger::debug!(
-            "Generating cache key for proxy config: {:?}",
-            (
-                &self.http_url,
-                &self.https_url,
-                &self.bypass_proxy_hosts,
-                self.mitm_ca_certificate.is_some()
-            )
-        );
-
-        let mut hasher = DefaultHasher::new();
-        (
-            &self.http_url,
-            &self.https_url,
-            &self.bypass_proxy_hosts,
-            self.mitm_ca_certificate.is_some(),
-        )
-            .hash(&mut hasher);
-
-        let cache_key = format!("proxy_{:x}", hasher.finish());
-        logger::debug!("Generated cache key: {}", cache_key);
-
-        Some(cache_key)
-    }
-
-    fn has_proxy_config(&self) -> bool {
-        self.http_url.is_some() || self.https_url.is_some() || self.mitm_ca_certificate.is_some()
->>>>>>> 784bb96e
     }
 }
 
@@ -266,18 +226,8 @@
             cached_client.clone()
         } else {
             // Create new proxy client if not in cache
-<<<<<<< HEAD
             logger::info!("Creating new proxy client for config: {:?}", cache_key);
             
-=======
-            logger::info!(
-                "Creating new proxy client for key: {} (http_proxy: {:?}, https_proxy: {:?})",
-                cache_key,
-                proxy_config.http_url,
-                proxy_config.https_url
-            );
-
->>>>>>> 784bb96e
             metrics::HTTP_CLIENT_CACHE_MISS.add(1, metrics_tag);
 
             let new_client =
