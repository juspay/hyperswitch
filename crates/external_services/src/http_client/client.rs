use std::{collections::HashMap, sync::RwLock, time::Duration};

use base64::Engine;
use common_utils::consts::BASE64_ENGINE;
pub use common_utils::errors::CustomResult;
use error_stack::ResultExt;
use hyperswitch_interfaces::{errors::HttpClientError, types::Proxy};
use masking::ExposeInterface;
use once_cell::sync::OnceCell;

static DEFAULT_CLIENT: OnceCell<reqwest::Client> = OnceCell::new();

static PROXY_CLIENT_CACHE: OnceCell<RwLock<HashMap<Proxy, reqwest::Client>>> = OnceCell::new();

use router_env::logger;

use super::metrics;

trait ProxyClientCacheKey {
    fn cache_key(&self) -> Option<Proxy>;
}

// We may need to use outbound proxy to connect to external world.
// Precedence will be the environment variables, followed by the config.
#[allow(missing_docs)]
pub fn create_client(
    proxy_config: &Proxy,
    client_certificate: Option<masking::Secret<String>>,
    client_certificate_key: Option<masking::Secret<String>>,
    ca_certificate: Option<masking::Secret<String>>,
) -> CustomResult<reqwest::Client, HttpClientError> {
    // Case 1: Mutual TLS with client certificate and key
    if let (Some(encoded_certificate), Some(encoded_certificate_key)) =
        (client_certificate.clone(), client_certificate_key.clone())
    {
        if ca_certificate.is_some() {
            logger::warn!("All of client certificate, client key, and CA certificate are provided. CA certificate will be ignored in mutual TLS setup.");
        }

        logger::debug!("Creating HTTP client with mutual TLS (client cert + key)");
        let client_builder =
            apply_mitm_certificate(get_client_builder(proxy_config)?, proxy_config);

        let identity = create_identity_from_certificate_and_key(
            encoded_certificate.clone(),
            encoded_certificate_key,
        )?;
        let certificate_list = create_certificate(encoded_certificate)?;
        let client_builder = certificate_list
            .into_iter()
            .fold(client_builder, |client_builder, certificate| {
                client_builder.add_root_certificate(certificate)
            });
        return client_builder
            .identity(identity)
            .use_rustls_tls()
            .build()
            .change_context(HttpClientError::ClientConstructionFailed)
            .attach_printable("Failed to construct client with certificate and certificate key");
    }

    // Case 2: Use provided CA certificate for server authentication only (one-way TLS)
    if let Some(ca_pem) = ca_certificate {
        logger::debug!("Creating HTTP client with one-way TLS (CA certificate)");
        let pem = ca_pem.expose().replace("\\r\\n", "\n"); // Fix escaped newlines
        let cert = reqwest::Certificate::from_pem(pem.as_bytes())
            .change_context(HttpClientError::ClientConstructionFailed)
            .attach_printable("Failed to parse CA certificate PEM block")?;
        let client_builder =
            apply_mitm_certificate(get_client_builder(proxy_config)?, proxy_config)
                .add_root_certificate(cert);
        return client_builder
            .use_rustls_tls()
            .build()
            .change_context(HttpClientError::ClientConstructionFailed)
            .attach_printable("Failed to construct client with CA certificate");
    }

    // Case 3: Default client (no certs)
    logger::debug!("Creating default HTTP client (no client or CA certificates)");
    get_base_client(proxy_config)
}

#[allow(missing_docs)]
pub fn get_client_builder(
    proxy_config: &Proxy,
) -> CustomResult<reqwest::ClientBuilder, HttpClientError> {
    let mut client_builder = reqwest::Client::builder()
        .redirect(reqwest::redirect::Policy::none())
        .pool_idle_timeout(Duration::from_secs(
            proxy_config
                .idle_pool_connection_timeout
                .unwrap_or_default(),
        ));

    let proxy_exclusion_config =
        reqwest::NoProxy::from_string(&proxy_config.bypass_proxy_hosts.clone().unwrap_or_default());

    logger::debug!(
        "Proxy HTTP Proxy -> {:?} and HTTPS Proxy -> {:?}",
        proxy_config.http_url.clone(),
        proxy_config.https_url.clone()
    );

    // Proxy all HTTPS traffic through the configured HTTPS proxy
    if let Some(url) = proxy_config.https_url.as_ref() {
        client_builder = client_builder.proxy(
            reqwest::Proxy::https(url)
                .change_context(HttpClientError::InvalidProxyConfiguration)
                .attach_printable("HTTPS proxy configuration error")?
                .no_proxy(proxy_exclusion_config.clone()),
        );
    }

    // Proxy all HTTP traffic through the configured HTTP proxy
    if let Some(url) = proxy_config.http_url.as_ref() {
        client_builder = client_builder.proxy(
            reqwest::Proxy::http(url)
                .change_context(HttpClientError::InvalidProxyConfiguration)
                .attach_printable("HTTP proxy configuration error")?
                .no_proxy(proxy_exclusion_config),
        );
    }

    Ok(client_builder)
}

#[allow(missing_docs)]
pub fn create_identity_from_certificate_and_key(
    encoded_certificate: masking::Secret<String>,
    encoded_certificate_key: masking::Secret<String>,
) -> Result<reqwest::Identity, error_stack::Report<HttpClientError>> {
    let decoded_certificate = BASE64_ENGINE
        .decode(encoded_certificate.expose())
        .change_context(HttpClientError::CertificateDecodeFailed)?;

    let decoded_certificate_key = BASE64_ENGINE
        .decode(encoded_certificate_key.expose())
        .change_context(HttpClientError::CertificateDecodeFailed)?;

    let certificate = String::from_utf8(decoded_certificate)
        .change_context(HttpClientError::CertificateDecodeFailed)?;

    let certificate_key = String::from_utf8(decoded_certificate_key)
        .change_context(HttpClientError::CertificateDecodeFailed)?;

    let key_chain = format!("{certificate_key}{certificate}");
    reqwest::Identity::from_pem(key_chain.as_bytes())
        .change_context(HttpClientError::CertificateDecodeFailed)
}

#[allow(missing_docs)]
pub fn create_certificate(
    encoded_certificate: masking::Secret<String>,
) -> Result<Vec<reqwest::Certificate>, error_stack::Report<HttpClientError>> {
    let decoded_certificate = BASE64_ENGINE
        .decode(encoded_certificate.expose())
        .change_context(HttpClientError::CertificateDecodeFailed)?;

    let certificate = String::from_utf8(decoded_certificate)
        .change_context(HttpClientError::CertificateDecodeFailed)?;
    reqwest::Certificate::from_pem_bundle(certificate.as_bytes())
        .change_context(HttpClientError::CertificateDecodeFailed)
}

fn apply_mitm_certificate(
    mut client_builder: reqwest::ClientBuilder,
    proxy_config: &Proxy,
) -> reqwest::ClientBuilder {
    if let Some(mitm_ca_cert) = &proxy_config.mitm_ca_certificate {
        let pem = mitm_ca_cert.clone().expose().replace("\\r\\n", "\n");
        match reqwest::Certificate::from_pem(pem.as_bytes()) {
            Ok(cert) => {
                logger::debug!("Successfully added MITM CA certificate");
                client_builder = client_builder.add_root_certificate(cert);
            }
            Err(err) => {
                logger::error!(
                    "Failed to parse MITM CA certificate: {}, continuing without MITM support",
                    err
                );
            }
        }
    }
    client_builder
}

impl ProxyClientCacheKey for Proxy {
    fn cache_key(&self) -> Option<Proxy> {
        if self.has_proxy_config() {
            logger::debug!("Using proxy config as cache key: {:?}", self);

            // Return a clone of the proxy config for caching
            // Exclude timeout from cache key by creating a normalized version
            Some(Proxy {
                http_url: self.http_url.clone(),
                https_url: self.https_url.clone(),
                bypass_proxy_hosts: self.bypass_proxy_hosts.clone(),
                mitm_ca_certificate: self.mitm_ca_certificate.clone(),
                idle_pool_connection_timeout: None, // Exclude timeout from cache key
                mitm_enabled: self.mitm_enabled,
            })
        } else {
            None
        }
    }
}

fn get_base_client(proxy_config: &Proxy) -> CustomResult<reqwest::Client, HttpClientError> {
    // Check if proxy configuration is provided using trait method
    if let Some(cache_key) = proxy_config.cache_key() {
        logger::debug!(
            "Using proxy-specific client cache with key: {:?}",
            cache_key
        );

        let metrics_tag = router_env::metric_attributes!(("client_type", "proxy"));

        let cache = PROXY_CLIENT_CACHE.get_or_init(|| RwLock::new(HashMap::new()));
        
        let read_lock = cache.read().map_err(|_| {
            error_stack::Report::new(HttpClientError::ClientConstructionFailed)
                .attach_printable("Failed to acquire proxy client cache read lock")
        })?;
        
        let client = if let Some(cached_client) = read_lock.get(&cache_key) {
            logger::debug!("Retrieved cached proxy client for config: {:?}", cache_key);
            metrics::HTTP_CLIENT_CACHE_HIT.add(1, metrics_tag);
            cached_client.clone()
        } else {
<<<<<<< HEAD
            drop(read_lock);
            
            let mut write_lock = cache.write().map_err(|_| {
                error_stack::Report::new(HttpClientError::ClientConstructionFailed)
                    .attach_printable("Failed to acquire proxy client cache write lock")
            })?;
            
            if let Some(cached_client) = write_lock.get(&cache_key) {
                logger::debug!("Retrieved cached proxy client after write lock for config: {:?}", cache_key);
                metrics::HTTP_CLIENT_CACHE_HIT.add(1, metrics_tag);
                cached_client.clone()
            } else {
                logger::info!("Creating new proxy client for config: {:?}", cache_key);
                
                metrics::HTTP_CLIENT_CACHE_MISS.add(1, metrics_tag);

                let new_client =
                    apply_mitm_certificate(get_client_builder(proxy_config)?, proxy_config)
                        .build()
                        .change_context(HttpClientError::ClientConstructionFailed)
                        .attach_printable("Failed to construct proxy client")?;
=======
            // Create new proxy client if not in cache
            logger::info!("Creating new proxy client for config: {:?}", cache_key);

            metrics::HTTP_CLIENT_CACHE_MISS.add(1, metrics_tag);

            let new_client =
                apply_mitm_certificate(get_client_builder(proxy_config)?, proxy_config)
                    .build()
                    .change_context(HttpClientError::ClientConstructionFailed)
                    .attach_printable("Failed to construct proxy client")?;
>>>>>>> 5e6a7028

                metrics::HTTP_CLIENT_CREATED.add(1, metrics_tag);

                write_lock.insert(cache_key.clone(), new_client.clone());
                logger::debug!("Cached new proxy client for config: {:?}", cache_key);
                new_client
            }
        };

        Ok(client)
    } else {
        logger::debug!("No proxy configuration detected, using DEFAULT_CLIENT");

        let metrics_tag = router_env::metric_attributes!(("client_type", "default"));

        // Use DEFAULT_CLIENT for non-proxy scenarios
        let client = DEFAULT_CLIENT
            .get_or_try_init(|| {
                logger::info!("Initializing DEFAULT_CLIENT (no proxy configuration)");
                metrics::HTTP_CLIENT_CREATED.add(1, metrics_tag);
                apply_mitm_certificate(get_client_builder(proxy_config)?, proxy_config)
                    .build()
                    .change_context(HttpClientError::ClientConstructionFailed)
                    .attach_printable("Failed to construct default client")
            })?
            .clone();

        metrics::HTTP_CLIENT_CACHE_HIT.add(1, metrics_tag);
        Ok(client)
    }
}<|MERGE_RESOLUTION|>--- conflicted
+++ resolved
@@ -228,7 +228,6 @@
             metrics::HTTP_CLIENT_CACHE_HIT.add(1, metrics_tag);
             cached_client.clone()
         } else {
-<<<<<<< HEAD
             drop(read_lock);
             
             let mut write_lock = cache.write().map_err(|_| {
@@ -250,18 +249,6 @@
                         .build()
                         .change_context(HttpClientError::ClientConstructionFailed)
                         .attach_printable("Failed to construct proxy client")?;
-=======
-            // Create new proxy client if not in cache
-            logger::info!("Creating new proxy client for config: {:?}", cache_key);
-
-            metrics::HTTP_CLIENT_CACHE_MISS.add(1, metrics_tag);
-
-            let new_client =
-                apply_mitm_certificate(get_client_builder(proxy_config)?, proxy_config)
-                    .build()
-                    .change_context(HttpClientError::ClientConstructionFailed)
-                    .attach_printable("Failed to construct proxy client")?;
->>>>>>> 5e6a7028
 
                 metrics::HTTP_CLIENT_CREATED.add(1, metrics_tag);
 
