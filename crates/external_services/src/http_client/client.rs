--- conflicted
+++ resolved
@@ -234,24 +234,11 @@
             cache_key
         );
         metrics::HTTP_CLIENT_CACHE_HIT.add(1, metrics_tag);
-<<<<<<< HEAD
         return Ok(cached_client.clone());
     }
 
     logger::info!("Creating new proxy client for config: {:?}", cache_key);
     metrics::HTTP_CLIENT_CACHE_MISS.add(1, metrics_tag);
-=======
-        Ok(cached_client.clone())
-    } else {
-        logger::info!("Creating new proxy client for config: {:?}", cache_key);
-
-        metrics::HTTP_CLIENT_CACHE_MISS.add(1, metrics_tag);
-
-        let new_client = apply_mitm_certificate(get_client_builder(proxy_config)?, proxy_config)
-            .build()
-            .change_context(HttpClientError::ClientConstructionFailed)
-            .attach_printable("Failed to construct proxy client")?;
->>>>>>> 34cfedce
 
     let new_client = apply_mitm_certificate(get_client_builder(proxy_config)?, proxy_config)
         .build()
@@ -276,24 +263,8 @@
         let metrics_tag = router_env::metric_attributes!(("client_type", "proxy"));
 
         let cache = PROXY_CLIENT_CACHE.get_or_init(|| RwLock::new(HashMap::new()));
-<<<<<<< HEAD
         
         let client = get_or_create_proxy_client(cache, cache_key, proxy_config, metrics_tag)?;
-=======
-
-        let client = if let Ok(read_lock) = cache.read() {
-            if let Some(cached_client) = read_lock.get(&cache_key) {
-                logger::debug!("Retrieved cached proxy client for config: {:?}", cache_key);
-                metrics::HTTP_CLIENT_CACHE_HIT.add(1, metrics_tag);
-                cached_client.clone()
-            } else {
-                drop(read_lock);
-                create_new_proxy_client(cache, cache_key, proxy_config, metrics_tag)?
-            }
-        } else {
-            create_new_proxy_client(cache, cache_key, proxy_config, metrics_tag)?
-        };
->>>>>>> 34cfedce
 
         Ok(client)
     } else {
