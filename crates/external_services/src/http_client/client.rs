--- conflicted
+++ resolved
@@ -59,10 +59,7 @@
             .attach_printable("Failed to parse CA certificate PEM block")?;
         let client_builder = get_client_builder(proxy_config, merchant_proxy_url.clone())?
             .add_root_certificate(cert);
-<<<<<<< HEAD
-=======
         logger::debug!("Client builder with CA certificate: {:?}", client_builder);
->>>>>>> e36724ca
         return client_builder
             .use_rustls_tls()
             .build()
