use std::marker::PhantomData;

use api_models::{
    analytics::{
        self as analytics_api,
        api_event::ApiEventDimensions,
        auth_events::AuthEventFlows,
        disputes::DisputeDimensions,
<<<<<<< HEAD
        frm::{FrmDimensions, FrmTransactionType},
=======
        payment_intents::PaymentIntentDimensions,
>>>>>>> 7004a802
        payments::{PaymentDimensions, PaymentDistributions},
        refunds::{RefundDimensions, RefundType},
        sdk_events::{SdkEventDimensions, SdkEventNames},
        Granularity,
    },
    enums::{
        AttemptStatus, AuthenticationType, Connector, Currency, DisputeStage, IntentStatus,
        PaymentMethod, PaymentMethodType,
    },
    refunds::RefundStatus,
};
use common_utils::errors::{CustomResult, ParsingError};
use diesel_models::{enums as storage_enums, enums::FraudCheckStatus};
use error_stack::ResultExt;
use router_env::{logger, Flow};

use super::types::{AnalyticsCollection, AnalyticsDataSource, LoadRow, TableEngine};
use crate::types::QueryExecutionError;
pub type QueryResult<T> = error_stack::Result<T, QueryBuildingError>;
pub trait QueryFilter<T>
where
    T: AnalyticsDataSource,
    AnalyticsCollection: ToSql<T>,
{
    fn set_filter_clause(&self, builder: &mut QueryBuilder<T>) -> QueryResult<()>;
}

pub trait GroupByClause<T>
where
    T: AnalyticsDataSource,
    AnalyticsCollection: ToSql<T>,
{
    fn set_group_by_clause(&self, builder: &mut QueryBuilder<T>) -> QueryResult<()>;
}

pub trait SeriesBucket {
    type SeriesType;
    type GranularityLevel;

    fn get_lowest_common_granularity_level(&self) -> Self::GranularityLevel;

    fn get_bucket_size(&self) -> u8;

    fn clip_to_start(
        &self,
        value: Self::SeriesType,
    ) -> error_stack::Result<Self::SeriesType, PostProcessingError>;

    fn clip_to_end(
        &self,
        value: Self::SeriesType,
    ) -> error_stack::Result<Self::SeriesType, PostProcessingError>;
}

impl<T> QueryFilter<T> for analytics_api::TimeRange
where
    T: AnalyticsDataSource,
    time::PrimitiveDateTime: ToSql<T>,
    AnalyticsCollection: ToSql<T>,
    Granularity: GroupByClause<T>,
{
    fn set_filter_clause(&self, builder: &mut QueryBuilder<T>) -> QueryResult<()> {
        builder.add_custom_filter_clause("created_at", self.start_time, FilterTypes::Gte)?;
        if let Some(end) = self.end_time {
            builder.add_custom_filter_clause("created_at", end, FilterTypes::Lte)?;
        }
        Ok(())
    }
}

impl GroupByClause<super::SqlxClient> for Granularity {
    fn set_group_by_clause(
        &self,
        builder: &mut QueryBuilder<super::SqlxClient>,
    ) -> QueryResult<()> {
        let trunc_scale = self.get_lowest_common_granularity_level();

        let granularity_bucket_scale = match self {
            Self::OneMin => None,
            Self::FiveMin | Self::FifteenMin | Self::ThirtyMin => Some("minute"),
            Self::OneHour | Self::OneDay => None,
        };

        let granularity_divisor = self.get_bucket_size();

        builder
            .add_group_by_clause(format!("DATE_TRUNC('{trunc_scale}', created_at)"))
            .attach_printable("Error adding time prune group by")?;
        if let Some(scale) = granularity_bucket_scale {
            builder
                .add_group_by_clause(format!(
                    "FLOOR(DATE_PART('{scale}', created_at)/{granularity_divisor})"
                ))
                .attach_printable("Error adding time binning group by")?;
        }
        Ok(())
    }
}

impl GroupByClause<super::ClickhouseClient> for Granularity {
    fn set_group_by_clause(
        &self,
        builder: &mut QueryBuilder<super::ClickhouseClient>,
    ) -> QueryResult<()> {
        let interval = match self {
            Self::OneMin => "toStartOfMinute(created_at)",
            Self::FiveMin => "toStartOfFiveMinutes(created_at)",
            Self::FifteenMin => "toStartOfFifteenMinutes(created_at)",
            Self::ThirtyMin => "toStartOfInterval(created_at, INTERVAL 30 minute)",
            Self::OneHour => "toStartOfHour(created_at)",
            Self::OneDay => "toStartOfDay(created_at)",
        };

        builder
            .add_group_by_clause(interval)
            .attach_printable("Error adding interval group by")
    }
}

#[derive(strum::Display)]
#[strum(serialize_all = "lowercase")]
pub enum TimeGranularityLevel {
    Minute,
    Hour,
    Day,
}

impl SeriesBucket for Granularity {
    type SeriesType = time::PrimitiveDateTime;

    type GranularityLevel = TimeGranularityLevel;

    fn get_lowest_common_granularity_level(&self) -> Self::GranularityLevel {
        match self {
            Self::OneMin => TimeGranularityLevel::Minute,
            Self::FiveMin | Self::FifteenMin | Self::ThirtyMin | Self::OneHour => {
                TimeGranularityLevel::Hour
            }
            Self::OneDay => TimeGranularityLevel::Day,
        }
    }

    fn get_bucket_size(&self) -> u8 {
        match self {
            Self::OneMin => 60,
            Self::FiveMin => 5,
            Self::FifteenMin => 15,
            Self::ThirtyMin => 30,
            Self::OneHour => 60,
            Self::OneDay => 24,
        }
    }

    fn clip_to_start(
        &self,
        value: Self::SeriesType,
    ) -> error_stack::Result<Self::SeriesType, PostProcessingError> {
        let clip_start = |value: u8, modulo: u8| -> u8 { value - value % modulo };

        let clipped_time = match (
            self.get_lowest_common_granularity_level(),
            self.get_bucket_size(),
        ) {
            (TimeGranularityLevel::Minute, i) => time::Time::MIDNIGHT
                .replace_second(clip_start(value.second(), i))
                .and_then(|t| t.replace_minute(value.minute()))
                .and_then(|t| t.replace_hour(value.hour())),
            (TimeGranularityLevel::Hour, i) => time::Time::MIDNIGHT
                .replace_minute(clip_start(value.minute(), i))
                .and_then(|t| t.replace_hour(value.hour())),
            (TimeGranularityLevel::Day, i) => {
                time::Time::MIDNIGHT.replace_hour(clip_start(value.hour(), i))
            }
        }
        .change_context(PostProcessingError::BucketClipping)?;

        Ok(value.replace_time(clipped_time))
    }

    fn clip_to_end(
        &self,
        value: Self::SeriesType,
    ) -> error_stack::Result<Self::SeriesType, PostProcessingError> {
        let clip_end = |value: u8, modulo: u8| -> u8 { value + modulo - 1 - value % modulo };

        let clipped_time = match (
            self.get_lowest_common_granularity_level(),
            self.get_bucket_size(),
        ) {
            (TimeGranularityLevel::Minute, i) => time::Time::MIDNIGHT
                .replace_second(clip_end(value.second(), i))
                .and_then(|t| t.replace_minute(value.minute()))
                .and_then(|t| t.replace_hour(value.hour())),
            (TimeGranularityLevel::Hour, i) => time::Time::MIDNIGHT
                .replace_minute(clip_end(value.minute(), i))
                .and_then(|t| t.replace_hour(value.hour())),
            (TimeGranularityLevel::Day, i) => {
                time::Time::MIDNIGHT.replace_hour(clip_end(value.hour(), i))
            }
        }
        .change_context(PostProcessingError::BucketClipping)
        .attach_printable_lazy(|| format!("Bucket Clip Error: {value}"))?;

        Ok(value.replace_time(clipped_time))
    }
}

#[derive(thiserror::Error, Debug)]
pub enum QueryBuildingError {
    #[allow(dead_code)]
    #[error("Not Implemented: {0}")]
    NotImplemented(String),
    #[error("Failed to Serialize to SQL")]
    SqlSerializeError,
    #[error("Failed to build sql query: {0}")]
    InvalidQuery(&'static str),
}

#[derive(thiserror::Error, Debug)]
pub enum PostProcessingError {
    #[error("Error Clipping values to bucket sizes")]
    BucketClipping,
}

#[derive(Debug)]
pub enum Aggregate<R> {
    Count {
        field: Option<R>,
        alias: Option<&'static str>,
    },
    Sum {
        field: R,
        alias: Option<&'static str>,
    },
    Min {
        field: R,
        alias: Option<&'static str>,
    },
    Max {
        field: R,
        alias: Option<&'static str>,
    },
    Percentile {
        field: R,
        alias: Option<&'static str>,
        percentile: Option<&'static u8>,
    },
    DistinctCount {
        field: R,
        alias: Option<&'static str>,
    },
}

// Window functions in query
// ---
// Description -
// field: to_sql type value used as expr in aggregation
// partition_by: partition by fields in window
// order_by: order by fields and order (Ascending / Descending) in window
// alias: alias of window expr in query
// ---
// Usage -
// Window::Sum {
//     field: "count",
//     partition_by: Some(query_builder.transform_to_sql_values(&dimensions).switch()?),
//     order_by: Some(("value", Descending)),
//     alias: Some("total"),
// }
#[derive(Debug)]
pub enum Window<R> {
    Sum {
        field: R,
        partition_by: Option<String>,
        order_by: Option<(String, Order)>,
        alias: Option<&'static str>,
    },
    RowNumber {
        field: R,
        partition_by: Option<String>,
        order_by: Option<(String, Order)>,
        alias: Option<&'static str>,
    },
}

#[derive(Debug, Clone, Copy)]
pub enum Order {
    Ascending,
    Descending,
}

impl std::fmt::Display for Order {
    fn fmt(&self, f: &mut std::fmt::Formatter<'_>) -> std::fmt::Result {
        match self {
            Self::Ascending => write!(f, "asc"),
            Self::Descending => write!(f, "desc"),
        }
    }
}

// Select TopN values for a group based on a metric
// ---
// Description -
// columns: Columns in group to select TopN values for
// count: N in TopN
// order_column: metric used to sort and limit TopN
// order: sort order of metric (Ascending / Descending)
// ---
// Usage -
// Use via add_top_n_clause fn of query_builder
// add_top_n_clause(
//     &dimensions,
//     distribution.distribution_cardinality.into(),
//     "count",
//     Order::Descending,
// )
#[allow(dead_code)]
#[derive(Debug)]
pub struct TopN {
    pub columns: String,
    pub count: u64,
    pub order_column: String,
    pub order: Order,
}

#[derive(Debug)]
pub struct QueryBuilder<T>
where
    T: AnalyticsDataSource,
    AnalyticsCollection: ToSql<T>,
{
    columns: Vec<String>,
    filters: Vec<(String, FilterTypes, String)>,
    group_by: Vec<String>,
    having: Option<Vec<(String, FilterTypes, String)>>,
    outer_select: Vec<String>,
    top_n: Option<TopN>,
    table: AnalyticsCollection,
    distinct: bool,
    db_type: PhantomData<T>,
    table_engine: TableEngine,
}

pub trait ToSql<T: AnalyticsDataSource> {
    fn to_sql(&self, table_engine: &TableEngine) -> error_stack::Result<String, ParsingError>;
}

/// Implement `ToSql` on arrays of types that impl `ToString`.
macro_rules! impl_to_sql_for_to_string {
    ($($type:ty),+) => {
        $(
            impl<T: AnalyticsDataSource> ToSql<T> for $type {
                fn to_sql(&self, _table_engine: &TableEngine) -> error_stack::Result<String, ParsingError> {
                    Ok(self.to_string())
                }
            }
        )+
     };
}

impl_to_sql_for_to_string!(
    String,
    &str,
    &PaymentDimensions,
    &PaymentIntentDimensions,
    &RefundDimensions,
    &FrmDimensions,
    PaymentDimensions,
    PaymentIntentDimensions,
    &PaymentDistributions,
    RefundDimensions,
    FrmDimensions,
    PaymentMethod,
    PaymentMethodType,
    AuthenticationType,
    Connector,
    AttemptStatus,
    IntentStatus,
    RefundStatus,
    FraudCheckStatus,
    storage_enums::RefundStatus,
    Currency,
    RefundType,
    FrmTransactionType,
    Flow,
    &String,
    &bool,
    &u64,
    u64,
    Order
);

impl_to_sql_for_to_string!(
    &SdkEventDimensions,
    SdkEventDimensions,
    SdkEventNames,
    AuthEventFlows,
    &ApiEventDimensions,
    ApiEventDimensions,
    &DisputeDimensions,
    DisputeDimensions,
    DisputeStage
);

#[derive(Debug)]
pub enum FilterTypes {
    Equal,
    NotEqual,
    EqualBool,
    In,
    Gte,
    Lte,
    Gt,
    Like,
    NotLike,
    IsNotNull,
}

pub fn filter_type_to_sql(l: &String, op: &FilterTypes, r: &String) -> String {
    match op {
        FilterTypes::EqualBool => format!("{l} = {r}"),
        FilterTypes::Equal => format!("{l} = '{r}'"),
        FilterTypes::NotEqual => format!("{l} != '{r}'"),
        FilterTypes::In => format!("{l} IN ({r})"),
        FilterTypes::Gte => format!("{l} >= '{r}'"),
        FilterTypes::Gt => format!("{l} > {r}"),
        FilterTypes::Lte => format!("{l} <= '{r}'"),
        FilterTypes::Like => format!("{l} LIKE '%{r}%'"),
        FilterTypes::NotLike => format!("{l} NOT LIKE '%{r}%'"),
        FilterTypes::IsNotNull => format!("{l} IS NOT NULL"),
    }
}

impl<T> QueryBuilder<T>
where
    T: AnalyticsDataSource,
    AnalyticsCollection: ToSql<T>,
{
    pub fn new(table: AnalyticsCollection) -> Self {
        Self {
            columns: Default::default(),
            filters: Default::default(),
            group_by: Default::default(),
            having: Default::default(),
            outer_select: Default::default(),
            top_n: Default::default(),
            table,
            distinct: Default::default(),
            db_type: Default::default(),
            table_engine: T::get_table_engine(table),
        }
    }

    pub fn add_select_column(&mut self, column: impl ToSql<T>) -> QueryResult<()> {
        self.columns.push(
            column
                .to_sql(&self.table_engine)
                .change_context(QueryBuildingError::SqlSerializeError)
                .attach_printable("Error serializing select column")?,
        );
        Ok(())
    }

    pub fn transform_to_sql_values(&mut self, values: &[impl ToSql<T>]) -> QueryResult<String> {
        let res = values
            .iter()
            .map(|i| i.to_sql(&self.table_engine))
            .collect::<error_stack::Result<Vec<String>, ParsingError>>()
            .change_context(QueryBuildingError::SqlSerializeError)
            .attach_printable("Error serializing range filter value")?
            .join(", ");
        Ok(res)
    }

    pub fn add_top_n_clause(
        &mut self,
        columns: &[impl ToSql<T>],
        count: u64,
        order_column: impl ToSql<T>,
        order: Order,
    ) -> QueryResult<()>
    where
        Window<&'static str>: ToSql<T>,
    {
        let partition_by_columns = self.transform_to_sql_values(columns)?;
        let order_by_column = order_column
            .to_sql(&self.table_engine)
            .change_context(QueryBuildingError::SqlSerializeError)
            .attach_printable("Error serializing select column")?;

        self.add_outer_select_column(Window::RowNumber {
            field: "",
            partition_by: Some(partition_by_columns.clone()),
            order_by: Some((order_by_column.clone(), order)),
            alias: Some("top_n"),
        })?;

        self.top_n = Some(TopN {
            columns: partition_by_columns,
            count,
            order_column: order_by_column,
            order,
        });
        Ok(())
    }

    pub fn set_distinct(&mut self) {
        self.distinct = true
    }

    pub fn add_filter_clause(
        &mut self,
        key: impl ToSql<T>,
        value: impl ToSql<T>,
    ) -> QueryResult<()> {
        self.add_custom_filter_clause(key, value, FilterTypes::Equal)
    }

    pub fn add_bool_filter_clause(
        &mut self,
        key: impl ToSql<T>,
        value: impl ToSql<T>,
    ) -> QueryResult<()> {
        self.add_custom_filter_clause(key, value, FilterTypes::EqualBool)
    }

    pub fn add_negative_filter_clause(
        &mut self,
        key: impl ToSql<T>,
        value: impl ToSql<T>,
    ) -> QueryResult<()> {
        self.add_custom_filter_clause(key, value, FilterTypes::NotEqual)
    }

    pub fn add_custom_filter_clause(
        &mut self,
        lhs: impl ToSql<T>,
        rhs: impl ToSql<T>,
        comparison: FilterTypes,
    ) -> QueryResult<()> {
        self.filters.push((
            lhs.to_sql(&self.table_engine)
                .change_context(QueryBuildingError::SqlSerializeError)
                .attach_printable("Error serializing filter key")?,
            comparison,
            rhs.to_sql(&self.table_engine)
                .change_context(QueryBuildingError::SqlSerializeError)
                .attach_printable("Error serializing filter value")?,
        ));
        Ok(())
    }

    pub fn add_filter_in_range_clause(
        &mut self,
        key: impl ToSql<T>,
        values: &[impl ToSql<T>],
    ) -> QueryResult<()> {
        let list = values
            .iter()
            .map(|i| {
                // trimming whitespaces from the filter values received in request, to prevent a possibility of an SQL injection
                i.to_sql(&self.table_engine).map(|s| {
                    let trimmed_str = s.replace(' ', "");
                    format!("'{trimmed_str}'")
                })
            })
            .collect::<error_stack::Result<Vec<String>, ParsingError>>()
            .change_context(QueryBuildingError::SqlSerializeError)
            .attach_printable("Error serializing range filter value")?
            .join(", ");
        self.add_custom_filter_clause(key, list, FilterTypes::In)
    }

    pub fn add_group_by_clause(&mut self, column: impl ToSql<T>) -> QueryResult<()> {
        self.group_by.push(
            column
                .to_sql(&self.table_engine)
                .change_context(QueryBuildingError::SqlSerializeError)
                .attach_printable("Error serializing group by field")?,
        );
        Ok(())
    }

    pub fn add_granularity_in_mins(&mut self, granularity: &Granularity) -> QueryResult<()> {
        let interval = match granularity {
            Granularity::OneMin => "1",
            Granularity::FiveMin => "5",
            Granularity::FifteenMin => "15",
            Granularity::ThirtyMin => "30",
            Granularity::OneHour => "60",
            Granularity::OneDay => "1440",
        };
        let _ = self.add_select_column(format!(
            "toStartOfInterval(created_at, INTERVAL {interval} MINUTE) as time_bucket"
        ));
        Ok(())
    }

    fn get_filter_clause(&self) -> String {
        self.filters
            .iter()
            .map(|(l, op, r)| filter_type_to_sql(l, op, r))
            .collect::<Vec<String>>()
            .join(" AND ")
    }

    fn get_select_clause(&self) -> String {
        self.columns.join(", ")
    }

    fn get_group_by_clause(&self) -> String {
        self.group_by.join(", ")
    }

    fn get_outer_select_clause(&self) -> String {
        self.outer_select.join(", ")
    }

    pub fn add_having_clause<R>(
        &mut self,
        aggregate: Aggregate<R>,
        filter_type: FilterTypes,
        value: impl ToSql<T>,
    ) -> QueryResult<()>
    where
        Aggregate<R>: ToSql<T>,
    {
        let aggregate = aggregate
            .to_sql(&self.table_engine)
            .change_context(QueryBuildingError::SqlSerializeError)
            .attach_printable("Error serializing having aggregate")?;
        let value = value
            .to_sql(&self.table_engine)
            .change_context(QueryBuildingError::SqlSerializeError)
            .attach_printable("Error serializing having value")?;
        let entry = (aggregate, filter_type, value);
        if let Some(having) = &mut self.having {
            having.push(entry);
        } else {
            self.having = Some(vec![entry]);
        }
        Ok(())
    }

    pub fn add_outer_select_column(&mut self, column: impl ToSql<T>) -> QueryResult<()> {
        self.outer_select.push(
            column
                .to_sql(&self.table_engine)
                .change_context(QueryBuildingError::SqlSerializeError)
                .attach_printable("Error serializing outer select column")?,
        );
        Ok(())
    }

    pub fn get_filter_type_clause(&self) -> Option<String> {
        self.having.as_ref().map(|vec| {
            vec.iter()
                .map(|(l, op, r)| filter_type_to_sql(l, op, r))
                .collect::<Vec<String>>()
                .join(" AND ")
        })
    }

    pub fn build_query(&mut self) -> QueryResult<String>
    where
        Aggregate<&'static str>: ToSql<T>,
        Window<&'static str>: ToSql<T>,
    {
        if self.columns.is_empty() {
            Err(QueryBuildingError::InvalidQuery(
                "No select fields provided",
            ))?;
        }
        let mut query = String::from("SELECT ");

        if self.distinct {
            query.push_str("DISTINCT ");
        }

        query.push_str(&self.get_select_clause());

        query.push_str(" FROM ");

        query.push_str(
            &self
                .table
                .to_sql(&self.table_engine)
                .change_context(QueryBuildingError::SqlSerializeError)
                .attach_printable("Error serializing table value")?,
        );

        if !self.filters.is_empty() {
            query.push_str(" WHERE ");
            query.push_str(&self.get_filter_clause());
        }

        if !self.group_by.is_empty() {
            query.push_str(" GROUP BY ");
            query.push_str(&self.get_group_by_clause());
            if let TableEngine::CollapsingMergeTree { sign } = self.table_engine {
                self.add_having_clause(
                    Aggregate::Count {
                        field: Some(sign),
                        alias: None,
                    },
                    FilterTypes::Gte,
                    "1",
                )?;
            }
        }

        if self.having.is_some() {
            if let Some(condition) = self.get_filter_type_clause() {
                query.push_str(" HAVING ");
                query.push_str(condition.as_str());
            }
        }

        if !self.outer_select.is_empty() {
            query.insert_str(
                0,
                format!("SELECT {} FROM (", &self.get_outer_select_clause()).as_str(),
            );
            query.push_str(") _");
        }

        if let Some(top_n) = &self.top_n {
            query.insert_str(0, "SELECT * FROM (");
            query.push_str(format!(") _ WHERE top_n <= {}", top_n.count).as_str());
        }

        println!("{}", query);

        Ok(query)
    }

    pub async fn execute_query<R, P>(
        &mut self,
        store: &P,
    ) -> CustomResult<CustomResult<Vec<R>, QueryExecutionError>, QueryBuildingError>
    where
        P: LoadRow<R> + AnalyticsDataSource,
        Aggregate<&'static str>: ToSql<T>,
        Window<&'static str>: ToSql<T>,
    {
        let query = self
            .build_query()
            .change_context(QueryBuildingError::SqlSerializeError)
            .attach_printable("Failed to execute query")?;
        logger::debug!(?query);
        Ok(store.load_results(query.as_str()).await)
    }
}<|MERGE_RESOLUTION|>--- conflicted
+++ resolved
@@ -6,11 +6,8 @@
         api_event::ApiEventDimensions,
         auth_events::AuthEventFlows,
         disputes::DisputeDimensions,
-<<<<<<< HEAD
+        payment_intents::PaymentIntentDimensions,
         frm::{FrmDimensions, FrmTransactionType},
-=======
-        payment_intents::PaymentIntentDimensions,
->>>>>>> 7004a802
         payments::{PaymentDimensions, PaymentDistributions},
         refunds::{RefundDimensions, RefundType},
         sdk_events::{SdkEventDimensions, SdkEventNames},
