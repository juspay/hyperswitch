use std::marker::PhantomData;

use api_models::{
    analytics::{
        self as analytics_api,
        api_event::ApiEventDimensions,
        auth_events::AuthEventFlows,
        disputes::DisputeDimensions,
        payments::{PaymentDimensions, PaymentDistributions},
        refunds::{RefundDimensions, RefundType},
        sdk_events::{SdkEventDimensions, SdkEventNames},
        Granularity,
    },
    enums::{
        AttemptStatus, AuthenticationType, Connector, Currency, DisputeStage, PaymentMethod,
        PaymentMethodType,
    },
    refunds::RefundStatus,
};
use common_utils::errors::{CustomResult, ParsingError};
use diesel_models::enums as storage_enums;
use error_stack::ResultExt;
use router_env::{logger, Flow};

use super::types::{AnalyticsCollection, AnalyticsDataSource, LoadRow, TableEngine};
use crate::types::QueryExecutionError;
pub type QueryResult<T> = error_stack::Result<T, QueryBuildingError>;
pub trait QueryFilter<T>
where
    T: AnalyticsDataSource,
    AnalyticsCollection: ToSql<T>,
{
    fn set_filter_clause(&self, builder: &mut QueryBuilder<T>) -> QueryResult<()>;
}

pub trait GroupByClause<T>
where
    T: AnalyticsDataSource,
    AnalyticsCollection: ToSql<T>,
{
    fn set_group_by_clause(&self, builder: &mut QueryBuilder<T>) -> QueryResult<()>;
}

pub trait SeriesBucket {
    type SeriesType;
    type GranularityLevel;

    fn get_lowest_common_granularity_level(&self) -> Self::GranularityLevel;

    fn get_bucket_size(&self) -> u8;

    fn clip_to_start(
        &self,
        value: Self::SeriesType,
    ) -> error_stack::Result<Self::SeriesType, PostProcessingError>;

    fn clip_to_end(
        &self,
        value: Self::SeriesType,
    ) -> error_stack::Result<Self::SeriesType, PostProcessingError>;
}

impl<T> QueryFilter<T> for analytics_api::TimeRange
where
    T: AnalyticsDataSource,
    time::PrimitiveDateTime: ToSql<T>,
    AnalyticsCollection: ToSql<T>,
    Granularity: GroupByClause<T>,
{
    fn set_filter_clause(&self, builder: &mut QueryBuilder<T>) -> QueryResult<()> {
        builder.add_custom_filter_clause("created_at", self.start_time, FilterTypes::Gte)?;
        if let Some(end) = self.end_time {
            builder.add_custom_filter_clause("created_at", end, FilterTypes::Lte)?;
        }
        Ok(())
    }
}

impl GroupByClause<super::SqlxClient> for Granularity {
    fn set_group_by_clause(
        &self,
        builder: &mut QueryBuilder<super::SqlxClient>,
    ) -> QueryResult<()> {
        let trunc_scale = self.get_lowest_common_granularity_level();

        let granularity_bucket_scale = match self {
            Self::OneMin => None,
            Self::FiveMin | Self::FifteenMin | Self::ThirtyMin => Some("minute"),
            Self::OneHour | Self::OneDay => None,
        };

        let granularity_divisor = self.get_bucket_size();

        builder
            .add_group_by_clause(format!("DATE_TRUNC('{trunc_scale}', created_at)"))
            .attach_printable("Error adding time prune group by")?;
        if let Some(scale) = granularity_bucket_scale {
            builder
                .add_group_by_clause(format!(
                    "FLOOR(DATE_PART('{scale}', created_at)/{granularity_divisor})"
                ))
                .attach_printable("Error adding time binning group by")?;
        }
        Ok(())
    }
}

impl GroupByClause<super::ClickhouseClient> for Granularity {
    fn set_group_by_clause(
        &self,
        builder: &mut QueryBuilder<super::ClickhouseClient>,
    ) -> QueryResult<()> {
        let interval = match self {
            Self::OneMin => "toStartOfMinute(created_at)",
            Self::FiveMin => "toStartOfFiveMinutes(created_at)",
            Self::FifteenMin => "toStartOfFifteenMinutes(created_at)",
            Self::ThirtyMin => "toStartOfInterval(created_at, INTERVAL 30 minute)",
            Self::OneHour => "toStartOfHour(created_at)",
            Self::OneDay => "toStartOfDay(created_at)",
        };

        builder
            .add_group_by_clause(interval)
            .attach_printable("Error adding interval group by")
    }
}

#[derive(strum::Display)]
#[strum(serialize_all = "lowercase")]
pub enum TimeGranularityLevel {
    Minute,
    Hour,
    Day,
}

impl SeriesBucket for Granularity {
    type SeriesType = time::PrimitiveDateTime;

    type GranularityLevel = TimeGranularityLevel;

    fn get_lowest_common_granularity_level(&self) -> Self::GranularityLevel {
        match self {
            Self::OneMin => TimeGranularityLevel::Minute,
            Self::FiveMin | Self::FifteenMin | Self::ThirtyMin | Self::OneHour => {
                TimeGranularityLevel::Hour
            }
            Self::OneDay => TimeGranularityLevel::Day,
        }
    }

    fn get_bucket_size(&self) -> u8 {
        match self {
            Self::OneMin => 60,
            Self::FiveMin => 5,
            Self::FifteenMin => 15,
            Self::ThirtyMin => 30,
            Self::OneHour => 60,
            Self::OneDay => 24,
        }
    }

    fn clip_to_start(
        &self,
        value: Self::SeriesType,
    ) -> error_stack::Result<Self::SeriesType, PostProcessingError> {
        let clip_start = |value: u8, modulo: u8| -> u8 { value - value % modulo };

        let clipped_time = match (
            self.get_lowest_common_granularity_level(),
            self.get_bucket_size(),
        ) {
            (TimeGranularityLevel::Minute, i) => time::Time::MIDNIGHT
                .replace_second(clip_start(value.second(), i))
                .and_then(|t| t.replace_minute(value.minute()))
                .and_then(|t| t.replace_hour(value.hour())),
            (TimeGranularityLevel::Hour, i) => time::Time::MIDNIGHT
                .replace_minute(clip_start(value.minute(), i))
                .and_then(|t| t.replace_hour(value.hour())),
            (TimeGranularityLevel::Day, i) => {
                time::Time::MIDNIGHT.replace_hour(clip_start(value.hour(), i))
            }
        }
        .change_context(PostProcessingError::BucketClipping)?;

        Ok(value.replace_time(clipped_time))
    }

    fn clip_to_end(
        &self,
        value: Self::SeriesType,
    ) -> error_stack::Result<Self::SeriesType, PostProcessingError> {
        let clip_end = |value: u8, modulo: u8| -> u8 { value + modulo - 1 - value % modulo };

        let clipped_time = match (
            self.get_lowest_common_granularity_level(),
            self.get_bucket_size(),
        ) {
            (TimeGranularityLevel::Minute, i) => time::Time::MIDNIGHT
                .replace_second(clip_end(value.second(), i))
                .and_then(|t| t.replace_minute(value.minute()))
                .and_then(|t| t.replace_hour(value.hour())),
            (TimeGranularityLevel::Hour, i) => time::Time::MIDNIGHT
                .replace_minute(clip_end(value.minute(), i))
                .and_then(|t| t.replace_hour(value.hour())),
            (TimeGranularityLevel::Day, i) => {
                time::Time::MIDNIGHT.replace_hour(clip_end(value.hour(), i))
            }
        }
        .change_context(PostProcessingError::BucketClipping)
        .attach_printable_lazy(|| format!("Bucket Clip Error: {value}"))?;

        Ok(value.replace_time(clipped_time))
    }
}

#[derive(thiserror::Error, Debug)]
pub enum QueryBuildingError {
    #[allow(dead_code)]
    #[error("Not Implemented: {0}")]
    NotImplemented(String),
    #[error("Failed to Serialize to SQL")]
    SqlSerializeError,
    #[error("Failed to build sql query: {0}")]
    InvalidQuery(&'static str),
}

#[derive(thiserror::Error, Debug)]
pub enum PostProcessingError {
    #[error("Error Clipping values to bucket sizes")]
    BucketClipping,
}

#[derive(Debug)]
pub enum Aggregate<R> {
    Count {
        field: Option<R>,
        alias: Option<&'static str>,
    },
    Sum {
        field: R,
        alias: Option<&'static str>,
    },
    Min {
        field: R,
        alias: Option<&'static str>,
    },
    Max {
        field: R,
        alias: Option<&'static str>,
    },
    Percentile {
        field: R,
        alias: Option<&'static str>,
        percentile: Option<&'static u8>,
    },
}

// Window functions in query
// ---
// Description -
// field: to_sql type value used as expr in aggregation
// partition_by: partition by fields in window
// order_by: order by fields and order (Ascending / Descending) in window
// alias: alias of window expr in query
// ---
// Usage -
// Window::Sum {
//     field: "count",
//     partition_by: Some(query_builder.transform_to_sql_values(&dimensions).switch()?),
//     order_by: Some(("value", Descending)),
//     alias: Some("total"),
// }
#[derive(Debug)]
pub enum Window<R> {
    Sum {
        field: R,
        partition_by: Option<String>,
        order_by: Option<(String, Order)>,
        alias: Option<&'static str>,
    },
    RowNumber {
        field: R,
        partition_by: Option<String>,
        order_by: Option<(String, Order)>,
        alias: Option<&'static str>,
    },
}

#[derive(Debug, Clone, Copy)]
pub enum Order {
    Ascending,
    Descending,
}

impl ToString for Order {
    fn to_string(&self) -> String {
        String::from(match self {
            Self::Ascending => "asc",
            Self::Descending => "desc",
        })
    }
}

// Select TopN values for a group based on a metric
// ---
// Description -
// columns: Columns in group to select TopN values for
// count: N in TopN
// order_column: metric used to sort and limit TopN
// order: sort order of metric (Ascending / Descending)
// ---
// Usage -
// Use via add_top_n_clause fn of query_builder
// add_top_n_clause(
//     &dimensions,
//     distribution.distribution_cardinality.into(),
//     "count",
//     Order::Descending,
// )
#[derive(Debug)]
pub struct TopN {
    pub columns: String,
    pub count: u64,
    pub order_column: String,
    pub order: Order,
}

#[derive(Debug)]
pub struct QueryBuilder<T>
where
    T: AnalyticsDataSource,
    AnalyticsCollection: ToSql<T>,
{
    columns: Vec<String>,
    filters: Vec<(String, FilterTypes, String)>,
    group_by: Vec<String>,
    having: Option<Vec<(String, FilterTypes, String)>>,
    outer_select: Vec<String>,
    top_n: Option<TopN>,
    table: AnalyticsCollection,
    distinct: bool,
    db_type: PhantomData<T>,
    table_engine: TableEngine,
}

pub trait ToSql<T: AnalyticsDataSource> {
    fn to_sql(&self, table_engine: &TableEngine) -> error_stack::Result<String, ParsingError>;
}

/// Implement `ToSql` on arrays of types that impl `ToString`.
macro_rules! impl_to_sql_for_to_string {
    ($($type:ty),+) => {
        $(
            impl<T: AnalyticsDataSource> ToSql<T> for $type {
                fn to_sql(&self, _table_engine: &TableEngine) -> error_stack::Result<String, ParsingError> {
                    Ok(self.to_string())
                }
            }
        )+
     };
}

impl_to_sql_for_to_string!(
    String,
    &str,
    &PaymentDimensions,
    &RefundDimensions,
    PaymentDimensions,
    &PaymentDistributions,
    RefundDimensions,
    PaymentMethod,
    PaymentMethodType,
    AuthenticationType,
    Connector,
    AttemptStatus,
    RefundStatus,
    storage_enums::RefundStatus,
    Currency,
    RefundType,
    Flow,
    &String,
    &bool,
    &u64,
    u64,
    Order
);

<<<<<<< HEAD
impl_to_sql_for_to_string!(&SdkEventDimensions, SdkEventDimensions, SdkEventNames);

impl_to_sql_for_to_string!(AuthEventFlows);

impl_to_sql_for_to_string!(&ApiEventDimensions, ApiEventDimensions);

impl_to_sql_for_to_string!(&DisputeDimensions, DisputeDimensions, DisputeStage);
=======
impl_to_sql_for_to_string!(
    &SdkEventDimensions,
    SdkEventDimensions,
    SdkEventNames,
    AuthEventFlows,
    &ApiEventDimensions,
    ApiEventDimensions,
    &DisputeDimensions,
    DisputeDimensions,
    DisputeStage
);
>>>>>>> 1c96e039

#[derive(Debug)]
pub enum FilterTypes {
    Equal,
    NotEqual,
    EqualBool,
    In,
    Gte,
    Lte,
    Gt,
    Like,
    NotLike,
    IsNotNull,
}

pub fn filter_type_to_sql(l: &String, op: &FilterTypes, r: &String) -> String {
    match op {
        FilterTypes::EqualBool => format!("{l} = {r}"),
        FilterTypes::Equal => format!("{l} = '{r}'"),
        FilterTypes::NotEqual => format!("{l} != '{r}'"),
        FilterTypes::In => format!("{l} IN ({r})"),
        FilterTypes::Gte => format!("{l} >= '{r}'"),
        FilterTypes::Gt => format!("{l} > {r}"),
        FilterTypes::Lte => format!("{l} <= '{r}'"),
        FilterTypes::Like => format!("{l} LIKE '%{r}%'"),
        FilterTypes::NotLike => format!("{l} NOT LIKE '%{r}%'"),
        FilterTypes::IsNotNull => format!("{l} IS NOT NULL"),
    }
}

impl<T> QueryBuilder<T>
where
    T: AnalyticsDataSource,
    AnalyticsCollection: ToSql<T>,
{
    pub fn new(table: AnalyticsCollection) -> Self {
        Self {
            columns: Default::default(),
            filters: Default::default(),
            group_by: Default::default(),
            having: Default::default(),
            outer_select: Default::default(),
            top_n: Default::default(),
            table,
            distinct: Default::default(),
            db_type: Default::default(),
            table_engine: T::get_table_engine(table),
        }
    }

    pub fn add_select_column(&mut self, column: impl ToSql<T>) -> QueryResult<()> {
        self.columns.push(
            column
                .to_sql(&self.table_engine)
                .change_context(QueryBuildingError::SqlSerializeError)
                .attach_printable("Error serializing select column")?,
        );
        Ok(())
    }

    pub fn transform_to_sql_values(&mut self, values: &[impl ToSql<T>]) -> QueryResult<String> {
        let res = values
            .iter()
            .map(|i| i.to_sql(&self.table_engine))
            .collect::<error_stack::Result<Vec<String>, ParsingError>>()
            .change_context(QueryBuildingError::SqlSerializeError)
            .attach_printable("Error serializing range filter value")?
            .join(", ");
        Ok(res)
    }

    pub fn add_top_n_clause(
        &mut self,
        columns: &[impl ToSql<T>],
        count: u64,
        order_column: impl ToSql<T>,
        order: Order,
    ) -> QueryResult<()>
    where
        Window<&'static str>: ToSql<T>,
    {
        let partition_by_columns = self.transform_to_sql_values(columns)?;
        let order_by_column = order_column
            .to_sql(&self.table_engine)
            .change_context(QueryBuildingError::SqlSerializeError)
            .attach_printable("Error serializing select column")?;

        self.add_outer_select_column(Window::RowNumber {
            field: "",
            partition_by: Some(partition_by_columns.clone()),
            order_by: Some((order_by_column.clone(), order)),
            alias: Some("top_n"),
        })?;

        self.top_n = Some(TopN {
            columns: partition_by_columns,
            count,
            order_column: order_by_column,
            order,
        });
        Ok(())
    }

    pub fn set_distinct(&mut self) {
        self.distinct = true
    }

    pub fn add_filter_clause(
        &mut self,
        key: impl ToSql<T>,
        value: impl ToSql<T>,
    ) -> QueryResult<()> {
        self.add_custom_filter_clause(key, value, FilterTypes::Equal)
    }

    pub fn add_bool_filter_clause(
        &mut self,
        key: impl ToSql<T>,
        value: impl ToSql<T>,
    ) -> QueryResult<()> {
        self.add_custom_filter_clause(key, value, FilterTypes::EqualBool)
    }

    pub fn add_negative_filter_clause(
        &mut self,
        key: impl ToSql<T>,
        value: impl ToSql<T>,
    ) -> QueryResult<()> {
        self.add_custom_filter_clause(key, value, FilterTypes::NotEqual)
    }

    pub fn add_custom_filter_clause(
        &mut self,
        lhs: impl ToSql<T>,
        rhs: impl ToSql<T>,
        comparison: FilterTypes,
    ) -> QueryResult<()> {
        self.filters.push((
            lhs.to_sql(&self.table_engine)
                .change_context(QueryBuildingError::SqlSerializeError)
                .attach_printable("Error serializing filter key")?,
            comparison,
            rhs.to_sql(&self.table_engine)
                .change_context(QueryBuildingError::SqlSerializeError)
                .attach_printable("Error serializing filter value")?,
        ));
        Ok(())
    }

    pub fn add_filter_in_range_clause(
        &mut self,
        key: impl ToSql<T>,
        values: &[impl ToSql<T>],
    ) -> QueryResult<()> {
        let list = values
            .iter()
            .map(|i| {
                // trimming whitespaces from the filter values received in request, to prevent a possibility of an SQL injection
                i.to_sql(&self.table_engine).map(|s| {
                    let trimmed_str = s.replace(' ', "");
                    format!("'{trimmed_str}'")
                })
            })
            .collect::<error_stack::Result<Vec<String>, ParsingError>>()
            .change_context(QueryBuildingError::SqlSerializeError)
            .attach_printable("Error serializing range filter value")?
            .join(", ");
        self.add_custom_filter_clause(key, list, FilterTypes::In)
    }

    pub fn add_group_by_clause(&mut self, column: impl ToSql<T>) -> QueryResult<()> {
        self.group_by.push(
            column
                .to_sql(&self.table_engine)
                .change_context(QueryBuildingError::SqlSerializeError)
                .attach_printable("Error serializing group by field")?,
        );
        Ok(())
    }

    pub fn add_granularity_in_mins(&mut self, granularity: &Granularity) -> QueryResult<()> {
        let interval = match granularity {
            Granularity::OneMin => "1",
            Granularity::FiveMin => "5",
            Granularity::FifteenMin => "15",
            Granularity::ThirtyMin => "30",
            Granularity::OneHour => "60",
            Granularity::OneDay => "1440",
        };
        let _ = self.add_select_column(format!(
            "toStartOfInterval(created_at, INTERVAL {interval} MINUTE) as time_bucket"
        ));
        Ok(())
    }

    fn get_filter_clause(&self) -> String {
        self.filters
            .iter()
            .map(|(l, op, r)| filter_type_to_sql(l, op, r))
            .collect::<Vec<String>>()
            .join(" AND ")
    }

    fn get_select_clause(&self) -> String {
        self.columns.join(", ")
    }

    fn get_group_by_clause(&self) -> String {
        self.group_by.join(", ")
    }

    fn get_outer_select_clause(&self) -> String {
        self.outer_select.join(", ")
    }

    pub fn add_having_clause<R>(
        &mut self,
        aggregate: Aggregate<R>,
        filter_type: FilterTypes,
        value: impl ToSql<T>,
    ) -> QueryResult<()>
    where
        Aggregate<R>: ToSql<T>,
    {
        let aggregate = aggregate
            .to_sql(&self.table_engine)
            .change_context(QueryBuildingError::SqlSerializeError)
            .attach_printable("Error serializing having aggregate")?;
        let value = value
            .to_sql(&self.table_engine)
            .change_context(QueryBuildingError::SqlSerializeError)
            .attach_printable("Error serializing having value")?;
        let entry = (aggregate, filter_type, value);
        if let Some(having) = &mut self.having {
            having.push(entry);
        } else {
            self.having = Some(vec![entry]);
        }
        Ok(())
    }

    pub fn add_outer_select_column(&mut self, column: impl ToSql<T>) -> QueryResult<()> {
        self.outer_select.push(
            column
                .to_sql(&self.table_engine)
                .change_context(QueryBuildingError::SqlSerializeError)
                .attach_printable("Error serializing outer select column")?,
        );
        Ok(())
    }

    pub fn get_filter_type_clause(&self) -> Option<String> {
        self.having.as_ref().map(|vec| {
            vec.iter()
                .map(|(l, op, r)| filter_type_to_sql(l, op, r))
                .collect::<Vec<String>>()
                .join(" AND ")
        })
    }

    pub fn build_query(&mut self) -> QueryResult<String>
    where
        Aggregate<&'static str>: ToSql<T>,
        Window<&'static str>: ToSql<T>,
    {
        if self.columns.is_empty() {
            Err(QueryBuildingError::InvalidQuery(
                "No select fields provided",
            ))?;
        }
        let mut query = String::from("SELECT ");

        if self.distinct {
            query.push_str("DISTINCT ");
        }

        query.push_str(&self.get_select_clause());

        query.push_str(" FROM ");

        query.push_str(
            &self
                .table
                .to_sql(&self.table_engine)
                .change_context(QueryBuildingError::SqlSerializeError)
                .attach_printable("Error serializing table value")?,
        );

        if !self.filters.is_empty() {
            query.push_str(" WHERE ");
            query.push_str(&self.get_filter_clause());
        }

        if !self.group_by.is_empty() {
            query.push_str(" GROUP BY ");
            query.push_str(&self.get_group_by_clause());
            if let TableEngine::CollapsingMergeTree { sign } = self.table_engine {
                self.add_having_clause(
                    Aggregate::Count {
                        field: Some(sign),
                        alias: None,
                    },
                    FilterTypes::Gte,
                    "1",
                )?;
            }
        }

        if self.having.is_some() {
            if let Some(condition) = self.get_filter_type_clause() {
                query.push_str(" HAVING ");
                query.push_str(condition.as_str());
            }
        }

        if !self.outer_select.is_empty() {
            query.insert_str(
                0,
                format!("SELECT {} FROM (", &self.get_outer_select_clause()).as_str(),
            );
            query.push_str(") _");
        }

        if let Some(top_n) = &self.top_n {
            query.insert_str(0, "SELECT * FROM (");
            query.push_str(format!(") _ WHERE top_n <= {}", top_n.count).as_str());
        }

        println!("{}", query);

        Ok(query)
    }

    pub async fn execute_query<R, P: AnalyticsDataSource>(
        &mut self,
        store: &P,
    ) -> CustomResult<CustomResult<Vec<R>, QueryExecutionError>, QueryBuildingError>
    where
        P: LoadRow<R>,
        Aggregate<&'static str>: ToSql<T>,
        Window<&'static str>: ToSql<T>,
    {
        let query = self
            .build_query()
            .change_context(QueryBuildingError::SqlSerializeError)
            .attach_printable("Failed to execute query")?;
        logger::debug!(?query);
        Ok(store.load_results(query.as_str()).await)
    }
}<|MERGE_RESOLUTION|>--- conflicted
+++ resolved
@@ -385,15 +385,6 @@
     Order
 );
 
-<<<<<<< HEAD
-impl_to_sql_for_to_string!(&SdkEventDimensions, SdkEventDimensions, SdkEventNames);
-
-impl_to_sql_for_to_string!(AuthEventFlows);
-
-impl_to_sql_for_to_string!(&ApiEventDimensions, ApiEventDimensions);
-
-impl_to_sql_for_to_string!(&DisputeDimensions, DisputeDimensions, DisputeStage);
-=======
 impl_to_sql_for_to_string!(
     &SdkEventDimensions,
     SdkEventDimensions,
@@ -405,7 +396,6 @@
     DisputeDimensions,
     DisputeStage
 );
->>>>>>> 1c96e039
 
 #[derive(Debug)]
 pub enum FilterTypes {
