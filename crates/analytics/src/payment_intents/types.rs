use api_models::analytics::payment_intents::{PaymentIntentDimensions, PaymentIntentFilters};
use error_stack::ResultExt;

use crate::{
    query::{QueryBuilder, QueryFilter, QueryResult, ToSql},
    types::{AnalyticsCollection, AnalyticsDataSource},
};

impl<T> QueryFilter<T> for PaymentIntentFilters
where
    T: AnalyticsDataSource,
    AnalyticsCollection: ToSql<T>,
{
    fn set_filter_clause(&self, builder: &mut QueryBuilder<T>) -> QueryResult<()> {
        if !self.status.is_empty() {
            builder
                .add_filter_in_range_clause(
                    PaymentIntentDimensions::PaymentIntentStatus,
                    &self.status,
                )
                .attach_printable("Error adding payment intent status filter")?;
        }
        if !self.currency.is_empty() {
            builder
                .add_filter_in_range_clause(PaymentIntentDimensions::Currency, &self.currency)
                .attach_printable("Error adding currency filter")?;
        }
        if !self.profile_id.is_empty() {
            builder
                .add_filter_in_range_clause(PaymentIntentDimensions::ProfileId, &self.profile_id)
                .attach_printable("Error adding profile id filter")?;
        }
<<<<<<< HEAD
        if !self.connector.is_empty() {
            builder
                .add_filter_in_range_clause(PaymentIntentDimensions::Connector, &self.connector)
                .attach_printable("Error adding connector filter")?;
        }
        if !self.auth_type.is_empty() {
            builder
                .add_filter_in_range_clause(PaymentIntentDimensions::AuthType, &self.auth_type)
                .attach_printable("Error adding auth type filter")?;
        }
        if !self.payment_method.is_empty() {
            builder
                .add_filter_in_range_clause(
                    PaymentIntentDimensions::PaymentMethod,
                    &self.payment_method,
                )
                .attach_printable("Error adding payment method filter")?;
        }
        if !self.payment_method_type.is_empty() {
            builder
                .add_filter_in_range_clause(
                    PaymentIntentDimensions::PaymentMethodType,
                    &self.payment_method_type,
                )
                .attach_printable("Error adding payment method type filter")?;
        }
        if !self.card_network.is_empty() {
            builder
                .add_filter_in_range_clause(
                    PaymentIntentDimensions::CardNetwork,
                    &self.card_network,
                )
                .attach_printable("Error adding card network filter")?;
        }
        if !self.merchant_id.is_empty() {
            builder
                .add_filter_in_range_clause(PaymentIntentDimensions::MerchantId, &self.merchant_id)
                .attach_printable("Error adding merchant id filter")?;
        }
        if !self.card_last_4.is_empty() {
            builder
                .add_filter_in_range_clause(PaymentIntentDimensions::CardLast4, &self.card_last_4)
                .attach_printable("Error adding card last 4 filter")?;
        }
        if !self.card_issuer.is_empty() {
            builder
                .add_filter_in_range_clause(PaymentIntentDimensions::CardIssuer, &self.card_issuer)
                .attach_printable("Error adding card issuer filter")?;
        }
        if !self.error_reason.is_empty() {
            builder
                .add_filter_in_range_clause(
                    PaymentIntentDimensions::ErrorReason,
                    &self.error_reason,
                )
                .attach_printable("Error adding error reason filter")?;
        }
        if !self.customer_id.is_empty() {
            builder
                .add_filter_in_range_clause("customer_id", &self.customer_id)
                .attach_printable("Error adding customer id filter")?;
        }
=======
>>>>>>> 829a20cc
        Ok(())
    }
}<|MERGE_RESOLUTION|>--- conflicted
+++ resolved
@@ -30,71 +30,11 @@
                 .add_filter_in_range_clause(PaymentIntentDimensions::ProfileId, &self.profile_id)
                 .attach_printable("Error adding profile id filter")?;
         }
-<<<<<<< HEAD
-        if !self.connector.is_empty() {
-            builder
-                .add_filter_in_range_clause(PaymentIntentDimensions::Connector, &self.connector)
-                .attach_printable("Error adding connector filter")?;
-        }
-        if !self.auth_type.is_empty() {
-            builder
-                .add_filter_in_range_clause(PaymentIntentDimensions::AuthType, &self.auth_type)
-                .attach_printable("Error adding auth type filter")?;
-        }
-        if !self.payment_method.is_empty() {
-            builder
-                .add_filter_in_range_clause(
-                    PaymentIntentDimensions::PaymentMethod,
-                    &self.payment_method,
-                )
-                .attach_printable("Error adding payment method filter")?;
-        }
-        if !self.payment_method_type.is_empty() {
-            builder
-                .add_filter_in_range_clause(
-                    PaymentIntentDimensions::PaymentMethodType,
-                    &self.payment_method_type,
-                )
-                .attach_printable("Error adding payment method type filter")?;
-        }
-        if !self.card_network.is_empty() {
-            builder
-                .add_filter_in_range_clause(
-                    PaymentIntentDimensions::CardNetwork,
-                    &self.card_network,
-                )
-                .attach_printable("Error adding card network filter")?;
-        }
-        if !self.merchant_id.is_empty() {
-            builder
-                .add_filter_in_range_clause(PaymentIntentDimensions::MerchantId, &self.merchant_id)
-                .attach_printable("Error adding merchant id filter")?;
-        }
-        if !self.card_last_4.is_empty() {
-            builder
-                .add_filter_in_range_clause(PaymentIntentDimensions::CardLast4, &self.card_last_4)
-                .attach_printable("Error adding card last 4 filter")?;
-        }
-        if !self.card_issuer.is_empty() {
-            builder
-                .add_filter_in_range_clause(PaymentIntentDimensions::CardIssuer, &self.card_issuer)
-                .attach_printable("Error adding card issuer filter")?;
-        }
-        if !self.error_reason.is_empty() {
-            builder
-                .add_filter_in_range_clause(
-                    PaymentIntentDimensions::ErrorReason,
-                    &self.error_reason,
-                )
-                .attach_printable("Error adding error reason filter")?;
-        }
         if !self.customer_id.is_empty() {
             builder
                 .add_filter_in_range_clause("customer_id", &self.customer_id)
                 .attach_printable("Error adding customer id filter")?;
         }
-=======
->>>>>>> 829a20cc
         Ok(())
     }
 }