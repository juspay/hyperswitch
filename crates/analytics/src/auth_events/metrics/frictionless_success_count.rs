use std::collections::HashSet;

use api_models::analytics::{
    auth_events::AuthEventMetricsBucketIdentifier, Granularity, TimeRange,
};
use common_utils::errors::ReportSwitchExt;
use error_stack::ResultExt;
use time::PrimitiveDateTime;

use super::AuthEventMetricRow;
use crate::{
    query::{Aggregate, GroupByClause, QueryBuilder, QueryFilter, ToSql, Window},
    types::{AnalyticsCollection, AnalyticsDataSource, MetricsError, MetricsResult},
};

#[derive(Default)]
pub(super) struct FrictionlessSuccessCount;

#[async_trait::async_trait]
impl<T> super::AuthEventMetric<T> for FrictionlessSuccessCount
where
    T: AnalyticsDataSource + super::AuthEventMetricAnalytics,
    PrimitiveDateTime: ToSql<T>,
    AnalyticsCollection: ToSql<T>,
    Granularity: GroupByClause<T>,
    Aggregate<&'static str>: ToSql<T>,
    Window<&'static str>: ToSql<T>,
{
    async fn load_metrics(
        &self,
        merchant_id: &common_utils::id_type::MerchantId,
<<<<<<< HEAD

        granularity: &Option<Granularity>,
=======
        _publishable_key: &str,
        granularity: Option<Granularity>,
>>>>>>> 122c35da
        time_range: &TimeRange,
        pool: &T,
    ) -> MetricsResult<HashSet<(AuthEventMetricsBucketIdentifier, AuthEventMetricRow)>> {
        let mut query_builder: QueryBuilder<T> =
            QueryBuilder::new(AnalyticsCollection::Authentications);

        query_builder
            .add_select_column(Aggregate::Count {
                field: None,
                alias: Some("count"),
            })
            .switch()?;

        if let Some(granularity) = granularity {
            query_builder
                .add_granularity_in_mins(granularity)
                .switch()?;
        }

        query_builder
            .add_filter_clause("merchant_id", merchant_id.get_string_repr())
            .switch()?;

        query_builder
            .add_negative_filter_clause("trans_status", "C")
            .switch()?;

        query_builder
            .add_filter_clause("authentication_status", "success")
            .switch()?;

        time_range
            .set_filter_clause(&mut query_builder)
            .attach_printable("Error filtering time range")
            .switch()?;

        if let Some(_granularity) = granularity.as_ref() {
            query_builder
                .add_group_by_clause("time_bucket")
                .attach_printable("Error adding granularity")
                .switch()?;
        }

        query_builder
            .execute_query::<AuthEventMetricRow, _>(pool)
            .await
            .change_context(MetricsError::QueryBuildingError)?
            .change_context(MetricsError::QueryExecutionFailure)?
            .into_iter()
            .map(|i| {
                Ok((
                    AuthEventMetricsBucketIdentifier::new(i.time_bucket.clone()),
                    i,
                ))
            })
            .collect::<error_stack::Result<
                HashSet<(AuthEventMetricsBucketIdentifier, AuthEventMetricRow)>,
                crate::query::PostProcessingError,
            >>()
            .change_context(MetricsError::PostProcessingFailure)
    }
}<|MERGE_RESOLUTION|>--- conflicted
+++ resolved
@@ -29,13 +29,8 @@
     async fn load_metrics(
         &self,
         merchant_id: &common_utils::id_type::MerchantId,
-<<<<<<< HEAD
-
-        granularity: &Option<Granularity>,
-=======
         _publishable_key: &str,
         granularity: Option<Granularity>,
->>>>>>> 122c35da
         time_range: &TimeRange,
         pool: &T,
     ) -> MetricsResult<HashSet<(AuthEventMetricsBucketIdentifier, AuthEventMetricRow)>> {
