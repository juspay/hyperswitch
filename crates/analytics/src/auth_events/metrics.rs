--- conflicted
+++ resolved
@@ -45,13 +45,8 @@
     async fn load_metrics(
         &self,
         merchant_id: &common_utils::id_type::MerchantId,
-<<<<<<< HEAD
-
-        granularity: &Option<Granularity>,
-=======
         publishable_key: &str,
         granularity: Option<Granularity>,
->>>>>>> 122c35da
         time_range: &TimeRange,
         pool: &T,
     ) -> MetricsResult<HashSet<(AuthEventMetricsBucketIdentifier, AuthEventMetricRow)>>;
@@ -70,12 +65,8 @@
     async fn load_metrics(
         &self,
         merchant_id: &common_utils::id_type::MerchantId,
-<<<<<<< HEAD
+        publishable_key: &str,
         granularity: &Option<Granularity>,
-=======
-        publishable_key: &str,
-        granularity: Option<Granularity>,
->>>>>>> 122c35da
         time_range: &TimeRange,
         pool: &T,
     ) -> MetricsResult<HashSet<(AuthEventMetricsBucketIdentifier, AuthEventMetricRow)>> {
