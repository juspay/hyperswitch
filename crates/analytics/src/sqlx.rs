use std::{fmt::Display, str::FromStr};

use api_models::{
    analytics::{frm::FrmTransactionType, refunds::RefundType},
    enums::{DisputeStage, DisputeStatus},
};
use common_utils::{
    errors::{CustomResult, ParsingError},
    DbConnectionParams,
};
use diesel_models::enums::{
<<<<<<< HEAD
    AttemptStatus, AuthenticationType, Currency, FraudCheckStatus, PaymentMethod, RefundStatus,
=======
    AttemptStatus, AuthenticationType, Currency, IntentStatus, PaymentMethod, RefundStatus,
>>>>>>> 7004a802
};
use error_stack::ResultExt;
use sqlx::{
    postgres::{PgArgumentBuffer, PgPoolOptions, PgRow, PgTypeInfo, PgValueRef},
    Decode, Encode,
    Error::ColumnNotFound,
    FromRow, Pool, Postgres, Row,
};
use storage_impl::config::Database;
use time::PrimitiveDateTime;

use super::{
    health_check::HealthCheck,
    query::{Aggregate, ToSql, Window},
    types::{
        AnalyticsCollection, AnalyticsDataSource, DBEnumWrapper, LoadRow, QueryExecutionError,
        TableEngine,
    },
};

#[derive(Debug, Clone)]
pub struct SqlxClient {
    pool: Pool<Postgres>,
}

impl Default for SqlxClient {
    fn default() -> Self {
        let database_url = format!(
            "postgres://{}:{}@{}:{}/{}",
            "db_user", "db_pass", "localhost", 5432, "hyperswitch_db"
        );
        Self {
            #[allow(clippy::expect_used)]
            pool: PgPoolOptions::new()
                .connect_lazy(&database_url)
                .expect("SQLX Pool Creation failed"),
        }
    }
}

impl SqlxClient {
    pub async fn from_conf(conf: &Database, schema: &str) -> Self {
        let database_url = conf.get_database_url(schema);
        #[allow(clippy::expect_used)]
        let pool = PgPoolOptions::new()
            .max_connections(conf.pool_size)
            .acquire_timeout(std::time::Duration::from_secs(conf.connection_timeout))
            .connect_lazy(&database_url)
            .expect("SQLX Pool Creation failed");
        Self { pool }
    }
}

pub trait DbType {
    fn name() -> &'static str;
}

macro_rules! db_type {
    ($a: ident, $str: tt) => {
        impl DbType for $a {
            fn name() -> &'static str {
                stringify!($str)
            }
        }
    };
    ($a:ident) => {
        impl DbType for $a {
            fn name() -> &'static str {
                stringify!($a)
            }
        }
    };
}

db_type!(Currency);
db_type!(AuthenticationType);
db_type!(AttemptStatus);
db_type!(IntentStatus);
db_type!(PaymentMethod, TEXT);
db_type!(RefundStatus);
db_type!(RefundType);
db_type!(FraudCheckStatus);
db_type!(FrmTransactionType);
db_type!(DisputeStage);
db_type!(DisputeStatus);

impl<'q, Type> Encode<'q, Postgres> for DBEnumWrapper<Type>
where
    Type: DbType + FromStr + Display,
{
    fn encode_by_ref(&self, buf: &mut PgArgumentBuffer) -> sqlx::encode::IsNull {
        <String as Encode<'q, Postgres>>::encode(self.0.to_string(), buf)
    }
    fn size_hint(&self) -> usize {
        <String as Encode<'q, Postgres>>::size_hint(&self.0.to_string())
    }
}

impl<'r, Type> Decode<'r, Postgres> for DBEnumWrapper<Type>
where
    Type: DbType + FromStr + Display,
{
    fn decode(
        value: PgValueRef<'r>,
    ) -> Result<Self, Box<dyn std::error::Error + 'static + Send + Sync>> {
        let str_value = <&'r str as Decode<'r, Postgres>>::decode(value)?;
        Type::from_str(str_value).map(DBEnumWrapper).or(Err(format!(
            "invalid value {:?} for enum {}",
            str_value,
            Type::name()
        )
        .into()))
    }
}

impl<Type> sqlx::Type<Postgres> for DBEnumWrapper<Type>
where
    Type: DbType + FromStr + Display,
{
    fn type_info() -> PgTypeInfo {
        PgTypeInfo::with_name(Type::name())
    }
}

impl<T> LoadRow<T> for SqlxClient
where
    for<'a> T: FromRow<'a, PgRow>,
{
    fn load_row(row: PgRow) -> CustomResult<T, QueryExecutionError> {
        T::from_row(&row).change_context(QueryExecutionError::RowExtractionFailure)
    }
}

impl super::payments::filters::PaymentFilterAnalytics for SqlxClient {}
impl super::payments::metrics::PaymentMetricAnalytics for SqlxClient {}
impl super::payments::distribution::PaymentDistributionAnalytics for SqlxClient {}
impl super::payment_intents::filters::PaymentIntentFilterAnalytics for SqlxClient {}
impl super::payment_intents::metrics::PaymentIntentMetricAnalytics for SqlxClient {}
impl super::refunds::metrics::RefundMetricAnalytics for SqlxClient {}
impl super::refunds::filters::RefundFilterAnalytics for SqlxClient {}
impl super::disputes::filters::DisputeFilterAnalytics for SqlxClient {}
impl super::disputes::metrics::DisputeMetricAnalytics for SqlxClient {}
impl super::frm::metrics::FrmMetricAnalytics for SqlxClient {}
impl super::frm::filters::FrmFilterAnalytics for SqlxClient {}

#[async_trait::async_trait]
impl AnalyticsDataSource for SqlxClient {
    type Row = PgRow;

    async fn load_results<T>(&self, query: &str) -> CustomResult<Vec<T>, QueryExecutionError>
    where
        Self: LoadRow<T>,
    {
        sqlx::query(&format!("{query};"))
            .fetch_all(&self.pool)
            .await
            .change_context(QueryExecutionError::DatabaseError)
            .attach_printable_lazy(|| format!("Failed to run query {query}"))?
            .into_iter()
            .map(Self::load_row)
            .collect::<Result<Vec<_>, _>>()
            .change_context(QueryExecutionError::RowExtractionFailure)
    }
}
#[async_trait::async_trait]
impl HealthCheck for SqlxClient {
    async fn deep_health_check(&self) -> CustomResult<(), QueryExecutionError> {
        sqlx::query("SELECT 1")
            .fetch_all(&self.pool)
            .await
            .map(|_| ())
            .change_context(QueryExecutionError::DatabaseError)
    }
}

impl<'a> FromRow<'a, PgRow> for super::refunds::metrics::RefundMetricRow {
    fn from_row(row: &'a PgRow) -> sqlx::Result<Self> {
        let currency: Option<DBEnumWrapper<Currency>> =
            row.try_get("currency").or_else(|e| match e {
                ColumnNotFound(_) => Ok(Default::default()),
                e => Err(e),
            })?;
        let refund_status: Option<DBEnumWrapper<RefundStatus>> =
            row.try_get("refund_status").or_else(|e| match e {
                ColumnNotFound(_) => Ok(Default::default()),
                e => Err(e),
            })?;
        let connector: Option<String> = row.try_get("connector").or_else(|e| match e {
            ColumnNotFound(_) => Ok(Default::default()),
            e => Err(e),
        })?;
        let refund_type: Option<DBEnumWrapper<RefundType>> =
            row.try_get("refund_type").or_else(|e| match e {
                ColumnNotFound(_) => Ok(Default::default()),
                e => Err(e),
            })?;
        let total: Option<bigdecimal::BigDecimal> = row.try_get("total").or_else(|e| match e {
            ColumnNotFound(_) => Ok(Default::default()),
            e => Err(e),
        })?;
        let count: Option<i64> = row.try_get("count").or_else(|e| match e {
            ColumnNotFound(_) => Ok(Default::default()),
            e => Err(e),
        })?;
        // Removing millisecond precision to get accurate diffs against clickhouse
        let start_bucket: Option<PrimitiveDateTime> = row
            .try_get::<Option<PrimitiveDateTime>, _>("start_bucket")?
            .and_then(|dt| dt.replace_millisecond(0).ok());
        let end_bucket: Option<PrimitiveDateTime> = row
            .try_get::<Option<PrimitiveDateTime>, _>("end_bucket")?
            .and_then(|dt| dt.replace_millisecond(0).ok());
        Ok(Self {
            currency,
            refund_status,
            connector,
            refund_type,
            total,
            count,
            start_bucket,
            end_bucket,
        })
    }
}

impl<'a> FromRow<'a, PgRow> for super::frm::metrics::FrmMetricRow {
    fn from_row(row: &'a PgRow) -> sqlx::Result<Self> {
        let frm_name: Option<String> = row.try_get("frm_name").or_else(|e| match e {
            ColumnNotFound(_) => Ok(Default::default()),
            e => Err(e),
        })?;
        let frm_status: Option<DBEnumWrapper<FraudCheckStatus>> =
            row.try_get("frm_status").or_else(|e| match e {
                ColumnNotFound(_) => Ok(Default::default()),
                e => Err(e),
            })?;
        let frm_transaction_type: Option<DBEnumWrapper<FrmTransactionType>> =
            row.try_get("frm_transaction_type").or_else(|e| match e {
                ColumnNotFound(_) => Ok(Default::default()),
                e => Err(e),
            })?;
        let total: Option<bigdecimal::BigDecimal> = row.try_get("total").or_else(|e| match e {
            ColumnNotFound(_) => Ok(Default::default()),
            e => Err(e),
        })?;
        let count: Option<i64> = row.try_get("count").or_else(|e| match e {
            ColumnNotFound(_) => Ok(Default::default()),
            e => Err(e),
        })?;
        // Removing millisecond precision to get accurate diffs against clickhouse
        let start_bucket: Option<PrimitiveDateTime> = row
            .try_get::<Option<PrimitiveDateTime>, _>("start_bucket")?
            .and_then(|dt| dt.replace_millisecond(0).ok());
        let end_bucket: Option<PrimitiveDateTime> = row
            .try_get::<Option<PrimitiveDateTime>, _>("end_bucket")?
            .and_then(|dt| dt.replace_millisecond(0).ok());
        Ok(Self {
            frm_name,
            frm_status,
            frm_transaction_type,
            total,
            count,
            start_bucket,
            end_bucket,
        })
    }
}

impl<'a> FromRow<'a, PgRow> for super::payments::metrics::PaymentMetricRow {
    fn from_row(row: &'a PgRow) -> sqlx::Result<Self> {
        let currency: Option<DBEnumWrapper<Currency>> =
            row.try_get("currency").or_else(|e| match e {
                ColumnNotFound(_) => Ok(Default::default()),
                e => Err(e),
            })?;
        let status: Option<DBEnumWrapper<AttemptStatus>> =
            row.try_get("status").or_else(|e| match e {
                ColumnNotFound(_) => Ok(Default::default()),
                e => Err(e),
            })?;
        let connector: Option<String> = row.try_get("connector").or_else(|e| match e {
            ColumnNotFound(_) => Ok(Default::default()),
            e => Err(e),
        })?;
        let authentication_type: Option<DBEnumWrapper<AuthenticationType>> =
            row.try_get("authentication_type").or_else(|e| match e {
                ColumnNotFound(_) => Ok(Default::default()),
                e => Err(e),
            })?;
        let payment_method: Option<String> =
            row.try_get("payment_method").or_else(|e| match e {
                ColumnNotFound(_) => Ok(Default::default()),
                e => Err(e),
            })?;
        let payment_method_type: Option<String> =
            row.try_get("payment_method_type").or_else(|e| match e {
                ColumnNotFound(_) => Ok(Default::default()),
                e => Err(e),
            })?;
        let client_source: Option<String> = row.try_get("client_source").or_else(|e| match e {
            ColumnNotFound(_) => Ok(Default::default()),
            e => Err(e),
        })?;
        let client_version: Option<String> =
            row.try_get("client_version").or_else(|e| match e {
                ColumnNotFound(_) => Ok(Default::default()),
                e => Err(e),
            })?;
        let total: Option<bigdecimal::BigDecimal> = row.try_get("total").or_else(|e| match e {
            ColumnNotFound(_) => Ok(Default::default()),
            e => Err(e),
        })?;
        let count: Option<i64> = row.try_get("count").or_else(|e| match e {
            ColumnNotFound(_) => Ok(Default::default()),
            e => Err(e),
        })?;
        // Removing millisecond precision to get accurate diffs against clickhouse
        let start_bucket: Option<PrimitiveDateTime> = row
            .try_get::<Option<PrimitiveDateTime>, _>("start_bucket")?
            .and_then(|dt| dt.replace_millisecond(0).ok());
        let end_bucket: Option<PrimitiveDateTime> = row
            .try_get::<Option<PrimitiveDateTime>, _>("end_bucket")?
            .and_then(|dt| dt.replace_millisecond(0).ok());
        Ok(Self {
            currency,
            status,
            connector,
            authentication_type,
            payment_method,
            payment_method_type,
            client_source,
            client_version,
            total,
            count,
            start_bucket,
            end_bucket,
        })
    }
}

impl<'a> FromRow<'a, PgRow> for super::payments::distribution::PaymentDistributionRow {
    fn from_row(row: &'a PgRow) -> sqlx::Result<Self> {
        let currency: Option<DBEnumWrapper<Currency>> =
            row.try_get("currency").or_else(|e| match e {
                ColumnNotFound(_) => Ok(Default::default()),
                e => Err(e),
            })?;
        let status: Option<DBEnumWrapper<AttemptStatus>> =
            row.try_get("status").or_else(|e| match e {
                ColumnNotFound(_) => Ok(Default::default()),
                e => Err(e),
            })?;
        let connector: Option<String> = row.try_get("connector").or_else(|e| match e {
            ColumnNotFound(_) => Ok(Default::default()),
            e => Err(e),
        })?;
        let authentication_type: Option<DBEnumWrapper<AuthenticationType>> =
            row.try_get("authentication_type").or_else(|e| match e {
                ColumnNotFound(_) => Ok(Default::default()),
                e => Err(e),
            })?;
        let payment_method: Option<String> =
            row.try_get("payment_method").or_else(|e| match e {
                ColumnNotFound(_) => Ok(Default::default()),
                e => Err(e),
            })?;
        let payment_method_type: Option<String> =
            row.try_get("payment_method_type").or_else(|e| match e {
                ColumnNotFound(_) => Ok(Default::default()),
                e => Err(e),
            })?;
        let client_source: Option<String> = row.try_get("client_source").or_else(|e| match e {
            ColumnNotFound(_) => Ok(Default::default()),
            e => Err(e),
        })?;
        let client_version: Option<String> =
            row.try_get("client_version").or_else(|e| match e {
                ColumnNotFound(_) => Ok(Default::default()),
                e => Err(e),
            })?;
        let total: Option<bigdecimal::BigDecimal> = row.try_get("total").or_else(|e| match e {
            ColumnNotFound(_) => Ok(Default::default()),
            e => Err(e),
        })?;
        let count: Option<i64> = row.try_get("count").or_else(|e| match e {
            ColumnNotFound(_) => Ok(Default::default()),
            e => Err(e),
        })?;
        let error_message: Option<String> = row.try_get("error_message").or_else(|e| match e {
            ColumnNotFound(_) => Ok(Default::default()),
            e => Err(e),
        })?;
        // Removing millisecond precision to get accurate diffs against clickhouse
        let start_bucket: Option<PrimitiveDateTime> = row
            .try_get::<Option<PrimitiveDateTime>, _>("start_bucket")?
            .and_then(|dt| dt.replace_millisecond(0).ok());
        let end_bucket: Option<PrimitiveDateTime> = row
            .try_get::<Option<PrimitiveDateTime>, _>("end_bucket")?
            .and_then(|dt| dt.replace_millisecond(0).ok());
        Ok(Self {
            currency,
            status,
            connector,
            authentication_type,
            payment_method,
            payment_method_type,
            client_source,
            client_version,
            total,
            count,
            error_message,
            start_bucket,
            end_bucket,
        })
    }
}

impl<'a> FromRow<'a, PgRow> for super::payments::filters::FilterRow {
    fn from_row(row: &'a PgRow) -> sqlx::Result<Self> {
        let currency: Option<DBEnumWrapper<Currency>> =
            row.try_get("currency").or_else(|e| match e {
                ColumnNotFound(_) => Ok(Default::default()),
                e => Err(e),
            })?;
        let status: Option<DBEnumWrapper<AttemptStatus>> =
            row.try_get("status").or_else(|e| match e {
                ColumnNotFound(_) => Ok(Default::default()),
                e => Err(e),
            })?;
        let connector: Option<String> = row.try_get("connector").or_else(|e| match e {
            ColumnNotFound(_) => Ok(Default::default()),
            e => Err(e),
        })?;
        let authentication_type: Option<DBEnumWrapper<AuthenticationType>> =
            row.try_get("authentication_type").or_else(|e| match e {
                ColumnNotFound(_) => Ok(Default::default()),
                e => Err(e),
            })?;
        let payment_method: Option<String> =
            row.try_get("payment_method").or_else(|e| match e {
                ColumnNotFound(_) => Ok(Default::default()),
                e => Err(e),
            })?;
        let payment_method_type: Option<String> =
            row.try_get("payment_method_type").or_else(|e| match e {
                ColumnNotFound(_) => Ok(Default::default()),
                e => Err(e),
            })?;
        let client_source: Option<String> = row.try_get("client_source").or_else(|e| match e {
            ColumnNotFound(_) => Ok(Default::default()),
            e => Err(e),
        })?;
        let client_version: Option<String> =
            row.try_get("client_version").or_else(|e| match e {
                ColumnNotFound(_) => Ok(Default::default()),
                e => Err(e),
            })?;
        Ok(Self {
            currency,
            status,
            connector,
            authentication_type,
            payment_method,
            payment_method_type,
            client_source,
            client_version,
        })
    }
}

impl<'a> FromRow<'a, PgRow> for super::payment_intents::metrics::PaymentIntentMetricRow {
    fn from_row(row: &'a PgRow) -> sqlx::Result<Self> {
        let status: Option<DBEnumWrapper<IntentStatus>> =
            row.try_get("status").or_else(|e| match e {
                ColumnNotFound(_) => Ok(Default::default()),
                e => Err(e),
            })?;
        let currency: Option<DBEnumWrapper<Currency>> =
            row.try_get("currency").or_else(|e| match e {
                ColumnNotFound(_) => Ok(Default::default()),
                e => Err(e),
            })?;
        let total: Option<bigdecimal::BigDecimal> = row.try_get("total").or_else(|e| match e {
            ColumnNotFound(_) => Ok(Default::default()),
            e => Err(e),
        })?;
        let count: Option<i64> = row.try_get("count").or_else(|e| match e {
            ColumnNotFound(_) => Ok(Default::default()),
            e => Err(e),
        })?;
        // Removing millisecond precision to get accurate diffs against clickhouse
        let start_bucket: Option<PrimitiveDateTime> = row
            .try_get::<Option<PrimitiveDateTime>, _>("start_bucket")?
            .and_then(|dt| dt.replace_millisecond(0).ok());
        let end_bucket: Option<PrimitiveDateTime> = row
            .try_get::<Option<PrimitiveDateTime>, _>("end_bucket")?
            .and_then(|dt| dt.replace_millisecond(0).ok());
        Ok(Self {
            status,
            currency,
            total,
            count,
            start_bucket,
            end_bucket,
        })
    }
}

impl<'a> FromRow<'a, PgRow> for super::payment_intents::filters::PaymentIntentFilterRow {
    fn from_row(row: &'a PgRow) -> sqlx::Result<Self> {
        let status: Option<DBEnumWrapper<IntentStatus>> =
            row.try_get("status").or_else(|e| match e {
                ColumnNotFound(_) => Ok(Default::default()),
                e => Err(e),
            })?;
        let currency: Option<DBEnumWrapper<Currency>> =
            row.try_get("currency").or_else(|e| match e {
                ColumnNotFound(_) => Ok(Default::default()),
                e => Err(e),
            })?;
        Ok(Self { status, currency })
    }
}

impl<'a> FromRow<'a, PgRow> for super::refunds::filters::RefundFilterRow {
    fn from_row(row: &'a PgRow) -> sqlx::Result<Self> {
        let currency: Option<DBEnumWrapper<Currency>> =
            row.try_get("currency").or_else(|e| match e {
                ColumnNotFound(_) => Ok(Default::default()),
                e => Err(e),
            })?;
        let refund_status: Option<DBEnumWrapper<RefundStatus>> =
            row.try_get("refund_status").or_else(|e| match e {
                ColumnNotFound(_) => Ok(Default::default()),
                e => Err(e),
            })?;
        let connector: Option<String> = row.try_get("connector").or_else(|e| match e {
            ColumnNotFound(_) => Ok(Default::default()),
            e => Err(e),
        })?;
        let refund_type: Option<DBEnumWrapper<RefundType>> =
            row.try_get("refund_type").or_else(|e| match e {
                ColumnNotFound(_) => Ok(Default::default()),
                e => Err(e),
            })?;
        Ok(Self {
            currency,
            refund_status,
            connector,
            refund_type,
        })
    }
}

impl<'a> FromRow<'a, PgRow> for super::frm::filters::FrmFilterRow {
    fn from_row(row: &'a PgRow) -> sqlx::Result<Self> {
        let frm_name: Option<String> = row.try_get("frm_name").or_else(|e| match e {
            ColumnNotFound(_) => Ok(Default::default()),
            e => Err(e),
        })?;
        let frm_status: Option<DBEnumWrapper<FraudCheckStatus>> =
            row.try_get("frm_status").or_else(|e| match e {
                ColumnNotFound(_) => Ok(Default::default()),
                e => Err(e),
            })?;
        let frm_transaction_type: Option<DBEnumWrapper<FrmTransactionType>> =
            row.try_get("frm_transaction_type").or_else(|e| match e {
                ColumnNotFound(_) => Ok(Default::default()),
                e => Err(e),
            })?;
        Ok(Self {
            frm_name,
            frm_status,
            frm_transaction_type,
        })
    }
}

impl<'a> FromRow<'a, PgRow> for super::disputes::filters::DisputeFilterRow {
    fn from_row(row: &'a PgRow) -> sqlx::Result<Self> {
        let dispute_stage: Option<String> = row.try_get("dispute_stage").or_else(|e| match e {
            ColumnNotFound(_) => Ok(Default::default()),
            e => Err(e),
        })?;
        let dispute_status: Option<String> =
            row.try_get("dispute_status").or_else(|e| match e {
                ColumnNotFound(_) => Ok(Default::default()),
                e => Err(e),
            })?;
        let connector: Option<String> = row.try_get("connector").or_else(|e| match e {
            ColumnNotFound(_) => Ok(Default::default()),
            e => Err(e),
        })?;
        let connector_status: Option<String> =
            row.try_get("connector_status").or_else(|e| match e {
                ColumnNotFound(_) => Ok(Default::default()),
                e => Err(e),
            })?;
        Ok(Self {
            dispute_stage,
            dispute_status,
            connector,
            connector_status,
        })
    }
}
impl<'a> FromRow<'a, PgRow> for super::disputes::metrics::DisputeMetricRow {
    fn from_row(row: &'a PgRow) -> sqlx::Result<Self> {
        let dispute_stage: Option<DBEnumWrapper<DisputeStage>> =
            row.try_get("dispute_stage").or_else(|e| match e {
                ColumnNotFound(_) => Ok(Default::default()),
                e => Err(e),
            })?;
        let dispute_status: Option<DBEnumWrapper<DisputeStatus>> =
            row.try_get("dispute_status").or_else(|e| match e {
                ColumnNotFound(_) => Ok(Default::default()),
                e => Err(e),
            })?;
        let connector: Option<String> = row.try_get("connector").or_else(|e| match e {
            ColumnNotFound(_) => Ok(Default::default()),
            e => Err(e),
        })?;
        let total: Option<bigdecimal::BigDecimal> = row.try_get("total").or_else(|e| match e {
            ColumnNotFound(_) => Ok(Default::default()),
            e => Err(e),
        })?;
        let count: Option<i64> = row.try_get("count").or_else(|e| match e {
            ColumnNotFound(_) => Ok(Default::default()),
            e => Err(e),
        })?;
        // Removing millisecond precision to get accurate diffs against clickhouse
        let start_bucket: Option<PrimitiveDateTime> = row
            .try_get::<Option<PrimitiveDateTime>, _>("start_bucket")?
            .and_then(|dt| dt.replace_millisecond(0).ok());
        let end_bucket: Option<PrimitiveDateTime> = row
            .try_get::<Option<PrimitiveDateTime>, _>("end_bucket")?
            .and_then(|dt| dt.replace_millisecond(0).ok());
        Ok(Self {
            dispute_stage,
            dispute_status,
            connector,
            total,
            count,
            start_bucket,
            end_bucket,
        })
    }
}

impl ToSql<SqlxClient> for PrimitiveDateTime {
    fn to_sql(&self, _table_engine: &TableEngine) -> error_stack::Result<String, ParsingError> {
        Ok(self.to_string())
    }
}

impl ToSql<SqlxClient> for AnalyticsCollection {
    fn to_sql(&self, _table_engine: &TableEngine) -> error_stack::Result<String, ParsingError> {
        match self {
            Self::Payment => Ok("payment_attempt".to_string()),
            Self::Refund => Ok("refund".to_string()),
            Self::SdkEvents => Err(error_stack::report!(ParsingError::UnknownError)
                .attach_printable("SdkEventsAudit table is not implemented for Sqlx"))?,
            Self::SdkEventsAnalytics => Err(error_stack::report!(ParsingError::UnknownError)
                .attach_printable("SdkEvents table is not implemented for Sqlx"))?,
            Self::ApiEvents => Err(error_stack::report!(ParsingError::UnknownError)
                .attach_printable("ApiEvents table is not implemented for Sqlx"))?,
            Self::FraudCheck => Ok("fraud_check".to_string()),
            Self::PaymentIntent => Ok("payment_intent".to_string()),
            Self::ConnectorEvents => Err(error_stack::report!(ParsingError::UnknownError)
                .attach_printable("ConnectorEvents table is not implemented for Sqlx"))?,
            Self::ApiEventsAnalytics => Err(error_stack::report!(ParsingError::UnknownError)
                .attach_printable("ApiEvents table is not implemented for Sqlx"))?,
            Self::ActivePaymentsAnalytics => Err(error_stack::report!(ParsingError::UnknownError)
                .attach_printable("ActivePaymentsAnalytics table is not implemented for Sqlx"))?,
            Self::OutgoingWebhookEvent => Err(error_stack::report!(ParsingError::UnknownError)
                .attach_printable("OutgoingWebhookEvents table is not implemented for Sqlx"))?,
            Self::Dispute => Ok("dispute".to_string()),
        }
    }
}

impl<T> ToSql<SqlxClient> for Aggregate<T>
where
    T: ToSql<SqlxClient>,
{
    fn to_sql(&self, table_engine: &TableEngine) -> error_stack::Result<String, ParsingError> {
        Ok(match self {
            Self::Count { field: _, alias } => {
                format!(
                    "count(*){}",
                    alias.map_or_else(|| "".to_owned(), |alias| format!(" as {}", alias))
                )
            }
            Self::Sum { field, alias } => {
                format!(
                    "sum({}){}",
                    field
                        .to_sql(table_engine)
                        .attach_printable("Failed to sum aggregate")?,
                    alias.map_or_else(|| "".to_owned(), |alias| format!(" as {}", alias))
                )
            }
            Self::Min { field, alias } => {
                format!(
                    "min({}){}",
                    field
                        .to_sql(table_engine)
                        .attach_printable("Failed to min aggregate")?,
                    alias.map_or_else(|| "".to_owned(), |alias| format!(" as {}", alias))
                )
            }
            Self::Max { field, alias } => {
                format!(
                    "max({}){}",
                    field
                        .to_sql(table_engine)
                        .attach_printable("Failed to max aggregate")?,
                    alias.map_or_else(|| "".to_owned(), |alias| format!(" as {}", alias))
                )
            }
            Self::Percentile {
                field,
                alias,
                percentile,
            } => {
                format!(
                    "percentile_cont(0.{}) within group (order by {} asc){}",
                    percentile.map_or_else(|| "50".to_owned(), |percentile| percentile.to_string()),
                    field
                        .to_sql(table_engine)
                        .attach_printable("Failed to percentile aggregate")?,
                    alias.map_or_else(|| "".to_owned(), |alias| format!(" as {}", alias))
                )
            }
            Self::DistinctCount { field, alias } => {
                format!(
                    "count(distinct {}){}",
                    field
                        .to_sql(table_engine)
                        .attach_printable("Failed to distinct count aggregate")?,
                    alias.map_or_else(|| "".to_owned(), |alias| format!(" as {}", alias))
                )
            }
        })
    }
}

impl<T> ToSql<SqlxClient> for Window<T>
where
    T: ToSql<SqlxClient>,
{
    fn to_sql(&self, table_engine: &TableEngine) -> error_stack::Result<String, ParsingError> {
        Ok(match self {
            Self::Sum {
                field,
                partition_by,
                order_by,
                alias,
            } => {
                format!(
                    "sum({}) over ({}{}){}",
                    field
                        .to_sql(table_engine)
                        .attach_printable("Failed to sum window")?,
                    partition_by.as_ref().map_or_else(
                        || "".to_owned(),
                        |partition_by| format!("partition by {}", partition_by.to_owned())
                    ),
                    order_by.as_ref().map_or_else(
                        || "".to_owned(),
                        |(order_column, order)| format!(
                            " order by {} {}",
                            order_column.to_owned(),
                            order
                        )
                    ),
                    alias.map_or_else(|| "".to_owned(), |alias| format!(" as {}", alias))
                )
            }
            Self::RowNumber {
                field: _,
                partition_by,
                order_by,
                alias,
            } => {
                format!(
                    "row_number() over ({}{}){}",
                    partition_by.as_ref().map_or_else(
                        || "".to_owned(),
                        |partition_by| format!("partition by {}", partition_by.to_owned())
                    ),
                    order_by.as_ref().map_or_else(
                        || "".to_owned(),
                        |(order_column, order)| format!(
                            " order by {} {}",
                            order_column.to_owned(),
                            order
                        )
                    ),
                    alias.map_or_else(|| "".to_owned(), |alias| format!(" as {}", alias))
                )
            }
        })
    }
}<|MERGE_RESOLUTION|>--- conflicted
+++ resolved
@@ -9,11 +9,7 @@
     DbConnectionParams,
 };
 use diesel_models::enums::{
-<<<<<<< HEAD
-    AttemptStatus, AuthenticationType, Currency, FraudCheckStatus, PaymentMethod, RefundStatus,
-=======
-    AttemptStatus, AuthenticationType, Currency, IntentStatus, PaymentMethod, RefundStatus,
->>>>>>> 7004a802
+    AttemptStatus, AuthenticationType, Currency, FraudCheckStatus, IntentStatus, PaymentMethod, RefundStatus
 };
 use error_stack::ResultExt;
 use sqlx::{
