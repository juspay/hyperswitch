--- conflicted
+++ resolved
@@ -52,15 +52,7 @@
 
 impl SqlxClient {
     pub async fn from_conf(conf: &Database, schema: &str) -> Self {
-<<<<<<< HEAD
-        let password = &conf.password.peek();
-        let database_url = format!(
-            "postgres://{}:{}@{}:{}/{}?application_name={}&options=-c search_path%3D{}",
-            conf.username, password, conf.host, conf.port, conf.dbname, schema, schema
-        );
-=======
         let database_url = conf.get_database_url(schema);
->>>>>>> 18a75c0b
         #[allow(clippy::expect_used)]
         let pool = PgPoolOptions::new()
             .max_connections(conf.pool_size)
