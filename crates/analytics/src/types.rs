--- conflicted
+++ resolved
@@ -65,15 +65,6 @@
     }
 }
 
-<<<<<<< HEAD
-// Analytics Framework
-
-pub trait RefundAnalytics {}
-pub trait SdkEventAnalytics {}
-pub trait AuthEventAnalytics {}
-
-=======
->>>>>>> 2216a88d
 #[async_trait::async_trait]
 pub trait AnalyticsDataSource
 where
