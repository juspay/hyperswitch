--- conflicted
+++ resolved
@@ -26,11 +26,8 @@
     SdkEvents,
     ApiEvents,
     PaymentIntent,
-<<<<<<< HEAD
     ConnectorEvents,
-=======
     OutgoingWebhookEvent,
->>>>>>> 469ea202
 }
 
 #[allow(dead_code)]
