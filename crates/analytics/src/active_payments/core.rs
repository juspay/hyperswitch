use std::collections::HashMap;

use api_models::analytics::{
    active_payments::{
        ActivePaymentsMetrics, ActivePaymentsMetricsBucketIdentifier, MetricsBucketResponse,
    },
    AnalyticsMetadata, GetActivePaymentsMetricRequest, MetricsResponse,
};
use error_stack::ResultExt;
use router_env::{instrument, logger, tracing};

use super::ActivePaymentsMetricsAccumulator;
use crate::{
    active_payments::ActivePaymentsMetricAccumulator,
    errors::{AnalyticsError, AnalyticsResult},
    AnalyticsProvider,
};

#[instrument(skip_all)]
pub async fn get_metrics(
    pool: &AnalyticsProvider,
    publishable_key: &String,
    merchant_id: Option<&String>,
    req: GetActivePaymentsMetricRequest,
) -> AnalyticsResult<MetricsResponse<MetricsBucketResponse>> {
    let mut metrics_accumulator: HashMap<
        ActivePaymentsMetricsBucketIdentifier,
        ActivePaymentsMetricsAccumulator,
    > = HashMap::new();

<<<<<<< HEAD
    if let Some(merchant_id) = merchant_id {
        let mut set = tokio::task::JoinSet::new();
        for metric_type in req.metrics.iter().cloned() {
            let publishable_key_scoped = publishable_key.to_owned();
            let merchant_id_scoped = merchant_id.to_owned();
            let pool = pool.clone();
            set.spawn(async move {
                let data = pool
                    .get_active_payments_metrics(
                        &metric_type,
                        &merchant_id_scoped,
                        &publishable_key_scoped,
                    )
                    .await
                    .change_context(AnalyticsError::UnknownError);
                (metric_type, data)
            });
        }
=======
    if let Some(publishable_key) = publishable_key {
        if let Some(merchant_id) = merchant_id {
            let mut set = tokio::task::JoinSet::new();
            for metric_type in req.metrics.iter().cloned() {
                let publishable_key_scoped = publishable_key.to_owned();
                let merchant_id_scoped = merchant_id.to_owned();
                let pool = pool.clone();
                set.spawn(async move {
                    let data = pool
                        .get_active_payments_metrics(
                            &metric_type,
                            &merchant_id_scoped,
                            &publishable_key_scoped,
                            &req.time_range,
                        )
                        .await
                        .change_context(AnalyticsError::UnknownError);
                    (metric_type, data)
                });
            }
>>>>>>> 1bb2ae84

        while let Some((metric, data)) = set
            .join_next()
            .await
            .transpose()
            .change_context(AnalyticsError::UnknownError)?
        {
            logger::info!("Logging metric: {metric} Result: {:?}", data);
            for (id, value) in data? {
                let metrics_builder = metrics_accumulator.entry(id).or_default();
                match metric {
                    ActivePaymentsMetrics::ActivePayments => {
                        metrics_builder.active_payments.add_metrics_bucket(&value)
                    }
                }
            }

            logger::debug!(
                "Analytics Accumulated Results: metric: {}, results: {:#?}",
                metric,
                metrics_accumulator
            );
        }

        let query_data: Vec<MetricsBucketResponse> = metrics_accumulator
            .into_iter()
            .map(|(id, val)| MetricsBucketResponse {
                values: val.collect(),
                dimensions: id,
            })
            .collect();

        Ok(MetricsResponse {
            query_data,
            meta_data: [AnalyticsMetadata {
                current_time_range: req.time_range,
            }],
        })
    } else {
        logger::error!("Merchant ID not present");
        Ok(MetricsResponse {
            query_data: vec![],
            meta_data: [AnalyticsMetadata {
                current_time_range: req.time_range,
            }],
        })
    }
}<|MERGE_RESOLUTION|>--- conflicted
+++ resolved
@@ -28,7 +28,6 @@
         ActivePaymentsMetricsAccumulator,
     > = HashMap::new();
 
-<<<<<<< HEAD
     if let Some(merchant_id) = merchant_id {
         let mut set = tokio::task::JoinSet::new();
         for metric_type in req.metrics.iter().cloned() {
@@ -41,34 +40,13 @@
                         &metric_type,
                         &merchant_id_scoped,
                         &publishable_key_scoped,
+                        &req.time_range,
                     )
                     .await
                     .change_context(AnalyticsError::UnknownError);
                 (metric_type, data)
             });
         }
-=======
-    if let Some(publishable_key) = publishable_key {
-        if let Some(merchant_id) = merchant_id {
-            let mut set = tokio::task::JoinSet::new();
-            for metric_type in req.metrics.iter().cloned() {
-                let publishable_key_scoped = publishable_key.to_owned();
-                let merchant_id_scoped = merchant_id.to_owned();
-                let pool = pool.clone();
-                set.spawn(async move {
-                    let data = pool
-                        .get_active_payments_metrics(
-                            &metric_type,
-                            &merchant_id_scoped,
-                            &publishable_key_scoped,
-                            &req.time_range,
-                        )
-                        .await
-                        .change_context(AnalyticsError::UnknownError);
-                    (metric_type, data)
-                });
-            }
->>>>>>> 1bb2ae84
 
         while let Some((metric, data)) = set
             .join_next()
