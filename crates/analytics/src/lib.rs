mod clickhouse;
pub mod core;
pub mod disputes;
pub mod errors;
pub mod metrics;
pub mod payments;
mod query;
pub mod refunds;

pub mod api_event;
pub mod connector_events;
pub mod health_check;
pub mod opensearch;
pub mod outgoing_webhook_event;
pub mod sdk_events;
pub mod search;
mod sqlx;
mod types;
use api_event::metrics::{ApiEventMetric, ApiEventMetricRow};
use common_utils::errors::CustomResult;
use disputes::metrics::{DisputeMetric, DisputeMetricRow};
use hyperswitch_interfaces::secrets_interface::{
    secret_handler::SecretsHandler,
    secret_state::{RawSecret, SecretStateContainer, SecuredSecret},
    SecretManagementInterface, SecretsManagementError,
};
pub use types::AnalyticsDomain;
pub mod lambda_utils;
pub mod utils;

use std::sync::Arc;

use api_models::analytics::{
    api_event::{
        ApiEventDimensions, ApiEventFilters, ApiEventMetrics, ApiEventMetricsBucketIdentifier,
    },
    disputes::{DisputeDimensions, DisputeFilters, DisputeMetrics, DisputeMetricsBucketIdentifier},
    payments::{PaymentDimensions, PaymentFilters, PaymentMetrics, PaymentMetricsBucketIdentifier},
    refunds::{RefundDimensions, RefundFilters, RefundMetrics, RefundMetricsBucketIdentifier},
    sdk_events::{
        SdkEventDimensions, SdkEventFilters, SdkEventMetrics, SdkEventMetricsBucketIdentifier,
    },
    Distribution, Granularity, TimeRange,
};
use clickhouse::ClickhouseClient;
pub use clickhouse::ClickhouseConfig;
use error_stack::report;
use router_env::{
    logger,
    tracing::{self, instrument},
    types::FlowMetric,
};
use storage_impl::config::Database;
use strum::Display;

use self::{
    payments::{
        distribution::{PaymentDistribution, PaymentDistributionRow},
        metrics::{PaymentMetric, PaymentMetricRow},
    },
    refunds::metrics::{RefundMetric, RefundMetricRow},
    sdk_events::metrics::{SdkEventMetric, SdkEventMetricRow},
    sqlx::SqlxClient,
    types::MetricsError,
};

#[derive(Clone, Debug)]
pub enum AnalyticsProvider {
    Sqlx(SqlxClient),
    Clickhouse(ClickhouseClient),
    CombinedCkh(SqlxClient, ClickhouseClient),
    CombinedSqlx(SqlxClient, ClickhouseClient),
}

impl Default for AnalyticsProvider {
    fn default() -> Self {
        Self::Sqlx(SqlxClient::default())
    }
}

impl ToString for AnalyticsProvider {
    fn to_string(&self) -> String {
        String::from(match self {
            Self::Clickhouse(_) => "Clickhouse",
            Self::Sqlx(_) => "Sqlx",
            Self::CombinedCkh(_, _) => "CombinedCkh",
            Self::CombinedSqlx(_, _) => "CombinedSqlx",
        })
    }
}

impl AnalyticsProvider {
    #[instrument(skip_all)]
    pub async fn get_payment_metrics(
        &self,
        metric: &PaymentMetrics,
        dimensions: &[PaymentDimensions],
        merchant_id: &str,
        filters: &PaymentFilters,
        granularity: &Option<Granularity>,
        time_range: &TimeRange,
    ) -> types::MetricsResult<Vec<(PaymentMetricsBucketIdentifier, PaymentMetricRow)>> {
        // Metrics to get the fetch time for each payment metric
        metrics::request::record_operation_time(
            async {
                match self {
                        Self::Sqlx(pool) => {
                        metric
                            .load_metrics(
                                dimensions,
                                merchant_id,
                                filters,
                                granularity,
                                time_range,
                                pool,
                            )
                            .await
                    }
                                        Self::Clickhouse(pool) => {
                        metric
                            .load_metrics(
                                dimensions,
                                merchant_id,
                                filters,
                                granularity,
                                time_range,
                                pool,
                            )
                            .await
                    }
                                    Self::CombinedCkh(sqlx_pool, ckh_pool) => {
                        let (ckh_result, sqlx_result) = tokio::join!(metric
                            .load_metrics(
                                dimensions,
                                merchant_id,
                                filters,
                                granularity,
                                time_range,
                                ckh_pool,
                            ),
                            metric
                            .load_metrics(
                                dimensions,
                                merchant_id,
                                filters,
                                granularity,
                                time_range,
                                sqlx_pool,
                            ));
                        match (&sqlx_result, &ckh_result) {
                            (Ok(ref sqlx_res), Ok(ref ckh_res)) if sqlx_res != ckh_res => {
                                router_env::logger::error!(clickhouse_result=?ckh_res, postgres_result=?sqlx_res, "Mismatch between clickhouse & postgres payments analytics metrics")
                            },
                            _ => {}

                        };

                        ckh_result
                    }
                                    Self::CombinedSqlx(sqlx_pool, ckh_pool) => {
                        let (ckh_result, sqlx_result) = tokio::join!(metric
                            .load_metrics(
                                dimensions,
                                merchant_id,
                                filters,
                                granularity,
                                time_range,
                                ckh_pool,
                            ),
                            metric
                            .load_metrics(
                                dimensions,
                                merchant_id,
                                filters,
                                granularity,
                                time_range,
                                sqlx_pool,
                            ));
                        match (&sqlx_result, &ckh_result) {
                            (Ok(ref sqlx_res), Ok(ref ckh_res)) if sqlx_res != ckh_res => {
                                router_env::logger::error!(clickhouse_result=?ckh_res, postgres_result=?sqlx_res, "Mismatch between clickhouse & postgres payments analytics metrics")
                            },
                            _ => {}

                        };

                        sqlx_result
                    }
                }
            },
            &metrics::METRIC_FETCH_TIME,
            metric,
            self,
        )
        .await
    }

    pub async fn get_payment_distribution(
        &self,
        distribution: &Distribution,
        dimensions: &[PaymentDimensions],
        merchant_id: &str,
        filters: &PaymentFilters,
        granularity: &Option<Granularity>,
        time_range: &TimeRange,
    ) -> types::MetricsResult<Vec<(PaymentMetricsBucketIdentifier, PaymentDistributionRow)>> {
        // Metrics to get the fetch time for each payment metric
        metrics::request::record_operation_time(
            async {
                match self {
                        Self::Sqlx(pool) => {
                        distribution.distribution_for
                            .load_distribution(
                                distribution,
                                dimensions,
                                merchant_id,
                                filters,
                                granularity,
                                time_range,
                                pool,
                            )
                            .await
                    }
                                        Self::Clickhouse(pool) => {
                        distribution.distribution_for
                            .load_distribution(
                                distribution,
                                dimensions,
                                merchant_id,
                                filters,
                                granularity,
                                time_range,
                                pool,
                            )
                            .await
                    }
                                    Self::CombinedCkh(sqlx_pool, ckh_pool) => {
                        let (ckh_result, sqlx_result) = tokio::join!(distribution.distribution_for
                            .load_distribution(
                                distribution,
                                dimensions,
                                merchant_id,
                                filters,
                                granularity,
                                time_range,
                                ckh_pool,
                            ),
                            distribution.distribution_for
                            .load_distribution(
                                distribution,
                                dimensions,
                                merchant_id,
                                filters,
                                granularity,
                                time_range,
                                sqlx_pool,
                            ));
                        match (&sqlx_result, &ckh_result) {
                            (Ok(ref sqlx_res), Ok(ref ckh_res)) if sqlx_res != ckh_res => {
                                router_env::logger::error!(clickhouse_result=?ckh_res, postgres_result=?sqlx_res, "Mismatch between clickhouse & postgres payments analytics distribution")
                            },
                            _ => {}

                        };

                        ckh_result
                    }
                                    Self::CombinedSqlx(sqlx_pool, ckh_pool) => {
                        let (ckh_result, sqlx_result) = tokio::join!(distribution.distribution_for
                            .load_distribution(
                                distribution,
                                dimensions,
                                merchant_id,
                                filters,
                                granularity,
                                time_range,
                                ckh_pool,
                            ),
                            distribution.distribution_for
                            .load_distribution(
                                distribution,
                                dimensions,
                                merchant_id,
                                filters,
                                granularity,
                                time_range,
                                sqlx_pool,
                            ));
                        match (&sqlx_result, &ckh_result) {
                            (Ok(ref sqlx_res), Ok(ref ckh_res)) if sqlx_res != ckh_res => {
                                router_env::logger::error!(clickhouse_result=?ckh_res, postgres_result=?sqlx_res, "Mismatch between clickhouse & postgres payments analytics distribution")
                            },
                            _ => {}

                        };

                        sqlx_result
                    }
                }
            },
            &metrics::METRIC_FETCH_TIME,
            &distribution.distribution_for,
            self,
        )
        .await
    }

    pub async fn get_refund_metrics(
        &self,
        metric: &RefundMetrics,
        dimensions: &[RefundDimensions],
        merchant_id: &str,
        filters: &RefundFilters,
        granularity: &Option<Granularity>,
        time_range: &TimeRange,
    ) -> types::MetricsResult<Vec<(RefundMetricsBucketIdentifier, RefundMetricRow)>> {
        // Metrics to get the fetch time for each refund metric
        metrics::request::record_operation_time(
            async {
                        match self {
                            Self::Sqlx(pool) => {
                                metric
                                    .load_metrics(
                                        dimensions,
                                        merchant_id,
                                        filters,
                                        granularity,
                                        time_range,
                                        pool,
                                    )
                                    .await
                            }
                            Self::Clickhouse(pool) => {
                                metric
                                    .load_metrics(
                                        dimensions,
                                        merchant_id,
                                        filters,
                                        granularity,
                                        time_range,
                                        pool,
                                    )
                                    .await
                            }
                            Self::CombinedCkh(sqlx_pool, ckh_pool) => {
                                let (ckh_result, sqlx_result) = tokio::join!(
                                    metric.load_metrics(
                                        dimensions,
                                        merchant_id,
                                        filters,
                                        granularity,
                                        time_range,
                                        ckh_pool,
                                    ),
                                    metric.load_metrics(
                                        dimensions,
                                        merchant_id,
                                        filters,
                                        granularity,
                                        time_range,
                                        sqlx_pool,
                                    )
                                );
                                match (&sqlx_result, &ckh_result) {
                                    (Ok(ref sqlx_res), Ok(ref ckh_res)) if sqlx_res != ckh_res => {
                                        logger::error!(clickhouse_result=?ckh_res, postgres_result=?sqlx_res, "Mismatch between clickhouse & postgres refunds analytics metrics")
                                    }
                                    _ => {}
                                };
                                ckh_result
                            }
                            Self::CombinedSqlx(sqlx_pool, ckh_pool) => {
                                let (ckh_result, sqlx_result) = tokio::join!(
                                    metric.load_metrics(
                                        dimensions,
                                        merchant_id,
                                        filters,
                                        granularity,
                                        time_range,
                                        ckh_pool,
                                    ),
                                    metric.load_metrics(
                                        dimensions,
                                        merchant_id,
                                        filters,
                                        granularity,
                                        time_range,
                                        sqlx_pool,
                                    )
                                );
                                match (&sqlx_result, &ckh_result) {
                                    (Ok(ref sqlx_res), Ok(ref ckh_res)) if sqlx_res != ckh_res => {
                                        logger::error!(clickhouse_result=?ckh_res, postgres_result=?sqlx_res, "Mismatch between clickhouse & postgres refunds analytics metrics")
                                    }
                                    _ => {}
                                };
                                sqlx_result
                            }
                        }
                    },
                   &metrics::METRIC_FETCH_TIME,
       metric,
            self,
        )
        .await
    }

    pub async fn get_dispute_metrics(
        &self,
        metric: &DisputeMetrics,
        dimensions: &[DisputeDimensions],
        merchant_id: &str,
        filters: &DisputeFilters,
        granularity: &Option<Granularity>,
        time_range: &TimeRange,
    ) -> types::MetricsResult<Vec<(DisputeMetricsBucketIdentifier, DisputeMetricRow)>> {
        // Metrics to get the fetch time for each refund metric
        metrics::request::record_operation_time(
            async {
                        match self {
                            Self::Sqlx(pool) => {
                                metric
                                    .load_metrics(
                                        dimensions,
                                        merchant_id,
                                        filters,
                                        granularity,
                                        time_range,
                                        pool,
                                    )
                                    .await
                            }
                            Self::Clickhouse(pool) => {
                                metric
                                    .load_metrics(
                                        dimensions,
                                        merchant_id,
                                        filters,
                                        granularity,
                                        time_range,
                                        pool,
                                    )
                                    .await
                            }
                            Self::CombinedCkh(sqlx_pool, ckh_pool) => {
                                let (ckh_result, sqlx_result) = tokio::join!(
                                    metric.load_metrics(
                                        dimensions,
                                        merchant_id,
                                        filters,
                                        granularity,
                                        time_range,
                                        ckh_pool,
                                    ),
                                    metric.load_metrics(
                                        dimensions,
                                        merchant_id,
                                        filters,
                                        granularity,
                                        time_range,
                                        sqlx_pool,
                                    )
                                );
                                match (&sqlx_result, &ckh_result) {
                                    (Ok(ref sqlx_res), Ok(ref ckh_res)) if sqlx_res != ckh_res => {
                                        logger::error!(clickhouse_result=?ckh_res, postgres_result=?sqlx_res, "Mismatch between clickhouse & postgres disputes analytics metrics")
                                    }
                                    _ => {}
                                };
                                ckh_result
                            }
                            Self::CombinedSqlx(sqlx_pool, ckh_pool) => {
                                let (ckh_result, sqlx_result) = tokio::join!(
                                    metric.load_metrics(
                                        dimensions,
                                        merchant_id,
                                        filters,
                                        granularity,
                                        time_range,
                                        ckh_pool,
                                    ),
                                    metric.load_metrics(
                                        dimensions,
                                        merchant_id,
                                        filters,
                                        granularity,
                                        time_range,
                                        sqlx_pool,
                                    )
                                );
                                match (&sqlx_result, &ckh_result) {
                                    (Ok(ref sqlx_res), Ok(ref ckh_res)) if sqlx_res != ckh_res => {
                                        logger::error!(clickhouse_result=?ckh_res, postgres_result=?sqlx_res, "Mismatch between clickhouse & postgres disputes analytics metrics")
                                    }
                                    _ => {}
                                };
                                sqlx_result
                            }
                        }
                    },
                   &metrics::METRIC_FETCH_TIME,
       metric,
            self,
        )
        .await
    }

    pub async fn get_sdk_event_metrics(
        &self,
        metric: &SdkEventMetrics,
        dimensions: &[SdkEventDimensions],
        pub_key: &str,
        filters: &SdkEventFilters,
        granularity: &Option<Granularity>,
        time_range: &TimeRange,
    ) -> types::MetricsResult<Vec<(SdkEventMetricsBucketIdentifier, SdkEventMetricRow)>> {
        match self {
            Self::Sqlx(_pool) => Err(report!(MetricsError::NotImplemented)),
            Self::Clickhouse(pool) => {
                metric
                    .load_metrics(dimensions, pub_key, filters, granularity, time_range, pool)
                    .await
            }
            Self::CombinedCkh(_sqlx_pool, ckh_pool) | Self::CombinedSqlx(_sqlx_pool, ckh_pool) => {
                metric
                    .load_metrics(
                        dimensions,
                        pub_key,
                        filters,
                        granularity,
                        // Since SDK events are ckh only use ckh here
                        time_range,
                        ckh_pool,
                    )
                    .await
            }
        }
    }

    pub async fn get_api_event_metrics(
        &self,
        metric: &ApiEventMetrics,
        dimensions: &[ApiEventDimensions],
        pub_key: &str,
        filters: &ApiEventFilters,
        granularity: &Option<Granularity>,
        time_range: &TimeRange,
    ) -> types::MetricsResult<Vec<(ApiEventMetricsBucketIdentifier, ApiEventMetricRow)>> {
        match self {
            Self::Sqlx(_pool) => Err(report!(MetricsError::NotImplemented)),
            Self::Clickhouse(ckh_pool)
            | Self::CombinedCkh(_, ckh_pool)
            | Self::CombinedSqlx(_, ckh_pool) => {
                // Since API events are ckh only use ckh here
                metric
                    .load_metrics(
                        dimensions,
                        pub_key,
                        filters,
                        granularity,
                        time_range,
                        ckh_pool,
                    )
                    .await
            }
        }
    }

    pub async fn from_conf(config: &AnalyticsConfig) -> Self {
        match config {
            AnalyticsConfig::Sqlx { sqlx } => Self::Sqlx(SqlxClient::from_conf(sqlx).await),
            AnalyticsConfig::Clickhouse { clickhouse } => Self::Clickhouse(ClickhouseClient {
                config: Arc::new(clickhouse.clone()),
            }),
            AnalyticsConfig::CombinedCkh { sqlx, clickhouse } => Self::CombinedCkh(
                SqlxClient::from_conf(sqlx).await,
                ClickhouseClient {
                    config: Arc::new(clickhouse.clone()),
                },
            ),
            AnalyticsConfig::CombinedSqlx { sqlx, clickhouse } => Self::CombinedSqlx(
                SqlxClient::from_conf(sqlx).await,
                ClickhouseClient {
                    config: Arc::new(clickhouse.clone()),
                },
            ),
        }
    }
}

#[derive(Clone, Debug, serde::Deserialize)]
#[serde(tag = "source")]
#[serde(rename_all = "lowercase")]
pub enum AnalyticsConfig {
    Sqlx {
        sqlx: Database,
    },
    Clickhouse {
        clickhouse: ClickhouseConfig,
    },
    CombinedCkh {
        sqlx: Database,
        clickhouse: ClickhouseConfig,
    },
    CombinedSqlx {
        sqlx: Database,
        clickhouse: ClickhouseConfig,
    },
}

#[async_trait::async_trait]
impl SecretsHandler for AnalyticsConfig {
    async fn convert_to_raw_secret(
        value: SecretStateContainer<Self, SecuredSecret>,
        secret_management_client: &dyn SecretManagementInterface,
    ) -> CustomResult<SecretStateContainer<Self, RawSecret>, SecretsManagementError> {
        let analytics_config = value.get_inner();
        let decrypted_password = match analytics_config {
            // Todo: Perform kms decryption of clickhouse password
            Self::Clickhouse { .. } => masking::Secret::new(String::default()),
            Self::Sqlx { sqlx }
            | Self::CombinedCkh { sqlx, .. }
            | Self::CombinedSqlx { sqlx, .. } => {
                secret_management_client
                    .get_secret(sqlx.password.clone())
                    .await?
            }
        };

        Ok(value.transition_state(|conf| match conf {
            Self::Sqlx { sqlx } => Self::Sqlx {
                sqlx: Database {
                    password: decrypted_password,
                    ..sqlx
                },
            },
            Self::Clickhouse { clickhouse } => Self::Clickhouse { clickhouse },
            Self::CombinedCkh { sqlx, clickhouse } => Self::CombinedCkh {
                sqlx: Database {
                    password: decrypted_password,
                    ..sqlx
                },
                clickhouse,
            },
            Self::CombinedSqlx { sqlx, clickhouse } => Self::CombinedSqlx {
                sqlx: Database {
                    password: decrypted_password,
                    ..sqlx
                },
                clickhouse,
            },
        }))
    }
}

impl Default for AnalyticsConfig {
    fn default() -> Self {
        Self::Sqlx {
            sqlx: Database::default(),
        }
    }
}

#[derive(Clone, Debug, serde::Deserialize, Default, serde::Serialize)]
pub struct ReportConfig {
    pub payment_function: String,
    pub refund_function: String,
    pub dispute_function: String,
    pub region: String,
<<<<<<< HEAD
}
=======
}

#[derive(Clone, Debug, serde::Deserialize)]
#[serde(tag = "auth")]
#[serde(rename_all = "lowercase")]
pub enum OpensearchAuth {
    Basic { username: String, password: String },
    Aws { region: String },
}

#[derive(Clone, Debug, serde::Deserialize)]
pub struct OpensearchIndexes {
    pub payment_attempts: String,
    pub payment_intents: String,
    pub refunds: String,
    pub disputes: String,
}

#[derive(Clone, Debug, serde::Deserialize)]
pub struct OpensearchConfig {
    host: String,
    auth: OpensearchAuth,
    indexes: OpensearchIndexes,
}

impl Default for OpensearchConfig {
    fn default() -> Self {
        Self {
            host: "https://localhost:9200".to_string(),
            auth: OpensearchAuth::Basic {
                username: "admin".to_string(),
                password: "admin".to_string(),
            },
            indexes: OpensearchIndexes {
                payment_attempts: "hyperswitch-payment-attempt-events".to_string(),
                payment_intents: "hyperswitch-payment-intent-events".to_string(),
                refunds: "hyperswitch-refund-events".to_string(),
                disputes: "hyperswitch-dispute-events".to_string(),
            },
        }
    }
}

/// Analytics Flow routes Enums
/// Info - Dimensions and filters available for the domain
/// Filters - Set of values present for the dimension
/// Metrics - Analytical data on dimensions and metrics
#[derive(Debug, Display, Clone, PartialEq, Eq)]
pub enum AnalyticsFlow {
    GetInfo,
    GetPaymentMetrics,
    GetRefundsMetrics,
    GetSdkMetrics,
    GetPaymentFilters,
    GetRefundFilters,
    GetSdkEventFilters,
    GetApiEvents,
    GetSdkEvents,
    GeneratePaymentReport,
    GenerateDisputeReport,
    GenerateRefundReport,
    GetApiEventMetrics,
    GetApiEventFilters,
    GetConnectorEvents,
    GetOutgoingWebhookEvents,
    GetGlobalSearchResults,
    GetSearchResults,
    GetDisputeFilters,
    GetDisputeMetrics,
}

impl FlowMetric for AnalyticsFlow {}
>>>>>>> 9bf16b1a
<|MERGE_RESOLUTION|>--- conflicted
+++ resolved
@@ -667,50 +667,6 @@
     pub refund_function: String,
     pub dispute_function: String,
     pub region: String,
-<<<<<<< HEAD
-}
-=======
-}
-
-#[derive(Clone, Debug, serde::Deserialize)]
-#[serde(tag = "auth")]
-#[serde(rename_all = "lowercase")]
-pub enum OpensearchAuth {
-    Basic { username: String, password: String },
-    Aws { region: String },
-}
-
-#[derive(Clone, Debug, serde::Deserialize)]
-pub struct OpensearchIndexes {
-    pub payment_attempts: String,
-    pub payment_intents: String,
-    pub refunds: String,
-    pub disputes: String,
-}
-
-#[derive(Clone, Debug, serde::Deserialize)]
-pub struct OpensearchConfig {
-    host: String,
-    auth: OpensearchAuth,
-    indexes: OpensearchIndexes,
-}
-
-impl Default for OpensearchConfig {
-    fn default() -> Self {
-        Self {
-            host: "https://localhost:9200".to_string(),
-            auth: OpensearchAuth::Basic {
-                username: "admin".to_string(),
-                password: "admin".to_string(),
-            },
-            indexes: OpensearchIndexes {
-                payment_attempts: "hyperswitch-payment-attempt-events".to_string(),
-                payment_intents: "hyperswitch-payment-intent-events".to_string(),
-                refunds: "hyperswitch-refund-events".to_string(),
-                disputes: "hyperswitch-dispute-events".to_string(),
-            },
-        }
-    }
 }
 
 /// Analytics Flow routes Enums
@@ -741,5 +697,4 @@
     GetDisputeMetrics,
 }
 
-impl FlowMetric for AnalyticsFlow {}
->>>>>>> 9bf16b1a
+impl FlowMetric for AnalyticsFlow {}