use std::sync::Arc;

use actix_web::http::StatusCode;
use common_utils::errors::ParsingError;
use error_stack::{report, Report, ResultExt};
use router_env::logger;
use time::PrimitiveDateTime;

use super::{
    auth_events::metrics::AuthEventMetricRow,
    frm::{filters::FrmFilterRow, metrics::FrmMetricRow},
    health_check::HealthCheck,
    payments::{
        distribution::PaymentDistributionRow, filters::FilterRow, metrics::PaymentMetricRow,
    },
    query::{Aggregate, ToSql, Window},
    refunds::{filters::RefundFilterRow, metrics::RefundMetricRow},
    sdk_events::{filters::SdkEventFilter, metrics::SdkEventMetricRow},
    types::{AnalyticsCollection, AnalyticsDataSource, LoadRow, QueryExecutionError},
};
use crate::{
    api_event::{
        events::ApiLogsResult,
        filters::ApiEventFilter,
        metrics::{latency::LatencyAvg, ApiEventMetricRow},
    },
    connector_events::events::ConnectorEventsResult,
    disputes::{filters::DisputeFilterRow, metrics::DisputeMetricRow},
    outgoing_webhook_event::events::OutgoingWebhookLogsResult,
    sdk_events::events::SdkEventsResult,
    types::TableEngine,
};

pub type ClickhouseResult<T> = error_stack::Result<T, ClickhouseError>;

#[derive(Clone, Debug)]
pub struct ClickhouseClient {
    pub config: Arc<ClickhouseConfig>,
    pub database: String,
}

#[derive(Clone, Debug, serde::Deserialize)]
pub struct ClickhouseConfig {
    username: String,
    password: Option<String>,
    host: String,
}

impl Default for ClickhouseConfig {
    fn default() -> Self {
        Self {
            username: "default".to_string(),
            password: None,
            host: "http://localhost:8123".to_string(),
        }
    }
}

impl ClickhouseClient {
    async fn execute_query(&self, query: &str) -> ClickhouseResult<Vec<serde_json::Value>> {
        logger::debug!("Executing query: {query}");
        let client = reqwest::Client::new();
        let params = CkhQuery {
            date_time_output_format: String::from("iso"),
            output_format_json_quote_64bit_integers: 0,
            database: self.database.clone(),
        };
        let response = client
            .post(&self.config.host)
            .query(&params)
            .basic_auth(self.config.username.clone(), self.config.password.clone())
            .body(format!("{query}\nFORMAT JSON"))
            .send()
            .await
            .change_context(ClickhouseError::ConnectionError)?;

        logger::debug!(clickhouse_response=?response, query=?query, "Clickhouse response");
        if response.status() != StatusCode::OK {
            response.text().await.map_or_else(
                |er| {
                    Err(ClickhouseError::ResponseError)
                        .attach_printable_lazy(|| format!("Error: {er:?}"))
                },
                |t| Err(report!(ClickhouseError::ResponseNotOK(t))),
            )
        } else {
            Ok(response
                .json::<CkhOutput<serde_json::Value>>()
                .await
                .change_context(ClickhouseError::ResponseError)?
                .data)
        }
    }
}

#[async_trait::async_trait]
impl HealthCheck for ClickhouseClient {
    async fn deep_health_check(
        &self,
    ) -> common_utils::errors::CustomResult<(), QueryExecutionError> {
        self.execute_query("SELECT 1")
            .await
            .map(|_| ())
            .change_context(QueryExecutionError::DatabaseError)
    }
}

#[async_trait::async_trait]
impl AnalyticsDataSource for ClickhouseClient {
    type Row = serde_json::Value;

    async fn load_results<T>(
        &self,
        query: &str,
    ) -> common_utils::errors::CustomResult<Vec<T>, QueryExecutionError>
    where
        Self: LoadRow<T>,
    {
        self.execute_query(query)
            .await
            .change_context(QueryExecutionError::DatabaseError)?
            .into_iter()
            .map(Self::load_row)
            .collect::<Result<Vec<_>, _>>()
            .change_context(QueryExecutionError::RowExtractionFailure)
    }

    fn get_table_engine(table: AnalyticsCollection) -> TableEngine {
        match table {
            AnalyticsCollection::Payment
            | AnalyticsCollection::Refund
            | AnalyticsCollection::FraudCheck
            | AnalyticsCollection::PaymentIntent
            | AnalyticsCollection::Dispute => {
                TableEngine::CollapsingMergeTree { sign: "sign_flag" }
            }
            AnalyticsCollection::SdkEvents
            | AnalyticsCollection::ApiEvents
            | AnalyticsCollection::ConnectorEvents
            | AnalyticsCollection::ApiEventsAnalytics
            | AnalyticsCollection::OutgoingWebhookEvent => TableEngine::BasicTree,
        }
    }
}

impl<T, E> LoadRow<T> for ClickhouseClient
where
    Self::Row: TryInto<T, Error = Report<E>>,
{
    fn load_row(row: Self::Row) -> common_utils::errors::CustomResult<T, QueryExecutionError> {
        row.try_into()
            .map_err(|error| error.change_context(QueryExecutionError::RowExtractionFailure))
    }
}

impl super::payments::filters::PaymentFilterAnalytics for ClickhouseClient {}
impl super::payments::metrics::PaymentMetricAnalytics for ClickhouseClient {}
impl super::payments::distribution::PaymentDistributionAnalytics for ClickhouseClient {}
impl super::refunds::metrics::RefundMetricAnalytics for ClickhouseClient {}
impl super::refunds::filters::RefundFilterAnalytics for ClickhouseClient {}
impl super::frm::metrics::FrmMetricAnalytics for ClickhouseClient {}
impl super::frm::filters::FrmFilterAnalytics for ClickhouseClient {}
impl super::sdk_events::filters::SdkEventFilterAnalytics for ClickhouseClient {}
impl super::sdk_events::metrics::SdkEventMetricAnalytics for ClickhouseClient {}
impl super::sdk_events::events::SdkEventsFilterAnalytics for ClickhouseClient {}
impl super::auth_events::metrics::AuthEventMetricAnalytics for ClickhouseClient {}
impl super::api_event::events::ApiLogsFilterAnalytics for ClickhouseClient {}
impl super::api_event::filters::ApiEventFilterAnalytics for ClickhouseClient {}
impl super::api_event::metrics::ApiEventMetricAnalytics for ClickhouseClient {}
impl super::connector_events::events::ConnectorEventLogAnalytics for ClickhouseClient {}
impl super::outgoing_webhook_event::events::OutgoingWebhookLogsFilterAnalytics
    for ClickhouseClient
{
}
impl super::disputes::filters::DisputeFilterAnalytics for ClickhouseClient {}
impl super::disputes::metrics::DisputeMetricAnalytics for ClickhouseClient {}

#[derive(Debug, serde::Serialize)]
struct CkhQuery {
    date_time_output_format: String,
    output_format_json_quote_64bit_integers: u8,
    database: String,
}

#[derive(Debug, serde::Deserialize)]
struct CkhOutput<T> {
    data: Vec<T>,
}

impl TryInto<ApiLogsResult> for serde_json::Value {
    type Error = Report<ParsingError>;

    fn try_into(self) -> Result<ApiLogsResult, Self::Error> {
        serde_json::from_value(self).change_context(ParsingError::StructParseFailure(
            "Failed to parse ApiLogsResult in clickhouse results",
        ))
    }
}

impl TryInto<SdkEventsResult> for serde_json::Value {
    type Error = Report<ParsingError>;

    fn try_into(self) -> Result<SdkEventsResult, Self::Error> {
        serde_json::from_value(self).change_context(ParsingError::StructParseFailure(
            "Failed to parse SdkEventsResult in clickhouse results",
        ))
    }
}

impl TryInto<ConnectorEventsResult> for serde_json::Value {
    type Error = Report<ParsingError>;

    fn try_into(self) -> Result<ConnectorEventsResult, Self::Error> {
        serde_json::from_value(self).change_context(ParsingError::StructParseFailure(
            "Failed to parse ConnectorEventsResult in clickhouse results",
        ))
    }
}

impl TryInto<PaymentMetricRow> for serde_json::Value {
    type Error = Report<ParsingError>;

    fn try_into(self) -> Result<PaymentMetricRow, Self::Error> {
        serde_json::from_value(self).change_context(ParsingError::StructParseFailure(
            "Failed to parse PaymentMetricRow in clickhouse results",
        ))
    }
}

impl TryInto<PaymentDistributionRow> for serde_json::Value {
    type Error = Report<ParsingError>;

    fn try_into(self) -> Result<PaymentDistributionRow, Self::Error> {
        serde_json::from_value(self).change_context(ParsingError::StructParseFailure(
            "Failed to parse PaymentDistributionRow in clickhouse results",
        ))
    }
}

impl TryInto<FilterRow> for serde_json::Value {
    type Error = Report<ParsingError>;

    fn try_into(self) -> Result<FilterRow, Self::Error> {
        serde_json::from_value(self).change_context(ParsingError::StructParseFailure(
            "Failed to parse FilterRow in clickhouse results",
        ))
    }
}

impl TryInto<RefundMetricRow> for serde_json::Value {
    type Error = Report<ParsingError>;

    fn try_into(self) -> Result<RefundMetricRow, Self::Error> {
        serde_json::from_value(self).change_context(ParsingError::StructParseFailure(
            "Failed to parse RefundMetricRow in clickhouse results",
        ))
    }
}

impl TryInto<RefundFilterRow> for serde_json::Value {
    type Error = Report<ParsingError>;

    fn try_into(self) -> Result<RefundFilterRow, Self::Error> {
        serde_json::from_value(self).change_context(ParsingError::StructParseFailure(
            "Failed to parse RefundFilterRow in clickhouse results",
        ))
    }
}

<<<<<<< HEAD
impl TryInto<FrmMetricRow> for serde_json::Value {
    type Error = Report<ParsingError>;

    fn try_into(self) -> Result<FrmMetricRow, Self::Error> {
        serde_json::from_value(self).change_context(ParsingError::StructParseFailure(
            "Failed to parse FrmMetricRow in clickhouse results",
        ))
    }
}

impl TryInto<FrmFilterRow> for serde_json::Value {
    type Error = Report<ParsingError>;

    fn try_into(self) -> Result<FrmFilterRow, Self::Error> {
        serde_json::from_value(self).change_context(ParsingError::StructParseFailure(
            "Failed to parse FrmFilterRow in clickhouse results",
        ))
    }
}
=======
>>>>>>> ea74f3e5
impl TryInto<DisputeMetricRow> for serde_json::Value {
    type Error = Report<ParsingError>;

    fn try_into(self) -> Result<DisputeMetricRow, Self::Error> {
        serde_json::from_value(self).change_context(ParsingError::StructParseFailure(
            "Failed to parse DisputeMetricRow in clickhouse results",
        ))
    }
}

impl TryInto<DisputeFilterRow> for serde_json::Value {
    type Error = Report<ParsingError>;

    fn try_into(self) -> Result<DisputeFilterRow, Self::Error> {
        serde_json::from_value(self).change_context(ParsingError::StructParseFailure(
            "Failed to parse DisputeFilterRow in clickhouse results",
        ))
    }
}

impl TryInto<ApiEventMetricRow> for serde_json::Value {
    type Error = Report<ParsingError>;

    fn try_into(self) -> Result<ApiEventMetricRow, Self::Error> {
        serde_json::from_value(self).change_context(ParsingError::StructParseFailure(
            "Failed to parse ApiEventMetricRow in clickhouse results",
        ))
    }
}

impl TryInto<LatencyAvg> for serde_json::Value {
    type Error = Report<ParsingError>;

    fn try_into(self) -> Result<LatencyAvg, Self::Error> {
        serde_json::from_value(self).change_context(ParsingError::StructParseFailure(
            "Failed to parse LatencyAvg in clickhouse results",
        ))
    }
}

impl TryInto<SdkEventMetricRow> for serde_json::Value {
    type Error = Report<ParsingError>;

    fn try_into(self) -> Result<SdkEventMetricRow, Self::Error> {
        serde_json::from_value(self).change_context(ParsingError::StructParseFailure(
            "Failed to parse SdkEventMetricRow in clickhouse results",
        ))
    }
}

impl TryInto<SdkEventFilter> for serde_json::Value {
    type Error = Report<ParsingError>;

    fn try_into(self) -> Result<SdkEventFilter, Self::Error> {
        serde_json::from_value(self).change_context(ParsingError::StructParseFailure(
            "Failed to parse SdkEventFilter in clickhouse results",
        ))
    }
}

impl TryInto<AuthEventMetricRow> for serde_json::Value {
    type Error = Report<ParsingError>;

    fn try_into(self) -> Result<AuthEventMetricRow, Self::Error> {
        serde_json::from_value(self).change_context(ParsingError::StructParseFailure(
            "Failed to parse AuthEventMetricRow in clickhouse results",
        ))
    }
}

impl TryInto<ApiEventFilter> for serde_json::Value {
    type Error = Report<ParsingError>;

    fn try_into(self) -> Result<ApiEventFilter, Self::Error> {
        serde_json::from_value(self).change_context(ParsingError::StructParseFailure(
            "Failed to parse ApiEventFilter in clickhouse results",
        ))
    }
}

impl TryInto<OutgoingWebhookLogsResult> for serde_json::Value {
    type Error = Report<ParsingError>;

    fn try_into(self) -> Result<OutgoingWebhookLogsResult, Self::Error> {
        serde_json::from_value(self).change_context(ParsingError::StructParseFailure(
            "Failed to parse OutgoingWebhookLogsResult in clickhouse results",
        ))
    }
}

impl ToSql<ClickhouseClient> for PrimitiveDateTime {
    fn to_sql(&self, _table_engine: &TableEngine) -> error_stack::Result<String, ParsingError> {
        let format =
            time::format_description::parse("[year]-[month]-[day] [hour]:[minute]:[second]")
                .change_context(ParsingError::DateTimeParsingError)
                .attach_printable("Failed to parse format description")?;
        self.format(&format)
            .change_context(ParsingError::EncodeError(
                "failed to encode to clickhouse date-time format",
            ))
            .attach_printable("Failed to format date time")
    }
}

impl ToSql<ClickhouseClient> for AnalyticsCollection {
    fn to_sql(&self, _table_engine: &TableEngine) -> error_stack::Result<String, ParsingError> {
        match self {
            Self::Payment => Ok("payment_attempts".to_string()),
            Self::Refund => Ok("refunds".to_string()),
            Self::FraudCheck => Ok("fraud_check".to_string()),
            Self::SdkEvents => Ok("sdk_events_audit".to_string()),
            Self::ApiEvents => Ok("api_events_audit".to_string()),
            Self::ApiEventsAnalytics => Ok("api_events".to_string()),
            Self::PaymentIntent => Ok("payment_intents".to_string()),
            Self::ConnectorEvents => Ok("connector_events_audit".to_string()),
            Self::OutgoingWebhookEvent => Ok("outgoing_webhook_events_audit".to_string()),
            Self::Dispute => Ok("dispute".to_string()),
        }
    }
}

impl<T> ToSql<ClickhouseClient> for Aggregate<T>
where
    T: ToSql<ClickhouseClient>,
{
    fn to_sql(&self, table_engine: &TableEngine) -> error_stack::Result<String, ParsingError> {
        Ok(match self {
            Self::Count { field: _, alias } => {
                let query = match table_engine {
                    TableEngine::CollapsingMergeTree { sign } => format!("sum({sign})"),
                    TableEngine::BasicTree => "count(*)".to_string(),
                };
                format!(
                    "{query}{}",
                    alias.map_or_else(|| "".to_owned(), |alias| format!(" as {}", alias))
                )
            }
            Self::Sum { field, alias } => {
                let query = match table_engine {
                    TableEngine::CollapsingMergeTree { sign } => format!(
                        "sum({sign} * {})",
                        field
                            .to_sql(table_engine)
                            .attach_printable("Failed to sum aggregate")?
                    ),
                    TableEngine::BasicTree => format!(
                        "sum({})",
                        field
                            .to_sql(table_engine)
                            .attach_printable("Failed to sum aggregate")?
                    ),
                };
                format!(
                    "{query}{}",
                    alias.map_or_else(|| "".to_owned(), |alias| format!(" as {}", alias))
                )
            }
            Self::Min { field, alias } => {
                format!(
                    "min({}){}",
                    field
                        .to_sql(table_engine)
                        .attach_printable("Failed to min aggregate")?,
                    alias.map_or_else(|| "".to_owned(), |alias| format!(" as {}", alias))
                )
            }
            Self::Max { field, alias } => {
                format!(
                    "max({}){}",
                    field
                        .to_sql(table_engine)
                        .attach_printable("Failed to max aggregate")?,
                    alias.map_or_else(|| "".to_owned(), |alias| format!(" as {}", alias))
                )
            }
            Self::Percentile {
                field,
                alias,
                percentile,
            } => {
                format!(
                    "quantilesExact(0.{})({})[1]{}",
                    percentile.map_or_else(|| "50".to_owned(), |percentile| percentile.to_string()),
                    field
                        .to_sql(table_engine)
                        .attach_printable("Failed to percentile aggregate")?,
                    alias.map_or_else(|| "".to_owned(), |alias| format!(" as {}", alias))
                )
            }
        })
    }
}

impl<T> ToSql<ClickhouseClient> for Window<T>
where
    T: ToSql<ClickhouseClient>,
{
    fn to_sql(&self, table_engine: &TableEngine) -> error_stack::Result<String, ParsingError> {
        Ok(match self {
            Self::Sum {
                field,
                partition_by,
                order_by,
                alias,
            } => {
                format!(
                    "sum({}) over ({}{}){}",
                    field
                        .to_sql(table_engine)
                        .attach_printable("Failed to sum window")?,
                    partition_by.as_ref().map_or_else(
                        || "".to_owned(),
                        |partition_by| format!("partition by {}", partition_by.to_owned())
                    ),
                    order_by.as_ref().map_or_else(
                        || "".to_owned(),
                        |(order_column, order)| format!(
                            " order by {} {}",
                            order_column.to_owned(),
                            order
                        )
                    ),
                    alias.map_or_else(|| "".to_owned(), |alias| format!(" as {}", alias))
                )
            }
            Self::RowNumber {
                field: _,
                partition_by,
                order_by,
                alias,
            } => {
                format!(
                    "row_number() over ({}{}){}",
                    partition_by.as_ref().map_or_else(
                        || "".to_owned(),
                        |partition_by| format!("partition by {}", partition_by.to_owned())
                    ),
                    order_by.as_ref().map_or_else(
                        || "".to_owned(),
                        |(order_column, order)| format!(
                            " order by {} {}",
                            order_column.to_owned(),
                            order
                        )
                    ),
                    alias.map_or_else(|| "".to_owned(), |alias| format!(" as {}", alias))
                )
            }
        })
    }
}

#[derive(Debug, thiserror::Error)]
pub enum ClickhouseError {
    #[error("Clickhouse connection error")]
    ConnectionError,
    #[error("Clickhouse NON-200 response content: '{0}'")]
    ResponseNotOK(String),
    #[error("Clickhouse response error")]
    ResponseError,
}<|MERGE_RESOLUTION|>--- conflicted
+++ resolved
@@ -267,7 +267,6 @@
     }
 }
 
-<<<<<<< HEAD
 impl TryInto<FrmMetricRow> for serde_json::Value {
     type Error = Report<ParsingError>;
 
@@ -287,8 +286,6 @@
         ))
     }
 }
-=======
->>>>>>> ea74f3e5
 impl TryInto<DisputeMetricRow> for serde_json::Value {
     type Error = Report<ParsingError>;
 
