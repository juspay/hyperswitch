--- conflicted
+++ resolved
@@ -17,18 +17,9 @@
 external_services = { version = "0.1.0", path = "../external_services", default-features = false }
 hyperswitch_interfaces = { version = "0.1.0", path = "../hyperswitch_interfaces" }
 masking = { version = "0.1.0", path = "../masking" }
-router_env = { version = "0.1.0", path = "../router_env", features = [
-    "log_extra_implicit_fields",
-    "log_custom_entries_to_extra",
-] }
-<<<<<<< HEAD
+router_env = { version = "0.1.0", path = "../router_env", features = ["log_extra_implicit_fields", "log_custom_entries_to_extra"] }
 diesel_models = { version = "0.1.0", path = "../diesel_models", features = ["kv_store"] }
-=======
-diesel_models = { version = "0.1.0", path = "../diesel_models", features = [
-    "kv_store",
-] }
 hyperswitch_domain_models = { version = "0.1.0", path = "../hyperswitch_domain_models", default-features = false }
->>>>>>> bcce8b04
 
 #Third Party dependencies
 actix-web = "4.5.1"
@@ -40,25 +31,11 @@
 error-stack = "0.4.1"
 futures = "0.3.30"
 opensearch = { version = "2.2.0", features = ["aws-auth"] }
-<<<<<<< HEAD
-once_cell = "1.18.0"
-reqwest = { version = "0.12.2", features = ["json"] }
-serde = { version = "1.0.193", features = ["derive", "rc"] }
-serde_json = "1.0.108"
-sqlx = { version = "0.6.3", features = [
-=======
 once_cell = "1.19.0"
 reqwest = { version = "0.11.27", features = ["serde_json"] }
 serde = { version = "1.0.197", features = ["derive", "rc"] }
 serde_json = "1.0.115"
-sqlx = { version = "0.7.3", features = [
->>>>>>> bcce8b04
-    "postgres",
-    "runtime-tokio",
-    "runtime-tokio-native-tls",
-    "time",
-    "bigdecimal",
-] }
+sqlx = { version = "0.7.3", features = ["postgres", "runtime-tokio", "runtime-tokio-native-tls", "time", "bigdecimal"] }
 strum = { version = "0.26.2", features = ["derive"] }
 thiserror = "1.0.58"
 time = { version = "0.3.35", features = ["serde", "serde-well-known", "std"] }
