use common_enums as storage_enums;
use common_utils::{
    consts::{PAYMENTS_LIST_MAX_LIMIT_V1, PAYMENTS_LIST_MAX_LIMIT_V2},
    pii,
};
use serde::{Deserialize, Serialize};
use time::PrimitiveDateTime;

use super::{payment_attempt::PaymentAttempt, PaymentIntent};
use crate::{errors, RemoteStorageObject};
#[async_trait::async_trait]
pub trait PaymentIntentInterface {
    async fn update_payment_intent(
        &self,
        this: PaymentIntent,
        payment_intent: PaymentIntentUpdate,
        storage_scheme: storage_enums::MerchantStorageScheme,
    ) -> error_stack::Result<PaymentIntent, errors::StorageError>;

    async fn insert_payment_intent(
        &self,
        new: PaymentIntentNew,
        storage_scheme: storage_enums::MerchantStorageScheme,
    ) -> error_stack::Result<PaymentIntent, errors::StorageError>;

    async fn find_payment_intent_by_payment_id_merchant_id(
        &self,
        payment_id: &str,
        merchant_id: &str,
        storage_scheme: storage_enums::MerchantStorageScheme,
    ) -> error_stack::Result<PaymentIntent, errors::StorageError>;

    async fn get_active_payment_attempt(
        &self,
        payment: &mut PaymentIntent,
        storage_scheme: storage_enums::MerchantStorageScheme,
    ) -> error_stack::Result<PaymentAttempt, errors::StorageError>;

    #[cfg(feature = "olap")]
    async fn filter_payment_intent_by_constraints(
        &self,
        merchant_id: &str,
        filters: &PaymentIntentFetchConstraints,
        storage_scheme: storage_enums::MerchantStorageScheme,
    ) -> error_stack::Result<Vec<PaymentIntent>, errors::StorageError>;

    #[cfg(feature = "olap")]
    async fn filter_payment_intents_by_time_range_constraints(
        &self,
        merchant_id: &str,
        time_range: &api_models::payments::TimeRange,
        storage_scheme: storage_enums::MerchantStorageScheme,
    ) -> error_stack::Result<Vec<PaymentIntent>, errors::StorageError>;

    #[cfg(feature = "olap")]
    async fn get_filtered_payment_intents_attempt(
        &self,
        merchant_id: &str,
        constraints: &PaymentIntentFetchConstraints,
        storage_scheme: storage_enums::MerchantStorageScheme,
    ) -> error_stack::Result<Vec<(PaymentIntent, PaymentAttempt)>, errors::StorageError>;

    #[cfg(feature = "olap")]
    async fn get_filtered_active_attempt_ids_for_total_count(
        &self,
        merchant_id: &str,
        constraints: &PaymentIntentFetchConstraints,
        storage_scheme: storage_enums::MerchantStorageScheme,
    ) -> error_stack::Result<Vec<String>, errors::StorageError>;
}

#[derive(Clone, Debug, Eq, PartialEq)]
pub struct PaymentIntentNew {
    pub payment_id: String,
    pub merchant_id: String,
    pub status: storage_enums::IntentStatus,
    pub amount: i64,
    pub currency: Option<storage_enums::Currency>,
    pub amount_captured: Option<i64>,
    pub customer_id: Option<String>,
    pub description: Option<String>,
    pub return_url: Option<String>,
    pub metadata: Option<pii::SecretSerdeValue>,
    pub connector_id: Option<String>,
    pub shipping_address_id: Option<String>,
    pub billing_address_id: Option<String>,
    pub statement_descriptor_name: Option<String>,
    pub statement_descriptor_suffix: Option<String>,
    pub created_at: Option<PrimitiveDateTime>,
    pub modified_at: Option<PrimitiveDateTime>,
    pub last_synced: Option<PrimitiveDateTime>,
    pub setup_future_usage: Option<storage_enums::FutureUsage>,
    pub off_session: Option<bool>,
    pub client_secret: Option<String>,
    pub active_attempt: RemoteStorageObject<PaymentAttempt>,
    pub business_country: Option<storage_enums::CountryAlpha2>,
    pub business_label: Option<String>,
    pub order_details: Option<Vec<pii::SecretSerdeValue>>,
    pub allowed_payment_method_types: Option<serde_json::Value>,
    pub connector_metadata: Option<serde_json::Value>,
    pub feature_metadata: Option<serde_json::Value>,
    pub attempt_count: i16,
    pub profile_id: Option<String>,
    pub merchant_decision: Option<String>,
    pub payment_link_id: Option<String>,
    pub payment_confirm_source: Option<storage_enums::PaymentSource>,

    pub updated_by: String,
    pub surcharge_applicable: Option<bool>,
    pub request_incremental_authorization: storage_enums::RequestIncrementalAuthorization,
    pub incremental_authorization_allowed: Option<bool>,
<<<<<<< HEAD
    pub expiry: PrimitiveDateTime,
=======
    pub authorization_count: Option<i32>,
>>>>>>> 42b5bd4f
}

#[derive(Debug, Clone, Serialize, Deserialize)]
pub enum PaymentIntentUpdate {
    ResponseUpdate {
        status: storage_enums::IntentStatus,
        amount_captured: Option<i64>,
        return_url: Option<String>,
        updated_by: String,
        incremental_authorization_allowed: Option<bool>,
    },
    MetadataUpdate {
        metadata: pii::SecretSerdeValue,
        updated_by: String,
    },
    ReturnUrlUpdate {
        return_url: Option<String>,
        status: Option<storage_enums::IntentStatus>,
        customer_id: Option<String>,
        shipping_address_id: Option<String>,
        billing_address_id: Option<String>,
        updated_by: String,
    },
    MerchantStatusUpdate {
        status: storage_enums::IntentStatus,
        shipping_address_id: Option<String>,
        billing_address_id: Option<String>,
        updated_by: String,
    },
    PGStatusUpdate {
        status: storage_enums::IntentStatus,
        incremental_authorization_allowed: Option<bool>,
        updated_by: String,
    },
    Update {
        amount: i64,
        currency: storage_enums::Currency,
        setup_future_usage: Option<storage_enums::FutureUsage>,
        status: storage_enums::IntentStatus,
        customer_id: Option<String>,
        shipping_address_id: Option<String>,
        billing_address_id: Option<String>,
        return_url: Option<String>,
        business_country: Option<storage_enums::CountryAlpha2>,
        business_label: Option<String>,
        description: Option<String>,
        statement_descriptor_name: Option<String>,
        statement_descriptor_suffix: Option<String>,
        order_details: Option<Vec<pii::SecretSerdeValue>>,
        metadata: Option<pii::SecretSerdeValue>,
        payment_confirm_source: Option<storage_enums::PaymentSource>,
        updated_by: String,
        expiry: Option<PrimitiveDateTime>,
    },
    PaymentAttemptAndAttemptCountUpdate {
        active_attempt_id: String,
        attempt_count: i16,
        updated_by: String,
    },
    StatusAndAttemptUpdate {
        status: storage_enums::IntentStatus,
        active_attempt_id: String,
        attempt_count: i16,
        updated_by: String,
    },
    ApproveUpdate {
        merchant_decision: Option<String>,
        updated_by: String,
    },
    RejectUpdate {
        status: storage_enums::IntentStatus,
        merchant_decision: Option<String>,
        updated_by: String,
    },
    SurchargeApplicableUpdate {
        surcharge_applicable: bool,
        updated_by: String,
    },
    IncrementalAuthorizationAmountUpdate {
        amount: i64,
    },
    AuthorizationCountUpdate {
        authorization_count: i32,
    },
}

#[derive(Clone, Debug, Default)]
pub struct PaymentIntentUpdateInternal {
    pub amount: Option<i64>,
    pub currency: Option<storage_enums::Currency>,
    pub status: Option<storage_enums::IntentStatus>,
    pub amount_captured: Option<i64>,
    pub customer_id: Option<String>,
    pub return_url: Option<String>,
    pub setup_future_usage: Option<storage_enums::FutureUsage>,
    pub off_session: Option<bool>,
    pub metadata: Option<pii::SecretSerdeValue>,
    pub billing_address_id: Option<String>,
    pub shipping_address_id: Option<String>,
    pub modified_at: Option<PrimitiveDateTime>,
    pub active_attempt_id: Option<String>,
    pub business_country: Option<storage_enums::CountryAlpha2>,
    pub business_label: Option<String>,
    pub description: Option<String>,
    pub statement_descriptor_name: Option<String>,
    pub statement_descriptor_suffix: Option<String>,
    pub order_details: Option<Vec<pii::SecretSerdeValue>>,
    pub attempt_count: Option<i16>,
    // Denotes the action(approve or reject) taken by merchant in case of manual review.
    // Manual review can occur when the transaction is marked as risky by the frm_processor, payment processor or when there is underpayment/over payment incase of crypto payment
    pub merchant_decision: Option<String>,
    pub payment_confirm_source: Option<storage_enums::PaymentSource>,

    pub updated_by: String,
    pub surcharge_applicable: Option<bool>,
    pub incremental_authorization_allowed: Option<bool>,
<<<<<<< HEAD
    pub expiry: Option<PrimitiveDateTime>,
=======
    pub authorization_count: Option<i32>,
>>>>>>> 42b5bd4f
}

impl From<PaymentIntentUpdate> for PaymentIntentUpdateInternal {
    fn from(payment_intent_update: PaymentIntentUpdate) -> Self {
        match payment_intent_update {
            PaymentIntentUpdate::Update {
                amount,
                currency,
                setup_future_usage,
                status,
                customer_id,
                shipping_address_id,
                billing_address_id,
                return_url,
                business_country,
                business_label,
                description,
                statement_descriptor_name,
                statement_descriptor_suffix,
                order_details,
                metadata,
                payment_confirm_source,
                updated_by,
                expiry,
            } => Self {
                amount: Some(amount),
                currency: Some(currency),
                status: Some(status),
                setup_future_usage,
                customer_id,
                shipping_address_id,
                billing_address_id,
                modified_at: Some(common_utils::date_time::now()),
                return_url,
                business_country,
                business_label,
                description,
                statement_descriptor_name,
                statement_descriptor_suffix,
                order_details,
                metadata,
                payment_confirm_source,
                updated_by,
                expiry,
                ..Default::default()
            },
            PaymentIntentUpdate::MetadataUpdate {
                metadata,
                updated_by,
            } => Self {
                metadata: Some(metadata),
                modified_at: Some(common_utils::date_time::now()),
                updated_by,
                ..Default::default()
            },
            PaymentIntentUpdate::ReturnUrlUpdate {
                return_url,
                status,
                customer_id,
                shipping_address_id,
                billing_address_id,
                updated_by,
            } => Self {
                return_url,
                status,
                customer_id,
                shipping_address_id,
                billing_address_id,
                modified_at: Some(common_utils::date_time::now()),
                updated_by,
                ..Default::default()
            },
            PaymentIntentUpdate::PGStatusUpdate {
                status,
                updated_by,
                incremental_authorization_allowed,
            } => Self {
                status: Some(status),
                modified_at: Some(common_utils::date_time::now()),
                updated_by,
                incremental_authorization_allowed,
                ..Default::default()
            },
            PaymentIntentUpdate::MerchantStatusUpdate {
                status,
                shipping_address_id,
                billing_address_id,
                updated_by,
            } => Self {
                status: Some(status),
                shipping_address_id,
                billing_address_id,
                modified_at: Some(common_utils::date_time::now()),
                updated_by,
                ..Default::default()
            },
            PaymentIntentUpdate::ResponseUpdate {
                // amount,
                // currency,
                status,
                amount_captured,
                // customer_id,
                return_url,
                updated_by,
                incremental_authorization_allowed,
            } => Self {
                // amount,
                // currency: Some(currency),
                status: Some(status),
                amount_captured,
                // customer_id,
                return_url,
                modified_at: Some(common_utils::date_time::now()),
                updated_by,
                incremental_authorization_allowed,
                ..Default::default()
            },
            PaymentIntentUpdate::PaymentAttemptAndAttemptCountUpdate {
                active_attempt_id,
                attempt_count,
                updated_by,
            } => Self {
                active_attempt_id: Some(active_attempt_id),
                attempt_count: Some(attempt_count),
                updated_by,
                ..Default::default()
            },
            PaymentIntentUpdate::StatusAndAttemptUpdate {
                status,
                active_attempt_id,
                attempt_count,
                updated_by,
            } => Self {
                status: Some(status),
                active_attempt_id: Some(active_attempt_id),
                attempt_count: Some(attempt_count),
                updated_by,
                ..Default::default()
            },
            PaymentIntentUpdate::ApproveUpdate {
                merchant_decision,
                updated_by,
            } => Self {
                merchant_decision,
                updated_by,
                ..Default::default()
            },
            PaymentIntentUpdate::RejectUpdate {
                status,
                merchant_decision,
                updated_by,
            } => Self {
                status: Some(status),
                merchant_decision,
                updated_by,
                ..Default::default()
            },
            PaymentIntentUpdate::SurchargeApplicableUpdate {
                surcharge_applicable,
                updated_by,
            } => Self {
                surcharge_applicable: Some(surcharge_applicable),
                updated_by,
                ..Default::default()
            },
            PaymentIntentUpdate::IncrementalAuthorizationAmountUpdate { amount } => Self {
                amount: Some(amount),
                ..Default::default()
            },
            PaymentIntentUpdate::AuthorizationCountUpdate {
                authorization_count,
            } => Self {
                authorization_count: Some(authorization_count),
                ..Default::default()
            },
        }
    }
}

pub enum PaymentIntentFetchConstraints {
    Single { payment_intent_id: String },
    List(Box<PaymentIntentListParams>),
}

pub struct PaymentIntentListParams {
    pub offset: u32,
    pub starting_at: Option<PrimitiveDateTime>,
    pub ending_at: Option<PrimitiveDateTime>,
    pub connector: Option<Vec<api_models::enums::Connector>>,
    pub currency: Option<Vec<storage_enums::Currency>>,
    pub status: Option<Vec<storage_enums::IntentStatus>>,
    pub payment_method: Option<Vec<storage_enums::PaymentMethod>>,
    pub payment_method_type: Option<Vec<storage_enums::PaymentMethodType>>,
    pub authentication_type: Option<Vec<storage_enums::AuthenticationType>>,
    pub profile_id: Option<String>,
    pub customer_id: Option<String>,
    pub starting_after_id: Option<String>,
    pub ending_before_id: Option<String>,
    pub limit: Option<u32>,
}

impl From<api_models::payments::PaymentListConstraints> for PaymentIntentFetchConstraints {
    fn from(value: api_models::payments::PaymentListConstraints) -> Self {
        Self::List(Box::new(PaymentIntentListParams {
            offset: 0,
            starting_at: value.created_gte.or(value.created_gt).or(value.created),
            ending_at: value.created_lte.or(value.created_lt).or(value.created),
            connector: None,
            currency: None,
            status: None,
            payment_method: None,
            payment_method_type: None,
            authentication_type: None,
            profile_id: None,
            customer_id: value.customer_id,
            starting_after_id: value.starting_after,
            ending_before_id: value.ending_before,
            limit: Some(std::cmp::min(value.limit, PAYMENTS_LIST_MAX_LIMIT_V1)),
        }))
    }
}

impl From<api_models::payments::TimeRange> for PaymentIntentFetchConstraints {
    fn from(value: api_models::payments::TimeRange) -> Self {
        Self::List(Box::new(PaymentIntentListParams {
            offset: 0,
            starting_at: Some(value.start_time),
            ending_at: value.end_time,
            connector: None,
            currency: None,
            status: None,
            payment_method: None,
            payment_method_type: None,
            authentication_type: None,
            profile_id: None,
            customer_id: None,
            starting_after_id: None,
            ending_before_id: None,
            limit: None,
        }))
    }
}

impl From<api_models::payments::PaymentListFilterConstraints> for PaymentIntentFetchConstraints {
    fn from(value: api_models::payments::PaymentListFilterConstraints) -> Self {
        if let Some(payment_intent_id) = value.payment_id {
            Self::Single { payment_intent_id }
        } else {
            Self::List(Box::new(PaymentIntentListParams {
                offset: value.offset.unwrap_or_default(),
                starting_at: value.time_range.map(|t| t.start_time),
                ending_at: value.time_range.and_then(|t| t.end_time),
                connector: value.connector,
                currency: value.currency,
                status: value.status,
                payment_method: value.payment_method,
                payment_method_type: value.payment_method_type,
                authentication_type: value.authentication_type,
                profile_id: value.profile_id,
                customer_id: value.customer_id,
                starting_after_id: None,
                ending_before_id: None,
                limit: Some(std::cmp::min(value.limit, PAYMENTS_LIST_MAX_LIMIT_V2)),
            }))
        }
    }
}<|MERGE_RESOLUTION|>--- conflicted
+++ resolved
@@ -109,11 +109,8 @@
     pub surcharge_applicable: Option<bool>,
     pub request_incremental_authorization: storage_enums::RequestIncrementalAuthorization,
     pub incremental_authorization_allowed: Option<bool>,
-<<<<<<< HEAD
+    pub authorization_count: Option<i32>,
     pub expiry: PrimitiveDateTime,
-=======
-    pub authorization_count: Option<i32>,
->>>>>>> 42b5bd4f
 }
 
 #[derive(Debug, Clone, Serialize, Deserialize)]
@@ -230,11 +227,8 @@
     pub updated_by: String,
     pub surcharge_applicable: Option<bool>,
     pub incremental_authorization_allowed: Option<bool>,
-<<<<<<< HEAD
+    pub authorization_count: Option<i32>,
     pub expiry: Option<PrimitiveDateTime>,
-=======
-    pub authorization_count: Option<i32>,
->>>>>>> 42b5bd4f
 }
 
 impl From<PaymentIntentUpdate> for PaymentIntentUpdateInternal {
