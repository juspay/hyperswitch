use common_enums as storage_enums;
use common_utils::{
    consts::{PAYMENTS_LIST_MAX_LIMIT_V1, PAYMENTS_LIST_MAX_LIMIT_V2},
    pii,
};
use serde::{Deserialize, Serialize};
use time::PrimitiveDateTime;

use super::{payment_attempt::PaymentAttempt, PaymentIntent};
use crate::{errors, RemoteStorageObject};
#[async_trait::async_trait]
pub trait PaymentIntentInterface {
    async fn update_payment_intent(
        &self,
        this: PaymentIntent,
        payment_intent: PaymentIntentUpdate,
        storage_scheme: storage_enums::MerchantStorageScheme,
    ) -> error_stack::Result<PaymentIntent, errors::StorageError>;

    async fn insert_payment_intent(
        &self,
        new: PaymentIntentNew,
        storage_scheme: storage_enums::MerchantStorageScheme,
    ) -> error_stack::Result<PaymentIntent, errors::StorageError>;

    async fn find_payment_intent_by_payment_id_merchant_id(
        &self,
        payment_id: &str,
        merchant_id: &str,
        storage_scheme: storage_enums::MerchantStorageScheme,
    ) -> error_stack::Result<PaymentIntent, errors::StorageError>;

    async fn get_active_payment_attempt(
        &self,
        payment: &mut PaymentIntent,
        storage_scheme: storage_enums::MerchantStorageScheme,
    ) -> error_stack::Result<PaymentAttempt, errors::StorageError>;

    #[cfg(feature = "olap")]
    async fn filter_payment_intent_by_constraints(
        &self,
        merchant_id: &str,
        filters: &PaymentIntentFetchConstraints,
        storage_scheme: storage_enums::MerchantStorageScheme,
    ) -> error_stack::Result<Vec<PaymentIntent>, errors::StorageError>;

    #[cfg(feature = "olap")]
    async fn filter_payment_intents_by_time_range_constraints(
        &self,
        merchant_id: &str,
        time_range: &api_models::payments::TimeRange,
        storage_scheme: storage_enums::MerchantStorageScheme,
    ) -> error_stack::Result<Vec<PaymentIntent>, errors::StorageError>;

    #[cfg(feature = "olap")]
    async fn get_filtered_payment_intents_attempt(
        &self,
        merchant_id: &str,
        constraints: &PaymentIntentFetchConstraints,
        storage_scheme: storage_enums::MerchantStorageScheme,
    ) -> error_stack::Result<Vec<(PaymentIntent, PaymentAttempt)>, errors::StorageError>;

    #[cfg(feature = "olap")]
    async fn get_filtered_active_attempt_ids_for_total_count(
        &self,
        merchant_id: &str,
        constraints: &PaymentIntentFetchConstraints,
        storage_scheme: storage_enums::MerchantStorageScheme,
    ) -> error_stack::Result<Vec<String>, errors::StorageError>;
}

#[derive(Clone, Debug, Eq, PartialEq)]
pub struct PaymentIntentNew {
    pub payment_id: String,
    pub merchant_id: String,
    pub status: storage_enums::IntentStatus,
    pub amount: i64,
    pub currency: Option<storage_enums::Currency>,
    pub amount_captured: Option<i64>,
    pub customer_id: Option<String>,
    pub description: Option<String>,
    pub return_url: Option<String>,
    pub metadata: Option<pii::SecretSerdeValue>,
    pub connector_id: Option<String>,
    pub shipping_address_id: Option<String>,
    pub billing_address_id: Option<String>,
    pub statement_descriptor_name: Option<String>,
    pub statement_descriptor_suffix: Option<String>,
    pub created_at: Option<PrimitiveDateTime>,
    pub modified_at: Option<PrimitiveDateTime>,
    pub last_synced: Option<PrimitiveDateTime>,
    pub setup_future_usage: Option<storage_enums::FutureUsage>,
    pub off_session: Option<bool>,
    pub client_secret: Option<String>,
    pub active_attempt: RemoteStorageObject<PaymentAttempt>,
    pub business_country: Option<storage_enums::CountryAlpha2>,
    pub business_label: Option<String>,
    pub order_details: Option<Vec<pii::SecretSerdeValue>>,
    pub allowed_payment_method_types: Option<serde_json::Value>,
    pub connector_metadata: Option<serde_json::Value>,
    pub feature_metadata: Option<serde_json::Value>,
    pub attempt_count: i16,
    pub profile_id: Option<String>,
    pub merchant_decision: Option<String>,
    pub payment_link_id: Option<String>,
    pub payment_confirm_source: Option<storage_enums::PaymentSource>,

    pub updated_by: String,
    pub surcharge_applicable: Option<bool>,
    pub request_incremental_authorization: storage_enums::RequestIncrementalAuthorization,
    pub incremental_authorization_allowed: Option<bool>,
<<<<<<< HEAD
    pub max_age: PrimitiveDateTime,
=======
    pub authorization_count: Option<i32>,
>>>>>>> a2405e56
}

#[derive(Debug, Clone, Serialize, Deserialize)]
pub enum PaymentIntentUpdate {
    ResponseUpdate {
        status: storage_enums::IntentStatus,
        amount_captured: Option<i64>,
        return_url: Option<String>,
        updated_by: String,
        incremental_authorization_allowed: Option<bool>,
    },
    MetadataUpdate {
        metadata: pii::SecretSerdeValue,
        updated_by: String,
    },
    ReturnUrlUpdate {
        return_url: Option<String>,
        status: Option<storage_enums::IntentStatus>,
        customer_id: Option<String>,
        shipping_address_id: Option<String>,
        billing_address_id: Option<String>,
        updated_by: String,
    },
    MerchantStatusUpdate {
        status: storage_enums::IntentStatus,
        shipping_address_id: Option<String>,
        billing_address_id: Option<String>,
        updated_by: String,
    },
    PGStatusUpdate {
        status: storage_enums::IntentStatus,
        incremental_authorization_allowed: Option<bool>,
        updated_by: String,
    },
    Update {
        amount: i64,
        currency: storage_enums::Currency,
        setup_future_usage: Option<storage_enums::FutureUsage>,
        status: storage_enums::IntentStatus,
        customer_id: Option<String>,
        shipping_address_id: Option<String>,
        billing_address_id: Option<String>,
        return_url: Option<String>,
        business_country: Option<storage_enums::CountryAlpha2>,
        business_label: Option<String>,
        description: Option<String>,
        statement_descriptor_name: Option<String>,
        statement_descriptor_suffix: Option<String>,
        order_details: Option<Vec<pii::SecretSerdeValue>>,
        metadata: Option<pii::SecretSerdeValue>,
        payment_confirm_source: Option<storage_enums::PaymentSource>,
        updated_by: String,
        max_age: Option<PrimitiveDateTime>,
    },
    PaymentAttemptAndAttemptCountUpdate {
        active_attempt_id: String,
        attempt_count: i16,
        updated_by: String,
    },
    StatusAndAttemptUpdate {
        status: storage_enums::IntentStatus,
        active_attempt_id: String,
        attempt_count: i16,
        updated_by: String,
    },
    ApproveUpdate {
        merchant_decision: Option<String>,
        updated_by: String,
    },
    RejectUpdate {
        status: storage_enums::IntentStatus,
        merchant_decision: Option<String>,
        updated_by: String,
    },
    SurchargeApplicableUpdate {
        surcharge_applicable: bool,
        updated_by: String,
    },
    IncrementalAuthorizationAmountUpdate {
        amount: i64,
    },
    AuthorizationCountUpdate {
        authorization_count: i32,
    },
}

#[derive(Clone, Debug, Default)]
pub struct PaymentIntentUpdateInternal {
    pub amount: Option<i64>,
    pub currency: Option<storage_enums::Currency>,
    pub status: Option<storage_enums::IntentStatus>,
    pub amount_captured: Option<i64>,
    pub customer_id: Option<String>,
    pub return_url: Option<String>,
    pub setup_future_usage: Option<storage_enums::FutureUsage>,
    pub off_session: Option<bool>,
    pub metadata: Option<pii::SecretSerdeValue>,
    pub billing_address_id: Option<String>,
    pub shipping_address_id: Option<String>,
    pub modified_at: Option<PrimitiveDateTime>,
    pub active_attempt_id: Option<String>,
    pub business_country: Option<storage_enums::CountryAlpha2>,
    pub business_label: Option<String>,
    pub description: Option<String>,
    pub statement_descriptor_name: Option<String>,
    pub statement_descriptor_suffix: Option<String>,
    pub order_details: Option<Vec<pii::SecretSerdeValue>>,
    pub attempt_count: Option<i16>,
    // Denotes the action(approve or reject) taken by merchant in case of manual review.
    // Manual review can occur when the transaction is marked as risky by the frm_processor, payment processor or when there is underpayment/over payment incase of crypto payment
    pub merchant_decision: Option<String>,
    pub payment_confirm_source: Option<storage_enums::PaymentSource>,

    pub updated_by: String,
    pub surcharge_applicable: Option<bool>,
    pub incremental_authorization_allowed: Option<bool>,
<<<<<<< HEAD
    pub max_age: Option<PrimitiveDateTime>,
=======
    pub authorization_count: Option<i32>,
>>>>>>> a2405e56
}

impl From<PaymentIntentUpdate> for PaymentIntentUpdateInternal {
    fn from(payment_intent_update: PaymentIntentUpdate) -> Self {
        match payment_intent_update {
            PaymentIntentUpdate::Update {
                amount,
                currency,
                setup_future_usage,
                status,
                customer_id,
                shipping_address_id,
                billing_address_id,
                return_url,
                business_country,
                business_label,
                description,
                statement_descriptor_name,
                statement_descriptor_suffix,
                order_details,
                metadata,
                payment_confirm_source,
                updated_by,
                max_age,
            } => Self {
                amount: Some(amount),
                currency: Some(currency),
                status: Some(status),
                setup_future_usage,
                customer_id,
                shipping_address_id,
                billing_address_id,
                modified_at: Some(common_utils::date_time::now()),
                return_url,
                business_country,
                business_label,
                description,
                statement_descriptor_name,
                statement_descriptor_suffix,
                order_details,
                metadata,
                payment_confirm_source,
                updated_by,
                max_age,
                ..Default::default()
            },
            PaymentIntentUpdate::MetadataUpdate {
                metadata,
                updated_by,
            } => Self {
                metadata: Some(metadata),
                modified_at: Some(common_utils::date_time::now()),
                updated_by,
                ..Default::default()
            },
            PaymentIntentUpdate::ReturnUrlUpdate {
                return_url,
                status,
                customer_id,
                shipping_address_id,
                billing_address_id,
                updated_by,
            } => Self {
                return_url,
                status,
                customer_id,
                shipping_address_id,
                billing_address_id,
                modified_at: Some(common_utils::date_time::now()),
                updated_by,
                ..Default::default()
            },
            PaymentIntentUpdate::PGStatusUpdate {
                status,
                updated_by,
                incremental_authorization_allowed,
            } => Self {
                status: Some(status),
                modified_at: Some(common_utils::date_time::now()),
                updated_by,
                incremental_authorization_allowed,
                ..Default::default()
            },
            PaymentIntentUpdate::MerchantStatusUpdate {
                status,
                shipping_address_id,
                billing_address_id,
                updated_by,
            } => Self {
                status: Some(status),
                shipping_address_id,
                billing_address_id,
                modified_at: Some(common_utils::date_time::now()),
                updated_by,
                ..Default::default()
            },
            PaymentIntentUpdate::ResponseUpdate {
                // amount,
                // currency,
                status,
                amount_captured,
                // customer_id,
                return_url,
                updated_by,
                incremental_authorization_allowed,
            } => Self {
                // amount,
                // currency: Some(currency),
                status: Some(status),
                amount_captured,
                // customer_id,
                return_url,
                modified_at: Some(common_utils::date_time::now()),
                updated_by,
                incremental_authorization_allowed,
                ..Default::default()
            },
            PaymentIntentUpdate::PaymentAttemptAndAttemptCountUpdate {
                active_attempt_id,
                attempt_count,
                updated_by,
            } => Self {
                active_attempt_id: Some(active_attempt_id),
                attempt_count: Some(attempt_count),
                updated_by,
                ..Default::default()
            },
            PaymentIntentUpdate::StatusAndAttemptUpdate {
                status,
                active_attempt_id,
                attempt_count,
                updated_by,
            } => Self {
                status: Some(status),
                active_attempt_id: Some(active_attempt_id),
                attempt_count: Some(attempt_count),
                updated_by,
                ..Default::default()
            },
            PaymentIntentUpdate::ApproveUpdate {
                merchant_decision,
                updated_by,
            } => Self {
                merchant_decision,
                updated_by,
                ..Default::default()
            },
            PaymentIntentUpdate::RejectUpdate {
                status,
                merchant_decision,
                updated_by,
            } => Self {
                status: Some(status),
                merchant_decision,
                updated_by,
                ..Default::default()
            },
            PaymentIntentUpdate::SurchargeApplicableUpdate {
                surcharge_applicable,
                updated_by,
            } => Self {
                surcharge_applicable: Some(surcharge_applicable),
                updated_by,
                ..Default::default()
            },
            PaymentIntentUpdate::IncrementalAuthorizationAmountUpdate { amount } => Self {
                amount: Some(amount),
                ..Default::default()
            },
            PaymentIntentUpdate::AuthorizationCountUpdate {
                authorization_count,
            } => Self {
                authorization_count: Some(authorization_count),
                ..Default::default()
            },
        }
    }
}

pub enum PaymentIntentFetchConstraints {
    Single { payment_intent_id: String },
    List(Box<PaymentIntentListParams>),
}

pub struct PaymentIntentListParams {
    pub offset: u32,
    pub starting_at: Option<PrimitiveDateTime>,
    pub ending_at: Option<PrimitiveDateTime>,
    pub connector: Option<Vec<api_models::enums::Connector>>,
    pub currency: Option<Vec<storage_enums::Currency>>,
    pub status: Option<Vec<storage_enums::IntentStatus>>,
    pub payment_method: Option<Vec<storage_enums::PaymentMethod>>,
    pub payment_method_type: Option<Vec<storage_enums::PaymentMethodType>>,
    pub authentication_type: Option<Vec<storage_enums::AuthenticationType>>,
    pub profile_id: Option<String>,
    pub customer_id: Option<String>,
    pub starting_after_id: Option<String>,
    pub ending_before_id: Option<String>,
    pub limit: Option<u32>,
}

impl From<api_models::payments::PaymentListConstraints> for PaymentIntentFetchConstraints {
    fn from(value: api_models::payments::PaymentListConstraints) -> Self {
        Self::List(Box::new(PaymentIntentListParams {
            offset: 0,
            starting_at: value.created_gte.or(value.created_gt).or(value.created),
            ending_at: value.created_lte.or(value.created_lt).or(value.created),
            connector: None,
            currency: None,
            status: None,
            payment_method: None,
            payment_method_type: None,
            authentication_type: None,
            profile_id: None,
            customer_id: value.customer_id,
            starting_after_id: value.starting_after,
            ending_before_id: value.ending_before,
            limit: Some(std::cmp::min(value.limit, PAYMENTS_LIST_MAX_LIMIT_V1)),
        }))
    }
}

impl From<api_models::payments::TimeRange> for PaymentIntentFetchConstraints {
    fn from(value: api_models::payments::TimeRange) -> Self {
        Self::List(Box::new(PaymentIntentListParams {
            offset: 0,
            starting_at: Some(value.start_time),
            ending_at: value.end_time,
            connector: None,
            currency: None,
            status: None,
            payment_method: None,
            payment_method_type: None,
            authentication_type: None,
            profile_id: None,
            customer_id: None,
            starting_after_id: None,
            ending_before_id: None,
            limit: None,
        }))
    }
}

impl From<api_models::payments::PaymentListFilterConstraints> for PaymentIntentFetchConstraints {
    fn from(value: api_models::payments::PaymentListFilterConstraints) -> Self {
        if let Some(payment_intent_id) = value.payment_id {
            Self::Single { payment_intent_id }
        } else {
            Self::List(Box::new(PaymentIntentListParams {
                offset: value.offset.unwrap_or_default(),
                starting_at: value.time_range.map(|t| t.start_time),
                ending_at: value.time_range.and_then(|t| t.end_time),
                connector: value.connector,
                currency: value.currency,
                status: value.status,
                payment_method: value.payment_method,
                payment_method_type: value.payment_method_type,
                authentication_type: value.authentication_type,
                profile_id: value.profile_id,
                customer_id: value.customer_id,
                starting_after_id: None,
                ending_before_id: None,
                limit: Some(std::cmp::min(value.limit, PAYMENTS_LIST_MAX_LIMIT_V2)),
            }))
        }
    }
}<|MERGE_RESOLUTION|>--- conflicted
+++ resolved
@@ -109,11 +109,8 @@
     pub surcharge_applicable: Option<bool>,
     pub request_incremental_authorization: storage_enums::RequestIncrementalAuthorization,
     pub incremental_authorization_allowed: Option<bool>,
-<<<<<<< HEAD
     pub max_age: PrimitiveDateTime,
-=======
     pub authorization_count: Option<i32>,
->>>>>>> a2405e56
 }
 
 #[derive(Debug, Clone, Serialize, Deserialize)]
@@ -230,11 +227,8 @@
     pub updated_by: String,
     pub surcharge_applicable: Option<bool>,
     pub incremental_authorization_allowed: Option<bool>,
-<<<<<<< HEAD
     pub max_age: Option<PrimitiveDateTime>,
-=======
     pub authorization_count: Option<i32>,
->>>>>>> a2405e56
 }
 
 impl From<PaymentIntentUpdate> for PaymentIntentUpdateInternal {
