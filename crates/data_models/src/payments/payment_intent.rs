--- conflicted
+++ resolved
@@ -69,54 +69,7 @@
     ) -> error_stack::Result<Vec<String>, errors::StorageError>;
 }
 
-<<<<<<< HEAD
 #[derive(Clone, Debug, Eq, PartialEq)]
-=======
-#[derive(Clone, Debug, Eq, PartialEq, Serialize, Deserialize)]
-pub struct PaymentIntent {
-    pub id: i32,
-    pub payment_id: String,
-    pub merchant_id: String,
-    pub status: storage_enums::IntentStatus,
-    pub amount: i64,
-    pub currency: Option<storage_enums::Currency>,
-    pub amount_captured: Option<i64>,
-    pub customer_id: Option<String>,
-    pub description: Option<String>,
-    pub return_url: Option<String>,
-    pub metadata: Option<pii::SecretSerdeValue>,
-    pub connector_id: Option<String>,
-    pub shipping_address_id: Option<String>,
-    pub billing_address_id: Option<String>,
-    pub statement_descriptor_name: Option<String>,
-    pub statement_descriptor_suffix: Option<String>,
-    #[serde(with = "common_utils::custom_serde::iso8601")]
-    pub created_at: PrimitiveDateTime,
-    #[serde(with = "common_utils::custom_serde::iso8601")]
-    pub modified_at: PrimitiveDateTime,
-    #[serde(default, with = "common_utils::custom_serde::iso8601::option")]
-    pub last_synced: Option<PrimitiveDateTime>,
-    pub setup_future_usage: Option<storage_enums::FutureUsage>,
-    pub off_session: Option<bool>,
-    pub client_secret: Option<String>,
-    pub active_attempt_id: String,
-    pub business_country: Option<storage_enums::CountryAlpha2>,
-    pub business_label: Option<String>,
-    pub order_details: Option<Vec<pii::SecretSerdeValue>>,
-    pub allowed_payment_method_types: Option<serde_json::Value>,
-    pub connector_metadata: Option<serde_json::Value>,
-    pub feature_metadata: Option<serde_json::Value>,
-    pub attempt_count: i16,
-    pub profile_id: Option<String>,
-    // Denotes the action(approve or reject) taken by merchant in case of manual review.
-    // Manual review can occur when the transaction is marked as risky by the frm_processor, payment processor or when there is underpayment/over payment incase of crypto payment
-    pub merchant_decision: Option<String>,
-    pub payment_link_id: Option<String>,
-    pub payment_confirm_source: Option<storage_enums::PaymentSource>,
-}
-
-#[derive(Clone, Debug, Default, Eq, PartialEq, Serialize, Deserialize)]
->>>>>>> 751f16ea
 pub struct PaymentIntentNew {
     pub payment_id: String,
     pub merchant_id: String,
