--- conflicted
+++ resolved
@@ -159,11 +159,7 @@
     pub merchant_connector_id: Option<String>,
     pub unified_code: Option<String>,
     pub unified_message: Option<String>,
-<<<<<<< HEAD
-    pub external_three_ds_authentication_requested: Option<bool>,
-=======
     pub external_three_ds_authentication_attempted: Option<bool>,
->>>>>>> c09b2b3a
     pub authentication_connector: Option<String>,
     pub authentication_id: Option<String>,
     pub mandate_data: Option<MandateDetails>,
@@ -246,11 +242,7 @@
     pub merchant_connector_id: Option<String>,
     pub unified_code: Option<String>,
     pub unified_message: Option<String>,
-<<<<<<< HEAD
-    pub external_three_ds_authentication_requested: Option<bool>,
-=======
     pub external_three_ds_authentication_attempted: Option<bool>,
->>>>>>> c09b2b3a
     pub authentication_connector: Option<String>,
     pub authentication_id: Option<String>,
     pub mandate_data: Option<MandateDetails>,
@@ -326,11 +318,7 @@
         surcharge_amount: Option<i64>,
         tax_amount: Option<i64>,
         merchant_connector_id: Option<String>,
-<<<<<<< HEAD
-        external_three_ds_authentication_requested: Option<bool>,
-=======
         external_three_ds_authentication_attempted: Option<bool>,
->>>>>>> c09b2b3a
         authentication_connector: Option<String>,
         authentication_id: Option<String>,
         payment_method_billing_address_id: Option<String>,
@@ -432,11 +420,7 @@
     },
     AuthenticationUpdate {
         status: storage_enums::AttemptStatus,
-<<<<<<< HEAD
-        external_three_ds_authentication_requested: Option<bool>,
-=======
         external_three_ds_authentication_attempted: Option<bool>,
->>>>>>> c09b2b3a
         authentication_connector: Option<String>,
         authentication_id: Option<String>,
         updated_by: String,
