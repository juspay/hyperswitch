use api_models::enums::Connector;
use common_enums as storage_enums;
use serde::{Deserialize, Serialize};
use time::PrimitiveDateTime;

use super::PaymentIntent;
use crate::{errors, mandates::MandateDataType, ForeignIDRef};

#[async_trait::async_trait]
pub trait PaymentAttemptInterface {
    async fn insert_payment_attempt(
        &self,
        payment_attempt: PaymentAttemptNew,
        storage_scheme: storage_enums::MerchantStorageScheme,
    ) -> error_stack::Result<PaymentAttempt, errors::StorageError>;

    async fn update_payment_attempt_with_attempt_id(
        &self,
        this: PaymentAttempt,
        payment_attempt: PaymentAttemptUpdate,
        storage_scheme: storage_enums::MerchantStorageScheme,
    ) -> error_stack::Result<PaymentAttempt, errors::StorageError>;

    async fn find_payment_attempt_by_connector_transaction_id_payment_id_merchant_id(
        &self,
        connector_transaction_id: &str,
        payment_id: &str,
        merchant_id: &str,
        storage_scheme: storage_enums::MerchantStorageScheme,
    ) -> error_stack::Result<PaymentAttempt, errors::StorageError>;

    async fn find_payment_attempt_last_successful_attempt_by_payment_id_merchant_id(
        &self,
        payment_id: &str,
        merchant_id: &str,
        storage_scheme: storage_enums::MerchantStorageScheme,
    ) -> error_stack::Result<PaymentAttempt, errors::StorageError>;

    async fn find_payment_attempt_by_merchant_id_connector_txn_id(
        &self,
        merchant_id: &str,
        connector_txn_id: &str,
        storage_scheme: storage_enums::MerchantStorageScheme,
    ) -> error_stack::Result<PaymentAttempt, errors::StorageError>;

    async fn find_payment_attempt_by_payment_id_merchant_id_attempt_id(
        &self,
        payment_id: &str,
        merchant_id: &str,
        attempt_id: &str,
        storage_scheme: storage_enums::MerchantStorageScheme,
    ) -> error_stack::Result<PaymentAttempt, errors::StorageError>;

    async fn find_payment_attempt_by_attempt_id_merchant_id(
        &self,
        attempt_id: &str,
        merchant_id: &str,
        storage_scheme: storage_enums::MerchantStorageScheme,
    ) -> error_stack::Result<PaymentAttempt, errors::StorageError>;

    async fn find_payment_attempt_by_preprocessing_id_merchant_id(
        &self,
        preprocessing_id: &str,
        merchant_id: &str,
        storage_scheme: storage_enums::MerchantStorageScheme,
    ) -> error_stack::Result<PaymentAttempt, errors::StorageError>;

    async fn find_attempts_by_merchant_id_payment_id(
        &self,
        merchant_id: &str,
        payment_id: &str,
        storage_scheme: storage_enums::MerchantStorageScheme,
    ) -> error_stack::Result<Vec<PaymentAttempt>, errors::StorageError>;

    async fn get_filters_for_payments(
        &self,
        pi: &[PaymentIntent],
        merchant_id: &str,
        storage_scheme: storage_enums::MerchantStorageScheme,
    ) -> error_stack::Result<PaymentListFilters, errors::StorageError>;

    #[allow(clippy::too_many_arguments)]
    async fn get_total_count_of_filtered_payment_attempts(
        &self,
        merchant_id: &str,
        active_attempt_ids: &[String],
        connector: Option<Vec<Connector>>,
        payment_method: Option<Vec<storage_enums::PaymentMethod>>,
        payment_method_type: Option<Vec<storage_enums::PaymentMethodType>>,
        authentication_type: Option<Vec<storage_enums::AuthenticationType>>,
        storage_scheme: storage_enums::MerchantStorageScheme,
    ) -> error_stack::Result<i64, errors::StorageError>;
}

#[derive(Clone, Debug, Eq, PartialEq, Serialize, Deserialize)]
pub struct PaymentAttempt {
    pub id: i32,
    pub payment_id: String,
    pub merchant_id: String,
    pub attempt_id: String,
    pub status: storage_enums::AttemptStatus,
    pub amount: i64,
    pub currency: Option<storage_enums::Currency>,
    pub save_to_locker: Option<bool>,
    pub connector: Option<String>,
    pub error_message: Option<String>,
    pub offer_amount: Option<i64>,
    pub surcharge_amount: Option<i64>,
    pub tax_amount: Option<i64>,
    pub payment_method_id: Option<String>,
    pub payment_method: Option<storage_enums::PaymentMethod>,
    pub connector_transaction_id: Option<String>,
    pub capture_method: Option<storage_enums::CaptureMethod>,
    #[serde(default, with = "common_utils::custom_serde::iso8601::option")]
    pub capture_on: Option<PrimitiveDateTime>,
    pub confirm: bool,
    pub authentication_type: Option<storage_enums::AuthenticationType>,
    #[serde(with = "common_utils::custom_serde::iso8601")]
    pub created_at: PrimitiveDateTime,
    #[serde(with = "common_utils::custom_serde::iso8601")]
    pub modified_at: PrimitiveDateTime,
    #[serde(default, with = "common_utils::custom_serde::iso8601::option")]
    pub last_synced: Option<PrimitiveDateTime>,
    pub cancellation_reason: Option<String>,
    pub amount_to_capture: Option<i64>,
    pub mandate_id: Option<String>,
    pub browser_info: Option<serde_json::Value>,
    pub error_code: Option<String>,
    pub payment_token: Option<String>,
    pub connector_metadata: Option<serde_json::Value>,
    pub payment_experience: Option<storage_enums::PaymentExperience>,
    pub payment_method_type: Option<storage_enums::PaymentMethodType>,
    pub payment_method_data: Option<serde_json::Value>,
    pub business_sub_label: Option<String>,
    pub straight_through_algorithm: Option<serde_json::Value>,
    pub preprocessing_step_id: Option<String>,
    // providing a location to store mandate details intermediately for transaction
    pub mandate_details: Option<MandateDataType>,
    pub error_reason: Option<String>,
    pub multiple_capture_count: Option<i16>,
    // reference to the payment at connector side
    pub connector_response_reference_id: Option<String>,
    pub amount_capturable: i64,
    pub surcharge_metadata: Option<serde_json::Value>,
    pub updated_by: String,
}

#[derive(Clone, Debug, Eq, PartialEq)]
pub struct PaymentListFilters {
    pub connector: Vec<String>,
    pub currency: Vec<storage_enums::Currency>,
    pub status: Vec<storage_enums::IntentStatus>,
    pub payment_method: Vec<storage_enums::PaymentMethod>,
    pub payment_method_type: Vec<storage_enums::PaymentMethodType>,
    pub authentication_type: Vec<storage_enums::AuthenticationType>,
}

#[derive(Clone, Debug, Default, Serialize, Deserialize)]
pub struct PaymentAttemptNew {
    pub payment_id: String,
    pub merchant_id: String,
    pub attempt_id: String,
    pub status: storage_enums::AttemptStatus,
    pub amount: i64,
    pub currency: Option<storage_enums::Currency>,
    // pub auto_capture: Option<bool>,
    pub save_to_locker: Option<bool>,
    pub connector: Option<String>,
    pub error_message: Option<String>,
    pub offer_amount: Option<i64>,
    pub surcharge_amount: Option<i64>,
    pub tax_amount: Option<i64>,
    pub payment_method_id: Option<String>,
    pub payment_method: Option<storage_enums::PaymentMethod>,
    pub capture_method: Option<storage_enums::CaptureMethod>,
    #[serde(default, with = "common_utils::custom_serde::iso8601::option")]
    pub capture_on: Option<PrimitiveDateTime>,
    pub confirm: bool,
    pub authentication_type: Option<storage_enums::AuthenticationType>,
    #[serde(default, with = "common_utils::custom_serde::iso8601::option")]
    pub created_at: Option<PrimitiveDateTime>,
    #[serde(default, with = "common_utils::custom_serde::iso8601::option")]
    pub modified_at: Option<PrimitiveDateTime>,
    #[serde(default, with = "common_utils::custom_serde::iso8601::option")]
    pub last_synced: Option<PrimitiveDateTime>,
    pub cancellation_reason: Option<String>,
    pub amount_to_capture: Option<i64>,
    pub mandate_id: Option<String>,
    pub browser_info: Option<serde_json::Value>,
    pub payment_token: Option<String>,
    pub error_code: Option<String>,
    pub connector_metadata: Option<serde_json::Value>,
    pub payment_experience: Option<storage_enums::PaymentExperience>,
    pub payment_method_type: Option<storage_enums::PaymentMethodType>,
    pub payment_method_data: Option<serde_json::Value>,
    pub business_sub_label: Option<String>,
    pub straight_through_algorithm: Option<serde_json::Value>,
    pub preprocessing_step_id: Option<String>,
    pub mandate_details: Option<MandateDataType>,
    pub error_reason: Option<String>,
    pub connector_response_reference_id: Option<String>,
    pub multiple_capture_count: Option<i16>,
    pub amount_capturable: i64,
    pub surcharge_metadata: Option<serde_json::Value>,
    pub updated_by: String,
}

#[derive(Debug, Clone, Serialize, Deserialize)]
pub enum PaymentAttemptUpdate {
    Update {
        amount: i64,
        currency: storage_enums::Currency,
        status: storage_enums::AttemptStatus,
        authentication_type: Option<storage_enums::AuthenticationType>,
        payment_method: Option<storage_enums::PaymentMethod>,
        payment_token: Option<String>,
        payment_method_data: Option<serde_json::Value>,
        payment_method_type: Option<storage_enums::PaymentMethodType>,
        payment_experience: Option<storage_enums::PaymentExperience>,
        business_sub_label: Option<String>,
        amount_to_capture: Option<i64>,
        capture_method: Option<storage_enums::CaptureMethod>,
        updated_by: String,
    },
    UpdateTrackers {
        payment_token: Option<String>,
        connector: Option<String>,
        straight_through_algorithm: Option<serde_json::Value>,
        amount_capturable: Option<i64>,
        updated_by: String,
    },
    AuthenticationTypeUpdate {
        authentication_type: storage_enums::AuthenticationType,
        updated_by: String,
    },
    ConfirmUpdate {
        amount: i64,
        currency: storage_enums::Currency,
        status: storage_enums::AttemptStatus,
        authentication_type: Option<storage_enums::AuthenticationType>,
        payment_method: Option<storage_enums::PaymentMethod>,
        browser_info: Option<serde_json::Value>,
        connector: Option<String>,
        payment_token: Option<String>,
        payment_method_data: Option<serde_json::Value>,
        payment_method_type: Option<storage_enums::PaymentMethodType>,
        payment_experience: Option<storage_enums::PaymentExperience>,
        business_sub_label: Option<String>,
        straight_through_algorithm: Option<serde_json::Value>,
        error_code: Option<Option<String>>,
        error_message: Option<Option<String>>,
        amount_capturable: Option<i64>,
<<<<<<< HEAD
        surcharge_amount: Option<i64>,
        tax_amount: Option<i64>,
=======
        updated_by: String,
>>>>>>> 6a74e8cb
    },
    RejectUpdate {
        status: storage_enums::AttemptStatus,
        error_code: Option<Option<String>>,
        error_message: Option<Option<String>>,
        updated_by: String,
    },
    VoidUpdate {
        status: storage_enums::AttemptStatus,
        cancellation_reason: Option<String>,
        updated_by: String,
    },
    ResponseUpdate {
        status: storage_enums::AttemptStatus,
        connector: Option<String>,
        connector_transaction_id: Option<String>,
        authentication_type: Option<storage_enums::AuthenticationType>,
        payment_method_id: Option<Option<String>>,
        mandate_id: Option<String>,
        connector_metadata: Option<serde_json::Value>,
        payment_token: Option<String>,
        error_code: Option<Option<String>>,
        error_message: Option<Option<String>>,
        error_reason: Option<Option<String>>,
        connector_response_reference_id: Option<String>,
        amount_capturable: Option<i64>,
        updated_by: String,
    },
    UnresolvedResponseUpdate {
        status: storage_enums::AttemptStatus,
        connector: Option<String>,
        connector_transaction_id: Option<String>,
        payment_method_id: Option<Option<String>>,
        error_code: Option<Option<String>>,
        error_message: Option<Option<String>>,
        error_reason: Option<Option<String>>,
        connector_response_reference_id: Option<String>,
        updated_by: String,
    },
    StatusUpdate {
        status: storage_enums::AttemptStatus,
        updated_by: String,
    },
    ErrorUpdate {
        connector: Option<String>,
        status: storage_enums::AttemptStatus,
        error_code: Option<Option<String>>,
        error_message: Option<Option<String>>,
        error_reason: Option<Option<String>>,
        amount_capturable: Option<i64>,
        updated_by: String,
    },
    MultipleCaptureCountUpdate {
        multiple_capture_count: i16,
        updated_by: String,
    },
<<<<<<< HEAD
=======
    SurchargeAmountUpdate {
        surcharge_amount: Option<i64>,
        tax_amount: Option<i64>,
        updated_by: String,
    },
>>>>>>> 6a74e8cb
    AmountToCaptureUpdate {
        status: storage_enums::AttemptStatus,
        amount_capturable: i64,
        updated_by: String,
    },
    PreprocessingUpdate {
        status: storage_enums::AttemptStatus,
        payment_method_id: Option<Option<String>>,
        connector_metadata: Option<serde_json::Value>,
        preprocessing_step_id: Option<String>,
        connector_transaction_id: Option<String>,
        connector_response_reference_id: Option<String>,
        updated_by: String,
    },
    SurchargeMetadataUpdate {
        surcharge_metadata: Option<serde_json::Value>,
        updated_by: String,
    },
}

impl ForeignIDRef for PaymentAttempt {
    fn foreign_id(&self) -> String {
        self.attempt_id.clone()
    }
}<|MERGE_RESOLUTION|>--- conflicted
+++ resolved
@@ -250,12 +250,9 @@
         error_code: Option<Option<String>>,
         error_message: Option<Option<String>>,
         amount_capturable: Option<i64>,
-<<<<<<< HEAD
         surcharge_amount: Option<i64>,
         tax_amount: Option<i64>,
-=======
-        updated_by: String,
->>>>>>> 6a74e8cb
+        updated_by: String,
     },
     RejectUpdate {
         status: storage_enums::AttemptStatus,
@@ -312,14 +309,6 @@
         multiple_capture_count: i16,
         updated_by: String,
     },
-<<<<<<< HEAD
-=======
-    SurchargeAmountUpdate {
-        surcharge_amount: Option<i64>,
-        tax_amount: Option<i64>,
-        updated_by: String,
-    },
->>>>>>> 6a74e8cb
     AmountToCaptureUpdate {
         status: storage_enums::AttemptStatus,
         amount_capturable: i64,
