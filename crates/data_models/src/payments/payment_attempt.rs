--- conflicted
+++ resolved
@@ -160,11 +160,8 @@
     pub unified_code: Option<String>,
     pub unified_message: Option<String>,
     pub mandate_data: Option<MandateDetails>,
-<<<<<<< HEAD
     pub payment_method_billing_address_id: Option<String>,
-=======
     pub fingerprint_id: Option<String>,
->>>>>>> c79226b9
 }
 
 impl PaymentAttempt {
@@ -243,11 +240,8 @@
     pub unified_code: Option<String>,
     pub unified_message: Option<String>,
     pub mandate_data: Option<MandateDetails>,
-<<<<<<< HEAD
     pub payment_method_billing_address_id: Option<String>,
-=======
     pub fingerprint_id: Option<String>,
->>>>>>> c79226b9
 }
 
 impl PaymentAttemptNew {
@@ -318,11 +312,8 @@
         surcharge_amount: Option<i64>,
         tax_amount: Option<i64>,
         merchant_connector_id: Option<String>,
-<<<<<<< HEAD
         payment_method_billing_address_id: Option<String>,
-=======
         fingerprint_id: Option<String>,
->>>>>>> c79226b9
     },
     RejectUpdate {
         status: storage_enums::AttemptStatus,
