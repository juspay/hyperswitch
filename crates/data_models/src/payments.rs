--- conflicted
+++ resolved
@@ -52,9 +52,6 @@
     pub surcharge_applicable: Option<bool>,
     pub request_incremental_authorization: storage_enums::RequestIncrementalAuthorization,
     pub incremental_authorization_allowed: Option<bool>,
-<<<<<<< HEAD
+    pub authorization_count: Option<i32>,
     pub expiry: PrimitiveDateTime,
-=======
-    pub authorization_count: Option<i32>,
->>>>>>> 42b5bd4f
 }