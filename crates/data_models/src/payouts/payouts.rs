use common_enums as storage_enums;
use common_utils::pii;
use serde::{Deserialize, Serialize};
use storage_enums::MerchantStorageScheme;
use time::PrimitiveDateTime;

#[cfg(feature = "olap")]
use super::{payout_attempt::PayoutAttempt, PayoutFetchConstraints};
use crate::errors;

#[async_trait::async_trait]
pub trait PayoutsInterface {
    async fn insert_payout(
        &self,
        _payout: PayoutsNew,
        _storage_scheme: MerchantStorageScheme,
    ) -> error_stack::Result<Payouts, errors::StorageError>;

    async fn find_payout_by_merchant_id_payout_id(
        &self,
        _merchant_id: &str,
        _payout_id: &str,
        _storage_scheme: MerchantStorageScheme,
    ) -> error_stack::Result<Payouts, errors::StorageError>;

    async fn update_payout(
        &self,
        _this: &Payouts,
        _payout: PayoutsUpdate,
        _storage_scheme: MerchantStorageScheme,
    ) -> error_stack::Result<Payouts, errors::StorageError>;

<<<<<<< HEAD
    #[cfg(feature = "olap")]
    async fn filter_payouts_by_constraints(
        &self,
        _merchant_id: &str,
        _filters: &PayoutFetchConstraints,
        _storage_scheme: MerchantStorageScheme,
    ) -> error_stack::Result<Vec<Payouts>, errors::StorageError>;

    #[cfg(feature = "olap")]
    async fn filter_payouts_and_attempts(
        &self,
        _merchant_id: &str,
        _filters: &PayoutFetchConstraints,
        _storage_scheme: MerchantStorageScheme,
    ) -> error_stack::Result<Vec<(Payouts, PayoutAttempt)>, errors::StorageError>;

    #[cfg(feature = "olap")]
    async fn filter_payouts_by_time_range_constraints(
        &self,
        merchant_id: &str,
        time_range: &api_models::payments::TimeRange,
        storage_scheme: MerchantStorageScheme,
    ) -> error_stack::Result<Vec<Payouts>, errors::StorageError>;
=======
    async fn find_optional_payout_by_merchant_id_payout_id(
        &self,
        _merchant_id: &str,
        _payout_id: &str,
        _storage_scheme: MerchantStorageScheme,
    ) -> error_stack::Result<Option<Payouts>, errors::StorageError>;
>>>>>>> 9c2b35c4
}

#[derive(Clone, Debug, Eq, PartialEq)]
pub struct Payouts {
    pub payout_id: String,
    pub merchant_id: String,
    pub customer_id: String,
    pub address_id: String,
    pub payout_type: storage_enums::PayoutType,
    pub payout_method_id: Option<String>,
    pub amount: i64,
    pub destination_currency: storage_enums::Currency,
    pub source_currency: storage_enums::Currency,
    pub description: Option<String>,
    pub recurring: bool,
    pub auto_fulfill: bool,
    pub return_url: Option<String>,
    pub entity_type: storage_enums::PayoutEntityType,
    pub metadata: Option<pii::SecretSerdeValue>,
    pub created_at: PrimitiveDateTime,
    pub last_modified_at: PrimitiveDateTime,
    pub attempt_count: i16,
    pub profile_id: String,
    pub status: storage_enums::PayoutStatus,
}

#[derive(Clone, Debug, Eq, PartialEq)]
pub struct PayoutsNew {
    pub payout_id: String,
    pub merchant_id: String,
    pub customer_id: String,
    pub address_id: String,
    pub payout_type: storage_enums::PayoutType,
    pub payout_method_id: Option<String>,
    pub amount: i64,
    pub destination_currency: storage_enums::Currency,
    pub source_currency: storage_enums::Currency,
    pub description: Option<String>,
    pub recurring: bool,
    pub auto_fulfill: bool,
    pub return_url: Option<String>,
    pub entity_type: storage_enums::PayoutEntityType,
    pub metadata: Option<pii::SecretSerdeValue>,
    pub created_at: Option<PrimitiveDateTime>,
    pub last_modified_at: Option<PrimitiveDateTime>,
    pub profile_id: String,
    pub status: storage_enums::PayoutStatus,
    pub attempt_count: i16,
}

impl Default for PayoutsNew {
    fn default() -> Self {
        let now = common_utils::date_time::now();

        Self {
            payout_id: String::default(),
            merchant_id: String::default(),
            customer_id: String::default(),
            address_id: String::default(),
            payout_type: storage_enums::PayoutType::default(),
            payout_method_id: Option::default(),
            amount: i64::default(),
            destination_currency: storage_enums::Currency::default(),
            source_currency: storage_enums::Currency::default(),
            description: Option::default(),
            recurring: bool::default(),
            auto_fulfill: bool::default(),
            return_url: None,
            entity_type: storage_enums::PayoutEntityType::default(),
            metadata: Option::default(),
            created_at: Some(now),
            last_modified_at: Some(now),
            profile_id: String::default(),
            status: storage_enums::PayoutStatus::default(),
            attempt_count: 1,
        }
    }
}

#[derive(Debug, Serialize, Deserialize)]
pub enum PayoutsUpdate {
    Update {
        amount: i64,
        destination_currency: storage_enums::Currency,
        source_currency: storage_enums::Currency,
        description: Option<String>,
        recurring: bool,
        auto_fulfill: bool,
        return_url: Option<String>,
        entity_type: storage_enums::PayoutEntityType,
        metadata: Option<pii::SecretSerdeValue>,
        profile_id: Option<String>,
        status: Option<storage_enums::PayoutStatus>,
    },
    PayoutMethodIdUpdate {
        payout_method_id: Option<String>,
    },
    RecurringUpdate {
        recurring: bool,
    },
    AttemptCountUpdate {
        attempt_count: i16,
    },
}

#[derive(Clone, Debug, Default)]
pub struct PayoutsUpdateInternal {
    pub amount: Option<i64>,
    pub destination_currency: Option<storage_enums::Currency>,
    pub source_currency: Option<storage_enums::Currency>,
    pub description: Option<String>,
    pub recurring: Option<bool>,
    pub auto_fulfill: Option<bool>,
    pub return_url: Option<String>,
    pub entity_type: Option<storage_enums::PayoutEntityType>,
    pub metadata: Option<pii::SecretSerdeValue>,
    pub payout_method_id: Option<String>,
    pub profile_id: Option<String>,
    pub status: Option<storage_enums::PayoutStatus>,
    pub attempt_count: Option<i16>,
}

impl From<PayoutsUpdate> for PayoutsUpdateInternal {
    fn from(payout_update: PayoutsUpdate) -> Self {
        match payout_update {
            PayoutsUpdate::Update {
                amount,
                destination_currency,
                source_currency,
                description,
                recurring,
                auto_fulfill,
                return_url,
                entity_type,
                metadata,
                profile_id,
                status,
            } => Self {
                amount: Some(amount),
                destination_currency: Some(destination_currency),
                source_currency: Some(source_currency),
                description,
                recurring: Some(recurring),
                auto_fulfill: Some(auto_fulfill),
                return_url,
                entity_type: Some(entity_type),
                metadata,
                profile_id,
                status,
                ..Default::default()
            },
            PayoutsUpdate::PayoutMethodIdUpdate { payout_method_id } => Self {
                payout_method_id,
                ..Default::default()
            },
            PayoutsUpdate::RecurringUpdate { recurring } => Self {
                recurring: Some(recurring),
                ..Default::default()
            },
            PayoutsUpdate::AttemptCountUpdate { attempt_count } => Self {
                attempt_count: Some(attempt_count),
                ..Default::default()
            },
        }
    }
}<|MERGE_RESOLUTION|>--- conflicted
+++ resolved
@@ -30,7 +30,13 @@
         _storage_scheme: MerchantStorageScheme,
     ) -> error_stack::Result<Payouts, errors::StorageError>;
 
-<<<<<<< HEAD
+    async fn find_optional_payout_by_merchant_id_payout_id(
+        &self,
+        _merchant_id: &str,
+        _payout_id: &str,
+        _storage_scheme: MerchantStorageScheme,
+    ) -> error_stack::Result<Option<Payouts>, errors::StorageError>;
+
     #[cfg(feature = "olap")]
     async fn filter_payouts_by_constraints(
         &self,
@@ -54,14 +60,6 @@
         time_range: &api_models::payments::TimeRange,
         storage_scheme: MerchantStorageScheme,
     ) -> error_stack::Result<Vec<Payouts>, errors::StorageError>;
-=======
-    async fn find_optional_payout_by_merchant_id_payout_id(
-        &self,
-        _merchant_id: &str,
-        _payout_id: &str,
-        _storage_scheme: MerchantStorageScheme,
-    ) -> error_stack::Result<Option<Payouts>, errors::StorageError>;
->>>>>>> 9c2b35c4
 }
 
 #[derive(Clone, Debug, Eq, PartialEq)]
