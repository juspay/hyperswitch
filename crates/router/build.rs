fn main() {
    // Set thread stack size to 8 MiB for debug builds
    // Reference: https://doc.rust-lang.org/std/thread/#stack-size
    #[cfg(debug_assertions)]
<<<<<<< HEAD
    println!("cargo:rustc-env=RUST_MIN_STACK=8291456"); // 6 * 1024 * 1024 = 6 MiB
=======
    println!("cargo:rustc-env=RUST_MIN_STACK=8388608"); // 8 * 1024 * 1024 = 8 MiB
>>>>>>> 4051cbb4

    #[cfg(feature = "vergen")]
    router_env::vergen::generate_cargo_instructions();
}<|MERGE_RESOLUTION|>--- conflicted
+++ resolved
@@ -2,11 +2,7 @@
     // Set thread stack size to 8 MiB for debug builds
     // Reference: https://doc.rust-lang.org/std/thread/#stack-size
     #[cfg(debug_assertions)]
-<<<<<<< HEAD
-    println!("cargo:rustc-env=RUST_MIN_STACK=8291456"); // 6 * 1024 * 1024 = 6 MiB
-=======
     println!("cargo:rustc-env=RUST_MIN_STACK=8388608"); // 8 * 1024 * 1024 = 8 MiB
->>>>>>> 4051cbb4
 
     #[cfg(feature = "vergen")]
     router_env::vergen::generate_cargo_instructions();
