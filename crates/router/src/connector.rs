--- conflicted
+++ resolved
@@ -57,18 +57,6 @@
 pub use self::dummyconnector::DummyConnector;
 pub use self::{
     aci::Aci, adyen::Adyen, airwallex::Airwallex, authorizedotnet::Authorizedotnet,
-<<<<<<< HEAD
-    bambora::Bambora, bitpay::Bitpay, bluesnap::Bluesnap, boku::Boku, braintree::Braintree,
-    cashtocode::Cashtocode, checkout::Checkout, coinbase::Coinbase, cryptopay::Cryptopay,
-    cybersource::Cybersource, dlocal::Dlocal, fiserv::Fiserv, forte::Forte, globalpay::Globalpay,
-    globepay::Globepay, gocardless::Gocardless, helcim::Helcim, iatapay::Iatapay, klarna::Klarna,
-    mollie::Mollie, multisafepay::Multisafepay, nexinets::Nexinets, nmi::Nmi, noon::Noon,
-    nuvei::Nuvei, opayo::Opayo, opennode::Opennode, payeezy::Payeezy, payme::Payme, paypal::Paypal,
-    payu::Payu, powertranz::Powertranz, prophetpay::Prophetpay, rapyd::Rapyd, shift4::Shift4,
-    square::Square, stax::Stax, stripe::Stripe, trustpay::Trustpay, tsys::Tsys, volt::Volt,
-    wise::Wise, worldline::Worldline, worldpay::Worldpay, zen::Zen,
-stancer::Stancer,
-=======
     bambora::Bambora, bankofamerica::Bankofamerica, bitpay::Bitpay, bluesnap::Bluesnap, boku::Boku,
     braintree::Braintree, cashtocode::Cashtocode, checkout::Checkout, coinbase::Coinbase,
     cryptopay::Cryptopay, cybersource::Cybersource, dlocal::Dlocal, fiserv::Fiserv, forte::Forte,
@@ -76,8 +64,7 @@
     iatapay::Iatapay, klarna::Klarna, mollie::Mollie, multisafepay::Multisafepay,
     nexinets::Nexinets, nmi::Nmi, noon::Noon, nuvei::Nuvei, opayo::Opayo, opennode::Opennode,
     payeezy::Payeezy, payme::Payme, paypal::Paypal, payu::Payu, powertranz::Powertranz,
-    prophetpay::Prophetpay, rapyd::Rapyd, shift4::Shift4, square::Square, stax::Stax,
-    stripe::Stripe, trustpay::Trustpay, tsys::Tsys, volt::Volt, wise::Wise, worldline::Worldline,
-    worldpay::Worldpay, zen::Zen,
->>>>>>> e721b06c
+    prophetpay::Prophetpay, rapyd::Rapyd, shift4::Shift4, square::Square, stancer::Stancer,
+    stax::Stax, stripe::Stripe, trustpay::Trustpay, tsys::Tsys, volt::Volt, wise::Wise,
+    worldline::Worldline, worldpay::Worldpay, zen::Zen,
 };