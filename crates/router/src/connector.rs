pub mod aci;
pub mod adyen;
pub mod airwallex;
pub mod authorizedotnet;
pub mod bambora;
pub mod bankofamerica;
pub mod billwerk;
pub mod bitpay;
pub mod bluesnap;
pub mod boku;
pub mod braintree;
pub mod cashtocode;
pub mod checkout;
pub mod coinbase;
pub mod cryptopay;
pub mod cybersource;
pub mod dlocal;
#[cfg(feature = "dummy_connector")]
pub mod dummyconnector;
pub mod ebanx;
pub mod fiserv;
pub mod forte;
pub mod globalpay;
pub mod globepay;
pub mod gocardless;
pub mod gpayments;
pub mod helcim;
pub mod iatapay;
pub mod klarna;
pub mod mifinity;
pub mod mollie;
pub mod multisafepay;
pub mod netcetera;
pub mod nexinets;
pub mod nmi;
pub mod noon;
pub mod nuvei;
pub mod opayo;
pub mod opennode;
pub mod payeezy;
pub mod payme;
pub mod payone;
pub mod paypal;
pub mod payu;
pub mod placetopay;
pub mod powertranz;
pub mod prophetpay;
pub mod rapyd;
pub mod riskified;
pub mod shift4;
pub mod signifyd;
pub mod square;
pub mod stax;
pub mod stripe;
pub mod threedsecureio;
pub mod trustpay;
pub mod tsys;
pub mod utils;
pub mod volt;
pub mod wise;
pub mod worldline;
pub mod worldpay;
pub mod zen;
pub mod zsl;

#[cfg(feature = "dummy_connector")]
pub use self::dummyconnector::DummyConnector;
pub use self::{
    aci::Aci, adyen::Adyen, airwallex::Airwallex, authorizedotnet::Authorizedotnet,
    bambora::Bambora, bankofamerica::Bankofamerica, billwerk::Billwerk, bitpay::Bitpay,
    bluesnap::Bluesnap, boku::Boku, braintree::Braintree, cashtocode::Cashtocode,
    checkout::Checkout, coinbase::Coinbase, cryptopay::Cryptopay, cybersource::Cybersource,
    dlocal::Dlocal, ebanx::Ebanx, fiserv::Fiserv, forte::Forte, globalpay::Globalpay,
    globepay::Globepay, gocardless::Gocardless, gpayments::Gpayments, helcim::Helcim,
    iatapay::Iatapay, klarna::Klarna, mifinity::Mifinity, mollie::Mollie,
    multisafepay::Multisafepay, netcetera::Netcetera, nexinets::Nexinets, nmi::Nmi, noon::Noon,
<<<<<<< HEAD
    nuvei::Nuvei, opayo::Opayo, opennode::Opennode, payeezy::Payeezy, payme::Payme, paypal::Paypal,
    payu::Payu, placetopay::Placetopay, powertranz::Powertranz, prophetpay::Prophetpay,
    rapyd::Rapyd, riskified::Riskified, shift4::Shift4, signifyd::Signifyd, square::Square,
    stax::Stax, stripe::Stripe, threedsecureio::Threedsecureio, trustpay::Trustpay, tsys::Tsys,
    volt::Volt, wise::Wise, worldline::Worldline, worldpay::Worldpay, zen::Zen, zsl::Zsl,
=======
    nuvei::Nuvei, opayo::Opayo, opennode::Opennode, payeezy::Payeezy, payme::Payme, payone::Payone,
    paypal::Paypal, payu::Payu, placetopay::Placetopay, powertranz::Powertranz,
    prophetpay::Prophetpay, rapyd::Rapyd, riskified::Riskified, shift4::Shift4, signifyd::Signifyd,
    square::Square, stax::Stax, stripe::Stripe, threedsecureio::Threedsecureio, trustpay::Trustpay,
    tsys::Tsys, volt::Volt, wise::Wise, worldline::Worldline, worldpay::Worldpay, zen::Zen,
    zsl::Zsl,
>>>>>>> 88b470af
};<|MERGE_RESOLUTION|>--- conflicted
+++ resolved
@@ -74,18 +74,10 @@
     globepay::Globepay, gocardless::Gocardless, gpayments::Gpayments, helcim::Helcim,
     iatapay::Iatapay, klarna::Klarna, mifinity::Mifinity, mollie::Mollie,
     multisafepay::Multisafepay, netcetera::Netcetera, nexinets::Nexinets, nmi::Nmi, noon::Noon,
-<<<<<<< HEAD
-    nuvei::Nuvei, opayo::Opayo, opennode::Opennode, payeezy::Payeezy, payme::Payme, paypal::Paypal,
-    payu::Payu, placetopay::Placetopay, powertranz::Powertranz, prophetpay::Prophetpay,
-    rapyd::Rapyd, riskified::Riskified, shift4::Shift4, signifyd::Signifyd, square::Square,
-    stax::Stax, stripe::Stripe, threedsecureio::Threedsecureio, trustpay::Trustpay, tsys::Tsys,
-    volt::Volt, wise::Wise, worldline::Worldline, worldpay::Worldpay, zen::Zen, zsl::Zsl,
-=======
     nuvei::Nuvei, opayo::Opayo, opennode::Opennode, payeezy::Payeezy, payme::Payme, payone::Payone,
     paypal::Paypal, payu::Payu, placetopay::Placetopay, powertranz::Powertranz,
     prophetpay::Prophetpay, rapyd::Rapyd, riskified::Riskified, shift4::Shift4, signifyd::Signifyd,
     square::Square, stax::Stax, stripe::Stripe, threedsecureio::Threedsecureio, trustpay::Trustpay,
     tsys::Tsys, volt::Volt, wise::Wise, worldline::Worldline, worldpay::Worldpay, zen::Zen,
     zsl::Zsl,
->>>>>>> 88b470af
 };