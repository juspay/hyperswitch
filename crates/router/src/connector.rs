pub mod aci;
pub mod adyen;
pub mod adyenplatform;
pub mod airwallex;
pub mod authorizedotnet;
pub mod bamboraapac;
pub mod bankofamerica;
pub mod billwerk;
pub mod bluesnap;
pub mod boku;
pub mod braintree;
pub mod cashtocode;
pub mod checkout;
pub mod coinbase;
pub mod cryptopay;
pub mod cybersource;
pub mod datatrans;
pub mod dlocal;
#[cfg(feature = "dummy_connector")]
pub mod dummyconnector;
pub mod ebanx;
pub mod forte;
pub mod globalpay;
pub mod gocardless;
pub mod gpayments;
pub mod iatapay;
pub mod itaubank;
pub mod klarna;
pub mod mifinity;
pub mod multisafepay;
pub mod netcetera;
pub mod nexinets;
pub mod nmi;
pub mod noon;
pub mod nuvei;
pub mod opayo;
pub mod opennode;
pub mod paybox;
pub mod payeezy;
pub mod payme;
pub mod payone;
pub mod paypal;
pub mod payu;
pub mod placetopay;
pub mod plaid;
pub mod prophetpay;
pub mod rapyd;
pub mod razorpay;
pub mod riskified;
pub mod shift4;
pub mod signifyd;
pub mod square;
pub mod stripe;
pub mod threedsecureio;
pub mod trustpay;
pub mod utils;
pub mod wellsfargo;
pub mod wellsfargopayout;
pub mod wise;
pub mod worldpay;
pub mod zen;
pub mod zsl;

pub use hyperswitch_connectors::connectors::{
<<<<<<< HEAD
    bambora, bambora::Bambora, bitpay, bitpay::Bitpay, fiserv, fiserv::Fiserv, fiservemea,
    fiservemea::Fiservemea, helcim, helcim::Helcim, mollie, mollie::Mollie, stax, stax::Stax,
    taxjar, taxjar::Taxjar, volt, volt::Volt,
=======
    bambora, bambora::Bambora, bitpay, bitpay::Bitpay, deutschebank, deutschebank::Deutschebank,
    fiserv, fiserv::Fiserv, fiservemea, fiservemea::Fiservemea, fiuu, fiuu::Fiuu, globepay,
    globepay::Globepay, helcim, helcim::Helcim, nexixpay, nexixpay::Nexixpay, novalnet,
    novalnet::Novalnet, powertranz, powertranz::Powertranz, stax, stax::Stax, taxjar,
    taxjar::Taxjar, thunes, thunes::Thunes, tsys, tsys::Tsys, worldline, worldline::Worldline,
>>>>>>> 10ac0894
};

#[cfg(feature = "dummy_connector")]
pub use self::dummyconnector::DummyConnector;
pub use self::{
    aci::Aci, adyen::Adyen, adyenplatform::Adyenplatform, airwallex::Airwallex,
    authorizedotnet::Authorizedotnet, bamboraapac::Bamboraapac, bankofamerica::Bankofamerica,
    billwerk::Billwerk, bluesnap::Bluesnap, boku::Boku, braintree::Braintree,
    cashtocode::Cashtocode, checkout::Checkout, coinbase::Coinbase, cryptopay::Cryptopay,
    cybersource::Cybersource, datatrans::Datatrans, dlocal::Dlocal, ebanx::Ebanx, forte::Forte,
<<<<<<< HEAD
    globalpay::Globalpay, globepay::Globepay, gocardless::Gocardless, gpayments::Gpayments,
    iatapay::Iatapay, itaubank::Itaubank, klarna::Klarna, mifinity::Mifinity,
    multisafepay::Multisafepay, netcetera::Netcetera, nexinets::Nexinets, nmi::Nmi, noon::Noon,
    nuvei::Nuvei, opayo::Opayo, opennode::Opennode, paybox::Paybox, payeezy::Payeezy, payme::Payme,
    payone::Payone, paypal::Paypal, payu::Payu, placetopay::Placetopay, plaid::Plaid,
    powertranz::Powertranz, prophetpay::Prophetpay, rapyd::Rapyd, razorpay::Razorpay,
    riskified::Riskified, shift4::Shift4, signifyd::Signifyd, square::Square, stripe::Stripe,
    threedsecureio::Threedsecureio, trustpay::Trustpay, tsys::Tsys, wellsfargo::Wellsfargo,
    wellsfargopayout::Wellsfargopayout, wise::Wise, worldline::Worldline, worldpay::Worldpay,
    zen::Zen, zsl::Zsl,
=======
    globalpay::Globalpay, gocardless::Gocardless, gpayments::Gpayments, iatapay::Iatapay,
    itaubank::Itaubank, klarna::Klarna, mifinity::Mifinity, mollie::Mollie,
    multisafepay::Multisafepay, netcetera::Netcetera, nexinets::Nexinets, nmi::Nmi, noon::Noon,
    nuvei::Nuvei, opayo::Opayo, opennode::Opennode, paybox::Paybox, payeezy::Payeezy, payme::Payme,
    payone::Payone, paypal::Paypal, payu::Payu, placetopay::Placetopay, plaid::Plaid,
    prophetpay::Prophetpay, rapyd::Rapyd, razorpay::Razorpay, riskified::Riskified, shift4::Shift4,
    signifyd::Signifyd, square::Square, stripe::Stripe, threedsecureio::Threedsecureio,
    trustpay::Trustpay, volt::Volt, wellsfargo::Wellsfargo, wellsfargopayout::Wellsfargopayout,
    wise::Wise, worldpay::Worldpay, zen::Zen, zsl::Zsl,
>>>>>>> 10ac0894
};<|MERGE_RESOLUTION|>--- conflicted
+++ resolved
@@ -62,17 +62,12 @@
 pub mod zsl;
 
 pub use hyperswitch_connectors::connectors::{
-<<<<<<< HEAD
-    bambora, bambora::Bambora, bitpay, bitpay::Bitpay, fiserv, fiserv::Fiserv, fiservemea,
-    fiservemea::Fiservemea, helcim, helcim::Helcim, mollie, mollie::Mollie, stax, stax::Stax,
-    taxjar, taxjar::Taxjar, volt, volt::Volt,
-=======
     bambora, bambora::Bambora, bitpay, bitpay::Bitpay, deutschebank, deutschebank::Deutschebank,
     fiserv, fiserv::Fiserv, fiservemea, fiservemea::Fiservemea, fiuu, fiuu::Fiuu, globepay,
-    globepay::Globepay, helcim, helcim::Helcim, nexixpay, nexixpay::Nexixpay, novalnet,
-    novalnet::Novalnet, powertranz, powertranz::Powertranz, stax, stax::Stax, taxjar,
-    taxjar::Taxjar, thunes, thunes::Thunes, tsys, tsys::Tsys, worldline, worldline::Worldline,
->>>>>>> 10ac0894
+    globepay::Globepay, helcim, helcim::Helcim, mollie, mollie::Mollie, nexixpay,
+    nexixpay::Nexixpay, novalnet, novalnet::Novalnet, powertranz, powertranz::Powertranz, stax,
+    stax::Stax, taxjar, taxjar::Taxjar, thunes, thunes::Thunes, tsys, tsys::Tsys, volt, volt::Volt,
+    worldline, worldline::Worldline,
 };
 
 #[cfg(feature = "dummy_connector")]
@@ -83,26 +78,13 @@
     billwerk::Billwerk, bluesnap::Bluesnap, boku::Boku, braintree::Braintree,
     cashtocode::Cashtocode, checkout::Checkout, coinbase::Coinbase, cryptopay::Cryptopay,
     cybersource::Cybersource, datatrans::Datatrans, dlocal::Dlocal, ebanx::Ebanx, forte::Forte,
-<<<<<<< HEAD
-    globalpay::Globalpay, globepay::Globepay, gocardless::Gocardless, gpayments::Gpayments,
-    iatapay::Iatapay, itaubank::Itaubank, klarna::Klarna, mifinity::Mifinity,
-    multisafepay::Multisafepay, netcetera::Netcetera, nexinets::Nexinets, nmi::Nmi, noon::Noon,
-    nuvei::Nuvei, opayo::Opayo, opennode::Opennode, paybox::Paybox, payeezy::Payeezy, payme::Payme,
-    payone::Payone, paypal::Paypal, payu::Payu, placetopay::Placetopay, plaid::Plaid,
-    powertranz::Powertranz, prophetpay::Prophetpay, rapyd::Rapyd, razorpay::Razorpay,
-    riskified::Riskified, shift4::Shift4, signifyd::Signifyd, square::Square, stripe::Stripe,
-    threedsecureio::Threedsecureio, trustpay::Trustpay, tsys::Tsys, wellsfargo::Wellsfargo,
-    wellsfargopayout::Wellsfargopayout, wise::Wise, worldline::Worldline, worldpay::Worldpay,
+    globalpay::Globalpay, gocardless::Gocardless, gpayments::Gpayments, iatapay::Iatapay,
+    itaubank::Itaubank, klarna::Klarna, mifinity::Mifinity, multisafepay::Multisafepay,
+    netcetera::Netcetera, nexinets::Nexinets, nmi::Nmi, noon::Noon, nuvei::Nuvei, opayo::Opayo,
+    opennode::Opennode, paybox::Paybox, payeezy::Payeezy, payme::Payme, payone::Payone,
+    paypal::Paypal, payu::Payu, placetopay::Placetopay, plaid::Plaid, prophetpay::Prophetpay,
+    rapyd::Rapyd, razorpay::Razorpay, riskified::Riskified, shift4::Shift4, signifyd::Signifyd,
+    square::Square, stripe::Stripe, threedsecureio::Threedsecureio, trustpay::Trustpay, volt::Volt,
+    wellsfargo::Wellsfargo, wellsfargopayout::Wellsfargopayout, wise::Wise, worldpay::Worldpay,
     zen::Zen, zsl::Zsl,
-=======
-    globalpay::Globalpay, gocardless::Gocardless, gpayments::Gpayments, iatapay::Iatapay,
-    itaubank::Itaubank, klarna::Klarna, mifinity::Mifinity, mollie::Mollie,
-    multisafepay::Multisafepay, netcetera::Netcetera, nexinets::Nexinets, nmi::Nmi, noon::Noon,
-    nuvei::Nuvei, opayo::Opayo, opennode::Opennode, paybox::Paybox, payeezy::Payeezy, payme::Payme,
-    payone::Payone, paypal::Paypal, payu::Payu, placetopay::Placetopay, plaid::Plaid,
-    prophetpay::Prophetpay, rapyd::Rapyd, razorpay::Razorpay, riskified::Riskified, shift4::Shift4,
-    signifyd::Signifyd, square::Square, stripe::Stripe, threedsecureio::Threedsecureio,
-    trustpay::Trustpay, volt::Volt, wellsfargo::Wellsfargo, wellsfargopayout::Wellsfargopayout,
-    wise::Wise, worldpay::Worldpay, zen::Zen, zsl::Zsl,
->>>>>>> 10ac0894
 };