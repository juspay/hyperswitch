pub mod aci;
pub mod adyen;
pub mod applepay;
pub mod authorizedotnet;
pub mod braintree;
pub mod checkout;
pub mod cybersource;
pub mod globalpay;
pub mod klarna;
<<<<<<< HEAD
pub mod rapyd;
pub mod stripe;

=======
>>>>>>> 0324e7d6
pub mod shift4;
pub mod stripe;
pub mod utils;
pub mod worldpay;

pub use self::{
    aci::Aci, adyen::Adyen, applepay::Applepay, authorizedotnet::Authorizedotnet,
<<<<<<< HEAD
    braintree::Braintree, checkout::Checkout, cybersource::Cybersource, klarna::Klarna,
    rapyd::Rapyd, shift4::Shift4, stripe::Stripe,
=======
    braintree::Braintree, checkout::Checkout, cybersource::Cybersource, globalpay::Globalpay,
    klarna::Klarna, shift4::Shift4, stripe::Stripe, worldpay::Worldpay,
>>>>>>> 0324e7d6
};<|MERGE_RESOLUTION|>--- conflicted
+++ resolved
@@ -7,12 +7,8 @@
 pub mod cybersource;
 pub mod globalpay;
 pub mod klarna;
-<<<<<<< HEAD
 pub mod rapyd;
-pub mod stripe;
 
-=======
->>>>>>> 0324e7d6
 pub mod shift4;
 pub mod stripe;
 pub mod utils;
@@ -20,11 +16,6 @@
 
 pub use self::{
     aci::Aci, adyen::Adyen, applepay::Applepay, authorizedotnet::Authorizedotnet,
-<<<<<<< HEAD
-    braintree::Braintree, checkout::Checkout, cybersource::Cybersource, klarna::Klarna,
-    rapyd::Rapyd, shift4::Shift4, stripe::Stripe,
-=======
     braintree::Braintree, checkout::Checkout, cybersource::Cybersource, globalpay::Globalpay,
-    klarna::Klarna, shift4::Shift4, stripe::Stripe, worldpay::Worldpay,
->>>>>>> 0324e7d6
+    klarna::Klarna, rapyd::Rapyd, shift4::Shift4, stripe::Stripe, worldpay::Worldpay,
 };