--- conflicted
+++ resolved
@@ -73,9 +73,5 @@
     payu::Payu, placetopay::Placetopay, powertranz::Powertranz, prophetpay::Prophetpay,
     rapyd::Rapyd, riskified::Riskified, shift4::Shift4, signifyd::Signifyd, square::Square,
     stax::Stax, stripe::Stripe, threedsecureio::Threedsecureio, trustpay::Trustpay, tsys::Tsys,
-<<<<<<< HEAD
-    volt::Volt, wise::Wise, worldline::Worldline, worldpay::Worldpay, zen::Zen,zsl::Zsl
-=======
     volt::Volt, wise::Wise, worldline::Worldline, worldpay::Worldpay, zen::Zen, zsl::Zsl
->>>>>>> 14f3d920
 };