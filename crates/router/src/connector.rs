--- conflicted
+++ resolved
@@ -40,15 +40,8 @@
     aci::Aci, adyen::Adyen, airwallex::Airwallex, authorizedotnet::Authorizedotnet,
     bambora::Bambora, bluesnap::Bluesnap, braintree::Braintree, checkout::Checkout,
     coinbase::Coinbase, cybersource::Cybersource, dlocal::Dlocal, fiserv::Fiserv, forte::Forte,
-<<<<<<< HEAD
-    globalpay::Globalpay, klarna::Klarna, mollie::Mollie, multisafepay::Multisafepay,
-    nexinets::Nexinets, nmi::Nmi, nuvei::Nuvei, opennode::Opennode, payeezy::Payeezy,
-    paypal::Paypal, payu::Payu, rapyd::Rapyd, shift4::Shift4, stripe::Stripe, trustpay::Trustpay,
-    worldline::Worldline, worldpay::Worldpay, zen::Zen,
-=======
     globalpay::Globalpay, iatapay::Iatapay, klarna::Klarna, mollie::Mollie,
-    multisafepay::Multisafepay, nexinets::Nexinets, nuvei::Nuvei, opennode::Opennode,
+    multisafepay::Multisafepay, nexinets::Nexinets, nmi::Nmi, nuvei::Nuvei, opennode::Opennode,
     payeezy::Payeezy, paypal::Paypal, payu::Payu, rapyd::Rapyd, shift4::Shift4, stripe::Stripe,
     trustpay::Trustpay, worldline::Worldline, worldpay::Worldpay, zen::Zen,
->>>>>>> a2527b5b
 };