pub mod aci;
pub mod adyen;
pub mod airwallex;
pub mod authorizedotnet;
pub mod bambora;
pub mod bitpay;
pub mod bluesnap;
pub mod braintree;
pub mod cashtocode;
pub mod checkout;
pub mod coinbase;
pub mod cryptopay;
pub mod cybersource;
pub mod dlocal;
#[cfg(feature = "dummy_connector")]
pub mod dummyconnector;
pub mod fiserv;
pub mod forte;
pub mod globalpay;
pub mod globepay;
pub mod iatapay;
pub mod klarna;
pub mod mollie;
pub mod multisafepay;
pub mod nexinets;
pub mod nmi;
pub mod noon;
pub mod nuvei;
pub mod opayo;
pub mod opennode;
pub mod payeezy;
pub mod payme;
pub mod paypal;
pub mod payu;
pub mod powertranz;
pub mod rapyd;
pub mod shift4;
pub mod stax;
pub mod stripe;
pub mod trustpay;
pub mod tsys;
pub mod utils;
pub mod worldline;
pub mod worldpay;
pub mod zen;

#[cfg(feature = "dummy_connector")]
pub use self::dummyconnector::DummyConnector;
pub use self::{
    aci::Aci, adyen::Adyen, airwallex::Airwallex, authorizedotnet::Authorizedotnet,
    bambora::Bambora, bitpay::Bitpay, bluesnap::Bluesnap, braintree::Braintree,
    cashtocode::Cashtocode, checkout::Checkout, coinbase::Coinbase, cryptopay::Cryptopay,
    cybersource::Cybersource, dlocal::Dlocal, fiserv::Fiserv, forte::Forte, globalpay::Globalpay,
    globepay::Globepay, iatapay::Iatapay, klarna::Klarna, mollie::Mollie,
    multisafepay::Multisafepay, nexinets::Nexinets, nmi::Nmi, noon::Noon, nuvei::Nuvei,
    opayo::Opayo, opennode::Opennode, payeezy::Payeezy, payme::Payme, paypal::Paypal, payu::Payu,
<<<<<<< HEAD
    powertranz::Powertranz, rapyd::Rapyd, shift4::Shift4, stax::Stax, stripe::Stripe,
    trustpay::Trustpay, worldline::Worldline, worldpay::Worldpay, zen::Zen,
=======
    powertranz::Powertranz, rapyd::Rapyd, shift4::Shift4, stripe::Stripe, trustpay::Trustpay,
    tsys::Tsys, worldline::Worldline, worldpay::Worldpay, zen::Zen,
>>>>>>> a7c66dde
};<|MERGE_RESOLUTION|>--- conflicted
+++ resolved
@@ -54,11 +54,6 @@
     globepay::Globepay, iatapay::Iatapay, klarna::Klarna, mollie::Mollie,
     multisafepay::Multisafepay, nexinets::Nexinets, nmi::Nmi, noon::Noon, nuvei::Nuvei,
     opayo::Opayo, opennode::Opennode, payeezy::Payeezy, payme::Payme, paypal::Paypal, payu::Payu,
-<<<<<<< HEAD
     powertranz::Powertranz, rapyd::Rapyd, shift4::Shift4, stax::Stax, stripe::Stripe,
-    trustpay::Trustpay, worldline::Worldline, worldpay::Worldpay, zen::Zen,
-=======
-    powertranz::Powertranz, rapyd::Rapyd, shift4::Shift4, stripe::Stripe, trustpay::Trustpay,
-    tsys::Tsys, worldline::Worldline, worldpay::Worldpay, zen::Zen,
->>>>>>> a7c66dde
+    trustpay::Trustpay, tsys::Tsys, worldline::Worldline, worldpay::Worldpay, zen::Zen,
 };