--- conflicted
+++ resolved
@@ -64,17 +64,10 @@
 pub mod zsl;
 
 pub use hyperswitch_connectors::connectors::{
-<<<<<<< HEAD
-    bambora, bambora::Bambora, bitpay, bitpay::Bitpay, deutschebank, deutschebank::Deutschebank,
-    fiserv, fiserv::Fiserv, fiservemea, fiservemea::Fiservemea, fiuu, fiuu::Fiuu, helcim,
-    helcim::Helcim, nexixpay, nexixpay::Nexixpay, novalnet, novalnet::Novalnet, stax, stax::Stax,
-    taxjar, taxjar::Taxjar,
-=======
-    bambora, bambora::Bambora, bitpay, bitpay::Bitpay, fiserv, fiserv::Fiserv, fiservemea,
+    bambora, bambora::Bambora, bitpay, bitpay::Bitpay, deutschebank, deutschebank::Deutschebank, fiserv, fiserv::Fiserv, fiservemea,
     fiservemea::Fiservemea, fiuu, fiuu::Fiuu, globepay, globepay::Globepay, helcim, helcim::Helcim,
     nexixpay, nexixpay::Nexixpay, novalnet, novalnet::Novalnet, powertranz, powertranz::Powertranz,
     stax, stax::Stax, taxjar, taxjar::Taxjar, tsys, tsys::Tsys, worldline, worldline::Worldline,
->>>>>>> 1d149716
 };
 
 #[cfg(feature = "dummy_connector")]
