--- conflicted
+++ resolved
@@ -17,12 +17,7 @@
 
 pub use self::{
     aci::Aci, adyen::Adyen, applepay::Applepay, authorizedotnet::Authorizedotnet,
-<<<<<<< HEAD
-    braintree::Braintree, checkout::Checkout, cybersource::Cybersource, globalpay::Globalpay,
-    klarna::Klarna, shift4::Shift4, stripe::Stripe, worldline::Worldline, worldpay::Worldpay,
-=======
     braintree::Braintree, checkout::Checkout, cybersource::Cybersource, fiserv::Fiserv,
     globalpay::Globalpay, klarna::Klarna, payu::Payu, shift4::Shift4, stripe::Stripe,
-    worldpay::Worldpay,
->>>>>>> 064c83eb
+    worldline::Worldline, worldpay::Worldpay,
 };