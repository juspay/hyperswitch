pub mod aci;
pub mod adyen;
pub mod adyenplatform;
pub mod airwallex;
pub mod authorizedotnet;
pub mod bamboraapac;
pub mod bankofamerica;
pub mod billwerk;
pub mod bluesnap;
pub mod boku;
pub mod braintree;
pub mod checkout;
pub mod cybersource;
pub mod datatrans;
#[cfg(feature = "dummy_connector")]
pub mod dummyconnector;
pub mod ebanx;
pub mod forte;
pub mod globalpay;
pub mod gocardless;
pub mod gpayments;
pub mod iatapay;
pub mod itaubank;
pub mod klarna;
pub mod mifinity;
pub mod multisafepay;
pub mod netcetera;
pub mod nexinets;
pub mod nmi;
pub mod noon;
pub mod nuvei;
pub mod opayo;
pub mod opennode;
pub mod paybox;
pub mod payeezy;
pub mod payme;
pub mod payone;
pub mod paypal;
pub mod payu;
pub mod placetopay;
pub mod plaid;
pub mod prophetpay;
pub mod rapyd;
pub mod razorpay;
pub mod riskified;
pub mod shift4;
pub mod signifyd;
pub mod stripe;
pub mod threedsecureio;
pub mod trustpay;
pub mod utils;
pub mod wellsfargo;
pub mod wellsfargopayout;
pub mod wise;
pub mod worldpay;
pub mod zen;
pub mod zsl;

pub use hyperswitch_connectors::connectors::{
    bambora, bambora::Bambora, bitpay, bitpay::Bitpay, cashtocode, cashtocode::Cashtocode,
    coinbase, coinbase::Coinbase, cryptopay, cryptopay::Cryptopay, deutschebank,
<<<<<<< HEAD
    deutschebank::Deutschebank, digitalvirgo, digitalvirgo::Digitalvirgo, fiserv, fiserv::Fiserv,
    fiservemea, fiservemea::Fiservemea, fiuu, fiuu::Fiuu, globepay, globepay::Globepay, helcim,
    helcim::Helcim, mollie, mollie::Mollie, nexixpay, nexixpay::Nexixpay, novalnet,
    novalnet::Novalnet, powertranz, powertranz::Powertranz, stax, stax::Stax, taxjar,
    taxjar::Taxjar, thunes, thunes::Thunes, tsys, tsys::Tsys, volt, volt::Volt, worldline,
    worldline::Worldline,
=======
    deutschebank::Deutschebank, dlocal, dlocal::Dlocal, fiserv, fiserv::Fiserv, fiservemea,
    fiservemea::Fiservemea, fiuu, fiuu::Fiuu, globepay, globepay::Globepay, helcim, helcim::Helcim,
    mollie, mollie::Mollie, nexixpay, nexixpay::Nexixpay, novalnet, novalnet::Novalnet, powertranz,
    powertranz::Powertranz, square, square::Square, stax, stax::Stax, taxjar, taxjar::Taxjar,
    thunes, thunes::Thunes, tsys, tsys::Tsys, volt, volt::Volt, worldline, worldline::Worldline,
>>>>>>> 05080259
};

#[cfg(feature = "dummy_connector")]
pub use self::dummyconnector::DummyConnector;
pub use self::{
    aci::Aci, adyen::Adyen, adyenplatform::Adyenplatform, airwallex::Airwallex,
    authorizedotnet::Authorizedotnet, bamboraapac::Bamboraapac, bankofamerica::Bankofamerica,
    billwerk::Billwerk, bluesnap::Bluesnap, boku::Boku, braintree::Braintree, checkout::Checkout,
    cybersource::Cybersource, datatrans::Datatrans, ebanx::Ebanx, forte::Forte,
    globalpay::Globalpay, gocardless::Gocardless, gpayments::Gpayments, iatapay::Iatapay,
    itaubank::Itaubank, klarna::Klarna, mifinity::Mifinity, multisafepay::Multisafepay,
    netcetera::Netcetera, nexinets::Nexinets, nmi::Nmi, noon::Noon, nuvei::Nuvei, opayo::Opayo,
    opennode::Opennode, paybox::Paybox, payeezy::Payeezy, payme::Payme, payone::Payone,
    paypal::Paypal, payu::Payu, placetopay::Placetopay, plaid::Plaid, prophetpay::Prophetpay,
    rapyd::Rapyd, razorpay::Razorpay, riskified::Riskified, shift4::Shift4, signifyd::Signifyd,
    stripe::Stripe, threedsecureio::Threedsecureio, trustpay::Trustpay, wellsfargo::Wellsfargo,
    wellsfargopayout::Wellsfargopayout, wise::Wise, worldpay::Worldpay, zen::Zen, zsl::Zsl,
};<|MERGE_RESOLUTION|>--- conflicted
+++ resolved
@@ -59,20 +59,11 @@
 pub use hyperswitch_connectors::connectors::{
     bambora, bambora::Bambora, bitpay, bitpay::Bitpay, cashtocode, cashtocode::Cashtocode,
     coinbase, coinbase::Coinbase, cryptopay, cryptopay::Cryptopay, deutschebank,
-<<<<<<< HEAD
-    deutschebank::Deutschebank, digitalvirgo, digitalvirgo::Digitalvirgo, fiserv, fiserv::Fiserv,
-    fiservemea, fiservemea::Fiservemea, fiuu, fiuu::Fiuu, globepay, globepay::Globepay, helcim,
-    helcim::Helcim, mollie, mollie::Mollie, nexixpay, nexixpay::Nexixpay, novalnet,
-    novalnet::Novalnet, powertranz, powertranz::Powertranz, stax, stax::Stax, taxjar,
-    taxjar::Taxjar, thunes, thunes::Thunes, tsys, tsys::Tsys, volt, volt::Volt, worldline,
-    worldline::Worldline,
-=======
-    deutschebank::Deutschebank, dlocal, dlocal::Dlocal, fiserv, fiserv::Fiserv, fiservemea,
+    deutschebank::Deutschebank, digitalvirgo, digitalvirgo::Digitalvirgo, dlocal, dlocal::Dlocal, fiserv, fiserv::Fiserv, fiservemea,
     fiservemea::Fiservemea, fiuu, fiuu::Fiuu, globepay, globepay::Globepay, helcim, helcim::Helcim,
     mollie, mollie::Mollie, nexixpay, nexixpay::Nexixpay, novalnet, novalnet::Novalnet, powertranz,
     powertranz::Powertranz, square, square::Square, stax, stax::Stax, taxjar, taxjar::Taxjar,
     thunes, thunes::Thunes, tsys, tsys::Tsys, volt, volt::Volt, worldline, worldline::Worldline,
->>>>>>> 05080259
 };
 
 #[cfg(feature = "dummy_connector")]
