--- conflicted
+++ resolved
@@ -42,21 +42,11 @@
 pub use self::dummyconnector::DummyConnector;
 pub use self::{
     aci::Aci, adyen::Adyen, airwallex::Airwallex, authorizedotnet::Authorizedotnet,
-<<<<<<< HEAD
-    bambora::Bambora, bitpay::Bitpay, bluesnap::Bluesnap, braintree::Braintree, checkout::Checkout,
-    coinbase::Coinbase, cybersource::Cybersource, dlocal::Dlocal, fiserv::Fiserv, forte::Forte,
-    globalpay::Globalpay, iatapay::Iatapay, klarna::Klarna, mollie::Mollie,
-    multisafepay::Multisafepay, nexinets::Nexinets, nmi::Nmi, noon::Noon, nuvei::Nuvei,
-    opayo::Opayo, opennode::Opennode, payeezy::Payeezy, paypal::Paypal, payu::Payu, rapyd::Rapyd,
-    shift4::Shift4, stripe::Stripe, trustpay::Trustpay, worldline::Worldline, worldpay::Worldpay,
-    zen::Zen,
-=======
     bambora::Bambora, bitpay::Bitpay, bluesnap::Bluesnap, braintree::Braintree,
     cashtocode::Cashtocode, checkout::Checkout, coinbase::Coinbase, cybersource::Cybersource,
     dlocal::Dlocal, fiserv::Fiserv, forte::Forte, globalpay::Globalpay, iatapay::Iatapay,
     klarna::Klarna, mollie::Mollie, multisafepay::Multisafepay, nexinets::Nexinets, nmi::Nmi,
-    noon::Noon, nuvei::Nuvei, opennode::Opennode, payeezy::Payeezy, paypal::Paypal, payu::Payu,
+    noon::Noon, nuvei::Nuvei, opayo::Opayo, opennode::Opennode, payeezy::Payeezy, paypal::Paypal, payu::Payu,
     rapyd::Rapyd, shift4::Shift4, stripe::Stripe, trustpay::Trustpay, worldline::Worldline,
     worldpay::Worldpay, zen::Zen,
->>>>>>> e6529b6a
 };