--- conflicted
+++ resolved
@@ -12,10 +12,5 @@
 
 pub use self::{
     aci::Aci, adyen::Adyen, applepay::Applepay, authorizedotnet::Authorizedotnet,
-<<<<<<< HEAD
-    braintree::Braintree, checkout::Checkout, cybersource::Cybersource, klarna::Klarna,
-    stripe::Stripe,
-=======
-    braintree::Braintree, checkout::Checkout, klarna::Klarna, shift4::Shift4, stripe::Stripe,
->>>>>>> e7579a48
+    braintree::Braintree, checkout::Checkout, cybersource::Cybersource, klarna::Klarna, shift4::Shift4, stripe::Stripe,
 };