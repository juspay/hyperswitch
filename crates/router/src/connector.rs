--- conflicted
+++ resolved
@@ -19,16 +19,8 @@
 pub mod worldpay;
 
 pub use self::{
-<<<<<<< HEAD
-    aci::Aci, adyen::Adyen, airwallex::Airwallex, applepay::Applepay,
-    authorizedotnet::Authorizedotnet, braintree::Braintree, checkout::Checkout,
-    cybersource::Cybersource, fiserv::Fiserv, globalpay::Globalpay, klarna::Klarna, nuvei::Nuvei,
-    payu::Payu, rapyd::Rapyd, shift4::Shift4, stripe::Stripe, worldline::Worldline,
-    worldpay::Worldpay,
-=======
-    aci::Aci, adyen::Adyen, applepay::Applepay, authorizedotnet::Authorizedotnet,
+    aci::Aci, adyen::Adyen, airwallex::Airwallex, applepay::Applepay, authorizedotnet::Authorizedotnet,
     braintree::Braintree, checkout::Checkout, cybersource::Cybersource, fiserv::Fiserv,
     globalpay::Globalpay, klarna::Klarna, nuvei::Nuvei, payu::Payu, rapyd::Rapyd, shift4::Shift4,
     stripe::Stripe, worldline::Worldline, worldpay::Worldpay,
->>>>>>> 03a9f5a9
 };