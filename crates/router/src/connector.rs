pub mod aci;
pub mod adyen;
pub mod airwallex;
pub mod authorizedotnet;
pub mod bambora;
pub mod bluesnap;
pub mod braintree;
pub mod checkout;
pub mod coinbase;
pub mod cybersource;
pub mod dlocal;
#[cfg(feature = "dummy_connector")]
pub mod dummyconnector;
pub mod fiserv;
pub mod forte;
pub mod globalpay;
pub mod klarna;
pub mod mollie;
pub mod multisafepay;
pub mod nexinets;
pub mod nmi;
pub mod nuvei;
pub mod opennode;
pub mod payeezy;
pub mod paypal;
pub mod payu;
pub mod rapyd;
pub mod shift4;
pub mod stripe;
pub mod trustpay;
pub mod utils;
pub mod worldline;
pub mod worldpay;
pub mod zen;

<<<<<<< HEAD
=======
pub mod mollie;

#[cfg(feature = "dummy_connector")]
pub use self::dummyconnector::DummyConnector;
>>>>>>> 7f796a67
pub use self::{
    aci::Aci, adyen::Adyen, airwallex::Airwallex, authorizedotnet::Authorizedotnet,
    bambora::Bambora, bluesnap::Bluesnap, braintree::Braintree, checkout::Checkout,
    coinbase::Coinbase, cybersource::Cybersource, dlocal::Dlocal, fiserv::Fiserv, forte::Forte,
    globalpay::Globalpay, klarna::Klarna, mollie::Mollie, multisafepay::Multisafepay,
    nexinets::Nexinets, nmi::Nmi, nuvei::Nuvei, opennode::Opennode, payeezy::Payeezy,
    paypal::Paypal, payu::Payu, rapyd::Rapyd, shift4::Shift4, stripe::Stripe, trustpay::Trustpay,
    worldline::Worldline, worldpay::Worldpay, zen::Zen,
};<|MERGE_RESOLUTION|>--- conflicted
+++ resolved
@@ -33,13 +33,8 @@
 pub mod worldpay;
 pub mod zen;
 
-<<<<<<< HEAD
-=======
-pub mod mollie;
-
 #[cfg(feature = "dummy_connector")]
 pub use self::dummyconnector::DummyConnector;
->>>>>>> 7f796a67
 pub use self::{
     aci::Aci, adyen::Adyen, airwallex::Airwallex, authorizedotnet::Authorizedotnet,
     bambora::Bambora, bluesnap::Bluesnap, braintree::Braintree, checkout::Checkout,
