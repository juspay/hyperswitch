pub mod aci;
pub mod adyen;
pub mod applepay;
pub mod authorizedotnet;
pub mod braintree;
pub mod checkout;
pub mod cybersource;
pub mod fiserv;
pub mod globalpay;
pub mod klarna;
pub mod payu;
pub mod rapyd;
pub mod shift4;
pub mod stripe;
pub mod utils;
pub mod worldline;
pub mod worldpay;

<<<<<<< HEAD
pub mod multisafepay;

pub use self::{
    aci::Aci, adyen::Adyen, applepay::Applepay, authorizedotnet::Authorizedotnet,
    braintree::Braintree, checkout::Checkout, cybersource::Cybersource, fiserv::Fiserv,
    globalpay::Globalpay, klarna::Klarna, multisafepay::Multisafepay, payu::Payu, rapyd::Rapyd,
    shift4::Shift4, stripe::Stripe, worldline::Worldline, worldpay::Worldpay,
=======
pub mod dlocal;

pub use self::{
    aci::Aci, adyen::Adyen, applepay::Applepay, authorizedotnet::Authorizedotnet,
    braintree::Braintree, checkout::Checkout, cybersource::Cybersource, dlocal::Dlocal,
    fiserv::Fiserv, globalpay::Globalpay, klarna::Klarna, payu::Payu, rapyd::Rapyd, shift4::Shift4,
    stripe::Stripe, worldline::Worldline, worldpay::Worldpay,
>>>>>>> 7792de55
};<|MERGE_RESOLUTION|>--- conflicted
+++ resolved
@@ -5,9 +5,11 @@
 pub mod braintree;
 pub mod checkout;
 pub mod cybersource;
+pub mod dlocal;
 pub mod fiserv;
 pub mod globalpay;
 pub mod klarna;
+pub mod multisafepay;
 pub mod payu;
 pub mod rapyd;
 pub mod shift4;
@@ -16,21 +18,9 @@
 pub mod worldline;
 pub mod worldpay;
 
-<<<<<<< HEAD
-pub mod multisafepay;
-
-pub use self::{
-    aci::Aci, adyen::Adyen, applepay::Applepay, authorizedotnet::Authorizedotnet,
-    braintree::Braintree, checkout::Checkout, cybersource::Cybersource, fiserv::Fiserv,
-    globalpay::Globalpay, klarna::Klarna, multisafepay::Multisafepay, payu::Payu, rapyd::Rapyd,
-    shift4::Shift4, stripe::Stripe, worldline::Worldline, worldpay::Worldpay,
-=======
-pub mod dlocal;
-
 pub use self::{
     aci::Aci, adyen::Adyen, applepay::Applepay, authorizedotnet::Authorizedotnet,
     braintree::Braintree, checkout::Checkout, cybersource::Cybersource, dlocal::Dlocal,
-    fiserv::Fiserv, globalpay::Globalpay, klarna::Klarna, payu::Payu, rapyd::Rapyd, shift4::Shift4,
-    stripe::Stripe, worldline::Worldline, worldpay::Worldpay,
->>>>>>> 7792de55
+    fiserv::Fiserv, globalpay::Globalpay, klarna::Klarna, multisafepay::Multisafepay, payu::Payu,
+    rapyd::Rapyd, shift4::Shift4, stripe::Stripe, worldline::Worldline, worldpay::Worldpay,
 };