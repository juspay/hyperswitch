pub mod aci;
pub mod adyen;
pub mod airwallex;
pub mod applepay;
pub mod authorizedotnet;
pub mod bambora;
pub mod bluesnap;
pub mod braintree;
pub mod checkout;
pub mod coinbase;
pub mod cybersource;
pub mod dlocal;
pub mod fiserv;
pub mod globalpay;
pub mod intuit;
pub mod klarna;
pub mod multisafepay;
pub mod nuvei;
pub mod opennode;
pub mod payeezy;
pub mod paypal;
pub mod payu;
pub mod rapyd;
pub mod shift4;
pub mod stripe;
pub mod trustpay;
pub mod utils;
pub mod worldline;
pub mod worldpay;

pub mod mollie;

pub use self::{
    aci::Aci, adyen::Adyen, airwallex::Airwallex, applepay::Applepay,
    authorizedotnet::Authorizedotnet, bambora::Bambora, bluesnap::Bluesnap, braintree::Braintree,
    checkout::Checkout, coinbase::Coinbase, cybersource::Cybersource, dlocal::Dlocal,
<<<<<<< HEAD
    fiserv::Fiserv, globalpay::Globalpay, intuit::Intuit, klarna::Klarna, mollie::Mollie,
    multisafepay::Multisafepay, nuvei::Nuvei, opennode::Opennode, paypal::Paypal, payu::Payu,
    rapyd::Rapyd, shift4::Shift4, stripe::Stripe, trustpay::Trustpay, worldline::Worldline,
    worldpay::Worldpay,
=======
    fiserv::Fiserv, globalpay::Globalpay, klarna::Klarna, mollie::Mollie,
    multisafepay::Multisafepay, nuvei::Nuvei, opennode::Opennode, payeezy::Payeezy, paypal::Paypal,
    payu::Payu, rapyd::Rapyd, shift4::Shift4, stripe::Stripe, trustpay::Trustpay,
    worldline::Worldline, worldpay::Worldpay,
>>>>>>> 396c43d0
};<|MERGE_RESOLUTION|>--- conflicted
+++ resolved
@@ -34,15 +34,8 @@
     aci::Aci, adyen::Adyen, airwallex::Airwallex, applepay::Applepay,
     authorizedotnet::Authorizedotnet, bambora::Bambora, bluesnap::Bluesnap, braintree::Braintree,
     checkout::Checkout, coinbase::Coinbase, cybersource::Cybersource, dlocal::Dlocal,
-<<<<<<< HEAD
     fiserv::Fiserv, globalpay::Globalpay, intuit::Intuit, klarna::Klarna, mollie::Mollie,
-    multisafepay::Multisafepay, nuvei::Nuvei, opennode::Opennode, paypal::Paypal, payu::Payu,
-    rapyd::Rapyd, shift4::Shift4, stripe::Stripe, trustpay::Trustpay, worldline::Worldline,
-    worldpay::Worldpay,
-=======
-    fiserv::Fiserv, globalpay::Globalpay, klarna::Klarna, mollie::Mollie,
     multisafepay::Multisafepay, nuvei::Nuvei, opennode::Opennode, payeezy::Payeezy, paypal::Paypal,
     payu::Payu, rapyd::Rapyd, shift4::Shift4, stripe::Stripe, trustpay::Trustpay,
     worldline::Worldline, worldpay::Worldpay,
->>>>>>> 396c43d0
 };