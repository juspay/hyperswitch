--- conflicted
+++ resolved
@@ -15,12 +15,9 @@
 pub mod klarna;
 pub mod multisafepay;
 pub mod nuvei;
-<<<<<<< HEAD
+pub mod opennode;
 pub mod payeezy;
-=======
-pub mod opennode;
 pub mod paypal;
->>>>>>> acab7671
 pub mod payu;
 pub mod rapyd;
 pub mod shift4;
@@ -35,16 +32,9 @@
 pub use self::{
     aci::Aci, adyen::Adyen, airwallex::Airwallex, applepay::Applepay,
     authorizedotnet::Authorizedotnet, bambora::Bambora, bluesnap::Bluesnap, braintree::Braintree,
-<<<<<<< HEAD
-    checkout::Checkout, cybersource::Cybersource, dlocal::Dlocal, fiserv::Fiserv,
-    globalpay::Globalpay, klarna::Klarna, mollie::Mollie, multisafepay::Multisafepay, nuvei::Nuvei,
-    payeezy::Payeezy, payu::Payu, rapyd::Rapyd, shift4::Shift4, stripe::Stripe, trustpay::Trustpay,
-    worldline::Worldline, worldpay::Worldpay,
-=======
     checkout::Checkout, coinbase::Coinbase, cybersource::Cybersource, dlocal::Dlocal,
     fiserv::Fiserv, globalpay::Globalpay, klarna::Klarna, mollie::Mollie,
-    multisafepay::Multisafepay, nuvei::Nuvei, opennode::Opennode, paypal::Paypal, payu::Payu,
-    rapyd::Rapyd, shift4::Shift4, stripe::Stripe, trustpay::Trustpay, worldline::Worldline,
-    worldpay::Worldpay,
->>>>>>> acab7671
+    multisafepay::Multisafepay, nuvei::Nuvei, opennode::Opennode, payeezy::Payeezy, paypal::Paypal,
+    payu::Payu, rapyd::Rapyd, shift4::Shift4, stripe::Stripe, trustpay::Trustpay,
+    worldline::Worldline, worldpay::Worldpay,
 };