pub mod aci;
pub mod adyen;
pub mod airwallex;
pub mod authorizedotnet;
pub mod bambora;
pub mod bluesnap;
pub mod braintree;
pub mod checkout;
pub mod coinbase;
pub mod cybersource;
pub mod dlocal;
pub mod fiserv;
pub mod globalpay;
pub mod klarna;
pub mod multisafepay;
pub mod nuvei;
pub mod opennode;
pub mod payeezy;
pub mod paypal;
pub mod payu;
pub mod rapyd;
pub mod shift4;
pub mod stripe;
pub mod trustpay;
pub mod utils;
pub mod worldline;
pub mod worldpay;

pub mod mollie;

pub use self::{
<<<<<<< HEAD
    aci::Aci, adyen::Adyen, airwallex::Airwallex, authorizedotnet::Authorizedotnet,
    bambora::Bambora, bluesnap::Bluesnap, braintree::Braintree, checkout::Checkout,
    coinbase::Coinbase, cybersource::Cybersource, dlocal::Dlocal, fiserv::Fiserv,
    globalpay::Globalpay, klarna::Klarna, mollie::Mollie, multisafepay::Multisafepay, nuvei::Nuvei,
    opennode::Opennode, paypal::Paypal, payu::Payu, rapyd::Rapyd, shift4::Shift4, stripe::Stripe,
    trustpay::Trustpay, worldline::Worldline, worldpay::Worldpay,
=======
    aci::Aci, adyen::Adyen, airwallex::Airwallex, applepay::Applepay,
    authorizedotnet::Authorizedotnet, bambora::Bambora, bluesnap::Bluesnap, braintree::Braintree,
    checkout::Checkout, coinbase::Coinbase, cybersource::Cybersource, dlocal::Dlocal,
    fiserv::Fiserv, globalpay::Globalpay, klarna::Klarna, mollie::Mollie,
    multisafepay::Multisafepay, nuvei::Nuvei, opennode::Opennode, payeezy::Payeezy, paypal::Paypal,
    payu::Payu, rapyd::Rapyd, shift4::Shift4, stripe::Stripe, trustpay::Trustpay,
    worldline::Worldline, worldpay::Worldpay,
>>>>>>> 56952f28
};<|MERGE_RESOLUTION|>--- conflicted
+++ resolved
@@ -29,20 +29,11 @@
 pub mod mollie;
 
 pub use self::{
-<<<<<<< HEAD
-    aci::Aci, adyen::Adyen, airwallex::Airwallex, authorizedotnet::Authorizedotnet,
-    bambora::Bambora, bluesnap::Bluesnap, braintree::Braintree, checkout::Checkout,
-    coinbase::Coinbase, cybersource::Cybersource, dlocal::Dlocal, fiserv::Fiserv,
-    globalpay::Globalpay, klarna::Klarna, mollie::Mollie, multisafepay::Multisafepay, nuvei::Nuvei,
-    opennode::Opennode, paypal::Paypal, payu::Payu, rapyd::Rapyd, shift4::Shift4, stripe::Stripe,
-    trustpay::Trustpay, worldline::Worldline, worldpay::Worldpay,
-=======
-    aci::Aci, adyen::Adyen, airwallex::Airwallex, applepay::Applepay,
+    aci::Aci, adyen::Adyen, airwallex::Airwallex,
     authorizedotnet::Authorizedotnet, bambora::Bambora, bluesnap::Bluesnap, braintree::Braintree,
     checkout::Checkout, coinbase::Coinbase, cybersource::Cybersource, dlocal::Dlocal,
     fiserv::Fiserv, globalpay::Globalpay, klarna::Klarna, mollie::Mollie,
     multisafepay::Multisafepay, nuvei::Nuvei, opennode::Opennode, payeezy::Payeezy, paypal::Paypal,
     payu::Payu, rapyd::Rapyd, shift4::Shift4, stripe::Stripe, trustpay::Trustpay,
     worldline::Worldline, worldpay::Worldpay,
->>>>>>> 56952f28
 };