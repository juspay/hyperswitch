pub mod aci;
pub mod adyen;
pub mod airwallex;
pub mod authorizedotnet;
pub mod bambora;
pub mod bankofamerica;
pub mod bitpay;
pub mod bluesnap;
pub mod boku;
pub mod braintree;
pub mod cashtocode;
pub mod checkout;
pub mod coinbase;
pub mod cryptopay;
pub mod cybersource;
pub mod dlocal;
#[cfg(feature = "dummy_connector")]
pub mod dummyconnector;
pub mod fiserv;
pub mod forte;
pub mod globalpay;
pub mod globepay;
pub mod gocardless;
pub mod helcim;
pub mod iatapay;
pub mod klarna;
pub mod mollie;
pub mod multisafepay;
pub mod nexinets;
pub mod nmi;
pub mod noon;
pub mod nuvei;
pub mod opayo;
pub mod opennode;
pub mod payeezy;
pub mod payme;
pub mod paypal;
pub mod payu;
pub mod placetopay;
pub mod powertranz;
pub mod prophetpay;
pub mod rapyd;
pub mod riskified;
pub mod shift4;
pub mod signifyd;
pub mod square;
pub mod stancer;
pub mod stax;
pub mod stripe;
pub mod trustpay;
pub mod tsys;
pub mod utils;
pub mod volt;
pub mod wise;
pub mod worldline;
pub mod worldpay;
pub mod zen;

#[cfg(feature = "dummy_connector")]
pub use self::dummyconnector::DummyConnector;
pub use self::{
    aci::Aci, adyen::Adyen, airwallex::Airwallex, authorizedotnet::Authorizedotnet,
    bambora::Bambora, bankofamerica::Bankofamerica, bitpay::Bitpay, bluesnap::Bluesnap, boku::Boku,
    braintree::Braintree, cashtocode::Cashtocode, checkout::Checkout, coinbase::Coinbase,
    cryptopay::Cryptopay, cybersource::Cybersource, dlocal::Dlocal, fiserv::Fiserv, forte::Forte,
    globalpay::Globalpay, globepay::Globepay, gocardless::Gocardless, helcim::Helcim,
    iatapay::Iatapay, klarna::Klarna, mollie::Mollie, multisafepay::Multisafepay,
    nexinets::Nexinets, nmi::Nmi, noon::Noon, nuvei::Nuvei, opayo::Opayo, opennode::Opennode,
<<<<<<< HEAD
    payeezy::Payeezy, payme::Payme, paypal::Paypal, payu::Payu, powertranz::Powertranz,
    prophetpay::Prophetpay, rapyd::Rapyd, shift4::Shift4, square::Square, stancer::Stancer,
    stax::Stax, stripe::Stripe, trustpay::Trustpay, tsys::Tsys, volt::Volt, wise::Wise,
    worldline::Worldline, worldpay::Worldpay, zen::Zen,
=======
    payeezy::Payeezy, payme::Payme, paypal::Paypal, payu::Payu, placetopay::Placetopay,
    powertranz::Powertranz, prophetpay::Prophetpay, rapyd::Rapyd, riskified::Riskified,
    shift4::Shift4, signifyd::Signifyd, square::Square, stax::Stax, stripe::Stripe,
    trustpay::Trustpay, tsys::Tsys, volt::Volt, wise::Wise, worldline::Worldline,
    worldpay::Worldpay, zen::Zen,
>>>>>>> acb32967
};<|MERGE_RESOLUTION|>--- conflicted
+++ resolved
@@ -66,16 +66,9 @@
     globalpay::Globalpay, globepay::Globepay, gocardless::Gocardless, helcim::Helcim,
     iatapay::Iatapay, klarna::Klarna, mollie::Mollie, multisafepay::Multisafepay,
     nexinets::Nexinets, nmi::Nmi, noon::Noon, nuvei::Nuvei, opayo::Opayo, opennode::Opennode,
-<<<<<<< HEAD
-    payeezy::Payeezy, payme::Payme, paypal::Paypal, payu::Payu, powertranz::Powertranz,
-    prophetpay::Prophetpay, rapyd::Rapyd, shift4::Shift4, square::Square, stancer::Stancer,
-    stax::Stax, stripe::Stripe, trustpay::Trustpay, tsys::Tsys, volt::Volt, wise::Wise,
-    worldline::Worldline, worldpay::Worldpay, zen::Zen,
-=======
     payeezy::Payeezy, payme::Payme, paypal::Paypal, payu::Payu, placetopay::Placetopay,
     powertranz::Powertranz, prophetpay::Prophetpay, rapyd::Rapyd, riskified::Riskified,
-    shift4::Shift4, signifyd::Signifyd, square::Square, stax::Stax, stripe::Stripe,
-    trustpay::Trustpay, tsys::Tsys, volt::Volt, wise::Wise, worldline::Worldline,
-    worldpay::Worldpay, zen::Zen,
->>>>>>> acb32967
+    shift4::Shift4, signifyd::Signifyd, square::Square, stancer::Stancer, stax::Stax, stripe::Stripe,
+    trustpay::Trustpay, tsys::Tsys, volt::Volt, wise::Wise,
+    worldline::Worldline, worldpay::Worldpay, zen::Zen,
 };