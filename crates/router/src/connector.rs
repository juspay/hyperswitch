--- conflicted
+++ resolved
@@ -14,11 +14,7 @@
 #[cfg(feature = "dummy_connector")]
 pub mod dummyconnector;
 pub mod ebanx;
-<<<<<<< HEAD
 pub mod esnekpos;
-pub mod forte;
-=======
->>>>>>> 4cb26bf4
 pub mod globalpay;
 pub mod gocardless;
 pub mod gpayments;
@@ -73,7 +69,6 @@
 pub use self::{
     aci::Aci, adyen::Adyen, adyenplatform::Adyenplatform, airwallex::Airwallex,
     authorizedotnet::Authorizedotnet, bamboraapac::Bamboraapac, bankofamerica::Bankofamerica,
-<<<<<<< HEAD
     billwerk::Billwerk, bluesnap::Bluesnap, boku::Boku, braintree::Braintree, checkout::Checkout,
     cybersource::Cybersource, datatrans::Datatrans, ebanx::Ebanx, esnekpos::Esnekpos, forte::Forte,
     globalpay::Globalpay, gocardless::Gocardless, gpayments::Gpayments, iatapay::Iatapay,
@@ -81,14 +76,6 @@
     netcetera::Netcetera, nexinets::Nexinets, nmi::Nmi, noon::Noon, nuvei::Nuvei, opayo::Opayo,
     opennode::Opennode, paybox::Paybox, payeezy::Payeezy, payme::Payme, payone::Payone,
     paypal::Paypal, payu::Payu, placetopay::Placetopay, plaid::Plaid, prophetpay::Prophetpay,
-=======
-    bluesnap::Bluesnap, boku::Boku, braintree::Braintree, checkout::Checkout,
-    cybersource::Cybersource, datatrans::Datatrans, ebanx::Ebanx, globalpay::Globalpay,
-    gocardless::Gocardless, gpayments::Gpayments, iatapay::Iatapay, itaubank::Itaubank,
-    klarna::Klarna, mifinity::Mifinity, multisafepay::Multisafepay, netcetera::Netcetera, nmi::Nmi,
-    noon::Noon, nuvei::Nuvei, opayo::Opayo, opennode::Opennode, paybox::Paybox, payme::Payme,
-    payone::Payone, paypal::Paypal, placetopay::Placetopay, plaid::Plaid, prophetpay::Prophetpay,
->>>>>>> 4cb26bf4
     rapyd::Rapyd, razorpay::Razorpay, riskified::Riskified, shift4::Shift4, signifyd::Signifyd,
     stripe::Stripe, threedsecureio::Threedsecureio, trustpay::Trustpay, wellsfargo::Wellsfargo,
     wellsfargopayout::Wellsfargopayout, wise::Wise, worldpay::Worldpay, zsl::Zsl,
