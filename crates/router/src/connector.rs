--- conflicted
+++ resolved
@@ -34,17 +34,7 @@
     mollie::Mollie, moneris, moneris::Moneris, multisafepay, multisafepay::Multisafepay, nexinets,
     nexinets::Nexinets, nexixpay, nexixpay::Nexixpay, nomupay, nomupay::Nomupay, noon, noon::Noon,
     novalnet, novalnet::Novalnet, nuvei, nuvei::Nuvei, opayo, opayo::Opayo, opennode,
-    opennode::Opennode, paybox, paybox::Paybox, payeezy, payeezy::Payeezy, payme, payme::Payme,
-<<<<<<< HEAD
-    paypal, paypal::Paypal, payu, payu::Payu, placetopay, placetopay::Placetopay, powertranz,
-    powertranz::Powertranz, prophetpay, prophetpay::Prophetpay, rapyd, rapyd::Rapyd, razorpay,
-    razorpay::Razorpay, redsys, redsys::Redsys, shift4, shift4::Shift4, square, square::Square,
-    stax, stax::Stax, taxjar, taxjar::Taxjar, thunes, thunes::Thunes, trustpay, trustpay::Trustpay,
-    tsys, tsys::Tsys, unified_authentication_service,
-    unified_authentication_service::UnifiedAuthenticationService, volt, volt::Volt, wellsfargo,
-    wellsfargo::Wellsfargo, worldline, worldline::Worldline, worldpay, worldpay::Worldpay, xendit,
-    xendit::Xendit, zen, zen::Zen, zsl, zsl::Zsl,
-=======
+    opennode::Opennode, paybox, paybox::Paybox, payeezy, payeezy::Payeezy, payme, payme::Payme,paypal, paypal::Paypal,
     paystack, paystack::Paystack, payu, payu::Payu, placetopay, placetopay::Placetopay, powertranz,
     powertranz::Powertranz, prophetpay, prophetpay::Prophetpay, rapyd, rapyd::Rapyd, razorpay,
     razorpay::Razorpay, recurly::Recurly, redsys, redsys::Redsys, shift4, shift4::Shift4, square,
@@ -53,19 +43,13 @@
     unified_authentication_service, unified_authentication_service::UnifiedAuthenticationService,
     volt, volt::Volt, wellsfargo, wellsfargo::Wellsfargo, worldline, worldline::Worldline,
     worldpay, worldpay::Worldpay, xendit, xendit::Xendit, zen, zen::Zen, zsl, zsl::Zsl,
->>>>>>> 0c8f8f5f
 };
 
 #[cfg(feature = "dummy_connector")]
 pub use self::dummyconnector::DummyConnector;
 pub use self::{
     adyen::Adyen, adyenplatform::Adyenplatform, ebanx::Ebanx, gpayments::Gpayments,
-<<<<<<< HEAD
-    netcetera::Netcetera, nmi::Nmi, payone::Payone, plaid::Plaid, riskified::Riskified,
-    signifyd::Signifyd, stripe::Stripe, threedsecureio::Threedsecureio,
-=======
     netcetera::Netcetera, nmi::Nmi, payone::Payone, paypal::Paypal, plaid::Plaid,
     riskified::Riskified, signifyd::Signifyd, stripe::Stripe, threedsecureio::Threedsecureio,
->>>>>>> 0c8f8f5f
     wellsfargopayout::Wellsfargopayout, wise::Wise,
 };