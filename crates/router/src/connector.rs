--- conflicted
+++ resolved
@@ -69,19 +69,11 @@
     checkout::Checkout, coinbase::Coinbase, cryptopay::Cryptopay, cybersource::Cybersource,
     dlocal::Dlocal, ebanx::Ebanx, fiserv::Fiserv, forte::Forte, globalpay::Globalpay,
     globepay::Globepay, gocardless::Gocardless, helcim::Helcim, iatapay::Iatapay, klarna::Klarna,
-<<<<<<< HEAD
     mollie::Mollie, multisafepay::Multisafepay, netcetera::Netcetera, nexinets::Nexinets, nmi::Nmi,
     noon::Noon, nuvei::Nuvei, opayo::Opayo, opennode::Opennode, payeezy::Payeezy, payme::Payme,
     paypal::Paypal, payu::Payu, placetopay::Placetopay, powertranz::Powertranz,
     prophetpay::Prophetpay, rapyd::Rapyd, riskified::Riskified, shift4::Shift4, signifyd::Signifyd,
     square::Square, stax::Stax, stripe::Stripe, threedsecureio::Threedsecureio, trustpay::Trustpay,
     tsys::Tsys, volt::Volt, wise::Wise, worldline::Worldline, worldpay::Worldpay, zen::Zen,
-=======
-    mollie::Mollie, multisafepay::Multisafepay, nexinets::Nexinets, nmi::Nmi, noon::Noon,
-    nuvei::Nuvei, opayo::Opayo, opennode::Opennode, payeezy::Payeezy, payme::Payme, paypal::Paypal,
-    payu::Payu, placetopay::Placetopay, powertranz::Powertranz, prophetpay::Prophetpay,
-    rapyd::Rapyd, riskified::Riskified, shift4::Shift4, signifyd::Signifyd, square::Square,
-    stax::Stax, stripe::Stripe, threedsecureio::Threedsecureio, trustpay::Trustpay, tsys::Tsys,
-    volt::Volt, wise::Wise, worldline::Worldline, worldpay::Worldpay, zen::Zen, zsl::Zsl,
->>>>>>> 92e19af2
+    zsl::Zsl,
 };