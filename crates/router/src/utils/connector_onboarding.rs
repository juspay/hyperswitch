use diesel_models::{ConfigNew, ConfigUpdate};
use error_stack::ResultExt;

use super::errors::StorageErrorExt;
use crate::{
    consts,
<<<<<<< HEAD
    core::errors::{api_error_response::NotImplementedMessage, ApiErrorResponse, RouterResult},
    routes::{app::settings, SessionState},
=======
    core::errors::{ApiErrorResponse, NotImplementedMessage, RouterResult},
    routes::{app::settings, AppState},
>>>>>>> b3d4d13d
    types::{self, api::enums},
};

pub mod paypal;

pub fn get_connector_auth(
    connector: enums::Connector,
    connector_data: &settings::ConnectorOnboarding,
) -> RouterResult<types::ConnectorAuthType> {
    match connector {
        enums::Connector::Paypal => Ok(types::ConnectorAuthType::BodyKey {
            api_key: connector_data.paypal.client_secret.clone(),
            key1: connector_data.paypal.client_id.clone(),
        }),
        _ => Err(ApiErrorResponse::NotImplemented {
            message: NotImplementedMessage::Reason(format!(
                "Onboarding is not implemented for {}",
                connector
            )),
        }
        .into()),
    }
}

pub fn is_enabled(
    connector: types::Connector,
    conf: &settings::ConnectorOnboarding,
) -> Option<bool> {
    match connector {
        enums::Connector::Paypal => Some(conf.paypal.enabled),
        _ => None,
    }
}

pub async fn check_if_connector_exists(
    state: &SessionState,
    connector_id: &str,
    merchant_id: &str,
) -> RouterResult<()> {
    let key_store = state
        .store
        .get_merchant_key_store_by_merchant_id(
            merchant_id,
            &state.store.get_master_key().to_vec().into(),
        )
        .await
        .to_not_found_response(ApiErrorResponse::MerchantAccountNotFound)?;

    let _connector = state
        .store
        .find_by_merchant_connector_account_merchant_id_merchant_connector_id(
            merchant_id,
            connector_id,
            &key_store,
        )
        .await
        .to_not_found_response(ApiErrorResponse::MerchantConnectorAccountNotFound {
            id: connector_id.to_string(),
        })?;

    Ok(())
}

pub async fn set_tracking_id_in_configs(
    state: &SessionState,
    connector_id: &str,
    connector: enums::Connector,
) -> RouterResult<()> {
    let timestamp = common_utils::date_time::now_unix_timestamp().to_string();
    let find_config = state
        .store
        .find_config_by_key(&build_key(connector_id, connector))
        .await;

    if find_config.is_ok() {
        state
            .store
            .update_config_by_key(
                &build_key(connector_id, connector),
                ConfigUpdate::Update {
                    config: Some(timestamp),
                },
            )
            .await
            .change_context(ApiErrorResponse::InternalServerError)
            .attach_printable("Error updating data in configs table")?;
    } else if find_config
        .as_ref()
        .map_err(|e| e.current_context().is_db_not_found())
        .err()
        .unwrap_or(false)
    {
        state
            .store
            .insert_config(ConfigNew {
                key: build_key(connector_id, connector),
                config: timestamp,
            })
            .await
            .change_context(ApiErrorResponse::InternalServerError)
            .attach_printable("Error inserting data in configs table")?;
    } else {
        find_config.change_context(ApiErrorResponse::InternalServerError)?;
    }

    Ok(())
}

pub async fn get_tracking_id_from_configs(
    state: &SessionState,
    connector_id: &str,
    connector: enums::Connector,
) -> RouterResult<String> {
    let timestamp = state
        .store
        .find_config_by_key_unwrap_or(
            &build_key(connector_id, connector),
            Some(common_utils::date_time::now_unix_timestamp().to_string()),
        )
        .await
        .change_context(ApiErrorResponse::InternalServerError)
        .attach_printable("Error getting data from configs table")?
        .config;

    Ok(format!("{}_{}", connector_id, timestamp))
}

fn build_key(connector_id: &str, connector: enums::Connector) -> String {
    format!(
        "{}_{}_{}",
        consts::CONNECTOR_ONBOARDING_CONFIG_PREFIX,
        connector,
        connector_id,
    )
}<|MERGE_RESOLUTION|>--- conflicted
+++ resolved
@@ -4,13 +4,8 @@
 use super::errors::StorageErrorExt;
 use crate::{
     consts,
-<<<<<<< HEAD
-    core::errors::{api_error_response::NotImplementedMessage, ApiErrorResponse, RouterResult},
+    core::errors::{ApiErrorResponse, NotImplementedMessage, RouterResult},
     routes::{app::settings, SessionState},
-=======
-    core::errors::{ApiErrorResponse, NotImplementedMessage, RouterResult},
-    routes::{app::settings, AppState},
->>>>>>> b3d4d13d
     types::{self, api::enums},
 };
 
