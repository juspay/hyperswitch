--- conflicted
+++ resolved
@@ -1,9 +1,5 @@
-<<<<<<< HEAD
 use api_models::user as user_api;
-use diesel_models::user_role::UserRole;
-=======
-use diesel_models::enums::UserStatus;
->>>>>>> ec15ddd0
+use diesel_models::{user_role::UserRole, enums::UserStatus};
 use error_stack::ResultExt;
 use masking::Secret;
 
@@ -59,7 +55,22 @@
     }
 }
 
-<<<<<<< HEAD
+pub async fn get_merchant_ids_for_user(state: AppState, user_id: &str) -> UserResult<Vec<String>> {
+    Ok(state
+        .store
+        .list_user_roles_by_user_id(user_id)
+        .await
+        .change_context(UserErrors::InternalServerError)?
+        .into_iter()
+        .filter_map(|ele| {
+            if ele.status == UserStatus::Active {
+                return Some(ele.merchant_id);
+            }
+            None
+        })
+        .collect())
+}
+
 pub async fn generate_jwt_auth_token(
     state: AppState,
     user: &UserFromStorage,
@@ -107,20 +118,4 @@
         verification_days_left: None,
         user_role: user_role.role_id.clone(),
     }
-=======
-pub async fn get_merchant_ids_for_user(state: AppState, user_id: &str) -> UserResult<Vec<String>> {
-    Ok(state
-        .store
-        .list_user_roles_by_user_id(user_id)
-        .await
-        .change_context(UserErrors::InternalServerError)?
-        .into_iter()
-        .filter_map(|ele| {
-            if ele.status == UserStatus::Active {
-                return Some(ele.merchant_id);
-            }
-            None
-        })
-        .collect())
->>>>>>> ec15ddd0
 }