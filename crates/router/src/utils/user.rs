--- conflicted
+++ resolved
@@ -360,15 +360,6 @@
     .ok_or(UserErrors::InvalidUserAuthMethodOperation.into())
 }
 
-<<<<<<< HEAD
-pub fn generate_env_specific_merchant_id(value: String) -> UserResult<id_type::MerchantId> {
-    if matches!(env::which(), env::Env::Production) {
-        let raw_id = domain::MerchantId::new(value)?;
-        Ok(id_type::MerchantId::try_from(raw_id)?)
-    } else {
-        Ok(id_type::MerchantId::new_from_unix_timestamp())
-    }
-=======
 pub async fn get_lineage_context_from_cache(
     state: &SessionState,
     user_id: &str,
@@ -413,5 +404,13 @@
         .attach_printable("Failed to set lineage context in redis")?;
 
     Ok(())
->>>>>>> f70824ef
+}
+
+pub fn generate_env_specific_merchant_id(value: String) -> UserResult<id_type::MerchantId> {
+    if matches!(env::which(), env::Env::Production) {
+        let raw_id = domain::MerchantId::new(value)?;
+        Ok(id_type::MerchantId::try_from(raw_id)?)
+    } else {
+        Ok(id_type::MerchantId::new_from_unix_timestamp())
+    }
 }