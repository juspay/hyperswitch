--- conflicted
+++ resolved
@@ -1,8 +1,4 @@
-<<<<<<< HEAD
+pub mod dashboard_metadata;
 pub mod password;
 #[cfg(feature = "dummy_connector")]
-pub mod sample_data;
-=======
-pub mod dashboard_metadata;
-pub mod password;
->>>>>>> 1ca2ba45
+pub mod sample_data;