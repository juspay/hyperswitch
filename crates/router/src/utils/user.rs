--- conflicted
+++ resolved
@@ -100,13 +100,8 @@
 pub async fn generate_jwt_auth_token_with_custom_role_attributes(
     state: &SessionState,
     user: &UserFromStorage,
-<<<<<<< HEAD
     merchant_id: common_utils::id_type::MerchantId,
-    org_id: String,
-=======
-    merchant_id: String,
     org_id: id_type::OrganizationId,
->>>>>>> 26b87830
     role_id: String,
 ) -> UserResult<Secret<String>> {
     let token = AuthToken::new_token(
