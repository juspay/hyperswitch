use std::sync::Arc;

use api_models::user as user_api;
use common_enums::UserAuthType;
use common_utils::{
    encryption::Encryption, errors::CustomResult, id_type, type_name, types::keymanager::Identifier,
};
use error_stack::ResultExt;
use masking::{ExposeInterface, Secret};
use redis_interface::RedisConnectionPool;

use crate::{
    consts::user::{REDIS_SSO_PREFIX, REDIS_SSO_TTL},
    core::errors::{StorageError, UserErrors, UserResult},
    routes::SessionState,
    services::{
        authentication::{AuthToken, UserFromToken},
        authorization::roles::RoleInfo,
    },
    types::{
        domain::{self, MerchantAccount, UserFromStorage},
        transformers::ForeignFrom,
    },
};

pub mod dashboard_metadata;
pub mod password;
#[cfg(feature = "dummy_connector")]
pub mod sample_data;
pub mod two_factor_auth;

impl UserFromToken {
    pub async fn get_merchant_account_from_db(
        &self,
        state: SessionState,
    ) -> UserResult<MerchantAccount> {
        let key_manager_state = &(&state).into();
        let key_store = state
            .store
            .get_merchant_key_store_by_merchant_id(
                key_manager_state,
                &self.merchant_id,
                &state.store.get_master_key().to_vec().into(),
            )
            .await
            .map_err(|e| {
                if e.current_context().is_db_not_found() {
                    e.change_context(UserErrors::MerchantIdNotFound)
                } else {
                    e.change_context(UserErrors::InternalServerError)
                }
            })?;
        let merchant_account = state
            .store
            .find_merchant_account_by_merchant_id(key_manager_state, &self.merchant_id, &key_store)
            .await
            .map_err(|e| {
                if e.current_context().is_db_not_found() {
                    e.change_context(UserErrors::MerchantIdNotFound)
                } else {
                    e.change_context(UserErrors::InternalServerError)
                }
            })?;
        Ok(merchant_account)
    }

    pub async fn get_user_from_db(&self, state: &SessionState) -> UserResult<UserFromStorage> {
        let user = state
            .global_store
            .find_user_by_id(&self.user_id)
            .await
            .change_context(UserErrors::InternalServerError)?;
        Ok(user.into())
    }

    pub async fn get_role_info_from_db(&self, state: &SessionState) -> UserResult<RoleInfo> {
        RoleInfo::from_role_id_in_merchant_scope(
            state,
            &self.role_id,
            &self.merchant_id,
            &self.org_id,
        )
        .await
        .change_context(UserErrors::InternalServerError)
    }
}

pub async fn generate_jwt_auth_token_with_attributes(
    state: &SessionState,
    user_id: String,
    merchant_id: id_type::MerchantId,
    org_id: id_type::OrganizationId,
    role_id: String,
    profile_id: id_type::ProfileId,
    tenant_id: Option<String>,
) -> UserResult<Secret<String>> {
    let token = AuthToken::new_token(
        user_id,
        merchant_id,
        role_id,
        &state.conf,
        org_id,
<<<<<<< HEAD
        profile_id,
=======
        Some(profile_id),
        tenant_id,
>>>>>>> 98b141c6
    )
    .await?;
    Ok(Secret::new(token))
}

#[allow(unused_variables)]
pub fn get_verification_days_left(
    state: &SessionState,
    user: &UserFromStorage,
) -> UserResult<Option<i64>> {
    #[cfg(feature = "email")]
    return user.get_verification_days_left(state);
    #[cfg(not(feature = "email"))]
    return Ok(None);
}

pub async fn get_user_from_db_by_email(
    state: &SessionState,
    email: domain::UserEmail,
) -> CustomResult<UserFromStorage, StorageError> {
    state
        .global_store
        .find_user_by_email(&email.into_inner())
        .await
        .map(UserFromStorage::from)
}

pub fn get_redis_connection(state: &SessionState) -> UserResult<Arc<RedisConnectionPool>> {
    state
        .store
        .get_redis_conn()
        .change_context(UserErrors::InternalServerError)
        .attach_printable("Failed to get redis connection")
}

impl ForeignFrom<&user_api::AuthConfig> for UserAuthType {
    fn foreign_from(from: &user_api::AuthConfig) -> Self {
        match *from {
            user_api::AuthConfig::OpenIdConnect { .. } => Self::OpenIdConnect,
            user_api::AuthConfig::Password => Self::Password,
            user_api::AuthConfig::MagicLink => Self::MagicLink,
        }
    }
}

pub async fn construct_public_and_private_db_configs(
    state: &SessionState,
    auth_config: &user_api::AuthConfig,
    encryption_key: &[u8],
    id: String,
) -> UserResult<(Option<Encryption>, Option<serde_json::Value>)> {
    match auth_config {
        user_api::AuthConfig::OpenIdConnect {
            private_config,
            public_config,
        } => {
            let private_config_value = serde_json::to_value(private_config.clone())
                .change_context(UserErrors::InternalServerError)
                .attach_printable("Failed to convert auth config to json")?;

            let encrypted_config =
                domain::types::crypto_operation::<serde_json::Value, masking::WithType>(
                    &state.into(),
                    type_name!(diesel_models::user::User),
                    domain::types::CryptoOperation::Encrypt(private_config_value.into()),
                    Identifier::UserAuth(id),
                    encryption_key,
                )
                .await
                .and_then(|val| val.try_into_operation())
                .change_context(UserErrors::InternalServerError)
                .attach_printable("Failed to encrypt auth config")?;

            Ok((
                Some(encrypted_config.into()),
                Some(
                    serde_json::to_value(public_config.clone())
                        .change_context(UserErrors::InternalServerError)
                        .attach_printable("Failed to convert auth config to json")?,
                ),
            ))
        }
        user_api::AuthConfig::Password | user_api::AuthConfig::MagicLink => Ok((None, None)),
    }
}

pub fn parse_value<T>(value: serde_json::Value, type_name: &str) -> UserResult<T>
where
    T: serde::de::DeserializeOwned,
{
    serde_json::from_value::<T>(value)
        .change_context(UserErrors::InternalServerError)
        .attach_printable(format!("Unable to parse {}", type_name))
}

pub async fn decrypt_oidc_private_config(
    state: &SessionState,
    encrypted_config: Option<Encryption>,
    id: String,
) -> UserResult<user_api::OpenIdConnectPrivateConfig> {
    let user_auth_key = hex::decode(
        state
            .conf
            .user_auth_methods
            .get_inner()
            .encryption_key
            .clone()
            .expose(),
    )
    .change_context(UserErrors::InternalServerError)
    .attach_printable("Failed to decode DEK")?;

    let private_config = domain::types::crypto_operation::<serde_json::Value, masking::WithType>(
        &state.into(),
        type_name!(diesel_models::user::User),
        domain::types::CryptoOperation::DecryptOptional(encrypted_config),
        Identifier::UserAuth(id),
        &user_auth_key,
    )
    .await
    .and_then(|val| val.try_into_optionaloperation())
    .change_context(UserErrors::InternalServerError)
    .attach_printable("Failed to decrypt private config")?
    .ok_or(UserErrors::InternalServerError)
    .attach_printable("Private config not found")?
    .into_inner()
    .expose();

    serde_json::from_value::<user_api::OpenIdConnectPrivateConfig>(private_config)
        .change_context(UserErrors::InternalServerError)
        .attach_printable("unable to parse OpenIdConnectPrivateConfig")
}

pub async fn set_sso_id_in_redis(
    state: &SessionState,
    oidc_state: Secret<String>,
    sso_id: String,
) -> UserResult<()> {
    let connection = get_redis_connection(state)?;
    let key = get_oidc_key(&oidc_state.expose());
    connection
        .set_key_with_expiry(&key, sso_id, REDIS_SSO_TTL)
        .await
        .change_context(UserErrors::InternalServerError)
        .attach_printable("Failed to set sso id in redis")
}

pub async fn get_sso_id_from_redis(
    state: &SessionState,
    oidc_state: Secret<String>,
) -> UserResult<String> {
    let connection = get_redis_connection(state)?;
    let key = get_oidc_key(&oidc_state.expose());
    connection
        .get_key::<Option<String>>(&key)
        .await
        .change_context(UserErrors::InternalServerError)
        .attach_printable("Failed to get sso id from redis")?
        .ok_or(UserErrors::SSOFailed)
        .attach_printable("Cannot find oidc state in redis. Oidc state invalid or expired")
}

fn get_oidc_key(oidc_state: &str) -> String {
    format!("{}{oidc_state}", REDIS_SSO_PREFIX)
}

pub fn get_oidc_sso_redirect_url(state: &SessionState, provider: &str) -> String {
    format!("{}/redirect/oidc/{}", state.conf.user.base_url, provider)
}

pub fn is_sso_auth_type(auth_type: &UserAuthType) -> bool {
    match auth_type {
        UserAuthType::OpenIdConnect => true,
        UserAuthType::Password | UserAuthType::MagicLink => false,
    }
}<|MERGE_RESOLUTION|>--- conflicted
+++ resolved
@@ -100,12 +100,8 @@
         role_id,
         &state.conf,
         org_id,
-<<<<<<< HEAD
         profile_id,
-=======
-        Some(profile_id),
         tenant_id,
->>>>>>> 98b141c6
     )
     .await?;
     Ok(Secret::new(token))
