use std::sync::Arc;

use api_models::user as user_api;
use common_enums::UserAuthType;
use common_utils::{
    encryption::Encryption, errors::CustomResult, id_type, type_name, types::keymanager::Identifier,
};
use diesel_models::organization::{self, OrganizationBridge};
use error_stack::ResultExt;
use masking::{ExposeInterface, Secret};
use redis_interface::RedisConnectionPool;
use router_env::env;

use crate::{
    consts::user::{
        LINEAGE_CONTEXT_PREFIX, LINEAGE_CONTEXT_TIME_EXPIRY_IN_SECS, REDIS_SSO_PREFIX,
        REDIS_SSO_TTL,
    },
    core::errors::{StorageError, UserErrors, UserResult},
    routes::SessionState,
    services::{
        authentication::{AuthToken, UserFromToken},
        authorization::roles::RoleInfo,
    },
    types::{
        domain::{self, LineageContext, MerchantAccount, UserFromStorage},
        transformers::ForeignFrom,
    },
};

pub mod dashboard_metadata;
pub mod password;
#[cfg(feature = "dummy_connector")]
pub mod sample_data;
pub mod theme;
pub mod two_factor_auth;

impl UserFromToken {
    pub async fn get_merchant_account_from_db(
        &self,
        state: SessionState,
    ) -> UserResult<MerchantAccount> {
        let key_manager_state = &(&state).into();
        let key_store = state
            .store
            .get_merchant_key_store_by_merchant_id(
                key_manager_state,
                &self.merchant_id,
                &state.store.get_master_key().to_vec().into(),
            )
            .await
            .map_err(|e| {
                if e.current_context().is_db_not_found() {
                    e.change_context(UserErrors::MerchantIdNotFound)
                } else {
                    e.change_context(UserErrors::InternalServerError)
                }
            })?;
        let merchant_account = state
            .store
            .find_merchant_account_by_merchant_id(key_manager_state, &self.merchant_id, &key_store)
            .await
            .map_err(|e| {
                if e.current_context().is_db_not_found() {
                    e.change_context(UserErrors::MerchantIdNotFound)
                } else {
                    e.change_context(UserErrors::InternalServerError)
                }
            })?;
        Ok(merchant_account)
    }

    pub async fn get_user_from_db(&self, state: &SessionState) -> UserResult<UserFromStorage> {
        let user = state
            .global_store
            .find_user_by_id(&self.user_id)
            .await
            .change_context(UserErrors::InternalServerError)?;
        Ok(user.into())
    }

    pub async fn get_role_info_from_db(&self, state: &SessionState) -> UserResult<RoleInfo> {
        RoleInfo::from_role_id_org_id_tenant_id(
            state,
            &self.role_id,
            &self.org_id,
            self.tenant_id.as_ref().unwrap_or(&state.tenant.tenant_id),
        )
        .await
        .change_context(UserErrors::InternalServerError)
    }
}

pub async fn generate_jwt_auth_token_with_attributes(
    state: &SessionState,
    user_id: String,
    merchant_id: id_type::MerchantId,
    org_id: id_type::OrganizationId,
    role_id: String,
    profile_id: id_type::ProfileId,
    tenant_id: Option<id_type::TenantId>,
) -> UserResult<Secret<String>> {
    let token = AuthToken::new_token(
        user_id,
        merchant_id,
        role_id,
        &state.conf,
        org_id,
        profile_id,
        tenant_id,
    )
    .await?;
    Ok(Secret::new(token))
}

#[allow(unused_variables)]
pub fn get_verification_days_left(
    state: &SessionState,
    user: &UserFromStorage,
) -> UserResult<Option<i64>> {
    #[cfg(feature = "email")]
    return user.get_verification_days_left(state);
    #[cfg(not(feature = "email"))]
    return Ok(None);
}

pub async fn get_user_from_db_by_email(
    state: &SessionState,
    email: domain::UserEmail,
) -> CustomResult<UserFromStorage, StorageError> {
    state
        .global_store
        .find_user_by_email(&email)
        .await
        .map(UserFromStorage::from)
}

pub fn get_redis_connection(state: &SessionState) -> UserResult<Arc<RedisConnectionPool>> {
    state
        .store
        .get_redis_conn()
        .change_context(UserErrors::InternalServerError)
        .attach_printable("Failed to get redis connection")
}

pub fn get_redis_connection_for_global_tenant(
    state: &SessionState,
) -> UserResult<Arc<RedisConnectionPool>> {
    let redis_connection_pool = state
        .store
        .get_redis_conn()
        .change_context(UserErrors::InternalServerError)
        .attach_printable("Failed to get redis connection")?;

    let global_tenant_prefix = &state.conf.multitenancy.global_tenant.redis_key_prefix;

    Ok(Arc::new(RedisConnectionPool {
        pool: Arc::clone(&redis_connection_pool.pool),
        key_prefix: global_tenant_prefix.to_string(),
        config: Arc::clone(&redis_connection_pool.config),
        subscriber: Arc::clone(&redis_connection_pool.subscriber),
        publisher: Arc::clone(&redis_connection_pool.publisher),
        is_redis_available: Arc::clone(&redis_connection_pool.is_redis_available),
    }))
}

impl ForeignFrom<&user_api::AuthConfig> for UserAuthType {
    fn foreign_from(from: &user_api::AuthConfig) -> Self {
        match *from {
            user_api::AuthConfig::OpenIdConnect { .. } => Self::OpenIdConnect,
            user_api::AuthConfig::Password => Self::Password,
            user_api::AuthConfig::MagicLink => Self::MagicLink,
        }
    }
}

pub async fn construct_public_and_private_db_configs(
    state: &SessionState,
    auth_config: &user_api::AuthConfig,
    encryption_key: &[u8],
    id: String,
) -> UserResult<(Option<Encryption>, Option<serde_json::Value>)> {
    match auth_config {
        user_api::AuthConfig::OpenIdConnect {
            private_config,
            public_config,
        } => {
            let private_config_value = serde_json::to_value(private_config.clone())
                .change_context(UserErrors::InternalServerError)
                .attach_printable("Failed to convert auth config to json")?;

            let encrypted_config =
                domain::types::crypto_operation::<serde_json::Value, masking::WithType>(
                    &state.into(),
                    type_name!(diesel_models::user::User),
                    domain::types::CryptoOperation::Encrypt(private_config_value.into()),
                    Identifier::UserAuth(id),
                    encryption_key,
                )
                .await
                .and_then(|val| val.try_into_operation())
                .change_context(UserErrors::InternalServerError)
                .attach_printable("Failed to encrypt auth config")?;

            Ok((
                Some(encrypted_config.into()),
                Some(
                    serde_json::to_value(public_config.clone())
                        .change_context(UserErrors::InternalServerError)
                        .attach_printable("Failed to convert auth config to json")?,
                ),
            ))
        }
        user_api::AuthConfig::Password | user_api::AuthConfig::MagicLink => Ok((None, None)),
    }
}

pub fn parse_value<T>(value: serde_json::Value, type_name: &str) -> UserResult<T>
where
    T: serde::de::DeserializeOwned,
{
    serde_json::from_value::<T>(value)
        .change_context(UserErrors::InternalServerError)
        .attach_printable(format!("Unable to parse {}", type_name))
}

pub async fn decrypt_oidc_private_config(
    state: &SessionState,
    encrypted_config: Option<Encryption>,
    id: String,
) -> UserResult<user_api::OpenIdConnectPrivateConfig> {
    let user_auth_key = hex::decode(
        state
            .conf
            .user_auth_methods
            .get_inner()
            .encryption_key
            .clone()
            .expose(),
    )
    .change_context(UserErrors::InternalServerError)
    .attach_printable("Failed to decode DEK")?;

    let private_config = domain::types::crypto_operation::<serde_json::Value, masking::WithType>(
        &state.into(),
        type_name!(diesel_models::user::User),
        domain::types::CryptoOperation::DecryptOptional(encrypted_config),
        Identifier::UserAuth(id),
        &user_auth_key,
    )
    .await
    .and_then(|val| val.try_into_optionaloperation())
    .change_context(UserErrors::InternalServerError)
    .attach_printable("Failed to decrypt private config")?
    .ok_or(UserErrors::InternalServerError)
    .attach_printable("Private config not found")?
    .into_inner()
    .expose();

    serde_json::from_value::<user_api::OpenIdConnectPrivateConfig>(private_config)
        .change_context(UserErrors::InternalServerError)
        .attach_printable("unable to parse OpenIdConnectPrivateConfig")
}

pub async fn set_sso_id_in_redis(
    state: &SessionState,
    oidc_state: Secret<String>,
    sso_id: String,
) -> UserResult<()> {
    let connection = get_redis_connection(state)?;
    let key = get_oidc_key(&oidc_state.expose());
    connection
        .set_key_with_expiry(&key.into(), sso_id, REDIS_SSO_TTL)
        .await
        .change_context(UserErrors::InternalServerError)
        .attach_printable("Failed to set sso id in redis")
}

pub async fn get_sso_id_from_redis(
    state: &SessionState,
    oidc_state: Secret<String>,
) -> UserResult<String> {
    let connection = get_redis_connection(state)?;
    let key = get_oidc_key(&oidc_state.expose());
    connection
        .get_key::<Option<String>>(&key.into())
        .await
        .change_context(UserErrors::InternalServerError)
        .attach_printable("Failed to get sso id from redis")?
        .ok_or(UserErrors::SSOFailed)
        .attach_printable("Cannot find oidc state in redis. Oidc state invalid or expired")
}

fn get_oidc_key(oidc_state: &str) -> String {
    format!("{}{oidc_state}", REDIS_SSO_PREFIX)
}

pub fn get_oidc_sso_redirect_url(state: &SessionState, provider: &str) -> String {
    format!("{}/redirect/oidc/{}", state.conf.user.base_url, provider)
}

pub fn is_sso_auth_type(auth_type: UserAuthType) -> bool {
    match auth_type {
        UserAuthType::OpenIdConnect => true,
        UserAuthType::Password | UserAuthType::MagicLink => false,
    }
}

#[cfg(feature = "v1")]
pub fn create_merchant_account_request_for_org(
    req: user_api::UserOrgMerchantCreateRequest,
    org: organization::Organization,
    product_type: common_enums::MerchantProductType,
) -> UserResult<api_models::admin::MerchantAccountCreate> {
    let merchant_id = if matches!(env::which(), env::Env::Production) {
        id_type::MerchantId::try_from(domain::MerchantId::new(req.merchant_name.clone().expose())?)?
    } else {
        id_type::MerchantId::new_from_unix_timestamp()
    };

    let company_name = domain::UserCompanyName::new(req.merchant_name.expose())?;
    Ok(api_models::admin::MerchantAccountCreate {
        merchant_id,
        metadata: None,
        locker_id: None,
        return_url: None,
        merchant_name: Some(Secret::new(company_name.get_secret())),
        webhook_details: None,
        publishable_key: None,
        organization_id: Some(org.get_organization_id()),
        merchant_details: None,
        routing_algorithm: None,
        parent_merchant_id: None,
        sub_merchants_enabled: None,
        frm_routing_algorithm: None,
        #[cfg(feature = "payouts")]
        payout_routing_algorithm: None,
        primary_business_details: None,
        payment_response_hash_key: None,
        enable_payment_response_hash: None,
        redirect_to_merchant_with_http_post: None,
        pm_collect_link_config: None,
        product_type: Some(product_type),
    })
}

pub async fn validate_email_domain_auth_type_using_db(
    state: &SessionState,
    email: &domain::UserEmail,
    required_auth_type: UserAuthType,
) -> UserResult<()> {
    let domain = email.extract_domain()?;
    let user_auth_methods = state
        .store
        .list_user_authentication_methods_for_email_domain(domain)
        .await
        .change_context(UserErrors::InternalServerError)?;

    (user_auth_methods.is_empty()
        || user_auth_methods
            .iter()
            .any(|auth_method| auth_method.auth_type == required_auth_type))
    .then_some(())
    .ok_or(UserErrors::InvalidUserAuthMethodOperation.into())
}

<<<<<<< HEAD
pub fn get_base_url(state: &SessionState) -> &str {
    if !state.conf.multitenancy.enabled {
        &state.conf.user.base_url
    } else {
        &state.tenant.user.control_center_url
    }
=======
pub async fn get_lineage_context_from_cache(
    state: &SessionState,
    user_id: &str,
) -> UserResult<Option<LineageContext>> {
    let connection = get_redis_connection_for_global_tenant(state)?;
    let key = format!("{}{}", LINEAGE_CONTEXT_PREFIX, user_id);
    let lineage_context = connection
        .get_key::<Option<String>>(&key.into())
        .await
        .change_context(UserErrors::InternalServerError)
        .attach_printable("Failed to get lineage context from redis")?;

    match lineage_context {
        Some(json_str) => {
            let ctx = serde_json::from_str::<LineageContext>(&json_str)
                .change_context(UserErrors::InternalServerError)
                .attach_printable("Failed to deserialize LineageContext from JSON")?;
            Ok(Some(ctx))
        }
        None => Ok(None),
    }
}

pub async fn set_lineage_context_in_cache(
    state: &SessionState,
    user_id: &str,
    lineage_context: LineageContext,
) -> UserResult<()> {
    let connection = get_redis_connection_for_global_tenant(state)?;
    let key = format!("{}{}", LINEAGE_CONTEXT_PREFIX, user_id);
    let serialized_lineage_context: String = serde_json::to_string(&lineage_context)
        .change_context(UserErrors::InternalServerError)
        .attach_printable("Failed to serialize LineageContext")?;
    connection
        .set_key_with_expiry(
            &key.into(),
            serialized_lineage_context,
            LINEAGE_CONTEXT_TIME_EXPIRY_IN_SECS,
        )
        .await
        .change_context(UserErrors::InternalServerError)
        .attach_printable("Failed to set lineage context in redis")?;

    Ok(())
>>>>>>> 212ac270
}<|MERGE_RESOLUTION|>--- conflicted
+++ resolved
@@ -364,14 +364,6 @@
     .ok_or(UserErrors::InvalidUserAuthMethodOperation.into())
 }
 
-<<<<<<< HEAD
-pub fn get_base_url(state: &SessionState) -> &str {
-    if !state.conf.multitenancy.enabled {
-        &state.conf.user.base_url
-    } else {
-        &state.tenant.user.control_center_url
-    }
-=======
 pub async fn get_lineage_context_from_cache(
     state: &SessionState,
     user_id: &str,
@@ -416,5 +408,12 @@
         .attach_printable("Failed to set lineage context in redis")?;
 
     Ok(())
->>>>>>> 212ac270
+}
+
+pub fn get_base_url(state: &SessionState) -> &str {
+    if !state.conf.multitenancy.enabled {
+        &state.conf.user.base_url
+    } else {
+        &state.tenant.user.control_center_url
+    }
 }