--- conflicted
+++ resolved
@@ -300,11 +300,8 @@
             enable_overcapture: None,
             mit_category: None,
             billing_descriptor: None,
-<<<<<<< HEAD
+            tokenization: None,
             partner_merchant_identifier_details: None,
-=======
-            tokenization: None,
->>>>>>> 947941ca
         };
         let (connector_transaction_id, processor_transaction_data) =
             ConnectorTransactionId::form_id_and_data(attempt_id.clone());
