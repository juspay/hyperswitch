use api_models::{
    enums::Connector::{DummyConnector4, DummyConnector7},
    user::sample_data::SampleDataRequest,
};
use common_utils::{
    id_type,
    types::{ConnectorTransactionId, MinorUnit},
};
#[cfg(feature = "v1")]
use diesel_models::user::sample_data::PaymentAttemptBatchNew;
use diesel_models::{enums as storage_enums, DisputeNew, RefundNew};
use error_stack::ResultExt;
use hyperswitch_domain_models::payments::PaymentIntent;
use rand::{prelude::SliceRandom, thread_rng, Rng};
use time::OffsetDateTime;

use crate::{
    consts,
    core::errors::sample_data::{SampleDataError, SampleDataResult},
    SessionState,
};

#[cfg(feature = "v1")]
#[allow(clippy::type_complexity)]
pub async fn generate_sample_data(
    state: &SessionState,
    req: SampleDataRequest,
    merchant_id: &id_type::MerchantId,
    org_id: &id_type::OrganizationId,
) -> SampleDataResult<
    Vec<(
        PaymentIntent,
        PaymentAttemptBatchNew,
        Option<RefundNew>,
        Option<DisputeNew>,
    )>,
> {
    let sample_data_size: usize = req.record.unwrap_or(100);
    let key_manager_state = &state.into();
    if !(10..=100).contains(&sample_data_size) {
        return Err(SampleDataError::InvalidRange.into());
    }

    let key_store = state
        .store
        .get_merchant_key_store_by_merchant_id(
            key_manager_state,
            merchant_id,
            &state.store.get_master_key().to_vec().into(),
        )
        .await
        .change_context(SampleDataError::InternalServerError)?;

    let merchant_from_db = state
        .store
        .find_merchant_account_by_merchant_id(key_manager_state, merchant_id, &key_store)
        .await
        .change_context::<SampleDataError>(SampleDataError::DataDoesNotExist)?;

    #[cfg(feature = "v1")]
    let (profile_id_result, business_country_default, business_label_default) = {
        let merchant_parsed_details: Vec<api_models::admin::PrimaryBusinessDetails> =
            serde_json::from_value(merchant_from_db.primary_business_details.clone())
                .change_context(SampleDataError::InternalServerError)
                .attach_printable("Error while parsing primary business details")?;

        let business_country_default = merchant_parsed_details.first().map(|x| x.country);

        let business_label_default = merchant_parsed_details.first().map(|x| x.business.clone());

        let profile_id = crate::core::utils::get_profile_id_from_business_details(
            key_manager_state,
            &key_store,
            business_country_default,
            business_label_default.as_ref(),
            &merchant_from_db,
            req.profile_id.as_ref(),
            &*state.store,
            false,
        )
        .await;
        (profile_id, business_country_default, business_label_default)
    };

    #[cfg(feature = "v2")]
    let (profile_id_result, business_country_default, business_label_default) = {
        let profile_id = req
            .profile_id.clone()
            .ok_or(hyperswitch_domain_models::errors::api_error_response::ApiErrorResponse::MissingRequiredField {
                field_name: "profile_id",
            });

        (profile_id, None, None)
    };

    let profile_id = match profile_id_result {
        Ok(id) => id.clone(),
        Err(error) => {
            router_env::logger::error!(
                "Profile ID not found in business details. Attempting to fetch from the database {error:?}"
            );

            state
                .store
                .list_profile_by_merchant_id(key_manager_state, &key_store, merchant_id)
                .await
                .change_context(SampleDataError::InternalServerError)
                .attach_printable("Failed to get business profile")?
                .first()
                .ok_or(SampleDataError::InternalServerError)?
                .get_id()
                .to_owned()
        }
    };

    // 10 percent payments should be failed
    #[allow(clippy::as_conversions)]
    let failure_attempts = usize::try_from((sample_data_size as f32 / 10.0).round() as i64)
        .change_context(SampleDataError::InvalidParameters)?;

    let failure_after_attempts = sample_data_size / failure_attempts;

    // 20 percent refunds for payments
    #[allow(clippy::as_conversions)]
    let number_of_refunds = usize::try_from((sample_data_size as f32 / 5.0).round() as i64)
        .change_context(SampleDataError::InvalidParameters)?;

    let mut refunds_count = 0;

    // 2 disputes if generated data size is between 50 and 100, 1 dispute if it is less than 50.
    let number_of_disputes: usize = if sample_data_size >= 50 { 2 } else { 1 };

    let mut disputes_count = 0;

    let mut random_array: Vec<usize> = (1..=sample_data_size).collect();

    // Shuffle the array
    let mut rng = thread_rng();
    random_array.shuffle(&mut rng);

    let mut res: Vec<(
        PaymentIntent,
        PaymentAttemptBatchNew,
        Option<RefundNew>,
        Option<DisputeNew>,
    )> = Vec::new();
    let start_time = req
        .start_time
        .unwrap_or(common_utils::date_time::now() - time::Duration::days(7))
        .assume_utc()
        .unix_timestamp();
    let end_time = req
        .end_time
        .unwrap_or_else(common_utils::date_time::now)
        .assume_utc()
        .unix_timestamp();

    let current_time = common_utils::date_time::now().assume_utc().unix_timestamp();

    let min_amount = req.min_amount.unwrap_or(100);
    let max_amount = req.max_amount.unwrap_or(min_amount + 100);

    if min_amount > max_amount
        || start_time > end_time
        || start_time > current_time
        || end_time > current_time
    {
        return Err(SampleDataError::InvalidParameters.into());
    };

    let currency_vec = req.currency.unwrap_or(vec![common_enums::Currency::USD]);
    let currency_vec_len = currency_vec.len();

    let connector_vec = req
        .connector
        .unwrap_or(vec![DummyConnector4, DummyConnector7]);
    let connector_vec_len = connector_vec.len();

    let auth_type = req.auth_type.unwrap_or(vec![
        common_enums::AuthenticationType::ThreeDs,
        common_enums::AuthenticationType::NoThreeDs,
    ]);
    let auth_type_len = auth_type.len();

    if currency_vec_len == 0 || connector_vec_len == 0 || auth_type_len == 0 {
        return Err(SampleDataError::InvalidParameters.into());
    }

    // This has to be an internal server error because, this function failing means that the intended functionality is not working as expected
    let dashboard_customer_id =
        id_type::CustomerId::try_from(std::borrow::Cow::from("hs-dashboard-user"))
            .change_context(SampleDataError::InternalServerError)?;

    for num in 1..=sample_data_size {
        let payment_id = id_type::PaymentId::generate_test_payment_id_for_sample_data();
        let attempt_id = payment_id.get_attempt_id(1);
        let client_secret = payment_id.generate_client_secret();
        let amount = thread_rng().gen_range(min_amount..=max_amount);

        let created_at @ modified_at @ last_synced =
            OffsetDateTime::from_unix_timestamp(thread_rng().gen_range(start_time..=end_time))
                .map(common_utils::date_time::convert_to_pdt)
                .unwrap_or(
                    req.start_time.unwrap_or_else(|| {
                        common_utils::date_time::now() - time::Duration::days(7)
                    }),
                );
        let session_expiry =
            created_at.saturating_add(time::Duration::seconds(consts::DEFAULT_SESSION_EXPIRY));

        // After some set of payments sample data will have a failed attempt
        let is_failed_payment =
            (random_array.get(num - 1).unwrap_or(&0) % failure_after_attempts) == 0;

        let payment_intent = PaymentIntent {
            payment_id: payment_id.clone(),
            merchant_id: merchant_id.clone(),
            status: match is_failed_payment {
                true => common_enums::IntentStatus::Failed,
                _ => common_enums::IntentStatus::Succeeded,
            },
            amount: MinorUnit::new(amount * 100),
            currency: Some(
                *currency_vec
                    .get((num - 1) % currency_vec_len)
                    .unwrap_or(&common_enums::Currency::USD),
            ),
            description: Some("This is a sample payment".to_string()),
            created_at,
            modified_at,
            last_synced: Some(last_synced),
            client_secret: Some(client_secret),
            business_country: business_country_default,
            business_label: business_label_default.clone(),
            active_attempt: hyperswitch_domain_models::RemoteStorageObject::ForeignID(
                attempt_id.clone(),
            ),
            attempt_count: 1,
            customer_id: Some(dashboard_customer_id.clone()),
            amount_captured: Some(MinorUnit::new(amount * 100)),
            profile_id: Some(profile_id.clone()),
            return_url: Default::default(),
            metadata: Default::default(),
            connector_id: Default::default(),
            shipping_address_id: Default::default(),
            billing_address_id: Default::default(),
            statement_descriptor_name: Default::default(),
            statement_descriptor_suffix: Default::default(),
            setup_future_usage: Default::default(),
            off_session: Default::default(),
            order_details: Default::default(),
            allowed_payment_method_types: Default::default(),
            connector_metadata: Default::default(),
            feature_metadata: Default::default(),
            merchant_decision: Default::default(),
            payment_link_id: Default::default(),
            payment_confirm_source: Default::default(),
            updated_by: merchant_from_db.storage_scheme.to_string(),
            surcharge_applicable: Default::default(),
            request_incremental_authorization: Default::default(),
            incremental_authorization_allowed: Default::default(),
            authorization_count: Default::default(),
            fingerprint_id: None,
            session_expiry: Some(session_expiry),
            request_external_three_ds_authentication: None,
            split_payments: None,
            frm_metadata: Default::default(),
            customer_details: None,
            billing_details: None,
            merchant_order_reference_id: Default::default(),
            shipping_details: None,
            is_payment_processor_token_flow: None,
            organization_id: org_id.clone(),
            shipping_cost: None,
            tax_details: None,
            skip_external_tax_calculation: None,
            request_extended_authorization: None,
            psd2_sca_exemption_type: None,
            platform_merchant_id: None,
            force_3ds_challenge: None,
            force_3ds_challenge_trigger: None,
            request_overcapture: None,
        };
        let (connector_transaction_id, processor_transaction_data) =
            ConnectorTransactionId::form_id_and_data(attempt_id.clone());
        let payment_attempt = PaymentAttemptBatchNew {
            attempt_id: attempt_id.clone(),
            payment_id: payment_id.clone(),
            connector_transaction_id: Some(connector_transaction_id),
            merchant_id: merchant_id.clone(),
            status: match is_failed_payment {
                true => common_enums::AttemptStatus::Failure,
                _ => common_enums::AttemptStatus::Charged,
            },
            amount: MinorUnit::new(amount * 100),
            currency: payment_intent.currency,
            connector: Some(
                (*connector_vec
                    .get((num - 1) % connector_vec_len)
                    .unwrap_or(&DummyConnector4))
                .to_string(),
            ),
            payment_method: Some(common_enums::PaymentMethod::Card),
            payment_method_type: Some(get_payment_method_type(thread_rng().gen_range(1..=2))),
            authentication_type: Some(
                *auth_type
                    .get((num - 1) % auth_type_len)
                    .unwrap_or(&common_enums::AuthenticationType::NoThreeDs),
            ),
            error_message: match is_failed_payment {
                true => Some("This is a test payment which has a failed status".to_string()),
                _ => None,
            },
            error_code: match is_failed_payment {
                true => Some("HS001".to_string()),
                _ => None,
            },
            confirm: true,
            created_at,
            modified_at,
            last_synced: Some(last_synced),
            amount_to_capture: Some(MinorUnit::new(amount * 100)),
            connector_response_reference_id: Some(attempt_id.clone()),
            updated_by: merchant_from_db.storage_scheme.to_string(),
            save_to_locker: None,
            offer_amount: None,
            surcharge_amount: None,
            tax_amount: None,
            payment_method_id: None,
            capture_method: None,
            capture_on: None,
            cancellation_reason: None,
            mandate_id: None,
            browser_info: None,
            payment_token: None,
            connector_metadata: None,
            payment_experience: None,
            payment_method_data: None,
            business_sub_label: None,
            straight_through_algorithm: None,
            preprocessing_step_id: None,
            mandate_details: None,
            error_reason: None,
            multiple_capture_count: None,
            amount_capturable: MinorUnit::new(i64::default()),
            merchant_connector_id: None,
            authentication_data: None,
            encoded_data: None,
            unified_code: None,
            unified_message: None,
            net_amount: None,
            external_three_ds_authentication_attempted: None,
            authentication_connector: None,
            authentication_id: None,
            mandate_data: None,
            payment_method_billing_address_id: None,
            fingerprint_id: None,
            charge_id: None,
            client_source: None,
            client_version: None,
            customer_acceptance: None,
            profile_id: profile_id.clone(),
            organization_id: org_id.clone(),
            shipping_cost: None,
            order_tax_amount: None,
            processor_transaction_data,
            connector_mandate_detail: None,
            request_extended_authorization: None,
            extended_authorization_applied: None,
            capture_before: None,
            card_discovery: None,
<<<<<<< HEAD
            overcapture_status: None,
=======
            setup_future_usage_applied: None,
>>>>>>> 50cbe20e
        };

        let refund = if refunds_count < number_of_refunds && !is_failed_payment {
            refunds_count += 1;
            let (connector_transaction_id, processor_transaction_data) =
                ConnectorTransactionId::form_id_and_data(attempt_id.clone());
            Some(RefundNew {
                refund_id: common_utils::generate_id_with_default_len("test"),
                internal_reference_id: common_utils::generate_id_with_default_len("test"),
                external_reference_id: None,
                payment_id: payment_id.clone(),
                attempt_id: attempt_id.clone(),
                merchant_id: merchant_id.clone(),
                connector_transaction_id,
                connector_refund_id: None,
                description: Some("This is a sample refund".to_string()),
                created_at,
                modified_at,
                refund_reason: Some("Sample Refund".to_string()),
                connector: payment_attempt
                    .connector
                    .clone()
                    .unwrap_or(DummyConnector4.to_string()),
                currency: *currency_vec
                    .get((num - 1) % currency_vec_len)
                    .unwrap_or(&common_enums::Currency::USD),
                total_amount: MinorUnit::new(amount * 100),
                refund_amount: MinorUnit::new(amount * 100),
                refund_status: common_enums::RefundStatus::Success,
                sent_to_gateway: true,
                refund_type: diesel_models::enums::RefundType::InstantRefund,
                metadata: None,
                refund_arn: None,
                profile_id: payment_intent.profile_id.clone(),
                updated_by: merchant_from_db.storage_scheme.to_string(),
                merchant_connector_id: payment_attempt.merchant_connector_id.clone(),
                charges: None,
                split_refunds: None,
                organization_id: org_id.clone(),
                processor_refund_data: None,
                processor_transaction_data,
            })
        } else {
            None
        };

        let dispute =
            if disputes_count < number_of_disputes && !is_failed_payment && refund.is_none() {
                disputes_count += 1;
                Some(DisputeNew {
                    dispute_id: common_utils::generate_id_with_default_len("test"),
                    amount: (amount * 100).to_string(),
                    currency: payment_intent
                        .currency
                        .unwrap_or(common_enums::Currency::USD)
                        .to_string(),
                    dispute_stage: storage_enums::DisputeStage::Dispute,
                    dispute_status: storage_enums::DisputeStatus::DisputeOpened,
                    payment_id: payment_id.clone(),
                    attempt_id: attempt_id.clone(),
                    merchant_id: merchant_id.clone(),
                    connector_status: "Sample connector status".into(),
                    connector_dispute_id: common_utils::generate_id_with_default_len("test"),
                    connector_reason: Some("Sample Dispute".into()),
                    connector_reason_code: Some("123".into()),
                    challenge_required_by: None,
                    connector_created_at: None,
                    connector_updated_at: None,
                    connector: payment_attempt
                        .connector
                        .clone()
                        .unwrap_or(DummyConnector4.to_string()),
                    evidence: None,
                    profile_id: payment_intent.profile_id.clone(),
                    merchant_connector_id: payment_attempt.merchant_connector_id.clone(),
                    dispute_amount: amount * 100,
                    organization_id: org_id.clone(),
                    dispute_currency: Some(payment_intent.currency.unwrap_or_default()),
                })
            } else {
                None
            };

        res.push((payment_intent, payment_attempt, refund, dispute));
    }
    Ok(res)
}

fn get_payment_method_type(num: u8) -> common_enums::PaymentMethodType {
    let rem: u8 = (num) % 2;
    match rem {
        0 => common_enums::PaymentMethodType::Debit,
        _ => common_enums::PaymentMethodType::Credit,
    }
}<|MERGE_RESOLUTION|>--- conflicted
+++ resolved
@@ -369,11 +369,8 @@
             extended_authorization_applied: None,
             capture_before: None,
             card_discovery: None,
-<<<<<<< HEAD
+            setup_future_usage_applied: None,
             overcapture_status: None,
-=======
-            setup_future_usage_applied: None,
->>>>>>> 50cbe20e
         };
 
         let refund = if refunds_count < number_of_refunds && !is_failed_payment {
