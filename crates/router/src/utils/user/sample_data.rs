use api_models::{
    enums::Connector::{DummyConnector4, DummyConnector7},
    user::sample_data::SampleDataRequest,
};
use common_utils::{id_type, types::MinorUnit};
use diesel_models::{user::sample_data::PaymentAttemptBatchNew, RefundNew};
use error_stack::ResultExt;
use hyperswitch_domain_models::payments::PaymentIntent;
use rand::{prelude::SliceRandom, thread_rng, Rng};
use time::OffsetDateTime;

use crate::{
    consts,
    core::errors::sample_data::{SampleDataError, SampleDataResult},
    SessionState,
};

#[allow(clippy::type_complexity)]
pub async fn generate_sample_data(
    state: &SessionState,
    req: SampleDataRequest,
    merchant_id: &id_type::MerchantId,
    org_id: &id_type::OrganizationId,
) -> SampleDataResult<Vec<(PaymentIntent, PaymentAttemptBatchNew, Option<RefundNew>)>> {
    let sample_data_size: usize = req.record.unwrap_or(100);
    let key_manager_state = &state.into();
    if !(10..=100).contains(&sample_data_size) {
        return Err(SampleDataError::InvalidRange.into());
    }

    let key_store = state
        .store
        .get_merchant_key_store_by_merchant_id(
            key_manager_state,
            merchant_id,
            &state.store.get_master_key().to_vec().into(),
        )
        .await
        .change_context(SampleDataError::InternalServerError)?;

    let merchant_from_db = state
        .store
        .find_merchant_account_by_merchant_id(key_manager_state, merchant_id, &key_store)
        .await
        .change_context::<SampleDataError>(SampleDataError::DataDoesNotExist)?;

    #[cfg(all(
        any(feature = "v1", feature = "v2"),
        not(feature = "merchant_account_v2")
    ))]
    let (profile_id_result, business_country_default, business_label_default) = {
        let merchant_parsed_details: Vec<api_models::admin::PrimaryBusinessDetails> =
            serde_json::from_value(merchant_from_db.primary_business_details.clone())
                .change_context(SampleDataError::InternalServerError)
                .attach_printable("Error while parsing primary business details")?;

        let business_country_default = merchant_parsed_details.first().map(|x| x.country);

        let business_label_default = merchant_parsed_details.first().map(|x| x.business.clone());

        let profile_id = crate::core::utils::get_profile_id_from_business_details(
            key_manager_state,
            &key_store,
            business_country_default,
            business_label_default.as_ref(),
            &merchant_from_db,
            req.profile_id.as_ref(),
            &*state.store,
            false,
        )
        .await;
        (profile_id, business_country_default, business_label_default)
    };

    #[cfg(all(feature = "v2", feature = "merchant_account_v2"))]
    let (profile_id_result, business_country_default, business_label_default) = {
        let profile_id = req
            .profile_id.clone()
            .ok_or(hyperswitch_domain_models::errors::api_error_response::ApiErrorResponse::MissingRequiredField {
                field_name: "profile_id",
            });

        (profile_id, None, None)
    };

    let profile_id = match profile_id_result {
        Ok(id) => id.clone(),
        Err(error) => {
            router_env::logger::error!(
                "Profile ID not found in business details. Attempting to fetch from the database {error:?}"
            );

            state
                .store
                .list_business_profile_by_merchant_id(key_manager_state, &key_store, merchant_id)
                .await
                .change_context(SampleDataError::InternalServerError)
                .attach_printable("Failed to get business profile")?
                .first()
                .ok_or(SampleDataError::InternalServerError)?
                .profile_id
                .clone()
        }
    };

    // 10 percent payments should be failed
    #[allow(clippy::as_conversions)]
    let failure_attempts = usize::try_from((sample_data_size as f32 / 10.0).round() as i64)
        .change_context(SampleDataError::InvalidParameters)?;

    let failure_after_attempts = sample_data_size / failure_attempts;

    // 20 percent refunds for payments
    #[allow(clippy::as_conversions)]
    let number_of_refunds = usize::try_from((sample_data_size as f32 / 5.0).round() as i64)
        .change_context(SampleDataError::InvalidParameters)?;

    let mut refunds_count = 0;

    let mut random_array: Vec<usize> = (1..=sample_data_size).collect();

    // Shuffle the array
    let mut rng = thread_rng();
    random_array.shuffle(&mut rng);

    let mut res: Vec<(PaymentIntent, PaymentAttemptBatchNew, Option<RefundNew>)> = Vec::new();
    let start_time = req
        .start_time
        .unwrap_or(common_utils::date_time::now() - time::Duration::days(7))
        .assume_utc()
        .unix_timestamp();
    let end_time = req
        .end_time
        .unwrap_or_else(common_utils::date_time::now)
        .assume_utc()
        .unix_timestamp();

    let current_time = common_utils::date_time::now().assume_utc().unix_timestamp();

    let min_amount = req.min_amount.unwrap_or(100);
    let max_amount = req.max_amount.unwrap_or(min_amount + 100);

    if min_amount > max_amount
        || start_time > end_time
        || start_time > current_time
        || end_time > current_time
    {
        return Err(SampleDataError::InvalidParameters.into());
    };

    let currency_vec = req.currency.unwrap_or(vec![common_enums::Currency::USD]);
    let currency_vec_len = currency_vec.len();

    let connector_vec = req
        .connector
        .unwrap_or(vec![DummyConnector4, DummyConnector7]);
    let connector_vec_len = connector_vec.len();

    let auth_type = req.auth_type.unwrap_or(vec![
        common_enums::AuthenticationType::ThreeDs,
        common_enums::AuthenticationType::NoThreeDs,
    ]);
    let auth_type_len = auth_type.len();

    if currency_vec_len == 0 || connector_vec_len == 0 || auth_type_len == 0 {
        return Err(SampleDataError::InvalidParameters.into());
    }

    // This has to be an internal server error because, this function failing means that the intended functionality is not working as expected
    let dashboard_customer_id =
        id_type::CustomerId::try_from(std::borrow::Cow::from("hs-dashboard-user"))
            .change_context(SampleDataError::InternalServerError)?;

    for num in 1..=sample_data_size {
        let payment_id = common_utils::generate_id_with_default_len("test");
        let attempt_id = crate::utils::get_payment_attempt_id(&payment_id, 1);
        let client_secret = common_utils::generate_id(
            consts::ID_LENGTH,
            format!("{}_secret", payment_id.clone()).as_str(),
        );
        let amount = thread_rng().gen_range(min_amount..=max_amount);

        let created_at @ modified_at @ last_synced =
            OffsetDateTime::from_unix_timestamp(thread_rng().gen_range(start_time..=end_time))
                .map(common_utils::date_time::convert_to_pdt)
                .unwrap_or(
                    req.start_time.unwrap_or_else(|| {
                        common_utils::date_time::now() - time::Duration::days(7)
                    }),
                );
        let session_expiry =
            created_at.saturating_add(time::Duration::seconds(consts::DEFAULT_SESSION_EXPIRY));

        // After some set of payments sample data will have a failed attempt
        let is_failed_payment =
            (random_array.get(num - 1).unwrap_or(&0) % failure_after_attempts) == 0;

        let payment_intent = PaymentIntent {
            payment_id: payment_id.clone(),
            merchant_id: merchant_id.clone(),
            status: match is_failed_payment {
                true => common_enums::IntentStatus::Failed,
                _ => common_enums::IntentStatus::Succeeded,
            },
            amount: MinorUnit::new(amount * 100),
            currency: Some(
                *currency_vec
                    .get((num - 1) % currency_vec_len)
                    .unwrap_or(&common_enums::Currency::USD),
            ),
            description: Some("This is a sample payment".to_string()),
            created_at,
            modified_at,
            last_synced: Some(last_synced),
            client_secret: Some(client_secret),
            business_country: business_country_default,
            business_label: business_label_default.clone(),
            active_attempt: hyperswitch_domain_models::RemoteStorageObject::ForeignID(
                attempt_id.clone(),
            ),
            attempt_count: 1,
            customer_id: Some(dashboard_customer_id.clone()),
            amount_captured: Some(MinorUnit::new(amount * 100)),
            profile_id: Some(profile_id.clone()),
            return_url: Default::default(),
            metadata: Default::default(),
            connector_id: Default::default(),
            shipping_address_id: Default::default(),
            billing_address_id: Default::default(),
            statement_descriptor_name: Default::default(),
            statement_descriptor_suffix: Default::default(),
            setup_future_usage: Default::default(),
            off_session: Default::default(),
            order_details: Default::default(),
            allowed_payment_method_types: Default::default(),
            connector_metadata: Default::default(),
            feature_metadata: Default::default(),
            merchant_decision: Default::default(),
            payment_link_id: Default::default(),
            payment_confirm_source: Default::default(),
            updated_by: merchant_from_db.storage_scheme.to_string(),
            surcharge_applicable: Default::default(),
            request_incremental_authorization: Default::default(),
            incremental_authorization_allowed: Default::default(),
            authorization_count: Default::default(),
            fingerprint_id: None,
            session_expiry: Some(session_expiry),
            request_external_three_ds_authentication: None,
            charges: None,
            frm_metadata: Default::default(),
            customer_details: None,
            billing_details: None,
            merchant_order_reference_id: Default::default(),
            shipping_details: None,
            is_payment_processor_token_flow: None,
<<<<<<< HEAD
            shipping_cost: None,
            tax_details: None,
=======
            organization_id: org_id.clone(),
>>>>>>> 6b410505
        };
        let payment_attempt = PaymentAttemptBatchNew {
            attempt_id: attempt_id.clone(),
            payment_id: payment_id.clone(),
            connector_transaction_id: Some(attempt_id.clone()),
            merchant_id: merchant_id.clone(),
            status: match is_failed_payment {
                true => common_enums::AttemptStatus::Failure,
                _ => common_enums::AttemptStatus::Charged,
            },
            amount: amount * 100,
            currency: payment_intent.currency,
            connector: Some(
                (*connector_vec
                    .get((num - 1) % connector_vec_len)
                    .unwrap_or(&DummyConnector4))
                .to_string(),
            ),
            payment_method: Some(common_enums::PaymentMethod::Card),
            payment_method_type: Some(get_payment_method_type(thread_rng().gen_range(1..=2))),
            authentication_type: Some(
                *auth_type
                    .get((num - 1) % auth_type_len)
                    .unwrap_or(&common_enums::AuthenticationType::NoThreeDs),
            ),
            error_message: match is_failed_payment {
                true => Some("This is a test payment which has a failed status".to_string()),
                _ => None,
            },
            error_code: match is_failed_payment {
                true => Some("HS001".to_string()),
                _ => None,
            },
            confirm: true,
            created_at,
            modified_at,
            last_synced: Some(last_synced),
            amount_to_capture: Some(amount * 100),
            connector_response_reference_id: Some(attempt_id.clone()),
            updated_by: merchant_from_db.storage_scheme.to_string(),
            save_to_locker: None,
            offer_amount: None,
            surcharge_amount: None,
            tax_amount: None,
            payment_method_id: None,
            capture_method: None,
            capture_on: None,
            cancellation_reason: None,
            mandate_id: None,
            browser_info: None,
            payment_token: None,
            connector_metadata: None,
            payment_experience: None,
            payment_method_data: None,
            business_sub_label: None,
            straight_through_algorithm: None,
            preprocessing_step_id: None,
            mandate_details: None,
            error_reason: None,
            multiple_capture_count: None,
            amount_capturable: i64::default(),
            merchant_connector_id: None,
            authentication_data: None,
            encoded_data: None,
            unified_code: None,
            unified_message: None,
            net_amount: None,
            external_three_ds_authentication_attempted: None,
            authentication_connector: None,
            authentication_id: None,
            mandate_data: None,
            payment_method_billing_address_id: None,
            fingerprint_id: None,
            charge_id: None,
            client_source: None,
            client_version: None,
            customer_acceptance: None,
            profile_id: profile_id.clone(),
            organization_id: org_id.clone(),
        };

        let refund = if refunds_count < number_of_refunds && !is_failed_payment {
            refunds_count += 1;
            Some(RefundNew {
                refund_id: common_utils::generate_id_with_default_len("test"),
                internal_reference_id: common_utils::generate_id_with_default_len("test"),
                external_reference_id: None,
                payment_id: payment_id.clone(),
                attempt_id: attempt_id.clone(),
                merchant_id: merchant_id.clone(),
                connector_transaction_id: attempt_id.clone(),
                connector_refund_id: None,
                description: Some("This is a sample refund".to_string()),
                created_at,
                modified_at,
                refund_reason: Some("Sample Refund".to_string()),
                connector: payment_attempt
                    .connector
                    .clone()
                    .unwrap_or(DummyConnector4.to_string()),
                currency: *currency_vec
                    .get((num - 1) % currency_vec_len)
                    .unwrap_or(&common_enums::Currency::USD),
                total_amount: MinorUnit::new(amount * 100),
                refund_amount: MinorUnit::new(amount * 100),
                refund_status: common_enums::RefundStatus::Success,
                sent_to_gateway: true,
                refund_type: diesel_models::enums::RefundType::InstantRefund,
                metadata: None,
                refund_arn: None,
                profile_id: payment_intent.profile_id.clone(),
                updated_by: merchant_from_db.storage_scheme.to_string(),
                merchant_connector_id: payment_attempt.merchant_connector_id.clone(),
                charges: None,
                organization_id: org_id.clone(),
            })
        } else {
            None
        };

        res.push((payment_intent, payment_attempt, refund));
    }
    Ok(res)
}

fn get_payment_method_type(num: u8) -> common_enums::PaymentMethodType {
    let rem: u8 = (num) % 2;
    match rem {
        0 => common_enums::PaymentMethodType::Debit,
        _ => common_enums::PaymentMethodType::Credit,
    }
}<|MERGE_RESOLUTION|>--- conflicted
+++ resolved
@@ -253,12 +253,9 @@
             merchant_order_reference_id: Default::default(),
             shipping_details: None,
             is_payment_processor_token_flow: None,
-<<<<<<< HEAD
+            organization_id: org_id.clone(),
             shipping_cost: None,
             tax_details: None,
-=======
-            organization_id: org_id.clone(),
->>>>>>> 6b410505
         };
         let payment_attempt = PaymentAttemptBatchNew {
             attempt_id: attempt_id.clone(),
