use api_models::{
    enums::Connector::{DummyConnector4, DummyConnector7},
    user::sample_data::SampleDataRequest,
};
use common_utils::{id_type, types::MinorUnit};
use diesel_models::{user::sample_data::PaymentAttemptBatchNew, RefundNew};
use error_stack::ResultExt;
use hyperswitch_domain_models::payments::PaymentIntent;
use rand::{prelude::SliceRandom, thread_rng, Rng};
use time::OffsetDateTime;

use crate::{
    consts,
    core::errors::sample_data::{SampleDataError, SampleDataResult},
    SessionState,
};

#[allow(clippy::type_complexity)]
pub async fn generate_sample_data(
    state: &SessionState,
    req: SampleDataRequest,
    merchant_id: &str,
) -> SampleDataResult<Vec<(PaymentIntent, PaymentAttemptBatchNew, Option<RefundNew>)>> {
    let merchant_id = merchant_id.to_string();
    let sample_data_size: usize = req.record.unwrap_or(100);

    if !(10..=100).contains(&sample_data_size) {
        return Err(SampleDataError::InvalidRange.into());
    }

    let key_store = state
        .store
        .get_merchant_key_store_by_merchant_id(
            merchant_id.as_str(),
            &state.store.get_master_key().to_vec().into(),
        )
        .await
        .change_context(SampleDataError::InternalServerError)?;

    let merchant_from_db = state
        .store
        .find_merchant_account_by_merchant_id(merchant_id.as_str(), &key_store)
        .await
        .change_context::<SampleDataError>(SampleDataError::DataDoesNotExist)?;

    let merchant_parsed_details: Vec<api_models::admin::PrimaryBusinessDetails> =
        serde_json::from_value(merchant_from_db.primary_business_details.clone())
            .change_context(SampleDataError::InternalServerError)
            .attach_printable("Error while parsing primary business details")?;

    let business_country_default = merchant_parsed_details.first().map(|x| x.country);

    let business_label_default = merchant_parsed_details.first().map(|x| x.business.clone());

    let profile_id = match crate::core::utils::get_profile_id_from_business_details(
        business_country_default,
        business_label_default.as_ref(),
        &merchant_from_db,
        req.profile_id.as_ref(),
        &*state.store,
        false,
    )
    .await
    {
        Ok(id) => id.clone(),
        Err(error) => {
            router_env::logger::error!(
                "Profile ID not found in business details. Attempting to fetch from the database {error:?}"
            );

            state
                .store
                .list_business_profile_by_merchant_id(&merchant_id)
                .await
                .change_context(SampleDataError::InternalServerError)
                .attach_printable("Failed to get business profile")?
                .first()
                .ok_or(SampleDataError::InternalServerError)?
                .profile_id
                .clone()
        }
    };

    // 10 percent payments should be failed
    #[allow(clippy::as_conversions)]
    let failure_attempts = usize::try_from((sample_data_size as f32 / 10.0).round() as i64)
        .change_context(SampleDataError::InvalidParameters)?;

    let failure_after_attempts = sample_data_size / failure_attempts;

    // 20 percent refunds for payments
    #[allow(clippy::as_conversions)]
    let number_of_refunds = usize::try_from((sample_data_size as f32 / 5.0).round() as i64)
        .change_context(SampleDataError::InvalidParameters)?;

    let mut refunds_count = 0;

    let mut random_array: Vec<usize> = (1..=sample_data_size).collect();

    // Shuffle the array
    let mut rng = thread_rng();
    random_array.shuffle(&mut rng);

    let mut res: Vec<(PaymentIntent, PaymentAttemptBatchNew, Option<RefundNew>)> = Vec::new();
    let start_time = req
        .start_time
        .unwrap_or(common_utils::date_time::now() - time::Duration::days(7))
        .assume_utc()
        .unix_timestamp();
    let end_time = req
        .end_time
        .unwrap_or_else(common_utils::date_time::now)
        .assume_utc()
        .unix_timestamp();

    let current_time = common_utils::date_time::now().assume_utc().unix_timestamp();

    let min_amount = req.min_amount.unwrap_or(100);
    let max_amount = req.max_amount.unwrap_or(min_amount + 100);

    if min_amount > max_amount
        || start_time > end_time
        || start_time > current_time
        || end_time > current_time
    {
        return Err(SampleDataError::InvalidParameters.into());
    };

    let currency_vec = req.currency.unwrap_or(vec![common_enums::Currency::USD]);
    let currency_vec_len = currency_vec.len();

    let connector_vec = req
        .connector
        .unwrap_or(vec![DummyConnector4, DummyConnector7]);
    let connector_vec_len = connector_vec.len();

    let auth_type = req.auth_type.unwrap_or(vec![
        common_enums::AuthenticationType::ThreeDs,
        common_enums::AuthenticationType::NoThreeDs,
    ]);
    let auth_type_len = auth_type.len();

    if currency_vec_len == 0 || connector_vec_len == 0 || auth_type_len == 0 {
        return Err(SampleDataError::InvalidParameters.into());
    }

    // This has to be an internal server error because, this function failing means that the intended functionality is not working as expected
    let dashboard_customer_id = id_type::CustomerId::from("hs-dashboard-user".into())
        .change_context(SampleDataError::InternalServerError)?;

    for num in 1..=sample_data_size {
        let payment_id = common_utils::generate_id_with_default_len("test");
        let attempt_id = crate::utils::get_payment_attempt_id(&payment_id, 1);
        let client_secret = common_utils::generate_id(
            consts::ID_LENGTH,
            format!("{}_secret", payment_id.clone()).as_str(),
        );
        let amount = thread_rng().gen_range(min_amount..=max_amount);

        let created_at @ modified_at @ last_synced =
            OffsetDateTime::from_unix_timestamp(thread_rng().gen_range(start_time..=end_time))
                .map(common_utils::date_time::convert_to_pdt)
                .unwrap_or(
                    req.start_time.unwrap_or_else(|| {
                        common_utils::date_time::now() - time::Duration::days(7)
                    }),
                );
        let session_expiry =
            created_at.saturating_add(time::Duration::seconds(consts::DEFAULT_SESSION_EXPIRY));

        // After some set of payments sample data will have a failed attempt
        let is_failed_payment =
            (random_array.get(num - 1).unwrap_or(&0) % failure_after_attempts) == 0;

        let payment_intent = PaymentIntent {
            payment_id: payment_id.clone(),
            merchant_id: merchant_id.clone(),
            status: match is_failed_payment {
                true => common_enums::IntentStatus::Failed,
                _ => common_enums::IntentStatus::Succeeded,
            },
            amount: MinorUnit::new(amount * 100),
            currency: Some(
                *currency_vec
                    .get((num - 1) % currency_vec_len)
                    .unwrap_or(&common_enums::Currency::USD),
            ),
            description: Some("This is a sample payment".to_string()),
            created_at,
            modified_at,
            last_synced: Some(last_synced),
            client_secret: Some(client_secret),
            business_country: business_country_default,
            business_label: business_label_default.clone(),
            active_attempt: hyperswitch_domain_models::RemoteStorageObject::ForeignID(
                attempt_id.clone(),
            ),
            attempt_count: 1,
            customer_id: Some(dashboard_customer_id.clone()),
            amount_captured: Some(MinorUnit::new(amount * 100)),
            profile_id: Some(profile_id.clone()),
            return_url: Default::default(),
            metadata: Default::default(),
            connector_id: Default::default(),
            shipping_address_id: Default::default(),
            billing_address_id: Default::default(),
            statement_descriptor_name: Default::default(),
            statement_descriptor_suffix: Default::default(),
            setup_future_usage: Default::default(),
            off_session: Default::default(),
            order_details: Default::default(),
            allowed_payment_method_types: Default::default(),
            connector_metadata: Default::default(),
            feature_metadata: Default::default(),
            merchant_decision: Default::default(),
            payment_link_id: Default::default(),
            payment_confirm_source: Default::default(),
            updated_by: merchant_from_db.storage_scheme.to_string(),
            surcharge_applicable: Default::default(),
            request_incremental_authorization: Default::default(),
            incremental_authorization_allowed: Default::default(),
            authorization_count: Default::default(),
            fingerprint_id: None,
            session_expiry: Some(session_expiry),
            request_external_three_ds_authentication: None,
            charges: None,
            frm_metadata: Default::default(),
            customer_details: None,
            billing_details: None,
            merchant_order_reference_id: Default::default(),
<<<<<<< HEAD
=======
            shipping_details: None,
>>>>>>> 2d31d38c
        };
        let payment_attempt = PaymentAttemptBatchNew {
            attempt_id: attempt_id.clone(),
            payment_id: payment_id.clone(),
            connector_transaction_id: Some(attempt_id.clone()),
            merchant_id: merchant_id.clone(),
            status: match is_failed_payment {
                true => common_enums::AttemptStatus::Failure,
                _ => common_enums::AttemptStatus::Charged,
            },
            amount: amount * 100,
            currency: payment_intent.currency,
            connector: Some(
                (*connector_vec
                    .get((num - 1) % connector_vec_len)
                    .unwrap_or(&DummyConnector4))
                .to_string(),
            ),
            payment_method: Some(common_enums::PaymentMethod::Card),
            payment_method_type: Some(get_payment_method_type(thread_rng().gen_range(1..=2))),
            authentication_type: Some(
                *auth_type
                    .get((num - 1) % auth_type_len)
                    .unwrap_or(&common_enums::AuthenticationType::NoThreeDs),
            ),
            error_message: match is_failed_payment {
                true => Some("This is a test payment which has a failed status".to_string()),
                _ => None,
            },
            error_code: match is_failed_payment {
                true => Some("HS001".to_string()),
                _ => None,
            },
            confirm: true,
            created_at: Some(created_at),
            modified_at: Some(modified_at),
            last_synced: Some(last_synced),
            amount_to_capture: Some(amount * 100),
            connector_response_reference_id: Some(attempt_id.clone()),
            updated_by: merchant_from_db.storage_scheme.to_string(),

            ..Default::default()
        };

        let refund = if refunds_count < number_of_refunds && !is_failed_payment {
            refunds_count += 1;
            Some(RefundNew {
                refund_id: common_utils::generate_id_with_default_len("test"),
                internal_reference_id: common_utils::generate_id_with_default_len("test"),
                external_reference_id: None,
                payment_id: payment_id.clone(),
                attempt_id: attempt_id.clone(),
                merchant_id: merchant_id.clone(),
                connector_transaction_id: attempt_id.clone(),
                connector_refund_id: None,
                description: Some("This is a sample refund".to_string()),
                created_at: Some(created_at),
                modified_at: Some(modified_at),
                refund_reason: Some("Sample Refund".to_string()),
                connector: payment_attempt
                    .connector
                    .clone()
                    .unwrap_or(DummyConnector4.to_string()),
                currency: *currency_vec
                    .get((num - 1) % currency_vec_len)
                    .unwrap_or(&common_enums::Currency::USD),
                total_amount: MinorUnit::new(amount * 100),
                refund_amount: MinorUnit::new(amount * 100),
                refund_status: common_enums::RefundStatus::Success,
                sent_to_gateway: true,
                refund_type: diesel_models::enums::RefundType::InstantRefund,
                metadata: None,
                refund_arn: None,
                profile_id: payment_intent.profile_id.clone(),
                updated_by: merchant_from_db.storage_scheme.to_string(),
                merchant_connector_id: payment_attempt.merchant_connector_id.clone(),
                charges: None,
            })
        } else {
            None
        };

        res.push((payment_intent, payment_attempt, refund));
    }
    Ok(res)
}

fn get_payment_method_type(num: u8) -> common_enums::PaymentMethodType {
    let rem: u8 = (num) % 2;
    match rem {
        0 => common_enums::PaymentMethodType::Debit,
        _ => common_enums::PaymentMethodType::Credit,
    }
}<|MERGE_RESOLUTION|>--- conflicted
+++ resolved
@@ -228,10 +228,7 @@
             customer_details: None,
             billing_details: None,
             merchant_order_reference_id: Default::default(),
-<<<<<<< HEAD
-=======
             shipping_details: None,
->>>>>>> 2d31d38c
         };
         let payment_attempt = PaymentAttemptBatchNew {
             attempt_id: attempt_id.clone(),
