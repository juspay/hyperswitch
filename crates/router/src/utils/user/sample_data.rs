--- conflicted
+++ resolved
@@ -276,14 +276,10 @@
             skip_external_tax_calculation: None,
             request_extended_authorization: None,
             psd2_sca_exemption_type: None,
-<<<<<<< HEAD
             processor_merchant_id: merchant_id.clone(),
             created_by: None,
-=======
-            platform_merchant_id: None,
             force_3ds_challenge: None,
             force_3ds_challenge_trigger: None,
->>>>>>> e88672c9
         };
         let (connector_transaction_id, processor_transaction_data) =
             ConnectorTransactionId::form_id_and_data(attempt_id.clone());
