--- conflicted
+++ resolved
@@ -291,15 +291,12 @@
             is_iframe_redirection_enabled: None,
             is_payment_id_from_merchant: None,
             payment_channel: None,
-<<<<<<< HEAD
-            enable_partial_authorization: None,
-=======
             order_date: None,
             discount_amount: None,
             duty_amount: None,
             tax_status: None,
             shipping_amount_tax: None,
->>>>>>> 640d0552
+            enable_partial_authorization: None,
         };
         let (connector_transaction_id, processor_transaction_data) =
             ConnectorTransactionId::form_id_and_data(attempt_id.clone());
