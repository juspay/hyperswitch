use api_models::{
    enums::Connector::{DummyConnector4, DummyConnector7},
    user::sample_data::SampleDataRequest,
};
use data_models::payments::payment_intent::PaymentIntentNew;
use diesel_models::{user::sample_data::PaymentAttemptBatchNew, RefundNew};
use error_stack::{IntoReport, ResultExt};
use rand::{prelude::SliceRandom, thread_rng, Rng};
use time::OffsetDateTime;

use crate::{
    consts,
    core::errors::sample_data::{SampleDataError, SampleDataResult},
    AppState,
};

#[allow(clippy::type_complexity)]
pub async fn generate_sample_data(
    state: &AppState,
    req: SampleDataRequest,
    merchant_id: &str,
) -> SampleDataResult<Vec<(PaymentIntentNew, PaymentAttemptBatchNew, Option<RefundNew>)>> {
    let merchant_id = merchant_id.to_string();
    let sample_data_size: usize = req.record.unwrap_or(100);

    if !(10..=100).contains(&sample_data_size) {
        return Err(SampleDataError::InvalidRange.into());
    }

    let key_store = state
        .store
        .get_merchant_key_store_by_merchant_id(
            merchant_id.as_str(),
            &state.store.get_master_key().to_vec().into(),
        )
        .await
        .change_context(SampleDataError::InternalServerError)?;

    let merchant_from_db = state
        .store
        .find_merchant_account_by_merchant_id(merchant_id.as_str(), &key_store)
        .await
        .change_context::<SampleDataError>(SampleDataError::DataDoesNotExist)?;

    let merchant_parsed_details: Vec<api_models::admin::PrimaryBusinessDetails> =
        serde_json::from_value(merchant_from_db.primary_business_details.clone())
            .into_report()
            .change_context(SampleDataError::InternalServerError)
            .attach_printable("Error while parsing primary business details")?;

    let business_country_default = merchant_parsed_details.first().map(|x| x.country);

    let business_label_default = merchant_parsed_details.first().map(|x| x.business.clone());

    let profile_id = crate::core::utils::get_profile_id_from_business_details(
        business_country_default,
        business_label_default.as_ref(),
        &merchant_from_db,
        req.profile_id.as_ref(),
        &*state.store,
        false,
    )
    .await
    .change_context(SampleDataError::InternalServerError)
    .attach_printable("Failed to get business profile")?;

    // 10 percent payments should be failed
    #[allow(clippy::as_conversions)]
    let failure_attempts = usize::try_from((sample_data_size as f32 / 10.0).round() as i64)
        .into_report()
        .change_context(SampleDataError::InvalidParameters)?;

    let failure_after_attempts = sample_data_size / failure_attempts;

    // 20 percent refunds for payments
    #[allow(clippy::as_conversions)]
    let number_of_refunds = usize::try_from((sample_data_size as f32 / 5.0).round() as i64)
        .into_report()
        .change_context(SampleDataError::InvalidParameters)?;

    let mut refunds_count = 0;

    let mut random_array: Vec<usize> = (1..=sample_data_size).collect();

    // Shuffle the array
    let mut rng = thread_rng();
    random_array.shuffle(&mut rng);

    let mut res: Vec<(PaymentIntentNew, PaymentAttemptBatchNew, Option<RefundNew>)> = Vec::new();
    let start_time = req
        .start_time
        .unwrap_or(common_utils::date_time::now() - time::Duration::days(7))
        .assume_utc()
        .unix_timestamp();
    let end_time = req
        .end_time
        .unwrap_or_else(common_utils::date_time::now)
        .assume_utc()
        .unix_timestamp();

    let current_time = common_utils::date_time::now().assume_utc().unix_timestamp();

    let min_amount = req.min_amount.unwrap_or(100);
    let max_amount = req.max_amount.unwrap_or(min_amount + 100);

    if min_amount > max_amount
        || start_time > end_time
        || start_time > current_time
        || end_time > current_time
    {
        return Err(SampleDataError::InvalidParameters.into());
    };

    let currency_vec = req.currency.unwrap_or(vec![common_enums::Currency::USD]);
    let currency_vec_len = currency_vec.len();

    let connector_vec = req
        .connector
        .unwrap_or(vec![DummyConnector4, DummyConnector7]);
    let connector_vec_len = connector_vec.len();

    let auth_type = req.auth_type.unwrap_or(vec![
        common_enums::AuthenticationType::ThreeDs,
        common_enums::AuthenticationType::NoThreeDs,
    ]);
    let auth_type_len = auth_type.len();

    if currency_vec_len == 0 || connector_vec_len == 0 || auth_type_len == 0 {
        return Err(SampleDataError::InvalidParameters.into());
    }

    for num in 1..=sample_data_size {
        let payment_id = common_utils::generate_id_with_default_len("test");
        let attempt_id = crate::utils::get_payment_attempt_id(&payment_id, 1);
        let client_secret = common_utils::generate_id(
            consts::ID_LENGTH,
            format!("{}_secret", payment_id.clone()).as_str(),
        );
        let amount = thread_rng().gen_range(min_amount..=max_amount);

        let created_at @ modified_at @ last_synced =
            OffsetDateTime::from_unix_timestamp(thread_rng().gen_range(start_time..=end_time))
                .map(common_utils::date_time::convert_to_pdt)
                .unwrap_or(
                    req.start_time.unwrap_or_else(|| {
                        common_utils::date_time::now() - time::Duration::days(7)
                    }),
                );
<<<<<<< HEAD
        let expiry =
            created_at.saturating_add(time::Duration::seconds(consts::DEFAULT_FULFILLMENT_TIME));
=======
        let session_expiry =
            created_at.saturating_add(time::Duration::seconds(consts::DEFAULT_SESSION_EXPIRY));
>>>>>>> ee044a0b

        // After some set of payments sample data will have a failed attempt
        let is_failed_payment =
            (random_array.get(num - 1).unwrap_or(&0) % failure_after_attempts) == 0;

        let payment_intent = PaymentIntentNew {
            payment_id: payment_id.clone(),
            merchant_id: merchant_id.clone(),
            status: match is_failed_payment {
                true => common_enums::IntentStatus::Failed,
                _ => common_enums::IntentStatus::Succeeded,
            },
            amount: amount * 100,
            currency: Some(
                *currency_vec
                    .get((num - 1) % currency_vec_len)
                    .unwrap_or(&common_enums::Currency::USD),
            ),
            description: Some("This is a sample payment".to_string()),
            created_at: Some(created_at),
            modified_at: Some(modified_at),
            last_synced: Some(last_synced),
            client_secret: Some(client_secret),
            business_country: business_country_default,
            business_label: business_label_default.clone(),
            active_attempt: data_models::RemoteStorageObject::ForeignID(attempt_id.clone()),
            attempt_count: 1,
            customer_id: Some("hs-dashboard-user".to_string()),
            amount_captured: Some(amount * 100),
            profile_id: Some(profile_id.clone()),
            return_url: Default::default(),
            metadata: Default::default(),
            connector_id: Default::default(),
            shipping_address_id: Default::default(),
            billing_address_id: Default::default(),
            statement_descriptor_name: Default::default(),
            statement_descriptor_suffix: Default::default(),
            setup_future_usage: Default::default(),
            off_session: Default::default(),
            order_details: Default::default(),
            allowed_payment_method_types: Default::default(),
            connector_metadata: Default::default(),
            feature_metadata: Default::default(),
            merchant_decision: Default::default(),
            payment_link_id: Default::default(),
            payment_confirm_source: Default::default(),
            updated_by: merchant_from_db.storage_scheme.to_string(),
            surcharge_applicable: Default::default(),
            request_incremental_authorization: Default::default(),
            incremental_authorization_allowed: Default::default(),
            authorization_count: Default::default(),
<<<<<<< HEAD
            expiry: Some(expiry),
=======
            session_expiry: Some(session_expiry),
>>>>>>> ee044a0b
        };
        let payment_attempt = PaymentAttemptBatchNew {
            attempt_id: attempt_id.clone(),
            payment_id: payment_id.clone(),
            connector_transaction_id: Some(attempt_id.clone()),
            merchant_id: merchant_id.clone(),
            status: match is_failed_payment {
                true => common_enums::AttemptStatus::Failure,
                _ => common_enums::AttemptStatus::Charged,
            },
            amount: amount * 100,
            currency: payment_intent.currency,
            connector: Some(
                (*connector_vec
                    .get((num - 1) % connector_vec_len)
                    .unwrap_or(&DummyConnector4))
                .to_string(),
            ),
            payment_method: Some(common_enums::PaymentMethod::Card),
            payment_method_type: Some(get_payment_method_type(thread_rng().gen_range(1..=2))),
            authentication_type: Some(
                *auth_type
                    .get((num - 1) % auth_type_len)
                    .unwrap_or(&common_enums::AuthenticationType::NoThreeDs),
            ),
            error_message: match is_failed_payment {
                true => Some("This is a test payment which has a failed status".to_string()),
                _ => None,
            },
            error_code: match is_failed_payment {
                true => Some("HS001".to_string()),
                _ => None,
            },
            confirm: true,
            created_at: Some(created_at),
            modified_at: Some(modified_at),
            last_synced: Some(last_synced),
            amount_to_capture: Some(amount * 100),
            connector_response_reference_id: Some(attempt_id.clone()),
            updated_by: merchant_from_db.storage_scheme.to_string(),

            ..Default::default()
        };

        let refund = if refunds_count < number_of_refunds && !is_failed_payment {
            refunds_count += 1;
            Some(RefundNew {
                refund_id: common_utils::generate_id_with_default_len("test"),
                internal_reference_id: common_utils::generate_id_with_default_len("test"),
                external_reference_id: None,
                payment_id: payment_id.clone(),
                attempt_id: attempt_id.clone(),
                merchant_id: merchant_id.clone(),
                connector_transaction_id: attempt_id.clone(),
                connector_refund_id: None,
                description: Some("This is a sample refund".to_string()),
                created_at: Some(created_at),
                modified_at: Some(modified_at),
                refund_reason: Some("Sample Refund".to_string()),
                connector: payment_attempt
                    .connector
                    .clone()
                    .unwrap_or(DummyConnector4.to_string()),
                currency: *currency_vec
                    .get((num - 1) % currency_vec_len)
                    .unwrap_or(&common_enums::Currency::USD),
                total_amount: amount * 100,
                refund_amount: amount * 100,
                refund_status: common_enums::RefundStatus::Success,
                sent_to_gateway: true,
                refund_type: diesel_models::enums::RefundType::InstantRefund,
                metadata: None,
                refund_arn: None,
                profile_id: payment_intent.profile_id.clone(),
                updated_by: merchant_from_db.storage_scheme.to_string(),
                merchant_connector_id: payment_attempt.merchant_connector_id.clone(),
            })
        } else {
            None
        };

        res.push((payment_intent, payment_attempt, refund));
    }
    Ok(res)
}

fn get_payment_method_type(num: u8) -> common_enums::PaymentMethodType {
    let rem: u8 = (num) % 2;
    match rem {
        0 => common_enums::PaymentMethodType::Debit,
        _ => common_enums::PaymentMethodType::Credit,
    }
}<|MERGE_RESOLUTION|>--- conflicted
+++ resolved
@@ -146,13 +146,8 @@
                         common_utils::date_time::now() - time::Duration::days(7)
                     }),
                 );
-<<<<<<< HEAD
-        let expiry =
-            created_at.saturating_add(time::Duration::seconds(consts::DEFAULT_FULFILLMENT_TIME));
-=======
         let session_expiry =
             created_at.saturating_add(time::Duration::seconds(consts::DEFAULT_SESSION_EXPIRY));
->>>>>>> ee044a0b
 
         // After some set of payments sample data will have a failed attempt
         let is_failed_payment =
@@ -204,11 +199,7 @@
             request_incremental_authorization: Default::default(),
             incremental_authorization_allowed: Default::default(),
             authorization_count: Default::default(),
-<<<<<<< HEAD
-            expiry: Some(expiry),
-=======
             session_expiry: Some(session_expiry),
->>>>>>> ee044a0b
         };
         let payment_attempt = PaymentAttemptBatchNew {
             attempt_id: attempt_id.clone(),
