--- conflicted
+++ resolved
@@ -365,10 +365,7 @@
             request_extended_authorization: None,
             extended_authorization_applied: None,
             capture_before: None,
-<<<<<<< HEAD
-=======
             card_discovery: None,
->>>>>>> 9f334c1e
         };
 
         let refund = if refunds_count < number_of_refunds && !is_failed_payment {
