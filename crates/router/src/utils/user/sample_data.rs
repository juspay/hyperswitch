--- conflicted
+++ resolved
@@ -274,11 +274,8 @@
             shipping_cost: None,
             tax_details: None,
             skip_external_tax_calculation: None,
-<<<<<<< HEAD
+            psd2_sca_exemption_type: None,
             platform_merchant_id: None,
-=======
-            psd2_sca_exemption_type: None,
->>>>>>> 707f48ce
         };
         let (connector_transaction_id, connector_transaction_data) =
             ConnectorTransactionId::form_id_and_data(attempt_id.clone());
