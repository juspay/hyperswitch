--- conflicted
+++ resolved
@@ -362,13 +362,10 @@
             order_tax_amount: None,
             connector_transaction_data,
             connector_mandate_detail: None,
-<<<<<<< HEAD
             request_extended_authorization: None,
             extended_authorization_applied: None,
             capture_before: None,
-=======
             card_discovery: None,
->>>>>>> 3da637e6
         };
 
         let refund = if refunds_count < number_of_refunds && !is_failed_payment {
