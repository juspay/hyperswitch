--- conflicted
+++ resolved
@@ -31,28 +31,17 @@
     .change_context(UserErrors::InternalServerError)
 }
 
-<<<<<<< HEAD
 pub async fn check_totp_in_redis(state: &SessionState, user_id: &str) -> UserResult<bool> {
-    let redis_conn = get_redis_connection(state)?;
-    let key = format!("{}{}", consts::user::TOTP_PREFIX, user_id);
-=======
-pub async fn check_totp_in_redis(state: &AppState, user_id: &str) -> UserResult<bool> {
     let redis_conn = super::get_redis_connection(state)?;
     let key = format!("{}{}", consts::user::REDIS_TOTP_PREFIX, user_id);
->>>>>>> e41d5e25
     redis_conn
         .exists::<()>(&key)
         .await
         .change_context(UserErrors::InternalServerError)
 }
 
-<<<<<<< HEAD
 pub async fn check_recovery_code_in_redis(state: &SessionState, user_id: &str) -> UserResult<bool> {
-    let redis_conn = get_redis_connection(state)?;
-=======
-pub async fn check_recovery_code_in_redis(state: &AppState, user_id: &str) -> UserResult<bool> {
     let redis_conn = super::get_redis_connection(state)?;
->>>>>>> e41d5e25
     let key = format!("{}{}", consts::user::REDIS_RECOVERY_CODE_PREFIX, user_id);
     redis_conn
         .exists::<()>(&key)
@@ -60,13 +49,7 @@
         .change_context(UserErrors::InternalServerError)
 }
 
-<<<<<<< HEAD
-fn get_redis_connection(state: &SessionState) -> UserResult<Arc<RedisConnectionPool>> {
-    state
-        .store
-        .get_redis_conn()
-=======
-pub async fn insert_totp_in_redis(state: &AppState, user_id: &str) -> UserResult<()> {
+pub async fn insert_totp_in_redis(state: &SessionState, user_id: &str) -> UserResult<()> {
     let redis_conn = super::get_redis_connection(state)?;
     let key = format!("{}{}", consts::user::REDIS_TOTP_PREFIX, user_id);
     redis_conn
@@ -76,12 +59,11 @@
             state.conf.user.two_factor_auth_expiry_in_secs,
         )
         .await
->>>>>>> e41d5e25
         .change_context(UserErrors::InternalServerError)
 }
 
 pub async fn insert_totp_secret_in_redis(
-    state: &AppState,
+    state: &SessionState,
     user_id: &str,
     secret: &masking::Secret<String>,
 ) -> UserResult<()> {
@@ -97,7 +79,7 @@
 }
 
 pub async fn get_totp_secret_from_redis(
-    state: &AppState,
+    state: &SessionState,
     user_id: &str,
 ) -> UserResult<Option<masking::Secret<String>>> {
     let redis_conn = super::get_redis_connection(state)?;
@@ -108,7 +90,7 @@
         .map(|secret| secret.map(Into::into))
 }
 
-pub async fn delete_totp_secret_from_redis(state: &AppState, user_id: &str) -> UserResult<()> {
+pub async fn delete_totp_secret_from_redis(state: &SessionState, user_id: &str) -> UserResult<()> {
     let redis_conn = super::get_redis_connection(state)?;
     redis_conn
         .delete_key(&get_totp_secret_key(user_id))
@@ -121,13 +103,8 @@
     format!("{}{}", consts::user::REDIS_TOTP_SECRET_PREFIX, user_id)
 }
 
-<<<<<<< HEAD
 pub async fn insert_recovery_code_in_redis(state: &SessionState, user_id: &str) -> UserResult<()> {
-    let redis_conn = get_redis_connection(state)?;
-=======
-pub async fn insert_recovery_code_in_redis(state: &AppState, user_id: &str) -> UserResult<()> {
     let redis_conn = super::get_redis_connection(state)?;
->>>>>>> e41d5e25
     let key = format!("{}{}", consts::user::REDIS_RECOVERY_CODE_PREFIX, user_id);
     redis_conn
         .set_key_with_expiry(
