--- conflicted
+++ resolved
@@ -43,10 +43,7 @@
         .change_context(UserErrors::InternalServerError)
 }
 
-<<<<<<< HEAD
-fn get_redis_connection(state: &SessionState) -> UserResult<Arc<RedisConnectionPool>> {
-=======
-pub async fn check_recovery_code_in_redis(state: &AppState, user_id: &str) -> UserResult<bool> {
+pub async fn check_recovery_code_in_redis(state: &SessionState, user_id: &str) -> UserResult<bool> {
     let redis_conn = get_redis_connection(state)?;
     let key = format!("{}{}", consts::user::REDIS_RECOVERY_CODE_PREFIX, user_id);
     redis_conn
@@ -55,8 +52,7 @@
         .change_context(UserErrors::InternalServerError)
 }
 
-fn get_redis_connection(state: &AppState) -> UserResult<Arc<RedisConnectionPool>> {
->>>>>>> b3d4d13d
+fn get_redis_connection(state: &SessionState) -> UserResult<Arc<RedisConnectionPool>> {
     state
         .store
         .get_redis_conn()
@@ -64,7 +60,7 @@
         .attach_printable("Failed to get redis connection")
 }
 
-pub async fn insert_recovery_code_in_redis(state: &AppState, user_id: &str) -> UserResult<()> {
+pub async fn insert_recovery_code_in_redis(state: &SessionState, user_id: &str) -> UserResult<()> {
     let redis_conn = get_redis_connection(state)?;
     let key = format!("{}{}", consts::user::REDIS_RECOVERY_CODE_PREFIX, user_id);
     redis_conn
