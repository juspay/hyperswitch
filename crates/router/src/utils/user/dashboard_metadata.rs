use std::{net::IpAddr, str::FromStr};

use actix_web::http::header::HeaderMap;
use api_models::user::dashboard_metadata::{
    GetMetaDataRequest, GetMultipleMetaDataPayload, ProdIntent, SetMetaDataRequest,
};
use common_utils::id_type;
use diesel_models::{
    enums::DashboardMetadata as DBEnum,
    user::dashboard_metadata::{DashboardMetadata, DashboardMetadataNew, DashboardMetadataUpdate},
};
use error_stack::{report, ResultExt};
use masking::Secret;

use crate::{
    core::errors::{UserErrors, UserResult},
    headers, SessionState,
};

pub async fn insert_merchant_scoped_metadata_to_db(
    state: &SessionState,
    user_id: String,
<<<<<<< HEAD
    merchant_id: common_utils::id_type::MerchantId,
    org_id: String,
=======
    merchant_id: String,
    org_id: id_type::OrganizationId,
>>>>>>> 26b87830
    metadata_key: DBEnum,
    metadata_value: impl serde::Serialize,
) -> UserResult<DashboardMetadata> {
    let now = common_utils::date_time::now();
    let data_value = serde_json::to_value(metadata_value)
        .change_context(UserErrors::InternalServerError)
        .attach_printable("Error Converting Struct To Serde Value")?;
    state
        .store
        .insert_metadata(DashboardMetadataNew {
            user_id: None,
            merchant_id,
            org_id,
            data_key: metadata_key,
            data_value,
            created_by: user_id.clone(),
            created_at: now,
            last_modified_by: user_id,
            last_modified_at: now,
        })
        .await
        .map_err(|e| {
            if e.current_context().is_db_unique_violation() {
                return e.change_context(UserErrors::MetadataAlreadySet);
            }
            e.change_context(UserErrors::InternalServerError)
        })
}
pub async fn insert_user_scoped_metadata_to_db(
    state: &SessionState,
    user_id: String,
<<<<<<< HEAD
    merchant_id: common_utils::id_type::MerchantId,
    org_id: String,
=======
    merchant_id: String,
    org_id: id_type::OrganizationId,
>>>>>>> 26b87830
    metadata_key: DBEnum,
    metadata_value: impl serde::Serialize,
) -> UserResult<DashboardMetadata> {
    let now = common_utils::date_time::now();
    let data_value = serde_json::to_value(metadata_value)
        .change_context(UserErrors::InternalServerError)
        .attach_printable("Error Converting Struct To Serde Value")?;
    state
        .store
        .insert_metadata(DashboardMetadataNew {
            user_id: Some(user_id.clone()),
            merchant_id,
            org_id,
            data_key: metadata_key,
            data_value,
            created_by: user_id.clone(),
            created_at: now,
            last_modified_by: user_id,
            last_modified_at: now,
        })
        .await
        .map_err(|e| {
            if e.current_context().is_db_unique_violation() {
                return e.change_context(UserErrors::MetadataAlreadySet);
            }
            e.change_context(UserErrors::InternalServerError)
        })
}

pub async fn get_merchant_scoped_metadata_from_db(
    state: &SessionState,
<<<<<<< HEAD
    merchant_id: common_utils::id_type::MerchantId,
    org_id: String,
=======
    merchant_id: String,
    org_id: id_type::OrganizationId,
>>>>>>> 26b87830
    metadata_keys: Vec<DBEnum>,
) -> UserResult<Vec<DashboardMetadata>> {
    state
        .store
        .find_merchant_scoped_dashboard_metadata(&merchant_id, &org_id, metadata_keys)
        .await
        .change_context(UserErrors::InternalServerError)
        .attach_printable("DB Error Fetching DashboardMetaData")
}
pub async fn get_user_scoped_metadata_from_db(
    state: &SessionState,
    user_id: String,
<<<<<<< HEAD
    merchant_id: common_utils::id_type::MerchantId,
    org_id: String,
=======
    merchant_id: String,
    org_id: id_type::OrganizationId,
>>>>>>> 26b87830
    metadata_keys: Vec<DBEnum>,
) -> UserResult<Vec<DashboardMetadata>> {
    match state
        .store
        .find_user_scoped_dashboard_metadata(&user_id, &merchant_id, &org_id, metadata_keys)
        .await
    {
        Ok(data) => Ok(data),
        Err(e) => {
            if e.current_context().is_db_not_found() {
                return Ok(Vec::with_capacity(0));
            }
            Err(e
                .change_context(UserErrors::InternalServerError)
                .attach_printable("DB Error Fetching DashboardMetaData"))
        }
    }
}

pub async fn update_merchant_scoped_metadata(
    state: &SessionState,
    user_id: String,
<<<<<<< HEAD
    merchant_id: common_utils::id_type::MerchantId,
    org_id: String,
=======
    merchant_id: String,
    org_id: id_type::OrganizationId,
>>>>>>> 26b87830
    metadata_key: DBEnum,
    metadata_value: impl serde::Serialize,
) -> UserResult<DashboardMetadata> {
    let data_value = serde_json::to_value(metadata_value)
        .change_context(UserErrors::InternalServerError)
        .attach_printable("Error Converting Struct To Serde Value")?;

    state
        .store
        .update_metadata(
            None,
            merchant_id,
            org_id,
            metadata_key,
            DashboardMetadataUpdate::UpdateData {
                data_key: metadata_key,
                data_value,
                last_modified_by: user_id,
            },
        )
        .await
        .change_context(UserErrors::InternalServerError)
}
pub async fn update_user_scoped_metadata(
    state: &SessionState,
    user_id: String,
<<<<<<< HEAD
    merchant_id: common_utils::id_type::MerchantId,
    org_id: String,
=======
    merchant_id: String,
    org_id: id_type::OrganizationId,
>>>>>>> 26b87830
    metadata_key: DBEnum,
    metadata_value: impl serde::Serialize,
) -> UserResult<DashboardMetadata> {
    let data_value = serde_json::to_value(metadata_value)
        .change_context(UserErrors::InternalServerError)
        .attach_printable("Error Converting Struct To Serde Value")?;

    state
        .store
        .update_metadata(
            Some(user_id.clone()),
            merchant_id,
            org_id,
            metadata_key,
            DashboardMetadataUpdate::UpdateData {
                data_key: metadata_key,
                data_value,
                last_modified_by: user_id,
            },
        )
        .await
        .change_context(UserErrors::InternalServerError)
}

pub fn deserialize_to_response<T>(data: Option<&DashboardMetadata>) -> UserResult<Option<T>>
where
    T: serde::de::DeserializeOwned,
{
    data.map(|metadata| serde_json::from_value(metadata.data_value.clone()))
        .transpose()
        .change_context(UserErrors::InternalServerError)
        .attach_printable("Error Serializing Metadata from DB")
}

pub fn separate_metadata_type_based_on_scope(
    metadata_keys: Vec<DBEnum>,
) -> (Vec<DBEnum>, Vec<DBEnum>) {
    let (mut merchant_scoped, mut user_scoped) = (
        Vec::with_capacity(metadata_keys.len()),
        Vec::with_capacity(metadata_keys.len()),
    );
    for key in metadata_keys {
        match key {
            DBEnum::ProductionAgreement
            | DBEnum::SetupProcessor
            | DBEnum::ConfigureEndpoint
            | DBEnum::SetupComplete
            | DBEnum::FirstProcessorConnected
            | DBEnum::SecondProcessorConnected
            | DBEnum::ConfiguredRouting
            | DBEnum::TestPayment
            | DBEnum::IntegrationMethod
            | DBEnum::ConfigurationType
            | DBEnum::IntegrationCompleted
            | DBEnum::StripeConnected
            | DBEnum::PaypalConnected
            | DBEnum::SpRoutingConfigured
            | DBEnum::SpTestPayment
            | DBEnum::DownloadWoocom
            | DBEnum::ConfigureWoocom
            | DBEnum::SetupWoocomWebhook
            | DBEnum::OnboardingSurvey
            | DBEnum::IsMultipleConfiguration => merchant_scoped.push(key),
            DBEnum::Feedback | DBEnum::ProdIntent | DBEnum::IsChangePasswordRequired => {
                user_scoped.push(key)
            }
        }
    }
    (merchant_scoped, user_scoped)
}

pub fn is_update_required(metadata: &UserResult<DashboardMetadata>) -> bool {
    match metadata {
        Ok(_) => false,
        Err(e) => matches!(e.current_context(), UserErrors::MetadataAlreadySet),
    }
}

pub fn is_backfill_required(metadata_key: &DBEnum) -> bool {
    matches!(
        metadata_key,
        DBEnum::StripeConnected | DBEnum::PaypalConnected
    )
}

pub fn set_ip_address_if_required(
    request: &mut SetMetaDataRequest,
    headers: &HeaderMap,
) -> UserResult<()> {
    if let SetMetaDataRequest::ProductionAgreement(req) = request {
        let ip_address_from_request: Secret<String, common_utils::pii::IpAddress> = headers
            .get(headers::X_FORWARDED_FOR)
            .ok_or(report!(UserErrors::IpAddressParsingFailed))
            .attach_printable("X-Forwarded-For header not found")?
            .to_str()
            .change_context(UserErrors::IpAddressParsingFailed)
            .attach_printable("Error converting Header Value to Str")?
            .split(',')
            .next()
            .and_then(|ip| {
                let ip_addr: Result<IpAddr, _> = ip.parse();
                ip_addr.ok()
            })
            .ok_or(report!(UserErrors::IpAddressParsingFailed))
            .attach_printable("Error Parsing header value to ip")?
            .to_string()
            .into();
        req.ip_address = Some(ip_address_from_request)
    }
    Ok(())
}

pub fn parse_string_to_enums(query: String) -> UserResult<GetMultipleMetaDataPayload> {
    Ok(GetMultipleMetaDataPayload {
        results: query
            .split(',')
            .map(GetMetaDataRequest::from_str)
            .collect::<Result<Vec<GetMetaDataRequest>, _>>()
            .change_context(UserErrors::InvalidMetadataRequest)
            .attach_printable("Error Parsing to DashboardMetadata enums")?,
    })
}

fn not_contains_string(value: &Option<String>, value_to_be_checked: &str) -> bool {
    value
        .as_ref()
        .map_or(false, |mail| !mail.contains(value_to_be_checked))
}

pub fn is_prod_email_required(data: &ProdIntent, user_email: String) -> bool {
    not_contains_string(&data.poc_email, "juspay")
        && not_contains_string(&data.business_website, "juspay")
        && not_contains_string(&data.business_website, "hyperswitch")
        && not_contains_string(&Some(user_email), "juspay")
}<|MERGE_RESOLUTION|>--- conflicted
+++ resolved
@@ -20,13 +20,8 @@
 pub async fn insert_merchant_scoped_metadata_to_db(
     state: &SessionState,
     user_id: String,
-<<<<<<< HEAD
-    merchant_id: common_utils::id_type::MerchantId,
-    org_id: String,
-=======
-    merchant_id: String,
-    org_id: id_type::OrganizationId,
->>>>>>> 26b87830
+    merchant_id: common_utils::id_type::MerchantId,
+    org_id: id_type::OrganizationId,
     metadata_key: DBEnum,
     metadata_value: impl serde::Serialize,
 ) -> UserResult<DashboardMetadata> {
@@ -58,13 +53,8 @@
 pub async fn insert_user_scoped_metadata_to_db(
     state: &SessionState,
     user_id: String,
-<<<<<<< HEAD
-    merchant_id: common_utils::id_type::MerchantId,
-    org_id: String,
-=======
-    merchant_id: String,
-    org_id: id_type::OrganizationId,
->>>>>>> 26b87830
+    merchant_id: common_utils::id_type::MerchantId,
+    org_id: id_type::OrganizationId,
     metadata_key: DBEnum,
     metadata_value: impl serde::Serialize,
 ) -> UserResult<DashboardMetadata> {
@@ -96,13 +86,8 @@
 
 pub async fn get_merchant_scoped_metadata_from_db(
     state: &SessionState,
-<<<<<<< HEAD
-    merchant_id: common_utils::id_type::MerchantId,
-    org_id: String,
-=======
-    merchant_id: String,
-    org_id: id_type::OrganizationId,
->>>>>>> 26b87830
+    merchant_id: common_utils::id_type::MerchantId,
+    org_id: id_type::OrganizationId,
     metadata_keys: Vec<DBEnum>,
 ) -> UserResult<Vec<DashboardMetadata>> {
     state
@@ -115,13 +100,8 @@
 pub async fn get_user_scoped_metadata_from_db(
     state: &SessionState,
     user_id: String,
-<<<<<<< HEAD
-    merchant_id: common_utils::id_type::MerchantId,
-    org_id: String,
-=======
-    merchant_id: String,
-    org_id: id_type::OrganizationId,
->>>>>>> 26b87830
+    merchant_id: common_utils::id_type::MerchantId,
+    org_id: id_type::OrganizationId,
     metadata_keys: Vec<DBEnum>,
 ) -> UserResult<Vec<DashboardMetadata>> {
     match state
@@ -144,13 +124,8 @@
 pub async fn update_merchant_scoped_metadata(
     state: &SessionState,
     user_id: String,
-<<<<<<< HEAD
-    merchant_id: common_utils::id_type::MerchantId,
-    org_id: String,
-=======
-    merchant_id: String,
-    org_id: id_type::OrganizationId,
->>>>>>> 26b87830
+    merchant_id: common_utils::id_type::MerchantId,
+    org_id: id_type::OrganizationId,
     metadata_key: DBEnum,
     metadata_value: impl serde::Serialize,
 ) -> UserResult<DashboardMetadata> {
@@ -177,13 +152,8 @@
 pub async fn update_user_scoped_metadata(
     state: &SessionState,
     user_id: String,
-<<<<<<< HEAD
-    merchant_id: common_utils::id_type::MerchantId,
-    org_id: String,
-=======
-    merchant_id: String,
-    org_id: id_type::OrganizationId,
->>>>>>> 26b87830
+    merchant_id: common_utils::id_type::MerchantId,
+    org_id: id_type::OrganizationId,
     metadata_key: DBEnum,
     metadata_value: impl serde::Serialize,
 ) -> UserResult<DashboardMetadata> {
