--- conflicted
+++ resolved
@@ -4,15 +4,10 @@
 use common_utils::{date_time, errors::CustomResult, events::ApiEventMetric, ext_traits::AsyncExt};
 use currency_conversion::types::{CurrencyFactors, ExchangeRates};
 use error_stack::{IntoReport, ResultExt};
-<<<<<<< HEAD
 #[cfg(feature = "aws_kms")]
 use external_services::aws_kms;
-=======
 #[cfg(feature = "hashicorp-vault")]
 use external_services::hashicorp_vault::{self, decrypt::VaultFetch};
-#[cfg(feature = "kms")]
-use external_services::kms;
->>>>>>> 61439533
 use masking::PeekInterface;
 use once_cell::sync::Lazy;
 use redis_interface::DelReply;
@@ -133,13 +128,9 @@
     state: &AppState,
     local_fetch_retry_delay: u64,
     local_fetch_retry_count: u64,
-<<<<<<< HEAD
-    #[cfg(feature = "aws_kms")] aws_kms_config: &aws_kms::AwsKmsConfig,
-=======
-    #[cfg(feature = "kms")] kms_config: &kms::KmsConfig,
-    #[cfg(feature = "hashicorp-vault")]
-    hc_config: &external_services::hashicorp_vault::HashiCorpVaultConfig,
->>>>>>> 61439533
+    #[cfg(feature = "aws_kms")] aws_kms_config: &aws_kms::AwsKmsConfig,
+    #[cfg(feature = "hashicorp-vault")]
+    hc_config: &external_services::hashicorp_vault::HashiCorpVaultConfig,
 ) -> CustomResult<FxExchangeRatesCacheEntry, ForexCacheError> {
     for _n in 1..local_fetch_retry_count {
         sleep(Duration::from_millis(local_fetch_retry_delay)).await;
@@ -160,15 +151,10 @@
     successive_fetch_and_save_forex(
         state,
         None,
-<<<<<<< HEAD
         #[cfg(feature = "aws_kms")]
         aws_kms_config,
-=======
-        #[cfg(feature = "kms")]
-        kms_config,
         #[cfg(feature = "hashicorp-vault")]
         hc_config,
->>>>>>> 61439533
     )
     .await
 }
@@ -206,13 +192,9 @@
     call_delay: i64,
     local_fetch_retry_delay: u64,
     local_fetch_retry_count: u64,
-<<<<<<< HEAD
-    #[cfg(feature = "aws_kms")] aws_kms_config: &aws_kms::AwsKmsConfig,
-=======
-    #[cfg(feature = "kms")] kms_config: &kms::KmsConfig,
-    #[cfg(feature = "hashicorp-vault")]
-    hc_config: &external_services::hashicorp_vault::HashiCorpVaultConfig,
->>>>>>> 61439533
+    #[cfg(feature = "aws_kms")] aws_kms_config: &aws_kms::AwsKmsConfig,
+    #[cfg(feature = "hashicorp-vault")]
+    hc_config: &external_services::hashicorp_vault::HashiCorpVaultConfig,
 ) -> CustomResult<FxExchangeRatesCacheEntry, ForexCacheError> {
     if let Some(local_rates) = retrieve_forex_from_local().await {
         if local_rates.is_expired(call_delay) {
@@ -221,15 +203,10 @@
                 state,
                 call_delay,
                 local_rates,
-<<<<<<< HEAD
                 #[cfg(feature = "aws_kms")]
                 aws_kms_config,
-=======
-                #[cfg(feature = "kms")]
-                kms_config,
                 #[cfg(feature = "hashicorp-vault")]
                 hc_config,
->>>>>>> 61439533
             )
             .await
         } else {
@@ -243,15 +220,10 @@
             call_delay,
             local_fetch_retry_delay,
             local_fetch_retry_count,
-<<<<<<< HEAD
             #[cfg(feature = "aws_kms")]
             aws_kms_config,
-=======
-            #[cfg(feature = "kms")]
-            kms_config,
             #[cfg(feature = "hashicorp-vault")]
             hc_config,
->>>>>>> 61439533
         )
         .await
     }
@@ -262,13 +234,9 @@
     call_delay: i64,
     _local_fetch_retry_delay: u64,
     _local_fetch_retry_count: u64,
-<<<<<<< HEAD
-    #[cfg(feature = "aws_kms")] aws_kms_config: &aws_kms::AwsKmsConfig,
-=======
-    #[cfg(feature = "kms")] kms_config: &kms::KmsConfig,
-    #[cfg(feature = "hashicorp-vault")]
-    hc_config: &external_services::hashicorp_vault::HashiCorpVaultConfig,
->>>>>>> 61439533
+    #[cfg(feature = "aws_kms")] aws_kms_config: &aws_kms::AwsKmsConfig,
+    #[cfg(feature = "hashicorp-vault")]
+    hc_config: &external_services::hashicorp_vault::HashiCorpVaultConfig,
 ) -> CustomResult<FxExchangeRatesCacheEntry, ForexCacheError> {
     match retrieve_forex_from_redis(state).await {
         Ok(Some(data)) => {
@@ -276,15 +244,10 @@
                 state,
                 data,
                 call_delay,
-<<<<<<< HEAD
                 #[cfg(feature = "aws_kms")]
                 aws_kms_config,
-=======
-                #[cfg(feature = "kms")]
-                kms_config,
                 #[cfg(feature = "hashicorp-vault")]
                 hc_config,
->>>>>>> 61439533
             )
             .await
         }
@@ -293,15 +256,10 @@
             Ok(successive_fetch_and_save_forex(
                 state,
                 None,
-<<<<<<< HEAD
                 #[cfg(feature = "aws_kms")]
                 aws_kms_config,
-=======
-                #[cfg(feature = "kms")]
-                kms_config,
                 #[cfg(feature = "hashicorp-vault")]
                 hc_config,
->>>>>>> 61439533
             )
             .await?)
         }
@@ -310,15 +268,10 @@
             Ok(successive_fetch_and_save_forex(
                 state,
                 None,
-<<<<<<< HEAD
                 #[cfg(feature = "aws_kms")]
                 aws_kms_config,
-=======
-                #[cfg(feature = "kms")]
-                kms_config,
                 #[cfg(feature = "hashicorp-vault")]
                 hc_config,
->>>>>>> 61439533
             )
             .await?)
         }
@@ -328,13 +281,9 @@
 async fn successive_fetch_and_save_forex(
     state: &AppState,
     stale_redis_data: Option<FxExchangeRatesCacheEntry>,
-<<<<<<< HEAD
-    #[cfg(feature = "aws_kms")] aws_kms_config: &aws_kms::AwsKmsConfig,
-=======
-    #[cfg(feature = "kms")] kms_config: &kms::KmsConfig,
-    #[cfg(feature = "hashicorp-vault")]
-    hc_config: &external_services::hashicorp_vault::HashiCorpVaultConfig,
->>>>>>> 61439533
+    #[cfg(feature = "aws_kms")] aws_kms_config: &aws_kms::AwsKmsConfig,
+    #[cfg(feature = "hashicorp-vault")]
+    hc_config: &external_services::hashicorp_vault::HashiCorpVaultConfig,
 ) -> CustomResult<FxExchangeRatesCacheEntry, ForexCacheError> {
     match acquire_redis_lock(state).await {
         Ok(lock_acquired) => {
@@ -343,15 +292,10 @@
             }
             let api_rates = fetch_forex_rates(
                 state,
-<<<<<<< HEAD
                 #[cfg(feature = "aws_kms")]
                 aws_kms_config,
-=======
-                #[cfg(feature = "kms")]
-                kms_config,
                 #[cfg(feature = "hashicorp-vault")]
                 hc_config,
->>>>>>> 61439533
             )
             .await;
             match api_rates {
@@ -361,15 +305,10 @@
                     logger::error!(?err);
                     let secondary_api_rates = fallback_fetch_forex_rates(
                         state,
-<<<<<<< HEAD
                         #[cfg(feature = "aws_kms")]
                         aws_kms_config,
-=======
-                        #[cfg(feature = "kms")]
-                        kms_config,
                         #[cfg(feature = "hashicorp-vault")]
                         hc_config,
->>>>>>> 61439533
                     )
                     .await;
                     match secondary_api_rates {
@@ -412,13 +351,9 @@
     state: &AppState,
     redis_data: FxExchangeRatesCacheEntry,
     call_delay: i64,
-<<<<<<< HEAD
-    #[cfg(feature = "aws_kms")] aws_kms_config: &aws_kms::AwsKmsConfig,
-=======
-    #[cfg(feature = "kms")] kms_config: &kms::KmsConfig,
-    #[cfg(feature = "hashicorp-vault")]
-    hc_config: &external_services::hashicorp_vault::HashiCorpVaultConfig,
->>>>>>> 61439533
+    #[cfg(feature = "aws_kms")] aws_kms_config: &aws_kms::AwsKmsConfig,
+    #[cfg(feature = "hashicorp-vault")]
+    hc_config: &external_services::hashicorp_vault::HashiCorpVaultConfig,
 ) -> CustomResult<FxExchangeRatesCacheEntry, ForexCacheError> {
     match is_redis_expired(Some(redis_data.clone()).as_ref(), call_delay).await {
         Some(redis_forex) => {
@@ -432,15 +367,10 @@
             successive_fetch_and_save_forex(
                 state,
                 Some(redis_data),
-<<<<<<< HEAD
                 #[cfg(feature = "aws_kms")]
                 aws_kms_config,
-=======
-                #[cfg(feature = "kms")]
-                kms_config,
                 #[cfg(feature = "hashicorp-vault")]
                 hc_config,
->>>>>>> 61439533
             )
             .await
         }
@@ -451,13 +381,9 @@
     state: &AppState,
     call_delay: i64,
     local_rates: FxExchangeRatesCacheEntry,
-<<<<<<< HEAD
-    #[cfg(feature = "aws_kms")] aws_kms_config: &aws_kms::AwsKmsConfig,
-=======
-    #[cfg(feature = "kms")] kms_config: &kms::KmsConfig,
-    #[cfg(feature = "hashicorp-vault")]
-    hc_config: &external_services::hashicorp_vault::HashiCorpVaultConfig,
->>>>>>> 61439533
+    #[cfg(feature = "aws_kms")] aws_kms_config: &aws_kms::AwsKmsConfig,
+    #[cfg(feature = "hashicorp-vault")]
+    hc_config: &external_services::hashicorp_vault::HashiCorpVaultConfig,
 ) -> CustomResult<FxExchangeRatesCacheEntry, ForexCacheError> {
     match retrieve_forex_from_redis(state).await {
         Ok(redis_data) => {
@@ -474,15 +400,10 @@
                     successive_fetch_and_save_forex(
                         state,
                         Some(local_rates),
-<<<<<<< HEAD
                         #[cfg(feature = "aws_kms")]
                         aws_kms_config,
-=======
-                        #[cfg(feature = "kms")]
-                        kms_config,
                         #[cfg(feature = "hashicorp-vault")]
                         hc_config,
->>>>>>> 61439533
                     )
                     .await
                 }
@@ -494,15 +415,10 @@
             successive_fetch_and_save_forex(
                 state,
                 Some(local_rates),
-<<<<<<< HEAD
                 #[cfg(feature = "aws_kms")]
                 aws_kms_config,
-=======
-                #[cfg(feature = "kms")]
-                kms_config,
                 #[cfg(feature = "hashicorp-vault")]
                 hc_config,
->>>>>>> 61439533
             )
             .await
         }
@@ -511,13 +427,7 @@
 
 async fn fetch_forex_rates(
     state: &AppState,
-<<<<<<< HEAD
-    #[cfg(feature = "aws_kms")] aws_kms_config: &aws_kms::AwsKmsConfig,
-) -> Result<FxExchangeRatesCacheEntry, error_stack::Report<ForexCacheError>> {
-    #[cfg(feature = "aws_kms")]
-    let forex_api_key = aws_kms::get_aws_kms_client(aws_kms_config)
-=======
-    #[cfg(feature = "kms")] kms_config: &kms::KmsConfig,
+    #[cfg(feature = "aws_kms")] aws_kms_config: &aws_kms::AwsKmsConfig,
 
     #[cfg(feature = "hashicorp-vault")]
     hc_config: &external_services::hashicorp_vault::HashiCorpVaultConfig,
@@ -526,7 +436,7 @@
         #[cfg(feature = "hashicorp-vault")]
         let client = hashicorp_vault::get_hashicorp_client(hc_config)
             .await
-            .change_context(ForexCacheError::KmsDecryptionFailed)?;
+            .change_context(ForexCacheError::AwsKmsDecryptionFailed)?;
 
         #[cfg(not(feature = "hashicorp-vault"))]
         let output = state.conf.forex_api.api_key.clone();
@@ -538,26 +448,20 @@
             .clone()
             .fetch_inner::<hashicorp_vault::Kv2>(client)
             .await
-            .change_context(ForexCacheError::KmsDecryptionFailed)?;
+            .change_context(ForexCacheError::AwsKmsDecryptionFailed)?;
 
         Ok::<_, error_stack::Report<ForexCacheError>>(output)
     }
     .await?;
-    #[cfg(feature = "kms")]
-    let forex_api_key = kms::get_kms_client(kms_config)
->>>>>>> 61439533
+    #[cfg(feature = "aws_kms")]
+    let forex_api_key = aws_kms::get_aws_kms_client(aws_kms_config)
         .await
         .decrypt(forex_api_key.peek())
         .await
         .change_context(ForexCacheError::AwsKmsDecryptionFailed)?;
 
-<<<<<<< HEAD
     #[cfg(not(feature = "aws_kms"))]
-    let forex_api_key = state.conf.forex_api.api_key.peek();
-=======
-    #[cfg(not(feature = "kms"))]
     let forex_api_key = forex_api_key.peek();
->>>>>>> 61439533
 
     let forex_url: String = format!("{}{}{}", FOREX_BASE_URL, forex_api_key, FOREX_BASE_CURRENCY);
     let forex_request = services::RequestBuilder::new()
@@ -612,13 +516,7 @@
 
 pub async fn fallback_fetch_forex_rates(
     state: &AppState,
-<<<<<<< HEAD
-    #[cfg(feature = "aws_kms")] aws_kms_config: &aws_kms::AwsKmsConfig,
-) -> CustomResult<FxExchangeRatesCacheEntry, ForexCacheError> {
-    #[cfg(feature = "aws_kms")]
-    let fallback_forex_api_key = aws_kms::get_aws_kms_client(aws_kms_config)
-=======
-    #[cfg(feature = "kms")] kms_config: &kms::KmsConfig,
+    #[cfg(feature = "aws_kms")] aws_kms_config: &aws_kms::AwsKmsConfig,
     #[cfg(feature = "hashicorp-vault")]
     hc_config: &external_services::hashicorp_vault::HashiCorpVaultConfig,
 ) -> CustomResult<FxExchangeRatesCacheEntry, ForexCacheError> {
@@ -626,7 +524,7 @@
         #[cfg(feature = "hashicorp-vault")]
         let client = hashicorp_vault::get_hashicorp_client(hc_config)
             .await
-            .change_context(ForexCacheError::KmsDecryptionFailed)?;
+            .change_context(ForexCacheError::AwsKmsDecryptionFailed)?;
 
         #[cfg(not(feature = "hashicorp-vault"))]
         let output = state.conf.forex_api.fallback_api_key.clone();
@@ -638,26 +536,20 @@
             .clone()
             .fetch_inner::<hashicorp_vault::Kv2>(client)
             .await
-            .change_context(ForexCacheError::KmsDecryptionFailed)?;
+            .change_context(ForexCacheError::AwsKmsDecryptionFailed)?;
 
         Ok::<_, error_stack::Report<ForexCacheError>>(output)
     }
     .await?;
-    #[cfg(feature = "kms")]
-    let fallback_forex_api_key = kms::get_kms_client(kms_config)
->>>>>>> 61439533
+    #[cfg(feature = "aws_kms")]
+    let fallback_forex_api_key = aws_kms::get_aws_kms_client(aws_kms_config)
         .await
         .decrypt(fallback_api_key.peek())
         .await
         .change_context(ForexCacheError::AwsKmsDecryptionFailed)?;
 
-<<<<<<< HEAD
     #[cfg(not(feature = "aws_kms"))]
-    let fallback_forex_api_key = state.conf.forex_api.fallback_api_key.peek();
-=======
-    #[cfg(not(feature = "kms"))]
     let fallback_forex_api_key = fallback_api_key.peek();
->>>>>>> 61439533
 
     let fallback_forex_url: String =
         format!("{}{}", FALLBACK_FOREX_BASE_URL, fallback_forex_api_key,);
@@ -799,28 +691,19 @@
     amount: i64,
     to_currency: String,
     from_currency: String,
-<<<<<<< HEAD
-    #[cfg(feature = "aws_kms")] aws_kms_config: &aws_kms::AwsKmsConfig,
-=======
-    #[cfg(feature = "kms")] kms_config: &kms::KmsConfig,
-    #[cfg(feature = "hashicorp-vault")]
-    hc_config: &external_services::hashicorp_vault::HashiCorpVaultConfig,
->>>>>>> 61439533
+    #[cfg(feature = "aws_kms")] aws_kms_config: &aws_kms::AwsKmsConfig,
+    #[cfg(feature = "hashicorp-vault")]
+    hc_config: &external_services::hashicorp_vault::HashiCorpVaultConfig,
 ) -> CustomResult<api_models::currency::CurrencyConversionResponse, ForexCacheError> {
     let rates = get_forex_rates(
         &state,
         state.conf.forex_api.call_delay,
         state.conf.forex_api.local_fetch_retry_delay,
         state.conf.forex_api.local_fetch_retry_count,
-<<<<<<< HEAD
         #[cfg(feature = "aws_kms")]
         aws_kms_config,
-=======
-        #[cfg(feature = "kms")]
-        kms_config,
         #[cfg(feature = "hashicorp-vault")]
         hc_config,
->>>>>>> 61439533
     )
     .await
     .change_context(ForexCacheError::ApiError)?;
