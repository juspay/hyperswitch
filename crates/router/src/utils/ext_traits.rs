--- conflicted
+++ resolved
@@ -104,16 +104,6 @@
     }
 }
 
-<<<<<<< HEAD
-// TODO: change Name
-pub trait ValidateVar {
-    fn validate(self) -> CustomResult<Self, errors::ValidationError>
-    where
-        Self: Sized;
-}
-
-=======
->>>>>>> 7274fd70
 pub trait ValidateCall<T, F> {
     fn validate_opt(self, func: F) -> CustomResult<(), errors::ValidationError>;
 }
