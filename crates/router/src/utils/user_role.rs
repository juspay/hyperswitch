--- conflicted
+++ resolved
@@ -77,13 +77,8 @@
 pub async fn validate_role_name(
     state: &SessionState,
     role_name: &domain::RoleName,
-<<<<<<< HEAD
     merchant_id: &common_utils::id_type::MerchantId,
-    org_id: &str,
-=======
-    merchant_id: &str,
     org_id: &id_type::OrganizationId,
->>>>>>> 26b87830
 ) -> UserResult<()> {
     let role_name_str = role_name.clone().get_role_name();
 
@@ -114,13 +109,8 @@
     set_role_permissions_in_cache_if_required(
         state,
         user_role.role_id.as_str(),
-<<<<<<< HEAD
         &user_role.merchant_id,
-        user_role.org_id.as_str(),
-=======
-        user_role.merchant_id.as_str(),
         &user_role.org_id,
->>>>>>> 26b87830
     )
     .await
     .map_err(|e| logger::error!("Error setting permissions in cache {:?}", e))
@@ -130,13 +120,8 @@
 pub async fn set_role_permissions_in_cache_if_required(
     state: &SessionState,
     role_id: &str,
-<<<<<<< HEAD
     merchant_id: &common_utils::id_type::MerchantId,
-    org_id: &str,
-=======
-    merchant_id: &str,
     org_id: &id_type::OrganizationId,
->>>>>>> 26b87830
 ) -> UserResult<()> {
     if roles::predefined_roles::PREDEFINED_ROLES.contains_key(role_id) {
         return Ok(());
