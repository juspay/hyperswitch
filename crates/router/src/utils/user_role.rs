use api_models::user_role as user_role_api;
<<<<<<< HEAD
use diesel_models::user_role::UserRole;
=======
use common_enums::PermissionGroup;
>>>>>>> f1325274
use error_stack::ResultExt;
use router_env::logger;

use crate::{
    consts,
    core::errors::{UserErrors, UserResult},
    routes::AppState,
<<<<<<< HEAD
    services::authorization::{
        self as authz, permissions::Permission, roles, roles::predefined_roles,
    },
=======
    services::authorization::{permissions::Permission, roles},
    types::domain,
>>>>>>> f1325274
};

impl From<Permission> for user_role_api::Permission {
    fn from(value: Permission) -> Self {
        match value {
            Permission::PaymentRead => Self::PaymentRead,
            Permission::PaymentWrite => Self::PaymentWrite,
            Permission::RefundRead => Self::RefundRead,
            Permission::RefundWrite => Self::RefundWrite,
            Permission::ApiKeyRead => Self::ApiKeyRead,
            Permission::ApiKeyWrite => Self::ApiKeyWrite,
            Permission::MerchantAccountRead => Self::MerchantAccountRead,
            Permission::MerchantAccountWrite => Self::MerchantAccountWrite,
            Permission::MerchantConnectorAccountRead => Self::MerchantConnectorAccountRead,
            Permission::MerchantConnectorAccountWrite => Self::MerchantConnectorAccountWrite,
            Permission::RoutingRead => Self::RoutingRead,
            Permission::RoutingWrite => Self::RoutingWrite,
            Permission::DisputeRead => Self::DisputeRead,
            Permission::DisputeWrite => Self::DisputeWrite,
            Permission::MandateRead => Self::MandateRead,
            Permission::MandateWrite => Self::MandateWrite,
            Permission::CustomerRead => Self::CustomerRead,
            Permission::CustomerWrite => Self::CustomerWrite,
            Permission::Analytics => Self::Analytics,
            Permission::ThreeDsDecisionManagerWrite => Self::ThreeDsDecisionManagerWrite,
            Permission::ThreeDsDecisionManagerRead => Self::ThreeDsDecisionManagerRead,
            Permission::SurchargeDecisionManagerWrite => Self::SurchargeDecisionManagerWrite,
            Permission::SurchargeDecisionManagerRead => Self::SurchargeDecisionManagerRead,
            Permission::UsersRead => Self::UsersRead,
            Permission::UsersWrite => Self::UsersWrite,
            Permission::MerchantAccountCreate => Self::MerchantAccountCreate,
        }
    }
}

pub fn validate_role_groups(groups: &[PermissionGroup]) -> UserResult<()> {
    if groups.is_empty() {
        return Err(UserErrors::InvalidRoleOperation.into())
            .attach_printable("Role groups cannot be empty");
    }

    if groups.contains(&PermissionGroup::OrganizationManage) {
        return Err(UserErrors::InvalidRoleOperation.into())
            .attach_printable("Organization manage group cannot be added to role");
    }

    Ok(())
}

pub async fn validate_role_name(
    state: &AppState,
    role_name: &domain::RoleName,
    merchant_id: &str,
    org_id: &str,
) -> UserResult<()> {
    let role_name_str = role_name.clone().get_role_name();

    let is_present_in_predefined_roles = roles::predefined_roles::PREDEFINED_ROLES
        .iter()
        .any(|(_, role_info)| role_info.get_role_name() == role_name_str);

    // TODO: Create and use find_by_role_name to make this efficient
    let is_present_in_custom_roles = state
        .store
        .list_all_roles(merchant_id, org_id)
        .await
        .change_context(UserErrors::InternalServerError)?
        .iter()
        .any(|role| role.role_name == role_name_str);

    if is_present_in_predefined_roles || is_present_in_custom_roles {
        return Err(UserErrors::RoleNameAlreadyExists.into());
    }

    Ok(())
}

pub async fn set_role_permissions_in_cache_by_user_role(
    state: &AppState,
    user_role: &UserRole,
) -> bool {
    set_role_permissions_in_cache(
        state,
        user_role.role_id.as_str(),
        user_role.merchant_id.as_str(),
        user_role.org_id.as_str(),
    )
    .await
    .map_err(|e| logger::error!("Error setting permissions in cache {:?}", e))
    .is_ok()
}

pub async fn set_role_permissions_in_cache(
    state: &AppState,
    role_id: &str,
    merchant_id: &str,
    org_id: &str,
) -> UserResult<()> {
    let role_info = roles::RoleInfo::from_role_id(state, role_id, merchant_id, org_id)
        .await
        .change_context(UserErrors::InternalServerError)?;

    if predefined_roles::PREDEFINED_ROLES.contains_key(role_id) {
        return Ok(());
    }

    let redis_conn = state
        .store
        .get_redis_conn()
        .change_context(UserErrors::InternalServerError)?;

    redis_conn
        .serialize_and_set_key_with_expiry(
            &authz::get_cache_key_from_role_id(role_id),
            role_info.get_permissions_set(),
            consts::JWT_TOKEN_TIME_IN_SECS as i64,
        )
        .await
        .change_context(UserErrors::InternalServerError)
}<|MERGE_RESOLUTION|>--- conflicted
+++ resolved
@@ -1,9 +1,6 @@
 use api_models::user_role as user_role_api;
-<<<<<<< HEAD
+use common_enums::PermissionGroup;
 use diesel_models::user_role::UserRole;
-=======
-use common_enums::PermissionGroup;
->>>>>>> f1325274
 use error_stack::ResultExt;
 use router_env::logger;
 
@@ -11,14 +8,8 @@
     consts,
     core::errors::{UserErrors, UserResult},
     routes::AppState,
-<<<<<<< HEAD
-    services::authorization::{
-        self as authz, permissions::Permission, roles, roles::predefined_roles,
-    },
-=======
-    services::authorization::{permissions::Permission, roles},
+    services::authorization::{self as authz, permissions::Permission, roles},
     types::domain,
->>>>>>> f1325274
 };
 
 impl From<Permission> for user_role_api::Permission {
@@ -121,7 +112,7 @@
         .await
         .change_context(UserErrors::InternalServerError)?;
 
-    if predefined_roles::PREDEFINED_ROLES.contains_key(role_id) {
+    if roles::predefined_roles::PREDEFINED_ROLES.contains_key(role_id) {
         return Ok(());
     }
 
