use api_models::user_role as user_role_api;

use crate::{
    consts,
    core::errors::{UserErrors, UserResult},
<<<<<<< HEAD
    routes::AppState,
    services::authorization::{permissions::Permission, predefined_permissions::RoleInfo},
=======
    services::authorization::{
        permissions::Permission,
        predefined_permissions::{self, RoleInfo},
    },
>>>>>>> 014c2d5f
};

pub fn is_internal_role(role_id: &str) -> bool {
    role_id == consts::user_role::ROLE_ID_INTERNAL_ADMIN
        || role_id == consts::user_role::ROLE_ID_INTERNAL_VIEW_ONLY_USER
}

<<<<<<< HEAD
pub async fn get_active_user_roles_for_user(
    state: &AppState,
    user_id: &str,
) -> UserResult<Vec<UserRole>> {
    Ok(state
        .store
        .list_user_roles_by_user_id(user_id)
        .await
        .change_context(UserErrors::InternalServerError)?
        .into_iter()
        .filter(|ele| ele.status == UserStatus::Active)
        .collect())
=======
pub fn validate_role_id(role_id: &str) -> UserResult<()> {
    if predefined_permissions::is_role_invitable(role_id) {
        return Ok(());
    }
    Err(UserErrors::InvalidRoleId.into())
>>>>>>> 014c2d5f
}

pub fn get_role_name_and_permission_response(
    role_info: &RoleInfo,
) -> Option<(Vec<user_role_api::Permission>, &'static str)> {
    role_info.get_name().map(|name| {
        (
            role_info
                .get_permissions()
                .iter()
                .map(|&per| per.into())
                .collect::<Vec<user_role_api::Permission>>(),
            name,
        )
    })
}

impl From<Permission> for user_role_api::Permission {
    fn from(value: Permission) -> Self {
        match value {
            Permission::PaymentRead => Self::PaymentRead,
            Permission::PaymentWrite => Self::PaymentWrite,
            Permission::RefundRead => Self::RefundRead,
            Permission::RefundWrite => Self::RefundWrite,
            Permission::ApiKeyRead => Self::ApiKeyRead,
            Permission::ApiKeyWrite => Self::ApiKeyWrite,
            Permission::MerchantAccountRead => Self::MerchantAccountRead,
            Permission::MerchantAccountWrite => Self::MerchantAccountWrite,
            Permission::MerchantConnectorAccountRead => Self::MerchantConnectorAccountRead,
            Permission::MerchantConnectorAccountWrite => Self::MerchantConnectorAccountWrite,
            Permission::ForexRead => Self::ForexRead,
            Permission::RoutingRead => Self::RoutingRead,
            Permission::RoutingWrite => Self::RoutingWrite,
            Permission::DisputeRead => Self::DisputeRead,
            Permission::DisputeWrite => Self::DisputeWrite,
            Permission::MandateRead => Self::MandateRead,
            Permission::MandateWrite => Self::MandateWrite,
            Permission::CustomerRead => Self::CustomerRead,
            Permission::CustomerWrite => Self::CustomerWrite,
            Permission::FileRead => Self::FileRead,
            Permission::FileWrite => Self::FileWrite,
            Permission::Analytics => Self::Analytics,
            Permission::ThreeDsDecisionManagerWrite => Self::ThreeDsDecisionManagerWrite,
            Permission::ThreeDsDecisionManagerRead => Self::ThreeDsDecisionManagerRead,
            Permission::SurchargeDecisionManagerWrite => Self::SurchargeDecisionManagerWrite,
            Permission::SurchargeDecisionManagerRead => Self::SurchargeDecisionManagerRead,
            Permission::UsersRead => Self::UsersRead,
            Permission::UsersWrite => Self::UsersWrite,
            Permission::MerchantAccountCreate => Self::MerchantAccountCreate,
        }
    }
}<|MERGE_RESOLUTION|>--- conflicted
+++ resolved
@@ -2,43 +2,12 @@
 
 use crate::{
     consts,
-    core::errors::{UserErrors, UserResult},
-<<<<<<< HEAD
-    routes::AppState,
     services::authorization::{permissions::Permission, predefined_permissions::RoleInfo},
-=======
-    services::authorization::{
-        permissions::Permission,
-        predefined_permissions::{self, RoleInfo},
-    },
->>>>>>> 014c2d5f
 };
 
 pub fn is_internal_role(role_id: &str) -> bool {
     role_id == consts::user_role::ROLE_ID_INTERNAL_ADMIN
         || role_id == consts::user_role::ROLE_ID_INTERNAL_VIEW_ONLY_USER
-}
-
-<<<<<<< HEAD
-pub async fn get_active_user_roles_for_user(
-    state: &AppState,
-    user_id: &str,
-) -> UserResult<Vec<UserRole>> {
-    Ok(state
-        .store
-        .list_user_roles_by_user_id(user_id)
-        .await
-        .change_context(UserErrors::InternalServerError)?
-        .into_iter()
-        .filter(|ele| ele.status == UserStatus::Active)
-        .collect())
-=======
-pub fn validate_role_id(role_id: &str) -> UserResult<()> {
-    if predefined_permissions::is_role_invitable(role_id) {
-        return Ok(());
-    }
-    Err(UserErrors::InvalidRoleId.into())
->>>>>>> 014c2d5f
 }
 
 pub fn get_role_name_and_permission_response(
