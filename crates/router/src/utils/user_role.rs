--- conflicted
+++ resolved
@@ -116,13 +116,8 @@
     set_role_permissions_in_cache_if_required(
         state,
         user_role.role_id.as_str(),
-<<<<<<< HEAD
         merchant_id,
         org_id,
-=======
-        user_role.merchant_id.as_str(),
-        &user_role.org_id,
->>>>>>> 26b87830
     )
     .await
     .map_err(|e| logger::error!("Error setting permissions in cache {:?}", e))
