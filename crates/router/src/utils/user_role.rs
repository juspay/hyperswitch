--- conflicted
+++ resolved
@@ -43,12 +43,9 @@
             Permission::UsersRead => Self::UsersRead,
             Permission::UsersWrite => Self::UsersWrite,
             Permission::MerchantAccountCreate => Self::MerchantAccountCreate,
-<<<<<<< HEAD
+            Permission::WebhookEventRead => Self::WebhookEventRead,
             Permission::PayoutRead => Self::PayoutRead,
             Permission::PayoutWrite => Self::PayoutWrite,
-=======
-            Permission::WebhookEventRead => Self::WebhookEventRead,
->>>>>>> 5afd2c2a
         }
     }
 }
