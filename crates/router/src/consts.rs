pub mod opensearch;
#[cfg(feature = "olap")]
pub mod user;
pub mod user_role;
<<<<<<< HEAD
use common_utils::consts;

=======
pub use hyperswitch_interfaces::consts::{NO_ERROR_CODE, NO_ERROR_MESSAGE};
>>>>>>> 1968f6f6
// ID generation
pub(crate) const ID_LENGTH: usize = 20;
pub(crate) const MAX_ID_LENGTH: usize = 64;
#[rustfmt::skip]
pub(crate) const ALPHABETS: [char; 62] = [
    '0', '1', '2', '3', '4', '5', '6', '7', '8', '9',
    'a', 'b', 'c', 'd', 'e', 'f', 'g', 'h', 'i', 'j', 'k', 'l', 'm',
    'n', 'o', 'p', 'q', 'r', 's', 't', 'u', 'v', 'w', 'x', 'y', 'z',
    'A', 'B', 'C', 'D', 'E', 'F', 'G', 'H', 'I', 'J', 'K', 'L', 'M',
    'N', 'O', 'P', 'Q', 'R', 'S', 'T', 'U', 'V', 'W', 'X', 'Y', 'Z',
];
/// API client request timeout (in seconds)
pub const REQUEST_TIME_OUT: u64 = 30;
pub const REQUEST_TIMEOUT_ERROR_CODE: &str = "TIMEOUT";
pub const REQUEST_TIMEOUT_ERROR_MESSAGE: &str = "Connector did not respond in specified time";
pub const REQUEST_TIMEOUT_PAYMENT_NOT_FOUND: &str = "Timed out ,payment not found";
pub const REQUEST_TIMEOUT_ERROR_MESSAGE_FROM_PSYNC: &str =
    "This Payment has been moved to failed as there is no response from the connector";

///Payment intent fulfillment default timeout (in seconds)
pub const DEFAULT_FULFILLMENT_TIME: i64 = 15 * 60;

/// Payment intent default client secret expiry (in seconds)
pub const DEFAULT_SESSION_EXPIRY: i64 = 15 * 60;

/// The length of a merchant fingerprint secret
pub const FINGERPRINT_SECRET_LENGTH: usize = 64;

// String literals
pub(crate) const UNSUPPORTED_ERROR_MESSAGE: &str = "Unsupported response type";
pub(crate) const LOW_BALANCE_ERROR_MESSAGE: &str = "Insufficient balance in the payment method";
pub(crate) const CONNECTOR_UNAUTHORIZED_ERROR: &str = "Authentication Error from the connector";
pub(crate) const REFUND_VOIDED: &str = "Refund request has been voided.";

pub(crate) const CANNOT_CONTINUE_AUTH: &str =
    "Cannot continue with Authorization due to failed Liability Shift.";
#[cfg(feature = "payouts")]
pub(crate) const DEFAULT_NOTIFICATION_SCRIPT_LANGUAGE: &str = "en-US";

// General purpose base64 engines

pub(crate) const BASE64_ENGINE: base64::engine::GeneralPurpose = consts::BASE64_ENGINE;

pub(crate) const BASE64_ENGINE_URL_SAFE: base64::engine::GeneralPurpose =
    base64::engine::general_purpose::URL_SAFE;

pub(crate) const API_KEY_LENGTH: usize = 64;

// Apple Pay validation url
pub(crate) const APPLEPAY_VALIDATION_URL: &str =
    "https://apple-pay-gateway-cert.apple.com/paymentservices/startSession";

// Qr Image data source starts with this string
// The base64 image data will be appended to it to image data source
pub(crate) const QR_IMAGE_DATA_SOURCE_STRING: &str = "data:image/png;base64";

// OID (Object Identifier) for the merchant ID field extension.
pub(crate) const MERCHANT_ID_FIELD_EXTENSION_ID: &str = "1.2.840.113635.100.6.32";

pub(crate) const METRICS_HOST_TAG_NAME: &str = "host";
pub const MAX_ROUTING_CONFIGS_PER_MERCHANT: usize = 100;
pub const ROUTING_CONFIG_ID_LENGTH: usize = 10;

pub const LOCKER_REDIS_PREFIX: &str = "LOCKER_PM_TOKEN";
pub const LOCKER_REDIS_EXPIRY_SECONDS: u32 = 60 * 15; // 15 minutes

pub const JWT_TOKEN_TIME_IN_SECS: u64 = 60 * 60 * 24 * 2; // 2 days

// This should be one day, but it is causing issue while checking token in blacklist.
// TODO: This should be fixed in future.
pub const SINGLE_PURPOSE_TOKEN_TIME_IN_SECS: u64 = 60 * 60 * 24 * 2; // 2 days

pub const JWT_TOKEN_COOKIE_NAME: &str = "login_token";

pub const USER_BLACKLIST_PREFIX: &str = "BU_";

pub const ROLE_BLACKLIST_PREFIX: &str = "BR_";

#[cfg(feature = "email")]
pub const EMAIL_TOKEN_TIME_IN_SECS: u64 = 60 * 60 * 24; // 1 day

#[cfg(feature = "email")]
pub const EMAIL_TOKEN_BLACKLIST_PREFIX: &str = "BET_";

pub const ROLE_CACHE_PREFIX: &str = "CR_";

#[cfg(feature = "olap")]
pub const VERIFY_CONNECTOR_ID_PREFIX: &str = "conn_verify";
#[cfg(feature = "olap")]
pub const VERIFY_CONNECTOR_MERCHANT_ID: &str = "test_merchant";

#[cfg(feature = "olap")]
pub const CONNECTOR_ONBOARDING_CONFIG_PREFIX: &str = "onboarding";

/// Max payment session expiry
pub const MAX_SESSION_EXPIRY: u32 = 7890000;

/// Min payment session expiry
pub const MIN_SESSION_EXPIRY: u32 = 60;

/// Max payment intent fulfillment expiry
pub const MAX_INTENT_FULFILLMENT_EXPIRY: u32 = 1800;

/// Min payment intent fulfillment expiry
pub const MIN_INTENT_FULFILLMENT_EXPIRY: u32 = 60;

pub const LOCKER_HEALTH_CALL_PATH: &str = "/health";

pub const AUTHENTICATION_ID_PREFIX: &str = "authn";

// URL for checking the outgoing call
pub const OUTGOING_CALL_URL: &str = "https://api.stripe.com/healthcheck";

// 15 minutes = 900 seconds
pub const POLL_ID_TTL: i64 = 900;

// Default Poll Config
pub const DEFAULT_POLL_DELAY_IN_SECS: i8 = 2;
pub const DEFAULT_POLL_FREQUENCY: i8 = 5;

// Number of seconds to subtract from access token expiry
pub(crate) const REDUCE_ACCESS_TOKEN_EXPIRY_TIME: u8 = 15;
pub const CONNECTOR_CREDS_TOKEN_TTL: i64 = 900;

//max_amount allowed is 999999999 in minor units
pub const MAX_ALLOWED_AMOUNT: i64 = 999999999;<|MERGE_RESOLUTION|>--- conflicted
+++ resolved
@@ -2,12 +2,8 @@
 #[cfg(feature = "olap")]
 pub mod user;
 pub mod user_role;
-<<<<<<< HEAD
 use common_utils::consts;
-
-=======
 pub use hyperswitch_interfaces::consts::{NO_ERROR_CODE, NO_ERROR_MESSAGE};
->>>>>>> 1968f6f6
 // ID generation
 pub(crate) const ID_LENGTH: usize = 20;
 pub(crate) const MAX_ID_LENGTH: usize = 64;
