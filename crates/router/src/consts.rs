--- conflicted
+++ resolved
@@ -227,12 +227,11 @@
 /// Authorize flow identifier used for performing GSM operations
 pub const AUTHORIZE_FLOW_STR: &str = "Authorize";
 
-<<<<<<< HEAD
-pub const DEFAULT_ANALYTICS_FOREX_RETRY_ATTEMPTS: u64 = 3;
-=======
 /// Protocol Version for encrypted Google Pay Token
 pub(crate) const PROTOCOL: &str = "ECv2";
 
 /// Sender ID for Google Pay Decryption
 pub(crate) const SENDER_ID: &[u8] = b"Google";
->>>>>>> 13c621ae
+
+/// Default value for the number of attempts to retry fetching forex rates
+pub const DEFAULT_ANALYTICS_FOREX_RETRY_ATTEMPTS: u64 = 3;