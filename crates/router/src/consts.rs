--- conflicted
+++ resolved
@@ -61,12 +61,7 @@
 pub const LOCKER_REDIS_EXPIRY_SECONDS: u32 = 60 * 15; // 15 minutes
 
 #[cfg(any(feature = "olap", feature = "oltp"))]
-<<<<<<< HEAD
-pub const JWT_TOKEN_TIME_IN_SECS: u64 = 60 * 60 * 24 * 2; // 2 days
-=======
 pub const JWT_TOKEN_TIME_IN_SECS: u64 = 60 * 60 * 24 * 2; // 2 days
 
 #[cfg(feature = "email")]
-pub const EMAIL_TOKEN_TIME_IN_SECS: u64 = 60 * 60 * 24; // 1 day
-pub const ROLE_ID_ORGANIZATION_ADMIN: &str = "org_admin";
->>>>>>> 9df4e019
+pub const EMAIL_TOKEN_TIME_IN_SECS: u64 = 60 * 60 * 24; // 1 day