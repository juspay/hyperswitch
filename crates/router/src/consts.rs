#[cfg(feature = "olap")]
pub mod user;
pub mod user_role;

// ID generation
pub(crate) const ID_LENGTH: usize = 20;
pub(crate) const MAX_ID_LENGTH: usize = 64;
#[rustfmt::skip]
pub(crate) const ALPHABETS: [char; 62] = [
    '0', '1', '2', '3', '4', '5', '6', '7', '8', '9',
    'a', 'b', 'c', 'd', 'e', 'f', 'g', 'h', 'i', 'j', 'k', 'l', 'm',
    'n', 'o', 'p', 'q', 'r', 's', 't', 'u', 'v', 'w', 'x', 'y', 'z',
    'A', 'B', 'C', 'D', 'E', 'F', 'G', 'H', 'I', 'J', 'K', 'L', 'M',
    'N', 'O', 'P', 'Q', 'R', 'S', 'T', 'U', 'V', 'W', 'X', 'Y', 'Z',
];
/// API client request timeout (in seconds)
pub const REQUEST_TIME_OUT: u64 = 30;
pub const REQUEST_TIMEOUT_ERROR_CODE: &str = "TIMEOUT";
pub const REQUEST_TIMEOUT_ERROR_MESSAGE: &str = "Connector did not respond in specified time";
pub const REQUEST_TIMEOUT_PAYMENT_NOT_FOUND: &str = "Timed out ,payment not found";
pub const REQUEST_TIMEOUT_ERROR_MESSAGE_FROM_PSYNC: &str =
    "This Payment has been moved to failed as there is no response from the connector";

///Payment intent fulfillment default timeout (in seconds)
pub const DEFAULT_FULFILLMENT_TIME: i64 = 15 * 60;

/// Payment intent default client secret expiry (in seconds)
pub const DEFAULT_SESSION_EXPIRY: i64 = 15 * 60;

// String literals
pub(crate) const NO_ERROR_MESSAGE: &str = "No error message";
pub(crate) const NO_ERROR_CODE: &str = "No error code";
pub(crate) const UNSUPPORTED_ERROR_MESSAGE: &str = "Unsupported response type";
pub(crate) const LOW_BALANCE_ERROR_MESSAGE: &str = "Insufficient balance in the payment method";
pub(crate) const CONNECTOR_UNAUTHORIZED_ERROR: &str = "Authentication Error from the connector";
pub(crate) const CANNOT_CONTINUE_AUTH: &str =
    "Cannot continue with Authorization due to failed Liability Shift.";

// General purpose base64 engines
pub(crate) const BASE64_ENGINE: base64::engine::GeneralPurpose =
    base64::engine::general_purpose::STANDARD;
pub(crate) const BASE64_ENGINE_URL_SAFE: base64::engine::GeneralPurpose =
    base64::engine::general_purpose::URL_SAFE;

pub(crate) const API_KEY_LENGTH: usize = 64;
pub(crate) const PUB_SUB_CHANNEL: &str = "hyperswitch_invalidate";

// Apple Pay validation url
pub(crate) const APPLEPAY_VALIDATION_URL: &str =
    "https://apple-pay-gateway-cert.apple.com/paymentservices/startSession";

// Qr Image data source starts with this string
// The base64 image data will be appended to it to image data source
pub(crate) const QR_IMAGE_DATA_SOURCE_STRING: &str = "data:image/png;base64";

// OID (Object Identifier) for the merchant ID field extension.
pub(crate) const MERCHANT_ID_FIELD_EXTENSION_ID: &str = "1.2.840.113635.100.6.32";

pub(crate) const METRICS_HOST_TAG_NAME: &str = "host";
pub const MAX_ROUTING_CONFIGS_PER_MERCHANT: usize = 100;
pub const ROUTING_CONFIG_ID_LENGTH: usize = 10;

pub const LOCKER_REDIS_PREFIX: &str = "LOCKER_PM_TOKEN";
pub const LOCKER_REDIS_EXPIRY_SECONDS: u32 = 60 * 15; // 15 minutes

#[cfg(any(feature = "olap", feature = "oltp"))]
pub const JWT_TOKEN_TIME_IN_SECS: u64 = 60 * 60 * 24 * 2; // 2 days

#[cfg(feature = "email")]
pub const EMAIL_TOKEN_TIME_IN_SECS: u64 = 60 * 60 * 24; // 1 day

#[cfg(feature = "olap")]
pub const VERIFY_CONNECTOR_ID_PREFIX: &str = "conn_verify";
#[cfg(feature = "olap")]
pub const VERIFY_CONNECTOR_MERCHANT_ID: &str = "test_merchant";

<<<<<<< HEAD
#[cfg(feature = "olap")]
pub const CONNECTOR_ONBOARDING_CONFIG_PREFIX: &str = "onboarding";
=======
/// Max payment session expiry
pub const MAX_SESSION_EXPIRY: u32 = 7890000;

/// Min payment session expiry
pub const MIN_SESSION_EXPIRY: u32 = 60;

pub const LOCKER_HEALTH_CALL_PATH: &str = "/health";
>>>>>>> 8830a880
<|MERGE_RESOLUTION|>--- conflicted
+++ resolved
@@ -74,15 +74,13 @@
 #[cfg(feature = "olap")]
 pub const VERIFY_CONNECTOR_MERCHANT_ID: &str = "test_merchant";
 
-<<<<<<< HEAD
 #[cfg(feature = "olap")]
 pub const CONNECTOR_ONBOARDING_CONFIG_PREFIX: &str = "onboarding";
-=======
+
 /// Max payment session expiry
 pub const MAX_SESSION_EXPIRY: u32 = 7890000;
 
 /// Min payment session expiry
 pub const MIN_SESSION_EXPIRY: u32 = 60;
 
-pub const LOCKER_HEALTH_CALL_PATH: &str = "/health";
->>>>>>> 8830a880
+pub const LOCKER_HEALTH_CALL_PATH: &str = "/health";