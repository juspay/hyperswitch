--- conflicted
+++ resolved
@@ -118,9 +118,6 @@
 pub const DEFAULT_POLL_DELAY_IN_SECS: i8 = 2;
 pub const DEFAULT_POLL_FREQUENCY: i8 = 5;
 
-<<<<<<< HEAD
 // Number of seconds to subtract from access token expiry
 pub(crate) const REDUCE_ACCESS_TOKEN_EXPIRY_TIME: u8 = 15;
-=======
-pub const CONNECTOR_CREDS_TOKEN_TTL: i64 = 900;
->>>>>>> 88b470af
+pub const CONNECTOR_CREDS_TOKEN_TTL: i64 = 900;