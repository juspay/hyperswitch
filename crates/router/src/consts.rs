--- conflicted
+++ resolved
@@ -64,14 +64,9 @@
 pub const JWT_TOKEN_TIME_IN_SECS: u64 = 60 * 60 * 24 * 2; // 2 days
 
 #[cfg(feature = "email")]
-<<<<<<< HEAD
 pub const EMAIL_TOKEN_TIME_IN_SECS: u64 = 60 * 60 * 24; // 1 day
-=======
-pub const EMAIL_TOKEN_TIME_IN_SECS: u64 = 60 * 60 * 24; // 1 day
-pub const ROLE_ID_ORGANIZATION_ADMIN: &str = "org_admin";
 
 #[cfg(feature = "olap")]
 pub const VERIFY_CONNECTOR_ID_PREFIX: &str = "conn_verify";
 #[cfg(feature = "olap")]
-pub const VERIFY_CONNECTOR_MERCHANT_ID: &str = "test_merchant";
->>>>>>> 663754d6
+pub const VERIFY_CONNECTOR_MERCHANT_ID: &str = "test_merchant";