--- conflicted
+++ resolved
@@ -339,12 +339,12 @@
 /// Form field name for challenge request during creq submission
 pub const CREQ_CHALLENGE_REQUEST_KEY: &str = "creq";
 
-<<<<<<< HEAD
 /// Superposition configuration keys
 pub mod superposition {
     /// CVV requirement configuration key
     pub const REQUIRES_CVV: &str = "requires_cvv";
-=======
+}
+
 #[cfg(test)]
 mod tests {
     #![allow(clippy::expect_used)]
@@ -355,5 +355,4 @@
         let _profile_id = super::PROFILE_ID_UNAVAILABLE.clone();
         // If we get here without panicking, the test passes
     }
->>>>>>> 0a35c617
 }