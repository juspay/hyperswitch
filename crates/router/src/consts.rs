--- conflicted
+++ resolved
@@ -74,12 +74,10 @@
 #[cfg(feature = "olap")]
 pub const VERIFY_CONNECTOR_MERCHANT_ID: &str = "test_merchant";
 
-<<<<<<< HEAD
 /// Max payment session expiry
 pub const MAX_SESSION_EXPIRY: u32 = 7890000;
 
 /// Min payment session expiry
 pub const MIN_SESSION_EXPIRY: u32 = 60;
-=======
-pub const LOCKER_HEALTH_CALL_PATH: &str = "/health";
->>>>>>> f78d02d9
+
+pub const LOCKER_HEALTH_CALL_PATH: &str = "/health";