pub mod opensearch;
#[cfg(feature = "olap")]
pub mod user;
pub mod user_role;
use std::collections::HashSet;

use api_models::enums::Country;
use common_utils::consts;
pub use hyperswitch_domain_models::consts::{
    CONNECTOR_MANDATE_REQUEST_REFERENCE_ID_LENGTH, ROUTING_ENABLED_PAYMENT_METHODS,
    ROUTING_ENABLED_PAYMENT_METHOD_TYPES,
};
pub use hyperswitch_interfaces::consts::{NO_ERROR_CODE, NO_ERROR_MESSAGE};

// ID generation
pub(crate) const ID_LENGTH: usize = 20;
pub(crate) const MAX_ID_LENGTH: usize = 64;
#[rustfmt::skip]
pub(crate) const ALPHABETS: [char; 62] = [
    '0', '1', '2', '3', '4', '5', '6', '7', '8', '9',
    'a', 'b', 'c', 'd', 'e', 'f', 'g', 'h', 'i', 'j', 'k', 'l', 'm',
    'n', 'o', 'p', 'q', 'r', 's', 't', 'u', 'v', 'w', 'x', 'y', 'z',
    'A', 'B', 'C', 'D', 'E', 'F', 'G', 'H', 'I', 'J', 'K', 'L', 'M',
    'N', 'O', 'P', 'Q', 'R', 'S', 'T', 'U', 'V', 'W', 'X', 'Y', 'Z',
];
/// API client request timeout (in seconds)
pub const REQUEST_TIME_OUT: u64 = 30;
pub const REQUEST_TIMEOUT_ERROR_CODE: &str = "TIMEOUT";
pub const REQUEST_TIMEOUT_ERROR_MESSAGE: &str = "Connector did not respond in specified time";
pub const REQUEST_TIMEOUT_PAYMENT_NOT_FOUND: &str = "Timed out ,payment not found";
pub const REQUEST_TIMEOUT_ERROR_MESSAGE_FROM_PSYNC: &str =
    "This Payment has been moved to failed as there is no response from the connector";

///Payment intent fulfillment default timeout (in seconds)
pub const DEFAULT_FULFILLMENT_TIME: i64 = 15 * 60;

/// Payment intent default client secret expiry (in seconds)
pub const DEFAULT_SESSION_EXPIRY: i64 = 15 * 60;

/// The length of a merchant fingerprint secret
pub const FINGERPRINT_SECRET_LENGTH: usize = 64;

pub const DEFAULT_LIST_API_LIMIT: u16 = 10;

// String literals
pub(crate) const UNSUPPORTED_ERROR_MESSAGE: &str = "Unsupported response type";

// General purpose base64 engines

pub(crate) const BASE64_ENGINE: base64::engine::GeneralPurpose = consts::BASE64_ENGINE;

pub(crate) const API_KEY_LENGTH: usize = 64;

// OID (Object Identifier) for the merchant ID field extension.
pub(crate) const MERCHANT_ID_FIELD_EXTENSION_ID: &str = "1.2.840.113635.100.6.32";

pub const MAX_ROUTING_CONFIGS_PER_MERCHANT: usize = 100;
pub const ROUTING_CONFIG_ID_LENGTH: usize = 10;

pub const LOCKER_REDIS_PREFIX: &str = "LOCKER_PM_TOKEN";
pub const LOCKER_REDIS_EXPIRY_SECONDS: u32 = 60 * 15; // 15 minutes

pub const JWT_TOKEN_TIME_IN_SECS: u64 = 60 * 60 * 24 * 2; // 2 days

// This should be one day, but it is causing issue while checking token in blacklist.
// TODO: This should be fixed in future.
pub const SINGLE_PURPOSE_TOKEN_TIME_IN_SECS: u64 = 60 * 60 * 24 * 2; // 2 days

pub const JWT_TOKEN_COOKIE_NAME: &str = "login_token";

pub const USER_BLACKLIST_PREFIX: &str = "BU_";

pub const ROLE_BLACKLIST_PREFIX: &str = "BR_";

#[cfg(feature = "email")]
pub const EMAIL_TOKEN_TIME_IN_SECS: u64 = 60 * 60 * 24; // 1 day

#[cfg(feature = "email")]
pub const EMAIL_TOKEN_BLACKLIST_PREFIX: &str = "BET_";

pub const EMAIL_SUBJECT_API_KEY_EXPIRY: &str = "API Key Expiry Notice";
pub const EMAIL_SUBJECT_DASHBOARD_FEATURE_REQUEST: &str = "Dashboard Pro Feature Request by";
pub const EMAIL_SUBJECT_APPROVAL_RECON_REQUEST: &str =
    "Approval of Recon Request - Access Granted to Recon Dashboard";

pub const ROLE_INFO_CACHE_PREFIX: &str = "CR_INFO_";

pub const CARD_IP_BLOCKING_CACHE_KEY_PREFIX: &str = "CARD_IP_BLOCKING";

pub const GUEST_USER_CARD_BLOCKING_CACHE_KEY_PREFIX: &str = "GUEST_USER_CARD_BLOCKING";

pub const CUSTOMER_ID_BLOCKING_PREFIX: &str = "CUSTOMER_ID_BLOCKING";

#[cfg(feature = "olap")]
pub const VERIFY_CONNECTOR_ID_PREFIX: &str = "conn_verify";
#[cfg(feature = "olap")]
pub const VERIFY_CONNECTOR_MERCHANT_ID: &str = "test_merchant";

#[cfg(feature = "olap")]
pub const CONNECTOR_ONBOARDING_CONFIG_PREFIX: &str = "onboarding";

/// Max payment session expiry
pub const MAX_SESSION_EXPIRY: u32 = 7890000;

/// Min payment session expiry
pub const MIN_SESSION_EXPIRY: u32 = 60;

/// Max payment intent fulfillment expiry
pub const MAX_INTENT_FULFILLMENT_EXPIRY: u32 = 1800;

/// Min payment intent fulfillment expiry
pub const MIN_INTENT_FULFILLMENT_EXPIRY: u32 = 60;

pub const LOCKER_HEALTH_CALL_PATH: &str = "/health";

pub const AUTHENTICATION_ID_PREFIX: &str = "authn";

// URL for checking the outgoing call
pub const OUTGOING_CALL_URL: &str = "https://api.stripe.com/healthcheck";

// 15 minutes = 900 seconds
pub const POLL_ID_TTL: i64 = 900;

// Default Poll Config
pub const DEFAULT_POLL_DELAY_IN_SECS: i8 = 2;
pub const DEFAULT_POLL_FREQUENCY: i8 = 5;

// Number of seconds to subtract from access token expiry
pub(crate) const REDUCE_ACCESS_TOKEN_EXPIRY_TIME: u8 = 15;
pub const CONNECTOR_CREDS_TOKEN_TTL: i64 = 900;

//max_amount allowed is 999999999 in minor units
pub const MAX_ALLOWED_AMOUNT: i64 = 999999999;

//payment attempt default unified error code and unified error message
pub const DEFAULT_UNIFIED_ERROR_CODE: &str = "UE_9000";
pub const DEFAULT_UNIFIED_ERROR_MESSAGE: &str = "Something went wrong";

// Recon's feature tag
pub const RECON_FEATURE_TAG: &str = "RECONCILIATION AND SETTLEMENT";

/// Default allowed domains for payment links
pub const DEFAULT_ALLOWED_DOMAINS: Option<HashSet<String>> = None;

/// Default hide card nickname field
pub const DEFAULT_HIDE_CARD_NICKNAME_FIELD: bool = false;

/// Show card form by default for payment links
pub const DEFAULT_SHOW_CARD_FORM: bool = true;

/// Default bool for Display sdk only
pub const DEFAULT_DISPLAY_SDK_ONLY: bool = false;

/// Default bool to enable saved payment method
pub const DEFAULT_ENABLE_SAVED_PAYMENT_METHOD: bool = false;

/// [PaymentLink] Default bool for enabling button only when form is ready
pub const DEFAULT_ENABLE_BUTTON_ONLY_ON_FORM_READY: bool = false;

/// Default Merchant Logo Link
pub const DEFAULT_MERCHANT_LOGO: &str =
    "https://live.hyperswitch.io/payment-link-assets/Merchant_placeholder.png";

/// Default Payment Link Background color
pub const DEFAULT_BACKGROUND_COLOR: &str = "#212E46";

/// Default product Img Link
pub const DEFAULT_PRODUCT_IMG: &str =
    "https://live.hyperswitch.io/payment-link-assets/cart_placeholder.png";

/// Default SDK Layout
pub const DEFAULT_SDK_LAYOUT: &str = "tabs";

/// Vault Add request url
#[cfg(feature = "v2")]
pub const ADD_VAULT_REQUEST_URL: &str = "/api/v2/vault/add";

/// Vault Get Fingerprint request url
#[cfg(feature = "v2")]
pub const VAULT_FINGERPRINT_REQUEST_URL: &str = "/api/v2/vault/fingerprint";

/// Vault Retrieve request url
#[cfg(feature = "v2")]
pub const VAULT_RETRIEVE_REQUEST_URL: &str = "/api/v2/vault/retrieve";

/// Vault Delete request url
#[cfg(feature = "v2")]
pub const VAULT_DELETE_REQUEST_URL: &str = "/api/v2/vault/delete";

/// Vault Header content type
#[cfg(feature = "v2")]
pub const VAULT_HEADER_CONTENT_TYPE: &str = "application/json";

/// Vault Add flow type
#[cfg(feature = "v2")]
pub const VAULT_ADD_FLOW_TYPE: &str = "add_to_vault";

/// Vault Retrieve flow type
#[cfg(feature = "v2")]
pub const VAULT_RETRIEVE_FLOW_TYPE: &str = "retrieve_from_vault";

/// Vault Delete flow type
#[cfg(feature = "v2")]
pub const VAULT_DELETE_FLOW_TYPE: &str = "delete_from_vault";

/// Vault Fingerprint fetch flow type
#[cfg(feature = "v2")]
pub const VAULT_GET_FINGERPRINT_FLOW_TYPE: &str = "get_fingerprint_vault";

/// Max volume split for Dynamic routing
pub const DYNAMIC_ROUTING_MAX_VOLUME: u8 = 100;

/// Click To Pay
pub const CLICK_TO_PAY: &str = "click_to_pay";

/// Merchant eligible for authentication service config
pub const AUTHENTICATION_SERVICE_ELIGIBLE_CONFIG: &str =
    "merchants_eligible_for_authentication_service";

/// Refund flow identifier used for performing GSM operations
pub const REFUND_FLOW_STR: &str = "refund_flow";

/// Minimum IBAN length (country-dependent), as per ISO 13616 standard
pub const IBAN_MIN_LENGTH: usize = 15;

/// Maximum IBAN length defined by the ISO 13616 standard (standard max)
pub const IBAN_MAX_LENGTH: usize = 34;

/// Minimum UK BACS account number length in digits
pub const BACS_MIN_ACCOUNT_NUMBER_LENGTH: usize = 6;

/// Maximum UK BACS account number length in digits
pub const BACS_MAX_ACCOUNT_NUMBER_LENGTH: usize = 8;

/// Fixed length of UK BACS sort code in digits (always 6)
pub const BACS_SORT_CODE_LENGTH: usize = 6;

/// Exact length of Polish Elixir system domestic account number (NRB) in digits
pub const ELIXIR_ACCOUNT_NUMBER_LENGTH: usize = 26;

/// Total length of Polish IBAN including country code and checksum (28 characters)
pub const ELIXIR_IBAN_LENGTH: usize = 28;

/// Minimum length of Swedish Bankgiro number in digits
pub const BANKGIRO_MIN_LENGTH: usize = 7;

/// Maximum length of Swedish Bankgiro number in digits
pub const BANKGIRO_MAX_LENGTH: usize = 8;

/// Minimum length of Swedish Plusgiro number in digits
pub const PLUSGIRO_MIN_LENGTH: usize = 2;

/// Maximum length of Swedish Plusgiro number in digits
pub const PLUSGIRO_MAX_LENGTH: usize = 8;

/// Default payment method session expiry
pub const DEFAULT_PAYMENT_METHOD_SESSION_EXPIRY: u32 = 15 * 60; // 15 minutes

/// Authorize flow identifier used for performing GSM operations
pub const AUTHORIZE_FLOW_STR: &str = "Authorize";

/// Protocol Version for encrypted Google Pay Token
pub(crate) const PROTOCOL: &str = "ECv2";

/// Sender ID for Google Pay Decryption
pub(crate) const SENDER_ID: &[u8] = b"Google";

/// Default value for the number of attempts to retry fetching forex rates
pub const DEFAULT_ANALYTICS_FOREX_RETRY_ATTEMPTS: u64 = 3;

/// Default payment intent id
pub const IRRELEVANT_PAYMENT_INTENT_ID: &str = "irrelevant_payment_intent_id";

/// Default payment attempt id
pub const IRRELEVANT_PAYMENT_ATTEMPT_ID: &str = "irrelevant_payment_attempt_id";

/// Default payment attempt id
pub const IRRELEVANT_CONNECTOR_REQUEST_REFERENCE_ID: &str =
    "irrelevant_connector_request_reference_id";

// Default payment method storing TTL in redis in seconds
pub const DEFAULT_PAYMENT_METHOD_STORE_TTL: i64 = 86400; // 1 day

// List of countries that are part of the PSD2 region
pub const PSD2_COUNTRIES: [Country; 27] = [
    Country::Austria,
    Country::Belgium,
    Country::Bulgaria,
    Country::Croatia,
    Country::Cyprus,
    Country::Czechia,
    Country::Denmark,
    Country::Estonia,
    Country::Finland,
    Country::France,
    Country::Germany,
    Country::Greece,
    Country::Hungary,
    Country::Ireland,
    Country::Italy,
    Country::Latvia,
    Country::Lithuania,
    Country::Luxembourg,
    Country::Malta,
    Country::Netherlands,
    Country::Poland,
    Country::Portugal,
    Country::Romania,
    Country::Slovakia,
    Country::Slovenia,
    Country::Spain,
    Country::Sweden,
];

// Rollout percentage config prefix
pub const UCS_ROLLOUT_PERCENT_CONFIG_PREFIX: &str = "ucs_rollout_config";

// UCS feature enabled config
pub const UCS_ENABLED: &str = "ucs_enabled";

/// Header value indicating that signature-key-based authentication is used.
pub const UCS_AUTH_SIGNATURE_KEY: &str = "signature-key";

/// Header value indicating that body-key-based authentication is used.
pub const UCS_AUTH_BODY_KEY: &str = "body-key";

/// Header value indicating that header-key-based authentication is used.
pub const UCS_AUTH_HEADER_KEY: &str = "header-key";

/// Header value indicating that currency-auth-key-based authentication is used.
pub const UCS_AUTH_CURRENCY_AUTH_KEY: &str = "currency-auth-key";

<<<<<<< HEAD
/// Superposition configuration keys
#[cfg(feature = "superposition")]
pub mod superposition {
    /// CVV requirement configuration key
    pub const REQUIRES_CVV: &str = "requires_cvv";
}
=======
/// Form field name for challenge request during creq submission
pub const CREQ_CHALLENGE_REQUEST_KEY: &str = "creq";
>>>>>>> a4b6df08
<|MERGE_RESOLUTION|>--- conflicted
+++ resolved
@@ -330,14 +330,12 @@
 /// Header value indicating that currency-auth-key-based authentication is used.
 pub const UCS_AUTH_CURRENCY_AUTH_KEY: &str = "currency-auth-key";
 
-<<<<<<< HEAD
+/// Form field name for challenge request during creq submission
+pub const CREQ_CHALLENGE_REQUEST_KEY: &str = "creq";
+
 /// Superposition configuration keys
 #[cfg(feature = "superposition")]
 pub mod superposition {
     /// CVV requirement configuration key
     pub const REQUIRES_CVV: &str = "requires_cvv";
-}
-=======
-/// Form field name for challenge request during creq submission
-pub const CREQ_CHALLENGE_REQUEST_KEY: &str = "creq";
->>>>>>> a4b6df08
+}