--- conflicted
+++ resolved
@@ -62,15 +62,11 @@
 #[cfg(any(feature = "olap", feature = "oltp"))]
 pub const JWT_TOKEN_TIME_IN_SECS: u64 = 60 * 60 * 24 * 2; // 2 days
 
-<<<<<<< HEAD
+#[cfg(feature = "email")]
+pub const EMAIL_TOKEN_TIME_IN_SECS: u64 = 60 * 60 * 24; // 1 day
 pub const ROLE_ID_ORGANIZATION_ADMIN: &str = "org_admin";
 
 #[cfg(feature = "olap")]
 pub const VERIFY_CONNECTOR_ID_PREFIX: &str = "conn_verify";
 #[cfg(feature = "olap")]
-pub const VERIFY_CONNECTOR_MERCHANT_ID: &str = "test_merchant";
-=======
-#[cfg(feature = "email")]
-pub const EMAIL_TOKEN_TIME_IN_SECS: u64 = 60 * 60 * 24; // 1 day
-pub const ROLE_ID_ORGANIZATION_ADMIN: &str = "org_admin";
->>>>>>> 9df4e019
+pub const VERIFY_CONNECTOR_MERCHANT_ID: &str = "test_merchant";