<<<<<<< HEAD
use std::str::FromStr;

#[cfg(feature = "v1")]
use api_models::{subscription as subscription_types, webhooks as webhooks_types};
=======
>>>>>>> 247bce51
use async_trait::async_trait;
use common_utils::{errors::CustomResult, ext_traits::ValueExt};
use router_env::logger;
use scheduler::{
    consumer::{self, workflows::ProcessTrackerWorkflow},
    errors,
};

<<<<<<< HEAD
#[cfg(feature = "v1")]
use crate::core::{
    subscription::{billing_processor_handler as billing, invoice_handler, payments_api_client},
    webhooks as webhooks_core,
};
use crate::{
    db::StorageInterface,
    errors as router_errors,
    routes::SessionState,
    types::{domain, storage, transformers::ForeignTryFrom},
};

const INVOICE_SYNC_WORKFLOW: &str = "INVOICE_SYNC";
const INVOICE_SYNC_WORKFLOW_TAG: &str = "INVOICE";
pub struct InvoiceSyncWorkflow;

pub struct InvoiceSyncHandler<'a> {
    pub state: &'a SessionState,
    pub tracking_data: storage::invoice_sync::InvoiceSyncTrackingData,
    pub key_store: domain::MerchantKeyStore,
    pub merchant_account: domain::MerchantAccount,
    pub customer: domain::Customer,
    pub profile: domain::Profile,
    pub subscription: hyperswitch_domain_models::subscription::Subscription,
    pub invoice: hyperswitch_domain_models::invoice::Invoice,
}

#[cfg(feature = "v1")]
impl<'a> InvoiceSyncHandler<'a> {
    pub async fn create(
        state: &'a SessionState,
        tracking_data: storage::invoice_sync::InvoiceSyncTrackingData,
    ) -> Result<Self, errors::ProcessTrackerError> {
        let key_manager_state = &state.into();
        let key_store = state
            .store
            .get_merchant_key_store_by_merchant_id(
                key_manager_state,
                &tracking_data.merchant_id,
                &state.store.get_master_key().to_vec().into(),
            )
            .await
            .attach_printable("Failed to fetch Merchant key store from DB")?;

        let merchant_account = state
            .store
            .find_merchant_account_by_merchant_id(
                key_manager_state,
                &tracking_data.merchant_id,
                &key_store,
            )
            .await
            .attach_printable("Subscriptions: Failed to fetch Merchant Account from DB")?;

        let profile = state
            .store
            .find_business_profile_by_profile_id(
                &(state).into(),
                &key_store,
                &tracking_data.profile_id,
            )
            .await
            .attach_printable("Subscriptions: Failed to fetch Business Profile from DB")?;

        let customer = state
            .store
            .find_customer_by_customer_id_merchant_id(
                &(state).into(),
                &tracking_data.customer_id,
                merchant_account.get_id(),
                &key_store,
                merchant_account.storage_scheme,
            )
            .await
            .attach_printable("Subscriptions: Failed to fetch Customer from DB")?;

        let subscription = state
            .store
            .find_by_merchant_id_subscription_id(
                &state.into(),
                &key_store,
                merchant_account.get_id(),
                tracking_data.subscription_id.get_string_repr().to_string(),
            )
            .await
            .attach_printable("Subscriptions: Failed to fetch subscription from DB")?;

        let invoice = state
            .store
            .find_invoice_by_invoice_id(
                &state.into(),
                &key_store,
                tracking_data.invoice_id.get_string_repr().to_string(),
            )
            .await
            .attach_printable("invoices: unable to get latest invoice from database")?;

        Ok(Self {
            state,
            tracking_data,
            key_store,
            merchant_account,
            customer,
            profile,
            subscription,
            invoice,
        })
    }

    async fn finish_process_with_business_status(
        &self,
        process: &storage::ProcessTracker,
        business_status: &'static str,
    ) -> CustomResult<(), router_errors::ApiErrorResponse> {
        self.state
            .store
            .as_scheduler()
            .finish_process_with_business_status(process.clone(), business_status)
            .await
            .change_context(router_errors::ApiErrorResponse::InternalServerError)
            .attach_printable("Failed to update process tracker status")
    }

    pub async fn perform_payments_sync(
        state: &SessionState,
        payment_intent_id: Option<&common_utils::id_type::PaymentId>,
        profile_id: &common_utils::id_type::ProfileId,
        merchant_id: &common_utils::id_type::MerchantId,
    ) -> CustomResult<subscription_types::PaymentResponseData, router_errors::ApiErrorResponse>
    {
        let payment_id =
            payment_intent_id.ok_or(router_errors::ApiErrorResponse::SubscriptionError {
                operation: "Invoice_sync: Missing Payment Intent ID in Invoice".to_string(),
            })?;
        let payments_response = payments_api_client::PaymentsApiClient::sync_payment(
            state,
            payment_id.get_string_repr().to_string(),
            merchant_id.get_string_repr(),
            profile_id.get_string_repr(),
        )
        .await
        .change_context(router_errors::ApiErrorResponse::SubscriptionError {
            operation: "Invoice_sync: Failed to sync payment status from payments microservice"
                .to_string(),
        })
        .attach_printable("Failed to sync payment status from payments microservice")?;

        Ok(payments_response)
    }

    pub async fn perform_billing_processor_record_back_if_possible(
        self,
        payment_response: subscription_types::PaymentResponseData,
        payment_status: common_enums::AttemptStatus,
        connector_invoice_id: Option<common_utils::id_type::InvoiceId>,
        invoice_sync_status: storage::invoice_sync::InvoiceSyncPaymentStatus,
    ) -> CustomResult<Self, router_errors::ApiErrorResponse> {
        if let Some(connector_invoice_id) = connector_invoice_id {
            Box::pin(self.perform_billing_processor_record_back(
                payment_response,
                payment_status,
                connector_invoice_id,
                invoice_sync_status,
            ))
            .await
            .attach_printable("Failed to record back to billing processor")
        } else {
            Ok(self)
        }
    }

    pub async fn perform_billing_processor_record_back(
        self,
        payment_response: subscription_types::PaymentResponseData,
        payment_status: common_enums::AttemptStatus,
        connector_invoice_id: common_utils::id_type::InvoiceId,
        invoice_sync_status: storage::invoice_sync::InvoiceSyncPaymentStatus,
    ) -> CustomResult<Self, router_errors::ApiErrorResponse> {
        logger::info!("perform_billing_processor_record_back");

        let billing_handler = billing::BillingHandler::create(
            self.state,
            &self.merchant_account,
            &self.key_store,
            self.profile.clone(),
        )
        .await
        .attach_printable("Failed to create billing handler")?;

        let invoice_handler = invoice_handler::InvoiceHandler::new(
            self.subscription.clone(),
            self.merchant_account.clone(),
            self.profile.clone(),
            self.key_store.clone(),
        );

        // TODO: Handle retries here on failure
        billing_handler
            .record_back_to_billing_processor(
                self.state,
                connector_invoice_id.clone(),
                payment_response.payment_id.to_owned(),
                payment_status,
                payment_response.amount,
                payment_response.currency,
                payment_response.payment_method_type,
            )
            .await
            .attach_printable("Failed to record back to billing processor")?;

        let update_request = InvoiceUpdateRequest::update_connector_and_status(
            connector_invoice_id,
            common_enums::connector_enums::InvoiceStatus::from(invoice_sync_status),
        );

        let updated_invoice = invoice_handler
            .update_invoice(self.state, self.invoice.id.to_owned(), update_request)
            .await
            .attach_printable("Failed to update invoice in DB")?;

        Ok(Self {
            invoice: updated_invoice,
            ..self
        })
    }

    pub fn generate_response(
        subscription: &hyperswitch_domain_models::subscription::Subscription,
        invoice: &hyperswitch_domain_models::invoice::Invoice,
        payment_response: &subscription_types::PaymentResponseData,
    ) -> CustomResult<
        subscription_types::ConfirmSubscriptionResponse,
        router_errors::ApiErrorResponse,
    > {
        subscription_types::ConfirmSubscriptionResponse::foreign_try_from((
            subscription,
            invoice,
            payment_response,
        ))
    }

    pub async fn trigger_outgoing_webhook(
        &self,
        payment_response: subscription_types::PaymentResponseData,
    ) -> CustomResult<(), router_errors::ApiErrorResponse> {
        if self.invoice.status != common_enums::enums::InvoiceStatus::InvoicePaid {
            logger::info!("Invoice not paid, skipping outgoing webhook trigger");
            return Ok(());
        }
        let response =
            Self::generate_response(&self.subscription, &self.invoice, &payment_response)
                .attach_printable(
                    "Subscriptions: Failed to generate response for outgoing webhook",
                )?;

        let merchant_context = domain::MerchantContext::NormalMerchant(Box::new(domain::Context(
            self.merchant_account.clone(),
            self.key_store.clone(),
        )));

        let cloned_state = self.state.clone();
        let cloned_profile = self.profile.clone();
        let invoice_id = self.invoice.id.get_string_repr().to_owned();
        let created_at = self.subscription.created_at;

        tokio::spawn(async move {
            Box::pin(webhooks_core::create_event_and_trigger_outgoing_webhook(
                cloned_state,
                merchant_context,
                cloned_profile,
                common_enums::enums::EventType::InvoicePaid,
                diesel_models::enums::EventClass::Subscriptions,
                invoice_id,
                diesel_models::enums::EventObjectType::SubscriptionDetails,
                webhooks_types::OutgoingWebhookContent::SubscriptionDetails(Box::new(response)),
                Some(created_at),
            ))
            .await
        });

        Ok(())
    }
    pub async fn form_response_for_retry_outgoing_webhook_task(
        state: SessionState,
        key_store: &domain::MerchantKeyStore,
        invoice_id: String,
        profile_id: &common_utils::id_type::ProfileId,
        merchant_account: &domain::MerchantAccount,
    ) -> Result<subscription_types::ConfirmSubscriptionResponse, errors::ProcessTrackerError> {
        let key_manager_state = &(&state).into();

        let invoice = state
            .store
            .find_invoice_by_invoice_id(key_manager_state, key_store, invoice_id.clone())
            .await
            .map_err(|err| {
                logger::error!(
                    ?err,
                    "invoices: unable to get latest invoice with id {invoice_id} from database"
                );
                errors::ProcessTrackerError::ResourceFetchingFailed {
                    resource_name: "Invoice".to_string(),
                }
            })?;

        let subscription = state
            .store
            .find_by_merchant_id_subscription_id(
                key_manager_state,
                key_store,
                merchant_account.get_id(),
                invoice.subscription_id.get_string_repr().to_string(),
            )
            .await
            .map_err(|err| {
                logger::error!(
                    ?err,
                    "subscription: unable to get subscription from database"
                );
                errors::ProcessTrackerError::ResourceFetchingFailed {
                    resource_name: "Subscription".to_string(),
                }
            })?;

        let payments_response = InvoiceSyncHandler::perform_payments_sync(
            &state,
            invoice.payment_intent_id.as_ref(),
            profile_id,
            merchant_account.get_id(),
        )
        .await
        .map_err(|err| {
            logger::error!(
                ?err,
                "subscription: unable to make PSync Call to payments microservice"
            );
            errors::ProcessTrackerError::EApiErrorResponse
        })?;

        let response = Self::generate_response(&subscription, &invoice, &payments_response)
            .map_err(|err| {
                logger::error!(
                    ?err,
                    "subscription: unable to form ConfirmSubscriptionResponse from foreign types"
                );
                errors::ProcessTrackerError::DeserializationFailed
            })?;

        Ok(response)
    }

    pub async fn transition_workflow_state(
        self,
        process: storage::ProcessTracker,
        payment_response: subscription_types::PaymentResponseData,
        connector_invoice_id: Option<common_utils::id_type::InvoiceId>,
    ) -> CustomResult<(), router_errors::ApiErrorResponse> {
        let invoice_sync_status =
            storage::invoice_sync::InvoiceSyncPaymentStatus::from(payment_response.status);
        match invoice_sync_status {
            storage::invoice_sync::InvoiceSyncPaymentStatus::PaymentSucceeded => {
                let handler = Box::pin(self.perform_billing_processor_record_back_if_possible(
                    payment_response.clone(),
                    common_enums::AttemptStatus::Charged,
                    connector_invoice_id,
                    invoice_sync_status.clone(),
                ))
                .await
                .attach_printable("Failed to record back success status to billing processor")?;

                handler
                    .finish_process_with_business_status(&process, business_status::COMPLETED_BY_PT)
                    .await
                    .change_context(router_errors::ApiErrorResponse::SubscriptionError {
                        operation: "Invoice_sync process_tracker task completion".to_string(),
                    })
                    .attach_printable("Failed to update process tracker status")?;

                // trigger outgoing webhook
                handler
                    .trigger_outgoing_webhook(payment_response.clone())
                    .await
                    .attach_printable("Failed to trigger outgoing webhook after invoice sync")
            }
            storage::invoice_sync::InvoiceSyncPaymentStatus::PaymentProcessing => {
                retry_subscription_invoice_sync_task(
                    &*self.state.store,
                    self.tracking_data.connector_name.to_string().clone(),
                    self.merchant_account.get_id().to_owned(),
                    process,
                )
                .await
                .change_context(router_errors::ApiErrorResponse::SubscriptionError {
                    operation: "Invoice_sync process_tracker task retry".to_string(),
                })
                .attach_printable("Failed to update process tracker status")
            }
            storage::invoice_sync::InvoiceSyncPaymentStatus::PaymentFailed => {
                let handler = Box::pin(self.perform_billing_processor_record_back_if_possible(
                    payment_response.clone(),
                    common_enums::AttemptStatus::Failure,
                    connector_invoice_id,
                    invoice_sync_status.clone(),
                ))
                .await
                .attach_printable("Failed to record back failure status to billing processor")?;

                handler
                    .finish_process_with_business_status(&process, business_status::COMPLETED_BY_PT)
                    .await
                    .change_context(router_errors::ApiErrorResponse::SubscriptionError {
                        operation: "Invoice_sync process_tracker task completion".to_string(),
                    })
                    .attach_printable("Failed to update process tracker status")
            }
        }
    }
}
=======
use crate::{routes::SessionState, types::storage};

const INVOICE_SYNC_WORKFLOW: &str = "INVOICE_SYNC";

pub struct InvoiceSyncWorkflow;
>>>>>>> 247bce51

#[async_trait]
impl ProcessTrackerWorkflow<SessionState> for InvoiceSyncWorkflow {
    #[cfg(feature = "v1")]
    async fn execute_workflow<'a>(
        &'a self,
        state: &'a SessionState,
        process: storage::ProcessTracker,
    ) -> Result<(), errors::ProcessTrackerError> {
        let tracking_data = process
            .tracking_data
            .clone()
            .parse_value::<subscriptions::storage::invoice_sync::InvoiceSyncTrackingData>(
            "InvoiceSyncTrackingData",
        )?;
        let subscription_state = state.clone().into();
        match process.name.as_deref() {
            Some(INVOICE_SYNC_WORKFLOW) => {
                Box::pin(subscriptions::workflows::perform_subscription_invoice_sync(
                    &subscription_state,
                    process,
                    tracking_data,
                ))
                .await
            }
            _ => Err(errors::ProcessTrackerError::JobNotFound),
        }
    }

    async fn error_handler<'a>(
        &'a self,
        state: &'a SessionState,
        process: storage::ProcessTracker,
        error: errors::ProcessTrackerError,
    ) -> CustomResult<(), errors::ProcessTrackerError> {
        logger::error!("Encountered error");
        consumer::consumer_error_handler(state.store.as_scheduler(), process, error).await
    }

    #[cfg(feature = "v2")]
    async fn execute_workflow<'a>(
        &'a self,
        state: &'a SessionState,
        process: storage::ProcessTracker,
    ) -> Result<(), errors::ProcessTrackerError> {
        Ok(())
    }
<<<<<<< HEAD
}

#[cfg(feature = "v1")]
async fn perform_subscription_invoice_sync(
    state: &SessionState,
    process: storage::ProcessTracker,
    tracking_data: storage::invoice_sync::InvoiceSyncTrackingData,
) -> Result<(), errors::ProcessTrackerError> {
    let handler = InvoiceSyncHandler::create(state, tracking_data).await?;

    let payments_response = InvoiceSyncHandler::perform_payments_sync(
        handler.state,
        handler.invoice.payment_intent_id.as_ref(),
        handler.profile.get_id(),
        handler.merchant_account.get_id(),
    )
    .await?;

    let connector_invoice_id = handler.tracking_data.connector_invoice_id.clone();
    Box::pin(handler.transition_workflow_state(process, payments_response, connector_invoice_id))
        .await?;

    Ok(())
}

pub async fn create_invoice_sync_job(
    state: &SessionState,
    request: storage::invoice_sync::InvoiceSyncRequest,
) -> CustomResult<(), router_errors::ApiErrorResponse> {
    let tracking_data = storage::invoice_sync::InvoiceSyncTrackingData::from(request);

    let process_tracker_entry = diesel_models::ProcessTrackerNew::new(
        common_utils::generate_id(crate::consts::ID_LENGTH, "proc"),
        INVOICE_SYNC_WORKFLOW.to_string(),
        common_enums::ProcessTrackerRunner::InvoiceSyncflow,
        vec![INVOICE_SYNC_WORKFLOW_TAG.to_string()],
        tracking_data,
        Some(0),
        common_utils::date_time::now(),
        common_types::consts::API_VERSION,
    )
    .change_context(router_errors::ApiErrorResponse::InternalServerError)
    .attach_printable("subscriptions: unable to form process_tracker type")?;

    state
        .store
        .insert_process(process_tracker_entry)
        .await
        .change_context(router_errors::ApiErrorResponse::InternalServerError)
        .attach_printable("subscriptions: unable to insert process_tracker entry in DB")?;

    Ok(())
}

pub async fn get_subscription_invoice_sync_process_schedule_time(
    db: &dyn StorageInterface,
    connector: &str,
    merchant_id: &common_utils::id_type::MerchantId,
    retry_count: i32,
) -> Result<Option<time::PrimitiveDateTime>, errors::ProcessTrackerError> {
    let mapping: CustomResult<
        process_data::SubscriptionInvoiceSyncPTMapping,
        router_errors::StorageError,
    > = db
        .find_config_by_key(&format!("invoice_sync_pt_mapping_{connector}"))
        .await
        .map(|value| value.config)
        .and_then(|config| {
            config
                .parse_struct("SubscriptionInvoiceSyncPTMapping")
                .change_context(router_errors::StorageError::DeserializationFailed)
                .attach_printable("Failed to deserialize invoice_sync_pt_mapping config to struct")
        });
    let mapping = match mapping {
        Ok(x) => x,
        Err(error) => {
            logger::info!(?error, "Redis Mapping Error");
            process_data::SubscriptionInvoiceSyncPTMapping::default()
        }
    };

    let time_delta = scheduler_utils::get_subscription_invoice_sync_retry_schedule_time(
        mapping,
        merchant_id,
        retry_count,
    );

    Ok(scheduler_utils::get_time_from_delta(time_delta))
}

pub async fn retry_subscription_invoice_sync_task(
    db: &dyn StorageInterface,
    connector: String,
    merchant_id: common_utils::id_type::MerchantId,
    pt: storage::ProcessTracker,
) -> Result<(), errors::ProcessTrackerError> {
    let schedule_time = get_subscription_invoice_sync_process_schedule_time(
        db,
        connector.as_str(),
        &merchant_id,
        pt.retry_count + 1,
    )
    .await?;

    match schedule_time {
        Some(s_time) => {
            db.as_scheduler()
                .retry_process(pt, s_time)
                .await
                .attach_printable("Failed to retry subscription invoice sync task")?;
        }
        None => {
            db.as_scheduler()
                .finish_process_with_business_status(pt, business_status::RETRIES_EXCEEDED)
                .await
                .attach_printable("Failed to finish subscription invoice sync task")?;
        }
    }

    Ok(())
}

#[cfg(feature = "v1")]
impl
    ForeignTryFrom<(
        &hyperswitch_domain_models::subscription::Subscription,
        &hyperswitch_domain_models::invoice::Invoice,
        &subscription_types::PaymentResponseData,
    )> for subscription_types::ConfirmSubscriptionResponse
{
    type Error = error_stack::Report<router_errors::ApiErrorResponse>;

    fn foreign_try_from(
        value: (
            &hyperswitch_domain_models::subscription::Subscription,
            &hyperswitch_domain_models::invoice::Invoice,
            &subscription_types::PaymentResponseData,
        ),
    ) -> Result<Self, Self::Error> {
        let (subscription, invoice, payment_response) = value;
        let status = common_enums::SubscriptionStatus::from_str(subscription.status.as_str())
            .map_err(|_| router_errors::ApiErrorResponse::SubscriptionError {
                operation: "Failed to parse subscription status".to_string(),
            })
            .attach_printable("Failed to parse subscription status")?;

        Ok(Self {
            id: subscription.id.clone(),
            merchant_reference_id: subscription.merchant_reference_id.clone(),
            status,
            plan_id: subscription.plan_id.clone(),
            profile_id: subscription.profile_id.to_owned(),
            payment: Some(payment_response.clone()),
            customer_id: Some(subscription.customer_id.clone()),
            item_price_id: subscription.item_price_id.clone(),
            coupon: None,
            billing_processor_subscription_id: subscription.connector_subscription_id.clone(),
            invoice: Some(subscription_types::Invoice::foreign_try_from(invoice)?),
        })
    }
=======
>>>>>>> 247bce51
}<|MERGE_RESOLUTION|>--- conflicted
+++ resolved
@@ -1,10 +1,3 @@
-<<<<<<< HEAD
-use std::str::FromStr;
-
-#[cfg(feature = "v1")]
-use api_models::{subscription as subscription_types, webhooks as webhooks_types};
-=======
->>>>>>> 247bce51
 use async_trait::async_trait;
 use common_utils::{errors::CustomResult, ext_traits::ValueExt};
 use router_env::logger;
@@ -13,432 +6,11 @@
     errors,
 };
 
-<<<<<<< HEAD
-#[cfg(feature = "v1")]
-use crate::core::{
-    subscription::{billing_processor_handler as billing, invoice_handler, payments_api_client},
-    webhooks as webhooks_core,
-};
-use crate::{
-    db::StorageInterface,
-    errors as router_errors,
-    routes::SessionState,
-    types::{domain, storage, transformers::ForeignTryFrom},
-};
-
-const INVOICE_SYNC_WORKFLOW: &str = "INVOICE_SYNC";
-const INVOICE_SYNC_WORKFLOW_TAG: &str = "INVOICE";
-pub struct InvoiceSyncWorkflow;
-
-pub struct InvoiceSyncHandler<'a> {
-    pub state: &'a SessionState,
-    pub tracking_data: storage::invoice_sync::InvoiceSyncTrackingData,
-    pub key_store: domain::MerchantKeyStore,
-    pub merchant_account: domain::MerchantAccount,
-    pub customer: domain::Customer,
-    pub profile: domain::Profile,
-    pub subscription: hyperswitch_domain_models::subscription::Subscription,
-    pub invoice: hyperswitch_domain_models::invoice::Invoice,
-}
-
-#[cfg(feature = "v1")]
-impl<'a> InvoiceSyncHandler<'a> {
-    pub async fn create(
-        state: &'a SessionState,
-        tracking_data: storage::invoice_sync::InvoiceSyncTrackingData,
-    ) -> Result<Self, errors::ProcessTrackerError> {
-        let key_manager_state = &state.into();
-        let key_store = state
-            .store
-            .get_merchant_key_store_by_merchant_id(
-                key_manager_state,
-                &tracking_data.merchant_id,
-                &state.store.get_master_key().to_vec().into(),
-            )
-            .await
-            .attach_printable("Failed to fetch Merchant key store from DB")?;
-
-        let merchant_account = state
-            .store
-            .find_merchant_account_by_merchant_id(
-                key_manager_state,
-                &tracking_data.merchant_id,
-                &key_store,
-            )
-            .await
-            .attach_printable("Subscriptions: Failed to fetch Merchant Account from DB")?;
-
-        let profile = state
-            .store
-            .find_business_profile_by_profile_id(
-                &(state).into(),
-                &key_store,
-                &tracking_data.profile_id,
-            )
-            .await
-            .attach_printable("Subscriptions: Failed to fetch Business Profile from DB")?;
-
-        let customer = state
-            .store
-            .find_customer_by_customer_id_merchant_id(
-                &(state).into(),
-                &tracking_data.customer_id,
-                merchant_account.get_id(),
-                &key_store,
-                merchant_account.storage_scheme,
-            )
-            .await
-            .attach_printable("Subscriptions: Failed to fetch Customer from DB")?;
-
-        let subscription = state
-            .store
-            .find_by_merchant_id_subscription_id(
-                &state.into(),
-                &key_store,
-                merchant_account.get_id(),
-                tracking_data.subscription_id.get_string_repr().to_string(),
-            )
-            .await
-            .attach_printable("Subscriptions: Failed to fetch subscription from DB")?;
-
-        let invoice = state
-            .store
-            .find_invoice_by_invoice_id(
-                &state.into(),
-                &key_store,
-                tracking_data.invoice_id.get_string_repr().to_string(),
-            )
-            .await
-            .attach_printable("invoices: unable to get latest invoice from database")?;
-
-        Ok(Self {
-            state,
-            tracking_data,
-            key_store,
-            merchant_account,
-            customer,
-            profile,
-            subscription,
-            invoice,
-        })
-    }
-
-    async fn finish_process_with_business_status(
-        &self,
-        process: &storage::ProcessTracker,
-        business_status: &'static str,
-    ) -> CustomResult<(), router_errors::ApiErrorResponse> {
-        self.state
-            .store
-            .as_scheduler()
-            .finish_process_with_business_status(process.clone(), business_status)
-            .await
-            .change_context(router_errors::ApiErrorResponse::InternalServerError)
-            .attach_printable("Failed to update process tracker status")
-    }
-
-    pub async fn perform_payments_sync(
-        state: &SessionState,
-        payment_intent_id: Option<&common_utils::id_type::PaymentId>,
-        profile_id: &common_utils::id_type::ProfileId,
-        merchant_id: &common_utils::id_type::MerchantId,
-    ) -> CustomResult<subscription_types::PaymentResponseData, router_errors::ApiErrorResponse>
-    {
-        let payment_id =
-            payment_intent_id.ok_or(router_errors::ApiErrorResponse::SubscriptionError {
-                operation: "Invoice_sync: Missing Payment Intent ID in Invoice".to_string(),
-            })?;
-        let payments_response = payments_api_client::PaymentsApiClient::sync_payment(
-            state,
-            payment_id.get_string_repr().to_string(),
-            merchant_id.get_string_repr(),
-            profile_id.get_string_repr(),
-        )
-        .await
-        .change_context(router_errors::ApiErrorResponse::SubscriptionError {
-            operation: "Invoice_sync: Failed to sync payment status from payments microservice"
-                .to_string(),
-        })
-        .attach_printable("Failed to sync payment status from payments microservice")?;
-
-        Ok(payments_response)
-    }
-
-    pub async fn perform_billing_processor_record_back_if_possible(
-        self,
-        payment_response: subscription_types::PaymentResponseData,
-        payment_status: common_enums::AttemptStatus,
-        connector_invoice_id: Option<common_utils::id_type::InvoiceId>,
-        invoice_sync_status: storage::invoice_sync::InvoiceSyncPaymentStatus,
-    ) -> CustomResult<Self, router_errors::ApiErrorResponse> {
-        if let Some(connector_invoice_id) = connector_invoice_id {
-            Box::pin(self.perform_billing_processor_record_back(
-                payment_response,
-                payment_status,
-                connector_invoice_id,
-                invoice_sync_status,
-            ))
-            .await
-            .attach_printable("Failed to record back to billing processor")
-        } else {
-            Ok(self)
-        }
-    }
-
-    pub async fn perform_billing_processor_record_back(
-        self,
-        payment_response: subscription_types::PaymentResponseData,
-        payment_status: common_enums::AttemptStatus,
-        connector_invoice_id: common_utils::id_type::InvoiceId,
-        invoice_sync_status: storage::invoice_sync::InvoiceSyncPaymentStatus,
-    ) -> CustomResult<Self, router_errors::ApiErrorResponse> {
-        logger::info!("perform_billing_processor_record_back");
-
-        let billing_handler = billing::BillingHandler::create(
-            self.state,
-            &self.merchant_account,
-            &self.key_store,
-            self.profile.clone(),
-        )
-        .await
-        .attach_printable("Failed to create billing handler")?;
-
-        let invoice_handler = invoice_handler::InvoiceHandler::new(
-            self.subscription.clone(),
-            self.merchant_account.clone(),
-            self.profile.clone(),
-            self.key_store.clone(),
-        );
-
-        // TODO: Handle retries here on failure
-        billing_handler
-            .record_back_to_billing_processor(
-                self.state,
-                connector_invoice_id.clone(),
-                payment_response.payment_id.to_owned(),
-                payment_status,
-                payment_response.amount,
-                payment_response.currency,
-                payment_response.payment_method_type,
-            )
-            .await
-            .attach_printable("Failed to record back to billing processor")?;
-
-        let update_request = InvoiceUpdateRequest::update_connector_and_status(
-            connector_invoice_id,
-            common_enums::connector_enums::InvoiceStatus::from(invoice_sync_status),
-        );
-
-        let updated_invoice = invoice_handler
-            .update_invoice(self.state, self.invoice.id.to_owned(), update_request)
-            .await
-            .attach_printable("Failed to update invoice in DB")?;
-
-        Ok(Self {
-            invoice: updated_invoice,
-            ..self
-        })
-    }
-
-    pub fn generate_response(
-        subscription: &hyperswitch_domain_models::subscription::Subscription,
-        invoice: &hyperswitch_domain_models::invoice::Invoice,
-        payment_response: &subscription_types::PaymentResponseData,
-    ) -> CustomResult<
-        subscription_types::ConfirmSubscriptionResponse,
-        router_errors::ApiErrorResponse,
-    > {
-        subscription_types::ConfirmSubscriptionResponse::foreign_try_from((
-            subscription,
-            invoice,
-            payment_response,
-        ))
-    }
-
-    pub async fn trigger_outgoing_webhook(
-        &self,
-        payment_response: subscription_types::PaymentResponseData,
-    ) -> CustomResult<(), router_errors::ApiErrorResponse> {
-        if self.invoice.status != common_enums::enums::InvoiceStatus::InvoicePaid {
-            logger::info!("Invoice not paid, skipping outgoing webhook trigger");
-            return Ok(());
-        }
-        let response =
-            Self::generate_response(&self.subscription, &self.invoice, &payment_response)
-                .attach_printable(
-                    "Subscriptions: Failed to generate response for outgoing webhook",
-                )?;
-
-        let merchant_context = domain::MerchantContext::NormalMerchant(Box::new(domain::Context(
-            self.merchant_account.clone(),
-            self.key_store.clone(),
-        )));
-
-        let cloned_state = self.state.clone();
-        let cloned_profile = self.profile.clone();
-        let invoice_id = self.invoice.id.get_string_repr().to_owned();
-        let created_at = self.subscription.created_at;
-
-        tokio::spawn(async move {
-            Box::pin(webhooks_core::create_event_and_trigger_outgoing_webhook(
-                cloned_state,
-                merchant_context,
-                cloned_profile,
-                common_enums::enums::EventType::InvoicePaid,
-                diesel_models::enums::EventClass::Subscriptions,
-                invoice_id,
-                diesel_models::enums::EventObjectType::SubscriptionDetails,
-                webhooks_types::OutgoingWebhookContent::SubscriptionDetails(Box::new(response)),
-                Some(created_at),
-            ))
-            .await
-        });
-
-        Ok(())
-    }
-    pub async fn form_response_for_retry_outgoing_webhook_task(
-        state: SessionState,
-        key_store: &domain::MerchantKeyStore,
-        invoice_id: String,
-        profile_id: &common_utils::id_type::ProfileId,
-        merchant_account: &domain::MerchantAccount,
-    ) -> Result<subscription_types::ConfirmSubscriptionResponse, errors::ProcessTrackerError> {
-        let key_manager_state = &(&state).into();
-
-        let invoice = state
-            .store
-            .find_invoice_by_invoice_id(key_manager_state, key_store, invoice_id.clone())
-            .await
-            .map_err(|err| {
-                logger::error!(
-                    ?err,
-                    "invoices: unable to get latest invoice with id {invoice_id} from database"
-                );
-                errors::ProcessTrackerError::ResourceFetchingFailed {
-                    resource_name: "Invoice".to_string(),
-                }
-            })?;
-
-        let subscription = state
-            .store
-            .find_by_merchant_id_subscription_id(
-                key_manager_state,
-                key_store,
-                merchant_account.get_id(),
-                invoice.subscription_id.get_string_repr().to_string(),
-            )
-            .await
-            .map_err(|err| {
-                logger::error!(
-                    ?err,
-                    "subscription: unable to get subscription from database"
-                );
-                errors::ProcessTrackerError::ResourceFetchingFailed {
-                    resource_name: "Subscription".to_string(),
-                }
-            })?;
-
-        let payments_response = InvoiceSyncHandler::perform_payments_sync(
-            &state,
-            invoice.payment_intent_id.as_ref(),
-            profile_id,
-            merchant_account.get_id(),
-        )
-        .await
-        .map_err(|err| {
-            logger::error!(
-                ?err,
-                "subscription: unable to make PSync Call to payments microservice"
-            );
-            errors::ProcessTrackerError::EApiErrorResponse
-        })?;
-
-        let response = Self::generate_response(&subscription, &invoice, &payments_response)
-            .map_err(|err| {
-                logger::error!(
-                    ?err,
-                    "subscription: unable to form ConfirmSubscriptionResponse from foreign types"
-                );
-                errors::ProcessTrackerError::DeserializationFailed
-            })?;
-
-        Ok(response)
-    }
-
-    pub async fn transition_workflow_state(
-        self,
-        process: storage::ProcessTracker,
-        payment_response: subscription_types::PaymentResponseData,
-        connector_invoice_id: Option<common_utils::id_type::InvoiceId>,
-    ) -> CustomResult<(), router_errors::ApiErrorResponse> {
-        let invoice_sync_status =
-            storage::invoice_sync::InvoiceSyncPaymentStatus::from(payment_response.status);
-        match invoice_sync_status {
-            storage::invoice_sync::InvoiceSyncPaymentStatus::PaymentSucceeded => {
-                let handler = Box::pin(self.perform_billing_processor_record_back_if_possible(
-                    payment_response.clone(),
-                    common_enums::AttemptStatus::Charged,
-                    connector_invoice_id,
-                    invoice_sync_status.clone(),
-                ))
-                .await
-                .attach_printable("Failed to record back success status to billing processor")?;
-
-                handler
-                    .finish_process_with_business_status(&process, business_status::COMPLETED_BY_PT)
-                    .await
-                    .change_context(router_errors::ApiErrorResponse::SubscriptionError {
-                        operation: "Invoice_sync process_tracker task completion".to_string(),
-                    })
-                    .attach_printable("Failed to update process tracker status")?;
-
-                // trigger outgoing webhook
-                handler
-                    .trigger_outgoing_webhook(payment_response.clone())
-                    .await
-                    .attach_printable("Failed to trigger outgoing webhook after invoice sync")
-            }
-            storage::invoice_sync::InvoiceSyncPaymentStatus::PaymentProcessing => {
-                retry_subscription_invoice_sync_task(
-                    &*self.state.store,
-                    self.tracking_data.connector_name.to_string().clone(),
-                    self.merchant_account.get_id().to_owned(),
-                    process,
-                )
-                .await
-                .change_context(router_errors::ApiErrorResponse::SubscriptionError {
-                    operation: "Invoice_sync process_tracker task retry".to_string(),
-                })
-                .attach_printable("Failed to update process tracker status")
-            }
-            storage::invoice_sync::InvoiceSyncPaymentStatus::PaymentFailed => {
-                let handler = Box::pin(self.perform_billing_processor_record_back_if_possible(
-                    payment_response.clone(),
-                    common_enums::AttemptStatus::Failure,
-                    connector_invoice_id,
-                    invoice_sync_status.clone(),
-                ))
-                .await
-                .attach_printable("Failed to record back failure status to billing processor")?;
-
-                handler
-                    .finish_process_with_business_status(&process, business_status::COMPLETED_BY_PT)
-                    .await
-                    .change_context(router_errors::ApiErrorResponse::SubscriptionError {
-                        operation: "Invoice_sync process_tracker task completion".to_string(),
-                    })
-                    .attach_printable("Failed to update process tracker status")
-            }
-        }
-    }
-}
-=======
 use crate::{routes::SessionState, types::storage};
 
 const INVOICE_SYNC_WORKFLOW: &str = "INVOICE_SYNC";
 
 pub struct InvoiceSyncWorkflow;
->>>>>>> 247bce51
 
 #[async_trait]
 impl ProcessTrackerWorkflow<SessionState> for InvoiceSyncWorkflow {
@@ -486,167 +58,4 @@
     ) -> Result<(), errors::ProcessTrackerError> {
         Ok(())
     }
-<<<<<<< HEAD
-}
-
-#[cfg(feature = "v1")]
-async fn perform_subscription_invoice_sync(
-    state: &SessionState,
-    process: storage::ProcessTracker,
-    tracking_data: storage::invoice_sync::InvoiceSyncTrackingData,
-) -> Result<(), errors::ProcessTrackerError> {
-    let handler = InvoiceSyncHandler::create(state, tracking_data).await?;
-
-    let payments_response = InvoiceSyncHandler::perform_payments_sync(
-        handler.state,
-        handler.invoice.payment_intent_id.as_ref(),
-        handler.profile.get_id(),
-        handler.merchant_account.get_id(),
-    )
-    .await?;
-
-    let connector_invoice_id = handler.tracking_data.connector_invoice_id.clone();
-    Box::pin(handler.transition_workflow_state(process, payments_response, connector_invoice_id))
-        .await?;
-
-    Ok(())
-}
-
-pub async fn create_invoice_sync_job(
-    state: &SessionState,
-    request: storage::invoice_sync::InvoiceSyncRequest,
-) -> CustomResult<(), router_errors::ApiErrorResponse> {
-    let tracking_data = storage::invoice_sync::InvoiceSyncTrackingData::from(request);
-
-    let process_tracker_entry = diesel_models::ProcessTrackerNew::new(
-        common_utils::generate_id(crate::consts::ID_LENGTH, "proc"),
-        INVOICE_SYNC_WORKFLOW.to_string(),
-        common_enums::ProcessTrackerRunner::InvoiceSyncflow,
-        vec![INVOICE_SYNC_WORKFLOW_TAG.to_string()],
-        tracking_data,
-        Some(0),
-        common_utils::date_time::now(),
-        common_types::consts::API_VERSION,
-    )
-    .change_context(router_errors::ApiErrorResponse::InternalServerError)
-    .attach_printable("subscriptions: unable to form process_tracker type")?;
-
-    state
-        .store
-        .insert_process(process_tracker_entry)
-        .await
-        .change_context(router_errors::ApiErrorResponse::InternalServerError)
-        .attach_printable("subscriptions: unable to insert process_tracker entry in DB")?;
-
-    Ok(())
-}
-
-pub async fn get_subscription_invoice_sync_process_schedule_time(
-    db: &dyn StorageInterface,
-    connector: &str,
-    merchant_id: &common_utils::id_type::MerchantId,
-    retry_count: i32,
-) -> Result<Option<time::PrimitiveDateTime>, errors::ProcessTrackerError> {
-    let mapping: CustomResult<
-        process_data::SubscriptionInvoiceSyncPTMapping,
-        router_errors::StorageError,
-    > = db
-        .find_config_by_key(&format!("invoice_sync_pt_mapping_{connector}"))
-        .await
-        .map(|value| value.config)
-        .and_then(|config| {
-            config
-                .parse_struct("SubscriptionInvoiceSyncPTMapping")
-                .change_context(router_errors::StorageError::DeserializationFailed)
-                .attach_printable("Failed to deserialize invoice_sync_pt_mapping config to struct")
-        });
-    let mapping = match mapping {
-        Ok(x) => x,
-        Err(error) => {
-            logger::info!(?error, "Redis Mapping Error");
-            process_data::SubscriptionInvoiceSyncPTMapping::default()
-        }
-    };
-
-    let time_delta = scheduler_utils::get_subscription_invoice_sync_retry_schedule_time(
-        mapping,
-        merchant_id,
-        retry_count,
-    );
-
-    Ok(scheduler_utils::get_time_from_delta(time_delta))
-}
-
-pub async fn retry_subscription_invoice_sync_task(
-    db: &dyn StorageInterface,
-    connector: String,
-    merchant_id: common_utils::id_type::MerchantId,
-    pt: storage::ProcessTracker,
-) -> Result<(), errors::ProcessTrackerError> {
-    let schedule_time = get_subscription_invoice_sync_process_schedule_time(
-        db,
-        connector.as_str(),
-        &merchant_id,
-        pt.retry_count + 1,
-    )
-    .await?;
-
-    match schedule_time {
-        Some(s_time) => {
-            db.as_scheduler()
-                .retry_process(pt, s_time)
-                .await
-                .attach_printable("Failed to retry subscription invoice sync task")?;
-        }
-        None => {
-            db.as_scheduler()
-                .finish_process_with_business_status(pt, business_status::RETRIES_EXCEEDED)
-                .await
-                .attach_printable("Failed to finish subscription invoice sync task")?;
-        }
-    }
-
-    Ok(())
-}
-
-#[cfg(feature = "v1")]
-impl
-    ForeignTryFrom<(
-        &hyperswitch_domain_models::subscription::Subscription,
-        &hyperswitch_domain_models::invoice::Invoice,
-        &subscription_types::PaymentResponseData,
-    )> for subscription_types::ConfirmSubscriptionResponse
-{
-    type Error = error_stack::Report<router_errors::ApiErrorResponse>;
-
-    fn foreign_try_from(
-        value: (
-            &hyperswitch_domain_models::subscription::Subscription,
-            &hyperswitch_domain_models::invoice::Invoice,
-            &subscription_types::PaymentResponseData,
-        ),
-    ) -> Result<Self, Self::Error> {
-        let (subscription, invoice, payment_response) = value;
-        let status = common_enums::SubscriptionStatus::from_str(subscription.status.as_str())
-            .map_err(|_| router_errors::ApiErrorResponse::SubscriptionError {
-                operation: "Failed to parse subscription status".to_string(),
-            })
-            .attach_printable("Failed to parse subscription status")?;
-
-        Ok(Self {
-            id: subscription.id.clone(),
-            merchant_reference_id: subscription.merchant_reference_id.clone(),
-            status,
-            plan_id: subscription.plan_id.clone(),
-            profile_id: subscription.profile_id.to_owned(),
-            payment: Some(payment_response.clone()),
-            customer_id: Some(subscription.customer_id.clone()),
-            item_price_id: subscription.item_price_id.clone(),
-            coupon: None,
-            billing_processor_subscription_id: subscription.connector_subscription_id.clone(),
-            invoice: Some(subscription_types::Invoice::foreign_try_from(invoice)?),
-        })
-    }
-=======
->>>>>>> 247bce51
 }