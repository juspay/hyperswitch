#[cfg(feature = "v1")]
use api_models::subscription as subscription_types;
use async_trait::async_trait;
use common_utils::{
    errors::CustomResult,
    ext_traits::{StringExt, ValueExt},
};
use diesel_models::process_tracker::business_status;
use error_stack::ResultExt;
use router_env::logger;
use scheduler::{
    consumer::{self, workflows::ProcessTrackerWorkflow},
    errors,
    types::process_data,
    utils as scheduler_utils,
};

#[cfg(feature = "v1")]
use crate::core::subscription::{
    billing_processor_handler as billing, invoice_handler, payments_api_client,
};
use crate::{
    db::StorageInterface,
    errors as router_errors,
    routes::SessionState,
    types::{domain, storage},
};

const INVOICE_SYNC_WORKFLOW: &str = "INVOICE_SYNC";
const INVOICE_SYNC_WORKFLOW_TAG: &str = "INVOICE";
pub struct InvoiceSyncWorkflow;

pub struct InvoiceSyncHandler<'a> {
    pub state: &'a SessionState,
    pub tracking_data: storage::invoice_sync::InvoiceSyncTrackingData,
    pub key_store: domain::MerchantKeyStore,
    pub merchant_account: domain::MerchantAccount,
    pub customer: domain::Customer,
    pub profile: domain::Profile,
    pub subscription: hyperswitch_domain_models::subscription::Subscription,
    pub invoice: hyperswitch_domain_models::invoice::Invoice,
}

#[cfg(feature = "v1")]
impl<'a> InvoiceSyncHandler<'a> {
    pub async fn create(
        state: &'a SessionState,
        tracking_data: storage::invoice_sync::InvoiceSyncTrackingData,
    ) -> Result<Self, errors::ProcessTrackerError> {
        let key_manager_state = &state.into();
        let key_store = state
            .store
            .get_merchant_key_store_by_merchant_id(
                key_manager_state,
                &tracking_data.merchant_id,
                &state.store.get_master_key().to_vec().into(),
            )
            .await
            .attach_printable("Failed to fetch Merchant key store from DB")?;

        let merchant_account = state
            .store
            .find_merchant_account_by_merchant_id(
                key_manager_state,
                &tracking_data.merchant_id,
                &key_store,
            )
            .await
            .attach_printable("Subscriptions: Failed to fetch Merchant Account from DB")?;

        let profile = state
            .store
            .find_business_profile_by_profile_id(
                &(state).into(),
                &key_store,
                &tracking_data.profile_id,
            )
            .await
            .attach_printable("Subscriptions: Failed to fetch Business Profile from DB")?;

        let customer = state
            .store
            .find_customer_by_customer_id_merchant_id(
                &(state).into(),
                &tracking_data.customer_id,
                merchant_account.get_id(),
                &key_store,
                merchant_account.storage_scheme,
            )
            .await
            .attach_printable("Subscriptions: Failed to fetch Customer from DB")?;

        let subscription = state
            .store
            .find_by_merchant_id_subscription_id(
                &state.into(),
                &key_store,
                merchant_account.get_id(),
                tracking_data.subscription_id.get_string_repr().to_string(),
            )
            .await
            .attach_printable("Subscriptions: Failed to fetch subscription from DB")?;

        let invoice = state
            .store
            .find_invoice_by_invoice_id(
                &state.into(),
                &key_store,
                tracking_data.invoice_id.get_string_repr().to_string(),
            )
            .await
            .attach_printable("invoices: unable to get latest invoice from database")?;

        Ok(Self {
            state,
            tracking_data,
            key_store,
            merchant_account,
            customer,
            profile,
            subscription,
            invoice,
        })
    }

    async fn finish_process_with_business_status(
        &self,
        process: &storage::ProcessTracker,
        business_status: &'static str,
    ) -> CustomResult<(), router_errors::ApiErrorResponse> {
        self.state
            .store
            .as_scheduler()
            .finish_process_with_business_status(process.clone(), business_status)
            .await
            .change_context(router_errors::ApiErrorResponse::InternalServerError)
            .attach_printable("Failed to update process tracker status")
    }

    pub async fn perform_payments_sync(
        &self,
    ) -> CustomResult<subscription_types::PaymentResponseData, router_errors::ApiErrorResponse>
    {
        let payment_id = self.invoice.payment_intent_id.clone().ok_or(
            router_errors::ApiErrorResponse::SubscriptionError {
                operation: "Invoice_sync: Missing Payment Intent ID in Invoice".to_string(),
            },
        )?;
        let payments_response = payments_api_client::PaymentsApiClient::sync_payment(
            self.state,
            payment_id.get_string_repr().to_string(),
            self.merchant_account.get_id().get_string_repr(),
            self.profile.get_id().get_string_repr(),
        )
        .await
        .change_context(router_errors::ApiErrorResponse::SubscriptionError {
            operation: "Invoice_sync: Failed to sync payment status from payments microservice"
                .to_string(),
        })
        .attach_printable("Failed to sync payment status from payments microservice")?;

        Ok(payments_response)
    }

    pub async fn perform_billing_processor_record_back(
        &self,
        payment_response: subscription_types::PaymentResponseData,
        payment_status: common_enums::AttemptStatus,
        connector_invoice_id: common_utils::id_type::InvoiceId,
        invoice_sync_status: storage::invoice_sync::InvoiceSyncPaymentStatus,
    ) -> CustomResult<(), router_errors::ApiErrorResponse> {
        logger::info!("perform_billing_processor_record_back");

        let billing_handler = billing::BillingHandler::create(
            self.state,
            &self.merchant_account,
            &self.key_store,
            self.profile.clone(),
        )
        .await
        .attach_printable("Failed to create billing handler")?;

        let invoice_handler = invoice_handler::InvoiceHandler::new(
            self.subscription.clone(),
            self.merchant_account.clone(),
            self.profile.clone(),
        );

        // TODO: Handle retries here on failure
        billing_handler
            .record_back_to_billing_processor(
                self.state,
                connector_invoice_id.clone(),
                payment_response.payment_id.to_owned(),
                payment_status,
                payment_response.amount,
                payment_response.currency,
                payment_response.payment_method_type,
            )
            .await
            .attach_printable("Failed to record back to billing processor")?;

        invoice_handler
            .update_invoice(
                self.state,
                self.invoice.id.to_owned(),
                None,
                None,
                common_enums::connector_enums::InvoiceStatus::from(invoice_sync_status),
<<<<<<< HEAD
                Some(connector_invoice_id.clone()),
=======
                Some(connector_invoice_id),
>>>>>>> abcc70be
            )
            .await
            .attach_printable("Failed to update invoice in DB")?;

        Ok(())
    }

    pub async fn transition_workflow_state(
        &self,
        process: storage::ProcessTracker,
        payment_response: subscription_types::PaymentResponseData,
        connector_invoice_id: Option<common_utils::id_type::InvoiceId>,
    ) -> CustomResult<(), router_errors::ApiErrorResponse> {
        let invoice_sync_status =
            storage::invoice_sync::InvoiceSyncPaymentStatus::from(payment_response.status);
        let invoice_record_back_fn = || async {
            if let Some(connector_invoice_id) = connector_invoice_id.clone() {
                Box::pin(self.perform_billing_processor_record_back(
                    payment_response.clone(),
                    common_enums::AttemptStatus::Charged,
                    connector_invoice_id,
                    invoice_sync_status.clone(),
                ))
                .await
                .attach_printable("Failed to record back to billing processor")?;
            }
            Ok::<(), error_stack::Report<router_errors::ApiErrorResponse>>(())
        };
        match invoice_sync_status {
            storage::invoice_sync::InvoiceSyncPaymentStatus::PaymentSucceeded => {
                invoice_record_back_fn().await.attach_printable(
                    "Failed to record back success status to billing processor",
                )?;

                self.finish_process_with_business_status(&process, business_status::COMPLETED_BY_PT)
                    .await
                    .change_context(router_errors::ApiErrorResponse::SubscriptionError {
                        operation: "Invoice_sync process_tracker task completion".to_string(),
                    })
                    .attach_printable("Failed to update process tracker status")
            }
            storage::invoice_sync::InvoiceSyncPaymentStatus::PaymentProcessing => {
                retry_subscription_invoice_sync_task(
                    &*self.state.store,
                    self.tracking_data.connector_name.to_string().clone(),
                    self.merchant_account.get_id().to_owned(),
                    process,
                )
                .await
                .change_context(router_errors::ApiErrorResponse::SubscriptionError {
                    operation: "Invoice_sync process_tracker task retry".to_string(),
                })
                .attach_printable("Failed to update process tracker status")
            }
            storage::invoice_sync::InvoiceSyncPaymentStatus::PaymentFailed => {
                invoice_record_back_fn().await.attach_printable(
                    "Failed to record back failure status to billing processor",
                )?;

                self.finish_process_with_business_status(&process, business_status::COMPLETED_BY_PT)
                    .await
                    .change_context(router_errors::ApiErrorResponse::SubscriptionError {
                        operation: "Invoice_sync process_tracker task completion".to_string(),
                    })
                    .attach_printable("Failed to update process tracker status")
            }
        }
    }
}

#[async_trait]
impl ProcessTrackerWorkflow<SessionState> for InvoiceSyncWorkflow {
    #[cfg(feature = "v1")]
    async fn execute_workflow<'a>(
        &'a self,
        state: &'a SessionState,
        process: storage::ProcessTracker,
    ) -> Result<(), errors::ProcessTrackerError> {
        let tracking_data = process
            .tracking_data
            .clone()
            .parse_value::<storage::invoice_sync::InvoiceSyncTrackingData>(
            "InvoiceSyncTrackingData",
        )?;

        match process.name.as_deref() {
            Some(INVOICE_SYNC_WORKFLOW) => {
                Box::pin(perform_subscription_invoice_sync(
                    state,
                    process,
                    tracking_data,
                ))
                .await
            }
            _ => Err(errors::ProcessTrackerError::JobNotFound),
        }
    }

    async fn error_handler<'a>(
        &'a self,
        state: &'a SessionState,
        process: storage::ProcessTracker,
        error: errors::ProcessTrackerError,
    ) -> CustomResult<(), errors::ProcessTrackerError> {
        logger::error!("Encountered error");
        consumer::consumer_error_handler(state.store.as_scheduler(), process, error).await
    }

    #[cfg(feature = "v2")]
    async fn execute_workflow<'a>(
        &'a self,
        state: &'a SessionState,
        process: storage::ProcessTracker,
    ) -> Result<(), errors::ProcessTrackerError> {
        Ok(())
    }
}

#[cfg(feature = "v1")]
async fn perform_subscription_invoice_sync(
    state: &SessionState,
    process: storage::ProcessTracker,
    tracking_data: storage::invoice_sync::InvoiceSyncTrackingData,
) -> Result<(), errors::ProcessTrackerError> {
    let handler = InvoiceSyncHandler::create(state, tracking_data).await?;

    let payment_status = handler.perform_payments_sync().await?;

    Box::pin(handler.transition_workflow_state(
        process,
        payment_status,
        handler.tracking_data.connector_invoice_id.clone(),
    ))
    .await?;

    Ok(())
}

pub async fn create_invoice_sync_job(
    state: &SessionState,
    request: storage::invoice_sync::InvoiceSyncRequest,
) -> CustomResult<(), router_errors::ApiErrorResponse> {
    let tracking_data = storage::invoice_sync::InvoiceSyncTrackingData::from(request);

    let process_tracker_entry = diesel_models::ProcessTrackerNew::new(
        common_utils::generate_id(crate::consts::ID_LENGTH, "proc"),
        INVOICE_SYNC_WORKFLOW.to_string(),
        common_enums::ProcessTrackerRunner::InvoiceSyncflow,
        vec![INVOICE_SYNC_WORKFLOW_TAG.to_string()],
        tracking_data,
        Some(0),
        common_utils::date_time::now(),
        common_types::consts::API_VERSION,
    )
    .change_context(router_errors::ApiErrorResponse::InternalServerError)
    .attach_printable("subscriptions: unable to form process_tracker type")?;

    state
        .store
        .insert_process(process_tracker_entry)
        .await
        .change_context(router_errors::ApiErrorResponse::InternalServerError)
        .attach_printable("subscriptions: unable to insert process_tracker entry in DB")?;

    Ok(())
}

pub async fn get_subscription_invoice_sync_process_schedule_time(
    db: &dyn StorageInterface,
    connector: &str,
    merchant_id: &common_utils::id_type::MerchantId,
    retry_count: i32,
) -> Result<Option<time::PrimitiveDateTime>, errors::ProcessTrackerError> {
    let mapping: CustomResult<
        process_data::SubscriptionInvoiceSyncPTMapping,
        router_errors::StorageError,
    > = db
        .find_config_by_key(&format!("invoice_sync_pt_mapping_{connector}"))
        .await
        .map(|value| value.config)
        .and_then(|config| {
            config
                .parse_struct("SubscriptionInvoiceSyncPTMapping")
                .change_context(router_errors::StorageError::DeserializationFailed)
                .attach_printable("Failed to deserialize invoice_sync_pt_mapping config to struct")
        });
    let mapping = match mapping {
        Ok(x) => x,
        Err(error) => {
            logger::info!(?error, "Redis Mapping Error");
            process_data::SubscriptionInvoiceSyncPTMapping::default()
        }
    };

    let time_delta = scheduler_utils::get_subscription_invoice_sync_retry_schedule_time(
        mapping,
        merchant_id,
        retry_count,
    );

    Ok(scheduler_utils::get_time_from_delta(time_delta))
}

pub async fn retry_subscription_invoice_sync_task(
    db: &dyn StorageInterface,
    connector: String,
    merchant_id: common_utils::id_type::MerchantId,
    pt: storage::ProcessTracker,
) -> Result<(), errors::ProcessTrackerError> {
    let schedule_time = get_subscription_invoice_sync_process_schedule_time(
        db,
        connector.as_str(),
        &merchant_id,
        pt.retry_count + 1,
    )
    .await?;

    match schedule_time {
        Some(s_time) => {
            db.as_scheduler()
                .retry_process(pt, s_time)
                .await
                .attach_printable("Failed to retry subscription invoice sync task")?;
        }
        None => {
            db.as_scheduler()
                .finish_process_with_business_status(pt, business_status::RETRIES_EXCEEDED)
                .await
                .attach_printable("Failed to finish subscription invoice sync task")?;
        }
    }

    Ok(())
}<|MERGE_RESOLUTION|>--- conflicted
+++ resolved
@@ -207,11 +207,7 @@
                 None,
                 None,
                 common_enums::connector_enums::InvoiceStatus::from(invoice_sync_status),
-<<<<<<< HEAD
-                Some(connector_invoice_id.clone()),
-=======
                 Some(connector_invoice_id),
->>>>>>> abcc70be
             )
             .await
             .attach_printable("Failed to update invoice in DB")?;
