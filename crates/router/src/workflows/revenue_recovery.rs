#[cfg(feature = "v2")]
use std::collections::HashMap;

#[cfg(feature = "v2")]
use api_models::payments::PaymentsGetIntentRequest;
#[cfg(feature = "v2")]
use common_enums::enums::CardNetwork;
#[cfg(feature = "v2")]
use common_utils::{
    ext_traits::{StringExt, ValueExt},
    id_type,
};
#[cfg(feature = "v2")]
use diesel_models::types::BillingConnectorPaymentMethodDetails;
#[cfg(feature = "v2")]
use error_stack::ResultExt;
#[cfg(all(feature = "revenue_recovery", feature = "v2"))]
use external_services::{
    date_time, grpc_client::revenue_recovery::recovery_decider_client as external_grpc_client,
};
#[cfg(feature = "v2")]
use hyperswitch_domain_models::payments::payment_attempt::PaymentAttemptInterface;
#[cfg(feature = "v2")]
use hyperswitch_domain_models::{
    payment_method_data::PaymentMethodData,
    payments::{
        payment_attempt::PaymentAttempt, PaymentConfirmData, PaymentIntent, PaymentIntentData,
    },
    router_flow_types::Authorize,
};
#[cfg(feature = "v2")]
use masking::{ExposeInterface, PeekInterface, Secret};
#[cfg(feature = "v2")]
use router_env::logger;
use scheduler::{consumer::workflows::ProcessTrackerWorkflow, errors};
#[cfg(feature = "v2")]
use scheduler::{types::process_data, utils as scheduler_utils};
#[cfg(feature = "v2")]
use storage_impl::errors as storage_errors;
#[cfg(feature = "v2")]
use time::Date;

#[cfg(feature = "v2")]
use crate::types::storage::revenue_recovery::RetryLimitsConfig;
#[cfg(feature = "v2")]
use crate::types::storage::revenue_recovery_redis_operation::{
    PaymentProcessorTokenStatus, PaymentProcessorTokenWithRetryInfo, RedisTokenManager,
};
#[cfg(feature = "v2")]
use crate::workflows::revenue_recovery::payments::helpers;
#[cfg(feature = "v2")]
use crate::{
    core::{
        payments,
        revenue_recovery::{self as pcr},
    },
    db::StorageInterface,
    errors::StorageError,
    types::{
        api::{self as api_types},
        domain,
        storage::{
            revenue_recovery as pcr_storage_types,
            revenue_recovery_redis_operation::PaymentProcessorTokenDetails,
        },
    },
};
use crate::{routes::SessionState, types::storage};
pub struct ExecutePcrWorkflow;
#[cfg(feature = "v2")]
pub const REVENUE_RECOVERY: &str = "revenue_recovery";

#[async_trait::async_trait]
impl ProcessTrackerWorkflow<SessionState> for ExecutePcrWorkflow {
    #[cfg(feature = "v1")]
    async fn execute_workflow<'a>(
        &'a self,
        _state: &'a SessionState,
        _process: storage::ProcessTracker,
    ) -> Result<(), errors::ProcessTrackerError> {
        Ok(())
    }
    #[cfg(feature = "v2")]
    async fn execute_workflow<'a>(
        &'a self,
        state: &'a SessionState,
        process: storage::ProcessTracker,
    ) -> Result<(), errors::ProcessTrackerError> {
        let tracking_data = process
            .tracking_data
            .clone()
            .parse_value::<pcr_storage_types::RevenueRecoveryWorkflowTrackingData>(
            "PCRWorkflowTrackingData",
        )?;
        let request = PaymentsGetIntentRequest {
            id: tracking_data.global_payment_id.clone(),
        };
        let revenue_recovery_payment_data =
            extract_data_and_perform_action(state, &tracking_data).await?;
        let merchant_context_from_revenue_recovery_payment_data =
            domain::MerchantContext::NormalMerchant(Box::new(domain::Context(
                revenue_recovery_payment_data.merchant_account.clone(),
                revenue_recovery_payment_data.key_store.clone(),
            )));
        let (payment_data, _, _) = payments::payments_intent_operation_core::<
            api_types::PaymentGetIntent,
            _,
            _,
            PaymentIntentData<api_types::PaymentGetIntent>,
        >(
            state,
            state.get_req_state(),
            merchant_context_from_revenue_recovery_payment_data,
            revenue_recovery_payment_data.profile.clone(),
            payments::operations::PaymentGetIntent,
            request,
            tracking_data.global_payment_id.clone(),
            hyperswitch_domain_models::payments::HeaderPayload::default(),
        )
        .await?;

        match process.name.as_deref() {
            Some("EXECUTE_WORKFLOW") => {
                Box::pin(pcr::perform_execute_payment(
                    state,
                    &process,
                    &tracking_data,
                    &revenue_recovery_payment_data,
                    &payment_data.payment_intent,
                ))
                .await
            }
            Some("PSYNC_WORKFLOW") => {
                Box::pin(pcr::perform_payments_sync(
                    state,
                    &process,
                    &tracking_data,
                    &revenue_recovery_payment_data,
                    &payment_data.payment_intent,
                ))
                .await?;
                Ok(())
            }

            _ => Err(errors::ProcessTrackerError::JobNotFound),
        }
    }
}
#[cfg(feature = "v2")]
pub(crate) async fn extract_data_and_perform_action(
    state: &SessionState,
    tracking_data: &pcr_storage_types::RevenueRecoveryWorkflowTrackingData,
) -> Result<pcr_storage_types::RevenueRecoveryPaymentData, errors::ProcessTrackerError> {
    let db = &state.store;

    let key_manager_state = &state.into();
    let key_store = db
        .get_merchant_key_store_by_merchant_id(
            key_manager_state,
            &tracking_data.merchant_id,
            &db.get_master_key().to_vec().into(),
        )
        .await?;

    let merchant_account = db
        .find_merchant_account_by_merchant_id(
            key_manager_state,
            &tracking_data.merchant_id,
            &key_store,
        )
        .await?;

    let profile = db
        .find_business_profile_by_profile_id(
            key_manager_state,
            &key_store,
            &tracking_data.profile_id,
        )
        .await?;

    let billing_mca = db
        .find_merchant_connector_account_by_id(
            key_manager_state,
            &tracking_data.billing_mca_id,
            &key_store,
        )
        .await?;

    let pcr_payment_data = pcr_storage_types::RevenueRecoveryPaymentData {
        merchant_account,
        profile,
        key_store,
        billing_mca,
        retry_algorithm: tracking_data.revenue_recovery_retry,
    };
    Ok(pcr_payment_data)
}

#[cfg(feature = "v2")]
pub(crate) async fn get_schedule_time_to_retry_mit_payments(
    db: &dyn StorageInterface,
    merchant_id: &id_type::MerchantId,
    retry_count: i32,
) -> Option<time::PrimitiveDateTime> {
    let key = "pt_mapping_pcr_retries";
    let result = db
        .find_config_by_key(key)
        .await
        .map(|value| value.config)
        .and_then(|config| {
            config
                .parse_struct("RevenueRecoveryPaymentProcessTrackerMapping")
                .change_context(StorageError::DeserializationFailed)
        });

    let mapping = result.map_or_else(
        |error| {
            if error.current_context().is_db_not_found() {
                logger::debug!("Revenue Recovery retry config `{key}` not found, ignoring");
            } else {
                logger::error!(
                    ?error,
                    "Failed to read Revenue Recovery retry config `{key}`"
                );
            }
            process_data::RevenueRecoveryPaymentProcessTrackerMapping::default()
        },
        |mapping| {
            logger::debug!(?mapping, "Using custom pcr payments retry config");
            mapping
        },
    );

    let time_delta =
        scheduler_utils::get_pcr_payments_retry_schedule_time(mapping, merchant_id, retry_count);

    scheduler_utils::get_time_from_delta(time_delta)
}

#[cfg(feature = "v2")]
pub(crate) async fn get_schedule_time_for_smart_retry(
    state: &SessionState,
    payment_attempt: &PaymentAttempt,
    payment_intent: &PaymentIntent,
    retry_count_left: i32,
    retry_after_time: Option<prost_types::Timestamp>,
) -> Option<time::PrimitiveDateTime> {
    let first_error_message = match payment_attempt.error.as_ref() {
        Some(error) => error.message.clone(),
        None => {
            logger::error!(
                payment_intent_id = ?payment_intent.get_id(),
                attempt_id = ?payment_attempt.get_id(),
                "Payment attempt error information not found - cannot proceed with smart retry"
            );
            return None;
        }
    };

    let billing_state = payment_intent
        .billing_address
        .as_ref()
        .and_then(|addr_enc| addr_enc.get_inner().address.as_ref())
        .and_then(|details| details.state.as_ref())
        .cloned();

    // Check if payment_method_data itself is None
    if payment_attempt.payment_method_data.is_none() {
        logger::debug!(
            payment_intent_id = ?payment_intent.get_id(),
            attempt_id = ?payment_attempt.get_id(),
            message = "payment_attempt.payment_method_data is None"
        );
    }

    let billing_connector_payment_method_details = payment_intent
        .feature_metadata
        .as_ref()
        .and_then(|revenue_recovery_data| {
            revenue_recovery_data
                .payment_revenue_recovery_metadata
                .as_ref()
        })
        .and_then(|payment_metadata| {
            payment_metadata
                .billing_connector_payment_method_details
                .as_ref()
        });

    let revenue_recovery_metadata = payment_intent
        .feature_metadata
        .as_ref()
        .and_then(|metadata| metadata.payment_revenue_recovery_metadata.as_ref());
    let card_network = billing_connector_payment_method_details.and_then(|details| match details {
        BillingConnectorPaymentMethodDetails::Card(card_info) => card_info.card_network.clone(),
    });

    let total_retry_count_within_network =
        RetryLimitsConfig::get_network_config(card_network.clone(), state);

    let card_network_str = card_network.map(|cn| cn.to_string());

    let card_issuer_str =
        billing_connector_payment_method_details.and_then(|details| match details {
            BillingConnectorPaymentMethodDetails::Card(card_info) => card_info.card_issuer.clone(),
        });

    let card_funding_str = payment_intent
        .feature_metadata
        .as_ref()
        .and_then(|revenue_recovery_data| {
            revenue_recovery_data
                .payment_revenue_recovery_metadata
                .as_ref()
        })
        .map(|payment_metadata| payment_metadata.payment_method_subtype.to_string());

    let start_time_primitive = payment_intent.created_at;
    let recovery_timestamp_config = &state.conf.revenue_recovery.recovery_timestamp;

    let modified_start_time_primitive = start_time_primitive.saturating_add(time::Duration::hours(
        recovery_timestamp_config.initial_timestamp_in_hours,
    ));
    let start_time_proto = date_time::convert_to_prost_timestamp(modified_start_time_primitive);

    let merchant_id = Some(payment_intent.merchant_id.get_string_repr().to_string());
    let invoice_amount = Some(
        payment_intent
            .amount_details
            .order_amount
            .get_amount_as_i64(),
    );
    let invoice_currency = Some(payment_intent.amount_details.currency.to_string());

    let billing_country = payment_intent
        .billing_address
        .as_ref()
        .and_then(|addr_enc| addr_enc.get_inner().address.as_ref())
        .and_then(|details| details.country.as_ref())
        .map(|country| country.to_string());

    let billing_city = payment_intent
        .billing_address
        .as_ref()
        .and_then(|addr_enc| addr_enc.get_inner().address.as_ref())
        .and_then(|details| details.city.as_ref())
        .cloned();

    let attempt_currency = Some(payment_intent.amount_details.currency.to_string());
    let attempt_status = Some(payment_attempt.status.to_string());
    let attempt_amount = Some(
        payment_attempt
            .amount_details
            .get_net_amount()
            .get_amount_as_i64(),
    );
    let attempt_response_time = Some(date_time::convert_to_prost_timestamp(
        payment_attempt.created_at,
    ));
    let payment_method_type = Some(payment_attempt.payment_method_type.to_string());
    let payment_gateway = payment_attempt.connector.clone();

    let pg_error_code = payment_attempt
        .error
        .as_ref()
        .map(|error| error.code.clone());
    let network_advice_code = payment_attempt
        .error
        .as_ref()
        .and_then(|error| error.network_advice_code.clone());
    let network_error_code = payment_attempt
        .error
        .as_ref()
        .and_then(|error| error.network_decline_code.clone());

    let first_pg_error_code = revenue_recovery_metadata
        .and_then(|metadata| metadata.first_payment_attempt_pg_error_code.clone());
    let first_network_advice_code = revenue_recovery_metadata
        .and_then(|metadata| metadata.first_payment_attempt_network_advice_code.clone());
    let first_network_error_code = revenue_recovery_metadata
        .and_then(|metadata| metadata.first_payment_attempt_network_decline_code.clone());

    let invoice_due_date = revenue_recovery_metadata
        .and_then(|metadata| metadata.invoice_next_billing_time)
        .map(date_time::convert_to_prost_timestamp);

    let decider_request = InternalDeciderRequest {
        first_error_message,
        billing_state,
        card_funding: card_funding_str,
        card_network: card_network_str,
        card_issuer: card_issuer_str,
        invoice_start_time: start_time_proto,
        retry_count: Some(
            (total_retry_count_within_network.max_retries_last_30_days - retry_count_left).into(),
        ),
        merchant_id,
        invoice_amount,
        invoice_currency,
        invoice_due_date,
        billing_country,
        billing_city,
        attempt_currency,
        attempt_status,
        attempt_amount,
        pg_error_code,
        network_advice_code,
        network_error_code,
        first_pg_error_code,
        first_network_advice_code,
        first_network_error_code,
        attempt_response_time,
        payment_method_type,
        payment_gateway,
        retry_count_left: Some(retry_count_left.into()),
        total_retry_count_within_network: Some(
            total_retry_count_within_network
                .max_retries_last_30_days
                .into(),
        ),
        first_error_msg_time: None,
        wait_time: retry_after_time,
    };

    if let Some(mut client) = state.grpc_client.recovery_decider_client.clone() {
        match client
            .decide_on_retry(decider_request.into(), state.get_recovery_grpc_headers())
            .await
        {
            Ok(grpc_response) => grpc_response
                .retry_flag
                .then_some(())
                .and(grpc_response.retry_time)
                .and_then(|prost_ts| {
                    match date_time::convert_from_prost_timestamp(&prost_ts) {
                        Ok(pdt) => Some(pdt),
                        Err(e) => {
                            logger::error!(
                                "Failed to convert retry_time from prost::Timestamp: {e:?}"
                            );
                            None // If conversion fails, treat as no valid retry time
                        }
                    }
                }),

            Err(e) => {
                logger::error!("Recovery decider gRPC call failed: {e:?}");
                None
            }
        }
    } else {
        logger::debug!("Recovery decider client is not configured");
        None
    }
}

#[cfg(feature = "v2")]
#[derive(Debug)]
struct InternalDeciderRequest {
    first_error_message: String,
    billing_state: Option<Secret<String>>,
    card_funding: Option<String>,
    card_network: Option<String>,
    card_issuer: Option<String>,
    invoice_start_time: prost_types::Timestamp,
    retry_count: Option<i64>,
    merchant_id: Option<String>,
    invoice_amount: Option<i64>,
    invoice_currency: Option<String>,
    invoice_due_date: Option<prost_types::Timestamp>,
    billing_country: Option<String>,
    billing_city: Option<String>,
    attempt_currency: Option<String>,
    attempt_status: Option<String>,
    attempt_amount: Option<i64>,
    pg_error_code: Option<String>,
    network_advice_code: Option<String>,
    network_error_code: Option<String>,
    first_pg_error_code: Option<String>,
    first_network_advice_code: Option<String>,
    first_network_error_code: Option<String>,
    attempt_response_time: Option<prost_types::Timestamp>,
    payment_method_type: Option<String>,
    payment_gateway: Option<String>,
    retry_count_left: Option<i64>,
    total_retry_count_within_network: Option<i64>,
    first_error_msg_time: Option<prost_types::Timestamp>,
    wait_time: Option<prost_types::Timestamp>,
}

#[cfg(feature = "v2")]
impl From<InternalDeciderRequest> for external_grpc_client::DeciderRequest {
    fn from(internal_request: InternalDeciderRequest) -> Self {
        Self {
            first_error_message: internal_request.first_error_message,
            billing_state: internal_request.billing_state.map(|s| s.peek().to_string()),
            card_funding: internal_request.card_funding,
            card_network: internal_request.card_network,
            card_issuer: internal_request.card_issuer,
            invoice_start_time: Some(internal_request.invoice_start_time),
            retry_count: internal_request.retry_count,
            merchant_id: internal_request.merchant_id,
            invoice_amount: internal_request.invoice_amount,
            invoice_currency: internal_request.invoice_currency,
            invoice_due_date: internal_request.invoice_due_date,
            billing_country: internal_request.billing_country,
            billing_city: internal_request.billing_city,
            attempt_currency: internal_request.attempt_currency,
            attempt_status: internal_request.attempt_status,
            attempt_amount: internal_request.attempt_amount,
            pg_error_code: internal_request.pg_error_code,
            network_advice_code: internal_request.network_advice_code,
            network_error_code: internal_request.network_error_code,
            first_pg_error_code: internal_request.first_pg_error_code,
            first_network_advice_code: internal_request.first_network_advice_code,
            first_network_error_code: internal_request.first_network_error_code,
            attempt_response_time: internal_request.attempt_response_time,
            payment_method_type: internal_request.payment_method_type,
            payment_gateway: internal_request.payment_gateway,
            retry_count_left: internal_request.retry_count_left,
            total_retry_count_within_network: internal_request.total_retry_count_within_network,
            first_error_msg_time: internal_request.first_error_msg_time,
            wait_time: internal_request.wait_time,
        }
    }
}

#[cfg(feature = "v2")]
#[derive(Debug, Clone)]
pub struct ScheduledToken {
    pub token_details: PaymentProcessorTokenDetails,
    pub schedule_time: time::PrimitiveDateTime,
}

#[cfg(feature = "v2")]
pub async fn get_best_psp_token_available(
    state: &SessionState,
    connector_customer_id: &str,
    payment_id: &id_type::GlobalPaymentId,
    merchant_context: domain::MerchantContext,
) -> Result<Option<ScheduledToken>, errors::ProcessTrackerError> {
    //  Lock using payment_id
    let locked =
        RedisTokenManager::lock_connector_customer_status(state, connector_customer_id, payment_id)
            .await?;

    if locked {
        return Ok(None);
    }

    //  Get existing tokens from Redis
    let existing_tokens = RedisTokenManager::get_connector_customer_payment_processor_tokens(
        state,
        connector_customer_id,
    )
    .await?;

    //  Insert into payment_intent_feature_metadata (DB operation)
    // TODO: Implement DB insertion logic

    let result = RedisTokenManager::get_tokens_with_retry_metadata(state, &existing_tokens);

    let best_token_and_time = call_decider_for_payment_processor_tokens_select_closet_time(
        state,
        merchant_context,
        &result,
        payment_id,
        connector_customer_id,
    )
    .await?;

    Ok(best_token_and_time)
}

#[cfg(feature = "v2")]
pub async fn calculate_smart_retry_time(
    state: &SessionState,
    payment_attempt: &PaymentAttempt,
    payment_intent: &PaymentIntent,
    token_with_retry_info: &PaymentProcessorTokenWithRetryInfo,
) -> Option<time::PrimitiveDateTime> {
    let wait_hours = token_with_retry_info.retry_wait_time_hours;
    let monthly_retry_remaining = token_with_retry_info.monthly_retry_remaining;
    let current_time = time::OffsetDateTime::now_utc();
    let future_time = current_time + time::Duration::hours(wait_hours);

    let future_timestamp = Some(prost_types::Timestamp {
        seconds: future_time.unix_timestamp(),
        nanos: 0,
    });

    get_schedule_time_for_smart_retry(
        state,
        payment_attempt,
        payment_intent,
        monthly_retry_remaining,
        future_timestamp,
    )
    .await
}

<<<<<<< HEAD


#[cfg(feature = "v2")]
=======
>>>>>>> 2f99a445
async fn process_token_for_retry(
    state: &SessionState,
    token_with_retry_info: &PaymentProcessorTokenWithRetryInfo,
    merchant_context: domain::MerchantContext,
    payment_intent: &PaymentIntent,
) -> Result<Option<ScheduledToken>, errors::ProcessTrackerError> {
    let db = &*state.store;
    let key_manager_state = &(state).into();
    let storage_scheme = merchant_context.get_merchant_account().storage_scheme;
    let token_status = &token_with_retry_info.token_status;

    let inserted_by_attempt_id = &token_status.inserted_by_attempt_id;
    let error_code = token_status.error_code.clone();

    // Fetch PaymentAttempt
    let payment_attempt = db
        .find_payment_attempt_by_id(
            key_manager_state,
            merchant_context.get_merchant_key_store(),
            inserted_by_attempt_id,
            storage_scheme,
        )
        .await?;

    // Skip hard declines
    if decide_retry_failure_action(state, &payment_attempt).await? {
        logger::info!(
            "Skipping decider call for token inserted by payment attempt {} with error code {} due to hard decline",
            inserted_by_attempt_id.get_string_repr(),
            error_code.clone().unwrap_or_default()
        );
        return Ok(None);
    }

    // Calculate smart retry time and wrap in ScheduledToken
    let scheduled_token = calculate_smart_retry_time(
        state,
        &payment_attempt,
        payment_intent,
        token_with_retry_info,
    )
    .await
    .map(|schedule_time| ScheduledToken {
        token_details: token_status.payment_processor_token_details.clone(),
        schedule_time,
    });

    Ok(scheduled_token)
}

#[cfg(feature = "v2")]
pub async fn call_decider_for_payment_processor_tokens_select_closet_time(
    state: &SessionState,
    merchant_context: domain::MerchantContext,
    processor_tokens: &HashMap<String, PaymentProcessorTokenWithRetryInfo>,
    payment_id: &id_type::GlobalPaymentId,
    connector_customer_id: &str,
) -> Result<Option<ScheduledToken>, errors::ProcessTrackerError> {
    let db = &*state.store;
    let key_manager_state = &(state).into();
    let storage_scheme = merchant_context.get_merchant_account().storage_scheme;

    let payment_intent = db
        .find_payment_intent_by_id(
            key_manager_state,
            payment_id,
            merchant_context.get_merchant_key_store(),
            storage_scheme,
        )
        .await?;

    let mut scheduled_tokens: Vec<ScheduledToken> = Vec::new();

    for (_token_id, token_with_retry_info) in processor_tokens.iter() {
        let token_details = &token_with_retry_info
            .token_status
            .payment_processor_token_details;
        let error_code = token_with_retry_info.token_status.error_code.clone();

        match error_code {
            None => {
                let utc_schedule_time =
                    time::OffsetDateTime::now_utc() + time::Duration::minutes(5);
                let schedule_time = time::PrimitiveDateTime::new(
                    utc_schedule_time.date(),
                    utc_schedule_time.time(),
                );

                return Ok(Some(ScheduledToken {
                    token_details: token_details.clone(),
                    schedule_time,
                }));
            }
            Some(_) => {
                if let Some(scheduled_token) = process_token_for_retry(
                    state,
                    token_with_retry_info,
                    merchant_context.clone(),
                    &payment_intent,
                )
                .await?
                {
                    scheduled_tokens.push(scheduled_token);
                }
            }
        }
    }

    let best_token = scheduled_tokens
        .iter()
        .min_by_key(|token| token.schedule_time)
        .cloned();

    match best_token {
        Some(token) => {
            RedisTokenManager::update_payment_processor_token_schedule_time(state,&connector_customer_id,&token.token_details.payment_processor_token,Some(token.schedule_time)).await?;
            Ok(Some(token))
        }
        None => Ok(None),
    }

}

#[cfg(feature = "v2")]
pub async fn decide_retry_failure_action(
    state: &SessionState,
    payment_attempt: &PaymentAttempt,
) -> Result<bool, error_stack::Report<storage_impl::errors::RecoveryError>> {
    let error_message = payment_attempt
        .error
        .as_ref()
        .map(|details| details.message.clone());

    let error_code = payment_attempt
        .error
        .as_ref()
        .map(|details| details.code.clone());

    let connector_name = payment_attempt
        .connector
        .clone()
        .ok_or(storage_impl::errors::RecoveryError::ValueNotFound)
        .attach_printable("unable to derive payment connector from payment attempt")?;

    let gsm_record = helpers::get_gsm_record(
        state,
        error_code,
        error_message,
        connector_name,
        REVENUE_RECOVERY.to_string(),
    )
    .await;

    let is_hard_decline = gsm_record
        .and_then(|record| record.error_category)
        .map(|category| category == common_enums::ErrorCategory::FrmDecline)
        .unwrap_or(true);

    Ok(is_hard_decline)
}<|MERGE_RESOLUTION|>--- conflicted
+++ resolved
@@ -599,12 +599,9 @@
     .await
 }
 
-<<<<<<< HEAD
-
-
-#[cfg(feature = "v2")]
-=======
->>>>>>> 2f99a445
+
+
+#[cfg(feature = "v2")]
 async fn process_token_for_retry(
     state: &SessionState,
     token_with_retry_info: &PaymentProcessorTokenWithRetryInfo,
@@ -728,6 +725,7 @@
 
 }
 
+
 #[cfg(feature = "v2")]
 pub async fn decide_retry_failure_action(
     state: &SessionState,
