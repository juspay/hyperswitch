--- conflicted
+++ resolved
@@ -154,11 +154,8 @@
         merchant_account,
         profile,
         key_store,
-<<<<<<< HEAD
+        billing_mca,
         retry_algorithm: tracking_data.revenue_recovery_retry,
-=======
-        billing_mca,
->>>>>>> 288da4e4
     };
     Ok(pcr_payment_data)
 }
