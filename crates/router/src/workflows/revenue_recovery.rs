--- conflicted
+++ resolved
@@ -303,61 +303,16 @@
         .and_then(|details| details.state.as_ref())
         .cloned();
 
-<<<<<<< HEAD
-    // Check if payment_method_data itself is None
-    if payment_attempt.payment_method_data.is_none() {
-        logger::debug!(
-            payment_intent_id = ?payment_intent.get_id(),
-            attempt_id = ?payment_attempt.get_id(),
-            "payment_attempt.payment_method_data is None"
-        );
-    }
-
-    let billing_connector_payment_method_details = payment_intent
-        .feature_metadata
-        .as_ref()
-        .and_then(|revenue_recovery_data| {
-            revenue_recovery_data
-                .payment_revenue_recovery_metadata
-                .as_ref()
-        })
-        .and_then(|payment_metadata| {
-            payment_metadata
-                .billing_connector_payment_method_details
-                .as_ref()
-        });
-
-=======
->>>>>>> f10a7132
     let revenue_recovery_metadata = payment_intent
         .feature_metadata
         .as_ref()
         .and_then(|metadata| metadata.payment_revenue_recovery_metadata.as_ref());
 
-<<<<<<< HEAD
-    let card_network_str = billing_connector_payment_method_details
-        .and_then(|details| match details {
-            BillingConnectorPaymentMethodDetails::Card(card_info) => card_info.card_network,
-        })
-        .map(|cn| cn.to_string());
-=======
     let card_network = card_info.card_network.clone();
     let total_retry_count_within_network = card_config.get_network_config(card_network.clone());
->>>>>>> f10a7132
 
     let card_network_str = card_network.map(|network| network.to_string());
 
-<<<<<<< HEAD
-    let payment_method_subtype_str = payment_intent
-        .feature_metadata
-        .as_ref()
-        .and_then(|revenue_recovery_data| {
-            revenue_recovery_data
-                .payment_revenue_recovery_metadata
-                .as_ref()
-        })
-        .map(|payment_metadata| payment_metadata.payment_method_subtype.to_string());
-=======
     let card_issuer_str = card_info.card_issuer.clone();
 
     let card_funding_str = match card_info.card_type.as_deref() {
@@ -365,21 +320,14 @@
         Some(s) => Some(s.to_string()),
         None => None,
     };
->>>>>>> f10a7132
 
     let start_time_primitive = payment_intent.created_at;
     let recovery_timestamp_config = &state.conf.revenue_recovery.recovery_timestamp;
 
-<<<<<<< HEAD
-    let modified_start_time_primitive = start_time_primitive.saturating_add(time::Duration::hours(
-        recovery_timestamp_config.initial_timestamp_in_hours.into(),
-    ));
-=======
     let modified_start_time_primitive = start_time_primitive.saturating_add(
         time::Duration::seconds(recovery_timestamp_config.initial_timestamp_in_seconds),
     );
 
->>>>>>> f10a7132
     let start_time_proto = date_time::convert_to_prost_timestamp(modified_start_time_primitive);
 
     let merchant_id = Some(payment_intent.merchant_id.get_string_repr().to_string());
