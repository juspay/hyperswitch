--- conflicted
+++ resolved
@@ -60,11 +60,7 @@
             )
             .await?;
 
-<<<<<<< HEAD
-        let (payment_data, _, _, _, _) =
-=======
-        let (mut payment_data, _, customer, _) =
->>>>>>> 224b83c5
+        let (mut payment_data, _, customer, _, _) =
             payment_flows::payments_operation_core::<api::PSync, _, _, _, Oss>(
                 state,
                 merchant_account.clone(),
