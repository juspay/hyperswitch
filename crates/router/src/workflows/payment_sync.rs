--- conflicted
+++ resolved
@@ -1,26 +1,14 @@
 #[cfg(feature = "v1")]
-use crate::core::payments::helpers::{
-    perform_billing_processor_record_back,
-};
+use crate::core::payments::helpers::perform_billing_processor_record_back;
 use common_utils::ext_traits::{OptionExt, StringExt, ValueExt};
 use diesel_models::process_tracker::business_status;
 use error_stack::ResultExt;
-<<<<<<< HEAD
-
-
-=======
-use hyperswitch_domain_models::{
-    router_flow_types::subscriptions::CreateCustomer,
-    router_request_types::subscriptions::CreateCustomerRequest,
-    router_response_types::subscriptions::CreateCustomerResponse,
-};
->>>>>>> ff607f3e
+
 use router_env::logger;
 use scheduler::{
     consumer::{self, types::process_data, workflows::ProcessTrackerWorkflow},
     errors as sch_errors, utils as scheduler_utils,
 };
-
 
 use crate::{
     consts,
@@ -126,49 +114,49 @@
             enums::AttemptStatus::Failure,
         ];
 
-        let mca_id = common_utils::id_type::MerchantConnectorAccountId::wrap("Some_id".to_string())
-            .change_context(errors::ApiErrorResponse::MerchantConnectorAccountNotFound {
-                id: "Some_id".to_string(),
-            })?;
-
-        let billing_processor_mca = db
-            .find_by_merchant_connector_account_merchant_id_merchant_connector_id(
-                &state.into(),
-                &payment_data.payment_intent.merchant_id,
-                &mca_id,
-                &key_store,
-            )
-            .await
-            .change_context(errors::ApiErrorResponse::MerchantConnectorAccountNotFound {
-                id: mca_id.get_string_repr().to_string(),
-            })?;
-
-        // Record back to billing processor
-
-        let auth_type =
-            MerchantConnectorAccountType::DbVal(Box::new(billing_processor_mca.clone()))
-                .get_connector_account_details()
-                .parse_value("ConnectorAuthType")
-                .change_context(errors::ApiErrorResponse::InternalServerError)?;
-
-        let connector = &billing_processor_mca.connector_name;
-
-        let connector_data = api::ConnectorData::get_connector_by_name(
-            &state.conf.connectors,
-            &billing_processor_mca.connector_name,
-            api::GetToken::Connector,
-            Some(billing_processor_mca.get_id()),
-        )
-        .change_context(errors::ApiErrorResponse::InternalServerError)
-        .attach_printable(
-            "invalid connector name received in billing merchant connector account",
-        )?;
-
-        let connector_integration_for_create_customer: services::BoxedCreateCustomerConnectorIntegrationInterface<
-    hyperswitch_domain_models::router_flow_types::subscriptions::CreateCustomer,
-    hyperswitch_domain_models::router_request_types::subscriptions::CreateCustomerRequest,
-    hyperswitch_domain_models::router_response_types::subscriptions::CreateCustomerResponse,
-> = connector_data.connector.get_connector_integration();
+        //         let mca_id = common_utils::id_type::MerchantConnectorAccountId::wrap("Some_id".to_string())
+        //             .change_context(errors::ApiErrorResponse::MerchantConnectorAccountNotFound {
+        //                 id: "Some_id".to_string(),
+        //             })?;
+
+        //         let billing_processor_mca = db
+        //             .find_by_merchant_connector_account_merchant_id_merchant_connector_id(
+        //                 &state.into(),
+        //                 &payment_data.payment_intent.merchant_id,
+        //                 &mca_id,
+        //                 &key_store,
+        //             )
+        //             .await
+        //             .change_context(errors::ApiErrorResponse::MerchantConnectorAccountNotFound {
+        //                 id: mca_id.get_string_repr().to_string(),
+        //             })?;
+
+        //         // Record back to billing processor
+
+        //         let auth_type =
+        //             MerchantConnectorAccountType::DbVal(Box::new(billing_processor_mca.clone()))
+        //                 .get_connector_account_details()
+        //                 .parse_value("ConnectorAuthType")
+        //                 .change_context(errors::ApiErrorResponse::InternalServerError)?;
+
+        //         let connector = &billing_processor_mca.connector_name;
+
+        //         let connector_data = api::ConnectorData::get_connector_by_name(
+        //             &state.conf.connectors,
+        //             &billing_processor_mca.connector_name,
+        //             api::GetToken::Connector,
+        //             Some(billing_processor_mca.get_id()),
+        //         )
+        //         .change_context(errors::ApiErrorResponse::InternalServerError)
+        //         .attach_printable(
+        //             "invalid connector name received in billing merchant connector account",
+        //         )?;
+
+        //         let connector_integration_for_create_customer: services::BoxedCreateCustomerConnectorIntegrationInterface<
+        //     hyperswitch_domain_models::router_flow_types::subscriptions::CreateCustomer,
+        //     hyperswitch_domain_models::router_request_types::subscriptions::CreateCustomerRequest,
+        //     hyperswitch_domain_models::router_response_types::subscriptions::CreateCustomerResponse,
+        // > = connector_data.connector.get_connector_integration();
 
         match &payment_data.payment_attempt.status {
             status if terminal_status.contains(status) => {
