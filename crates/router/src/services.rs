--- conflicted
+++ resolved
@@ -70,13 +70,8 @@
             conf,
             tenant,
             master_enc_key,
-<<<<<<< HEAD
             cache_store,
-            consts::PUB_SUB_CHANNEL,
-=======
-            shut_down_signal,
             storage_impl::redis::cache::PUB_SUB_CHANNEL,
->>>>>>> 832968c0
         )
         .await?
     };
