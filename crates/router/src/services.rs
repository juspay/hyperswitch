--- conflicted
+++ resolved
@@ -3,112 +3,6 @@
 pub mod encryption;
 pub mod logger;
 
-<<<<<<< HEAD
-use std::sync::Arc;
-
-use diesel_models::services as storage;
-use error_stack::{IntoReport, ResultExt};
-use redis_interface::{errors as redis_errors, PubsubInterface, RedisValue};
-
-pub use self::{api::*, encryption::*, storage::*};
-use crate::{
-    cache::{CacheKind, ACCOUNTS_CACHE, CONFIG_CACHE},
-    core::errors,
-};
-
-#[async_trait::async_trait]
-pub trait PubSubInterface {
-    async fn subscribe(&self, channel: &str) -> errors::CustomResult<(), redis_errors::RedisError>;
-
-    async fn publish<'a>(
-        &self,
-        channel: &str,
-        key: CacheKind<'a>,
-    ) -> errors::CustomResult<usize, redis_errors::RedisError>;
-
-    async fn on_message(&self) -> errors::CustomResult<(), redis_errors::RedisError>;
-}
-
-#[async_trait::async_trait]
-impl PubSubInterface for redis_interface::RedisConnectionPool {
-    #[inline]
-    async fn subscribe(&self, channel: &str) -> errors::CustomResult<(), redis_errors::RedisError> {
-        // Spawns a task that will automatically re-subscribe to any channels or channel patterns used by the client.
-        self.subscriber.manage_subscriptions();
-
-        self.subscriber
-            .subscribe(channel)
-            .await
-            .into_report()
-            .change_context(redis_errors::RedisError::SubscribeError)
-    }
-
-    #[inline]
-    async fn publish<'a>(
-        &self,
-        channel: &str,
-        key: CacheKind<'a>,
-    ) -> errors::CustomResult<usize, redis_errors::RedisError> {
-        self.publisher
-            .publish(channel, RedisValue::from(key).into_inner())
-            .await
-            .into_report()
-            .change_context(redis_errors::RedisError::SubscribeError)
-    }
-
-    #[inline]
-    async fn on_message(&self) -> errors::CustomResult<(), redis_errors::RedisError> {
-        logger::debug!("Started on message");
-        let mut rx = self.subscriber.on_message();
-        while let Ok(message) = rx.recv().await {
-            logger::debug!("Invalidating {message:?}");
-            let key: CacheKind<'_> = match RedisValue::new(message.value)
-                .try_into()
-                .change_context(redis_errors::RedisError::OnMessageError)
-            {
-                Ok(value) => value,
-                Err(err) => {
-                    logger::error!(value_conversion_err=?err);
-                    continue;
-                }
-            };
-
-            let key = match key {
-                CacheKind::Config(key) => {
-                    CONFIG_CACHE.invalidate(key.as_ref()).await;
-                    key
-                }
-                CacheKind::Accounts(key) => {
-                    ACCOUNTS_CACHE.invalidate(key.as_ref()).await;
-                    key
-                }
-                CacheKind::All(key) => {
-                    CONFIG_CACHE.invalidate(key.as_ref()).await;
-                    ACCOUNTS_CACHE.invalidate(key.as_ref()).await;
-                    key
-                }
-            };
-
-            self.delete_key(key.as_ref())
-                .await
-                .map_err(|err| logger::error!("Error while deleting redis key: {err:?}"))
-                .ok();
-
-            logger::debug!("Done invalidating {key}");
-        }
-        Ok(())
-    }
-}
-
-pub trait RedisConnInterface {
-    fn get_redis_conn(&self) -> Arc<redis_interface::RedisConnectionPool>;
-}
-
-impl RedisConnInterface for Store {
-    fn get_redis_conn(&self) -> Arc<redis_interface::RedisConnectionPool> {
-        self.redis_conn.clone()
-    }
-=======
 use error_stack::{IntoReport, ResultExt};
 #[cfg(feature = "kms")]
 use external_services::kms::{self, decrypt::KmsDecrypt};
@@ -219,7 +113,6 @@
         hex::decode(conf.secrets.master_enc_key.peek()).expect("Failed to decode from hex");
 
     StrongSecret::new(master_enc_key)
->>>>>>> 35963e27
 }
 
 #[inline]
