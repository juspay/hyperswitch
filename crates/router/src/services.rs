pub mod api;
pub mod authentication;
pub mod encryption;
pub mod logger;

use std::sync::{atomic, Arc};

use error_stack::{IntoReport, ResultExt};
#[cfg(feature = "kms")]
use external_services::kms::{self, decrypt::KmsDecrypt};
#[cfg(not(feature = "kms"))]
use masking::PeekInterface;
use redis_interface::{errors as redis_errors, PubsubInterface, RedisValue};
<<<<<<< HEAD
use storage_impl::{diesel as diesel_impl, DatabaseStore};
=======
use storage_impl::diesel as diesel_impl;
>>>>>>> 32b731d9
use tokio::sync::oneshot;

pub use self::{api::*, encryption::*};
use crate::{
    async_spawn,
    cache::{CacheKind, ACCOUNTS_CACHE, CONFIG_CACHE},
    configs::settings,
    consts,
    core::errors,
};

#[async_trait::async_trait]
pub trait PubSubInterface {
    async fn subscribe(&self, channel: &str) -> errors::CustomResult<(), redis_errors::RedisError>;

    async fn publish<'a>(
        &self,
        channel: &str,
        key: CacheKind<'a>,
    ) -> errors::CustomResult<usize, redis_errors::RedisError>;

    async fn on_message(&self) -> errors::CustomResult<(), redis_errors::RedisError>;
}

#[async_trait::async_trait]
impl PubSubInterface for redis_interface::RedisConnectionPool {
    #[inline]
    async fn subscribe(&self, channel: &str) -> errors::CustomResult<(), redis_errors::RedisError> {
        // Spawns a task that will automatically re-subscribe to any channels or channel patterns used by the client.
        self.subscriber.manage_subscriptions();

        self.subscriber
            .subscribe(channel)
            .await
            .into_report()
            .change_context(redis_errors::RedisError::SubscribeError)
    }

    #[inline]
    async fn publish<'a>(
        &self,
        channel: &str,
        key: CacheKind<'a>,
    ) -> errors::CustomResult<usize, redis_errors::RedisError> {
        self.publisher
            .publish(channel, RedisValue::from(key).into_inner())
            .await
            .into_report()
            .change_context(redis_errors::RedisError::SubscribeError)
    }

    #[inline]
    async fn on_message(&self) -> errors::CustomResult<(), redis_errors::RedisError> {
        logger::debug!("Started on message");
        let mut rx = self.subscriber.on_message();
        while let Ok(message) = rx.recv().await {
            logger::debug!("Invalidating {message:?}");
            let key: CacheKind<'_> = match RedisValue::new(message.value)
                .try_into()
                .change_context(redis_errors::RedisError::OnMessageError)
            {
                Ok(value) => value,
                Err(err) => {
                    logger::error!(value_conversion_err=?err);
                    continue;
                }
            };

            let key = match key {
                CacheKind::Config(key) => {
                    CONFIG_CACHE.invalidate(key.as_ref()).await;
                    key
                }
                CacheKind::Accounts(key) => {
                    ACCOUNTS_CACHE.invalidate(key.as_ref()).await;
                    key
                }
                CacheKind::All(key) => {
                    CONFIG_CACHE.invalidate(key.as_ref()).await;
                    ACCOUNTS_CACHE.invalidate(key.as_ref()).await;
                    key
                }
            };

            self.delete_key(key.as_ref())
                .await
                .map_err(|err| logger::error!("Error while deleting redis key: {err:?}"))
                .ok();

            logger::debug!("Done invalidating {key}");
        }
        Ok(())
    }
}

pub trait RedisConnInterface {
    fn get_redis_conn(
        &self,
    ) -> common_utils::errors::CustomResult<
        Arc<redis_interface::RedisConnectionPool>,
        errors::RedisError,
    >;
}

impl RedisConnInterface for Store {
    fn get_redis_conn(
        &self,
    ) -> common_utils::errors::CustomResult<
        Arc<redis_interface::RedisConnectionPool>,
        errors::RedisError,
    > {
        self.redis_conn()
    }
}

#[derive(Clone)]
pub struct Store {
    #[cfg(not(feature = "olap"))]
    pub diesel_store: diesel_impl::store::Store,
    #[cfg(feature = "olap")]
    pub diesel_store: diesel_impl::store::ReplicaStore,
    pub redis_conn: Arc<redis_interface::RedisConnectionPool>,
    #[cfg(feature = "kv_store")]
    pub(crate) config: StoreConfig,
    pub master_key: Vec<u8>,
}

#[cfg(feature = "kv_store")]
#[derive(Clone)]
pub(crate) struct StoreConfig {
    pub(crate) drainer_stream_name: String,
    pub(crate) drainer_num_partitions: u8,
}

impl Store {
    pub async fn new(
        config: &settings::Settings,
        test_transaction: bool,
        shut_down_signal: oneshot::Sender<()>,
    ) -> Self {
        let redis_conn = Arc::new(crate::connection::redis_connection(config).await);
        let redis_clone = redis_conn.clone();

        let subscriber_conn = redis_conn.clone();

        if let Err(e) = redis_conn.subscribe(consts::PUB_SUB_CHANNEL).await {
            logger::error!(subscribe_err=?e);
        }

        async_spawn!({
            if let Err(e) = subscriber_conn.on_message().await {
                logger::error!(pubsub_err=?e);
            }
        });
        async_spawn!({
            redis_clone.on_error(shut_down_signal).await;
        });
        #[cfg(feature = "kms")]
        let kms_client = kms::get_kms_client(&config.kms).await;

        let master_enc_key = get_master_enc_key(
            config,
            #[cfg(feature = "kms")]
            kms_client,
        )
        .await;

        #[allow(clippy::expect_used)]
        Self {
            #[cfg(not(feature = "olap"))]
            diesel_store: diesel_impl::store::Store::new(
                #[cfg(not(feature = "kms"))]
<<<<<<< HEAD
                config.master_database.clone().into(),
                #[cfg(feature = "kms")]
                config
=======
                &config.master_database.clone().into(),
                #[cfg(feature = "kms")]
                &config
>>>>>>> 32b731d9
                    .master_database
                    .clone()
                    .decrypt_inner(kms_client)
                    .await
                    .expect("Failed to decrypt master database"),
                test_transaction,
            )
            .await,
            #[cfg(feature = "olap")]
            diesel_store: diesel_impl::store::ReplicaStore::new(
<<<<<<< HEAD
                (
                    #[cfg(not(feature = "kms"))]
                    config.master_database.clone().into(),
                    #[cfg(feature = "kms")]
                    config
                        .master_database
                        .clone()
                        .decrypt_inner(kms_client)
                        .await
                        .expect("Failed to decrypt master database"),
                    #[cfg(not(feature = "kms"))]
                    config.replica_database.clone().into(),
                    #[cfg(feature = "kms")]
                    config
                        .replica_database
                        .clone()
                        .decrypt_inner(kms_client)
                        .await
                        .expect("Failed to decrypt replica database"),
                ),
=======
                #[cfg(not(feature = "kms"))]
                &config.master_database.clone().into(),
                #[cfg(feature = "kms")]
                &config
                    .master_database
                    .clone()
                    .decrypt_inner(kms_client)
                    .await
                    .expect("Failed to decrypt master database"),
                #[cfg(not(feature = "kms"))]
                &config.replica_database.clone().into(),
                #[cfg(feature = "kms")]
                &config
                    .replica_database
                    .clone()
                    .decrypt_inner(kms_client)
                    .await
                    .expect("Failed to decrypt replica database"),
>>>>>>> 32b731d9
                test_transaction,
            )
            .await,
            redis_conn,
            #[cfg(feature = "kv_store")]
            config: StoreConfig {
                drainer_stream_name: config.drainer.stream_name.clone(),
                drainer_num_partitions: config.drainer.num_partitions,
            },
            master_key: master_enc_key,
        }
    }

    #[cfg(feature = "kv_store")]
    pub fn get_drainer_stream_name(&self, shard_key: &str) -> String {
        // Example: {shard_5}_drainer_stream
        format!("{{{}}}_{}", shard_key, self.config.drainer_stream_name,)
    }

    pub fn redis_conn(
        &self,
    ) -> errors::CustomResult<Arc<redis_interface::RedisConnectionPool>, redis_errors::RedisError>
    {
        if self
            .redis_conn
            .is_redis_available
            .load(atomic::Ordering::SeqCst)
        {
            Ok(self.redis_conn.clone())
        } else {
            Err(redis_errors::RedisError::RedisConnectionError.into())
        }
    }

    #[cfg(feature = "kv_store")]
    pub(crate) async fn push_to_drainer_stream<T>(
        &self,
        redis_entry: diesel_models::kv::TypedSql,
        partition_key: crate::utils::storage_partitioning::PartitionKey<'_>,
    ) -> crate::core::errors::CustomResult<(), crate::core::errors::StorageError>
    where
        T: crate::utils::storage_partitioning::KvStorePartition,
    {
        let shard_key = T::shard_key(partition_key, self.config.drainer_num_partitions);
        let stream_name = self.get_drainer_stream_name(&shard_key);
        self.redis_conn
            .stream_append_entry(
                &stream_name,
                &redis_interface::RedisEntryId::AutoGeneratedID,
                redis_entry
                    .to_field_value_pairs()
                    .change_context(crate::core::errors::StorageError::KVError)?,
            )
            .await
            .change_context(crate::core::errors::StorageError::KVError)
    }
}

#[allow(clippy::expect_used)]
async fn get_master_enc_key(
    conf: &crate::configs::settings::Settings,
    #[cfg(feature = "kms")] kms_client: &kms::KmsClient,
) -> Vec<u8> {
    #[cfg(feature = "kms")]
    let master_enc_key = hex::decode(
        conf.secrets
            .master_enc_key
            .clone()
            .decrypt_inner(kms_client)
            .await
            .expect("Failed to decrypt master enc key"),
    )
    .expect("Failed to decode from hex");

    #[cfg(not(feature = "kms"))]
    let master_enc_key =
        hex::decode(conf.secrets.master_enc_key.peek()).expect("Failed to decode from hex");

    master_enc_key
}

#[inline]
pub fn generate_aes256_key() -> errors::CustomResult<[u8; 32], common_utils::errors::CryptoError> {
    use ring::rand::SecureRandom;

    let rng = ring::rand::SystemRandom::new();
    let mut key: [u8; 256 / 8] = [0_u8; 256 / 8];
    rng.fill(&mut key)
        .into_report()
        .change_context(common_utils::errors::CryptoError::EncodingFailed)?;
    Ok(key)
}<|MERGE_RESOLUTION|>--- conflicted
+++ resolved
@@ -11,11 +11,7 @@
 #[cfg(not(feature = "kms"))]
 use masking::PeekInterface;
 use redis_interface::{errors as redis_errors, PubsubInterface, RedisValue};
-<<<<<<< HEAD
 use storage_impl::{diesel as diesel_impl, DatabaseStore};
-=======
-use storage_impl::diesel as diesel_impl;
->>>>>>> 32b731d9
 use tokio::sync::oneshot;
 
 pub use self::{api::*, encryption::*};
@@ -184,19 +180,14 @@
         .await;
 
         #[allow(clippy::expect_used)]
+        #[allow(clippy::expect_used)]
         Self {
             #[cfg(not(feature = "olap"))]
             diesel_store: diesel_impl::store::Store::new(
                 #[cfg(not(feature = "kms"))]
-<<<<<<< HEAD
                 config.master_database.clone().into(),
                 #[cfg(feature = "kms")]
                 config
-=======
-                &config.master_database.clone().into(),
-                #[cfg(feature = "kms")]
-                &config
->>>>>>> 32b731d9
                     .master_database
                     .clone()
                     .decrypt_inner(kms_client)
@@ -207,7 +198,6 @@
             .await,
             #[cfg(feature = "olap")]
             diesel_store: diesel_impl::store::ReplicaStore::new(
-<<<<<<< HEAD
                 (
                     #[cfg(not(feature = "kms"))]
                     config.master_database.clone().into(),
@@ -228,26 +218,6 @@
                         .await
                         .expect("Failed to decrypt replica database"),
                 ),
-=======
-                #[cfg(not(feature = "kms"))]
-                &config.master_database.clone().into(),
-                #[cfg(feature = "kms")]
-                &config
-                    .master_database
-                    .clone()
-                    .decrypt_inner(kms_client)
-                    .await
-                    .expect("Failed to decrypt master database"),
-                #[cfg(not(feature = "kms"))]
-                &config.replica_database.clone().into(),
-                #[cfg(feature = "kms")]
-                &config
-                    .replica_database
-                    .clone()
-                    .decrypt_inner(kms_client)
-                    .await
-                    .expect("Failed to decrypt replica database"),
->>>>>>> 32b731d9
                 test_transaction,
             )
             .await,
