// @generated automatically by Diesel CLI.

diesel::table! {
    use diesel::sql_types::*;
    use crate::types::storage::enums::diesel_exports::*;

    address (address_id) {
        id -> Int4,
        address_id -> Varchar,
        city -> Nullable<Varchar>,
        country -> Nullable<Varchar>,
        line1 -> Nullable<Varchar>,
        line2 -> Nullable<Varchar>,
        line3 -> Nullable<Varchar>,
        state -> Nullable<Varchar>,
        zip -> Nullable<Varchar>,
        first_name -> Nullable<Varchar>,
        last_name -> Nullable<Varchar>,
        phone_number -> Nullable<Varchar>,
        country_code -> Nullable<Varchar>,
        created_at -> Timestamp,
        modified_at -> Timestamp,
    }
}

diesel::table! {
    use diesel::sql_types::*;
    use crate::types::storage::enums::diesel_exports::*;

    configs (key) {
        id -> Int4,
        key -> Varchar,
        config -> Text,
    }
}

diesel::table! {
    use diesel::sql_types::*;
    use crate::types::storage::enums::diesel_exports::*;

    connector_response (id) {
        id -> Int4,
        payment_id -> Varchar,
        merchant_id -> Varchar,
        txn_id -> Varchar,
        created_at -> Timestamp,
        modified_at -> Timestamp,
        connector_name -> Varchar,
        connector_transaction_id -> Nullable<Varchar>,
        authentication_data -> Nullable<Json>,
        encoded_data -> Nullable<Text>,
    }
}

diesel::table! {
    use diesel::sql_types::*;
    use crate::types::storage::enums::diesel_exports::*;

    customers (customer_id, merchant_id) {
        id -> Int4,
        customer_id -> Varchar,
        merchant_id -> Varchar,
        name -> Nullable<Varchar>,
        email -> Nullable<Varchar>,
        phone -> Nullable<Varchar>,
        phone_country_code -> Nullable<Varchar>,
        description -> Nullable<Varchar>,
        address -> Nullable<Json>,
        created_at -> Timestamp,
        metadata -> Nullable<Json>,
    }
}

diesel::table! {
    use diesel::sql_types::*;
    use crate::types::storage::enums::diesel_exports::*;

    events (id) {
        id -> Int4,
        event_id -> Varchar,
        event_type -> EventType,
        event_class -> EventClass,
        is_webhook_notified -> Bool,
        intent_reference_id -> Nullable<Varchar>,
        primary_object_id -> Varchar,
        primary_object_type -> EventObjectType,
        created_at -> Timestamp,
    }
}

diesel::table! {
    use diesel::sql_types::*;
    use crate::types::storage::enums::diesel_exports::*;

    locker_mock_up (id) {
        id -> Int4,
        card_id -> Varchar,
        external_id -> Varchar,
        card_fingerprint -> Varchar,
        card_global_fingerprint -> Varchar,
        merchant_id -> Varchar,
        card_number -> Varchar,
        card_exp_year -> Varchar,
        card_exp_month -> Varchar,
        name_on_card -> Nullable<Varchar>,
        nickname -> Nullable<Varchar>,
        customer_id -> Nullable<Varchar>,
        duplicate -> Nullable<Bool>,
    }
}

diesel::table! {
    use diesel::sql_types::*;
    use crate::types::storage::enums::diesel_exports::*;

    mandate (id) {
        id -> Int4,
        mandate_id -> Varchar,
        customer_id -> Varchar,
        merchant_id -> Varchar,
        payment_method_id -> Varchar,
        mandate_status -> MandateStatus,
        mandate_type -> MandateType,
        customer_accepted_at -> Nullable<Timestamp>,
        customer_ip_address -> Nullable<Varchar>,
        customer_user_agent -> Nullable<Varchar>,
        network_transaction_id -> Nullable<Varchar>,
        previous_transaction_id -> Nullable<Varchar>,
        created_at -> Timestamp,
    }
}

diesel::table! {
    use diesel::sql_types::*;
    use crate::types::storage::enums::diesel_exports::*;

    merchant_account (id) {
        id -> Int4,
        merchant_id -> Varchar,
        api_key -> Nullable<Varchar>,
        return_url -> Nullable<Varchar>,
        enable_payment_response_hash -> Bool,
        payment_response_hash_key -> Nullable<Varchar>,
        redirect_to_merchant_with_http_post -> Bool,
        merchant_name -> Nullable<Varchar>,
        merchant_details -> Nullable<Json>,
        webhook_details -> Nullable<Json>,
        routing_algorithm -> Nullable<RoutingAlgorithm>,
        custom_routing_rules -> Nullable<Json>,
        sub_merchants_enabled -> Nullable<Bool>,
        parent_merchant_id -> Nullable<Varchar>,
        publishable_key -> Nullable<Varchar>,
    }
}

diesel::table! {
    use diesel::sql_types::*;
    use crate::types::storage::enums::diesel_exports::*;

    merchant_connector_account (id) {
        id -> Int4,
        merchant_id -> Varchar,
        connector_name -> Varchar,
        connector_account_details -> Json,
        test_mode -> Nullable<Bool>,
        disabled -> Nullable<Bool>,
        merchant_connector_id -> Int4,
        payment_methods_enabled -> Nullable<Array<Nullable<Json>>>,
        connector_type -> ConnectorType,
    }
}

diesel::table! {
    use diesel::sql_types::*;
    use crate::types::storage::enums::diesel_exports::*;

    payment_attempt (id) {
        id -> Int4,
        payment_id -> Varchar,
        merchant_id -> Varchar,
        txn_id -> Varchar,
        status -> AttemptStatus,
        amount -> Int4,
        currency -> Nullable<Currency>,
        save_to_locker -> Nullable<Bool>,
        connector -> Varchar,
        error_message -> Nullable<Text>,
        offer_amount -> Nullable<Int4>,
        surcharge_amount -> Nullable<Int4>,
        tax_amount -> Nullable<Int4>,
        payment_method_id -> Nullable<Varchar>,
        payment_method -> Nullable<PaymentMethodType>,
        payment_flow -> Nullable<PaymentFlow>,
        redirect -> Nullable<Bool>,
        connector_transaction_id -> Nullable<Varchar>,
        capture_method -> Nullable<CaptureMethod>,
        capture_on -> Nullable<Timestamp>,
        confirm -> Bool,
        authentication_type -> Nullable<AuthenticationType>,
        created_at -> Timestamp,
        modified_at -> Timestamp,
        last_synced -> Nullable<Timestamp>,
        cancellation_reason -> Nullable<Varchar>,
        amount_to_capture -> Nullable<Int4>,
<<<<<<< HEAD
        browser_info -> Nullable<Jsonb>,
=======
        mandate_id -> Nullable<Varchar>,
>>>>>>> 75ce0df4
    }
}

diesel::table! {
    use diesel::sql_types::*;
    use crate::types::storage::enums::diesel_exports::*;

    payment_intent (id) {
        id -> Int4,
        payment_id -> Varchar,
        merchant_id -> Varchar,
        status -> IntentStatus,
        amount -> Int4,
        currency -> Nullable<Currency>,
        amount_captured -> Nullable<Int4>,
        customer_id -> Nullable<Varchar>,
        description -> Nullable<Varchar>,
        return_url -> Nullable<Varchar>,
        metadata -> Nullable<Jsonb>,
        connector_id -> Nullable<Varchar>,
        shipping_address_id -> Nullable<Varchar>,
        billing_address_id -> Nullable<Varchar>,
        statement_descriptor_name -> Nullable<Varchar>,
        statement_descriptor_suffix -> Nullable<Varchar>,
        created_at -> Timestamp,
        modified_at -> Timestamp,
        last_synced -> Nullable<Timestamp>,
        setup_future_usage -> Nullable<FutureUsage>,
        off_session -> Nullable<Bool>,
        client_secret -> Nullable<Varchar>,
    }
}

diesel::table! {
    use diesel::sql_types::*;
    use crate::types::storage::enums::diesel_exports::*;

    payment_methods (id) {
        id -> Int4,
        customer_id -> Varchar,
        merchant_id -> Varchar,
        payment_method_id -> Varchar,
        accepted_currency -> Nullable<Array<Nullable<Currency>>>,
        scheme -> Nullable<Varchar>,
        token -> Nullable<Varchar>,
        cardholder_name -> Nullable<Varchar>,
        issuer_name -> Nullable<Varchar>,
        issuer_country -> Nullable<Varchar>,
        payer_country -> Nullable<Array<Nullable<Text>>>,
        is_stored -> Nullable<Bool>,
        swift_code -> Nullable<Varchar>,
        direct_debit_token -> Nullable<Varchar>,
        network_transaction_id -> Nullable<Varchar>,
        created_at -> Timestamp,
        last_modified -> Timestamp,
        payment_method -> PaymentMethodType,
        payment_method_type -> Nullable<PaymentMethodSubType>,
        payment_method_issuer -> Nullable<Varchar>,
        payment_method_issuer_code -> Nullable<PaymentMethodIssuerCode>,
    }
}

diesel::table! {
    use diesel::sql_types::*;
    use crate::types::storage::enums::diesel_exports::*;

    process_tracker (id) {
        id -> Varchar,
        name -> Nullable<Varchar>,
        tag -> Array<Nullable<Text>>,
        runner -> Nullable<Varchar>,
        retry_count -> Int4,
        schedule_time -> Nullable<Timestamp>,
        rule -> Varchar,
        tracking_data -> Json,
        business_status -> Varchar,
        status -> ProcessTrackerStatus,
        event -> Array<Nullable<Text>>,
        created_at -> Timestamp,
        updated_at -> Timestamp,
    }
}

diesel::table! {
    use diesel::sql_types::*;
    use crate::types::storage::enums::diesel_exports::*;

    refund (id) {
        id -> Int4,
        internal_reference_id -> Varchar,
        refund_id -> Varchar,
        payment_id -> Varchar,
        merchant_id -> Varchar,
        transaction_id -> Varchar,
        connector -> Varchar,
        pg_refund_id -> Nullable<Varchar>,
        external_reference_id -> Nullable<Varchar>,
        refund_type -> RefundType,
        total_amount -> Int4,
        currency -> Currency,
        refund_amount -> Int4,
        refund_status -> RefundStatus,
        sent_to_gateway -> Bool,
        refund_error_message -> Nullable<Text>,
        metadata -> Nullable<Json>,
        refund_arn -> Nullable<Varchar>,
        created_at -> Timestamp,
        modified_at -> Timestamp,
        description -> Nullable<Varchar>,
    }
}

diesel::table! {
    use diesel::sql_types::*;
    use crate::types::storage::enums::diesel_exports::*;

    temp_card (id) {
        id -> Int4,
        date_created -> Timestamp,
        txn_id -> Nullable<Varchar>,
        card_info -> Nullable<Json>,
    }
}

diesel::allow_tables_to_appear_in_same_query!(
    address,
    configs,
    connector_response,
    customers,
    events,
    locker_mock_up,
    mandate,
    merchant_account,
    merchant_connector_account,
    payment_attempt,
    payment_intent,
    payment_methods,
    process_tracker,
    refund,
    temp_card,
);<|MERGE_RESOLUTION|>--- conflicted
+++ resolved
@@ -202,11 +202,8 @@
         last_synced -> Nullable<Timestamp>,
         cancellation_reason -> Nullable<Varchar>,
         amount_to_capture -> Nullable<Int4>,
-<<<<<<< HEAD
+        mandate_id -> Nullable<Varchar>,
         browser_info -> Nullable<Jsonb>,
-=======
-        mandate_id -> Nullable<Varchar>,
->>>>>>> 75ce0df4
     }
 }
 
