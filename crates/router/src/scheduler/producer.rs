use std::sync::Arc;

use error_stack::{report, ResultExt};
use router_env::{tracing, tracing::instrument};
use time::Duration;

use super::metrics;
use crate::{
    configs::settings::SchedulerSettings,
    core::errors::{self, CustomResult},
    db::Db,
    logger::{debug, error, info, warn},
    routes::AppState,
    scheduler::{utils::*, SchedulerFlow, SchedulerOptions},
    types::storage::{self, enums::ProcessTrackerStatus},
    utils,
};

#[instrument(skip_all)]
pub async fn start_producer(
    state: &AppState,
    options: Arc<SchedulerOptions>,
    scheduler_settings: Arc<SchedulerSettings>,
) -> CustomResult<(), errors::ProcessTrackerError> {
    use rand::Rng;

    let timeout = rand::thread_rng().gen_range(0..=options.looper_interval.milliseconds);
    tokio::time::sleep(std::time::Duration::from_millis(timeout)).await;

    let mut interval = tokio::time::interval(std::time::Duration::from_millis(
        options.looper_interval.milliseconds,
    ));

    loop {
        interval.tick().await;

        let is_ready = options.readiness.is_ready;
        if is_ready {
            match run_producer_flow(state, &options, &scheduler_settings).await {
                Ok(_) => (),
                Err(error) => {
                    // Intentionally not propagating error to caller.
                    // Any errors that occur in the producer flow must be handled here only, as
                    // this is the topmost level function which is concerned with the producer flow.
                    error!(%error);
                }
            }
        } else {
            // TODO: Handle termination?
            info!("Terminating producer");
            break;
        }
    }

    Ok(())
}

#[instrument(skip_all)]
pub async fn run_producer_flow(
    state: &AppState,
    op: &SchedulerOptions,
    settings: &SchedulerSettings,
) -> CustomResult<(), errors::ProcessTrackerError> {
    let tag = "PRODUCER_LOCK";
    let lock_key = &settings.producer.lock_key;
    let lock_val = "LOCKED";
    let ttl = settings.producer.lock_ttl;

    // TODO: Pass callback function to acquire_pt_lock() to run after acquiring lock
    if acquire_pt_lock(state, tag, lock_key, lock_val, ttl).await {
        let tasks = fetch_producer_tasks(&state.store, op, settings).await?;
        debug!("Producer count of tasks {}", tasks.len());
        //TODO based on pt.name decide which pt goes to which stream
        // (LIVE_TRAFFIC_STRM,SCHEDULER_STREAM); array of [(stream,Vec<ProcessTracker>)]
        divide_and_append_tasks(state, SchedulerFlow::Producer, tasks, settings).await?;
        release_pt_lock(&state.store.redis_conn, tag, lock_key).await;
    }

    Ok(())
}

#[instrument(skip_all)]
pub async fn fetch_producer_tasks(
    db: &dyn Db,
    _options: &SchedulerOptions,
    conf: &SchedulerSettings,
) -> CustomResult<Vec<storage::ProcessTracker>, errors::ProcessTrackerError> {
    let upper = conf.producer.upper_fetch_limit;
    let lower = conf.producer.lower_fetch_limit;
    let now = utils::date_time::now();
    // Add these to validations
    let time_upper_limit = now.checked_add(Duration::seconds(upper)).ok_or_else(|| {
        report!(errors::ProcessTrackerError::ConfigurationError)
            .attach_printable("Error obtaining upper limit to fetch producer tasks")
    })?;
    let time_lower_limit = now.checked_sub(Duration::seconds(lower)).ok_or_else(|| {
        report!(errors::ProcessTrackerError::ConfigurationError)
            .attach_printable("Error obtaining lower limit to fetch producer tasks")
    })?;

    let mut new_tasks = db
        .find_processes_by_time_status(
            time_lower_limit,
            time_upper_limit,
            ProcessTrackerStatus::New,
            None,
        )
        .await
        .change_context(errors::ProcessTrackerError::ProcessFetchingFailed)?;
    let mut pending_tasks = db
        .find_processes_by_time_status(
            time_lower_limit,
            time_upper_limit,
            ProcessTrackerStatus::Pending,
            None,
        )
        .await
        .change_context(errors::ProcessTrackerError::ProcessFetchingFailed)?;

    if new_tasks.is_empty() {
        warn!("No new tasks found for producer to schedule");
    }
    if pending_tasks.is_empty() {
        warn!("No pending tasks found for producer to schedule");
    }

    new_tasks.append(&mut pending_tasks);
<<<<<<< HEAD
    metrics::TASKS_PICKED_COUNT.add(&metrics::CONTEXT, new_tasks.len() as u64, &[]);
=======
    metrics::TASKS_PICKED_COUNT.add(new_tasks.len() as u64, &[]);
>>>>>>> d67bd801
    Ok(new_tasks)
}<|MERGE_RESOLUTION|>--- conflicted
+++ resolved
@@ -125,10 +125,6 @@
     }
 
     new_tasks.append(&mut pending_tasks);
-<<<<<<< HEAD
     metrics::TASKS_PICKED_COUNT.add(&metrics::CONTEXT, new_tasks.len() as u64, &[]);
-=======
-    metrics::TASKS_PICKED_COUNT.add(new_tasks.len() as u64, &[]);
->>>>>>> d67bd801
     Ok(new_tasks)
 }