--- conflicted
+++ resolved
@@ -46,14 +46,8 @@
             }
         } else {
             // Currently the producer workflow isn't parallel and a direct termination
-<<<<<<< HEAD
             // will not cause any loss of data.
             // [#268]: resolving this issue will require a different logic for handling this termination.
-
-=======
-            // will not cause loss of data, and the producer can we restarted the equivalent capacity
-            // [#268]: resolving this issue will require this to be modified
->>>>>>> dba1918d
             info!("Terminating producer");
             break;
         }
