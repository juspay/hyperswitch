// TODO: Figure out what to log

use std::{
    fmt,
    sync::{self, atomic},
};

use error_stack::ResultExt;
use futures::future;
use router_env::{tracing, tracing::instrument};
use time::PrimitiveDateTime;
use uuid::Uuid;

use super::{
    metrics,
    workflows::{self, ProcessTrackerWorkflow},
};
use crate::{
    configs::settings,
    core::errors::{self, CustomResult},
    db::Db,
    logger::{error, info},
    routes::AppState,
    scheduler::utils as pt_utils,
    types::storage::{self, enums},
    utils::date_time,
};

// Valid consumer business statuses
pub fn valid_business_statuses() -> Vec<&'static str> {
    vec!["Pending"]
}

#[instrument(skip_all)]
pub async fn start_consumer(
    state: &AppState,
    options: sync::Arc<super::SchedulerOptions>,
    settings: sync::Arc<settings::SchedulerSettings>,
) -> CustomResult<(), errors::ProcessTrackerError> {
    use std::time::Duration;

    use rand::Rng;

    let timeout = rand::thread_rng().gen_range(0..=options.looper_interval.milliseconds);
    tokio::time::sleep(Duration::from_millis(timeout)).await;

    let mut interval =
        tokio::time::interval(Duration::from_millis(options.looper_interval.milliseconds));

    let consumer_operation_counter = sync::Arc::new(atomic::AtomicU64::new(0));
    loop {
        interval.tick().await;

        let is_ready = options.readiness.is_ready;
        if is_ready {
            tokio::task::spawn(pt_utils::consumer_operation_handler(
                state.clone(),
                options.clone(),
                settings.clone(),
                |err| {
                    error!(%err);
                },
                sync::Arc::clone(&consumer_operation_counter),
            ));
        } else {
            tokio::time::interval(Duration::from_millis(
                options.readiness.graceful_termination_duration.milliseconds,
            ))
            .tick()
            .await;
            let _active_tasks = consumer_operation_counter.load(atomic::Ordering::Acquire);
            // TODO: Handle termination?
            info!("Terminating consumer");
            break;
        }
    }

    Ok(())
}

#[instrument(skip_all)]
pub async fn consumer_operations(
    state: &AppState,
    _options: &super::SchedulerOptions,
    settings: &settings::SchedulerSettings,
) -> CustomResult<(), errors::ProcessTrackerError> {
    let stream_name = settings.stream.clone();
    let group_name = settings.consumer_group.clone();
    let consumer_name = format!("consumer_{}", Uuid::new_v4());

    let group_created = &mut state
        .store
        .redis_conn
        .clone()
        .consumer_group_create(
            &stream_name,
            &group_name,
            &redis_interface::RedisEntryId::AfterLastID,
        )
        .await;
    if group_created.is_err() {
        info!("Consumer group already exists");
    }

    let mut tasks = fetch_consumer_tasks(
        &state.store,
        &state.store.redis_conn,
        &stream_name,
        &group_name,
        &consumer_name,
    )
    .await?;

    let mut handler = vec![];

    for task in tasks.iter_mut() {
        let pickup_time = date_time::now();

        pt_utils::add_histogram_metrics(&pickup_time, task, &stream_name);

        metrics::TASK_CONSUMED.add(&metrics::CONTEXT, 1, &[]);
        let runner = pt_utils::runner_from_task(task)?;
        handler.push(tokio::task::spawn(start_workflow(
            state.clone(),
            task.clone(),
            pickup_time,
            runner,
        )))
    }
    future::join_all(handler).await;

    Ok(())
}

#[instrument(skip(db, redis_conn))]
pub async fn fetch_consumer_tasks(
    db: &dyn Db,
    redis_conn: &redis_interface::RedisConnectionPool,
    stream_name: &str,
    group_name: &str,
    consumer_name: &str,
) -> CustomResult<Vec<storage::ProcessTracker>, errors::ProcessTrackerError> {
    let batches = pt_utils::get_batches(redis_conn, stream_name, group_name, consumer_name).await?;

    let tasks = batches.into_iter().fold(Vec::new(), |mut acc, batch| {
        acc.extend_from_slice(
            batch
                .trackers
                .into_iter()
                .filter(|task| task.is_valid_business_status(&valid_business_statuses()))
                .collect::<Vec<_>>()
                .as_slice(),
        );
        acc
    });
    let task_ids = tasks
        .iter()
        .map(|task| task.id.to_owned())
        .collect::<Vec<_>>();

    let updated_tasks = db
        .process_tracker_update_process_status_by_ids(
            task_ids,
            storage::ProcessTrackerUpdate::StatusUpdate {
                status: enums::ProcessTrackerStatus::ProcessStarted,
                business_status: None,
            },
        )
        .await
        .change_context(errors::ProcessTrackerError::ProcessFetchingFailed)?;

    Ok(updated_tasks)
}

// Accept flow_options if required
#[instrument(skip(state))]
pub async fn start_workflow(
    state: AppState,
    process: storage::ProcessTracker,
    _pickup_time: PrimitiveDateTime,
    runner: workflows::PTRunner,
) {
    workflows::perform_workflow_execution(&state, process, runner).await
}

pub async fn run_executor<'a>(
    state: &'a AppState,
    process: storage::ProcessTracker,
    operation: &(impl ProcessTrackerWorkflow + Send + Sync),
) {
    let output = operation.execute_workflow(state, process.clone()).await;
    match output {
        Ok(_) => operation.success_handler(state, process).await,
        Err(error) => match operation.error_handler(state, process.clone(), error).await {
            Ok(_) => (),
            Err(error) => {
                error!("Failed while handling error");
                error!(%error);
                let status = process
                    .finish_with_status(&state.store, "GLOBAL_FAILURE".to_string())
                    .await;
                if let Err(err) = status {
                    error!("Failed while performing database operation: GLOBAL_FAILURE");
                    error!(%err)
                }
            }
        },
    };
<<<<<<< HEAD
    metrics::TASK_PROCESSED.add(&metrics::CONTEXT, 1, &[]);
=======
    metrics::TASK_PROCESSED.add(1, &[]);
>>>>>>> d67bd801
}

#[instrument(skip_all)]
pub async fn some_error_handler<E: fmt::Display>(
    state: &AppState,
    process: storage::ProcessTracker,
    error: E,
) -> CustomResult<(), errors::ProcessTrackerError> {
    error!(%process.id, "Failed while executing workflow");
    error!(%error);
    error!(
        pt.name = ?process.name,
        pt.id = %process.id,
        "Some error occurred"
    );

    let db: &dyn Db = &state.store;
    db.process_tracker_update_process_status_by_ids(
        vec![process.id],
        storage::ProcessTrackerUpdate::StatusUpdate {
            status: enums::ProcessTrackerStatus::Finish,
            business_status: Some("GLOBAL_ERROR".to_string()),
        },
    )
    .await
    .change_context(errors::ProcessTrackerError::ProcessUpdateFailed)?;
    Ok(())
}

pub async fn create_task(
    db: &dyn Db,
    process_tracker_entry: storage::ProcessTrackerNew,
) -> CustomResult<(), errors::StorageError> {
    db.insert_process(process_tracker_entry).await?;
    Ok(())
}<|MERGE_RESOLUTION|>--- conflicted
+++ resolved
@@ -206,11 +206,7 @@
             }
         },
     };
-<<<<<<< HEAD
     metrics::TASK_PROCESSED.add(&metrics::CONTEXT, 1, &[]);
-=======
-    metrics::TASK_PROCESSED.add(1, &[]);
->>>>>>> d67bd801
 }
 
 #[instrument(skip_all)]
