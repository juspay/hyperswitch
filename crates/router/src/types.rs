--- conflicted
+++ resolved
@@ -497,8 +497,6 @@
         let intent_status = common_enums::IntentStatus::foreign_from(attempt_status);
         match intent_status {
             common_enums::IntentStatus::Cancelled
-<<<<<<< HEAD
-=======
             | common_enums::IntentStatus::CancelledPostCapture
             | common_enums::IntentStatus::Processing
             | common_enums::IntentStatus::PartiallyCaptured
@@ -511,12 +509,17 @@
             | common_enums::IntentStatus::RequiresPaymentMethod
             | common_enums::IntentStatus::RequiresConfirmation
             | common_enums::IntentStatus::RequiresCapture
+            | common_enums::IntentStatus::PartiallyAuthorizedAndRequiresCapture
             | common_enums::IntentStatus::PartiallyCapturedAndCapturable => None,
         }
     }
 }
 impl Capturable for PaymentsCancelPostCaptureData {
-    fn get_captured_amount<F>(&self, payment_data: &PaymentData<F>) -> Option<i64>
+    fn get_captured_amount<F>(
+        &self,
+        _amount_captured: Option<i64>,
+        payment_data: &PaymentData<F>,
+    ) -> Option<i64>
     where
         F: Clone,
     {
@@ -529,6 +532,7 @@
     fn get_amount_capturable<F>(
         &self,
         _payment_data: &PaymentData<F>,
+        _amount_capturable: Option<i64>,
         attempt_status: common_enums::AttemptStatus,
     ) -> Option<i64>
     where
@@ -538,8 +542,6 @@
         match intent_status {
             common_enums::IntentStatus::Cancelled
             | common_enums::IntentStatus::CancelledPostCapture
-            | common_enums::IntentStatus::Processing
->>>>>>> 640d0552
             | common_enums::IntentStatus::PartiallyCaptured
             | common_enums::IntentStatus::Conflicted
             | common_enums::IntentStatus::Expired => Some(0),
@@ -1299,11 +1301,8 @@
             psd2_sca_exemption_type: data.psd2_sca_exemption_type,
             raw_connector_response: data.raw_connector_response.clone(),
             is_payment_id_from_merchant: data.is_payment_id_from_merchant,
-<<<<<<< HEAD
+            l2_l3_data: data.l2_l3_data.clone(),
             minor_amount_capturable: data.minor_amount_capturable,
-=======
-            l2_l3_data: data.l2_l3_data.clone(),
->>>>>>> 640d0552
         }
     }
 }
@@ -1373,11 +1372,8 @@
             connector_mandate_request_reference_id: None,
             raw_connector_response: None,
             is_payment_id_from_merchant: data.is_payment_id_from_merchant,
-<<<<<<< HEAD
+            l2_l3_data: None,
             minor_amount_capturable: None,
-=======
-            l2_l3_data: None,
->>>>>>> 640d0552
         }
     }
 }
