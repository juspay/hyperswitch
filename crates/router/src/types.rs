// FIXME: Why were these data types grouped this way?
//
// Folder `types` is strange for Rust ecosystem, nevertheless it might be okay.
// But folder `enum` is even more strange I unlikely okay. Why should not we introduce folders `type`, `structs` and `traits`? :)
// Is it better to split data types according to business logic instead.
// For example, customers/address/dispute/mandate is "models".
// Separation of concerns instead of separation of forms.

pub mod api;
pub mod storage;
pub mod transformers;

use std::marker::PhantomData;

pub use api_models::enums::Connector;
use common_utils::{pii, pii::Email};
use error_stack::{IntoReport, ResultExt};
use masking::Secret;

use self::{api::payments, storage::enums as storage_enums};
pub use crate::core::payments::PaymentAddress;
use crate::{core::errors, services};

pub type PaymentsAuthorizeRouterData =
    RouterData<api::Authorize, PaymentsAuthorizeData, PaymentsResponseData>;
pub type PaymentsPreProcessingRouterData =
    RouterData<api::PreProcessing, PaymentsPreProcessingData, PaymentsResponseData>;
pub type PaymentsAuthorizeSessionTokenRouterData =
    RouterData<api::AuthorizeSessionToken, AuthorizeSessionTokenData, PaymentsResponseData>;
pub type PaymentsCompleteAuthorizeRouterData =
    RouterData<api::CompleteAuthorize, CompleteAuthorizeData, PaymentsResponseData>;
pub type PaymentsInitRouterData =
    RouterData<api::InitPayment, PaymentsAuthorizeData, PaymentsResponseData>;
pub type PaymentsSyncRouterData = RouterData<api::PSync, PaymentsSyncData, PaymentsResponseData>;
pub type PaymentsCaptureRouterData =
    RouterData<api::Capture, PaymentsCaptureData, PaymentsResponseData>;
pub type PaymentsCancelRouterData = RouterData<api::Void, PaymentsCancelData, PaymentsResponseData>;
pub type PaymentsSessionRouterData =
    RouterData<api::Session, PaymentsSessionData, PaymentsResponseData>;
pub type RefundsRouterData<F> = RouterData<F, RefundsData, RefundsResponseData>;
pub type RefundExecuteRouterData = RouterData<api::Execute, RefundsData, RefundsResponseData>;
pub type RefundSyncRouterData = RouterData<api::RSync, RefundsData, RefundsResponseData>;
pub type TokenizationRouterData =
    RouterData<api::PaymentMethodToken, PaymentMethodTokenizationData, PaymentsResponseData>;
pub type ConnectorCustomerRouterData =
    RouterData<api::CreateConnectorCustomer, ConnectorCustomerData, PaymentsResponseData>;

pub type RefreshTokenRouterData =
    RouterData<api::AccessTokenAuth, AccessTokenRequestData, AccessToken>;

pub type PaymentsResponseRouterData<R> =
    ResponseRouterData<api::Authorize, R, PaymentsAuthorizeData, PaymentsResponseData>;
pub type PaymentsCancelResponseRouterData<R> =
    ResponseRouterData<api::Void, R, PaymentsCancelData, PaymentsResponseData>;
pub type PaymentsSyncResponseRouterData<R> =
    ResponseRouterData<api::PSync, R, PaymentsSyncData, PaymentsResponseData>;
pub type PaymentsSessionResponseRouterData<R> =
    ResponseRouterData<api::Session, R, PaymentsSessionData, PaymentsResponseData>;
pub type PaymentsInitResponseRouterData<R> =
    ResponseRouterData<api::InitPayment, R, PaymentsAuthorizeData, PaymentsResponseData>;
pub type PaymentsCaptureResponseRouterData<R> =
    ResponseRouterData<api::Capture, R, PaymentsCaptureData, PaymentsResponseData>;
pub type TokenizationResponseRouterData<R> = ResponseRouterData<
    api::PaymentMethodToken,
    R,
    PaymentMethodTokenizationData,
    PaymentsResponseData,
>;
pub type ConnectorCustomerResponseRouterData<R> = ResponseRouterData<
    api::CreateConnectorCustomer,
    R,
    ConnectorCustomerData,
    PaymentsResponseData,
>;

pub type RefundsResponseRouterData<F, R> =
    ResponseRouterData<F, R, RefundsData, RefundsResponseData>;

pub type PaymentsAuthorizeType =
    dyn services::ConnectorIntegration<api::Authorize, PaymentsAuthorizeData, PaymentsResponseData>;
pub type PaymentsVerifyType =
    dyn services::ConnectorIntegration<api::Verify, VerifyRequestData, PaymentsResponseData>;
pub type PaymentsPreProcessingType = dyn services::ConnectorIntegration<
    api::PreProcessing,
    PaymentsPreProcessingData,
    PaymentsResponseData,
>;
pub type PaymentsCompleteAuthorizeType = dyn services::ConnectorIntegration<
    api::CompleteAuthorize,
    CompleteAuthorizeData,
    PaymentsResponseData,
>;
pub type PaymentsPreAuthorizeType = dyn services::ConnectorIntegration<
    api::AuthorizeSessionToken,
    AuthorizeSessionTokenData,
    PaymentsResponseData,
>;
pub type PaymentsInitType = dyn services::ConnectorIntegration<
    api::InitPayment,
    PaymentsAuthorizeData,
    PaymentsResponseData,
>;
pub type PaymentsSyncType =
    dyn services::ConnectorIntegration<api::PSync, PaymentsSyncData, PaymentsResponseData>;
pub type PaymentsCaptureType =
    dyn services::ConnectorIntegration<api::Capture, PaymentsCaptureData, PaymentsResponseData>;
pub type PaymentsSessionType =
    dyn services::ConnectorIntegration<api::Session, PaymentsSessionData, PaymentsResponseData>;
pub type PaymentsVoidType =
    dyn services::ConnectorIntegration<api::Void, PaymentsCancelData, PaymentsResponseData>;
pub type TokenizationType = dyn services::ConnectorIntegration<
    api::PaymentMethodToken,
    PaymentMethodTokenizationData,
    PaymentsResponseData,
>;

pub type ConnectorCustomerType = dyn services::ConnectorIntegration<
    api::CreateConnectorCustomer,
    ConnectorCustomerData,
    PaymentsResponseData,
>;

pub type RefundExecuteType =
    dyn services::ConnectorIntegration<api::Execute, RefundsData, RefundsResponseData>;
pub type RefundSyncType =
    dyn services::ConnectorIntegration<api::RSync, RefundsData, RefundsResponseData>;

pub type RefreshTokenType =
    dyn services::ConnectorIntegration<api::AccessTokenAuth, AccessTokenRequestData, AccessToken>;

pub type AcceptDisputeType = dyn services::ConnectorIntegration<
    api::Accept,
    AcceptDisputeRequestData,
    AcceptDisputeResponse,
>;

pub type SubmitEvidenceType = dyn services::ConnectorIntegration<
    api::Evidence,
    SubmitEvidenceRequestData,
    SubmitEvidenceResponse,
>;

pub type UploadFileType =
    dyn services::ConnectorIntegration<api::Upload, UploadFileRequestData, UploadFileResponse>;

pub type RetrieveFileType = dyn services::ConnectorIntegration<
    api::Retrieve,
    RetrieveFileRequestData,
    RetrieveFileResponse,
>;

pub type DefendDisputeType = dyn services::ConnectorIntegration<
    api::Defend,
    DefendDisputeRequestData,
    DefendDisputeResponse,
>;

pub type VerifyRouterData = RouterData<api::Verify, VerifyRequestData, PaymentsResponseData>;

pub type AcceptDisputeRouterData =
    RouterData<api::Accept, AcceptDisputeRequestData, AcceptDisputeResponse>;

pub type SubmitEvidenceRouterData =
    RouterData<api::Evidence, SubmitEvidenceRequestData, SubmitEvidenceResponse>;

pub type UploadFileRouterData = RouterData<api::Upload, UploadFileRequestData, UploadFileResponse>;

pub type RetrieveFileRouterData =
    RouterData<api::Retrieve, RetrieveFileRequestData, RetrieveFileResponse>;

pub type DefendDisputeRouterData =
    RouterData<api::Defend, DefendDisputeRequestData, DefendDisputeResponse>;

#[derive(Debug, Clone)]
pub struct RouterData<Flow, Request, Response> {
    pub flow: PhantomData<Flow>,
    pub merchant_id: String,
    pub customer_id: Option<String>,
    pub connector_customer: Option<String>,
    pub connector: String,
    pub payment_id: String,
    pub attempt_id: String,
    pub status: storage_enums::AttemptStatus,
    pub payment_method: storage_enums::PaymentMethod,
    pub connector_auth_type: ConnectorAuthType,
    pub description: Option<String>,
    pub return_url: Option<String>,
    pub address: PaymentAddress,
    pub auth_type: storage_enums::AuthenticationType,
    pub connector_meta_data: Option<pii::SecretSerdeValue>,
    pub amount_captured: Option<i64>,
    pub access_token: Option<AccessToken>,
    pub session_token: Option<String>,
    pub reference_id: Option<String>,
    pub payment_method_token: Option<String>,
<<<<<<< HEAD
    pub mandate_metadata: Option<pii::SecretSerdeValue>,
=======
    pub preprocessing_id: Option<String>,

>>>>>>> 53aa5ac9
    /// Contains flow-specific data required to construct a request and send it to the connector.
    pub request: Request,

    /// Contains flow-specific data that the connector responds with.
    pub response: Result<Response, ErrorResponse>,

    /// Contains any error response that the connector returns.
    pub payment_method_id: Option<String>,
}

#[derive(Debug, Clone)]
pub struct PaymentsAuthorizeData {
    pub payment_method_data: payments::PaymentMethodData,
    pub amount: i64,
    pub email: Option<Email>,
    pub currency: storage_enums::Currency,
    pub confirm: bool,
    pub statement_descriptor_suffix: Option<String>,
    pub statement_descriptor: Option<String>,
    pub capture_method: Option<storage_enums::CaptureMethod>,
    pub router_return_url: Option<String>,
    pub webhook_url: Option<String>,
    pub complete_authorize_url: Option<String>,
    // Mandates
    pub setup_future_usage: Option<storage_enums::FutureUsage>,
    pub mandate_id: Option<api_models::payments::MandateIds>,
    pub off_session: Option<bool>,
    pub setup_mandate_details: Option<payments::MandateData>,
    pub browser_info: Option<BrowserInformation>,
    pub order_details: Option<Vec<api_models::payments::OrderDetails>>,
    pub session_token: Option<String>,
    pub enrolled_for_3ds: bool,
    pub related_transaction_id: Option<String>,
    pub payment_experience: Option<storage_enums::PaymentExperience>,
    pub payment_method_type: Option<storage_enums::PaymentMethodType>,
    pub customer_id: Option<String>,
}

#[derive(Debug, Clone, Default)]
pub struct PaymentsCaptureData {
    pub amount_to_capture: i64,
    pub currency: storage_enums::Currency,
    pub connector_transaction_id: String,
    pub payment_amount: i64,
    pub connector_meta: Option<serde_json::Value>,
}

#[derive(Debug, Clone)]
pub struct AuthorizeSessionTokenData {
    pub amount_to_capture: Option<i64>,
    pub currency: storage_enums::Currency,
    pub connector_transaction_id: String,
    pub amount: i64,
}

#[derive(Debug, Clone)]
pub struct ConnectorCustomerData {
    pub description: Option<String>,
    pub email: Option<Email>,
    pub phone: Option<Secret<String>>,
    pub name: Option<String>,
    pub preprocessing_id: Option<String>,
}

#[derive(Debug, Clone)]
pub struct PaymentMethodTokenizationData {
    pub payment_method_data: payments::PaymentMethodData,
}

#[derive(Debug, Clone)]
pub struct PaymentsPreProcessingData {
    pub email: Option<Email>,
    pub currency: Option<storage_enums::Currency>,
}

#[derive(Debug, Clone)]
pub struct CompleteAuthorizeData {
    pub payment_method_data: Option<payments::PaymentMethodData>,
    pub amount: i64,
    pub email: Option<Email>,
    pub currency: storage_enums::Currency,
    pub confirm: bool,
    pub statement_descriptor_suffix: Option<String>,
    pub capture_method: Option<storage_enums::CaptureMethod>,
    // Mandates
    pub setup_future_usage: Option<storage_enums::FutureUsage>,
    pub mandate_id: Option<api_models::payments::MandateIds>,
    pub off_session: Option<bool>,
    pub setup_mandate_details: Option<payments::MandateData>,
    pub payload: Option<serde_json::Value>,
    pub browser_info: Option<BrowserInformation>,
    pub connector_transaction_id: Option<String>,
    pub connector_meta: Option<serde_json::Value>,
}

#[derive(Debug, Default, Clone)]
pub struct PaymentsSyncData {
    //TODO : add fields based on the connector requirements
    pub connector_transaction_id: ResponseId,
    pub encoded_data: Option<String>,
    pub capture_method: Option<storage_enums::CaptureMethod>,
    pub connector_meta: Option<serde_json::Value>,
    pub mandate_id: Option<api_models::payments::MandateIds>,
}

#[derive(Debug, Default, Clone)]
pub struct PaymentsCancelData {
    pub amount: Option<i64>,
    pub currency: Option<storage_enums::Currency>,
    pub connector_transaction_id: String,
    pub cancellation_reason: Option<String>,
    pub connector_meta: Option<serde_json::Value>,
}

#[derive(Debug, Clone)]
pub struct PaymentsSessionData {
    pub amount: i64,
    pub currency: storage_enums::Currency,
    pub country: Option<api::enums::CountryAlpha2>,
    pub order_details: Option<Vec<api_models::payments::OrderDetails>>,
}

#[derive(Debug, Clone)]
pub struct VerifyRequestData {
    pub currency: storage_enums::Currency,
    pub payment_method_data: payments::PaymentMethodData,
    pub confirm: bool,
    pub statement_descriptor_suffix: Option<String>,
    pub mandate_id: Option<api_models::payments::MandateIds>,
    pub setup_future_usage: Option<storage_enums::FutureUsage>,
    pub off_session: Option<bool>,
    pub setup_mandate_details: Option<payments::MandateData>,
    pub router_return_url: Option<String>,
    pub email: Option<Email>,
    pub return_url: Option<String>,
}

#[derive(Debug, Clone)]
pub struct AccessTokenRequestData {
    pub app_id: String,
    pub id: Option<String>,
    // Add more keys if required
}

pub struct AddAccessTokenResult {
    pub access_token_result: Result<Option<AccessToken>, ErrorResponse>,
    pub connector_supports_access_token: bool,
}

#[derive(serde::Deserialize, serde::Serialize, Debug, Clone)]
pub struct AccessToken {
    pub token: String,
    pub expires: i64,
}

#[derive(serde::Serialize, Debug, Clone)]
pub struct MandateReference {
    pub connector_mandate_id: Option<String>,
    pub payment_method_id: Option<String>,
}

#[derive(Debug, Clone)]
pub enum PaymentsResponseData {
    TransactionResponse {
        resource_id: ResponseId,
        redirection_data: Option<services::RedirectForm>,
        mandate_reference: Option<MandateReference>,
        connector_metadata: Option<serde_json::Value>,
        network_txn_id: Option<String>,
    },
    SessionResponse {
        session_token: api::SessionToken,
    },
    SessionTokenResponse {
        session_token: String,
    },
    TransactionUnresolvedResponse {
        resource_id: ResponseId,
        //to add more info on cypto response, like `unresolved` reason(overpaid, underpaid, delayed)
        reason: Option<api::enums::UnresolvedResponseReason>,
    },
    TokenizationResponse {
        token: String,
    },

    ConnectorCustomerResponse {
        connector_customer_id: String,
    },

    ThreeDSEnrollmentResponse {
        enrolled_v2: bool,
        related_transaction_id: Option<String>,
    },
    PreProcessingResponse {
        pre_processing_id: String,
        connector_metadata: Option<serde_json::Value>,
    },
}

#[derive(Debug, Clone, Default)]
pub enum ResponseId {
    ConnectorTransactionId(String),
    EncodedData(String),
    #[default]
    NoResponseId,
}

impl ResponseId {
    pub fn get_connector_transaction_id(
        &self,
    ) -> errors::CustomResult<String, errors::ValidationError> {
        match self {
            Self::ConnectorTransactionId(txn_id) => Ok(txn_id.to_string()),
            _ => Err(errors::ValidationError::IncorrectValueProvided {
                field_name: "connector_transaction_id",
            })
            .into_report()
            .attach_printable("Expected connector transaction ID not found"),
        }
    }
}

#[derive(Debug, Clone)]
pub struct RefundsData {
    pub refund_id: String,
    pub connector_transaction_id: String,

    pub connector_refund_id: Option<String>,
    pub currency: storage_enums::Currency,
    /// Amount for the payment against which this refund is issued
    pub amount: i64,
    pub reason: Option<String>,
    pub webhook_url: Option<String>,
    /// Amount to be refunded
    pub refund_amount: i64,
    /// Arbitrary metadata required for refund
    pub connector_metadata: Option<serde_json::Value>,
}

#[derive(Debug, Clone, serde::Serialize, serde::Deserialize)]
pub struct BrowserInformation {
    pub color_depth: u8,
    pub java_enabled: bool,
    pub java_script_enabled: bool,
    pub language: String,
    pub screen_height: u32,
    pub screen_width: u32,
    pub time_zone: i32,
    pub ip_address: Option<std::net::IpAddr>,
    pub accept_header: String,
    pub user_agent: String,
}

#[derive(Debug, Clone)]
pub struct RefundsResponseData {
    pub connector_refund_id: String,
    pub refund_status: storage_enums::RefundStatus,
    // pub amount_received: Option<i32>, // Calculation for amount received not in place yet
}

#[derive(Debug, Clone, Copy)]
pub enum Redirection {
    Redirect,
    NoRedirect,
}

#[derive(Default, Debug, Clone)]
pub struct AcceptDisputeRequestData {
    pub dispute_id: String,
    pub connector_dispute_id: String,
}

#[derive(Default, Clone, Debug)]
pub struct AcceptDisputeResponse {
    pub dispute_status: api_models::enums::DisputeStatus,
    pub connector_status: Option<String>,
}

#[derive(Default, Debug, Clone)]
pub struct SubmitEvidenceRequestData {
    pub dispute_id: String,
    pub connector_dispute_id: String,
    pub access_activity_log: Option<String>,
    pub billing_address: Option<String>,
    pub cancellation_policy: Option<Vec<u8>>,
    pub cancellation_policy_provider_file_id: Option<String>,
    pub cancellation_policy_disclosure: Option<String>,
    pub cancellation_rebuttal: Option<String>,
    pub customer_communication: Option<Vec<u8>>,
    pub customer_communication_provider_file_id: Option<String>,
    pub customer_email_address: Option<String>,
    pub customer_name: Option<String>,
    pub customer_purchase_ip: Option<String>,
    pub customer_signature: Option<Vec<u8>>,
    pub customer_signature_provider_file_id: Option<String>,
    pub product_description: Option<String>,
    pub receipt: Option<Vec<u8>>,
    pub receipt_provider_file_id: Option<String>,
    pub refund_policy: Option<Vec<u8>>,
    pub refund_policy_provider_file_id: Option<String>,
    pub refund_policy_disclosure: Option<String>,
    pub refund_refusal_explanation: Option<String>,
    pub service_date: Option<String>,
    pub service_documentation: Option<Vec<u8>>,
    pub service_documentation_provider_file_id: Option<String>,
    pub shipping_address: Option<String>,
    pub shipping_carrier: Option<String>,
    pub shipping_date: Option<String>,
    pub shipping_documentation: Option<Vec<u8>>,
    pub shipping_documentation_provider_file_id: Option<String>,
    pub shipping_tracking_number: Option<String>,
    pub invoice_showing_distinct_transactions: Option<Vec<u8>>,
    pub invoice_showing_distinct_transactions_provider_file_id: Option<String>,
    pub recurring_transaction_agreement: Option<Vec<u8>>,
    pub recurring_transaction_agreement_provider_file_id: Option<String>,
    pub uncategorized_file: Option<Vec<u8>>,
    pub uncategorized_file_provider_file_id: Option<String>,
    pub uncategorized_text: Option<String>,
}

#[derive(Default, Clone, Debug)]
pub struct SubmitEvidenceResponse {
    pub dispute_status: api_models::enums::DisputeStatus,
    pub connector_status: Option<String>,
}

#[derive(Default, Debug, Clone)]
pub struct DefendDisputeRequestData {
    pub dispute_id: String,
    pub connector_dispute_id: String,
}

#[derive(Default, Debug, Clone)]
pub struct DefendDisputeResponse {
    pub dispute_status: api_models::enums::DisputeStatus,
    pub connector_status: Option<String>,
}

#[derive(Clone, Debug)]
pub struct UploadFileRequestData {
    pub file_key: String,
    pub file: Vec<u8>,
    pub file_type: mime::Mime,
    pub file_size: i32,
}

#[derive(Default, Clone, Debug)]
pub struct UploadFileResponse {
    pub provider_file_id: String,
}

#[derive(Clone, Debug)]
pub struct RetrieveFileRequestData {
    pub provider_file_id: String,
}

#[derive(Clone, Debug)]
pub struct RetrieveFileResponse {
    pub file_data: Vec<u8>,
}

#[derive(Debug, Clone, Default, serde::Deserialize, serde::Serialize)]
pub struct ConnectorResponse {
    pub merchant_id: String,
    pub connector: String,
    pub payment_id: String,
    pub amount: i64,
    pub connector_transaction_id: String,
    pub return_url: Option<String>,
    pub three_ds_form: Option<services::RedirectForm>,
}

pub struct ResponseRouterData<Flow, R, Request, Response> {
    pub response: R,
    pub data: RouterData<Flow, Request, Response>,
    pub http_code: u16,
}

// Different patterns of authentication.
#[derive(Default, Debug, Clone, serde::Deserialize)]
#[serde(tag = "auth_type")]
pub enum ConnectorAuthType {
    HeaderKey {
        api_key: String,
    },
    BodyKey {
        api_key: String,
        key1: String,
    },
    SignatureKey {
        api_key: String,
        key1: String,
        api_secret: String,
    },
    MultiAuthKey {
        api_key: String,
        key1: String,
        api_secret: String,
        key2: String,
    },
    #[default]
    NoKey,
}

#[derive(Debug, Clone, serde::Serialize, serde::Deserialize)]
pub struct ConnectorsList {
    pub connectors: Vec<String>,
}

#[derive(Clone, Debug)]
pub struct Response {
    pub headers: Option<http::HeaderMap>,
    pub response: bytes::Bytes,
    pub status_code: u16,
}

#[derive(Clone, Debug)]
pub struct ErrorResponse {
    pub code: String,
    pub message: String,
    pub reason: Option<String>,
    pub status_code: u16,
}

impl ErrorResponse {
    pub fn get_not_implemented() -> Self {
        Self {
            code: errors::ApiErrorResponse::NotImplemented {
                message: errors::api_error_response::NotImplementedMessage::Default,
            }
            .error_code(),
            message: errors::ApiErrorResponse::NotImplemented {
                message: errors::api_error_response::NotImplementedMessage::Default,
            }
            .error_message(),
            reason: None,
            status_code: http::StatusCode::INTERNAL_SERVER_ERROR.as_u16(),
        }
    }
}

impl TryFrom<ConnectorAuthType> for AccessTokenRequestData {
    type Error = errors::ApiErrorResponse;
    fn try_from(connector_auth: ConnectorAuthType) -> Result<Self, Self::Error> {
        match connector_auth {
            ConnectorAuthType::HeaderKey { api_key } => Ok(Self {
                app_id: api_key,
                id: None,
            }),
            ConnectorAuthType::BodyKey { api_key, key1 } => Ok(Self {
                app_id: api_key,
                id: Some(key1),
            }),
            ConnectorAuthType::SignatureKey { api_key, key1, .. } => Ok(Self {
                app_id: api_key,
                id: Some(key1),
            }),
            _ => Err(errors::ApiErrorResponse::InvalidDataValue {
                field_name: "connector_account_details",
            }),
        }
    }
}

impl From<errors::ApiErrorResponse> for ErrorResponse {
    fn from(error: errors::ApiErrorResponse) -> Self {
        Self {
            code: error.error_code(),
            message: error.error_message(),
            reason: None,
            status_code: match error {
                errors::ApiErrorResponse::ExternalConnectorError { status_code, .. } => status_code,
                _ => 500,
            },
        }
    }
}

impl Default for ErrorResponse {
    fn default() -> Self {
        Self::from(errors::ApiErrorResponse::InternalServerError)
    }
}

impl From<&&mut PaymentsAuthorizeRouterData> for AuthorizeSessionTokenData {
    fn from(data: &&mut PaymentsAuthorizeRouterData) -> Self {
        Self {
            amount_to_capture: data.amount_captured,
            currency: data.request.currency,
            connector_transaction_id: data.payment_id.clone(),
            amount: data.request.amount,
        }
    }
}

impl From<&&mut PaymentsAuthorizeRouterData> for ConnectorCustomerData {
    fn from(data: &&mut PaymentsAuthorizeRouterData) -> Self {
        Self {
            email: data.request.email.to_owned(),
            preprocessing_id: data.preprocessing_id.to_owned(),
            description: None,
            phone: None,
            name: None,
        }
    }
}

impl From<&VerifyRouterData> for PaymentsAuthorizeData {
    fn from(data: &VerifyRouterData) -> Self {
        Self {
            currency: data.request.currency,
            payment_method_data: data.request.payment_method_data.clone(),
            confirm: data.request.confirm,
            statement_descriptor_suffix: data.request.statement_descriptor_suffix.clone(),
            mandate_id: data.request.mandate_id.clone(),
            setup_future_usage: data.request.setup_future_usage,
            off_session: data.request.off_session,
            setup_mandate_details: data.request.setup_mandate_details.clone(),
            router_return_url: data.request.router_return_url.clone(),
            email: data.request.email.clone(),
            amount: 0,
            statement_descriptor: None,
            capture_method: None,
            webhook_url: None,
            complete_authorize_url: None,
            browser_info: None,
            order_details: None,
            session_token: None,
            enrolled_for_3ds: true,
            related_transaction_id: None,
            payment_experience: None,
            payment_method_type: None,
            customer_id: None,
        }
    }
}

impl<F1, F2, T1, T2> From<(&RouterData<F1, T1, PaymentsResponseData>, T2)>
    for RouterData<F2, T2, PaymentsResponseData>
{
    fn from(item: (&RouterData<F1, T1, PaymentsResponseData>, T2)) -> Self {
        let data = item.0;
        let request = item.1;
        Self {
            flow: PhantomData,
            request,
            merchant_id: data.merchant_id.clone(),
            connector: data.connector.clone(),
            attempt_id: data.attempt_id.clone(),
            status: data.status,
            payment_method: data.payment_method,
            connector_auth_type: data.connector_auth_type.clone(),
            description: data.description.clone(),
            return_url: data.return_url.clone(),
            address: data.address.clone(),
            auth_type: data.auth_type,
            connector_meta_data: data.connector_meta_data.clone(),
            amount_captured: data.amount_captured,
            access_token: data.access_token.clone(),
            response: data.response.clone(),
            payment_method_id: data.payment_method_id.clone(),
            payment_id: data.payment_id.clone(),
            session_token: data.session_token.clone(),
            reference_id: data.reference_id.clone(),
            customer_id: data.customer_id.clone(),
            payment_method_token: None,
            preprocessing_id: None,
            connector_customer: data.connector_customer.clone(),
            mandate_metadata: data.mandate_metadata.clone(),
        }
    }
}<|MERGE_RESOLUTION|>--- conflicted
+++ resolved
@@ -193,12 +193,9 @@
     pub session_token: Option<String>,
     pub reference_id: Option<String>,
     pub payment_method_token: Option<String>,
-<<<<<<< HEAD
     pub mandate_metadata: Option<pii::SecretSerdeValue>,
-=======
     pub preprocessing_id: Option<String>,
 
->>>>>>> 53aa5ac9
     /// Contains flow-specific data required to construct a request and send it to the connector.
     pub request: Request,
 
