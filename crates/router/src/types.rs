// FIXME: Why were these data types grouped this way?
//
// Folder `types` is strange for Rust ecosystem, nevertheless it might be okay.
// But folder `enum` is even more strange I unlikely okay. Why should not we introduce folders `type`, `structs` and `traits`? :)
// Is it better to split data types according to business logic instead.
// For example, customers/address/dispute/mandate is "models".
// Separation of concerns instead of separation of forms.

pub mod api;
pub mod authentication;
pub mod domain;
#[cfg(feature = "frm")]
pub mod fraud_check;
pub mod pm_auth;

pub mod storage;
pub mod transformers;

use std::marker::PhantomData;

pub use api_models::{enums::Connector, mandates};
#[cfg(feature = "payouts")]
pub use api_models::{enums::PayoutConnectors, payouts as payout_types};
pub use common_utils::{pii, pii::Email, request::RequestContent, types::MinorUnit};
#[cfg(feature = "frm")]
pub use hyperswitch_domain_models::router_data_v2::FrmFlowData;
pub use hyperswitch_domain_models::{
    payment_address::PaymentAddress,
    router_data::{
        AccessToken, AdditionalPaymentMethodConnectorResponse, ApplePayCryptogramData,
        ApplePayPredecryptData, ConnectorAuthType, ConnectorResponseData, ErrorResponse,
        PaymentMethodBalance, PaymentMethodToken, RecurringMandatePaymentData, RouterData,
    },
    router_data_v2::{
        AccessTokenFlowData, DisputesFlowData, ExternalAuthenticationFlowData, FilesFlowData,
<<<<<<< HEAD
        MandateRevokeFlowData, PaymentFlowData, RefundFlowData, RouterDataV2,
=======
        FrmFlowData, MandateRevokeFlowData, PaymentFlowData, RefundFlowData, RouterDataV2,
>>>>>>> 899bc8f8
        WebhookSourceVerifyData,
    },
    router_request_types::{
        AcceptDisputeRequestData, AccessTokenRequestData, AuthorizeSessionTokenData,
        BrowserInformation, ChargeRefunds, ChargeRefundsOptions, CompleteAuthorizeData,
        CompleteAuthorizeRedirectResponse, ConnectorCustomerData, DefendDisputeRequestData,
        DestinationChargeRefund, DirectChargeRefund, MandateRevokeRequestData,
        MultipleCaptureRequestData, PaymentMethodTokenizationData, PaymentsApproveData,
        PaymentsAuthorizeData, PaymentsCancelData, PaymentsCaptureData,
        PaymentsIncrementalAuthorizationData, PaymentsPreProcessingData, PaymentsRejectData,
        PaymentsSessionData, PaymentsSyncData, RefundsData, ResponseId, RetrieveFileRequestData,
        SetupMandateRequestData, SubmitEvidenceRequestData, SyncRequestType, UploadFileRequestData,
        VerifyWebhookSourceRequestData,
    },
    router_response_types::{
        AcceptDisputeResponse, CaptureSyncResponse, DefendDisputeResponse, MandateReference,
        MandateRevokeResponseData, PaymentsResponseData, PreprocessingResponseId,
        RefundsResponseData, RetrieveFileResponse, SubmitEvidenceResponse, UploadFileResponse,
        VerifyWebhookSourceResponseData, VerifyWebhookStatus,
    },
};
#[cfg(feature = "payouts")]
pub use hyperswitch_domain_models::{
    router_data_v2::PayoutFlowData, router_request_types::PayoutsData,
    router_response_types::PayoutsResponseData,
};
pub use hyperswitch_interfaces::types::Response;

pub use crate::core::payments::CustomerDetails;
#[cfg(feature = "payouts")]
use crate::{
    connector::utils::missing_field_err,
    core::utils::IRRELEVANT_CONNECTOR_REQUEST_REFERENCE_ID_IN_PAYOUTS_FLOW,
};
use crate::{
    consts,
    core::{
        errors::{self},
        payments::PaymentData,
    },
    services,
    types::transformers::{ForeignFrom, ForeignTryFrom},
};
pub type PaymentsAuthorizeRouterData =
    RouterData<api::Authorize, PaymentsAuthorizeData, PaymentsResponseData>;
pub type PaymentsPreProcessingRouterData =
    RouterData<api::PreProcessing, PaymentsPreProcessingData, PaymentsResponseData>;
pub type PaymentsAuthorizeSessionTokenRouterData =
    RouterData<api::AuthorizeSessionToken, AuthorizeSessionTokenData, PaymentsResponseData>;
pub type PaymentsCompleteAuthorizeRouterData =
    RouterData<api::CompleteAuthorize, CompleteAuthorizeData, PaymentsResponseData>;
pub type PaymentsInitRouterData =
    RouterData<api::InitPayment, PaymentsAuthorizeData, PaymentsResponseData>;
pub type PaymentsBalanceRouterData =
    RouterData<api::Balance, PaymentsAuthorizeData, PaymentsResponseData>;
pub type PaymentsSyncRouterData = RouterData<api::PSync, PaymentsSyncData, PaymentsResponseData>;
pub type PaymentsCaptureRouterData =
    RouterData<api::Capture, PaymentsCaptureData, PaymentsResponseData>;
pub type PaymentsIncrementalAuthorizationRouterData = RouterData<
    api::IncrementalAuthorization,
    PaymentsIncrementalAuthorizationData,
    PaymentsResponseData,
>;
pub type PaymentsCancelRouterData = RouterData<api::Void, PaymentsCancelData, PaymentsResponseData>;
pub type PaymentsRejectRouterData =
    RouterData<api::Reject, PaymentsRejectData, PaymentsResponseData>;
pub type PaymentsApproveRouterData =
    RouterData<api::Approve, PaymentsApproveData, PaymentsResponseData>;
pub type PaymentsSessionRouterData =
    RouterData<api::Session, PaymentsSessionData, PaymentsResponseData>;
pub type RefundsRouterData<F> = RouterData<F, RefundsData, RefundsResponseData>;
pub type RefundExecuteRouterData = RouterData<api::Execute, RefundsData, RefundsResponseData>;
pub type RefundSyncRouterData = RouterData<api::RSync, RefundsData, RefundsResponseData>;
pub type TokenizationRouterData =
    RouterData<api::PaymentMethodToken, PaymentMethodTokenizationData, PaymentsResponseData>;
pub type ConnectorCustomerRouterData =
    RouterData<api::CreateConnectorCustomer, ConnectorCustomerData, PaymentsResponseData>;

pub type RefreshTokenRouterData =
    RouterData<api::AccessTokenAuth, AccessTokenRequestData, AccessToken>;

pub type PaymentsResponseRouterData<R> =
    ResponseRouterData<api::Authorize, R, PaymentsAuthorizeData, PaymentsResponseData>;
pub type PaymentsCancelResponseRouterData<R> =
    ResponseRouterData<api::Void, R, PaymentsCancelData, PaymentsResponseData>;
pub type PaymentsBalanceResponseRouterData<R> =
    ResponseRouterData<api::Balance, R, PaymentsAuthorizeData, PaymentsResponseData>;
pub type PaymentsSyncResponseRouterData<R> =
    ResponseRouterData<api::PSync, R, PaymentsSyncData, PaymentsResponseData>;
pub type PaymentsSessionResponseRouterData<R> =
    ResponseRouterData<api::Session, R, PaymentsSessionData, PaymentsResponseData>;
pub type PaymentsInitResponseRouterData<R> =
    ResponseRouterData<api::InitPayment, R, PaymentsAuthorizeData, PaymentsResponseData>;
pub type PaymentsCaptureResponseRouterData<R> =
    ResponseRouterData<api::Capture, R, PaymentsCaptureData, PaymentsResponseData>;
pub type PaymentsPreprocessingResponseRouterData<R> =
    ResponseRouterData<api::PreProcessing, R, PaymentsPreProcessingData, PaymentsResponseData>;
pub type TokenizationResponseRouterData<R> = ResponseRouterData<
    api::PaymentMethodToken,
    R,
    PaymentMethodTokenizationData,
    PaymentsResponseData,
>;
pub type ConnectorCustomerResponseRouterData<R> = ResponseRouterData<
    api::CreateConnectorCustomer,
    R,
    ConnectorCustomerData,
    PaymentsResponseData,
>;

pub type RefundsResponseRouterData<F, R> =
    ResponseRouterData<F, R, RefundsData, RefundsResponseData>;

pub type PaymentsAuthorizeType =
    dyn services::ConnectorIntegration<api::Authorize, PaymentsAuthorizeData, PaymentsResponseData>;
pub type SetupMandateType = dyn services::ConnectorIntegration<
    api::SetupMandate,
    SetupMandateRequestData,
    PaymentsResponseData,
>;
pub type MandateRevokeType = dyn services::ConnectorIntegration<
    api::MandateRevoke,
    MandateRevokeRequestData,
    MandateRevokeResponseData,
>;
pub type PaymentsPreProcessingType = dyn services::ConnectorIntegration<
    api::PreProcessing,
    PaymentsPreProcessingData,
    PaymentsResponseData,
>;
pub type PaymentsCompleteAuthorizeType = dyn services::ConnectorIntegration<
    api::CompleteAuthorize,
    CompleteAuthorizeData,
    PaymentsResponseData,
>;
pub type PaymentsPreAuthorizeType = dyn services::ConnectorIntegration<
    api::AuthorizeSessionToken,
    AuthorizeSessionTokenData,
    PaymentsResponseData,
>;
pub type PaymentsInitType = dyn services::ConnectorIntegration<
    api::InitPayment,
    PaymentsAuthorizeData,
    PaymentsResponseData,
>;
pub type PaymentsBalanceType =
    dyn services::ConnectorIntegration<api::Balance, PaymentsAuthorizeData, PaymentsResponseData>;
pub type PaymentsSyncType =
    dyn services::ConnectorIntegration<api::PSync, PaymentsSyncData, PaymentsResponseData>;
pub type PaymentsCaptureType =
    dyn services::ConnectorIntegration<api::Capture, PaymentsCaptureData, PaymentsResponseData>;
pub type PaymentsSessionType =
    dyn services::ConnectorIntegration<api::Session, PaymentsSessionData, PaymentsResponseData>;
pub type PaymentsVoidType =
    dyn services::ConnectorIntegration<api::Void, PaymentsCancelData, PaymentsResponseData>;
pub type TokenizationType = dyn services::ConnectorIntegration<
    api::PaymentMethodToken,
    PaymentMethodTokenizationData,
    PaymentsResponseData,
>;
pub type IncrementalAuthorizationType = dyn services::ConnectorIntegration<
    api::IncrementalAuthorization,
    PaymentsIncrementalAuthorizationData,
    PaymentsResponseData,
>;

pub type ConnectorCustomerType = dyn services::ConnectorIntegration<
    api::CreateConnectorCustomer,
    ConnectorCustomerData,
    PaymentsResponseData,
>;

pub type RefundExecuteType =
    dyn services::ConnectorIntegration<api::Execute, RefundsData, RefundsResponseData>;
pub type RefundSyncType =
    dyn services::ConnectorIntegration<api::RSync, RefundsData, RefundsResponseData>;

#[cfg(feature = "payouts")]
pub type PayoutCancelType =
    dyn services::ConnectorIntegration<api::PoCancel, PayoutsData, PayoutsResponseData>;
#[cfg(feature = "payouts")]
pub type PayoutCreateType =
    dyn services::ConnectorIntegration<api::PoCreate, PayoutsData, PayoutsResponseData>;
#[cfg(feature = "payouts")]
pub type PayoutEligibilityType =
    dyn services::ConnectorIntegration<api::PoEligibility, PayoutsData, PayoutsResponseData>;
#[cfg(feature = "payouts")]
pub type PayoutFulfillType =
    dyn services::ConnectorIntegration<api::PoFulfill, PayoutsData, PayoutsResponseData>;
#[cfg(feature = "payouts")]
pub type PayoutRecipientType =
    dyn services::ConnectorIntegration<api::PoRecipient, PayoutsData, PayoutsResponseData>;
#[cfg(feature = "payouts")]
pub type PayoutRecipientAccountType =
    dyn services::ConnectorIntegration<api::PoRecipientAccount, PayoutsData, PayoutsResponseData>;
#[cfg(feature = "payouts")]
pub type PayoutQuoteType =
    dyn services::ConnectorIntegration<api::PoQuote, PayoutsData, PayoutsResponseData>;

pub type RefreshTokenType =
    dyn services::ConnectorIntegration<api::AccessTokenAuth, AccessTokenRequestData, AccessToken>;

pub type AcceptDisputeType = dyn services::ConnectorIntegration<
    api::Accept,
    AcceptDisputeRequestData,
    AcceptDisputeResponse,
>;
pub type VerifyWebhookSourceType = dyn services::ConnectorIntegration<
    api::VerifyWebhookSource,
    VerifyWebhookSourceRequestData,
    VerifyWebhookSourceResponseData,
>;

pub type SubmitEvidenceType = dyn services::ConnectorIntegration<
    api::Evidence,
    SubmitEvidenceRequestData,
    SubmitEvidenceResponse,
>;

pub type UploadFileType =
    dyn services::ConnectorIntegration<api::Upload, UploadFileRequestData, UploadFileResponse>;

pub type RetrieveFileType = dyn services::ConnectorIntegration<
    api::Retrieve,
    RetrieveFileRequestData,
    RetrieveFileResponse,
>;

pub type DefendDisputeType = dyn services::ConnectorIntegration<
    api::Defend,
    DefendDisputeRequestData,
    DefendDisputeResponse,
>;

pub type SetupMandateRouterData =
    RouterData<api::SetupMandate, SetupMandateRequestData, PaymentsResponseData>;

pub type AcceptDisputeRouterData =
    RouterData<api::Accept, AcceptDisputeRequestData, AcceptDisputeResponse>;

pub type VerifyWebhookSourceRouterData = RouterData<
    api::VerifyWebhookSource,
    VerifyWebhookSourceRequestData,
    VerifyWebhookSourceResponseData,
>;

pub type SubmitEvidenceRouterData =
    RouterData<api::Evidence, SubmitEvidenceRequestData, SubmitEvidenceResponse>;

pub type UploadFileRouterData = RouterData<api::Upload, UploadFileRequestData, UploadFileResponse>;

pub type RetrieveFileRouterData =
    RouterData<api::Retrieve, RetrieveFileRequestData, RetrieveFileResponse>;

pub type DefendDisputeRouterData =
    RouterData<api::Defend, DefendDisputeRequestData, DefendDisputeResponse>;

pub type MandateRevokeRouterData =
    RouterData<api::MandateRevoke, MandateRevokeRequestData, MandateRevokeResponseData>;

#[cfg(feature = "payouts")]
pub type PayoutsRouterData<F> = RouterData<F, PayoutsData, PayoutsResponseData>;

#[cfg(feature = "payouts")]
pub type PayoutsResponseRouterData<F, R> =
    ResponseRouterData<F, R, PayoutsData, PayoutsResponseData>;

#[cfg(feature = "payouts")]
pub trait PayoutIndividualDetailsExt {
    type Error;
    fn get_external_account_account_holder_type(&self) -> Result<String, Self::Error>;
}

#[cfg(feature = "payouts")]
impl PayoutIndividualDetailsExt for api_models::payouts::PayoutIndividualDetails {
    type Error = error_stack::Report<errors::ConnectorError>;
    fn get_external_account_account_holder_type(&self) -> Result<String, Self::Error> {
        self.external_account_account_holder_type
            .clone()
            .ok_or_else(missing_field_err("external_account_account_holder_type"))
    }
}

pub trait Capturable {
    fn get_captured_amount<F>(&self, _payment_data: &PaymentData<F>) -> Option<i64>
    where
        F: Clone,
    {
        None
    }
    fn get_amount_capturable<F>(
        &self,
        _payment_data: &PaymentData<F>,
        _attempt_status: common_enums::AttemptStatus,
    ) -> Option<i64>
    where
        F: Clone,
    {
        None
    }
}

impl Capturable for PaymentsAuthorizeData {
    fn get_captured_amount<F>(&self, _payment_data: &PaymentData<F>) -> Option<i64>
    where
        F: Clone,
    {
        let final_amount = self
            .surcharge_details
            .as_ref()
            .map(|surcharge_details| surcharge_details.final_amount.get_amount_as_i64());
        final_amount.or(Some(self.amount))
    }

    fn get_amount_capturable<F>(
        &self,
        payment_data: &PaymentData<F>,
        attempt_status: common_enums::AttemptStatus,
    ) -> Option<i64>
    where
        F: Clone,
    {
        match payment_data
            .payment_attempt
            .capture_method
            .unwrap_or_default()
        {
            common_enums::CaptureMethod::Automatic => {
                let intent_status = common_enums::IntentStatus::foreign_from(attempt_status);
                match intent_status {
                    common_enums::IntentStatus::Succeeded
                    | common_enums::IntentStatus::Failed
                    | common_enums::IntentStatus::Processing => Some(0),
                    common_enums::IntentStatus::Cancelled
                    | common_enums::IntentStatus::PartiallyCaptured
                    | common_enums::IntentStatus::RequiresCustomerAction
                    | common_enums::IntentStatus::RequiresMerchantAction
                    | common_enums::IntentStatus::RequiresPaymentMethod
                    | common_enums::IntentStatus::RequiresConfirmation
                    | common_enums::IntentStatus::RequiresCapture
                    | common_enums::IntentStatus::PartiallyCapturedAndCapturable => None,
                }
            },
            common_enums::CaptureMethod::Manual => Some(payment_data.payment_attempt.get_total_amount().get_amount_as_i64()),
            // In case of manual multiple, amount capturable must be inferred from all captures.
            common_enums::CaptureMethod::ManualMultiple |
            // Scheduled capture is not supported as of now
            common_enums::CaptureMethod::Scheduled => None,
        }
    }
}

impl Capturable for PaymentsCaptureData {
    fn get_captured_amount<F>(&self, _payment_data: &PaymentData<F>) -> Option<i64>
    where
        F: Clone,
    {
        Some(self.amount_to_capture)
    }
    fn get_amount_capturable<F>(
        &self,
        _payment_data: &PaymentData<F>,
        attempt_status: common_enums::AttemptStatus,
    ) -> Option<i64>
    where
        F: Clone,
    {
        let intent_status = common_enums::IntentStatus::foreign_from(attempt_status);
        match intent_status {
            common_enums::IntentStatus::Succeeded
            | common_enums::IntentStatus::PartiallyCaptured => Some(0),
            common_enums::IntentStatus::Processing
            | common_enums::IntentStatus::Cancelled
            | common_enums::IntentStatus::Failed
            | common_enums::IntentStatus::RequiresCustomerAction
            | common_enums::IntentStatus::RequiresMerchantAction
            | common_enums::IntentStatus::RequiresPaymentMethod
            | common_enums::IntentStatus::RequiresConfirmation
            | common_enums::IntentStatus::RequiresCapture
            | common_enums::IntentStatus::PartiallyCapturedAndCapturable => None,
        }
    }
}

impl Capturable for CompleteAuthorizeData {
    fn get_captured_amount<F>(&self, _payment_data: &PaymentData<F>) -> Option<i64>
    where
        F: Clone,
    {
        Some(self.amount)
    }
    fn get_amount_capturable<F>(
        &self,
        payment_data: &PaymentData<F>,
        attempt_status: common_enums::AttemptStatus,
    ) -> Option<i64>
    where
        F: Clone,
    {
        match payment_data
            .payment_attempt
            .capture_method
            .unwrap_or_default()
        {
            common_enums::CaptureMethod::Automatic => {
                let intent_status = common_enums::IntentStatus::foreign_from(attempt_status);
                match intent_status {
                    common_enums::IntentStatus::Succeeded|
                    common_enums::IntentStatus::Failed|
                    common_enums::IntentStatus::Processing => Some(0),
                    common_enums::IntentStatus::Cancelled
                    | common_enums::IntentStatus::PartiallyCaptured
                    | common_enums::IntentStatus::RequiresCustomerAction
                    | common_enums::IntentStatus::RequiresMerchantAction
                    | common_enums::IntentStatus::RequiresPaymentMethod
                    | common_enums::IntentStatus::RequiresConfirmation
                    | common_enums::IntentStatus::RequiresCapture
                    | common_enums::IntentStatus::PartiallyCapturedAndCapturable => None,
                }
            },
            common_enums::CaptureMethod::Manual => Some(payment_data.payment_attempt.get_total_amount().get_amount_as_i64()),
            // In case of manual multiple, amount capturable must be inferred from all captures.
            common_enums::CaptureMethod::ManualMultiple |
            // Scheduled capture is not supported as of now
            common_enums::CaptureMethod::Scheduled => None,
        }
    }
}
impl Capturable for SetupMandateRequestData {}
impl Capturable for PaymentsCancelData {
    fn get_captured_amount<F>(&self, payment_data: &PaymentData<F>) -> Option<i64>
    where
        F: Clone,
    {
        // return previously captured amount
        payment_data
            .payment_intent
            .amount_captured
            .map(|amt| amt.get_amount_as_i64())
    }
    fn get_amount_capturable<F>(
        &self,
        _payment_data: &PaymentData<F>,
        attempt_status: common_enums::AttemptStatus,
    ) -> Option<i64>
    where
        F: Clone,
    {
        let intent_status = common_enums::IntentStatus::foreign_from(attempt_status);
        match intent_status {
            common_enums::IntentStatus::Cancelled
            | common_enums::IntentStatus::Processing
            | common_enums::IntentStatus::PartiallyCaptured => Some(0),
            common_enums::IntentStatus::Succeeded
            | common_enums::IntentStatus::Failed
            | common_enums::IntentStatus::RequiresCustomerAction
            | common_enums::IntentStatus::RequiresMerchantAction
            | common_enums::IntentStatus::RequiresPaymentMethod
            | common_enums::IntentStatus::RequiresConfirmation
            | common_enums::IntentStatus::RequiresCapture
            | common_enums::IntentStatus::PartiallyCapturedAndCapturable => None,
        }
    }
}
impl Capturable for PaymentsApproveData {}
impl Capturable for PaymentsRejectData {}
impl Capturable for PaymentsSessionData {}
impl Capturable for PaymentsIncrementalAuthorizationData {
    fn get_amount_capturable<F>(
        &self,
        _payment_data: &PaymentData<F>,
        _attempt_status: common_enums::AttemptStatus,
    ) -> Option<i64>
    where
        F: Clone,
    {
        Some(self.total_amount)
    }
}
impl Capturable for PaymentsSyncData {
    fn get_captured_amount<F>(&self, payment_data: &PaymentData<F>) -> Option<i64>
    where
        F: Clone,
    {
        payment_data
            .payment_attempt
            .amount_to_capture
            .or_else(|| Some(payment_data.payment_attempt.get_total_amount()))
            .map(|amt| amt.get_amount_as_i64())
    }
    fn get_amount_capturable<F>(
        &self,
        _payment_data: &PaymentData<F>,
        attempt_status: common_enums::AttemptStatus,
    ) -> Option<i64>
    where
        F: Clone,
    {
        if attempt_status.is_terminal_status() {
            Some(0)
        } else {
            None
        }
    }
}

pub struct AddAccessTokenResult {
    pub access_token_result: Result<Option<AccessToken>, ErrorResponse>,
    pub connector_supports_access_token: bool,
}

#[derive(Debug, Clone, Copy)]
pub enum Redirection {
    Redirect,
    NoRedirect,
}

#[derive(Debug, Clone, serde::Deserialize, serde::Serialize)]
pub struct PollConfig {
    pub delay_in_secs: i8,
    pub frequency: i8,
}

impl PollConfig {
    pub fn get_poll_config_key(connector: String) -> String {
        format!("poll_config_external_three_ds_{connector}")
    }
}

impl Default for PollConfig {
    fn default() -> Self {
        Self {
            delay_in_secs: consts::DEFAULT_POLL_DELAY_IN_SECS,
            frequency: consts::DEFAULT_POLL_FREQUENCY,
        }
    }
}

#[derive(Clone, Debug)]
pub struct RedirectPaymentFlowResponse {
    pub payments_response: api_models::payments::PaymentsResponse,
    pub business_profile: diesel_models::business_profile::BusinessProfile,
}

#[derive(Clone, Debug)]
pub struct AuthenticatePaymentFlowResponse {
    pub payments_response: api_models::payments::PaymentsResponse,
    pub poll_config: PollConfig,
    pub business_profile: diesel_models::business_profile::BusinessProfile,
}

#[derive(Debug, Clone, Default, serde::Deserialize, serde::Serialize)]
pub struct ConnectorResponse {
    pub merchant_id: String,
    pub connector: String,
    pub payment_id: String,
    pub amount: i64,
    pub connector_transaction_id: String,
    pub return_url: Option<String>,
    pub three_ds_form: Option<services::RedirectForm>,
}

pub struct ResponseRouterData<Flow, R, Request, Response> {
    pub response: R,
    pub data: RouterData<Flow, Request, Response>,
    pub http_code: u16,
}

impl ForeignFrom<api_models::admin::ConnectorAuthType> for ConnectorAuthType {
    fn foreign_from(value: api_models::admin::ConnectorAuthType) -> Self {
        match value {
            api_models::admin::ConnectorAuthType::TemporaryAuth => Self::TemporaryAuth,
            api_models::admin::ConnectorAuthType::HeaderKey { api_key } => {
                Self::HeaderKey { api_key }
            }
            api_models::admin::ConnectorAuthType::BodyKey { api_key, key1 } => {
                Self::BodyKey { api_key, key1 }
            }
            api_models::admin::ConnectorAuthType::SignatureKey {
                api_key,
                key1,
                api_secret,
            } => Self::SignatureKey {
                api_key,
                key1,
                api_secret,
            },
            api_models::admin::ConnectorAuthType::MultiAuthKey {
                api_key,
                key1,
                api_secret,
                key2,
            } => Self::MultiAuthKey {
                api_key,
                key1,
                api_secret,
                key2,
            },
            api_models::admin::ConnectorAuthType::CurrencyAuthKey { auth_key_map } => {
                Self::CurrencyAuthKey { auth_key_map }
            }
            api_models::admin::ConnectorAuthType::NoKey => Self::NoKey,
            api_models::admin::ConnectorAuthType::CertificateAuth {
                certificate,
                private_key,
            } => Self::CertificateAuth {
                certificate,
                private_key,
            },
        }
    }
}

impl ForeignFrom<ConnectorAuthType> for api_models::admin::ConnectorAuthType {
    fn foreign_from(from: ConnectorAuthType) -> Self {
        match from {
            ConnectorAuthType::TemporaryAuth => Self::TemporaryAuth,
            ConnectorAuthType::HeaderKey { api_key } => Self::HeaderKey { api_key },
            ConnectorAuthType::BodyKey { api_key, key1 } => Self::BodyKey { api_key, key1 },
            ConnectorAuthType::SignatureKey {
                api_key,
                key1,
                api_secret,
            } => Self::SignatureKey {
                api_key,
                key1,
                api_secret,
            },
            ConnectorAuthType::MultiAuthKey {
                api_key,
                key1,
                api_secret,
                key2,
            } => Self::MultiAuthKey {
                api_key,
                key1,
                api_secret,
                key2,
            },
            ConnectorAuthType::CurrencyAuthKey { auth_key_map } => {
                Self::CurrencyAuthKey { auth_key_map }
            }
            ConnectorAuthType::NoKey => Self::NoKey,
            ConnectorAuthType::CertificateAuth {
                certificate,
                private_key,
            } => Self::CertificateAuth {
                certificate,
                private_key,
            },
        }
    }
}

#[derive(Debug, Clone, serde::Serialize, serde::Deserialize)]
pub struct ConnectorsList {
    pub connectors: Vec<String>,
}

impl ForeignTryFrom<ConnectorAuthType> for AccessTokenRequestData {
    type Error = errors::ApiErrorResponse;
    fn foreign_try_from(connector_auth: ConnectorAuthType) -> Result<Self, Self::Error> {
        match connector_auth {
            ConnectorAuthType::HeaderKey { api_key } => Ok(Self {
                app_id: api_key,
                id: None,
            }),
            ConnectorAuthType::BodyKey { api_key, key1 } => Ok(Self {
                app_id: api_key,
                id: Some(key1),
            }),
            ConnectorAuthType::SignatureKey { api_key, key1, .. } => Ok(Self {
                app_id: api_key,
                id: Some(key1),
            }),
            ConnectorAuthType::MultiAuthKey { api_key, key1, .. } => Ok(Self {
                app_id: api_key,
                id: Some(key1),
            }),

            _ => Err(errors::ApiErrorResponse::InvalidDataValue {
                field_name: "connector_account_details",
            }),
        }
    }
}

impl ForeignFrom<&PaymentsAuthorizeRouterData> for AuthorizeSessionTokenData {
    fn foreign_from(data: &PaymentsAuthorizeRouterData) -> Self {
        Self {
            amount_to_capture: data.amount_captured,
            currency: data.request.currency,
            connector_transaction_id: data.payment_id.clone(),
            amount: Some(data.request.amount),
        }
    }
}

pub trait Tokenizable {
    fn set_session_token(&mut self, token: Option<String>);
}

impl Tokenizable for SetupMandateRequestData {
    fn set_session_token(&mut self, _token: Option<String>) {}
}

impl Tokenizable for PaymentsAuthorizeData {
    fn set_session_token(&mut self, token: Option<String>) {
        self.session_token = token;
    }
}

impl Tokenizable for CompleteAuthorizeData {
    fn set_session_token(&mut self, _token: Option<String>) {}
}

impl ForeignFrom<&SetupMandateRouterData> for PaymentsAuthorizeData {
    fn foreign_from(data: &SetupMandateRouterData) -> Self {
        Self {
            currency: data.request.currency,
            payment_method_data: data.request.payment_method_data.clone(),
            confirm: data.request.confirm,
            statement_descriptor_suffix: data.request.statement_descriptor_suffix.clone(),
            mandate_id: data.request.mandate_id.clone(),
            setup_future_usage: data.request.setup_future_usage,
            off_session: data.request.off_session,
            setup_mandate_details: data.request.setup_mandate_details.clone(),
            router_return_url: data.request.router_return_url.clone(),
            email: data.request.email.clone(),
            customer_name: data.request.customer_name.clone(),
            amount: 0,
            minor_amount: MinorUnit::new(0),
            statement_descriptor: None,
            capture_method: None,
            webhook_url: None,
            complete_authorize_url: None,
            browser_info: data.request.browser_info.clone(),
            order_details: None,
            order_category: None,
            session_token: None,
            enrolled_for_3ds: true,
            related_transaction_id: None,
            payment_experience: None,
            payment_method_type: None,
            customer_id: None,
            surcharge_details: None,
            request_incremental_authorization: data.request.request_incremental_authorization,
            metadata: None,
            authentication_data: None,
            customer_acceptance: data.request.customer_acceptance.clone(),
            charges: None, // TODO: allow charges on mandates?
        }
    }
}

impl<F1, F2, T1, T2> ForeignFrom<(&RouterData<F1, T1, PaymentsResponseData>, T2)>
    for RouterData<F2, T2, PaymentsResponseData>
{
    fn foreign_from(item: (&RouterData<F1, T1, PaymentsResponseData>, T2)) -> Self {
        let data = item.0;
        let request = item.1;
        Self {
            flow: PhantomData,
            request,
            merchant_id: data.merchant_id.clone(),
            connector: data.connector.clone(),
            attempt_id: data.attempt_id.clone(),
            status: data.status,
            payment_method: data.payment_method,
            connector_auth_type: data.connector_auth_type.clone(),
            description: data.description.clone(),
            return_url: data.return_url.clone(),
            address: data.address.clone(),
            auth_type: data.auth_type,
            connector_meta_data: data.connector_meta_data.clone(),
            connector_wallets_details: data.connector_wallets_details.clone(),
            amount_captured: data.amount_captured,
            minor_amount_captured: data.minor_amount_captured,
            access_token: data.access_token.clone(),
            response: data.response.clone(),
            payment_id: data.payment_id.clone(),
            session_token: data.session_token.clone(),
            reference_id: data.reference_id.clone(),
            customer_id: data.customer_id.clone(),
            payment_method_token: None,
            preprocessing_id: None,
            connector_customer: data.connector_customer.clone(),
            recurring_mandate_payment_data: data.recurring_mandate_payment_data.clone(),
            connector_request_reference_id: data.connector_request_reference_id.clone(),
            #[cfg(feature = "payouts")]
            payout_method_data: data.payout_method_data.clone(),
            #[cfg(feature = "payouts")]
            quote_id: data.quote_id.clone(),
            test_mode: data.test_mode,
            payment_method_status: None,
            payment_method_balance: data.payment_method_balance.clone(),
            connector_api_version: data.connector_api_version.clone(),
            connector_http_status_code: data.connector_http_status_code,
            external_latency: data.external_latency,
            apple_pay_flow: data.apple_pay_flow.clone(),
            frm_metadata: data.frm_metadata.clone(),
            dispute_id: data.dispute_id.clone(),
            refund_id: data.refund_id.clone(),
            connector_response: data.connector_response.clone(),
        }
    }
}

#[cfg(feature = "payouts")]
impl<F1, F2>
    ForeignFrom<(
        &RouterData<F1, PayoutsData, PayoutsResponseData>,
        PayoutsData,
    )> for RouterData<F2, PayoutsData, PayoutsResponseData>
{
    fn foreign_from(
        item: (
            &RouterData<F1, PayoutsData, PayoutsResponseData>,
            PayoutsData,
        ),
    ) -> Self {
        let data = item.0;
        let request = item.1;
        Self {
            flow: PhantomData,
            request,
            merchant_id: data.merchant_id.clone(),
            connector: data.connector.clone(),
            attempt_id: data.attempt_id.clone(),
            status: data.status,
            payment_method: data.payment_method,
            connector_auth_type: data.connector_auth_type.clone(),
            description: data.description.clone(),
            return_url: data.return_url.clone(),
            address: data.address.clone(),
            auth_type: data.auth_type,
            connector_meta_data: data.connector_meta_data.clone(),
            connector_wallets_details: data.connector_wallets_details.clone(),
            amount_captured: data.amount_captured,
            minor_amount_captured: data.minor_amount_captured,
            access_token: data.access_token.clone(),
            response: data.response.clone(),
            payment_id: data.payment_id.clone(),
            session_token: data.session_token.clone(),
            reference_id: data.reference_id.clone(),
            customer_id: data.customer_id.clone(),
            payment_method_token: None,
            recurring_mandate_payment_data: None,
            preprocessing_id: None,
            connector_customer: data.connector_customer.clone(),
            connector_request_reference_id:
                IRRELEVANT_CONNECTOR_REQUEST_REFERENCE_ID_IN_PAYOUTS_FLOW.to_string(),
            payout_method_data: data.payout_method_data.clone(),
            quote_id: data.quote_id.clone(),
            test_mode: data.test_mode,
            payment_method_balance: None,
            payment_method_status: None,
            connector_api_version: None,
            connector_http_status_code: data.connector_http_status_code,
            external_latency: data.external_latency,
            apple_pay_flow: None,
            frm_metadata: None,
            refund_id: None,
            dispute_id: None,
            connector_response: data.connector_response.clone(),
        }
    }
}<|MERGE_RESOLUTION|>--- conflicted
+++ resolved
@@ -33,11 +33,7 @@
     },
     router_data_v2::{
         AccessTokenFlowData, DisputesFlowData, ExternalAuthenticationFlowData, FilesFlowData,
-<<<<<<< HEAD
         MandateRevokeFlowData, PaymentFlowData, RefundFlowData, RouterDataV2,
-=======
-        FrmFlowData, MandateRevokeFlowData, PaymentFlowData, RefundFlowData, RouterDataV2,
->>>>>>> 899bc8f8
         WebhookSourceVerifyData,
     },
     router_request_types::{
