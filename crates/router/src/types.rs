--- conflicted
+++ resolved
@@ -172,13 +172,11 @@
 }
 
 #[derive(Debug, Clone)]
-<<<<<<< HEAD
 pub struct TokenizationData {
     pub payment_method_data: payments::PaymentMethodData,
 }
 
 #[derive(Debug, Clone)]
-=======
 pub struct CompleteAuthorizeData {
     pub payment_method_data: Option<payments::PaymentMethodData>,
     pub amount: i64,
@@ -198,7 +196,6 @@
 }
 
 #[derive(Debug, Default, Clone)]
->>>>>>> b5b3d57c
 pub struct PaymentsSyncData {
     //TODO : add fields based on the connector requirements
     pub connector_transaction_id: ResponseId,
