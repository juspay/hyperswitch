// FIXME: Why were these data types grouped this way?
//
// Folder `types` is strange for Rust ecosystem, nevertheless it might be okay.
// But folder `enum` is even more strange I unlikely okay. Why should not we introduce folders `type`, `structs` and `traits`? :)
// Is it better to split data types according to business logic instead.
// For example, customers/address/dispute/mandate is "models".
// Separation of concerns instead of separation of forms.

pub mod api;
pub mod connector;
pub mod storage;
pub mod transformers;

use std::marker::PhantomData;

use error_stack::{IntoReport, ResultExt};

pub use self::connector::Connector;
use self::{api::payments, storage::enums as storage_enums};
pub use crate::core::payments::PaymentAddress;
use crate::{core::errors, services};

pub type PaymentsAuthorizeRouterData =
    RouterData<api::Authorize, PaymentsAuthorizeData, PaymentsResponseData>;
pub type PaymentsSyncRouterData = RouterData<api::PSync, PaymentsSyncData, PaymentsResponseData>;
pub type PaymentsCaptureRouterData =
    RouterData<api::Capture, PaymentsCaptureData, PaymentsResponseData>;
pub type PaymentsCancelRouterData = RouterData<api::Void, PaymentsCancelData, PaymentsResponseData>;
pub type PaymentsSessionRouterData =
    RouterData<api::Session, PaymentsSessionData, PaymentsResponseData>;
pub type RefundsRouterData<F> = RouterData<F, RefundsData, RefundsResponseData>;

pub type PaymentsResponseRouterData<R> =
    ResponseRouterData<api::Authorize, R, PaymentsAuthorizeData, PaymentsResponseData>;
pub type PaymentsCancelResponseRouterData<R> =
    ResponseRouterData<api::Void, R, PaymentsCancelData, PaymentsResponseData>;
pub type PaymentsSyncResponseRouterData<R> =
    ResponseRouterData<api::PSync, R, PaymentsSyncData, PaymentsResponseData>;
pub type PaymentsSessionResponseRouterData<R> =
    ResponseRouterData<api::Session, R, PaymentsSessionData, PaymentsResponseData>;

pub type RefundsResponseRouterData<F, R> =
    ResponseRouterData<F, R, RefundsData, RefundsResponseData>;

pub type PaymentsAuthorizeType =
    dyn services::ConnectorIntegration<api::Authorize, PaymentsAuthorizeData, PaymentsResponseData>;
pub type PaymentsSyncType =
    dyn services::ConnectorIntegration<api::PSync, PaymentsSyncData, PaymentsResponseData>;
pub type PaymentsCaptureType =
    dyn services::ConnectorIntegration<api::Capture, PaymentsCaptureData, PaymentsResponseData>;
pub type PaymentsSessionType =
    dyn services::ConnectorIntegration<api::Session, PaymentsSessionData, PaymentsResponseData>;
pub type PaymentsVoidType =
    dyn services::ConnectorIntegration<api::Void, PaymentsCancelData, PaymentsResponseData>;
pub type RefundExecuteType =
    dyn services::ConnectorIntegration<api::Execute, RefundsData, RefundsResponseData>;
pub type RefundSyncType =
    dyn services::ConnectorIntegration<api::RSync, RefundsData, RefundsResponseData>;
pub type PaymentsSessionType =
    dyn services::ConnectorIntegration<api::Session, PaymentsSessionData, PaymentsResponseData>;

pub type VerifyRouterData = RouterData<api::Verify, VerifyRequestData, PaymentsResponseData>;

#[derive(Debug, Clone)]
pub struct RouterData<Flow, Request, Response> {
    pub flow: PhantomData<Flow>,
    pub merchant_id: String,
    pub connector: String,
    pub payment_id: String,
    pub status: storage_enums::AttemptStatus,
    pub payment_method: storage_enums::PaymentMethodType,
    pub connector_auth_type: ConnectorAuthType,
    pub description: Option<String>,
    pub return_url: Option<String>,
    pub orca_return_url: Option<String>,
    pub address: PaymentAddress,
    pub auth_type: storage_enums::AuthenticationType,

    /// Contains flow-specific data required to construct a request and send it to the connector.
    pub request: Request,

    /// Contains flow-specific data that the connector responds with.
    pub response: Result<Response, ErrorResponse>,

    /// Contains any error response that the connector returns.
    pub payment_method_id: Option<String>,
}

#[derive(Debug, Clone)]
pub struct PaymentsAuthorizeData {
    pub payment_method_data: payments::PaymentMethod,
    pub amount: i32,
    pub currency: storage_enums::Currency,
    pub confirm: bool,
    pub statement_descriptor_suffix: Option<String>,
    // redirect form not used https://juspay.atlassian.net/browse/ORCA-301
    // pub redirection: Option<Redirection>,
    pub capture_method: Option<storage_enums::CaptureMethod>,
    // Mandates
    pub setup_future_usage: Option<storage_enums::FutureUsage>,
    pub mandate_id: Option<String>,
    pub off_session: Option<bool>,
    pub setup_mandate_details: Option<payments::MandateData>,
    pub browser_info: Option<BrowserInformation>,
}

#[derive(Debug, Clone)]
pub struct PaymentsCaptureData {
    pub amount_to_capture: Option<i32>,
    pub connector_transaction_id: String,
}

#[derive(Debug, Clone)]
pub struct PaymentsSyncData {
    //TODO : add fields based on the connector requirements
    pub connector_transaction_id: ResponseId,
    pub encoded_data: Option<String>,
}

#[derive(Debug, Clone)]
pub struct PaymentsCancelData {
    pub connector_transaction_id: String,
    pub cancellation_reason: Option<String>,
}

#[derive(Debug, Clone)]
pub struct PaymentsSessionData {
<<<<<<< HEAD
    //TODO: Add the fields here as required
    pub certificate: Option<Vec<u8>>,
    pub certificate_keys: Option<Vec<u8>>,
    pub requestor_domain: Option<String>,
    pub merchant_identifier: Option<String>,
    pub display_name: Option<String>,
    pub initiative: Option<String>,
=======
    pub amount: i32,
    pub currency: storage_enums::Currency,
}

#[derive(Debug, Clone)]
pub struct ConnectorSessionToken {
    pub connector_name: String,
    pub session_id: Option<String>,
    pub session_token: String,
>>>>>>> 529c28fe
}

#[derive(Debug, Clone)]
pub struct VerifyRequestData {
    pub payment_method_data: payments::PaymentMethod,
    pub confirm: bool,
    pub statement_descriptor_suffix: Option<String>,
    pub mandate_id: Option<String>,
    pub setup_future_usage: Option<storage_enums::FutureUsage>,
    pub off_session: Option<bool>,
    pub setup_mandate_details: Option<payments::MandateData>,
}

#[derive(Debug, Clone)]
pub struct PaymentsTransactionResponse {
    pub resource_id: ResponseId,
    pub redirection_data: Option<services::RedirectForm>,
    pub redirect: bool,
}

#[derive(Debug, Clone)]
pub struct PaymentsSessionResponse {
    pub session_id: Option<String>,
    pub session_token: String,
}

#[derive(Debug, Clone)]
pub enum PaymentsResponseData {
    TransactionResponse {
        resource_id: ResponseId,
        redirection_data: Option<services::RedirectForm>,
        redirect: bool,
        mandate_reference: Option<String>,
    },
    SessionResponse {
        session_token: String,
        session_id: Option<String>,
    },
}

#[derive(Debug, Clone, Default)]
pub enum ResponseId {
    ConnectorTransactionId(String),
    EncodedData(String),
    #[default]
    NoResponseId,
}

impl ResponseId {
    pub fn get_connector_transaction_id(
        &self,
    ) -> errors::CustomResult<String, errors::ValidationError> {
        match self {
            Self::ConnectorTransactionId(txn_id) => Ok(txn_id.to_string()),
            _ => Err(errors::ValidationError::IncorrectValueProvided {
                field_name: "connector_transaction_id",
            })
            .into_report()
            .attach_printable("Expected connector transaction ID not found"),
        }
    }
}

#[derive(Debug, Clone)]
pub struct RefundsData {
    pub refund_id: String,
    pub payment_method_data: payments::PaymentMethod,
    pub connector_transaction_id: String,
    pub currency: storage_enums::Currency,
    /// Amount for the payment against which this refund is issued
    pub amount: i32,
    /// Amount to be refunded
    pub refund_amount: i32,
}

#[derive(Debug, Clone, serde::Serialize, serde::Deserialize)]
pub struct BrowserInformation {
    pub color_depth: u8,
    pub java_enabled: bool,
    pub java_script_enabled: bool,
    pub language: String,
    pub screen_height: u32,
    pub screen_width: u32,
    pub time_zone: i32,
    pub ip_address: Option<std::net::IpAddr>,
    pub accept_header: String,
    pub user_agent: String,
}

#[derive(Debug, Clone)]
pub struct RefundsResponseData {
    pub connector_refund_id: String,
    pub refund_status: storage_enums::RefundStatus,
    // pub amount_received: Option<i32>, // Calculation for amount received not in place yet
}

#[derive(Debug, Clone, Copy)]
pub enum Redirection {
    Redirect,
    NoRedirect,
}

#[derive(Debug, Clone, Default, serde::Deserialize, serde::Serialize)]
pub struct ConnectorResponse {
    pub merchant_id: String,
    pub connector: String,
    pub payment_id: String,
    pub amount: i32,
    pub connector_transaction_id: String,
    pub return_url: Option<String>,
    pub three_ds_form: Option<services::RedirectForm>,
}
pub struct ResponseRouterData<Flow, R, Request, Response> {
    pub response: R,
    pub data: RouterData<Flow, Request, Response>,
    pub http_code: u16,
}

// Different patterns of authentication.
#[derive(Default, Debug, Clone, serde::Deserialize)]
#[serde(tag = "auth_type")]
pub enum ConnectorAuthType {
    HeaderKey {
        api_key: String,
    },
    BodyKey {
        api_key: String,
        key1: String,
    },
    SignatureKey {
        api_key: String,
        key1: String,
        api_secret: String,
    },
    #[default]
    NoKey,
}

// impl Default for ConnectorAuthType {
//     fn default() -> Self {
//         Self::HeaderKey {
//             api_key: "".to_string(),
//         }
//     }
// }
#[derive(Debug, Clone, serde::Serialize, serde::Deserialize)]
pub struct ConnectorsList {
    pub connectors: Vec<String>,
}

#[derive(Clone, Debug)]
pub struct Response {
    pub response: bytes::Bytes,
    pub status_code: u16,
}

#[derive(Clone, Debug)]
pub struct ErrorResponse {
    pub code: String,
    pub message: String,
    pub reason: Option<String>,
}

impl ErrorResponse {
    pub fn get_not_implemented() -> Self {
        Self {
            code: errors::ApiErrorResponse::NotImplemented.error_code(),
            message: errors::ApiErrorResponse::NotImplemented.error_message(),
            reason: None,
        }
    }
}

impl From<errors::ApiErrorResponse> for ErrorResponse {
    fn from(error: errors::ApiErrorResponse) -> Self {
        Self {
            code: error.error_code(),
            message: error.error_message(),
            reason: None,
        }
    }
}

impl Default for ErrorResponse {
    fn default() -> Self {
        Self::from(errors::ApiErrorResponse::InternalServerError)
    }
}<|MERGE_RESOLUTION|>--- conflicted
+++ resolved
@@ -56,8 +56,6 @@
     dyn services::ConnectorIntegration<api::Execute, RefundsData, RefundsResponseData>;
 pub type RefundSyncType =
     dyn services::ConnectorIntegration<api::RSync, RefundsData, RefundsResponseData>;
-pub type PaymentsSessionType =
-    dyn services::ConnectorIntegration<api::Session, PaymentsSessionData, PaymentsResponseData>;
 
 pub type VerifyRouterData = RouterData<api::Verify, VerifyRequestData, PaymentsResponseData>;
 
@@ -125,25 +123,20 @@
 
 #[derive(Debug, Clone)]
 pub struct PaymentsSessionData {
-<<<<<<< HEAD
     //TODO: Add the fields here as required
+    pub amount: Option<i32>,
+    pub currency: Option<storage_enums::Currency>,
     pub certificate: Option<Vec<u8>>,
     pub certificate_keys: Option<Vec<u8>>,
     pub requestor_domain: Option<String>,
     pub merchant_identifier: Option<String>,
     pub display_name: Option<String>,
     pub initiative: Option<String>,
-=======
-    pub amount: i32,
-    pub currency: storage_enums::Currency,
-}
-
-#[derive(Debug, Clone)]
-pub struct ConnectorSessionToken {
-    pub connector_name: String,
-    pub session_id: Option<String>,
-    pub session_token: String,
->>>>>>> 529c28fe
+}
+
+#[derive(serde::Serialize, Debug)]
+pub struct PaymentsSessionResponseData {
+    pub client_token: Option<String>,
 }
 
 #[derive(Debug, Clone)]
