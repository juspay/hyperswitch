// FIXME: Why were these data types grouped this way?
//
// Folder `types` is strange for Rust ecosystem, nevertheless it might be okay.
// But folder `enum` is even more strange I unlikely okay. Why should not we introduce folders `type`, `structs` and `traits`? :)
// Is it better to split data types according to business logic instead.
// For example, customers/address/dispute/mandate is "models".
// Separation of concerns instead of separation of forms.

pub mod api;
pub mod authentication;
pub mod connector_transformers;
pub mod domain;
#[cfg(feature = "frm")]
pub mod fraud_check;
pub mod payment_methods;
pub mod pm_auth;
use masking::Secret;
pub mod storage;
pub mod transformers;
use std::marker::PhantomData;

pub use api_models::{enums::Connector, mandates};
#[cfg(feature = "payouts")]
pub use api_models::{enums::PayoutConnectors, payouts as payout_types};
#[cfg(feature = "v2")]
use common_utils::errors::CustomResult;
pub use common_utils::{pii, pii::Email, request::RequestContent, types::MinorUnit};
#[cfg(feature = "v2")]
use error_stack::ResultExt;
#[cfg(feature = "frm")]
pub use hyperswitch_domain_models::router_data_v2::FrmFlowData;
use hyperswitch_domain_models::router_flow_types::{
    self,
    access_token_auth::AccessTokenAuth,
    dispute::{Accept, Defend, Dsync, Evidence, Fetch},
    files::{Retrieve, Upload},
    mandate_revoke::MandateRevoke,
    payments::{
        Approve, Authorize, AuthorizeSessionToken, Balance, CalculateTax, Capture,
        CompleteAuthorize, CreateConnectorCustomer, CreateOrder, ExtendAuthorization,
        ExternalVaultProxy, IncrementalAuthorization, InitPayment, PSync, PostCaptureVoid,
        PostProcessing, PostSessionTokens, PreProcessing, Reject, SdkSessionUpdate, Session,
        SetupMandate, UpdateMetadata, Void,
    },
    refunds::{Execute, RSync},
    webhooks::VerifyWebhookSource,
    Authenticate, PostAuthenticate, PreAuthenticate,
};
pub use hyperswitch_domain_models::{
    payment_address::PaymentAddress,
    router_data::{
        AccessToken, AccessTokenAuthenticationResponse, AdditionalPaymentMethodConnectorResponse,
        BillingDetails, ConnectorAuthType, ConnectorResponseData, CustomerInfo, ErrorResponse,
        GooglePayPaymentMethodDetails, GooglePayPredecryptDataInternal, L2L3Data, OrderInfo,
        PaymentMethodBalance, PaymentMethodToken, RecurringMandatePaymentData, RouterData, TaxInfo,
    },
    router_data_v2::{
        AccessTokenFlowData, AuthenticationTokenFlowData, DisputesFlowData,
        ExternalAuthenticationFlowData, FilesFlowData, MandateRevokeFlowData, PaymentFlowData,
        RefundFlowData, RouterDataV2, UasFlowData, WebhookSourceVerifyData,
    },
    router_request_types::{
        revenue_recovery::{
            BillingConnectorInvoiceSyncRequest, BillingConnectorPaymentsSyncRequest,
            InvoiceRecordBackRequest,
        },
        unified_authentication_service::{
            UasAuthenticationRequestData, UasAuthenticationResponseData,
            UasConfirmationRequestData, UasPostAuthenticationRequestData,
            UasPreAuthenticationRequestData,
        },
        AcceptDisputeRequestData, AccessTokenAuthenticationRequestData, AccessTokenRequestData,
        AuthorizeSessionTokenData, BrowserInformation, ChargeRefunds, ChargeRefundsOptions,
        CompleteAuthorizeData, CompleteAuthorizeRedirectResponse, ConnectorCustomerData,
        CreateOrderRequestData, DefendDisputeRequestData, DestinationChargeRefund,
        DirectChargeRefund, DisputeSyncData, ExternalVaultProxyPaymentsData,
        FetchDisputesRequestData, MandateRevokeRequestData, MultipleCaptureRequestData,
        PaymentMethodTokenizationData, PaymentsApproveData, PaymentsAuthenticateData,
        PaymentsAuthorizeData, PaymentsCancelData, PaymentsCancelPostCaptureData,
<<<<<<< HEAD
        PaymentsCaptureData, PaymentsIncrementalAuthorizationData, PaymentsPostAuthenticateData,
        PaymentsPostProcessingData, PaymentsPostSessionTokensData, PaymentsPreAuthenticateData,
        PaymentsPreProcessingData, PaymentsRejectData, PaymentsSessionData, PaymentsSyncData,
        PaymentsTaxCalculationData, PaymentsUpdateMetadataData, RefundsData, ResponseId,
        RetrieveFileRequestData, SdkPaymentsSessionUpdateData, SetupMandateRequestData,
        SplitRefundsRequest, SubmitEvidenceRequestData, SyncRequestType, UploadFileRequestData,
        VaultRequestData, VerifyWebhookSourceRequestData,
=======
        PaymentsCaptureData, PaymentsExtendAuthorizationData, PaymentsIncrementalAuthorizationData,
        PaymentsPostAuthenticateData, PaymentsPostProcessingData, PaymentsPostSessionTokensData,
        PaymentsPreAuthenticateData, PaymentsPreProcessingData, PaymentsRejectData,
        PaymentsSessionData, PaymentsSyncData, PaymentsTaxCalculationData,
        PaymentsUpdateMetadataData, RefundsData, ResponseId, RetrieveFileRequestData,
        SdkPaymentsSessionUpdateData, SetupMandateRequestData, SplitRefundsRequest,
        SubmitEvidenceRequestData, SyncRequestType, UploadFileRequestData, VaultRequestData,
        VerifyWebhookSourceRequestData,
>>>>>>> 53f29f8d
    },
    router_response_types::{
        revenue_recovery::{
            BillingConnectorInvoiceSyncResponse, BillingConnectorPaymentsSyncResponse,
            InvoiceRecordBackResponse,
        },
        AcceptDisputeResponse, CaptureSyncResponse, DefendDisputeResponse, DisputeSyncResponse,
        FetchDisputesResponse, MandateReference, MandateRevokeResponseData, PaymentsResponseData,
        PreprocessingResponseId, RefundsResponseData, RetrieveFileResponse, SubmitEvidenceResponse,
        TaxCalculationResponseData, UploadFileResponse, VaultResponseData,
        VerifyWebhookSourceResponseData, VerifyWebhookStatus,
    },
};
#[cfg(feature = "payouts")]
pub use hyperswitch_domain_models::{
    router_data_v2::PayoutFlowData, router_request_types::PayoutsData,
    router_response_types::PayoutsResponseData,
};
#[cfg(feature = "payouts")]
pub use hyperswitch_interfaces::types::{
    PayoutCancelType, PayoutCreateType, PayoutEligibilityType, PayoutFulfillType, PayoutQuoteType,
    PayoutRecipientAccountType, PayoutRecipientType, PayoutSyncType,
};
pub use hyperswitch_interfaces::{
    disputes::DisputePayload,
    types::{
        AcceptDisputeType, ConnectorCustomerType, DefendDisputeType, FetchDisputesType,
        IncrementalAuthorizationType, MandateRevokeType, PaymentsAuthorizeType,
        PaymentsBalanceType, PaymentsCaptureType, PaymentsCompleteAuthorizeType, PaymentsInitType,
        PaymentsPostCaptureVoidType, PaymentsPostProcessingType, PaymentsPostSessionTokensType,
        PaymentsPreAuthorizeType, PaymentsPreProcessingType, PaymentsSessionType, PaymentsSyncType,
        PaymentsUpdateMetadataType, PaymentsVoidType, RefreshTokenType, RefundExecuteType,
        RefundSyncType, Response, RetrieveFileType, SdkSessionUpdateType, SetupMandateType,
        SubmitEvidenceType, TokenizationType, UploadFileType, VerifyWebhookSourceType,
    },
};

#[cfg(feature = "v2")]
use crate::core::errors;
pub use crate::core::payments::CustomerDetails;
use crate::{
    consts,
    core::payments::{OperationSessionGetters, PaymentData},
    services,
    types::transformers::{ForeignFrom, ForeignTryFrom},
};

pub type PaymentsAuthorizeRouterData =
    RouterData<Authorize, PaymentsAuthorizeData, PaymentsResponseData>;
pub type ExternalVaultProxyPaymentsRouterData =
    RouterData<ExternalVaultProxy, ExternalVaultProxyPaymentsData, PaymentsResponseData>;
pub type PaymentsPreProcessingRouterData =
    RouterData<PreProcessing, PaymentsPreProcessingData, PaymentsResponseData>;
pub type PaymentsAuthenticateRouterData =
    RouterData<Authenticate, PaymentsAuthenticateData, PaymentsResponseData>;
pub type PaymentsPreAuthenticateRouterData =
    RouterData<PreAuthenticate, PaymentsPreAuthenticateData, PaymentsResponseData>;
pub type PaymentsPostAuthenticateRouterData =
    RouterData<PostAuthenticate, PaymentsPostAuthenticateData, PaymentsResponseData>;
pub type PaymentsPostProcessingRouterData =
    RouterData<PostProcessing, PaymentsPostProcessingData, PaymentsResponseData>;
pub type PaymentsAuthorizeSessionTokenRouterData =
    RouterData<AuthorizeSessionToken, AuthorizeSessionTokenData, PaymentsResponseData>;
pub type PaymentsCompleteAuthorizeRouterData =
    RouterData<CompleteAuthorize, CompleteAuthorizeData, PaymentsResponseData>;
pub type PaymentsInitRouterData =
    RouterData<InitPayment, PaymentsAuthorizeData, PaymentsResponseData>;
pub type PaymentsBalanceRouterData =
    RouterData<Balance, PaymentsAuthorizeData, PaymentsResponseData>;
pub type PaymentsSyncRouterData = RouterData<PSync, PaymentsSyncData, PaymentsResponseData>;
pub type PaymentsCaptureRouterData = RouterData<Capture, PaymentsCaptureData, PaymentsResponseData>;
pub type PaymentsIncrementalAuthorizationRouterData = RouterData<
    IncrementalAuthorization,
    PaymentsIncrementalAuthorizationData,
    PaymentsResponseData,
>;
pub type PaymentsExtendAuthorizationRouterData =
    RouterData<ExtendAuthorization, PaymentsExtendAuthorizationData, PaymentsResponseData>;
pub type PaymentsTaxCalculationRouterData =
    RouterData<CalculateTax, PaymentsTaxCalculationData, TaxCalculationResponseData>;

pub type CreateOrderRouterData =
    RouterData<CreateOrder, CreateOrderRequestData, PaymentsResponseData>;

pub type SdkSessionUpdateRouterData =
    RouterData<SdkSessionUpdate, SdkPaymentsSessionUpdateData, PaymentsResponseData>;

pub type PaymentsPostSessionTokensRouterData =
    RouterData<PostSessionTokens, PaymentsPostSessionTokensData, PaymentsResponseData>;

pub type PaymentsUpdateMetadataRouterData =
    RouterData<UpdateMetadata, PaymentsUpdateMetadataData, PaymentsResponseData>;

pub type PaymentsCancelRouterData = RouterData<Void, PaymentsCancelData, PaymentsResponseData>;
pub type PaymentsCancelPostCaptureRouterData =
    RouterData<PostCaptureVoid, PaymentsCancelPostCaptureData, PaymentsResponseData>;
pub type PaymentsRejectRouterData = RouterData<Reject, PaymentsRejectData, PaymentsResponseData>;
pub type PaymentsApproveRouterData = RouterData<Approve, PaymentsApproveData, PaymentsResponseData>;
pub type PaymentsSessionRouterData = RouterData<Session, PaymentsSessionData, PaymentsResponseData>;
pub type RefundsRouterData<F> = RouterData<F, RefundsData, RefundsResponseData>;
pub type RefundExecuteRouterData = RouterData<Execute, RefundsData, RefundsResponseData>;
pub type RefundSyncRouterData = RouterData<RSync, RefundsData, RefundsResponseData>;
pub type TokenizationRouterData = RouterData<
    router_flow_types::PaymentMethodToken,
    PaymentMethodTokenizationData,
    PaymentsResponseData,
>;
pub type ConnectorCustomerRouterData =
    RouterData<CreateConnectorCustomer, ConnectorCustomerData, PaymentsResponseData>;

pub type RefreshTokenRouterData = RouterData<AccessTokenAuth, AccessTokenRequestData, AccessToken>;

pub type PaymentsResponseRouterData<R> =
    ResponseRouterData<Authorize, R, PaymentsAuthorizeData, PaymentsResponseData>;
pub type PaymentsCancelResponseRouterData<R> =
    ResponseRouterData<Void, R, PaymentsCancelData, PaymentsResponseData>;
pub type PaymentsCancelPostCaptureResponseRouterData<R> =
    ResponseRouterData<PostCaptureVoid, R, PaymentsCancelPostCaptureData, PaymentsResponseData>;
pub type PaymentsExtendAuthorizationResponseRouterData<R> = ResponseRouterData<
    ExtendAuthorization,
    R,
    PaymentsExtendAuthorizationData,
    PaymentsResponseData,
>;
pub type PaymentsBalanceResponseRouterData<R> =
    ResponseRouterData<Balance, R, PaymentsAuthorizeData, PaymentsResponseData>;
pub type PaymentsSyncResponseRouterData<R> =
    ResponseRouterData<PSync, R, PaymentsSyncData, PaymentsResponseData>;
pub type PaymentsSessionResponseRouterData<R> =
    ResponseRouterData<Session, R, PaymentsSessionData, PaymentsResponseData>;
pub type PaymentsInitResponseRouterData<R> =
    ResponseRouterData<InitPayment, R, PaymentsAuthorizeData, PaymentsResponseData>;
pub type SdkSessionUpdateResponseRouterData<R> =
    ResponseRouterData<SdkSessionUpdate, R, SdkPaymentsSessionUpdateData, PaymentsResponseData>;
pub type PaymentsCaptureResponseRouterData<R> =
    ResponseRouterData<Capture, R, PaymentsCaptureData, PaymentsResponseData>;
pub type PaymentsPreprocessingResponseRouterData<R> =
    ResponseRouterData<PreProcessing, R, PaymentsPreProcessingData, PaymentsResponseData>;
pub type TokenizationResponseRouterData<R> =
    ResponseRouterData<PaymentMethodToken, R, PaymentMethodTokenizationData, PaymentsResponseData>;
pub type ConnectorCustomerResponseRouterData<R> =
    ResponseRouterData<CreateConnectorCustomer, R, ConnectorCustomerData, PaymentsResponseData>;

pub type RefundsResponseRouterData<F, R> =
    ResponseRouterData<F, R, RefundsData, RefundsResponseData>;

pub type SetupMandateRouterData =
    RouterData<SetupMandate, SetupMandateRequestData, PaymentsResponseData>;

pub type AcceptDisputeRouterData =
    RouterData<Accept, AcceptDisputeRequestData, AcceptDisputeResponse>;

pub type VerifyWebhookSourceRouterData = RouterData<
    VerifyWebhookSource,
    VerifyWebhookSourceRequestData,
    VerifyWebhookSourceResponseData,
>;

pub type SubmitEvidenceRouterData =
    RouterData<Evidence, SubmitEvidenceRequestData, SubmitEvidenceResponse>;

pub type UploadFileRouterData = RouterData<Upload, UploadFileRequestData, UploadFileResponse>;

pub type RetrieveFileRouterData =
    RouterData<Retrieve, RetrieveFileRequestData, RetrieveFileResponse>;

pub type DefendDisputeRouterData =
    RouterData<Defend, DefendDisputeRequestData, DefendDisputeResponse>;

pub type FetchDisputesRouterData =
    RouterData<Fetch, FetchDisputesRequestData, FetchDisputesResponse>;

pub type DisputeSyncRouterData = RouterData<Dsync, DisputeSyncData, DisputeSyncResponse>;

pub type MandateRevokeRouterData =
    RouterData<MandateRevoke, MandateRevokeRequestData, MandateRevokeResponseData>;

#[cfg(feature = "payouts")]
pub type PayoutsRouterData<F> = RouterData<F, PayoutsData, PayoutsResponseData>;

#[cfg(feature = "payouts")]
pub type PayoutsResponseRouterData<F, R> =
    ResponseRouterData<F, R, PayoutsData, PayoutsResponseData>;

#[cfg(feature = "payouts")]
pub type PayoutActionData = Vec<(
    storage::Payouts,
    storage::PayoutAttempt,
    Option<domain::Customer>,
    Option<api_models::payments::Address>,
)>;

#[cfg(feature = "payouts")]
pub trait PayoutIndividualDetailsExt {
    type Error;
    fn get_external_account_account_holder_type(&self) -> Result<String, Self::Error>;
}

pub trait Capturable {
    fn get_captured_amount<F>(
        &self,
        _amount_captured: Option<i64>,
        _payment_data: &PaymentData<F>,
    ) -> Option<i64>
    where
        F: Clone,
    {
        None
    }
    fn get_amount_capturable<F>(
        &self,
        _payment_data: &PaymentData<F>,
        _get_amount_capturable: Option<i64>,
        _attempt_status: common_enums::AttemptStatus,
    ) -> Option<i64>
    where
        F: Clone,
    {
        None
    }
}

#[cfg(feature = "v1")]
impl Capturable for PaymentsAuthorizeData {
    fn get_captured_amount<F>(
        &self,
        amount_captured: Option<i64>,
        payment_data: &PaymentData<F>,
    ) -> Option<i64>
    where
        F: Clone,
    {
        amount_captured.or(Some(
            payment_data
                .payment_attempt
                .get_total_amount()
                .get_amount_as_i64(),
        ))
    }

    fn get_amount_capturable<F>(
        &self,
        payment_data: &PaymentData<F>,
        amount_capturable: Option<i64>,
        attempt_status: common_enums::AttemptStatus,
    ) -> Option<i64>
    where
        F: Clone,
    {
        let amount_capturable_from_intent_status = match payment_data.get_capture_method().unwrap_or_default()
        {
            common_enums::CaptureMethod::Automatic
            | common_enums::CaptureMethod::SequentialAutomatic => {
                let intent_status = common_enums::IntentStatus::foreign_from(attempt_status);
                match intent_status {
                    common_enums::IntentStatus::Succeeded
                    | common_enums::IntentStatus::Failed
                    | common_enums::IntentStatus::Conflicted
                    | common_enums::IntentStatus::Expired => Some(0),
                    common_enums::IntentStatus::Cancelled
                    | common_enums::IntentStatus::CancelledPostCapture
                    | common_enums::IntentStatus::PartiallyCaptured
                    | common_enums::IntentStatus::RequiresCustomerAction
                    | common_enums::IntentStatus::RequiresMerchantAction
                    | common_enums::IntentStatus::RequiresPaymentMethod
                    | common_enums::IntentStatus::RequiresConfirmation
                    | common_enums::IntentStatus::RequiresCapture
                    | common_enums::IntentStatus::PartiallyCapturedAndCapturable
                    | common_enums::IntentStatus::PartiallyAuthorizedAndRequiresCapture
                    | common_enums::IntentStatus::Processing => None,
                }
            },
            common_enums::CaptureMethod::Manual => Some(payment_data.payment_attempt.get_total_amount().get_amount_as_i64()),
            // In case of manual multiple, amount capturable must be inferred from all captures.
            common_enums::CaptureMethod::ManualMultiple |
            // Scheduled capture is not supported as of now
            common_enums::CaptureMethod::Scheduled => None,
        };
        amount_capturable
            .or(amount_capturable_from_intent_status)
            .or(Some(
                payment_data
                    .payment_attempt
                    .get_total_amount()
                    .get_amount_as_i64(),
            ))
    }
}

#[cfg(feature = "v1")]
impl Capturable for PaymentsCaptureData {
    fn get_captured_amount<F>(
        &self,
        _amount_captured: Option<i64>,
        _payment_data: &PaymentData<F>,
    ) -> Option<i64>
    where
        F: Clone,
    {
        Some(self.amount_to_capture)
    }
    fn get_amount_capturable<F>(
        &self,
        _payment_data: &PaymentData<F>,
        _amount_capturable: Option<i64>,
        attempt_status: common_enums::AttemptStatus,
    ) -> Option<i64>
    where
        F: Clone,
    {
        let intent_status = common_enums::IntentStatus::foreign_from(attempt_status);
        match intent_status {
            common_enums::IntentStatus::Succeeded
            | common_enums::IntentStatus::PartiallyCaptured
            | common_enums::IntentStatus::Conflicted
            | common_enums::IntentStatus::Expired => Some(0),
            common_enums::IntentStatus::Processing
            | common_enums::IntentStatus::Cancelled
            | common_enums::IntentStatus::CancelledPostCapture
            | common_enums::IntentStatus::Failed
            | common_enums::IntentStatus::RequiresCustomerAction
            | common_enums::IntentStatus::RequiresMerchantAction
            | common_enums::IntentStatus::RequiresPaymentMethod
            | common_enums::IntentStatus::RequiresConfirmation
            | common_enums::IntentStatus::RequiresCapture
            | common_enums::IntentStatus::PartiallyCapturedAndCapturable
            | common_enums::IntentStatus::PartiallyAuthorizedAndRequiresCapture => None,
        }
    }
}

#[cfg(feature = "v1")]
impl Capturable for CompleteAuthorizeData {
    fn get_captured_amount<F>(
        &self,
        amount_captured: Option<i64>,
        payment_data: &PaymentData<F>,
    ) -> Option<i64>
    where
        F: Clone,
    {
        amount_captured.or(Some(
            payment_data
                .payment_attempt
                .get_total_amount()
                .get_amount_as_i64(),
        ))
    }
    fn get_amount_capturable<F>(
        &self,
        payment_data: &PaymentData<F>,
        amount_capturable: Option<i64>,
        attempt_status: common_enums::AttemptStatus,
    ) -> Option<i64>
    where
        F: Clone,
    {
        let amount_capturable_from_intent_status = match payment_data
            .get_capture_method()
            .unwrap_or_default()
        {
            common_enums::CaptureMethod::Automatic | common_enums::CaptureMethod::SequentialAutomatic => {
                let intent_status = common_enums::IntentStatus::foreign_from(attempt_status);
                match intent_status {
                    common_enums::IntentStatus::Succeeded
                    | common_enums::IntentStatus::Failed
                    | common_enums::IntentStatus::Conflicted
                    | common_enums::IntentStatus::Expired => Some(0),
                    common_enums::IntentStatus::Cancelled | common_enums::IntentStatus::PartiallyCaptured
                    | common_enums::IntentStatus::CancelledPostCapture
                    | common_enums::IntentStatus::RequiresCustomerAction
                    | common_enums::IntentStatus::RequiresMerchantAction
                    | common_enums::IntentStatus::RequiresPaymentMethod
                    | common_enums::IntentStatus::RequiresConfirmation
                    | common_enums::IntentStatus::RequiresCapture
                    | common_enums::IntentStatus::PartiallyCapturedAndCapturable
                    | common_enums::IntentStatus::PartiallyAuthorizedAndRequiresCapture
                    | common_enums::IntentStatus::Processing => None,
                }
            },
            common_enums::CaptureMethod::Manual => Some(payment_data.payment_attempt.get_total_amount().get_amount_as_i64()),
            // In case of manual multiple, amount capturable must be inferred from all captures.
            common_enums::CaptureMethod::ManualMultiple |
            // Scheduled capture is not supported as of now
            common_enums::CaptureMethod::Scheduled => None,
        };
        amount_capturable
            .or(amount_capturable_from_intent_status)
            .or(Some(
                payment_data
                    .payment_attempt
                    .get_total_amount()
                    .get_amount_as_i64(),
            ))
    }
}

impl Capturable for SetupMandateRequestData {}
impl Capturable for PaymentsTaxCalculationData {}
impl Capturable for SdkPaymentsSessionUpdateData {}
impl Capturable for PaymentsPostSessionTokensData {}
impl Capturable for PaymentsUpdateMetadataData {}
impl Capturable for PaymentsCancelData {
    fn get_captured_amount<F>(
        &self,
        _amount_captured: Option<i64>,
        payment_data: &PaymentData<F>,
    ) -> Option<i64>
    where
        F: Clone,
    {
        // return previously captured amount
        payment_data
            .payment_intent
            .amount_captured
            .map(|amt| amt.get_amount_as_i64())
    }
    fn get_amount_capturable<F>(
        &self,
        _payment_data: &PaymentData<F>,
        _amount_capturable: Option<i64>,
        attempt_status: common_enums::AttemptStatus,
    ) -> Option<i64>
    where
        F: Clone,
    {
        let intent_status = common_enums::IntentStatus::foreign_from(attempt_status);
        match intent_status {
            common_enums::IntentStatus::Cancelled
            | common_enums::IntentStatus::CancelledPostCapture
            | common_enums::IntentStatus::Processing
            | common_enums::IntentStatus::PartiallyCaptured
            | common_enums::IntentStatus::Conflicted
            | common_enums::IntentStatus::Expired => Some(0),
            common_enums::IntentStatus::Succeeded
            | common_enums::IntentStatus::Failed
            | common_enums::IntentStatus::RequiresCustomerAction
            | common_enums::IntentStatus::RequiresMerchantAction
            | common_enums::IntentStatus::RequiresPaymentMethod
            | common_enums::IntentStatus::RequiresConfirmation
            | common_enums::IntentStatus::RequiresCapture
            | common_enums::IntentStatus::PartiallyAuthorizedAndRequiresCapture
            | common_enums::IntentStatus::PartiallyCapturedAndCapturable => None,
        }
    }
}
impl Capturable for PaymentsCancelPostCaptureData {
    fn get_captured_amount<F>(
        &self,
        _amount_captured: Option<i64>,
        payment_data: &PaymentData<F>,
    ) -> Option<i64>
    where
        F: Clone,
    {
        // return previously captured amount
        payment_data
            .payment_intent
            .amount_captured
            .map(|amt| amt.get_amount_as_i64())
    }
    fn get_amount_capturable<F>(
        &self,
        _payment_data: &PaymentData<F>,
        _amount_capturable: Option<i64>,
        attempt_status: common_enums::AttemptStatus,
    ) -> Option<i64>
    where
        F: Clone,
    {
        let intent_status = common_enums::IntentStatus::foreign_from(attempt_status);
        match intent_status {
            common_enums::IntentStatus::Cancelled
            | common_enums::IntentStatus::CancelledPostCapture
            | common_enums::IntentStatus::PartiallyCaptured
            | common_enums::IntentStatus::Conflicted
            | common_enums::IntentStatus::Expired => Some(0),
            common_enums::IntentStatus::Succeeded
            | common_enums::IntentStatus::Failed
            | common_enums::IntentStatus::RequiresCustomerAction
            | common_enums::IntentStatus::RequiresMerchantAction
            | common_enums::IntentStatus::RequiresPaymentMethod
            | common_enums::IntentStatus::RequiresConfirmation
            | common_enums::IntentStatus::RequiresCapture
            | common_enums::IntentStatus::PartiallyCapturedAndCapturable
            | common_enums::IntentStatus::Processing
            | common_enums::IntentStatus::PartiallyAuthorizedAndRequiresCapture => None,
        }
    }
}
impl Capturable for PaymentsApproveData {}
impl Capturable for PaymentsRejectData {}
impl Capturable for PaymentsSessionData {}
impl Capturable for PaymentsIncrementalAuthorizationData {
    fn get_amount_capturable<F>(
        &self,
        _payment_data: &PaymentData<F>,
        amount_capturable: Option<i64>,
        _attempt_status: common_enums::AttemptStatus,
    ) -> Option<i64>
    where
        F: Clone,
    {
        amount_capturable.or(Some(self.total_amount))
    }
}
impl Capturable for PaymentsSyncData {
    #[cfg(feature = "v1")]
    fn get_captured_amount<F>(
        &self,
        amount_captured: Option<i64>,
        payment_data: &PaymentData<F>,
    ) -> Option<i64>
    where
        F: Clone,
    {
        payment_data
            .payment_attempt
            .amount_to_capture
            .or(payment_data.payment_intent.amount_captured)
            .or(amount_captured.map(MinorUnit::new))
            .or_else(|| Some(payment_data.payment_attempt.get_total_amount()))
            .map(|amt| amt.get_amount_as_i64())
    }

    #[cfg(feature = "v2")]
    fn get_captured_amount<F>(
        &self,
        _amount_captured: Option<i64>,
        payment_data: &PaymentData<F>,
    ) -> Option<i64>
    where
        F: Clone,
    {
        // TODO: add a getter for this
        payment_data
            .payment_attempt
            .amount_details
            .get_amount_to_capture()
            .or_else(|| Some(payment_data.payment_attempt.get_total_amount()))
            .map(|amt| amt.get_amount_as_i64())
    }

    #[cfg(feature = "v1")]
    fn get_amount_capturable<F>(
        &self,
        payment_data: &PaymentData<F>,
        amount_capturable: Option<i64>,
        attempt_status: common_enums::AttemptStatus,
    ) -> Option<i64>
    where
        F: Clone,
    {
        if attempt_status.is_terminal_status() {
            Some(0)
        } else {
            amount_capturable.or(Some(MinorUnit::get_amount_as_i64(
                payment_data.payment_attempt.amount_capturable,
            )))
        }
    }

    #[cfg(feature = "v2")]
    fn get_amount_capturable<F>(
        &self,
        payment_data: &PaymentData<F>,
        amount_capturable: Option<i64>,
        attempt_status: common_enums::AttemptStatus,
    ) -> Option<i64>
    where
        F: Clone,
    {
        if attempt_status.is_terminal_status() {
            Some(0)
        } else {
            None
        }
    }
}
impl Capturable for PaymentsExtendAuthorizationData {
    fn get_captured_amount<F>(
        &self,
        _amount_captured: Option<i64>,
        payment_data: &PaymentData<F>,
    ) -> Option<i64>
    where
        F: Clone,
    {
        // return previously captured amount
        payment_data
            .payment_intent
            .amount_captured
            .map(|amt| amt.get_amount_as_i64())
    }
    fn get_amount_capturable<F>(
        &self,
        _payment_data: &PaymentData<F>,
        _amount_capturable: Option<i64>,
        attempt_status: common_enums::AttemptStatus,
    ) -> Option<i64>
    where
        F: Clone,
    {
        let intent_status = common_enums::IntentStatus::foreign_from(attempt_status);
        match intent_status {
            common_enums::IntentStatus::Cancelled
            | common_enums::IntentStatus::CancelledPostCapture
            | common_enums::IntentStatus::PartiallyCaptured
            | common_enums::IntentStatus::Conflicted
            | common_enums::IntentStatus::Failed
            | common_enums::IntentStatus::Expired
            | common_enums::IntentStatus::Succeeded => Some(0),
            common_enums::IntentStatus::RequiresCustomerAction
            | common_enums::IntentStatus::RequiresMerchantAction
            | common_enums::IntentStatus::RequiresPaymentMethod
            | common_enums::IntentStatus::RequiresConfirmation
            | common_enums::IntentStatus::RequiresCapture
            | common_enums::IntentStatus::PartiallyCapturedAndCapturable
            | common_enums::IntentStatus::Processing
            | common_enums::IntentStatus::PartiallyAuthorizedAndRequiresCapture => None,
        }
    }
}

pub struct AddAccessTokenResult {
    pub access_token_result: Result<Option<AccessToken>, ErrorResponse>,
    pub connector_supports_access_token: bool,
}

pub struct PaymentMethodTokenResult {
    pub payment_method_token_result: Result<Option<String>, ErrorResponse>,
    pub is_payment_method_tokenization_performed: bool,
    pub connector_response: Option<ConnectorResponseData>,
}

#[derive(Clone)]
pub struct CreateOrderResult {
    pub create_order_result: Result<String, ErrorResponse>,
}

pub struct PspTokenResult {
    pub token: Result<String, ErrorResponse>,
}

/// Data extracted from UCS response
pub struct UcsAuthorizeResponseData {
    pub router_data_response:
        Result<(PaymentsResponseData, common_enums::AttemptStatus), ErrorResponse>,
    pub status_code: u16,
    pub connector_customer_id: Option<String>,
    pub connector_response: Option<ConnectorResponseData>,
}

pub struct UcsRepeatPaymentResponseData {
    pub router_data_response:
        Result<(PaymentsResponseData, common_enums::AttemptStatus), ErrorResponse>,
    pub status_code: u16,
    pub connector_customer_id: Option<String>,
    pub connector_response: Option<ConnectorResponseData>,
}

pub struct UcsSetupMandateResponseData {
    pub router_data_response:
        Result<(PaymentsResponseData, common_enums::AttemptStatus), ErrorResponse>,
    pub status_code: u16,
    pub connector_customer_id: Option<String>,
}

#[derive(Debug, Clone, Copy)]
pub enum Redirection {
    Redirect,
    NoRedirect,
}

#[derive(Debug, Clone, serde::Deserialize, serde::Serialize)]
pub struct PollConfig {
    pub delay_in_secs: i8,
    pub frequency: i8,
}

impl PollConfig {
    pub fn get_poll_config_key(connector: String) -> String {
        format!("poll_config_external_three_ds_{connector}")
    }
}

impl Default for PollConfig {
    fn default() -> Self {
        Self {
            delay_in_secs: consts::DEFAULT_POLL_DELAY_IN_SECS,
            frequency: consts::DEFAULT_POLL_FREQUENCY,
        }
    }
}

#[cfg(feature = "v1")]
#[derive(Clone, Debug)]
pub struct RedirectPaymentFlowResponse {
    pub payments_response: api_models::payments::PaymentsResponse,
    pub business_profile: domain::Profile,
}

#[cfg(feature = "v2")]
#[derive(Clone, Debug)]
pub struct RedirectPaymentFlowResponse<D> {
    pub payment_data: D,
    pub profile: domain::Profile,
    pub next_action: Option<api_models::payments::NextActionData>,
    pub status: Option<common_enums::IntentStatus>,
}

#[cfg(feature = "v1")]
#[derive(Clone, Debug)]
pub struct AuthenticatePaymentFlowResponse {
    pub payments_response: api_models::payments::PaymentsResponse,
    pub poll_config: PollConfig,
    pub business_profile: domain::Profile,
}

#[derive(Debug, Clone, Default, serde::Deserialize, serde::Serialize)]
pub struct ConnectorResponse {
    pub merchant_id: common_utils::id_type::MerchantId,
    pub connector: String,
    pub payment_id: common_utils::id_type::PaymentId,
    pub amount: i64,
    pub connector_transaction_id: String,
    pub return_url: Option<String>,
    pub three_ds_form: Option<services::RedirectForm>,
}

pub struct ResponseRouterData<Flow, R, Request, Response> {
    pub response: R,
    pub data: RouterData<Flow, Request, Response>,
    pub http_code: u16,
}

#[derive(Debug, Clone, serde::Deserialize, serde::Serialize)]
pub enum RecipientIdType {
    ConnectorId(Secret<String>),
    LockerId(Secret<String>),
}

#[derive(Debug, Clone, serde::Deserialize, serde::Serialize)]
#[serde(rename_all = "snake_case")]
pub enum MerchantAccountData {
    Iban {
        iban: Secret<String>,
        name: String,
        connector_recipient_id: Option<RecipientIdType>,
    },
    Bacs {
        account_number: Secret<String>,
        sort_code: Secret<String>,
        name: String,
        connector_recipient_id: Option<RecipientIdType>,
    },
    FasterPayments {
        account_number: Secret<String>,
        sort_code: Secret<String>,
        name: String,
        connector_recipient_id: Option<RecipientIdType>,
    },
    Sepa {
        iban: Secret<String>,
        name: String,
        connector_recipient_id: Option<RecipientIdType>,
    },
    SepaInstant {
        iban: Secret<String>,
        name: String,
        connector_recipient_id: Option<RecipientIdType>,
    },
    Elixir {
        account_number: Secret<String>,
        iban: Secret<String>,
        name: String,
        connector_recipient_id: Option<RecipientIdType>,
    },
    Bankgiro {
        number: Secret<String>,
        name: String,
        connector_recipient_id: Option<RecipientIdType>,
    },
    Plusgiro {
        number: Secret<String>,
        name: String,
        connector_recipient_id: Option<RecipientIdType>,
    },
}

impl ForeignFrom<MerchantAccountData> for api_models::admin::MerchantAccountData {
    fn foreign_from(from: MerchantAccountData) -> Self {
        match from {
            MerchantAccountData::Iban {
                iban,
                name,
                connector_recipient_id,
            } => Self::Iban {
                iban,
                name,
                connector_recipient_id: match connector_recipient_id {
                    Some(RecipientIdType::ConnectorId(id)) => Some(id.clone()),
                    _ => None,
                },
            },
            MerchantAccountData::Bacs {
                account_number,
                sort_code,
                name,
                connector_recipient_id,
            } => Self::Bacs {
                account_number,
                sort_code,
                name,
                connector_recipient_id: match connector_recipient_id {
                    Some(RecipientIdType::ConnectorId(id)) => Some(id.clone()),
                    _ => None,
                },
            },
            MerchantAccountData::FasterPayments {
                account_number,
                sort_code,
                name,
                connector_recipient_id,
            } => Self::FasterPayments {
                account_number,
                sort_code,
                name,
                connector_recipient_id: match connector_recipient_id {
                    Some(RecipientIdType::ConnectorId(id)) => Some(id.clone()),
                    _ => None,
                },
            },
            MerchantAccountData::Sepa {
                iban,
                name,
                connector_recipient_id,
            } => Self::Sepa {
                iban,
                name,
                connector_recipient_id: match connector_recipient_id {
                    Some(RecipientIdType::ConnectorId(id)) => Some(id.clone()),
                    _ => None,
                },
            },
            MerchantAccountData::SepaInstant {
                iban,
                name,
                connector_recipient_id,
            } => Self::SepaInstant {
                iban,
                name,
                connector_recipient_id: match connector_recipient_id {
                    Some(RecipientIdType::ConnectorId(id)) => Some(id.clone()),
                    _ => None,
                },
            },
            MerchantAccountData::Elixir {
                account_number,
                iban,
                name,
                connector_recipient_id,
            } => Self::Elixir {
                account_number,
                iban,
                name,
                connector_recipient_id: match connector_recipient_id {
                    Some(RecipientIdType::ConnectorId(id)) => Some(id.clone()),
                    _ => None,
                },
            },
            MerchantAccountData::Bankgiro {
                number,
                name,
                connector_recipient_id,
            } => Self::Bankgiro {
                number,
                name,
                connector_recipient_id: match connector_recipient_id {
                    Some(RecipientIdType::ConnectorId(id)) => Some(id.clone()),
                    _ => None,
                },
            },
            MerchantAccountData::Plusgiro {
                number,
                name,
                connector_recipient_id,
            } => Self::Plusgiro {
                number,
                name,
                connector_recipient_id: match connector_recipient_id {
                    Some(RecipientIdType::ConnectorId(id)) => Some(id.clone()),
                    _ => None,
                },
            },
        }
    }
}

impl From<api_models::admin::MerchantAccountData> for MerchantAccountData {
    fn from(from: api_models::admin::MerchantAccountData) -> Self {
        match from {
            api_models::admin::MerchantAccountData::Iban {
                iban,
                name,
                connector_recipient_id,
            } => Self::Iban {
                iban,
                name,
                connector_recipient_id: connector_recipient_id.map(RecipientIdType::ConnectorId),
            },
            api_models::admin::MerchantAccountData::Bacs {
                account_number,
                sort_code,
                name,
                connector_recipient_id,
            } => Self::Bacs {
                account_number,
                sort_code,
                name,
                connector_recipient_id: connector_recipient_id.map(RecipientIdType::ConnectorId),
            },
            api_models::admin::MerchantAccountData::FasterPayments {
                account_number,
                sort_code,
                name,
                connector_recipient_id,
            } => Self::FasterPayments {
                account_number,
                sort_code,
                name,
                connector_recipient_id: connector_recipient_id.map(RecipientIdType::ConnectorId),
            },
            api_models::admin::MerchantAccountData::Sepa {
                iban,
                name,
                connector_recipient_id,
            } => Self::Sepa {
                iban,
                name,
                connector_recipient_id: connector_recipient_id.map(RecipientIdType::ConnectorId),
            },
            api_models::admin::MerchantAccountData::SepaInstant {
                iban,
                name,
                connector_recipient_id,
            } => Self::SepaInstant {
                iban,
                name,
                connector_recipient_id: connector_recipient_id.map(RecipientIdType::ConnectorId),
            },
            api_models::admin::MerchantAccountData::Elixir {
                account_number,
                iban,
                name,
                connector_recipient_id,
            } => Self::Elixir {
                account_number,
                iban,
                name,
                connector_recipient_id: connector_recipient_id.map(RecipientIdType::ConnectorId),
            },
            api_models::admin::MerchantAccountData::Bankgiro {
                number,
                name,
                connector_recipient_id,
            } => Self::Bankgiro {
                number,
                name,
                connector_recipient_id: connector_recipient_id.map(RecipientIdType::ConnectorId),
            },
            api_models::admin::MerchantAccountData::Plusgiro {
                number,
                name,
                connector_recipient_id,
            } => Self::Plusgiro {
                number,
                name,
                connector_recipient_id: connector_recipient_id.map(RecipientIdType::ConnectorId),
            },
        }
    }
}
#[derive(Debug, Clone, serde::Deserialize, serde::Serialize)]
#[serde(rename_all = "snake_case")]
pub enum MerchantRecipientData {
    ConnectorRecipientId(Secret<String>),
    WalletId(Secret<String>),
    AccountData(MerchantAccountData),
}

impl ForeignFrom<MerchantRecipientData> for api_models::admin::MerchantRecipientData {
    fn foreign_from(value: MerchantRecipientData) -> Self {
        match value {
            MerchantRecipientData::ConnectorRecipientId(id) => Self::ConnectorRecipientId(id),
            MerchantRecipientData::WalletId(id) => Self::WalletId(id),
            MerchantRecipientData::AccountData(data) => {
                Self::AccountData(api_models::admin::MerchantAccountData::foreign_from(data))
            }
        }
    }
}

impl From<api_models::admin::MerchantRecipientData> for MerchantRecipientData {
    fn from(value: api_models::admin::MerchantRecipientData) -> Self {
        match value {
            api_models::admin::MerchantRecipientData::ConnectorRecipientId(id) => {
                Self::ConnectorRecipientId(id)
            }
            api_models::admin::MerchantRecipientData::WalletId(id) => Self::WalletId(id),
            api_models::admin::MerchantRecipientData::AccountData(data) => {
                Self::AccountData(data.into())
            }
        }
    }
}

#[derive(Debug, Clone, serde::Deserialize, serde::Serialize)]
#[serde(rename_all = "snake_case")]
pub enum AdditionalMerchantData {
    OpenBankingRecipientData(MerchantRecipientData),
}

impl ForeignFrom<api_models::admin::AdditionalMerchantData> for AdditionalMerchantData {
    fn foreign_from(value: api_models::admin::AdditionalMerchantData) -> Self {
        match value {
            api_models::admin::AdditionalMerchantData::OpenBankingRecipientData(data) => {
                Self::OpenBankingRecipientData(MerchantRecipientData::from(data))
            }
        }
    }
}

impl ForeignFrom<AdditionalMerchantData> for api_models::admin::AdditionalMerchantData {
    fn foreign_from(value: AdditionalMerchantData) -> Self {
        match value {
            AdditionalMerchantData::OpenBankingRecipientData(data) => {
                Self::OpenBankingRecipientData(
                    api_models::admin::MerchantRecipientData::foreign_from(data),
                )
            }
        }
    }
}

impl ForeignFrom<api_models::admin::ConnectorAuthType> for ConnectorAuthType {
    fn foreign_from(value: api_models::admin::ConnectorAuthType) -> Self {
        match value {
            api_models::admin::ConnectorAuthType::TemporaryAuth => Self::TemporaryAuth,
            api_models::admin::ConnectorAuthType::HeaderKey { api_key } => {
                Self::HeaderKey { api_key }
            }
            api_models::admin::ConnectorAuthType::BodyKey { api_key, key1 } => {
                Self::BodyKey { api_key, key1 }
            }
            api_models::admin::ConnectorAuthType::SignatureKey {
                api_key,
                key1,
                api_secret,
            } => Self::SignatureKey {
                api_key,
                key1,
                api_secret,
            },
            api_models::admin::ConnectorAuthType::MultiAuthKey {
                api_key,
                key1,
                api_secret,
                key2,
            } => Self::MultiAuthKey {
                api_key,
                key1,
                api_secret,
                key2,
            },
            api_models::admin::ConnectorAuthType::CurrencyAuthKey { auth_key_map } => {
                Self::CurrencyAuthKey { auth_key_map }
            }
            api_models::admin::ConnectorAuthType::NoKey => Self::NoKey,
            api_models::admin::ConnectorAuthType::CertificateAuth {
                certificate,
                private_key,
            } => Self::CertificateAuth {
                certificate,
                private_key,
            },
        }
    }
}

impl ForeignFrom<ConnectorAuthType> for api_models::admin::ConnectorAuthType {
    fn foreign_from(from: ConnectorAuthType) -> Self {
        match from {
            ConnectorAuthType::TemporaryAuth => Self::TemporaryAuth,
            ConnectorAuthType::HeaderKey { api_key } => Self::HeaderKey { api_key },
            ConnectorAuthType::BodyKey { api_key, key1 } => Self::BodyKey { api_key, key1 },
            ConnectorAuthType::SignatureKey {
                api_key,
                key1,
                api_secret,
            } => Self::SignatureKey {
                api_key,
                key1,
                api_secret,
            },
            ConnectorAuthType::MultiAuthKey {
                api_key,
                key1,
                api_secret,
                key2,
            } => Self::MultiAuthKey {
                api_key,
                key1,
                api_secret,
                key2,
            },
            ConnectorAuthType::CurrencyAuthKey { auth_key_map } => {
                Self::CurrencyAuthKey { auth_key_map }
            }
            ConnectorAuthType::NoKey => Self::NoKey,
            ConnectorAuthType::CertificateAuth {
                certificate,
                private_key,
            } => Self::CertificateAuth {
                certificate,
                private_key,
            },
        }
    }
}

#[derive(Debug, Clone, serde::Serialize, serde::Deserialize)]
pub struct ConnectorsList {
    pub connectors: Vec<String>,
}

impl ForeignFrom<&PaymentsAuthorizeRouterData> for AuthorizeSessionTokenData {
    fn foreign_from(data: &PaymentsAuthorizeRouterData) -> Self {
        Self {
            amount_to_capture: data.amount_captured,
            currency: data.request.currency,
            connector_transaction_id: data.payment_id.clone(),
            amount: Some(data.request.amount),
        }
    }
}

impl ForeignFrom<&ExternalVaultProxyPaymentsRouterData> for AuthorizeSessionTokenData {
    fn foreign_from(data: &ExternalVaultProxyPaymentsRouterData) -> Self {
        Self {
            amount_to_capture: data.amount_captured,
            currency: data.request.currency,
            connector_transaction_id: data.payment_id.clone(),
            amount: Some(data.request.amount),
        }
    }
}

impl<'a> ForeignFrom<&'a SetupMandateRouterData> for AuthorizeSessionTokenData {
    fn foreign_from(data: &'a SetupMandateRouterData) -> Self {
        Self {
            amount_to_capture: data.request.amount,
            currency: data.request.currency,
            connector_transaction_id: data.payment_id.clone(),
            amount: data.request.amount,
        }
    }
}

pub trait Tokenizable {
    fn set_session_token(&mut self, token: Option<String>);
}

impl Tokenizable for SetupMandateRequestData {
    fn set_session_token(&mut self, _token: Option<String>) {}
}

impl Tokenizable for PaymentsAuthorizeData {
    fn set_session_token(&mut self, token: Option<String>) {
        self.session_token = token;
    }
}

impl Tokenizable for CompleteAuthorizeData {
    fn set_session_token(&mut self, _token: Option<String>) {}
}

impl Tokenizable for ExternalVaultProxyPaymentsData {
    fn set_session_token(&mut self, token: Option<String>) {
        self.session_token = token;
    }
}

impl ForeignFrom<&SetupMandateRouterData> for PaymentsAuthorizeData {
    fn foreign_from(data: &SetupMandateRouterData) -> Self {
        Self {
            currency: data.request.currency,
            payment_method_data: data.request.payment_method_data.clone(),
            confirm: data.request.confirm,
            mandate_id: data.request.mandate_id.clone(),
            setup_future_usage: data.request.setup_future_usage,
            off_session: data.request.off_session,
            setup_mandate_details: data.request.setup_mandate_details.clone(),
            router_return_url: data.request.router_return_url.clone(),
            email: data.request.email.clone(),
            customer_name: data.request.customer_name.clone(),
            amount: 0,
            order_tax_amount: Some(MinorUnit::zero()),
            minor_amount: MinorUnit::new(0),
            capture_method: None,
            webhook_url: None,
            complete_authorize_url: None,
            browser_info: data.request.browser_info.clone(),
            order_details: None,
            order_category: None,
            session_token: None,
            enrolled_for_3ds: true,
            related_transaction_id: None,
            payment_experience: None,
            payment_method_type: None,
            customer_id: None,
            surcharge_details: None,
            request_incremental_authorization: data.request.request_incremental_authorization,
            metadata: None,
            request_extended_authorization: None,
            authentication_data: None,
            customer_acceptance: data.request.customer_acceptance.clone(),
            split_payments: None, // TODO: allow charges on mandates?
            merchant_order_reference_id: None,
            integrity_object: None,
            additional_payment_method_data: None,
            shipping_cost: data.request.shipping_cost,
            merchant_account_id: None,
            merchant_config_currency: None,
            connector_testing_data: data.request.connector_testing_data.clone(),
            order_id: None,
            locale: None,
            payment_channel: None,
            enable_partial_authorization: data.request.enable_partial_authorization,
            enable_overcapture: None,
            is_stored_credential: data.request.is_stored_credential,
            mit_category: None,
            billing_descriptor: data.request.billing_descriptor.clone(),
            tokenization: None,
        }
    }
}

impl<F1, F2, T1, T2> ForeignFrom<(&RouterData<F1, T1, PaymentsResponseData>, T2)>
    for RouterData<F2, T2, PaymentsResponseData>
{
    fn foreign_from(item: (&RouterData<F1, T1, PaymentsResponseData>, T2)) -> Self {
        let data = item.0;
        let request = item.1;
        Self {
            flow: PhantomData,
            request,
            merchant_id: data.merchant_id.clone(),
            connector: data.connector.clone(),
            attempt_id: data.attempt_id.clone(),
            tenant_id: data.tenant_id.clone(),
            status: data.status,
            payment_method: data.payment_method,
            payment_method_type: data.payment_method_type,
            connector_auth_type: data.connector_auth_type.clone(),
            description: data.description.clone(),
            address: data.address.clone(),
            auth_type: data.auth_type,
            connector_meta_data: data.connector_meta_data.clone(),
            connector_wallets_details: data.connector_wallets_details.clone(),
            amount_captured: data.amount_captured,
            minor_amount_captured: data.minor_amount_captured,
            access_token: data.access_token.clone(),
            response: data.response.clone(),
            payment_id: data.payment_id.clone(),
            session_token: data.session_token.clone(),
            reference_id: data.reference_id.clone(),
            customer_id: data.customer_id.clone(),
            payment_method_token: None,
            preprocessing_id: None,
            connector_customer: data.connector_customer.clone(),
            recurring_mandate_payment_data: data.recurring_mandate_payment_data.clone(),
            connector_request_reference_id: data.connector_request_reference_id.clone(),
            #[cfg(feature = "payouts")]
            payout_method_data: data.payout_method_data.clone(),
            #[cfg(feature = "payouts")]
            quote_id: data.quote_id.clone(),
            test_mode: data.test_mode,
            payment_method_status: None,
            payment_method_balance: data.payment_method_balance.clone(),
            connector_api_version: data.connector_api_version.clone(),
            connector_http_status_code: data.connector_http_status_code,
            external_latency: data.external_latency,
            apple_pay_flow: data.apple_pay_flow.clone(),
            frm_metadata: data.frm_metadata.clone(),
            dispute_id: data.dispute_id.clone(),
            refund_id: data.refund_id.clone(),
            connector_response: data.connector_response.clone(),
            integrity_check: Ok(()),
            additional_merchant_data: data.additional_merchant_data.clone(),
            header_payload: data.header_payload.clone(),
            connector_mandate_request_reference_id: data
                .connector_mandate_request_reference_id
                .clone(),
            authentication_id: data.authentication_id.clone(),
            psd2_sca_exemption_type: data.psd2_sca_exemption_type,
            raw_connector_response: data.raw_connector_response.clone(),
            is_payment_id_from_merchant: data.is_payment_id_from_merchant,
            l2_l3_data: data.l2_l3_data.clone(),
            minor_amount_capturable: data.minor_amount_capturable,
            authorized_amount: data.authorized_amount,
        }
    }
}

#[cfg(feature = "payouts")]
impl<F1, F2>
    ForeignFrom<(
        &RouterData<F1, PayoutsData, PayoutsResponseData>,
        PayoutsData,
    )> for RouterData<F2, PayoutsData, PayoutsResponseData>
{
    fn foreign_from(
        item: (
            &RouterData<F1, PayoutsData, PayoutsResponseData>,
            PayoutsData,
        ),
    ) -> Self {
        let data = item.0;
        let request = item.1;
        Self {
            flow: PhantomData,
            request,
            merchant_id: data.merchant_id.clone(),
            connector: data.connector.clone(),
            attempt_id: data.attempt_id.clone(),
            tenant_id: data.tenant_id.clone(),
            status: data.status,
            payment_method: data.payment_method,
            payment_method_type: data.payment_method_type,
            connector_auth_type: data.connector_auth_type.clone(),
            description: data.description.clone(),
            address: data.address.clone(),
            auth_type: data.auth_type,
            connector_meta_data: data.connector_meta_data.clone(),
            connector_wallets_details: data.connector_wallets_details.clone(),
            amount_captured: data.amount_captured,
            minor_amount_captured: data.minor_amount_captured,
            access_token: data.access_token.clone(),
            response: data.response.clone(),
            payment_id: data.payment_id.clone(),
            session_token: data.session_token.clone(),
            reference_id: data.reference_id.clone(),
            customer_id: data.customer_id.clone(),
            payment_method_token: None,
            recurring_mandate_payment_data: None,
            preprocessing_id: None,
            connector_customer: data.connector_customer.clone(),
            connector_request_reference_id: data.connector_request_reference_id.clone(),
            payout_method_data: data.payout_method_data.clone(),
            quote_id: data.quote_id.clone(),
            test_mode: data.test_mode,
            payment_method_balance: None,
            payment_method_status: None,
            connector_api_version: None,
            connector_http_status_code: data.connector_http_status_code,
            external_latency: data.external_latency,
            apple_pay_flow: None,
            frm_metadata: None,
            refund_id: None,
            dispute_id: None,
            connector_response: data.connector_response.clone(),
            integrity_check: Ok(()),
            header_payload: data.header_payload.clone(),
            authentication_id: None,
            psd2_sca_exemption_type: None,
            additional_merchant_data: data.additional_merchant_data.clone(),
            connector_mandate_request_reference_id: None,
            raw_connector_response: None,
            is_payment_id_from_merchant: data.is_payment_id_from_merchant,
            l2_l3_data: None,
            minor_amount_capturable: None,
            authorized_amount: None,
        }
    }
}

#[cfg(feature = "v2")]
impl ForeignFrom<&domain::MerchantConnectorAccountFeatureMetadata>
    for api_models::admin::MerchantConnectorAccountFeatureMetadata
{
    fn foreign_from(item: &domain::MerchantConnectorAccountFeatureMetadata) -> Self {
        let revenue_recovery = item
            .revenue_recovery
            .as_ref()
            .map(
                |revenue_recovery_metadata| api_models::admin::RevenueRecoveryMetadata {
                    max_retry_count: revenue_recovery_metadata.max_retry_count,
                    billing_connector_retry_threshold: revenue_recovery_metadata
                        .billing_connector_retry_threshold,
                    billing_account_reference: revenue_recovery_metadata
                        .mca_reference
                        .recovery_to_billing
                        .clone(),
                },
            );
        Self { revenue_recovery }
    }
}

#[cfg(feature = "v2")]
impl ForeignTryFrom<&api_models::admin::MerchantConnectorAccountFeatureMetadata>
    for domain::MerchantConnectorAccountFeatureMetadata
{
    type Error = errors::ApiErrorResponse;
    fn foreign_try_from(
        feature_metadata: &api_models::admin::MerchantConnectorAccountFeatureMetadata,
    ) -> Result<Self, Self::Error> {
        let revenue_recovery = feature_metadata
            .revenue_recovery
            .as_ref()
            .map(|revenue_recovery_metadata| {
                domain::AccountReferenceMap::new(
                    revenue_recovery_metadata.billing_account_reference.clone(),
                )
                .map(|mca_reference| domain::RevenueRecoveryMetadata {
                    max_retry_count: revenue_recovery_metadata.max_retry_count,
                    billing_connector_retry_threshold: revenue_recovery_metadata
                        .billing_connector_retry_threshold,
                    mca_reference,
                })
            })
            .transpose()?;

        Ok(Self { revenue_recovery })
    }
}<|MERGE_RESOLUTION|>--- conflicted
+++ resolved
@@ -77,15 +77,6 @@
         FetchDisputesRequestData, MandateRevokeRequestData, MultipleCaptureRequestData,
         PaymentMethodTokenizationData, PaymentsApproveData, PaymentsAuthenticateData,
         PaymentsAuthorizeData, PaymentsCancelData, PaymentsCancelPostCaptureData,
-<<<<<<< HEAD
-        PaymentsCaptureData, PaymentsIncrementalAuthorizationData, PaymentsPostAuthenticateData,
-        PaymentsPostProcessingData, PaymentsPostSessionTokensData, PaymentsPreAuthenticateData,
-        PaymentsPreProcessingData, PaymentsRejectData, PaymentsSessionData, PaymentsSyncData,
-        PaymentsTaxCalculationData, PaymentsUpdateMetadataData, RefundsData, ResponseId,
-        RetrieveFileRequestData, SdkPaymentsSessionUpdateData, SetupMandateRequestData,
-        SplitRefundsRequest, SubmitEvidenceRequestData, SyncRequestType, UploadFileRequestData,
-        VaultRequestData, VerifyWebhookSourceRequestData,
-=======
         PaymentsCaptureData, PaymentsExtendAuthorizationData, PaymentsIncrementalAuthorizationData,
         PaymentsPostAuthenticateData, PaymentsPostProcessingData, PaymentsPostSessionTokensData,
         PaymentsPreAuthenticateData, PaymentsPreProcessingData, PaymentsRejectData,
@@ -94,7 +85,6 @@
         SdkPaymentsSessionUpdateData, SetupMandateRequestData, SplitRefundsRequest,
         SubmitEvidenceRequestData, SyncRequestType, UploadFileRequestData, VaultRequestData,
         VerifyWebhookSourceRequestData,
->>>>>>> 53f29f8d
     },
     router_response_types::{
         revenue_recovery::{
