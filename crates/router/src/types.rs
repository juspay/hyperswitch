// FIXME: Why were these data types grouped this way?
//
// Folder `types` is strange for Rust ecosystem, nevertheless it might be okay.
// But folder `enum` is even more strange I unlikely okay. Why should not we introduce folders `type`, `structs` and `traits`? :)
// Is it better to split data types according to business logic instead.
// For example, customers/address/dispute/mandate is "models".
// Separation of concerns instead of separation of forms.

pub mod api;
pub mod authentication;
pub mod connector_transformers;
pub mod domain;
#[cfg(feature = "frm")]
pub mod fraud_check;
pub mod payment_methods;
pub mod pm_auth;
use masking::Secret;
pub mod storage;
pub mod transformers;
use std::marker::PhantomData;

pub use api_models::{enums::Connector, mandates};
#[cfg(feature = "payouts")]
pub use api_models::{enums::PayoutConnectors, payouts as payout_types};
#[cfg(feature = "v2")]
use common_utils::errors::CustomResult;
pub use common_utils::{pii, pii::Email, request::RequestContent, types::MinorUnit};
#[cfg(feature = "v2")]
use error_stack::ResultExt;
#[cfg(feature = "frm")]
pub use hyperswitch_domain_models::router_data_v2::FrmFlowData;
use hyperswitch_domain_models::router_flow_types::{
    self,
    access_token_auth::AccessTokenAuth,
    dispute::{Accept, Defend, Dsync, Evidence, Fetch},
    files::{Retrieve, Upload},
    mandate_revoke::MandateRevoke,
    payments::{
        Approve, Authorize, AuthorizeSessionToken, Balance, CalculateTax, Capture,
        CompleteAuthorize, CreateConnectorCustomer, CreateOrder, ExternalVaultProxy,
        IncrementalAuthorization, InitPayment, PSync, PostCaptureVoid, PostProcessing,
        PostSessionTokens, PreProcessing, Reject, SdkSessionUpdate, Session, SetupMandate,
        UpdateMetadata, Void,
    },
    refunds::{Execute, RSync},
    webhooks::VerifyWebhookSource,
};
pub use hyperswitch_domain_models::{
    payment_address::PaymentAddress,
    router_data::{
        AccessToken, AccessTokenAuthenticationResponse, AdditionalPaymentMethodConnectorResponse,
        ConnectorAuthType, ConnectorResponseData, ErrorResponse, GooglePayPaymentMethodDetails,
        GooglePayPredecryptDataInternal, L2L3Data, PaymentMethodBalance, PaymentMethodToken,
        RecurringMandatePaymentData, RouterData,
    },
    router_data_v2::{
        AccessTokenFlowData, AuthenticationTokenFlowData, DisputesFlowData,
        ExternalAuthenticationFlowData, FilesFlowData, MandateRevokeFlowData, PaymentFlowData,
        RefundFlowData, RouterDataV2, UasFlowData, WebhookSourceVerifyData,
    },
    router_request_types::{
        revenue_recovery::{
            BillingConnectorInvoiceSyncRequest, BillingConnectorPaymentsSyncRequest,
            RevenueRecoveryRecordBackRequest,
        },
        unified_authentication_service::{
            UasAuthenticationRequestData, UasAuthenticationResponseData,
            UasConfirmationRequestData, UasPostAuthenticationRequestData,
            UasPreAuthenticationRequestData,
        },
        AcceptDisputeRequestData, AccessTokenAuthenticationRequestData, AccessTokenRequestData,
        AuthorizeSessionTokenData, BrowserInformation, ChargeRefunds, ChargeRefundsOptions,
        CompleteAuthorizeData, CompleteAuthorizeRedirectResponse, ConnectorCustomerData,
        CreateOrderRequestData, DefendDisputeRequestData, DestinationChargeRefund,
        DirectChargeRefund, DisputeSyncData, ExternalVaultProxyPaymentsData,
        FetchDisputesRequestData, MandateRevokeRequestData, MultipleCaptureRequestData,
        PaymentMethodTokenizationData, PaymentsApproveData, PaymentsAuthorizeData,
        PaymentsCancelData, PaymentsCancelPostCaptureData, PaymentsCaptureData,
        PaymentsIncrementalAuthorizationData, PaymentsPostProcessingData,
        PaymentsPostSessionTokensData, PaymentsPreProcessingData, PaymentsRejectData,
        PaymentsSessionData, PaymentsSyncData, PaymentsTaxCalculationData,
        PaymentsUpdateMetadataData, RefundsData, ResponseId, RetrieveFileRequestData,
        SdkPaymentsSessionUpdateData, SetupMandateRequestData, SplitRefundsRequest,
        SubmitEvidenceRequestData, SyncRequestType, UploadFileRequestData, VaultRequestData,
        VerifyWebhookSourceRequestData,
    },
    router_response_types::{
        revenue_recovery::{
            BillingConnectorInvoiceSyncResponse, BillingConnectorPaymentsSyncResponse,
            RevenueRecoveryRecordBackResponse,
        },
        AcceptDisputeResponse, CaptureSyncResponse, DefendDisputeResponse, DisputeSyncResponse,
        FetchDisputesResponse, MandateReference, MandateRevokeResponseData, PaymentsResponseData,
        PreprocessingResponseId, RefundsResponseData, RetrieveFileResponse, SubmitEvidenceResponse,
        TaxCalculationResponseData, UploadFileResponse, VaultResponseData,
        VerifyWebhookSourceResponseData, VerifyWebhookStatus,
    },
};
#[cfg(feature = "payouts")]
pub use hyperswitch_domain_models::{
    router_data_v2::PayoutFlowData, router_request_types::PayoutsData,
    router_response_types::PayoutsResponseData,
};
#[cfg(feature = "payouts")]
pub use hyperswitch_interfaces::types::{
    PayoutCancelType, PayoutCreateType, PayoutEligibilityType, PayoutFulfillType, PayoutQuoteType,
    PayoutRecipientAccountType, PayoutRecipientType, PayoutSyncType,
};
pub use hyperswitch_interfaces::{
    disputes::DisputePayload,
    types::{
        AcceptDisputeType, ConnectorCustomerType, DefendDisputeType, FetchDisputesType,
        IncrementalAuthorizationType, MandateRevokeType, PaymentsAuthorizeType,
        PaymentsBalanceType, PaymentsCaptureType, PaymentsCompleteAuthorizeType, PaymentsInitType,
        PaymentsPostCaptureVoidType, PaymentsPostProcessingType, PaymentsPostSessionTokensType,
        PaymentsPreAuthorizeType, PaymentsPreProcessingType, PaymentsSessionType, PaymentsSyncType,
        PaymentsUpdateMetadataType, PaymentsVoidType, RefreshTokenType, RefundExecuteType,
        RefundSyncType, Response, RetrieveFileType, SdkSessionUpdateType, SetupMandateType,
        SubmitEvidenceType, TokenizationType, UploadFileType, VerifyWebhookSourceType,
    },
};

#[cfg(feature = "v2")]
use crate::core::errors;
pub use crate::core::payments::CustomerDetails;
#[cfg(feature = "payouts")]
use crate::core::utils::IRRELEVANT_CONNECTOR_REQUEST_REFERENCE_ID_IN_PAYOUTS_FLOW;
use crate::{
    consts,
    core::payments::{OperationSessionGetters, PaymentData},
    services,
    types::transformers::{ForeignFrom, ForeignTryFrom},
};

pub type PaymentsAuthorizeRouterData =
    RouterData<Authorize, PaymentsAuthorizeData, PaymentsResponseData>;
pub type ExternalVaultProxyPaymentsRouterData =
    RouterData<ExternalVaultProxy, ExternalVaultProxyPaymentsData, PaymentsResponseData>;
pub type PaymentsPreProcessingRouterData =
    RouterData<PreProcessing, PaymentsPreProcessingData, PaymentsResponseData>;
pub type PaymentsPostProcessingRouterData =
    RouterData<PostProcessing, PaymentsPostProcessingData, PaymentsResponseData>;
pub type PaymentsAuthorizeSessionTokenRouterData =
    RouterData<AuthorizeSessionToken, AuthorizeSessionTokenData, PaymentsResponseData>;
pub type PaymentsCompleteAuthorizeRouterData =
    RouterData<CompleteAuthorize, CompleteAuthorizeData, PaymentsResponseData>;
pub type PaymentsInitRouterData =
    RouterData<InitPayment, PaymentsAuthorizeData, PaymentsResponseData>;
pub type PaymentsBalanceRouterData =
    RouterData<Balance, PaymentsAuthorizeData, PaymentsResponseData>;
pub type PaymentsSyncRouterData = RouterData<PSync, PaymentsSyncData, PaymentsResponseData>;
pub type PaymentsCaptureRouterData = RouterData<Capture, PaymentsCaptureData, PaymentsResponseData>;
pub type PaymentsIncrementalAuthorizationRouterData = RouterData<
    IncrementalAuthorization,
    PaymentsIncrementalAuthorizationData,
    PaymentsResponseData,
>;
pub type PaymentsTaxCalculationRouterData =
    RouterData<CalculateTax, PaymentsTaxCalculationData, TaxCalculationResponseData>;

pub type CreateOrderRouterData =
    RouterData<CreateOrder, CreateOrderRequestData, PaymentsResponseData>;

pub type SdkSessionUpdateRouterData =
    RouterData<SdkSessionUpdate, SdkPaymentsSessionUpdateData, PaymentsResponseData>;

pub type PaymentsPostSessionTokensRouterData =
    RouterData<PostSessionTokens, PaymentsPostSessionTokensData, PaymentsResponseData>;

pub type PaymentsUpdateMetadataRouterData =
    RouterData<UpdateMetadata, PaymentsUpdateMetadataData, PaymentsResponseData>;

pub type PaymentsCancelRouterData = RouterData<Void, PaymentsCancelData, PaymentsResponseData>;
pub type PaymentsCancelPostCaptureRouterData =
    RouterData<PostCaptureVoid, PaymentsCancelPostCaptureData, PaymentsResponseData>;
pub type PaymentsRejectRouterData = RouterData<Reject, PaymentsRejectData, PaymentsResponseData>;
pub type PaymentsApproveRouterData = RouterData<Approve, PaymentsApproveData, PaymentsResponseData>;
pub type PaymentsSessionRouterData = RouterData<Session, PaymentsSessionData, PaymentsResponseData>;
pub type RefundsRouterData<F> = RouterData<F, RefundsData, RefundsResponseData>;
pub type RefundExecuteRouterData = RouterData<Execute, RefundsData, RefundsResponseData>;
pub type RefundSyncRouterData = RouterData<RSync, RefundsData, RefundsResponseData>;
pub type TokenizationRouterData = RouterData<
    router_flow_types::PaymentMethodToken,
    PaymentMethodTokenizationData,
    PaymentsResponseData,
>;
pub type ConnectorCustomerRouterData =
    RouterData<CreateConnectorCustomer, ConnectorCustomerData, PaymentsResponseData>;

pub type RefreshTokenRouterData = RouterData<AccessTokenAuth, AccessTokenRequestData, AccessToken>;

pub type PaymentsResponseRouterData<R> =
    ResponseRouterData<Authorize, R, PaymentsAuthorizeData, PaymentsResponseData>;
pub type PaymentsCancelResponseRouterData<R> =
    ResponseRouterData<Void, R, PaymentsCancelData, PaymentsResponseData>;
pub type PaymentsCancelPostCaptureResponseRouterData<R> =
    ResponseRouterData<PostCaptureVoid, R, PaymentsCancelPostCaptureData, PaymentsResponseData>;
pub type PaymentsBalanceResponseRouterData<R> =
    ResponseRouterData<Balance, R, PaymentsAuthorizeData, PaymentsResponseData>;
pub type PaymentsSyncResponseRouterData<R> =
    ResponseRouterData<PSync, R, PaymentsSyncData, PaymentsResponseData>;
pub type PaymentsSessionResponseRouterData<R> =
    ResponseRouterData<Session, R, PaymentsSessionData, PaymentsResponseData>;
pub type PaymentsInitResponseRouterData<R> =
    ResponseRouterData<InitPayment, R, PaymentsAuthorizeData, PaymentsResponseData>;
pub type SdkSessionUpdateResponseRouterData<R> =
    ResponseRouterData<SdkSessionUpdate, R, SdkPaymentsSessionUpdateData, PaymentsResponseData>;
pub type PaymentsCaptureResponseRouterData<R> =
    ResponseRouterData<Capture, R, PaymentsCaptureData, PaymentsResponseData>;
pub type PaymentsPreprocessingResponseRouterData<R> =
    ResponseRouterData<PreProcessing, R, PaymentsPreProcessingData, PaymentsResponseData>;
pub type TokenizationResponseRouterData<R> =
    ResponseRouterData<PaymentMethodToken, R, PaymentMethodTokenizationData, PaymentsResponseData>;
pub type ConnectorCustomerResponseRouterData<R> =
    ResponseRouterData<CreateConnectorCustomer, R, ConnectorCustomerData, PaymentsResponseData>;

pub type RefundsResponseRouterData<F, R> =
    ResponseRouterData<F, R, RefundsData, RefundsResponseData>;

pub type SetupMandateRouterData =
    RouterData<SetupMandate, SetupMandateRequestData, PaymentsResponseData>;

pub type AcceptDisputeRouterData =
    RouterData<Accept, AcceptDisputeRequestData, AcceptDisputeResponse>;

pub type VerifyWebhookSourceRouterData = RouterData<
    VerifyWebhookSource,
    VerifyWebhookSourceRequestData,
    VerifyWebhookSourceResponseData,
>;

pub type SubmitEvidenceRouterData =
    RouterData<Evidence, SubmitEvidenceRequestData, SubmitEvidenceResponse>;

pub type UploadFileRouterData = RouterData<Upload, UploadFileRequestData, UploadFileResponse>;

pub type RetrieveFileRouterData =
    RouterData<Retrieve, RetrieveFileRequestData, RetrieveFileResponse>;

pub type DefendDisputeRouterData =
    RouterData<Defend, DefendDisputeRequestData, DefendDisputeResponse>;

pub type FetchDisputesRouterData =
    RouterData<Fetch, FetchDisputesRequestData, FetchDisputesResponse>;

pub type DisputeSyncRouterData = RouterData<Dsync, DisputeSyncData, DisputeSyncResponse>;

pub type MandateRevokeRouterData =
    RouterData<MandateRevoke, MandateRevokeRequestData, MandateRevokeResponseData>;

#[cfg(feature = "payouts")]
pub type PayoutsRouterData<F> = RouterData<F, PayoutsData, PayoutsResponseData>;

#[cfg(feature = "payouts")]
pub type PayoutsResponseRouterData<F, R> =
    ResponseRouterData<F, R, PayoutsData, PayoutsResponseData>;

#[cfg(feature = "payouts")]
pub type PayoutActionData = Vec<(
    storage::Payouts,
    storage::PayoutAttempt,
    Option<domain::Customer>,
    Option<api_models::payments::Address>,
)>;

#[cfg(feature = "payouts")]
pub trait PayoutIndividualDetailsExt {
    type Error;
    fn get_external_account_account_holder_type(&self) -> Result<String, Self::Error>;
}

pub trait Capturable {
    fn get_captured_amount<F>(
        &self,
        _amount_captured: Option<i64>,
        _payment_data: &PaymentData<F>,
    ) -> Option<i64>
    where
        F: Clone,
    {
        None
    }
    fn get_amount_capturable<F>(
        &self,
        _payment_data: &PaymentData<F>,
        _get_amount_capturable: Option<i64>,
        _attempt_status: common_enums::AttemptStatus,
    ) -> Option<i64>
    where
        F: Clone,
    {
        None
    }
}

#[cfg(feature = "v1")]
impl Capturable for PaymentsAuthorizeData {
    fn get_captured_amount<F>(
        &self,
        amount_captured: Option<i64>,
        payment_data: &PaymentData<F>,
    ) -> Option<i64>
    where
        F: Clone,
    {
        amount_captured.or(Some(
            payment_data
                .payment_attempt
                .get_total_amount()
                .get_amount_as_i64(),
        ))
    }

    fn get_amount_capturable<F>(
        &self,
        payment_data: &PaymentData<F>,
        amount_capturable: Option<i64>,
        attempt_status: common_enums::AttemptStatus,
    ) -> Option<i64>
    where
        F: Clone,
    {
        let amount_capturable_from_intent_status = match payment_data.get_capture_method().unwrap_or_default()
        {
            common_enums::CaptureMethod::Automatic
            | common_enums::CaptureMethod::SequentialAutomatic => {
                let intent_status = common_enums::IntentStatus::foreign_from(attempt_status);
                match intent_status {
                    common_enums::IntentStatus::Succeeded
                    | common_enums::IntentStatus::Failed
                    | common_enums::IntentStatus::Conflicted
                    | common_enums::IntentStatus::Expired => Some(0),
                    common_enums::IntentStatus::Cancelled
                    | common_enums::IntentStatus::CancelledPostCapture
                    | common_enums::IntentStatus::PartiallyCaptured
                    | common_enums::IntentStatus::RequiresCustomerAction
                    | common_enums::IntentStatus::RequiresMerchantAction
                    | common_enums::IntentStatus::RequiresPaymentMethod
                    | common_enums::IntentStatus::RequiresConfirmation
                    | common_enums::IntentStatus::RequiresCapture
                    | common_enums::IntentStatus::PartiallyCapturedAndCapturable
                    | common_enums::IntentStatus::PartiallyAuthorizedAndRequiresCapture
                    | common_enums::IntentStatus::Processing => None,
                }
            },
            common_enums::CaptureMethod::Manual => Some(payment_data.payment_attempt.get_total_amount().get_amount_as_i64()),
            // In case of manual multiple, amount capturable must be inferred from all captures.
            common_enums::CaptureMethod::ManualMultiple |
            // Scheduled capture is not supported as of now
            common_enums::CaptureMethod::Scheduled => None,
        };
        amount_capturable
            .or(amount_capturable_from_intent_status)
            .or(Some(
                payment_data
                    .payment_attempt
                    .get_total_amount()
                    .get_amount_as_i64(),
            ))
    }
}

#[cfg(feature = "v1")]
impl Capturable for PaymentsCaptureData {
    fn get_captured_amount<F>(
        &self,
        _amount_captured: Option<i64>,
        _payment_data: &PaymentData<F>,
    ) -> Option<i64>
    where
        F: Clone,
    {
        Some(self.amount_to_capture)
    }
    fn get_amount_capturable<F>(
        &self,
        _payment_data: &PaymentData<F>,
        _amount_capturable: Option<i64>,
        attempt_status: common_enums::AttemptStatus,
    ) -> Option<i64>
    where
        F: Clone,
    {
        let intent_status = common_enums::IntentStatus::foreign_from(attempt_status);
        match intent_status {
            common_enums::IntentStatus::Succeeded
            | common_enums::IntentStatus::PartiallyCaptured
            | common_enums::IntentStatus::Conflicted
            | common_enums::IntentStatus::Expired => Some(0),
            common_enums::IntentStatus::Processing
            | common_enums::IntentStatus::Cancelled
            | common_enums::IntentStatus::CancelledPostCapture
            | common_enums::IntentStatus::Failed
            | common_enums::IntentStatus::RequiresCustomerAction
            | common_enums::IntentStatus::RequiresMerchantAction
            | common_enums::IntentStatus::RequiresPaymentMethod
            | common_enums::IntentStatus::RequiresConfirmation
            | common_enums::IntentStatus::RequiresCapture
            | common_enums::IntentStatus::PartiallyCapturedAndCapturable
            | common_enums::IntentStatus::PartiallyAuthorizedAndRequiresCapture => None,
        }
    }
}

#[cfg(feature = "v1")]
impl Capturable for CompleteAuthorizeData {
    fn get_captured_amount<F>(
        &self,
        amount_captured: Option<i64>,
        payment_data: &PaymentData<F>,
    ) -> Option<i64>
    where
        F: Clone,
    {
        amount_captured.or(Some(
            payment_data
                .payment_attempt
                .get_total_amount()
                .get_amount_as_i64(),
        ))
    }
    fn get_amount_capturable<F>(
        &self,
        payment_data: &PaymentData<F>,
        amount_capturable: Option<i64>,
        attempt_status: common_enums::AttemptStatus,
    ) -> Option<i64>
    where
        F: Clone,
    {
        let amount_capturable_from_intent_status = match payment_data
            .get_capture_method()
            .unwrap_or_default()
        {
            common_enums::CaptureMethod::Automatic | common_enums::CaptureMethod::SequentialAutomatic => {
                let intent_status = common_enums::IntentStatus::foreign_from(attempt_status);
                match intent_status {
                    common_enums::IntentStatus::Succeeded
                    | common_enums::IntentStatus::Failed
                    | common_enums::IntentStatus::Conflicted
                    | common_enums::IntentStatus::Expired => Some(0),
                    common_enums::IntentStatus::Cancelled | common_enums::IntentStatus::PartiallyCaptured
                    | common_enums::IntentStatus::CancelledPostCapture
                    | common_enums::IntentStatus::RequiresCustomerAction
                    | common_enums::IntentStatus::RequiresMerchantAction
                    | common_enums::IntentStatus::RequiresPaymentMethod
                    | common_enums::IntentStatus::RequiresConfirmation
                    | common_enums::IntentStatus::RequiresCapture
                    | common_enums::IntentStatus::PartiallyCapturedAndCapturable
                    | common_enums::IntentStatus::PartiallyAuthorizedAndRequiresCapture
                    | common_enums::IntentStatus::Processing => None,
                }
            },
            common_enums::CaptureMethod::Manual => Some(payment_data.payment_attempt.get_total_amount().get_amount_as_i64()),
            // In case of manual multiple, amount capturable must be inferred from all captures.
            common_enums::CaptureMethod::ManualMultiple |
            // Scheduled capture is not supported as of now
            common_enums::CaptureMethod::Scheduled => None,
        };
        amount_capturable
            .or(amount_capturable_from_intent_status)
            .or(Some(
                payment_data
                    .payment_attempt
                    .get_total_amount()
                    .get_amount_as_i64(),
            ))
    }
}

impl Capturable for SetupMandateRequestData {}
impl Capturable for PaymentsTaxCalculationData {}
impl Capturable for SdkPaymentsSessionUpdateData {}
impl Capturable for PaymentsPostSessionTokensData {}
impl Capturable for PaymentsUpdateMetadataData {}
impl Capturable for PaymentsCancelData {
    fn get_captured_amount<F>(
        &self,
        _amount_captured: Option<i64>,
        payment_data: &PaymentData<F>,
    ) -> Option<i64>
    where
        F: Clone,
    {
        // return previously captured amount
        payment_data
            .payment_intent
            .amount_captured
            .map(|amt| amt.get_amount_as_i64())
    }
    fn get_amount_capturable<F>(
        &self,
        _payment_data: &PaymentData<F>,
        _amount_capturable: Option<i64>,
        attempt_status: common_enums::AttemptStatus,
    ) -> Option<i64>
    where
        F: Clone,
    {
        let intent_status = common_enums::IntentStatus::foreign_from(attempt_status);
        match intent_status {
            common_enums::IntentStatus::Cancelled
            | common_enums::IntentStatus::CancelledPostCapture
            | common_enums::IntentStatus::Processing
            | common_enums::IntentStatus::PartiallyCaptured
            | common_enums::IntentStatus::Conflicted
            | common_enums::IntentStatus::Expired => Some(0),
            common_enums::IntentStatus::Succeeded
            | common_enums::IntentStatus::Failed
            | common_enums::IntentStatus::RequiresCustomerAction
            | common_enums::IntentStatus::RequiresMerchantAction
            | common_enums::IntentStatus::RequiresPaymentMethod
            | common_enums::IntentStatus::RequiresConfirmation
            | common_enums::IntentStatus::RequiresCapture
            | common_enums::IntentStatus::PartiallyAuthorizedAndRequiresCapture
            | common_enums::IntentStatus::PartiallyCapturedAndCapturable => None,
        }
    }
}
impl Capturable for PaymentsCancelPostCaptureData {
    fn get_captured_amount<F>(
        &self,
        _amount_captured: Option<i64>,
        payment_data: &PaymentData<F>,
    ) -> Option<i64>
    where
        F: Clone,
    {
        // return previously captured amount
        payment_data
            .payment_intent
            .amount_captured
            .map(|amt| amt.get_amount_as_i64())
    }
    fn get_amount_capturable<F>(
        &self,
        _payment_data: &PaymentData<F>,
        _amount_capturable: Option<i64>,
        attempt_status: common_enums::AttemptStatus,
    ) -> Option<i64>
    where
        F: Clone,
    {
        let intent_status = common_enums::IntentStatus::foreign_from(attempt_status);
        match intent_status {
            common_enums::IntentStatus::Cancelled
            | common_enums::IntentStatus::CancelledPostCapture
            | common_enums::IntentStatus::PartiallyCaptured
            | common_enums::IntentStatus::Conflicted
            | common_enums::IntentStatus::Expired => Some(0),
            common_enums::IntentStatus::Succeeded
            | common_enums::IntentStatus::Failed
            | common_enums::IntentStatus::RequiresCustomerAction
            | common_enums::IntentStatus::RequiresMerchantAction
            | common_enums::IntentStatus::RequiresPaymentMethod
            | common_enums::IntentStatus::RequiresConfirmation
            | common_enums::IntentStatus::RequiresCapture
            | common_enums::IntentStatus::PartiallyCapturedAndCapturable
            | common_enums::IntentStatus::Processing
            | common_enums::IntentStatus::PartiallyAuthorizedAndRequiresCapture => None,
        }
    }
}
impl Capturable for PaymentsApproveData {}
impl Capturable for PaymentsRejectData {}
impl Capturable for PaymentsSessionData {}
impl Capturable for PaymentsIncrementalAuthorizationData {
    fn get_amount_capturable<F>(
        &self,
        _payment_data: &PaymentData<F>,
        amount_capturable: Option<i64>,
        _attempt_status: common_enums::AttemptStatus,
    ) -> Option<i64>
    where
        F: Clone,
    {
        amount_capturable.or(Some(self.total_amount))
    }
}
impl Capturable for PaymentsSyncData {
    #[cfg(feature = "v1")]
    fn get_captured_amount<F>(
        &self,
        _amount_captured: Option<i64>,
        payment_data: &PaymentData<F>,
    ) -> Option<i64>
    where
        F: Clone,
    {
        payment_data
            .payment_attempt
            .amount_to_capture
            .or(payment_data.payment_intent.amount_captured)
            .or_else(|| Some(payment_data.payment_attempt.get_total_amount()))
            .map(|amt| amt.get_amount_as_i64())
    }

    #[cfg(feature = "v2")]
    fn get_captured_amount<F>(
        &self,
        _amount_captured: Option<i64>,
        payment_data: &PaymentData<F>,
    ) -> Option<i64>
    where
        F: Clone,
    {
        // TODO: add a getter for this
        payment_data
            .payment_attempt
            .amount_details
            .get_amount_to_capture()
            .or_else(|| Some(payment_data.payment_attempt.get_total_amount()))
            .map(|amt| amt.get_amount_as_i64())
    }

    #[cfg(feature = "v1")]
    fn get_amount_capturable<F>(
        &self,
        payment_data: &PaymentData<F>,
        amount_capturable: Option<i64>,
        attempt_status: common_enums::AttemptStatus,
    ) -> Option<i64>
    where
        F: Clone,
    {
        if attempt_status.is_terminal_status() {
            Some(0)
        } else {
            amount_capturable.or(Some(MinorUnit::get_amount_as_i64(
                payment_data.payment_attempt.amount_capturable,
            )))
        }
    }

    #[cfg(feature = "v2")]
    fn get_amount_capturable<F>(
        &self,
        payment_data: &PaymentData<F>,
        amount_capturable: Option<i64>,
        attempt_status: common_enums::AttemptStatus,
    ) -> Option<i64>
    where
        F: Clone,
    {
        if attempt_status.is_terminal_status() {
            Some(0)
        } else {
            None
        }
    }
}

pub struct AddAccessTokenResult {
    pub access_token_result: Result<Option<AccessToken>, ErrorResponse>,
    pub connector_supports_access_token: bool,
}

pub struct PaymentMethodTokenResult {
    pub payment_method_token_result: Result<Option<String>, ErrorResponse>,
    pub is_payment_method_tokenization_performed: bool,
    pub connector_response: Option<ConnectorResponseData>,
}

#[derive(Clone)]
pub struct CreateOrderResult {
    pub create_order_result: Result<String, ErrorResponse>,
}

pub struct PspTokenResult {
    pub token: Result<String, ErrorResponse>,
}

#[derive(Debug, Clone, Copy)]
pub enum Redirection {
    Redirect,
    NoRedirect,
}

#[derive(Debug, Clone, serde::Deserialize, serde::Serialize)]
pub struct PollConfig {
    pub delay_in_secs: i8,
    pub frequency: i8,
}

impl PollConfig {
    pub fn get_poll_config_key(connector: String) -> String {
        format!("poll_config_external_three_ds_{connector}")
    }
}

impl Default for PollConfig {
    fn default() -> Self {
        Self {
            delay_in_secs: consts::DEFAULT_POLL_DELAY_IN_SECS,
            frequency: consts::DEFAULT_POLL_FREQUENCY,
        }
    }
}

#[cfg(feature = "v1")]
#[derive(Clone, Debug)]
pub struct RedirectPaymentFlowResponse {
    pub payments_response: api_models::payments::PaymentsResponse,
    pub business_profile: domain::Profile,
}

#[cfg(feature = "v2")]
#[derive(Clone, Debug)]
pub struct RedirectPaymentFlowResponse<D> {
    pub payment_data: D,
    pub profile: domain::Profile,
}

#[cfg(feature = "v1")]
#[derive(Clone, Debug)]
pub struct AuthenticatePaymentFlowResponse {
    pub payments_response: api_models::payments::PaymentsResponse,
    pub poll_config: PollConfig,
    pub business_profile: domain::Profile,
}

#[derive(Debug, Clone, Default, serde::Deserialize, serde::Serialize)]
pub struct ConnectorResponse {
    pub merchant_id: common_utils::id_type::MerchantId,
    pub connector: String,
    pub payment_id: common_utils::id_type::PaymentId,
    pub amount: i64,
    pub connector_transaction_id: String,
    pub return_url: Option<String>,
    pub three_ds_form: Option<services::RedirectForm>,
}

pub struct ResponseRouterData<Flow, R, Request, Response> {
    pub response: R,
    pub data: RouterData<Flow, Request, Response>,
    pub http_code: u16,
}

#[derive(Debug, Clone, serde::Deserialize, serde::Serialize)]
pub enum RecipientIdType {
    ConnectorId(Secret<String>),
    LockerId(Secret<String>),
}

#[derive(Debug, Clone, serde::Deserialize, serde::Serialize)]
#[serde(rename_all = "snake_case")]
pub enum MerchantAccountData {
    Iban {
        iban: Secret<String>,
        name: String,
        connector_recipient_id: Option<RecipientIdType>,
    },
    Bacs {
        account_number: Secret<String>,
        sort_code: Secret<String>,
        name: String,
        connector_recipient_id: Option<RecipientIdType>,
    },
    FasterPayments {
        account_number: Secret<String>,
        sort_code: Secret<String>,
        name: String,
        connector_recipient_id: Option<RecipientIdType>,
    },
    Sepa {
        iban: Secret<String>,
        name: String,
        connector_recipient_id: Option<RecipientIdType>,
    },
    SepaInstant {
        iban: Secret<String>,
        name: String,
        connector_recipient_id: Option<RecipientIdType>,
    },
    Elixir {
        account_number: Secret<String>,
        iban: Secret<String>,
        name: String,
        connector_recipient_id: Option<RecipientIdType>,
    },
    Bankgiro {
        number: Secret<String>,
        name: String,
        connector_recipient_id: Option<RecipientIdType>,
    },
    Plusgiro {
        number: Secret<String>,
        name: String,
        connector_recipient_id: Option<RecipientIdType>,
    },
}

impl ForeignFrom<MerchantAccountData> for api_models::admin::MerchantAccountData {
    fn foreign_from(from: MerchantAccountData) -> Self {
        match from {
            MerchantAccountData::Iban {
                iban,
                name,
                connector_recipient_id,
            } => Self::Iban {
                iban,
                name,
                connector_recipient_id: match connector_recipient_id {
                    Some(RecipientIdType::ConnectorId(id)) => Some(id.clone()),
                    _ => None,
                },
            },
            MerchantAccountData::Bacs {
                account_number,
                sort_code,
                name,
                connector_recipient_id,
            } => Self::Bacs {
                account_number,
                sort_code,
                name,
                connector_recipient_id: match connector_recipient_id {
                    Some(RecipientIdType::ConnectorId(id)) => Some(id.clone()),
                    _ => None,
                },
            },
            MerchantAccountData::FasterPayments {
                account_number,
                sort_code,
                name,
                connector_recipient_id,
            } => Self::FasterPayments {
                account_number,
                sort_code,
                name,
                connector_recipient_id: match connector_recipient_id {
                    Some(RecipientIdType::ConnectorId(id)) => Some(id.clone()),
                    _ => None,
                },
            },
            MerchantAccountData::Sepa {
                iban,
                name,
                connector_recipient_id,
            } => Self::Sepa {
                iban,
                name,
                connector_recipient_id: match connector_recipient_id {
                    Some(RecipientIdType::ConnectorId(id)) => Some(id.clone()),
                    _ => None,
                },
            },
            MerchantAccountData::SepaInstant {
                iban,
                name,
                connector_recipient_id,
            } => Self::SepaInstant {
                iban,
                name,
                connector_recipient_id: match connector_recipient_id {
                    Some(RecipientIdType::ConnectorId(id)) => Some(id.clone()),
                    _ => None,
                },
            },
            MerchantAccountData::Elixir {
                account_number,
                iban,
                name,
                connector_recipient_id,
            } => Self::Elixir {
                account_number,
                iban,
                name,
                connector_recipient_id: match connector_recipient_id {
                    Some(RecipientIdType::ConnectorId(id)) => Some(id.clone()),
                    _ => None,
                },
            },
            MerchantAccountData::Bankgiro {
                number,
                name,
                connector_recipient_id,
            } => Self::Bankgiro {
                number,
                name,
                connector_recipient_id: match connector_recipient_id {
                    Some(RecipientIdType::ConnectorId(id)) => Some(id.clone()),
                    _ => None,
                },
            },
            MerchantAccountData::Plusgiro {
                number,
                name,
                connector_recipient_id,
            } => Self::Plusgiro {
                number,
                name,
                connector_recipient_id: match connector_recipient_id {
                    Some(RecipientIdType::ConnectorId(id)) => Some(id.clone()),
                    _ => None,
                },
            },
        }
    }
}

impl From<api_models::admin::MerchantAccountData> for MerchantAccountData {
    fn from(from: api_models::admin::MerchantAccountData) -> Self {
        match from {
            api_models::admin::MerchantAccountData::Iban {
                iban,
                name,
                connector_recipient_id,
            } => Self::Iban {
                iban,
                name,
                connector_recipient_id: connector_recipient_id.map(RecipientIdType::ConnectorId),
            },
            api_models::admin::MerchantAccountData::Bacs {
                account_number,
                sort_code,
                name,
                connector_recipient_id,
            } => Self::Bacs {
                account_number,
                sort_code,
                name,
                connector_recipient_id: connector_recipient_id.map(RecipientIdType::ConnectorId),
            },
            api_models::admin::MerchantAccountData::FasterPayments {
                account_number,
                sort_code,
                name,
                connector_recipient_id,
            } => Self::FasterPayments {
                account_number,
                sort_code,
                name,
                connector_recipient_id: connector_recipient_id.map(RecipientIdType::ConnectorId),
            },
            api_models::admin::MerchantAccountData::Sepa {
                iban,
                name,
                connector_recipient_id,
            } => Self::Sepa {
                iban,
                name,
                connector_recipient_id: connector_recipient_id.map(RecipientIdType::ConnectorId),
            },
            api_models::admin::MerchantAccountData::SepaInstant {
                iban,
                name,
                connector_recipient_id,
            } => Self::SepaInstant {
                iban,
                name,
                connector_recipient_id: connector_recipient_id.map(RecipientIdType::ConnectorId),
            },
            api_models::admin::MerchantAccountData::Elixir {
                account_number,
                iban,
                name,
                connector_recipient_id,
            } => Self::Elixir {
                account_number,
                iban,
                name,
                connector_recipient_id: connector_recipient_id.map(RecipientIdType::ConnectorId),
            },
            api_models::admin::MerchantAccountData::Bankgiro {
                number,
                name,
                connector_recipient_id,
            } => Self::Bankgiro {
                number,
                name,
                connector_recipient_id: connector_recipient_id.map(RecipientIdType::ConnectorId),
            },
            api_models::admin::MerchantAccountData::Plusgiro {
                number,
                name,
                connector_recipient_id,
            } => Self::Plusgiro {
                number,
                name,
                connector_recipient_id: connector_recipient_id.map(RecipientIdType::ConnectorId),
            },
        }
    }
}
#[derive(Debug, Clone, serde::Deserialize, serde::Serialize)]
#[serde(rename_all = "snake_case")]
pub enum MerchantRecipientData {
    ConnectorRecipientId(Secret<String>),
    WalletId(Secret<String>),
    AccountData(MerchantAccountData),
}

impl ForeignFrom<MerchantRecipientData> for api_models::admin::MerchantRecipientData {
    fn foreign_from(value: MerchantRecipientData) -> Self {
        match value {
            MerchantRecipientData::ConnectorRecipientId(id) => Self::ConnectorRecipientId(id),
            MerchantRecipientData::WalletId(id) => Self::WalletId(id),
            MerchantRecipientData::AccountData(data) => {
                Self::AccountData(api_models::admin::MerchantAccountData::foreign_from(data))
            }
        }
    }
}

impl From<api_models::admin::MerchantRecipientData> for MerchantRecipientData {
    fn from(value: api_models::admin::MerchantRecipientData) -> Self {
        match value {
            api_models::admin::MerchantRecipientData::ConnectorRecipientId(id) => {
                Self::ConnectorRecipientId(id)
            }
            api_models::admin::MerchantRecipientData::WalletId(id) => Self::WalletId(id),
            api_models::admin::MerchantRecipientData::AccountData(data) => {
                Self::AccountData(data.into())
            }
        }
    }
}

#[derive(Debug, Clone, serde::Deserialize, serde::Serialize)]
#[serde(rename_all = "snake_case")]
pub enum AdditionalMerchantData {
    OpenBankingRecipientData(MerchantRecipientData),
}

impl ForeignFrom<api_models::admin::AdditionalMerchantData> for AdditionalMerchantData {
    fn foreign_from(value: api_models::admin::AdditionalMerchantData) -> Self {
        match value {
            api_models::admin::AdditionalMerchantData::OpenBankingRecipientData(data) => {
                Self::OpenBankingRecipientData(MerchantRecipientData::from(data))
            }
        }
    }
}

impl ForeignFrom<AdditionalMerchantData> for api_models::admin::AdditionalMerchantData {
    fn foreign_from(value: AdditionalMerchantData) -> Self {
        match value {
            AdditionalMerchantData::OpenBankingRecipientData(data) => {
                Self::OpenBankingRecipientData(
                    api_models::admin::MerchantRecipientData::foreign_from(data),
                )
            }
        }
    }
}

impl ForeignFrom<api_models::admin::ConnectorAuthType> for ConnectorAuthType {
    fn foreign_from(value: api_models::admin::ConnectorAuthType) -> Self {
        match value {
            api_models::admin::ConnectorAuthType::TemporaryAuth => Self::TemporaryAuth,
            api_models::admin::ConnectorAuthType::HeaderKey { api_key } => {
                Self::HeaderKey { api_key }
            }
            api_models::admin::ConnectorAuthType::BodyKey { api_key, key1 } => {
                Self::BodyKey { api_key, key1 }
            }
            api_models::admin::ConnectorAuthType::SignatureKey {
                api_key,
                key1,
                api_secret,
            } => Self::SignatureKey {
                api_key,
                key1,
                api_secret,
            },
            api_models::admin::ConnectorAuthType::MultiAuthKey {
                api_key,
                key1,
                api_secret,
                key2,
            } => Self::MultiAuthKey {
                api_key,
                key1,
                api_secret,
                key2,
            },
            api_models::admin::ConnectorAuthType::CurrencyAuthKey { auth_key_map } => {
                Self::CurrencyAuthKey { auth_key_map }
            }
            api_models::admin::ConnectorAuthType::NoKey => Self::NoKey,
            api_models::admin::ConnectorAuthType::CertificateAuth {
                certificate,
                private_key,
            } => Self::CertificateAuth {
                certificate,
                private_key,
            },
        }
    }
}

impl ForeignFrom<ConnectorAuthType> for api_models::admin::ConnectorAuthType {
    fn foreign_from(from: ConnectorAuthType) -> Self {
        match from {
            ConnectorAuthType::TemporaryAuth => Self::TemporaryAuth,
            ConnectorAuthType::HeaderKey { api_key } => Self::HeaderKey { api_key },
            ConnectorAuthType::BodyKey { api_key, key1 } => Self::BodyKey { api_key, key1 },
            ConnectorAuthType::SignatureKey {
                api_key,
                key1,
                api_secret,
            } => Self::SignatureKey {
                api_key,
                key1,
                api_secret,
            },
            ConnectorAuthType::MultiAuthKey {
                api_key,
                key1,
                api_secret,
                key2,
            } => Self::MultiAuthKey {
                api_key,
                key1,
                api_secret,
                key2,
            },
            ConnectorAuthType::CurrencyAuthKey { auth_key_map } => {
                Self::CurrencyAuthKey { auth_key_map }
            }
            ConnectorAuthType::NoKey => Self::NoKey,
            ConnectorAuthType::CertificateAuth {
                certificate,
                private_key,
            } => Self::CertificateAuth {
                certificate,
                private_key,
            },
        }
    }
}

#[derive(Debug, Clone, serde::Serialize, serde::Deserialize)]
pub struct ConnectorsList {
    pub connectors: Vec<String>,
}

impl ForeignFrom<&PaymentsAuthorizeRouterData> for AuthorizeSessionTokenData {
    fn foreign_from(data: &PaymentsAuthorizeRouterData) -> Self {
        Self {
            amount_to_capture: data.amount_captured,
            currency: data.request.currency,
            connector_transaction_id: data.payment_id.clone(),
            amount: Some(data.request.amount),
        }
    }
}

impl ForeignFrom<&ExternalVaultProxyPaymentsRouterData> for AuthorizeSessionTokenData {
    fn foreign_from(data: &ExternalVaultProxyPaymentsRouterData) -> Self {
        Self {
            amount_to_capture: data.amount_captured,
            currency: data.request.currency,
            connector_transaction_id: data.payment_id.clone(),
            amount: Some(data.request.amount),
        }
    }
}

impl<'a> ForeignFrom<&'a SetupMandateRouterData> for AuthorizeSessionTokenData {
    fn foreign_from(data: &'a SetupMandateRouterData) -> Self {
        Self {
            amount_to_capture: data.request.amount,
            currency: data.request.currency,
            connector_transaction_id: data.payment_id.clone(),
            amount: data.request.amount,
        }
    }
}

pub trait Tokenizable {
    fn set_session_token(&mut self, token: Option<String>);
}

impl Tokenizable for SetupMandateRequestData {
    fn set_session_token(&mut self, _token: Option<String>) {}
}

impl Tokenizable for PaymentsAuthorizeData {
    fn set_session_token(&mut self, token: Option<String>) {
        self.session_token = token;
    }
}

impl Tokenizable for CompleteAuthorizeData {
    fn set_session_token(&mut self, _token: Option<String>) {}
}

impl Tokenizable for ExternalVaultProxyPaymentsData {
    fn set_session_token(&mut self, token: Option<String>) {
        self.session_token = token;
    }
}

impl ForeignFrom<&SetupMandateRouterData> for PaymentsAuthorizeData {
    fn foreign_from(data: &SetupMandateRouterData) -> Self {
        Self {
            currency: data.request.currency,
            payment_method_data: data.request.payment_method_data.clone(),
            confirm: data.request.confirm,
            statement_descriptor_suffix: data.request.statement_descriptor_suffix.clone(),
            mandate_id: data.request.mandate_id.clone(),
            setup_future_usage: data.request.setup_future_usage,
            off_session: data.request.off_session,
            setup_mandate_details: data.request.setup_mandate_details.clone(),
            router_return_url: data.request.router_return_url.clone(),
            email: data.request.email.clone(),
            customer_name: data.request.customer_name.clone(),
            amount: 0,
            order_tax_amount: Some(MinorUnit::zero()),
            minor_amount: MinorUnit::new(0),
            statement_descriptor: None,
            capture_method: None,
            webhook_url: None,
            complete_authorize_url: None,
            browser_info: data.request.browser_info.clone(),
            order_details: None,
            order_category: None,
            session_token: None,
            enrolled_for_3ds: true,
            related_transaction_id: None,
            payment_experience: None,
            payment_method_type: None,
            customer_id: None,
            surcharge_details: None,
            request_incremental_authorization: data.request.request_incremental_authorization,
            metadata: None,
            request_extended_authorization: None,
            authentication_data: None,
            customer_acceptance: data.request.customer_acceptance.clone(),
            split_payments: None, // TODO: allow charges on mandates?
            merchant_order_reference_id: None,
            integrity_object: None,
            additional_payment_method_data: None,
            shipping_cost: data.request.shipping_cost,
            merchant_account_id: None,
            merchant_config_currency: None,
            connector_testing_data: data.request.connector_testing_data.clone(),
            order_id: None,
            locale: None,
            payment_channel: None,
            enable_partial_authorization: data.request.enable_partial_authorization,
<<<<<<< HEAD
            feature_metadata: None,
=======
            enable_overcapture: None,
>>>>>>> 72c0f896
        }
    }
}

impl<F1, F2, T1, T2> ForeignFrom<(&RouterData<F1, T1, PaymentsResponseData>, T2)>
    for RouterData<F2, T2, PaymentsResponseData>
{
    fn foreign_from(item: (&RouterData<F1, T1, PaymentsResponseData>, T2)) -> Self {
        let data = item.0;
        let request = item.1;
        Self {
            flow: PhantomData,
            request,
            merchant_id: data.merchant_id.clone(),
            connector: data.connector.clone(),
            attempt_id: data.attempt_id.clone(),
            tenant_id: data.tenant_id.clone(),
            status: data.status,
            payment_method: data.payment_method,
            connector_auth_type: data.connector_auth_type.clone(),
            description: data.description.clone(),
            address: data.address.clone(),
            auth_type: data.auth_type,
            connector_meta_data: data.connector_meta_data.clone(),
            connector_wallets_details: data.connector_wallets_details.clone(),
            amount_captured: data.amount_captured,
            minor_amount_captured: data.minor_amount_captured,
            access_token: data.access_token.clone(),
            response: data.response.clone(),
            payment_id: data.payment_id.clone(),
            session_token: data.session_token.clone(),
            reference_id: data.reference_id.clone(),
            customer_id: data.customer_id.clone(),
            payment_method_token: None,
            preprocessing_id: None,
            connector_customer: data.connector_customer.clone(),
            recurring_mandate_payment_data: data.recurring_mandate_payment_data.clone(),
            connector_request_reference_id: data.connector_request_reference_id.clone(),
            #[cfg(feature = "payouts")]
            payout_method_data: data.payout_method_data.clone(),
            #[cfg(feature = "payouts")]
            quote_id: data.quote_id.clone(),
            test_mode: data.test_mode,
            payment_method_status: None,
            payment_method_balance: data.payment_method_balance.clone(),
            connector_api_version: data.connector_api_version.clone(),
            connector_http_status_code: data.connector_http_status_code,
            external_latency: data.external_latency,
            apple_pay_flow: data.apple_pay_flow.clone(),
            frm_metadata: data.frm_metadata.clone(),
            dispute_id: data.dispute_id.clone(),
            refund_id: data.refund_id.clone(),
            connector_response: data.connector_response.clone(),
            integrity_check: Ok(()),
            additional_merchant_data: data.additional_merchant_data.clone(),
            header_payload: data.header_payload.clone(),
            connector_mandate_request_reference_id: data
                .connector_mandate_request_reference_id
                .clone(),
            authentication_id: data.authentication_id.clone(),
            psd2_sca_exemption_type: data.psd2_sca_exemption_type,
            raw_connector_response: data.raw_connector_response.clone(),
            is_payment_id_from_merchant: data.is_payment_id_from_merchant,
            l2_l3_data: data.l2_l3_data.clone(),
            minor_amount_capturable: data.minor_amount_capturable,
        }
    }
}

#[cfg(feature = "payouts")]
impl<F1, F2>
    ForeignFrom<(
        &RouterData<F1, PayoutsData, PayoutsResponseData>,
        PayoutsData,
    )> for RouterData<F2, PayoutsData, PayoutsResponseData>
{
    fn foreign_from(
        item: (
            &RouterData<F1, PayoutsData, PayoutsResponseData>,
            PayoutsData,
        ),
    ) -> Self {
        let data = item.0;
        let request = item.1;
        Self {
            flow: PhantomData,
            request,
            merchant_id: data.merchant_id.clone(),
            connector: data.connector.clone(),
            attempt_id: data.attempt_id.clone(),
            tenant_id: data.tenant_id.clone(),
            status: data.status,
            payment_method: data.payment_method,
            connector_auth_type: data.connector_auth_type.clone(),
            description: data.description.clone(),
            address: data.address.clone(),
            auth_type: data.auth_type,
            connector_meta_data: data.connector_meta_data.clone(),
            connector_wallets_details: data.connector_wallets_details.clone(),
            amount_captured: data.amount_captured,
            minor_amount_captured: data.minor_amount_captured,
            access_token: data.access_token.clone(),
            response: data.response.clone(),
            payment_id: data.payment_id.clone(),
            session_token: data.session_token.clone(),
            reference_id: data.reference_id.clone(),
            customer_id: data.customer_id.clone(),
            payment_method_token: None,
            recurring_mandate_payment_data: None,
            preprocessing_id: None,
            connector_customer: data.connector_customer.clone(),
            connector_request_reference_id:
                IRRELEVANT_CONNECTOR_REQUEST_REFERENCE_ID_IN_PAYOUTS_FLOW.to_string(),
            payout_method_data: data.payout_method_data.clone(),
            quote_id: data.quote_id.clone(),
            test_mode: data.test_mode,
            payment_method_balance: None,
            payment_method_status: None,
            connector_api_version: None,
            connector_http_status_code: data.connector_http_status_code,
            external_latency: data.external_latency,
            apple_pay_flow: None,
            frm_metadata: None,
            refund_id: None,
            dispute_id: None,
            connector_response: data.connector_response.clone(),
            integrity_check: Ok(()),
            header_payload: data.header_payload.clone(),
            authentication_id: None,
            psd2_sca_exemption_type: None,
            additional_merchant_data: data.additional_merchant_data.clone(),
            connector_mandate_request_reference_id: None,
            raw_connector_response: None,
            is_payment_id_from_merchant: data.is_payment_id_from_merchant,
            l2_l3_data: None,
            minor_amount_capturable: None,
        }
    }
}

#[cfg(feature = "v2")]
impl ForeignFrom<&domain::MerchantConnectorAccountFeatureMetadata>
    for api_models::admin::MerchantConnectorAccountFeatureMetadata
{
    fn foreign_from(item: &domain::MerchantConnectorAccountFeatureMetadata) -> Self {
        let revenue_recovery = item
            .revenue_recovery
            .as_ref()
            .map(
                |revenue_recovery_metadata| api_models::admin::RevenueRecoveryMetadata {
                    max_retry_count: revenue_recovery_metadata.max_retry_count,
                    billing_connector_retry_threshold: revenue_recovery_metadata
                        .billing_connector_retry_threshold,
                    billing_account_reference: revenue_recovery_metadata
                        .mca_reference
                        .recovery_to_billing
                        .clone(),
                },
            );
        Self { revenue_recovery }
    }
}

#[cfg(feature = "v2")]
impl ForeignTryFrom<&api_models::admin::MerchantConnectorAccountFeatureMetadata>
    for domain::MerchantConnectorAccountFeatureMetadata
{
    type Error = errors::ApiErrorResponse;
    fn foreign_try_from(
        feature_metadata: &api_models::admin::MerchantConnectorAccountFeatureMetadata,
    ) -> Result<Self, Self::Error> {
        let revenue_recovery = feature_metadata
            .revenue_recovery
            .as_ref()
            .map(|revenue_recovery_metadata| {
                domain::AccountReferenceMap::new(
                    revenue_recovery_metadata.billing_account_reference.clone(),
                )
                .map(|mca_reference| domain::RevenueRecoveryMetadata {
                    max_retry_count: revenue_recovery_metadata.max_retry_count,
                    billing_connector_retry_threshold: revenue_recovery_metadata
                        .billing_connector_retry_threshold,
                    mca_reference,
                })
            })
            .transpose()?;

        Ok(Self { revenue_recovery })
    }
}<|MERGE_RESOLUTION|>--- conflicted
+++ resolved
@@ -1241,11 +1241,8 @@
             locale: None,
             payment_channel: None,
             enable_partial_authorization: data.request.enable_partial_authorization,
-<<<<<<< HEAD
+            enable_overcapture: None,
             feature_metadata: None,
-=======
-            enable_overcapture: None,
->>>>>>> 72c0f896
         }
     }
 }
