// FIXME: Why were these data types grouped this way?
//
// Folder `types` is strange for Rust ecosystem, nevertheless it might be okay.
// But folder `enum` is even more strange I unlikely okay. Why should not we introduce folders `type`, `structs` and `traits`? :)
// Is it better to split data types according to business logic instead.
// For example, customers/address/dispute/mandate is "models".
// Separation of concerns instead of separation of forms.

pub mod api;
pub mod connector;
pub mod storage;

use std::marker::PhantomData;

use error_stack::{IntoReport, ResultExt};

pub use self::connector::Connector;
use self::{api::payments, storage::enums};
pub use crate::core::payments::PaymentAddress;
use crate::{core::errors, services};

pub type PaymentsAuthorizeRouterData =
    RouterData<api::Authorize, PaymentsAuthorizeData, PaymentsResponseData>;
pub type PaymentsSyncRouterData = RouterData<api::PSync, PaymentsSyncData, PaymentsResponseData>;
pub type PaymentsCaptureRouterData =
    RouterData<api::Capture, PaymentsCaptureData, PaymentsResponseData>;
pub type PaymentsCancelRouterData = RouterData<api::Void, PaymentsCancelData, PaymentsResponseData>;
pub type PaymentsSessionRouterData =
    RouterData<api::Session, PaymentsSessionData, PaymentsSessionResponseData>;
pub type RefundsRouterData<F> = RouterData<F, RefundsData, RefundsResponseData>;

pub type PaymentsResponseRouterData<R> =
    ResponseRouterData<api::Authorize, R, PaymentsAuthorizeData, PaymentsResponseData>;
pub type PaymentsCancelResponseRouterData<R> =
    ResponseRouterData<api::Void, R, PaymentsCancelData, PaymentsResponseData>;
pub type PaymentsSyncResponseRouterData<R> =
    ResponseRouterData<api::PSync, R, PaymentsSyncData, PaymentsResponseData>;
pub type RefundsResponseRouterData<F, R> =
    ResponseRouterData<F, R, RefundsData, RefundsResponseData>;

pub type PaymentsAuthorizeType =
    dyn services::ConnectorIntegration<api::Authorize, PaymentsAuthorizeData, PaymentsResponseData>;
pub type PaymentsSyncType =
    dyn services::ConnectorIntegration<api::PSync, PaymentsSyncData, PaymentsResponseData>;
pub type PaymentsCaptureType =
    dyn services::ConnectorIntegration<api::Capture, PaymentsCaptureData, PaymentsResponseData>;
pub type PaymentsVoidType =
    dyn services::ConnectorIntegration<api::Void, PaymentsCancelData, PaymentsResponseData>;
pub type RefundExecuteType =
    dyn services::ConnectorIntegration<api::Execute, RefundsData, RefundsResponseData>;
pub type RefundSyncType =
    dyn services::ConnectorIntegration<api::RSync, RefundsData, RefundsResponseData>;

#[derive(Debug, Clone)]
pub struct RouterData<Flow, Request, Response> {
    pub flow: PhantomData<Flow>,
    pub merchant_id: String,
    pub connector: String,
    pub payment_id: String,
    pub status: enums::AttemptStatus,
    pub payment_method: enums::PaymentMethodType,
    pub connector_auth_type: ConnectorAuthType,
    pub description: Option<String>,
    pub return_url: Option<String>,
    pub orca_return_url: Option<String>,
    pub address: PaymentAddress,
    pub auth_type: enums::AuthenticationType,

    /// Contains flow-specific data required to construct a request and send it to the connector.
    pub request: Request,

    /// Contains flow-specific data that the connector responds with.
    pub response: Result<Response, ErrorResponse>,

    /// Contains any error response that the connector returns.
    pub payment_method_id: Option<String>,
}

#[derive(Debug, Clone)]
pub struct PaymentsAuthorizeData {
    pub payment_method_data: payments::PaymentMethod,
    pub amount: i32,
    pub currency: enums::Currency,
    pub confirm: bool,
    pub statement_descriptor_suffix: Option<String>,
    // redirect form not used https://juspay.atlassian.net/browse/ORCA-301
    // pub redirection: Option<Redirection>,
    pub capture_method: Option<enums::CaptureMethod>,
    // Mandates
    pub setup_future_usage: Option<enums::FutureUsage>,
    pub mandate_id: Option<String>,
    pub off_session: Option<bool>,
    pub setup_mandate_details: Option<payments::MandateData>,
    pub browser_info: Option<BrowserInformation>,
}

#[derive(Debug, Clone)]
pub struct PaymentsCaptureData {
    pub amount_to_capture: Option<i32>,
    pub connector_transaction_id: String,
}

#[derive(Debug, Clone)]
pub struct PaymentsSyncData {
    //TODO : add fields based on the connector requirements
    pub connector_transaction_id: String,
    pub encoded_data: Option<String>,
}

#[derive(Debug, Clone)]
pub struct PaymentsCancelData {
    pub connector_transaction_id: String,
    pub cancellation_reason: Option<String>,
}

#[derive(Debug, Clone)]
<<<<<<< HEAD
pub struct PaymentsSessionData {
    //TODO: Add the fields here as required
}

#[derive(Debug, Clone)]
pub struct PaymentsSessionResponseData {
    pub client_token: Option<String>,
}

=======
pub struct VerifyRequestData {
    pub payment_method_data: payments::PaymentMethod,
    pub confirm: bool,
    pub statement_descriptor_suffix: Option<String>,
    pub mandate_id: Option<String>,
    pub setup_future_usage: Option<enums::FutureUsage>,
    pub off_session: Option<bool>,
    pub setup_mandate_details: Option<payments::MandateData>,
}
>>>>>>> ab5988e6
#[derive(Debug, Clone)]
pub struct PaymentsResponseData {
    pub resource_id: ResponseId,
    // pub amount_received: Option<i32>, // Calculation for amount received not in place yet
    pub redirection_data: Option<services::RedirectForm>,
    pub redirect: bool,
}

#[derive(Debug, Clone, Default)]
pub enum ResponseId {
    ConnectorTransactionId(String),
    EncodedData(String),
    #[default]
    NoResponseId,
}

impl ResponseId {
    pub fn get_connector_transaction_id(
        &self,
    ) -> errors::CustomResult<String, errors::ValidationError> {
        match self {
            Self::ConnectorTransactionId(txn_id) => Ok(txn_id.to_string()),
            _ => Err(errors::ValidationError::IncorrectValueProvided {
                field_name: "connector_transaction_id",
            })
            .into_report()
            .attach_printable("Expected connector transaction ID not found"),
        }
    }
}

#[derive(Debug, Clone)]
pub struct RefundsData {
    pub refund_id: String,
    pub payment_method_data: payments::PaymentMethod,
    pub connector_transaction_id: String,
    pub currency: enums::Currency,
    /// Amount for the payment against which this refund is issued
    pub amount: i32,
    /// Amount to be refunded
    pub refund_amount: i32,
}

#[derive(Debug, Clone, serde::Serialize, serde::Deserialize)]
pub struct BrowserInformation {
    pub color_depth: u8,
    pub java_enabled: bool,
    pub java_script_enabled: bool,
    pub language: String,
    pub screen_height: u32,
    pub screen_width: u32,
    pub time_zone: i32,
    pub ip_address: Option<std::net::IpAddr>,
    pub accept_header: String,
    pub user_agent: String,
}

#[derive(Debug, Clone)]
pub struct RefundsResponseData {
    pub connector_refund_id: String,
    pub refund_status: enums::RefundStatus,
    // pub amount_received: Option<i32>, // Calculation for amount received not in place yet
}

#[derive(Debug, Clone, Copy)]
pub enum Redirection {
    Redirect,
    NoRedirect,
}

#[derive(Debug, Clone, Default, serde::Deserialize, serde::Serialize)]
pub struct ConnectorResponse {
    pub merchant_id: String,
    pub connector: String,
    pub payment_id: String,
    pub amount: i32,
    pub connector_transaction_id: String,
    pub return_url: Option<String>,
    pub three_ds_form: Option<services::RedirectForm>,
}
pub struct ResponseRouterData<Flow, R, Request, Response> {
    pub response: R,
    pub data: RouterData<Flow, Request, Response>,
    pub http_code: u16,
}

// Different patterns of authentication.
#[derive(Debug, Clone, serde::Deserialize)]
#[serde(tag = "auth_type")]
pub enum ConnectorAuthType {
    HeaderKey { api_key: String },
    BodyKey { api_key: String, key1: String },
}

impl Default for ConnectorAuthType {
    fn default() -> Self {
        Self::HeaderKey {
            api_key: "".to_string(),
        }
    }
}
#[derive(Debug, Clone, serde::Serialize, serde::Deserialize)]
pub struct ConnectorsList {
    pub connectors: Vec<String>,
}

#[derive(Clone, Debug)]
pub struct Response {
    pub response: bytes::Bytes,
    pub status_code: u16,
}

#[derive(Clone, Debug)]
pub struct ErrorResponse {
    pub code: String,
    pub message: String,
    pub reason: Option<String>,
}

impl ErrorResponse {
    pub fn get_not_implemented() -> Self {
        Self {
            code: errors::ApiErrorResponse::NotImplemented.error_code(),
            message: errors::ApiErrorResponse::NotImplemented.error_message(),
            reason: None,
        }
    }
}

impl From<errors::ApiErrorResponse> for ErrorResponse {
    fn from(error: errors::ApiErrorResponse) -> Self {
        Self {
            code: error.error_code(),
            message: error.error_message(),
            reason: None,
        }
    }
}

impl Default for ErrorResponse {
    fn default() -> Self {
        Self::from(errors::ApiErrorResponse::InternalServerError)
    }
}<|MERGE_RESOLUTION|>--- conflicted
+++ resolved
@@ -114,7 +114,6 @@
 }
 
 #[derive(Debug, Clone)]
-<<<<<<< HEAD
 pub struct PaymentsSessionData {
     //TODO: Add the fields here as required
 }
@@ -124,7 +123,6 @@
     pub client_token: Option<String>,
 }
 
-=======
 pub struct VerifyRequestData {
     pub payment_method_data: payments::PaymentMethod,
     pub confirm: bool,
@@ -134,7 +132,7 @@
     pub off_session: Option<bool>,
     pub setup_mandate_details: Option<payments::MandateData>,
 }
->>>>>>> ab5988e6
+
 #[derive(Debug, Clone)]
 pub struct PaymentsResponseData {
     pub resource_id: ResponseId,
