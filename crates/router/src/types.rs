--- conflicted
+++ resolved
@@ -274,15 +274,13 @@
     SessionTokenResponse {
         session_token: String,
     },
-<<<<<<< HEAD
-    TokenizationResponse {
-        token: String,
-=======
     TransactionUnresolvedResponse {
         resource_id: ResponseId,
         //to add more info on cypto response, like `unresolved` reason(overpaid, underpaid, delayed)
         reason: Option<api::enums::UnresolvedResponseReason>,
->>>>>>> 23511166
+    },
+    TokenizationResponse {
+        token: String,
     },
 }
 
