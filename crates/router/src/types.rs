// FIXME: Why were these data types grouped this way?
//
// Folder `types` is strange for Rust ecosystem, nevertheless it might be okay.
// But folder `enum` is even more strange I unlikely okay. Why should not we introduce folders `type`, `structs` and `traits`? :)
// Is it better to split data types according to business logic instead.
// For example, customers/address/dispute/mandate is "models".
// Separation of concerns instead of separation of forms.

pub mod api;
pub mod storage;
pub mod transformers;

use std::marker::PhantomData;

pub use api_models::enums::Connector;
use common_utils::{pii, pii::Email};
use error_stack::{IntoReport, ResultExt};

use self::{api::payments, storage::enums as storage_enums};
pub use crate::core::payments::PaymentAddress;
use crate::{core::errors, services};

pub type PaymentsAuthorizeRouterData =
    RouterData<api::Authorize, PaymentsAuthorizeData, PaymentsResponseData>;
pub type PaymentsAuthorizeSessionTokenRouterData =
    RouterData<api::AuthorizeSessionToken, AuthorizeSessionTokenData, PaymentsResponseData>;
pub type PaymentsCompleteAuthorizeRouterData =
    RouterData<api::CompleteAuthorize, CompleteAuthorizeData, PaymentsResponseData>;
pub type PaymentsInitRouterData =
    RouterData<api::InitPayment, PaymentsAuthorizeData, PaymentsResponseData>;
pub type PaymentsSyncRouterData = RouterData<api::PSync, PaymentsSyncData, PaymentsResponseData>;
pub type PaymentsCaptureRouterData =
    RouterData<api::Capture, PaymentsCaptureData, PaymentsResponseData>;
pub type PaymentsCancelRouterData = RouterData<api::Void, PaymentsCancelData, PaymentsResponseData>;
pub type PaymentsSessionRouterData =
    RouterData<api::Session, PaymentsSessionData, PaymentsResponseData>;
pub type RefundsRouterData<F> = RouterData<F, RefundsData, RefundsResponseData>;
pub type RefundExecuteRouterData = RouterData<api::Execute, RefundsData, RefundsResponseData>;
pub type RefundSyncRouterData = RouterData<api::RSync, RefundsData, RefundsResponseData>;
pub type TokenizationRouterData =
    RouterData<api::PaymentMethodToken, PaymentMethodTokenizationData, PaymentsResponseData>;

pub type RefreshTokenRouterData =
    RouterData<api::AccessTokenAuth, AccessTokenRequestData, AccessToken>;

pub type PaymentsResponseRouterData<R> =
    ResponseRouterData<api::Authorize, R, PaymentsAuthorizeData, PaymentsResponseData>;
pub type PaymentsCancelResponseRouterData<R> =
    ResponseRouterData<api::Void, R, PaymentsCancelData, PaymentsResponseData>;
pub type PaymentsSyncResponseRouterData<R> =
    ResponseRouterData<api::PSync, R, PaymentsSyncData, PaymentsResponseData>;
pub type PaymentsSessionResponseRouterData<R> =
    ResponseRouterData<api::Session, R, PaymentsSessionData, PaymentsResponseData>;
pub type PaymentsInitResponseRouterData<R> =
    ResponseRouterData<api::InitPayment, R, PaymentsAuthorizeData, PaymentsResponseData>;
pub type PaymentsCaptureResponseRouterData<R> =
    ResponseRouterData<api::Capture, R, PaymentsCaptureData, PaymentsResponseData>;
pub type TokenizationResponseRouterData<R> = ResponseRouterData<
    api::PaymentMethodToken,
    R,
    PaymentMethodTokenizationData,
    PaymentsResponseData,
>;

pub type RefundsResponseRouterData<F, R> =
    ResponseRouterData<F, R, RefundsData, RefundsResponseData>;

pub type PaymentsAuthorizeType =
    dyn services::ConnectorIntegration<api::Authorize, PaymentsAuthorizeData, PaymentsResponseData>;
pub type PaymentsCompleteAuthorizeType = dyn services::ConnectorIntegration<
    api::CompleteAuthorize,
    CompleteAuthorizeData,
    PaymentsResponseData,
>;
pub type PaymentsPreAuthorizeType = dyn services::ConnectorIntegration<
    api::AuthorizeSessionToken,
    AuthorizeSessionTokenData,
    PaymentsResponseData,
>;
pub type PaymentsInitType = dyn services::ConnectorIntegration<
    api::InitPayment,
    PaymentsAuthorizeData,
    PaymentsResponseData,
>;
pub type PaymentsSyncType =
    dyn services::ConnectorIntegration<api::PSync, PaymentsSyncData, PaymentsResponseData>;
pub type PaymentsCaptureType =
    dyn services::ConnectorIntegration<api::Capture, PaymentsCaptureData, PaymentsResponseData>;
pub type PaymentsSessionType =
    dyn services::ConnectorIntegration<api::Session, PaymentsSessionData, PaymentsResponseData>;
pub type PaymentsVoidType =
    dyn services::ConnectorIntegration<api::Void, PaymentsCancelData, PaymentsResponseData>;

pub type TokenizationType = dyn services::ConnectorIntegration<
    api::PaymentMethodToken,
    PaymentMethodTokenizationData,
    PaymentsResponseData,
>;

pub type RefundExecuteType =
    dyn services::ConnectorIntegration<api::Execute, RefundsData, RefundsResponseData>;
pub type RefundSyncType =
    dyn services::ConnectorIntegration<api::RSync, RefundsData, RefundsResponseData>;

pub type RefreshTokenType =
    dyn services::ConnectorIntegration<api::AccessTokenAuth, AccessTokenRequestData, AccessToken>;

pub type AcceptDisputeType = dyn services::ConnectorIntegration<
    api::Accept,
    AcceptDisputeRequestData,
    AcceptDisputeResponse,
>;

pub type SubmitEvidenceType = dyn services::ConnectorIntegration<
    api::Evidence,
    SubmitEvidenceRequestData,
    SubmitEvidenceResponse,
>;

pub type UploadFileType =
    dyn services::ConnectorIntegration<api::Upload, UploadFileRequestData, UploadFileResponse>;

<<<<<<< HEAD
pub type RetrieveFileType = dyn services::ConnectorIntegration<
    api::Retrieve,
    RetrieveFileRequestData,
    RetrieveFileResponse,
=======
pub type DefendDisputeType = dyn services::ConnectorIntegration<
    api::Defend,
    DefendDisputeRequestData,
    DefendDisputeResponse,
>>>>>>> 0df22447
>;

pub type VerifyRouterData = RouterData<api::Verify, VerifyRequestData, PaymentsResponseData>;

pub type AcceptDisputeRouterData =
    RouterData<api::Accept, AcceptDisputeRequestData, AcceptDisputeResponse>;

pub type SubmitEvidenceRouterData =
    RouterData<api::Evidence, SubmitEvidenceRequestData, SubmitEvidenceResponse>;

pub type UploadFileRouterData = RouterData<api::Upload, UploadFileRequestData, UploadFileResponse>;

<<<<<<< HEAD
pub type RetrieveFileRouterData =
    RouterData<api::Retrieve, RetrieveFileRequestData, RetrieveFileResponse>;
=======
pub type DefendDisputeRouterData =
    RouterData<api::Defend, DefendDisputeRequestData, DefendDisputeResponse>;
>>>>>>> 0df22447

#[derive(Debug, Clone)]
pub struct RouterData<Flow, Request, Response> {
    pub flow: PhantomData<Flow>,
    pub merchant_id: String,
    pub connector: String,
    pub payment_id: String,
    pub attempt_id: String,
    pub status: storage_enums::AttemptStatus,
    pub payment_method: storage_enums::PaymentMethod,
    pub connector_auth_type: ConnectorAuthType,
    pub description: Option<String>,
    pub return_url: Option<String>,
    pub address: PaymentAddress,
    pub auth_type: storage_enums::AuthenticationType,
    pub connector_meta_data: Option<pii::SecretSerdeValue>,
    pub amount_captured: Option<i64>,
    pub access_token: Option<AccessToken>,
    pub session_token: Option<String>,
    pub reference_id: Option<String>,
    pub payment_method_token: Option<String>,

    /// Contains flow-specific data required to construct a request and send it to the connector.
    pub request: Request,

    /// Contains flow-specific data that the connector responds with.
    pub response: Result<Response, ErrorResponse>,

    /// Contains any error response that the connector returns.
    pub payment_method_id: Option<String>,
}

#[derive(Debug, Clone)]
pub struct PaymentsAuthorizeData {
    pub payment_method_data: payments::PaymentMethodData,
    pub amount: i64,
    pub email: Option<masking::Secret<String, Email>>,
    pub currency: storage_enums::Currency,
    pub confirm: bool,
    pub statement_descriptor_suffix: Option<String>,
    pub statement_descriptor: Option<String>,
    pub capture_method: Option<storage_enums::CaptureMethod>,
    pub router_return_url: Option<String>,
    pub webhook_url: Option<String>,
    pub complete_authorize_url: Option<String>,
    // Mandates
    pub setup_future_usage: Option<storage_enums::FutureUsage>,
    pub mandate_id: Option<api_models::payments::MandateIds>,
    pub off_session: Option<bool>,
    pub setup_mandate_details: Option<payments::MandateData>,
    pub browser_info: Option<BrowserInformation>,
    pub order_details: Option<api_models::payments::OrderDetails>,
    pub session_token: Option<String>,
    pub enrolled_for_3ds: bool,
    pub related_transaction_id: Option<String>,
    pub payment_experience: Option<storage_enums::PaymentExperience>,
    pub payment_method_type: Option<storage_enums::PaymentMethodType>,
}

#[derive(Debug, Clone, Default)]
pub struct PaymentsCaptureData {
    pub amount_to_capture: i64,
    pub currency: storage_enums::Currency,
    pub connector_transaction_id: String,
    pub payment_amount: i64,
    pub connector_meta: Option<serde_json::Value>,
}

#[derive(Debug, Clone)]
pub struct AuthorizeSessionTokenData {
    pub amount_to_capture: Option<i64>,
    pub currency: storage_enums::Currency,
    pub connector_transaction_id: String,
    pub amount: i64,
}

#[derive(Debug, Clone)]
pub struct PaymentMethodTokenizationData {
    pub payment_method_data: payments::PaymentMethodData,
}

#[derive(Debug, Clone)]
pub struct CompleteAuthorizeData {
    pub payment_method_data: Option<payments::PaymentMethodData>,
    pub amount: i64,
    pub email: Option<masking::Secret<String, Email>>,
    pub currency: storage_enums::Currency,
    pub confirm: bool,
    pub statement_descriptor_suffix: Option<String>,
    pub capture_method: Option<storage_enums::CaptureMethod>,
    // Mandates
    pub setup_future_usage: Option<storage_enums::FutureUsage>,
    pub mandate_id: Option<api_models::payments::MandateIds>,
    pub off_session: Option<bool>,
    pub setup_mandate_details: Option<payments::MandateData>,
    pub payload: Option<serde_json::Value>,
    pub browser_info: Option<BrowserInformation>,
    pub connector_transaction_id: Option<String>,
    pub connector_meta: Option<serde_json::Value>,
}

#[derive(Debug, Default, Clone)]
pub struct PaymentsSyncData {
    //TODO : add fields based on the connector requirements
    pub connector_transaction_id: ResponseId,
    pub encoded_data: Option<String>,
    pub capture_method: Option<storage_enums::CaptureMethod>,
    pub connector_meta: Option<serde_json::Value>,
}

#[derive(Debug, Default, Clone)]
pub struct PaymentsCancelData {
    pub amount: Option<i64>,
    pub currency: Option<storage_enums::Currency>,
    pub connector_transaction_id: String,
    pub cancellation_reason: Option<String>,
    pub connector_meta: Option<serde_json::Value>,
}

#[derive(Debug, Clone)]
pub struct PaymentsSessionData {
    pub amount: i64,
    pub currency: storage_enums::Currency,
    pub country: Option<api::enums::CountryCode>,
    pub order_details: Option<api_models::payments::OrderDetails>,
}

#[derive(Debug, Clone)]
pub struct VerifyRequestData {
    pub currency: storage_enums::Currency,
    pub payment_method_data: payments::PaymentMethodData,
    pub confirm: bool,
    pub statement_descriptor_suffix: Option<String>,
    pub mandate_id: Option<api_models::payments::MandateIds>,
    pub setup_future_usage: Option<storage_enums::FutureUsage>,
    pub off_session: Option<bool>,
    pub setup_mandate_details: Option<payments::MandateData>,
}

#[derive(Debug, Clone)]
pub struct AccessTokenRequestData {
    pub app_id: String,
    pub id: Option<String>,
    // Add more keys if required
}

pub struct AddAccessTokenResult {
    pub access_token_result: Result<Option<AccessToken>, ErrorResponse>,
    pub connector_supports_access_token: bool,
}

#[derive(serde::Deserialize, serde::Serialize, Debug, Clone)]
pub struct AccessToken {
    pub token: String,
    pub expires: i64,
}

#[derive(Debug, Clone)]
pub enum PaymentsResponseData {
    TransactionResponse {
        resource_id: ResponseId,
        redirection_data: Option<services::RedirectForm>,
        mandate_reference: Option<String>,
        connector_metadata: Option<serde_json::Value>,
    },
    SessionResponse {
        session_token: api::SessionToken,
    },
    SessionTokenResponse {
        session_token: String,
    },
    TransactionUnresolvedResponse {
        resource_id: ResponseId,
        //to add more info on cypto response, like `unresolved` reason(overpaid, underpaid, delayed)
        reason: Option<api::enums::UnresolvedResponseReason>,
    },
    TokenizationResponse {
        token: String,
    },
    ThreeDSEnrollmentResponse {
        enrolled_v2: bool,
        related_transaction_id: Option<String>,
    },
}

#[derive(Debug, Clone, Default)]
pub enum ResponseId {
    ConnectorTransactionId(String),
    EncodedData(String),
    #[default]
    NoResponseId,
}

impl ResponseId {
    pub fn get_connector_transaction_id(
        &self,
    ) -> errors::CustomResult<String, errors::ValidationError> {
        match self {
            Self::ConnectorTransactionId(txn_id) => Ok(txn_id.to_string()),
            _ => Err(errors::ValidationError::IncorrectValueProvided {
                field_name: "connector_transaction_id",
            })
            .into_report()
            .attach_printable("Expected connector transaction ID not found"),
        }
    }
}

#[derive(Debug, Clone)]
pub struct RefundsData {
    pub refund_id: String,
    pub connector_transaction_id: String,

    pub connector_refund_id: Option<String>,
    pub currency: storage_enums::Currency,
    /// Amount for the payment against which this refund is issued
    pub amount: i64,
    pub reason: Option<String>,
    /// Amount to be refunded
    pub refund_amount: i64,
    /// Arbitrary metadata required for refund
    pub connector_metadata: Option<serde_json::Value>,
}

#[derive(Debug, Clone, serde::Serialize, serde::Deserialize)]
pub struct BrowserInformation {
    pub color_depth: u8,
    pub java_enabled: bool,
    pub java_script_enabled: bool,
    pub language: String,
    pub screen_height: u32,
    pub screen_width: u32,
    pub time_zone: i32,
    pub ip_address: Option<std::net::IpAddr>,
    pub accept_header: String,
    pub user_agent: String,
}

#[derive(Debug, Clone)]
pub struct RefundsResponseData {
    pub connector_refund_id: String,
    pub refund_status: storage_enums::RefundStatus,
    // pub amount_received: Option<i32>, // Calculation for amount received not in place yet
}

#[derive(Debug, Clone, Copy)]
pub enum Redirection {
    Redirect,
    NoRedirect,
}

#[derive(Default, Debug, Clone)]
pub struct AcceptDisputeRequestData {
    pub dispute_id: String,
    pub connector_dispute_id: String,
}

#[derive(Default, Clone, Debug)]
pub struct AcceptDisputeResponse {
    pub dispute_status: api_models::enums::DisputeStatus,
    pub connector_status: Option<String>,
}

#[derive(Default, Debug, Clone)]
pub struct SubmitEvidenceRequestData {
    pub dispute_id: String,
    pub connector_dispute_id: String,
    pub access_activity_log: Option<String>,
    pub billing_address: Option<String>,
    pub cancellation_policy: Option<Vec<u8>>,
    pub cancellation_policy_provider_file_id: Option<String>,
    pub cancellation_policy_disclosure: Option<String>,
    pub cancellation_rebuttal: Option<String>,
    pub customer_communication: Option<Vec<u8>>,
    pub customer_communication_provider_file_id: Option<String>,
    pub customer_email_address: Option<String>,
    pub customer_name: Option<String>,
    pub customer_purchase_ip: Option<String>,
    pub customer_signature: Option<Vec<u8>>,
    pub customer_signature_provider_file_id: Option<String>,
    pub product_description: Option<String>,
    pub receipt: Option<Vec<u8>>,
    pub receipt_provider_file_id: Option<String>,
    pub refund_policy: Option<Vec<u8>>,
    pub refund_policy_provider_file_id: Option<String>,
    pub refund_policy_disclosure: Option<String>,
    pub refund_refusal_explanation: Option<String>,
    pub service_date: Option<String>,
    pub service_documentation: Option<Vec<u8>>,
    pub service_documentation_provider_file_id: Option<String>,
    pub shipping_address: Option<String>,
    pub shipping_carrier: Option<String>,
    pub shipping_date: Option<String>,
    pub shipping_documentation: Option<Vec<u8>>,
    pub shipping_documentation_provider_file_id: Option<String>,
    pub shipping_tracking_number: Option<String>,
    pub invoice_showing_distinct_transactions: Option<Vec<u8>>,
    pub invoice_showing_distinct_transactions_provider_file_id: Option<String>,
    pub recurring_transaction_agreement: Option<Vec<u8>>,
    pub recurring_transaction_agreement_provider_file_id: Option<String>,
    pub uncategorized_file: Option<Vec<u8>>,
    pub uncategorized_file_provider_file_id: Option<String>,
    pub uncategorized_text: Option<String>,
}

#[derive(Default, Clone, Debug)]
pub struct SubmitEvidenceResponse {
    pub dispute_status: api_models::enums::DisputeStatus,
    pub connector_status: Option<String>,
}

#[derive(Default, Debug, Clone)]
pub struct DefendDisputeRequestData {
    pub dispute_id: String,
    pub connector_dispute_id: String,
}

#[derive(Default, Debug, Clone)]
pub struct DefendDisputeResponse {
    pub dispute_status: api_models::enums::DisputeStatus,
    pub connector_status: Option<String>,
}

#[derive(Clone, Debug)]
pub struct UploadFileRequestData {
    pub file_key: String,
    pub file: Vec<u8>,
    pub file_type: mime::Mime,
    pub file_size: i32,
}

#[derive(Default, Clone, Debug)]
pub struct UploadFileResponse {
    pub provider_file_id: String,
}

#[derive(Clone, Debug)]
pub struct RetrieveFileRequestData {
    pub provider_file_id: String,
}

#[derive(Clone, Debug)]
pub struct RetrieveFileResponse {
    pub file_data: Vec<u8>,
}

#[derive(Debug, Clone, Default, serde::Deserialize, serde::Serialize)]
pub struct ConnectorResponse {
    pub merchant_id: String,
    pub connector: String,
    pub payment_id: String,
    pub amount: i64,
    pub connector_transaction_id: String,
    pub return_url: Option<String>,
    pub three_ds_form: Option<services::RedirectForm>,
}

pub struct ResponseRouterData<Flow, R, Request, Response> {
    pub response: R,
    pub data: RouterData<Flow, Request, Response>,
    pub http_code: u16,
}

// Different patterns of authentication.
#[derive(Default, Debug, Clone, serde::Deserialize)]
#[serde(tag = "auth_type")]
pub enum ConnectorAuthType {
    HeaderKey {
        api_key: String,
    },
    BodyKey {
        api_key: String,
        key1: String,
    },
    SignatureKey {
        api_key: String,
        key1: String,
        api_secret: String,
    },
    #[default]
    NoKey,
}

#[derive(Debug, Clone, serde::Serialize, serde::Deserialize)]
pub struct ConnectorsList {
    pub connectors: Vec<String>,
}

#[derive(Clone, Debug)]
pub struct Response {
    pub response: bytes::Bytes,
    pub status_code: u16,
}

#[derive(Clone, Debug)]
pub struct ErrorResponse {
    pub code: String,
    pub message: String,
    pub reason: Option<String>,
    pub status_code: u16,
}

impl ErrorResponse {
    pub fn get_not_implemented() -> Self {
        Self {
            code: errors::ApiErrorResponse::NotImplemented {
                message: errors::api_error_response::NotImplementedMessage::Default,
            }
            .error_code(),
            message: errors::ApiErrorResponse::NotImplemented {
                message: errors::api_error_response::NotImplementedMessage::Default,
            }
            .error_message(),
            reason: None,
            status_code: http::StatusCode::INTERNAL_SERVER_ERROR.as_u16(),
        }
    }
}

impl TryFrom<ConnectorAuthType> for AccessTokenRequestData {
    type Error = errors::ApiErrorResponse;
    fn try_from(connector_auth: ConnectorAuthType) -> Result<Self, Self::Error> {
        match connector_auth {
            ConnectorAuthType::HeaderKey { api_key } => Ok(Self {
                app_id: api_key,
                id: None,
            }),
            ConnectorAuthType::BodyKey { api_key, key1 } => Ok(Self {
                app_id: api_key,
                id: Some(key1),
            }),
            ConnectorAuthType::SignatureKey { api_key, key1, .. } => Ok(Self {
                app_id: api_key,
                id: Some(key1),
            }),
            _ => Err(errors::ApiErrorResponse::InvalidDataValue {
                field_name: "connector_account_details",
            }),
        }
    }
}

impl From<errors::ApiErrorResponse> for ErrorResponse {
    fn from(error: errors::ApiErrorResponse) -> Self {
        Self {
            code: error.error_code(),
            message: error.error_message(),
            reason: None,
            status_code: match error {
                errors::ApiErrorResponse::ExternalConnectorError { status_code, .. } => status_code,
                _ => 500,
            },
        }
    }
}

impl Default for ErrorResponse {
    fn default() -> Self {
        Self::from(errors::ApiErrorResponse::InternalServerError)
    }
}

impl From<&&mut PaymentsAuthorizeRouterData> for AuthorizeSessionTokenData {
    fn from(data: &&mut PaymentsAuthorizeRouterData) -> Self {
        Self {
            amount_to_capture: data.amount_captured,
            currency: data.request.currency,
            connector_transaction_id: data.payment_id.clone(),
            amount: data.request.amount,
        }
    }
}

impl<F1, F2, T1, T2> From<(&&mut RouterData<F1, T1, PaymentsResponseData>, T2)>
    for RouterData<F2, T2, PaymentsResponseData>
{
    fn from(item: (&&mut RouterData<F1, T1, PaymentsResponseData>, T2)) -> Self {
        let data = item.0;
        let request = item.1;
        Self {
            flow: PhantomData,
            request,
            merchant_id: data.merchant_id.clone(),
            connector: data.connector.clone(),
            attempt_id: data.attempt_id.clone(),
            status: data.status,
            payment_method: data.payment_method,
            connector_auth_type: data.connector_auth_type.clone(),
            description: data.description.clone(),
            return_url: data.return_url.clone(),
            address: data.address.clone(),
            auth_type: data.auth_type,
            connector_meta_data: data.connector_meta_data.clone(),
            amount_captured: data.amount_captured,
            access_token: data.access_token.clone(),
            response: data.response.clone(),
            payment_method_id: data.payment_method_id.clone(),
            payment_id: data.payment_id.clone(),
            session_token: data.session_token.clone(),
            reference_id: data.reference_id.clone(),
            payment_method_token: None,
        }
    }
}<|MERGE_RESOLUTION|>--- conflicted
+++ resolved
@@ -120,17 +120,16 @@
 pub type UploadFileType =
     dyn services::ConnectorIntegration<api::Upload, UploadFileRequestData, UploadFileResponse>;
 
-<<<<<<< HEAD
 pub type RetrieveFileType = dyn services::ConnectorIntegration<
     api::Retrieve,
     RetrieveFileRequestData,
     RetrieveFileResponse,
-=======
+>;
+
 pub type DefendDisputeType = dyn services::ConnectorIntegration<
     api::Defend,
     DefendDisputeRequestData,
     DefendDisputeResponse,
->>>>>>> 0df22447
 >;
 
 pub type VerifyRouterData = RouterData<api::Verify, VerifyRequestData, PaymentsResponseData>;
@@ -143,13 +142,11 @@
 
 pub type UploadFileRouterData = RouterData<api::Upload, UploadFileRequestData, UploadFileResponse>;
 
-<<<<<<< HEAD
 pub type RetrieveFileRouterData =
     RouterData<api::Retrieve, RetrieveFileRequestData, RetrieveFileResponse>;
-=======
+
 pub type DefendDisputeRouterData =
     RouterData<api::Defend, DefendDisputeRequestData, DefendDisputeResponse>;
->>>>>>> 0df22447
 
 #[derive(Debug, Clone)]
 pub struct RouterData<Flow, Request, Response> {
