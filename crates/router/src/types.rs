// FIXME: Why were these data types grouped this way?
//
// Folder `types` is strange for Rust ecosystem, nevertheless it might be okay.
// But folder `enum` is even more strange I unlikely okay. Why should not we introduce folders `type`, `structs` and `traits`? :)
// Is it better to split data types according to business logic instead.
// For example, customers/address/dispute/mandate is "models".
// Separation of concerns instead of separation of forms.

pub mod api;
pub mod authentication;
pub mod connector_transformers;
pub mod domain;
#[cfg(feature = "frm")]
pub mod fraud_check;
pub mod payment_methods;
pub mod pm_auth;
use masking::Secret;
pub mod storage;
pub mod transformers;
use std::marker::PhantomData;

pub use api_models::{enums::Connector, mandates};
#[cfg(feature = "payouts")]
pub use api_models::{enums::PayoutConnectors, payouts as payout_types};
#[cfg(feature = "v2")]
use common_utils::errors::CustomResult;
pub use common_utils::{pii, pii::Email, request::RequestContent, types::MinorUnit};
#[cfg(feature = "v2")]
use error_stack::ResultExt;
#[cfg(feature = "frm")]
pub use hyperswitch_domain_models::router_data_v2::FrmFlowData;
use hyperswitch_domain_models::router_flow_types::{
    self,
    access_token_auth::AccessTokenAuth,
    dispute::{Accept, Defend, Dsync, Evidence, Fetch},
    files::{Retrieve, Upload},
    mandate_revoke::MandateRevoke,
    payments::{
        Approve, Authorize, AuthorizeSessionToken, Balance, CalculateTax, Capture,
        CompleteAuthorize, CreateConnectorCustomer, CreateOrder, ExternalVaultProxy,
<<<<<<< HEAD
        IncrementalAuthorization, InitPayment, PSync, PostProcessing, PostSessionTokens,
        PreProcessing, Reject, SdkSessionUpdate, Session, SetupMandate, UpdateMetadata, Void,
=======
        IncrementalAuthorization, InitPayment, PSync, PostCaptureVoid, PostProcessing,
        PostSessionTokens, PreProcessing, Reject, SdkSessionUpdate, Session, SetupMandate,
        UpdateMetadata, Void,
>>>>>>> 209969c8
    },
    refunds::{Execute, RSync},
    webhooks::VerifyWebhookSource,
};
pub use hyperswitch_domain_models::{
    payment_address::PaymentAddress,
    router_data::{
        AccessToken, AccessTokenAuthenticationResponse, AdditionalPaymentMethodConnectorResponse,
        ConnectorAuthType, ConnectorResponseData, ErrorResponse, GooglePayPaymentMethodDetails,
        GooglePayPredecryptDataInternal, L2L3Data, PaymentMethodBalance, PaymentMethodToken,
        RecurringMandatePaymentData, RouterData,
    },
    router_data_v2::{
        AccessTokenFlowData, AuthenticationTokenFlowData, DisputesFlowData,
        ExternalAuthenticationFlowData, FilesFlowData, MandateRevokeFlowData, PaymentFlowData,
        RefundFlowData, RouterDataV2, UasFlowData, WebhookSourceVerifyData,
    },
    router_request_types::{
        revenue_recovery::{
            BillingConnectorInvoiceSyncRequest, BillingConnectorPaymentsSyncRequest,
            RevenueRecoveryRecordBackRequest,
        },
        unified_authentication_service::{
            UasAuthenticationRequestData, UasAuthenticationResponseData,
            UasConfirmationRequestData, UasPostAuthenticationRequestData,
            UasPreAuthenticationRequestData,
        },
<<<<<<< HEAD
        AcceptDisputeRequestData, AccessTokenRequestData, AuthorizeSessionTokenData,
        BrowserInformation, ChargeRefunds, ChargeRefundsOptions, CompleteAuthorizeData,
        CompleteAuthorizeRedirectResponse, ConnectorCustomerData, CreateOrderRequestData,
        DefendDisputeRequestData, DestinationChargeRefund, DirectChargeRefund,
        ExternalVaultProxyPaymentsData, MandateRevokeRequestData, MultipleCaptureRequestData,
        PaymentMethodTokenizationData, PaymentsApproveData, PaymentsAuthorizeData,
        PaymentsCancelData, PaymentsCaptureData, PaymentsIncrementalAuthorizationData,
        PaymentsPostProcessingData, PaymentsPostSessionTokensData, PaymentsPreProcessingData,
        PaymentsRejectData, PaymentsSessionData, PaymentsSyncData, PaymentsTaxCalculationData,
=======
        AcceptDisputeRequestData, AccessTokenAuthenticationRequestData, AccessTokenRequestData,
        AuthorizeSessionTokenData, BrowserInformation, ChargeRefunds, ChargeRefundsOptions,
        CompleteAuthorizeData, CompleteAuthorizeRedirectResponse, ConnectorCustomerData,
        CreateOrderRequestData, DefendDisputeRequestData, DestinationChargeRefund,
        DirectChargeRefund, DisputeSyncData, ExternalVaultProxyPaymentsData,
        FetchDisputesRequestData, MandateRevokeRequestData, MultipleCaptureRequestData,
        PaymentMethodTokenizationData, PaymentsApproveData, PaymentsAuthorizeData,
        PaymentsCancelData, PaymentsCancelPostCaptureData, PaymentsCaptureData,
        PaymentsIncrementalAuthorizationData, PaymentsPostProcessingData,
        PaymentsPostSessionTokensData, PaymentsPreProcessingData, PaymentsRejectData,
        PaymentsSessionData, PaymentsSyncData, PaymentsTaxCalculationData,
>>>>>>> 209969c8
        PaymentsUpdateMetadataData, RefundsData, ResponseId, RetrieveFileRequestData,
        SdkPaymentsSessionUpdateData, SetupMandateRequestData, SplitRefundsRequest,
        SubmitEvidenceRequestData, SyncRequestType, UploadFileRequestData, VaultRequestData,
        VerifyWebhookSourceRequestData,
    },
    router_response_types::{
        revenue_recovery::{
            BillingConnectorInvoiceSyncResponse, BillingConnectorPaymentsSyncResponse,
            RevenueRecoveryRecordBackResponse,
        },
        AcceptDisputeResponse, CaptureSyncResponse, DefendDisputeResponse, DisputeSyncResponse,
        FetchDisputesResponse, MandateReference, MandateRevokeResponseData, PaymentsResponseData,
        PreprocessingResponseId, RefundsResponseData, RetrieveFileResponse, SubmitEvidenceResponse,
        TaxCalculationResponseData, UploadFileResponse, VaultResponseData,
        VerifyWebhookSourceResponseData, VerifyWebhookStatus,
    },
};
#[cfg(feature = "payouts")]
pub use hyperswitch_domain_models::{
    router_data_v2::PayoutFlowData, router_request_types::PayoutsData,
    router_response_types::PayoutsResponseData,
};
#[cfg(feature = "payouts")]
pub use hyperswitch_interfaces::types::{
    PayoutCancelType, PayoutCreateType, PayoutEligibilityType, PayoutFulfillType, PayoutQuoteType,
    PayoutRecipientAccountType, PayoutRecipientType, PayoutSyncType,
};
pub use hyperswitch_interfaces::{
    disputes::DisputePayload,
    types::{
        AcceptDisputeType, ConnectorCustomerType, DefendDisputeType, FetchDisputesType,
        IncrementalAuthorizationType, MandateRevokeType, PaymentsAuthorizeType,
        PaymentsBalanceType, PaymentsCaptureType, PaymentsCompleteAuthorizeType, PaymentsInitType,
        PaymentsPostCaptureVoidType, PaymentsPostProcessingType, PaymentsPostSessionTokensType,
        PaymentsPreAuthorizeType, PaymentsPreProcessingType, PaymentsSessionType, PaymentsSyncType,
        PaymentsUpdateMetadataType, PaymentsVoidType, RefreshTokenType, RefundExecuteType,
        RefundSyncType, Response, RetrieveFileType, SdkSessionUpdateType, SetupMandateType,
        SubmitEvidenceType, TokenizationType, UploadFileType, VerifyWebhookSourceType,
    },
};

#[cfg(feature = "v2")]
use crate::core::errors;
pub use crate::core::payments::CustomerDetails;
#[cfg(feature = "payouts")]
use crate::core::utils::IRRELEVANT_CONNECTOR_REQUEST_REFERENCE_ID_IN_PAYOUTS_FLOW;
use crate::{
    consts,
    core::payments::{OperationSessionGetters, PaymentData},
    services,
    types::transformers::{ForeignFrom, ForeignTryFrom},
};

pub type PaymentsAuthorizeRouterData =
    RouterData<Authorize, PaymentsAuthorizeData, PaymentsResponseData>;
pub type ExternalVaultProxyPaymentsRouterData =
    RouterData<ExternalVaultProxy, ExternalVaultProxyPaymentsData, PaymentsResponseData>;
pub type PaymentsPreProcessingRouterData =
    RouterData<PreProcessing, PaymentsPreProcessingData, PaymentsResponseData>;
pub type PaymentsPostProcessingRouterData =
    RouterData<PostProcessing, PaymentsPostProcessingData, PaymentsResponseData>;
pub type PaymentsAuthorizeSessionTokenRouterData =
    RouterData<AuthorizeSessionToken, AuthorizeSessionTokenData, PaymentsResponseData>;
pub type PaymentsCompleteAuthorizeRouterData =
    RouterData<CompleteAuthorize, CompleteAuthorizeData, PaymentsResponseData>;
pub type PaymentsInitRouterData =
    RouterData<InitPayment, PaymentsAuthorizeData, PaymentsResponseData>;
pub type PaymentsBalanceRouterData =
    RouterData<Balance, PaymentsAuthorizeData, PaymentsResponseData>;
pub type PaymentsSyncRouterData = RouterData<PSync, PaymentsSyncData, PaymentsResponseData>;
pub type PaymentsCaptureRouterData = RouterData<Capture, PaymentsCaptureData, PaymentsResponseData>;
pub type PaymentsIncrementalAuthorizationRouterData = RouterData<
    IncrementalAuthorization,
    PaymentsIncrementalAuthorizationData,
    PaymentsResponseData,
>;
pub type PaymentsTaxCalculationRouterData =
    RouterData<CalculateTax, PaymentsTaxCalculationData, TaxCalculationResponseData>;

pub type CreateOrderRouterData =
    RouterData<CreateOrder, CreateOrderRequestData, PaymentsResponseData>;

pub type SdkSessionUpdateRouterData =
    RouterData<SdkSessionUpdate, SdkPaymentsSessionUpdateData, PaymentsResponseData>;

pub type PaymentsPostSessionTokensRouterData =
    RouterData<PostSessionTokens, PaymentsPostSessionTokensData, PaymentsResponseData>;

pub type PaymentsUpdateMetadataRouterData =
    RouterData<UpdateMetadata, PaymentsUpdateMetadataData, PaymentsResponseData>;

pub type PaymentsCancelRouterData = RouterData<Void, PaymentsCancelData, PaymentsResponseData>;
pub type PaymentsCancelPostCaptureRouterData =
    RouterData<PostCaptureVoid, PaymentsCancelPostCaptureData, PaymentsResponseData>;
pub type PaymentsRejectRouterData = RouterData<Reject, PaymentsRejectData, PaymentsResponseData>;
pub type PaymentsApproveRouterData = RouterData<Approve, PaymentsApproveData, PaymentsResponseData>;
pub type PaymentsSessionRouterData = RouterData<Session, PaymentsSessionData, PaymentsResponseData>;
pub type RefundsRouterData<F> = RouterData<F, RefundsData, RefundsResponseData>;
pub type RefundExecuteRouterData = RouterData<Execute, RefundsData, RefundsResponseData>;
pub type RefundSyncRouterData = RouterData<RSync, RefundsData, RefundsResponseData>;
pub type TokenizationRouterData = RouterData<
    router_flow_types::PaymentMethodToken,
    PaymentMethodTokenizationData,
    PaymentsResponseData,
>;
pub type ConnectorCustomerRouterData =
    RouterData<CreateConnectorCustomer, ConnectorCustomerData, PaymentsResponseData>;

pub type RefreshTokenRouterData = RouterData<AccessTokenAuth, AccessTokenRequestData, AccessToken>;

pub type PaymentsResponseRouterData<R> =
    ResponseRouterData<Authorize, R, PaymentsAuthorizeData, PaymentsResponseData>;
pub type PaymentsCancelResponseRouterData<R> =
    ResponseRouterData<Void, R, PaymentsCancelData, PaymentsResponseData>;
pub type PaymentsCancelPostCaptureResponseRouterData<R> =
    ResponseRouterData<PostCaptureVoid, R, PaymentsCancelPostCaptureData, PaymentsResponseData>;
pub type PaymentsBalanceResponseRouterData<R> =
    ResponseRouterData<Balance, R, PaymentsAuthorizeData, PaymentsResponseData>;
pub type PaymentsSyncResponseRouterData<R> =
    ResponseRouterData<PSync, R, PaymentsSyncData, PaymentsResponseData>;
pub type PaymentsSessionResponseRouterData<R> =
    ResponseRouterData<Session, R, PaymentsSessionData, PaymentsResponseData>;
pub type PaymentsInitResponseRouterData<R> =
    ResponseRouterData<InitPayment, R, PaymentsAuthorizeData, PaymentsResponseData>;
pub type SdkSessionUpdateResponseRouterData<R> =
    ResponseRouterData<SdkSessionUpdate, R, SdkPaymentsSessionUpdateData, PaymentsResponseData>;
pub type PaymentsCaptureResponseRouterData<R> =
    ResponseRouterData<Capture, R, PaymentsCaptureData, PaymentsResponseData>;
pub type PaymentsPreprocessingResponseRouterData<R> =
    ResponseRouterData<PreProcessing, R, PaymentsPreProcessingData, PaymentsResponseData>;
pub type TokenizationResponseRouterData<R> =
    ResponseRouterData<PaymentMethodToken, R, PaymentMethodTokenizationData, PaymentsResponseData>;
pub type ConnectorCustomerResponseRouterData<R> =
    ResponseRouterData<CreateConnectorCustomer, R, ConnectorCustomerData, PaymentsResponseData>;

pub type RefundsResponseRouterData<F, R> =
    ResponseRouterData<F, R, RefundsData, RefundsResponseData>;

pub type SetupMandateRouterData =
    RouterData<SetupMandate, SetupMandateRequestData, PaymentsResponseData>;

pub type AcceptDisputeRouterData =
    RouterData<Accept, AcceptDisputeRequestData, AcceptDisputeResponse>;

pub type VerifyWebhookSourceRouterData = RouterData<
    VerifyWebhookSource,
    VerifyWebhookSourceRequestData,
    VerifyWebhookSourceResponseData,
>;

pub type SubmitEvidenceRouterData =
    RouterData<Evidence, SubmitEvidenceRequestData, SubmitEvidenceResponse>;

pub type UploadFileRouterData = RouterData<Upload, UploadFileRequestData, UploadFileResponse>;

pub type RetrieveFileRouterData =
    RouterData<Retrieve, RetrieveFileRequestData, RetrieveFileResponse>;

pub type DefendDisputeRouterData =
    RouterData<Defend, DefendDisputeRequestData, DefendDisputeResponse>;

pub type FetchDisputesRouterData =
    RouterData<Fetch, FetchDisputesRequestData, FetchDisputesResponse>;

pub type DisputeSyncRouterData = RouterData<Dsync, DisputeSyncData, DisputeSyncResponse>;

pub type MandateRevokeRouterData =
    RouterData<MandateRevoke, MandateRevokeRequestData, MandateRevokeResponseData>;

#[cfg(feature = "payouts")]
pub type PayoutsRouterData<F> = RouterData<F, PayoutsData, PayoutsResponseData>;

#[cfg(feature = "payouts")]
pub type PayoutsResponseRouterData<F, R> =
    ResponseRouterData<F, R, PayoutsData, PayoutsResponseData>;

#[cfg(feature = "payouts")]
pub type PayoutActionData = Vec<(
    storage::Payouts,
    storage::PayoutAttempt,
    Option<domain::Customer>,
    Option<api_models::payments::Address>,
)>;

#[cfg(feature = "payouts")]
pub trait PayoutIndividualDetailsExt {
    type Error;
    fn get_external_account_account_holder_type(&self) -> Result<String, Self::Error>;
}

pub trait Capturable {
    fn get_captured_amount<F>(
        &self,
        _amount_captured: Option<i64>,
        _payment_data: &PaymentData<F>,
    ) -> Option<i64>
    where
        F: Clone,
    {
        None
    }
    fn get_amount_capturable<F>(
        &self,
        _payment_data: &PaymentData<F>,
        _get_amount_capturable: Option<i64>,
        _attempt_status: common_enums::AttemptStatus,
    ) -> Option<i64>
    where
        F: Clone,
    {
        None
    }
}

#[cfg(feature = "v1")]
impl Capturable for PaymentsAuthorizeData {
    fn get_captured_amount<F>(
        &self,
        amount_captured: Option<i64>,
        payment_data: &PaymentData<F>,
    ) -> Option<i64>
    where
        F: Clone,
    {
        amount_captured.or(Some(
            payment_data
                .payment_attempt
                .get_total_amount()
                .get_amount_as_i64(),
        ))
    }

    fn get_amount_capturable<F>(
        &self,
        payment_data: &PaymentData<F>,
        amount_capturable: Option<i64>,
        attempt_status: common_enums::AttemptStatus,
    ) -> Option<i64>
    where
        F: Clone,
    {
        let amount_capturable_from_intent_status = match payment_data.get_capture_method().unwrap_or_default()
        {
            common_enums::CaptureMethod::Automatic
            | common_enums::CaptureMethod::SequentialAutomatic => {
                let intent_status = common_enums::IntentStatus::foreign_from(attempt_status);
                match intent_status {
                    common_enums::IntentStatus::Succeeded
                    | common_enums::IntentStatus::Failed
                    | common_enums::IntentStatus::Conflicted
                    | common_enums::IntentStatus::Expired => Some(0),
                    common_enums::IntentStatus::Cancelled
                    | common_enums::IntentStatus::CancelledPostCapture
                    | common_enums::IntentStatus::PartiallyCaptured
                    | common_enums::IntentStatus::RequiresCustomerAction
                    | common_enums::IntentStatus::RequiresMerchantAction
                    | common_enums::IntentStatus::RequiresPaymentMethod
                    | common_enums::IntentStatus::RequiresConfirmation
                    | common_enums::IntentStatus::RequiresCapture
                    | common_enums::IntentStatus::PartiallyCapturedAndCapturable
                    | common_enums::IntentStatus::PartiallyAuthorizedAndRequiresCapture
                    | common_enums::IntentStatus::Processing => None,
                }
            },
            common_enums::CaptureMethod::Manual => Some(payment_data.payment_attempt.get_total_amount().get_amount_as_i64()),
            // In case of manual multiple, amount capturable must be inferred from all captures.
            common_enums::CaptureMethod::ManualMultiple |
            // Scheduled capture is not supported as of now
            common_enums::CaptureMethod::Scheduled => None,
        };
        amount_capturable
            .or(amount_capturable_from_intent_status)
            .or(Some(
                payment_data
                    .payment_attempt
                    .get_total_amount()
                    .get_amount_as_i64(),
            ))
    }
}

#[cfg(feature = "v1")]
impl Capturable for PaymentsCaptureData {
    fn get_captured_amount<F>(
        &self,
        _amount_captured: Option<i64>,
        _payment_data: &PaymentData<F>,
    ) -> Option<i64>
    where
        F: Clone,
    {
        Some(self.amount_to_capture)
    }
    fn get_amount_capturable<F>(
        &self,
        _payment_data: &PaymentData<F>,
        _amount_capturable: Option<i64>,
        attempt_status: common_enums::AttemptStatus,
    ) -> Option<i64>
    where
        F: Clone,
    {
        let intent_status = common_enums::IntentStatus::foreign_from(attempt_status);
        match intent_status {
            common_enums::IntentStatus::Succeeded
            | common_enums::IntentStatus::PartiallyCaptured
            | common_enums::IntentStatus::Conflicted
            | common_enums::IntentStatus::Expired => Some(0),
            common_enums::IntentStatus::Processing
            | common_enums::IntentStatus::Cancelled
            | common_enums::IntentStatus::CancelledPostCapture
            | common_enums::IntentStatus::Failed
            | common_enums::IntentStatus::RequiresCustomerAction
            | common_enums::IntentStatus::RequiresMerchantAction
            | common_enums::IntentStatus::RequiresPaymentMethod
            | common_enums::IntentStatus::RequiresConfirmation
            | common_enums::IntentStatus::RequiresCapture
            | common_enums::IntentStatus::PartiallyCapturedAndCapturable
            | common_enums::IntentStatus::PartiallyAuthorizedAndRequiresCapture => None,
        }
    }
}

#[cfg(feature = "v1")]
impl Capturable for CompleteAuthorizeData {
    fn get_captured_amount<F>(
        &self,
        amount_captured: Option<i64>,
        payment_data: &PaymentData<F>,
    ) -> Option<i64>
    where
        F: Clone,
    {
        amount_captured.or(Some(
            payment_data
                .payment_attempt
                .get_total_amount()
                .get_amount_as_i64(),
        ))
    }
    fn get_amount_capturable<F>(
        &self,
        payment_data: &PaymentData<F>,
        amount_capturable: Option<i64>,
        attempt_status: common_enums::AttemptStatus,
    ) -> Option<i64>
    where
        F: Clone,
    {
        let amount_capturable_from_intent_status = match payment_data
            .get_capture_method()
            .unwrap_or_default()
        {
            common_enums::CaptureMethod::Automatic | common_enums::CaptureMethod::SequentialAutomatic => {
                let intent_status = common_enums::IntentStatus::foreign_from(attempt_status);
                match intent_status {
                    common_enums::IntentStatus::Succeeded
                    | common_enums::IntentStatus::Failed
                    | common_enums::IntentStatus::Conflicted
                    | common_enums::IntentStatus::Expired => Some(0),
                    common_enums::IntentStatus::Cancelled | common_enums::IntentStatus::PartiallyCaptured
                    | common_enums::IntentStatus::CancelledPostCapture
                    | common_enums::IntentStatus::RequiresCustomerAction
                    | common_enums::IntentStatus::RequiresMerchantAction
                    | common_enums::IntentStatus::RequiresPaymentMethod
                    | common_enums::IntentStatus::RequiresConfirmation
                    | common_enums::IntentStatus::RequiresCapture
                    | common_enums::IntentStatus::PartiallyCapturedAndCapturable
                    | common_enums::IntentStatus::PartiallyAuthorizedAndRequiresCapture
                    | common_enums::IntentStatus::Processing => None,
                }
            },
            common_enums::CaptureMethod::Manual => Some(payment_data.payment_attempt.get_total_amount().get_amount_as_i64()),
            // In case of manual multiple, amount capturable must be inferred from all captures.
            common_enums::CaptureMethod::ManualMultiple |
            // Scheduled capture is not supported as of now
            common_enums::CaptureMethod::Scheduled => None,
        };
        amount_capturable
            .or(amount_capturable_from_intent_status)
            .or(Some(
                payment_data
                    .payment_attempt
                    .get_total_amount()
                    .get_amount_as_i64(),
            ))
    }
}

impl Capturable for SetupMandateRequestData {}
impl Capturable for PaymentsTaxCalculationData {}
impl Capturable for SdkPaymentsSessionUpdateData {}
impl Capturable for PaymentsPostSessionTokensData {}
impl Capturable for PaymentsUpdateMetadataData {}
impl Capturable for PaymentsCancelData {
    fn get_captured_amount<F>(
        &self,
        _amount_captured: Option<i64>,
        payment_data: &PaymentData<F>,
    ) -> Option<i64>
    where
        F: Clone,
    {
        // return previously captured amount
        payment_data
            .payment_intent
            .amount_captured
            .map(|amt| amt.get_amount_as_i64())
    }
    fn get_amount_capturable<F>(
        &self,
        _payment_data: &PaymentData<F>,
        _amount_capturable: Option<i64>,
        attempt_status: common_enums::AttemptStatus,
    ) -> Option<i64>
    where
        F: Clone,
    {
        let intent_status = common_enums::IntentStatus::foreign_from(attempt_status);
        match intent_status {
            common_enums::IntentStatus::Cancelled
            | common_enums::IntentStatus::CancelledPostCapture
            | common_enums::IntentStatus::Processing
            | common_enums::IntentStatus::PartiallyCaptured
            | common_enums::IntentStatus::Conflicted
            | common_enums::IntentStatus::Expired => Some(0),
            common_enums::IntentStatus::Succeeded
            | common_enums::IntentStatus::Failed
            | common_enums::IntentStatus::RequiresCustomerAction
            | common_enums::IntentStatus::RequiresMerchantAction
            | common_enums::IntentStatus::RequiresPaymentMethod
            | common_enums::IntentStatus::RequiresConfirmation
            | common_enums::IntentStatus::RequiresCapture
            | common_enums::IntentStatus::PartiallyAuthorizedAndRequiresCapture
            | common_enums::IntentStatus::PartiallyCapturedAndCapturable => None,
        }
    }
}
impl Capturable for PaymentsCancelPostCaptureData {
    fn get_captured_amount<F>(
        &self,
        _amount_captured: Option<i64>,
        payment_data: &PaymentData<F>,
    ) -> Option<i64>
    where
        F: Clone,
    {
        // return previously captured amount
        payment_data
            .payment_intent
            .amount_captured
            .map(|amt| amt.get_amount_as_i64())
    }
    fn get_amount_capturable<F>(
        &self,
        _payment_data: &PaymentData<F>,
        _amount_capturable: Option<i64>,
        attempt_status: common_enums::AttemptStatus,
    ) -> Option<i64>
    where
        F: Clone,
    {
        let intent_status = common_enums::IntentStatus::foreign_from(attempt_status);
        match intent_status {
            common_enums::IntentStatus::Cancelled
            | common_enums::IntentStatus::CancelledPostCapture
            | common_enums::IntentStatus::PartiallyCaptured
            | common_enums::IntentStatus::Conflicted
            | common_enums::IntentStatus::Expired => Some(0),
            common_enums::IntentStatus::Succeeded
            | common_enums::IntentStatus::Failed
            | common_enums::IntentStatus::RequiresCustomerAction
            | common_enums::IntentStatus::RequiresMerchantAction
            | common_enums::IntentStatus::RequiresPaymentMethod
            | common_enums::IntentStatus::RequiresConfirmation
            | common_enums::IntentStatus::RequiresCapture
            | common_enums::IntentStatus::PartiallyCapturedAndCapturable
            | common_enums::IntentStatus::Processing
            | common_enums::IntentStatus::PartiallyAuthorizedAndRequiresCapture => None,
        }
    }
}
impl Capturable for PaymentsApproveData {}
impl Capturable for PaymentsRejectData {}
impl Capturable for PaymentsSessionData {}
impl Capturable for PaymentsIncrementalAuthorizationData {
    fn get_amount_capturable<F>(
        &self,
        _payment_data: &PaymentData<F>,
        amount_capturable: Option<i64>,
        _attempt_status: common_enums::AttemptStatus,
    ) -> Option<i64>
    where
        F: Clone,
    {
        amount_capturable.or(Some(self.total_amount))
    }
}
impl Capturable for PaymentsSyncData {
    #[cfg(feature = "v1")]
    fn get_captured_amount<F>(
        &self,
        _amount_captured: Option<i64>,
        payment_data: &PaymentData<F>,
    ) -> Option<i64>
    where
        F: Clone,
    {
        payment_data
            .payment_attempt
            .amount_to_capture
            .or(payment_data.payment_intent.amount_captured)
            .or_else(|| Some(payment_data.payment_attempt.get_total_amount()))
            .map(|amt| amt.get_amount_as_i64())
    }

    #[cfg(feature = "v2")]
    fn get_captured_amount<F>(
        &self,
        _amount_captured: Option<i64>,
        payment_data: &PaymentData<F>,
    ) -> Option<i64>
    where
        F: Clone,
    {
        // TODO: add a getter for this
        payment_data
            .payment_attempt
            .amount_details
            .get_amount_to_capture()
            .or_else(|| Some(payment_data.payment_attempt.get_total_amount()))
            .map(|amt| amt.get_amount_as_i64())
    }

    #[cfg(feature = "v1")]
    fn get_amount_capturable<F>(
        &self,
        payment_data: &PaymentData<F>,
        amount_capturable: Option<i64>,
        attempt_status: common_enums::AttemptStatus,
    ) -> Option<i64>
    where
        F: Clone,
    {
        if attempt_status.is_terminal_status() {
            Some(0)
        } else {
            amount_capturable.or(Some(MinorUnit::get_amount_as_i64(
                payment_data.payment_attempt.amount_capturable,
            )))
        }
    }

    #[cfg(feature = "v2")]
    fn get_amount_capturable<F>(
        &self,
        payment_data: &PaymentData<F>,
        amount_capturable: Option<i64>,
        attempt_status: common_enums::AttemptStatus,
    ) -> Option<i64>
    where
        F: Clone,
    {
        if attempt_status.is_terminal_status() {
            Some(0)
        } else {
            None
        }
    }
}

pub struct AddAccessTokenResult {
    pub access_token_result: Result<Option<AccessToken>, ErrorResponse>,
    pub connector_supports_access_token: bool,
}

pub struct PaymentMethodTokenResult {
    pub payment_method_token_result: Result<Option<String>, ErrorResponse>,
    pub is_payment_method_tokenization_performed: bool,
    pub connector_response: Option<ConnectorResponseData>,
}

#[derive(Clone)]
pub struct CreateOrderResult {
    pub create_order_result: Result<String, ErrorResponse>,
}

pub struct PspTokenResult {
    pub token: Result<String, ErrorResponse>,
}

#[derive(Debug, Clone, Copy)]
pub enum Redirection {
    Redirect,
    NoRedirect,
}

#[derive(Debug, Clone, serde::Deserialize, serde::Serialize)]
pub struct PollConfig {
    pub delay_in_secs: i8,
    pub frequency: i8,
}

impl PollConfig {
    pub fn get_poll_config_key(connector: String) -> String {
        format!("poll_config_external_three_ds_{connector}")
    }
}

impl Default for PollConfig {
    fn default() -> Self {
        Self {
            delay_in_secs: consts::DEFAULT_POLL_DELAY_IN_SECS,
            frequency: consts::DEFAULT_POLL_FREQUENCY,
        }
    }
}

#[cfg(feature = "v1")]
#[derive(Clone, Debug)]
pub struct RedirectPaymentFlowResponse {
    pub payments_response: api_models::payments::PaymentsResponse,
    pub business_profile: domain::Profile,
}

#[cfg(feature = "v2")]
#[derive(Clone, Debug)]
pub struct RedirectPaymentFlowResponse<D> {
    pub payment_data: D,
    pub profile: domain::Profile,
}

#[cfg(feature = "v1")]
#[derive(Clone, Debug)]
pub struct AuthenticatePaymentFlowResponse {
    pub payments_response: api_models::payments::PaymentsResponse,
    pub poll_config: PollConfig,
    pub business_profile: domain::Profile,
}

#[derive(Debug, Clone, Default, serde::Deserialize, serde::Serialize)]
pub struct ConnectorResponse {
    pub merchant_id: common_utils::id_type::MerchantId,
    pub connector: String,
    pub payment_id: common_utils::id_type::PaymentId,
    pub amount: i64,
    pub connector_transaction_id: String,
    pub return_url: Option<String>,
    pub three_ds_form: Option<services::RedirectForm>,
}

pub struct ResponseRouterData<Flow, R, Request, Response> {
    pub response: R,
    pub data: RouterData<Flow, Request, Response>,
    pub http_code: u16,
}

#[derive(Debug, Clone, serde::Deserialize, serde::Serialize)]
pub enum RecipientIdType {
    ConnectorId(Secret<String>),
    LockerId(Secret<String>),
}

#[derive(Debug, Clone, serde::Deserialize, serde::Serialize)]
#[serde(rename_all = "snake_case")]
pub enum MerchantAccountData {
    Iban {
        iban: Secret<String>,
        name: String,
        connector_recipient_id: Option<RecipientIdType>,
    },
    Bacs {
        account_number: Secret<String>,
        sort_code: Secret<String>,
        name: String,
        connector_recipient_id: Option<RecipientIdType>,
    },
    FasterPayments {
        account_number: Secret<String>,
        sort_code: Secret<String>,
        name: String,
        connector_recipient_id: Option<RecipientIdType>,
    },
    Sepa {
        iban: Secret<String>,
        name: String,
        connector_recipient_id: Option<RecipientIdType>,
    },
    SepaInstant {
        iban: Secret<String>,
        name: String,
        connector_recipient_id: Option<RecipientIdType>,
    },
    Elixir {
        account_number: Secret<String>,
        iban: Secret<String>,
        name: String,
        connector_recipient_id: Option<RecipientIdType>,
    },
    Bankgiro {
        number: Secret<String>,
        name: String,
        connector_recipient_id: Option<RecipientIdType>,
    },
    Plusgiro {
        number: Secret<String>,
        name: String,
        connector_recipient_id: Option<RecipientIdType>,
    },
}

impl ForeignFrom<MerchantAccountData> for api_models::admin::MerchantAccountData {
    fn foreign_from(from: MerchantAccountData) -> Self {
        match from {
            MerchantAccountData::Iban {
                iban,
                name,
                connector_recipient_id,
            } => Self::Iban {
                iban,
                name,
                connector_recipient_id: match connector_recipient_id {
                    Some(RecipientIdType::ConnectorId(id)) => Some(id.clone()),
                    _ => None,
                },
            },
            MerchantAccountData::Bacs {
                account_number,
                sort_code,
                name,
                connector_recipient_id,
            } => Self::Bacs {
                account_number,
                sort_code,
                name,
                connector_recipient_id: match connector_recipient_id {
                    Some(RecipientIdType::ConnectorId(id)) => Some(id.clone()),
                    _ => None,
                },
            },
            MerchantAccountData::FasterPayments {
                account_number,
                sort_code,
                name,
                connector_recipient_id,
            } => Self::FasterPayments {
                account_number,
                sort_code,
                name,
                connector_recipient_id: match connector_recipient_id {
                    Some(RecipientIdType::ConnectorId(id)) => Some(id.clone()),
                    _ => None,
                },
            },
            MerchantAccountData::Sepa {
                iban,
                name,
                connector_recipient_id,
            } => Self::Sepa {
                iban,
                name,
                connector_recipient_id: match connector_recipient_id {
                    Some(RecipientIdType::ConnectorId(id)) => Some(id.clone()),
                    _ => None,
                },
            },
            MerchantAccountData::SepaInstant {
                iban,
                name,
                connector_recipient_id,
            } => Self::SepaInstant {
                iban,
                name,
                connector_recipient_id: match connector_recipient_id {
                    Some(RecipientIdType::ConnectorId(id)) => Some(id.clone()),
                    _ => None,
                },
            },
            MerchantAccountData::Elixir {
                account_number,
                iban,
                name,
                connector_recipient_id,
            } => Self::Elixir {
                account_number,
                iban,
                name,
                connector_recipient_id: match connector_recipient_id {
                    Some(RecipientIdType::ConnectorId(id)) => Some(id.clone()),
                    _ => None,
                },
            },
            MerchantAccountData::Bankgiro {
                number,
                name,
                connector_recipient_id,
            } => Self::Bankgiro {
                number,
                name,
                connector_recipient_id: match connector_recipient_id {
                    Some(RecipientIdType::ConnectorId(id)) => Some(id.clone()),
                    _ => None,
                },
            },
            MerchantAccountData::Plusgiro {
                number,
                name,
                connector_recipient_id,
            } => Self::Plusgiro {
                number,
                name,
                connector_recipient_id: match connector_recipient_id {
                    Some(RecipientIdType::ConnectorId(id)) => Some(id.clone()),
                    _ => None,
                },
            },
        }
    }
}

impl From<api_models::admin::MerchantAccountData> for MerchantAccountData {
    fn from(from: api_models::admin::MerchantAccountData) -> Self {
        match from {
            api_models::admin::MerchantAccountData::Iban {
                iban,
                name,
                connector_recipient_id,
            } => Self::Iban {
                iban,
                name,
                connector_recipient_id: connector_recipient_id.map(RecipientIdType::ConnectorId),
            },
            api_models::admin::MerchantAccountData::Bacs {
                account_number,
                sort_code,
                name,
                connector_recipient_id,
            } => Self::Bacs {
                account_number,
                sort_code,
                name,
                connector_recipient_id: connector_recipient_id.map(RecipientIdType::ConnectorId),
            },
            api_models::admin::MerchantAccountData::FasterPayments {
                account_number,
                sort_code,
                name,
                connector_recipient_id,
            } => Self::FasterPayments {
                account_number,
                sort_code,
                name,
                connector_recipient_id: connector_recipient_id.map(RecipientIdType::ConnectorId),
            },
            api_models::admin::MerchantAccountData::Sepa {
                iban,
                name,
                connector_recipient_id,
            } => Self::Sepa {
                iban,
                name,
                connector_recipient_id: connector_recipient_id.map(RecipientIdType::ConnectorId),
            },
            api_models::admin::MerchantAccountData::SepaInstant {
                iban,
                name,
                connector_recipient_id,
            } => Self::SepaInstant {
                iban,
                name,
                connector_recipient_id: connector_recipient_id.map(RecipientIdType::ConnectorId),
            },
            api_models::admin::MerchantAccountData::Elixir {
                account_number,
                iban,
                name,
                connector_recipient_id,
            } => Self::Elixir {
                account_number,
                iban,
                name,
                connector_recipient_id: connector_recipient_id.map(RecipientIdType::ConnectorId),
            },
            api_models::admin::MerchantAccountData::Bankgiro {
                number,
                name,
                connector_recipient_id,
            } => Self::Bankgiro {
                number,
                name,
                connector_recipient_id: connector_recipient_id.map(RecipientIdType::ConnectorId),
            },
            api_models::admin::MerchantAccountData::Plusgiro {
                number,
                name,
                connector_recipient_id,
            } => Self::Plusgiro {
                number,
                name,
                connector_recipient_id: connector_recipient_id.map(RecipientIdType::ConnectorId),
            },
        }
    }
}
#[derive(Debug, Clone, serde::Deserialize, serde::Serialize)]
#[serde(rename_all = "snake_case")]
pub enum MerchantRecipientData {
    ConnectorRecipientId(Secret<String>),
    WalletId(Secret<String>),
    AccountData(MerchantAccountData),
}

impl ForeignFrom<MerchantRecipientData> for api_models::admin::MerchantRecipientData {
    fn foreign_from(value: MerchantRecipientData) -> Self {
        match value {
            MerchantRecipientData::ConnectorRecipientId(id) => Self::ConnectorRecipientId(id),
            MerchantRecipientData::WalletId(id) => Self::WalletId(id),
            MerchantRecipientData::AccountData(data) => {
                Self::AccountData(api_models::admin::MerchantAccountData::foreign_from(data))
            }
        }
    }
}

impl From<api_models::admin::MerchantRecipientData> for MerchantRecipientData {
    fn from(value: api_models::admin::MerchantRecipientData) -> Self {
        match value {
            api_models::admin::MerchantRecipientData::ConnectorRecipientId(id) => {
                Self::ConnectorRecipientId(id)
            }
            api_models::admin::MerchantRecipientData::WalletId(id) => Self::WalletId(id),
            api_models::admin::MerchantRecipientData::AccountData(data) => {
                Self::AccountData(data.into())
            }
        }
    }
}

#[derive(Debug, Clone, serde::Deserialize, serde::Serialize)]
#[serde(rename_all = "snake_case")]
pub enum AdditionalMerchantData {
    OpenBankingRecipientData(MerchantRecipientData),
}

impl ForeignFrom<api_models::admin::AdditionalMerchantData> for AdditionalMerchantData {
    fn foreign_from(value: api_models::admin::AdditionalMerchantData) -> Self {
        match value {
            api_models::admin::AdditionalMerchantData::OpenBankingRecipientData(data) => {
                Self::OpenBankingRecipientData(MerchantRecipientData::from(data))
            }
        }
    }
}

impl ForeignFrom<AdditionalMerchantData> for api_models::admin::AdditionalMerchantData {
    fn foreign_from(value: AdditionalMerchantData) -> Self {
        match value {
            AdditionalMerchantData::OpenBankingRecipientData(data) => {
                Self::OpenBankingRecipientData(
                    api_models::admin::MerchantRecipientData::foreign_from(data),
                )
            }
        }
    }
}

impl ForeignFrom<api_models::admin::ConnectorAuthType> for ConnectorAuthType {
    fn foreign_from(value: api_models::admin::ConnectorAuthType) -> Self {
        match value {
            api_models::admin::ConnectorAuthType::TemporaryAuth => Self::TemporaryAuth,
            api_models::admin::ConnectorAuthType::HeaderKey { api_key } => {
                Self::HeaderKey { api_key }
            }
            api_models::admin::ConnectorAuthType::BodyKey { api_key, key1 } => {
                Self::BodyKey { api_key, key1 }
            }
            api_models::admin::ConnectorAuthType::SignatureKey {
                api_key,
                key1,
                api_secret,
            } => Self::SignatureKey {
                api_key,
                key1,
                api_secret,
            },
            api_models::admin::ConnectorAuthType::MultiAuthKey {
                api_key,
                key1,
                api_secret,
                key2,
            } => Self::MultiAuthKey {
                api_key,
                key1,
                api_secret,
                key2,
            },
            api_models::admin::ConnectorAuthType::CurrencyAuthKey { auth_key_map } => {
                Self::CurrencyAuthKey { auth_key_map }
            }
            api_models::admin::ConnectorAuthType::NoKey => Self::NoKey,
            api_models::admin::ConnectorAuthType::CertificateAuth {
                certificate,
                private_key,
            } => Self::CertificateAuth {
                certificate,
                private_key,
            },
        }
    }
}

impl ForeignFrom<ConnectorAuthType> for api_models::admin::ConnectorAuthType {
    fn foreign_from(from: ConnectorAuthType) -> Self {
        match from {
            ConnectorAuthType::TemporaryAuth => Self::TemporaryAuth,
            ConnectorAuthType::HeaderKey { api_key } => Self::HeaderKey { api_key },
            ConnectorAuthType::BodyKey { api_key, key1 } => Self::BodyKey { api_key, key1 },
            ConnectorAuthType::SignatureKey {
                api_key,
                key1,
                api_secret,
            } => Self::SignatureKey {
                api_key,
                key1,
                api_secret,
            },
            ConnectorAuthType::MultiAuthKey {
                api_key,
                key1,
                api_secret,
                key2,
            } => Self::MultiAuthKey {
                api_key,
                key1,
                api_secret,
                key2,
            },
            ConnectorAuthType::CurrencyAuthKey { auth_key_map } => {
                Self::CurrencyAuthKey { auth_key_map }
            }
            ConnectorAuthType::NoKey => Self::NoKey,
            ConnectorAuthType::CertificateAuth {
                certificate,
                private_key,
            } => Self::CertificateAuth {
                certificate,
                private_key,
            },
        }
    }
}

#[derive(Debug, Clone, serde::Serialize, serde::Deserialize)]
pub struct ConnectorsList {
    pub connectors: Vec<String>,
}

impl ForeignFrom<&PaymentsAuthorizeRouterData> for AuthorizeSessionTokenData {
    fn foreign_from(data: &PaymentsAuthorizeRouterData) -> Self {
        Self {
            amount_to_capture: data.amount_captured,
            currency: data.request.currency,
            connector_transaction_id: data.payment_id.clone(),
            amount: Some(data.request.amount),
        }
    }
}

impl ForeignFrom<&ExternalVaultProxyPaymentsRouterData> for AuthorizeSessionTokenData {
    fn foreign_from(data: &ExternalVaultProxyPaymentsRouterData) -> Self {
        Self {
            amount_to_capture: data.amount_captured,
            currency: data.request.currency,
            connector_transaction_id: data.payment_id.clone(),
            amount: Some(data.request.amount),
        }
    }
}

pub trait Tokenizable {
    fn set_session_token(&mut self, token: Option<String>);
}

impl Tokenizable for SetupMandateRequestData {
    fn set_session_token(&mut self, _token: Option<String>) {}
}

impl Tokenizable for PaymentsAuthorizeData {
    fn set_session_token(&mut self, token: Option<String>) {
        self.session_token = token;
    }
}

impl Tokenizable for CompleteAuthorizeData {
    fn set_session_token(&mut self, _token: Option<String>) {}
}

impl Tokenizable for ExternalVaultProxyPaymentsData {
    fn set_session_token(&mut self, token: Option<String>) {
        self.session_token = token;
    }
}

<<<<<<< HEAD
// Note: GetIntegrityObject trait implementation for ExternalVaultProxyPaymentsData
// is implemented in the hyperswitch_domain_models crate to avoid orphan rule violations

=======
>>>>>>> 209969c8
impl ForeignFrom<&SetupMandateRouterData> for PaymentsAuthorizeData {
    fn foreign_from(data: &SetupMandateRouterData) -> Self {
        Self {
            currency: data.request.currency,
            payment_method_data: data.request.payment_method_data.clone(),
            confirm: data.request.confirm,
            statement_descriptor_suffix: data.request.statement_descriptor_suffix.clone(),
            mandate_id: data.request.mandate_id.clone(),
            setup_future_usage: data.request.setup_future_usage,
            off_session: data.request.off_session,
            setup_mandate_details: data.request.setup_mandate_details.clone(),
            router_return_url: data.request.router_return_url.clone(),
            email: data.request.email.clone(),
            customer_name: data.request.customer_name.clone(),
            amount: 0,
            order_tax_amount: Some(MinorUnit::zero()),
            minor_amount: MinorUnit::new(0),
            statement_descriptor: None,
            capture_method: None,
            webhook_url: None,
            complete_authorize_url: None,
            browser_info: data.request.browser_info.clone(),
            order_details: None,
            order_category: None,
            session_token: None,
            enrolled_for_3ds: true,
            related_transaction_id: None,
            payment_experience: None,
            payment_method_type: None,
            customer_id: None,
            surcharge_details: None,
            request_incremental_authorization: data.request.request_incremental_authorization,
            metadata: None,
            request_extended_authorization: None,
            authentication_data: None,
            customer_acceptance: data.request.customer_acceptance.clone(),
            split_payments: None, // TODO: allow charges on mandates?
            merchant_order_reference_id: None,
            integrity_object: None,
            additional_payment_method_data: None,
            shipping_cost: data.request.shipping_cost,
            merchant_account_id: None,
            merchant_config_currency: None,
            connector_testing_data: data.request.connector_testing_data.clone(),
            order_id: None,
            locale: None,
            payment_channel: None,
            enable_partial_authorization: data.request.enable_partial_authorization,
        }
    }
}

impl<F1, F2, T1, T2> ForeignFrom<(&RouterData<F1, T1, PaymentsResponseData>, T2)>
    for RouterData<F2, T2, PaymentsResponseData>
{
    fn foreign_from(item: (&RouterData<F1, T1, PaymentsResponseData>, T2)) -> Self {
        let data = item.0;
        let request = item.1;
        Self {
            flow: PhantomData,
            request,
            merchant_id: data.merchant_id.clone(),
            connector: data.connector.clone(),
            attempt_id: data.attempt_id.clone(),
            tenant_id: data.tenant_id.clone(),
            status: data.status,
            payment_method: data.payment_method,
            connector_auth_type: data.connector_auth_type.clone(),
            description: data.description.clone(),
            address: data.address.clone(),
            auth_type: data.auth_type,
            connector_meta_data: data.connector_meta_data.clone(),
            connector_wallets_details: data.connector_wallets_details.clone(),
            amount_captured: data.amount_captured,
            minor_amount_captured: data.minor_amount_captured,
            access_token: data.access_token.clone(),
            response: data.response.clone(),
            payment_id: data.payment_id.clone(),
            session_token: data.session_token.clone(),
            reference_id: data.reference_id.clone(),
            customer_id: data.customer_id.clone(),
            payment_method_token: None,
            preprocessing_id: None,
            connector_customer: data.connector_customer.clone(),
            recurring_mandate_payment_data: data.recurring_mandate_payment_data.clone(),
            connector_request_reference_id: data.connector_request_reference_id.clone(),
            #[cfg(feature = "payouts")]
            payout_method_data: data.payout_method_data.clone(),
            #[cfg(feature = "payouts")]
            quote_id: data.quote_id.clone(),
            test_mode: data.test_mode,
            payment_method_status: None,
            payment_method_balance: data.payment_method_balance.clone(),
            connector_api_version: data.connector_api_version.clone(),
            connector_http_status_code: data.connector_http_status_code,
            external_latency: data.external_latency,
            apple_pay_flow: data.apple_pay_flow.clone(),
            frm_metadata: data.frm_metadata.clone(),
            dispute_id: data.dispute_id.clone(),
            refund_id: data.refund_id.clone(),
            connector_response: data.connector_response.clone(),
            integrity_check: Ok(()),
            additional_merchant_data: data.additional_merchant_data.clone(),
            header_payload: data.header_payload.clone(),
            connector_mandate_request_reference_id: data
                .connector_mandate_request_reference_id
                .clone(),
            authentication_id: data.authentication_id.clone(),
            psd2_sca_exemption_type: data.psd2_sca_exemption_type,
            raw_connector_response: data.raw_connector_response.clone(),
            is_payment_id_from_merchant: data.is_payment_id_from_merchant,
            l2_l3_data: data.l2_l3_data.clone(),
            minor_amount_capturable: data.minor_amount_capturable,
        }
    }
}

#[cfg(feature = "payouts")]
impl<F1, F2>
    ForeignFrom<(
        &RouterData<F1, PayoutsData, PayoutsResponseData>,
        PayoutsData,
    )> for RouterData<F2, PayoutsData, PayoutsResponseData>
{
    fn foreign_from(
        item: (
            &RouterData<F1, PayoutsData, PayoutsResponseData>,
            PayoutsData,
        ),
    ) -> Self {
        let data = item.0;
        let request = item.1;
        Self {
            flow: PhantomData,
            request,
            merchant_id: data.merchant_id.clone(),
            connector: data.connector.clone(),
            attempt_id: data.attempt_id.clone(),
            tenant_id: data.tenant_id.clone(),
            status: data.status,
            payment_method: data.payment_method,
            connector_auth_type: data.connector_auth_type.clone(),
            description: data.description.clone(),
            address: data.address.clone(),
            auth_type: data.auth_type,
            connector_meta_data: data.connector_meta_data.clone(),
            connector_wallets_details: data.connector_wallets_details.clone(),
            amount_captured: data.amount_captured,
            minor_amount_captured: data.minor_amount_captured,
            access_token: data.access_token.clone(),
            response: data.response.clone(),
            payment_id: data.payment_id.clone(),
            session_token: data.session_token.clone(),
            reference_id: data.reference_id.clone(),
            customer_id: data.customer_id.clone(),
            payment_method_token: None,
            recurring_mandate_payment_data: None,
            preprocessing_id: None,
            connector_customer: data.connector_customer.clone(),
            connector_request_reference_id:
                IRRELEVANT_CONNECTOR_REQUEST_REFERENCE_ID_IN_PAYOUTS_FLOW.to_string(),
            payout_method_data: data.payout_method_data.clone(),
            quote_id: data.quote_id.clone(),
            test_mode: data.test_mode,
            payment_method_balance: None,
            payment_method_status: None,
            connector_api_version: None,
            connector_http_status_code: data.connector_http_status_code,
            external_latency: data.external_latency,
            apple_pay_flow: None,
            frm_metadata: None,
            refund_id: None,
            dispute_id: None,
            connector_response: data.connector_response.clone(),
            integrity_check: Ok(()),
            header_payload: data.header_payload.clone(),
            authentication_id: None,
            psd2_sca_exemption_type: None,
            additional_merchant_data: data.additional_merchant_data.clone(),
            connector_mandate_request_reference_id: None,
            raw_connector_response: None,
            is_payment_id_from_merchant: data.is_payment_id_from_merchant,
            l2_l3_data: None,
            minor_amount_capturable: None,
        }
    }
}

#[cfg(feature = "v2")]
impl ForeignFrom<&domain::MerchantConnectorAccountFeatureMetadata>
    for api_models::admin::MerchantConnectorAccountFeatureMetadata
{
    fn foreign_from(item: &domain::MerchantConnectorAccountFeatureMetadata) -> Self {
        let revenue_recovery = item
            .revenue_recovery
            .as_ref()
            .map(
                |revenue_recovery_metadata| api_models::admin::RevenueRecoveryMetadata {
                    max_retry_count: revenue_recovery_metadata.max_retry_count,
                    billing_connector_retry_threshold: revenue_recovery_metadata
                        .billing_connector_retry_threshold,
                    billing_account_reference: revenue_recovery_metadata
                        .mca_reference
                        .recovery_to_billing
                        .clone(),
                },
            );
        Self { revenue_recovery }
    }
}

#[cfg(feature = "v2")]
impl ForeignTryFrom<&api_models::admin::MerchantConnectorAccountFeatureMetadata>
    for domain::MerchantConnectorAccountFeatureMetadata
{
    type Error = errors::ApiErrorResponse;
    fn foreign_try_from(
        feature_metadata: &api_models::admin::MerchantConnectorAccountFeatureMetadata,
    ) -> Result<Self, Self::Error> {
        let revenue_recovery = feature_metadata
            .revenue_recovery
            .as_ref()
            .map(|revenue_recovery_metadata| {
                domain::AccountReferenceMap::new(
                    revenue_recovery_metadata.billing_account_reference.clone(),
                )
                .map(|mca_reference| domain::RevenueRecoveryMetadata {
                    max_retry_count: revenue_recovery_metadata.max_retry_count,
                    billing_connector_retry_threshold: revenue_recovery_metadata
                        .billing_connector_retry_threshold,
                    mca_reference,
                })
            })
            .transpose()?;

        Ok(Self { revenue_recovery })
    }
}<|MERGE_RESOLUTION|>--- conflicted
+++ resolved
@@ -38,14 +38,9 @@
     payments::{
         Approve, Authorize, AuthorizeSessionToken, Balance, CalculateTax, Capture,
         CompleteAuthorize, CreateConnectorCustomer, CreateOrder, ExternalVaultProxy,
-<<<<<<< HEAD
-        IncrementalAuthorization, InitPayment, PSync, PostProcessing, PostSessionTokens,
-        PreProcessing, Reject, SdkSessionUpdate, Session, SetupMandate, UpdateMetadata, Void,
-=======
         IncrementalAuthorization, InitPayment, PSync, PostCaptureVoid, PostProcessing,
         PostSessionTokens, PreProcessing, Reject, SdkSessionUpdate, Session, SetupMandate,
         UpdateMetadata, Void,
->>>>>>> 209969c8
     },
     refunds::{Execute, RSync},
     webhooks::VerifyWebhookSource,
@@ -73,17 +68,6 @@
             UasConfirmationRequestData, UasPostAuthenticationRequestData,
             UasPreAuthenticationRequestData,
         },
-<<<<<<< HEAD
-        AcceptDisputeRequestData, AccessTokenRequestData, AuthorizeSessionTokenData,
-        BrowserInformation, ChargeRefunds, ChargeRefundsOptions, CompleteAuthorizeData,
-        CompleteAuthorizeRedirectResponse, ConnectorCustomerData, CreateOrderRequestData,
-        DefendDisputeRequestData, DestinationChargeRefund, DirectChargeRefund,
-        ExternalVaultProxyPaymentsData, MandateRevokeRequestData, MultipleCaptureRequestData,
-        PaymentMethodTokenizationData, PaymentsApproveData, PaymentsAuthorizeData,
-        PaymentsCancelData, PaymentsCaptureData, PaymentsIncrementalAuthorizationData,
-        PaymentsPostProcessingData, PaymentsPostSessionTokensData, PaymentsPreProcessingData,
-        PaymentsRejectData, PaymentsSessionData, PaymentsSyncData, PaymentsTaxCalculationData,
-=======
         AcceptDisputeRequestData, AccessTokenAuthenticationRequestData, AccessTokenRequestData,
         AuthorizeSessionTokenData, BrowserInformation, ChargeRefunds, ChargeRefundsOptions,
         CompleteAuthorizeData, CompleteAuthorizeRedirectResponse, ConnectorCustomerData,
@@ -95,7 +79,6 @@
         PaymentsIncrementalAuthorizationData, PaymentsPostProcessingData,
         PaymentsPostSessionTokensData, PaymentsPreProcessingData, PaymentsRejectData,
         PaymentsSessionData, PaymentsSyncData, PaymentsTaxCalculationData,
->>>>>>> 209969c8
         PaymentsUpdateMetadataData, RefundsData, ResponseId, RetrieveFileRequestData,
         SdkPaymentsSessionUpdateData, SetupMandateRequestData, SplitRefundsRequest,
         SubmitEvidenceRequestData, SyncRequestType, UploadFileRequestData, VaultRequestData,
@@ -1199,12 +1182,6 @@
     }
 }
 
-<<<<<<< HEAD
-// Note: GetIntegrityObject trait implementation for ExternalVaultProxyPaymentsData
-// is implemented in the hyperswitch_domain_models crate to avoid orphan rule violations
-
-=======
->>>>>>> 209969c8
 impl ForeignFrom<&SetupMandateRouterData> for PaymentsAuthorizeData {
     fn foreign_from(data: &SetupMandateRouterData) -> Self {
         Self {
