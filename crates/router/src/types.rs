// FIXME: Why were these data types grouped this way?
//
// Folder `types` is strange for Rust ecosystem, nevertheless it might be okay.
// But folder `enum` is even more strange I unlikely okay. Why should not we introduce folders `type`, `structs` and `traits`? :)
// Is it better to split data types according to business logic instead.
// For example, customers/address/dispute/mandate is "models".
// Separation of concerns instead of separation of forms.

pub mod api;
pub mod authentication;
pub mod domain;
#[cfg(feature = "frm")]
pub mod fraud_check;
pub mod payment_methods;
pub mod pm_auth;
use masking::Secret;
pub mod storage;
pub mod transformers;
use std::marker::PhantomData;

pub use api_models::{enums::Connector, mandates};
#[cfg(feature = "payouts")]
pub use api_models::{enums::PayoutConnectors, payouts as payout_types};
#[cfg(feature = "v2")]
use common_utils::errors::CustomResult;
pub use common_utils::{pii, pii::Email, request::RequestContent, types::MinorUnit};
#[cfg(feature = "v2")]
use error_stack::ResultExt;
#[cfg(feature = "frm")]
pub use hyperswitch_domain_models::router_data_v2::FrmFlowData;
use hyperswitch_domain_models::router_flow_types::{
    self,
    access_token_auth::AccessTokenAuth,
    dispute::{Accept, Defend, Evidence},
    files::{Retrieve, Upload},
    mandate_revoke::MandateRevoke,
    payments::{
        Approve, Authorize, AuthorizeSessionToken, Balance, CalculateTax, Capture,
        CompleteAuthorize, CreateConnectorCustomer, CreateOrder, IncrementalAuthorization,
        InitPayment, PSync, PostProcessing, PostSessionTokens, PreProcessing, Reject,
        SdkSessionUpdate, Session, SetupMandate, UpdateMetadata, Void,
    },
    refunds::{Execute, RSync},
    webhooks::VerifyWebhookSource,
};
pub use hyperswitch_domain_models::{
    payment_address::PaymentAddress,
    router_data::{
        AccessToken, AdditionalPaymentMethodConnectorResponse, ApplePayCryptogramData,
        ApplePayPredecryptData, ConnectorAuthType, ConnectorResponseData, ErrorResponse,
        GooglePayDecryptedData, GooglePayPaymentMethodDetails, PaymentMethodBalance,
        PaymentMethodToken, RecurringMandatePaymentData, RouterData,
    },
    router_data_v2::{
        AccessTokenFlowData, DisputesFlowData, ExternalAuthenticationFlowData, FilesFlowData,
        MandateRevokeFlowData, PaymentFlowData, RefundFlowData, RouterDataV2, UasFlowData,
        WebhookSourceVerifyData,
    },
    router_request_types::{
        revenue_recovery::{
            BillingConnectorInvoiceSyncRequest, BillingConnectorPaymentsSyncRequest,
            RevenueRecoveryRecordBackRequest,
        },
        unified_authentication_service::{
            UasAuthenticationRequestData, UasAuthenticationResponseData,
            UasConfirmationRequestData, UasPostAuthenticationRequestData,
            UasPreAuthenticationRequestData,
        },
        AcceptDisputeRequestData, AccessTokenRequestData, AuthorizeSessionTokenData,
        BrowserInformation, ChargeRefunds, ChargeRefundsOptions, CompleteAuthorizeData,
        CompleteAuthorizeRedirectResponse, ConnectorCustomerData, CreateOrderRequestData,
        DefendDisputeRequestData, DestinationChargeRefund, DirectChargeRefund,
        MandateRevokeRequestData, MultipleCaptureRequestData, PaymentMethodTokenizationData,
        PaymentsApproveData, PaymentsAuthorizeData, PaymentsCancelData, PaymentsCaptureData,
        PaymentsIncrementalAuthorizationData, PaymentsPostProcessingData,
        PaymentsPostSessionTokensData, PaymentsPreProcessingData, PaymentsRejectData,
        PaymentsSessionData, PaymentsSyncData, PaymentsTaxCalculationData,
        PaymentsUpdateMetadataData, RefundsData, ResponseId, RetrieveFileRequestData,
        SdkPaymentsSessionUpdateData, SetupMandateRequestData, SplitRefundsRequest,
        SubmitEvidenceRequestData, SyncRequestType, UploadFileRequestData, VaultRequestData,
        VerifyWebhookSourceRequestData,
    },
    router_response_types::{
        revenue_recovery::{
            BillingConnectorInvoiceSyncResponse, BillingConnectorPaymentsSyncResponse,
            RevenueRecoveryRecordBackResponse,
        },
        AcceptDisputeResponse, CaptureSyncResponse, DefendDisputeResponse, MandateReference,
        MandateRevokeResponseData, PaymentsResponseData, PreprocessingResponseId,
        RefundsResponseData, RetrieveFileResponse, SubmitEvidenceResponse,
        TaxCalculationResponseData, UploadFileResponse, VaultResponseData,
        VerifyWebhookSourceResponseData, VerifyWebhookStatus,
    },
};
#[cfg(feature = "payouts")]
pub use hyperswitch_domain_models::{
    router_data_v2::PayoutFlowData, router_request_types::PayoutsData,
    router_response_types::PayoutsResponseData,
};
pub use hyperswitch_interfaces::types::{
    AcceptDisputeType, ConnectorCustomerType, DefendDisputeType, IncrementalAuthorizationType,
    MandateRevokeType, PaymentsAuthorizeType, PaymentsBalanceType, PaymentsCaptureType,
    PaymentsCompleteAuthorizeType, PaymentsInitType, PaymentsPostProcessingType,
    PaymentsPostSessionTokensType, PaymentsPreAuthorizeType, PaymentsPreProcessingType,
    PaymentsSessionType, PaymentsSyncType, PaymentsUpdateMetadataType, PaymentsVoidType,
    RefreshTokenType, RefundExecuteType, RefundSyncType, Response, RetrieveFileType,
    SdkSessionUpdateType, SetupMandateType, SubmitEvidenceType, TokenizationType, UploadFileType,
    VerifyWebhookSourceType,
};
#[cfg(feature = "payouts")]
pub use hyperswitch_interfaces::types::{
    PayoutCancelType, PayoutCreateType, PayoutEligibilityType, PayoutFulfillType, PayoutQuoteType,
    PayoutRecipientAccountType, PayoutRecipientType, PayoutSyncType,
};

pub use crate::core::payments::CustomerDetails;
#[cfg(feature = "payouts")]
use crate::core::utils::IRRELEVANT_CONNECTOR_REQUEST_REFERENCE_ID_IN_PAYOUTS_FLOW;
use crate::{
    consts,
    core::{
        errors::{self},
        payments::{OperationSessionGetters, PaymentData},
    },
    services,
    types::transformers::{ForeignFrom, ForeignTryFrom},
};

pub type PaymentsAuthorizeRouterData =
    RouterData<Authorize, PaymentsAuthorizeData, PaymentsResponseData>;
pub type PaymentsPreProcessingRouterData =
    RouterData<PreProcessing, PaymentsPreProcessingData, PaymentsResponseData>;
pub type PaymentsPostProcessingRouterData =
    RouterData<PostProcessing, PaymentsPostProcessingData, PaymentsResponseData>;
pub type PaymentsAuthorizeSessionTokenRouterData =
    RouterData<AuthorizeSessionToken, AuthorizeSessionTokenData, PaymentsResponseData>;
pub type PaymentsCompleteAuthorizeRouterData =
    RouterData<CompleteAuthorize, CompleteAuthorizeData, PaymentsResponseData>;
pub type PaymentsInitRouterData =
    RouterData<InitPayment, PaymentsAuthorizeData, PaymentsResponseData>;
pub type PaymentsBalanceRouterData =
    RouterData<Balance, PaymentsAuthorizeData, PaymentsResponseData>;
pub type PaymentsSyncRouterData = RouterData<PSync, PaymentsSyncData, PaymentsResponseData>;
pub type PaymentsCaptureRouterData = RouterData<Capture, PaymentsCaptureData, PaymentsResponseData>;
pub type PaymentsIncrementalAuthorizationRouterData = RouterData<
    IncrementalAuthorization,
    PaymentsIncrementalAuthorizationData,
    PaymentsResponseData,
>;
pub type PaymentsTaxCalculationRouterData =
    RouterData<CalculateTax, PaymentsTaxCalculationData, TaxCalculationResponseData>;

pub type CreateOrderRouterData =
    RouterData<CreateOrder, CreateOrderRequestData, PaymentsResponseData>;

pub type SdkSessionUpdateRouterData =
    RouterData<SdkSessionUpdate, SdkPaymentsSessionUpdateData, PaymentsResponseData>;

pub type PaymentsPostSessionTokensRouterData =
    RouterData<PostSessionTokens, PaymentsPostSessionTokensData, PaymentsResponseData>;

pub type PaymentsUpdateMetadataRouterData =
    RouterData<UpdateMetadata, PaymentsUpdateMetadataData, PaymentsResponseData>;

pub type PaymentsCancelRouterData = RouterData<Void, PaymentsCancelData, PaymentsResponseData>;
pub type PaymentsRejectRouterData = RouterData<Reject, PaymentsRejectData, PaymentsResponseData>;
pub type PaymentsApproveRouterData = RouterData<Approve, PaymentsApproveData, PaymentsResponseData>;
pub type PaymentsSessionRouterData = RouterData<Session, PaymentsSessionData, PaymentsResponseData>;
pub type RefundsRouterData<F> = RouterData<F, RefundsData, RefundsResponseData>;
pub type RefundExecuteRouterData = RouterData<Execute, RefundsData, RefundsResponseData>;
pub type RefundSyncRouterData = RouterData<RSync, RefundsData, RefundsResponseData>;
pub type TokenizationRouterData = RouterData<
    router_flow_types::PaymentMethodToken,
    PaymentMethodTokenizationData,
    PaymentsResponseData,
>;
pub type ConnectorCustomerRouterData =
    RouterData<CreateConnectorCustomer, ConnectorCustomerData, PaymentsResponseData>;

pub type RefreshTokenRouterData = RouterData<AccessTokenAuth, AccessTokenRequestData, AccessToken>;

pub type PaymentsResponseRouterData<R> =
    ResponseRouterData<Authorize, R, PaymentsAuthorizeData, PaymentsResponseData>;
pub type PaymentsCancelResponseRouterData<R> =
    ResponseRouterData<Void, R, PaymentsCancelData, PaymentsResponseData>;
pub type PaymentsBalanceResponseRouterData<R> =
    ResponseRouterData<Balance, R, PaymentsAuthorizeData, PaymentsResponseData>;
pub type PaymentsSyncResponseRouterData<R> =
    ResponseRouterData<PSync, R, PaymentsSyncData, PaymentsResponseData>;
pub type PaymentsSessionResponseRouterData<R> =
    ResponseRouterData<Session, R, PaymentsSessionData, PaymentsResponseData>;
pub type PaymentsInitResponseRouterData<R> =
    ResponseRouterData<InitPayment, R, PaymentsAuthorizeData, PaymentsResponseData>;
pub type SdkSessionUpdateResponseRouterData<R> =
    ResponseRouterData<SdkSessionUpdate, R, SdkPaymentsSessionUpdateData, PaymentsResponseData>;
pub type PaymentsCaptureResponseRouterData<R> =
    ResponseRouterData<Capture, R, PaymentsCaptureData, PaymentsResponseData>;
pub type PaymentsPreprocessingResponseRouterData<R> =
    ResponseRouterData<PreProcessing, R, PaymentsPreProcessingData, PaymentsResponseData>;
pub type TokenizationResponseRouterData<R> =
    ResponseRouterData<PaymentMethodToken, R, PaymentMethodTokenizationData, PaymentsResponseData>;
pub type ConnectorCustomerResponseRouterData<R> =
    ResponseRouterData<CreateConnectorCustomer, R, ConnectorCustomerData, PaymentsResponseData>;

pub type RefundsResponseRouterData<F, R> =
    ResponseRouterData<F, R, RefundsData, RefundsResponseData>;

pub type SetupMandateRouterData =
    RouterData<SetupMandate, SetupMandateRequestData, PaymentsResponseData>;

pub type AcceptDisputeRouterData =
    RouterData<Accept, AcceptDisputeRequestData, AcceptDisputeResponse>;

pub type VerifyWebhookSourceRouterData = RouterData<
    VerifyWebhookSource,
    VerifyWebhookSourceRequestData,
    VerifyWebhookSourceResponseData,
>;

pub type SubmitEvidenceRouterData =
    RouterData<Evidence, SubmitEvidenceRequestData, SubmitEvidenceResponse>;

pub type UploadFileRouterData = RouterData<Upload, UploadFileRequestData, UploadFileResponse>;

pub type RetrieveFileRouterData =
    RouterData<Retrieve, RetrieveFileRequestData, RetrieveFileResponse>;

pub type DefendDisputeRouterData =
    RouterData<Defend, DefendDisputeRequestData, DefendDisputeResponse>;

pub type MandateRevokeRouterData =
    RouterData<MandateRevoke, MandateRevokeRequestData, MandateRevokeResponseData>;

#[cfg(feature = "payouts")]
pub type PayoutsRouterData<F> = RouterData<F, PayoutsData, PayoutsResponseData>;

#[cfg(feature = "payouts")]
pub type PayoutsResponseRouterData<F, R> =
    ResponseRouterData<F, R, PayoutsData, PayoutsResponseData>;

#[cfg(feature = "payouts")]
pub type PayoutActionData = Vec<(
    storage::Payouts,
    storage::PayoutAttempt,
    Option<domain::Customer>,
    Option<api_models::payments::Address>,
)>;

#[cfg(feature = "payouts")]
pub trait PayoutIndividualDetailsExt {
    type Error;
    fn get_external_account_account_holder_type(&self) -> Result<String, Self::Error>;
}

pub trait Capturable {
    fn get_captured_amount<F>(&self, _payment_data: &PaymentData<F>) -> Option<i64>
    where
        F: Clone,
    {
        None
    }
    fn get_amount_capturable<F>(
        &self,
        _payment_data: &PaymentData<F>,
        _attempt_status: common_enums::AttemptStatus,
    ) -> Option<i64>
    where
        F: Clone,
    {
        None
    }
}

#[cfg(feature = "v1")]
impl Capturable for PaymentsAuthorizeData {
    fn get_captured_amount<F>(&self, payment_data: &PaymentData<F>) -> Option<i64>
    where
        F: Clone,
    {
        Some(
            payment_data
                .payment_attempt
                .get_total_amount()
                .get_amount_as_i64(),
        )
    }

    fn get_amount_capturable<F>(
        &self,
        payment_data: &PaymentData<F>,
        attempt_status: common_enums::AttemptStatus,
    ) -> Option<i64>
    where
        F: Clone,
    {
        match payment_data.get_capture_method().unwrap_or_default()
        {
            common_enums::CaptureMethod::Automatic|common_enums::CaptureMethod::SequentialAutomatic  => {
                let intent_status = common_enums::IntentStatus::foreign_from(attempt_status);
                match intent_status {
                    common_enums::IntentStatus::Succeeded
                    | common_enums::IntentStatus::Failed
                    | common_enums::IntentStatus::Processing | common_enums::IntentStatus::Conflicted => Some(0),
                    common_enums::IntentStatus::Cancelled
                    | common_enums::IntentStatus::PartiallyCaptured
                    | common_enums::IntentStatus::RequiresCustomerAction
                    | common_enums::IntentStatus::RequiresMerchantAction
                    | common_enums::IntentStatus::RequiresPaymentMethod
                    | common_enums::IntentStatus::RequiresConfirmation
                    | common_enums::IntentStatus::RequiresCapture
                    | common_enums::IntentStatus::PartiallyCapturedAndCapturable => None,
                }
            },
            common_enums::CaptureMethod::Manual => Some(payment_data.payment_attempt.get_total_amount().get_amount_as_i64()),
            // In case of manual multiple, amount capturable must be inferred from all captures.
            common_enums::CaptureMethod::ManualMultiple |
            // Scheduled capture is not supported as of now
            common_enums::CaptureMethod::Scheduled => None,
        }
    }
}

#[cfg(feature = "v1")]
impl Capturable for PaymentsCaptureData {
    fn get_captured_amount<F>(&self, _payment_data: &PaymentData<F>) -> Option<i64>
    where
        F: Clone,
    {
        Some(self.amount_to_capture)
    }
    fn get_amount_capturable<F>(
        &self,
        _payment_data: &PaymentData<F>,
        attempt_status: common_enums::AttemptStatus,
    ) -> Option<i64>
    where
        F: Clone,
    {
        let intent_status = common_enums::IntentStatus::foreign_from(attempt_status);
        match intent_status {
            common_enums::IntentStatus::Succeeded
            | common_enums::IntentStatus::PartiallyCaptured
            | common_enums::IntentStatus::Conflicted => Some(0),
            common_enums::IntentStatus::Processing
            | common_enums::IntentStatus::Cancelled
            | common_enums::IntentStatus::Failed
            | common_enums::IntentStatus::RequiresCustomerAction
            | common_enums::IntentStatus::RequiresMerchantAction
            | common_enums::IntentStatus::RequiresPaymentMethod
            | common_enums::IntentStatus::RequiresConfirmation
            | common_enums::IntentStatus::RequiresCapture
            | common_enums::IntentStatus::PartiallyCapturedAndCapturable => None,
        }
    }
}

#[cfg(feature = "v1")]
impl Capturable for CompleteAuthorizeData {
    fn get_captured_amount<F>(&self, payment_data: &PaymentData<F>) -> Option<i64>
    where
        F: Clone,
    {
        Some(
            payment_data
                .payment_attempt
                .get_total_amount()
                .get_amount_as_i64(),
        )
    }
    fn get_amount_capturable<F>(
        &self,
        payment_data: &PaymentData<F>,
        attempt_status: common_enums::AttemptStatus,
    ) -> Option<i64>
    where
        F: Clone,
    {
        match payment_data
            .get_capture_method()
            .unwrap_or_default()
        {
            common_enums::CaptureMethod::Automatic | common_enums::CaptureMethod::SequentialAutomatic => {
                let intent_status = common_enums::IntentStatus::foreign_from(attempt_status);
                match intent_status {
                    common_enums::IntentStatus::Succeeded|
                    common_enums::IntentStatus::Failed|
                    common_enums::IntentStatus::Processing | common_enums::IntentStatus::Conflicted => Some(0),
                    common_enums::IntentStatus::Cancelled | common_enums::IntentStatus::PartiallyCaptured
                    | common_enums::IntentStatus::RequiresCustomerAction
                    | common_enums::IntentStatus::RequiresMerchantAction
                    | common_enums::IntentStatus::RequiresPaymentMethod
                    | common_enums::IntentStatus::RequiresConfirmation
                    | common_enums::IntentStatus::RequiresCapture
                    | common_enums::IntentStatus::PartiallyCapturedAndCapturable => None,
                }
            },
            common_enums::CaptureMethod::Manual => Some(payment_data.payment_attempt.get_total_amount().get_amount_as_i64()),
            // In case of manual multiple, amount capturable must be inferred from all captures.
            common_enums::CaptureMethod::ManualMultiple |
            // Scheduled capture is not supported as of now
            common_enums::CaptureMethod::Scheduled => None,
        }
    }
}

impl Capturable for SetupMandateRequestData {}
impl Capturable for PaymentsTaxCalculationData {}
impl Capturable for SdkPaymentsSessionUpdateData {}
impl Capturable for PaymentsPostSessionTokensData {}
impl Capturable for PaymentsUpdateMetadataData {}
impl Capturable for PaymentsCancelData {
    fn get_captured_amount<F>(&self, payment_data: &PaymentData<F>) -> Option<i64>
    where
        F: Clone,
    {
        // return previously captured amount
        payment_data
            .payment_intent
            .amount_captured
            .map(|amt| amt.get_amount_as_i64())
    }
    fn get_amount_capturable<F>(
        &self,
        _payment_data: &PaymentData<F>,
        attempt_status: common_enums::AttemptStatus,
    ) -> Option<i64>
    where
        F: Clone,
    {
        let intent_status = common_enums::IntentStatus::foreign_from(attempt_status);
        match intent_status {
            common_enums::IntentStatus::Cancelled
            | common_enums::IntentStatus::Processing
            | common_enums::IntentStatus::PartiallyCaptured
            | common_enums::IntentStatus::Conflicted => Some(0),
            common_enums::IntentStatus::Succeeded
            | common_enums::IntentStatus::Failed
            | common_enums::IntentStatus::RequiresCustomerAction
            | common_enums::IntentStatus::RequiresMerchantAction
            | common_enums::IntentStatus::RequiresPaymentMethod
            | common_enums::IntentStatus::RequiresConfirmation
            | common_enums::IntentStatus::RequiresCapture
            | common_enums::IntentStatus::PartiallyCapturedAndCapturable => None,
        }
    }
}
impl Capturable for PaymentsApproveData {}
impl Capturable for PaymentsRejectData {}
impl Capturable for PaymentsSessionData {}
impl Capturable for PaymentsIncrementalAuthorizationData {
    fn get_amount_capturable<F>(
        &self,
        _payment_data: &PaymentData<F>,
        _attempt_status: common_enums::AttemptStatus,
    ) -> Option<i64>
    where
        F: Clone,
    {
        Some(self.total_amount)
    }
}
impl Capturable for PaymentsSyncData {
    #[cfg(feature = "v1")]
    fn get_captured_amount<F>(&self, payment_data: &PaymentData<F>) -> Option<i64>
    where
        F: Clone,
    {
        payment_data
            .payment_attempt
            .amount_to_capture
            .or_else(|| Some(payment_data.payment_attempt.get_total_amount()))
            .map(|amt| amt.get_amount_as_i64())
    }

    #[cfg(feature = "v2")]
    fn get_captured_amount<F>(&self, payment_data: &PaymentData<F>) -> Option<i64>
    where
        F: Clone,
    {
        // TODO: add a getter for this
        payment_data
            .payment_attempt
            .amount_details
            .get_amount_to_capture()
            .or_else(|| Some(payment_data.payment_attempt.get_total_amount()))
            .map(|amt| amt.get_amount_as_i64())
    }

    fn get_amount_capturable<F>(
        &self,
        _payment_data: &PaymentData<F>,
        attempt_status: common_enums::AttemptStatus,
    ) -> Option<i64>
    where
        F: Clone,
    {
        if attempt_status.is_terminal_status() {
            Some(0)
        } else {
            None
        }
    }
}

pub struct AddAccessTokenResult {
    pub access_token_result: Result<Option<AccessToken>, ErrorResponse>,
    pub connector_supports_access_token: bool,
}

pub struct PaymentMethodTokenResult {
    pub payment_method_token_result: Result<Option<String>, ErrorResponse>,
    pub is_payment_method_tokenization_performed: bool,
    pub connector_response: Option<ConnectorResponseData>,
}

pub struct CreateOrderResult {
    pub create_order_result: Result<Option<String>, ErrorResponse>,
    pub is_create_order_performed: bool,
}

pub struct PspTokenResult {
    pub token: Result<String, ErrorResponse>,
}

#[derive(Debug, Clone, Copy)]
pub enum Redirection {
    Redirect,
    NoRedirect,
}

#[derive(Debug, Clone, serde::Deserialize, serde::Serialize)]
pub struct PollConfig {
    pub delay_in_secs: i8,
    pub frequency: i8,
}

impl PollConfig {
    pub fn get_poll_config_key(connector: String) -> String {
        format!("poll_config_external_three_ds_{connector}")
    }
}

impl Default for PollConfig {
    fn default() -> Self {
        Self {
            delay_in_secs: consts::DEFAULT_POLL_DELAY_IN_SECS,
            frequency: consts::DEFAULT_POLL_FREQUENCY,
        }
    }
}

#[cfg(feature = "v1")]
#[derive(Clone, Debug)]
pub struct RedirectPaymentFlowResponse {
    pub payments_response: api_models::payments::PaymentsResponse,
    pub business_profile: domain::Profile,
}

#[cfg(feature = "v2")]
#[derive(Clone, Debug)]
pub struct RedirectPaymentFlowResponse<D> {
    pub payment_data: D,
    pub profile: domain::Profile,
}

#[cfg(feature = "v1")]
#[derive(Clone, Debug)]
pub struct AuthenticatePaymentFlowResponse {
    pub payments_response: api_models::payments::PaymentsResponse,
    pub poll_config: PollConfig,
    pub business_profile: domain::Profile,
}

#[derive(Debug, Clone, Default, serde::Deserialize, serde::Serialize)]
pub struct ConnectorResponse {
    pub merchant_id: common_utils::id_type::MerchantId,
    pub connector: String,
    pub payment_id: common_utils::id_type::PaymentId,
    pub amount: i64,
    pub connector_transaction_id: String,
    pub return_url: Option<String>,
    pub three_ds_form: Option<services::RedirectForm>,
}

pub struct ResponseRouterData<Flow, R, Request, Response> {
    pub response: R,
    pub data: RouterData<Flow, Request, Response>,
    pub http_code: u16,
}

#[derive(Debug, Clone, serde::Deserialize, serde::Serialize)]
pub enum RecipientIdType {
    ConnectorId(Secret<String>),
    LockerId(Secret<String>),
}

#[derive(Debug, Clone, serde::Deserialize, serde::Serialize)]
#[serde(rename_all = "snake_case")]
pub enum MerchantAccountData {
    Iban {
        iban: Secret<String>,
        name: String,
        connector_recipient_id: Option<RecipientIdType>,
    },
    Bacs {
        account_number: Secret<String>,
        sort_code: Secret<String>,
        name: String,
        connector_recipient_id: Option<RecipientIdType>,
    },
    FasterPayments {
        account_number: Secret<String>,
        sort_code: Secret<String>,
        name: String,
        connector_recipient_id: Option<RecipientIdType>,
    },
    Sepa {
        iban: Secret<String>,
        name: String,
        connector_recipient_id: Option<RecipientIdType>,
    },
    SepaInstant {
        iban: Secret<String>,
        name: String,
        connector_recipient_id: Option<RecipientIdType>,
    },
    Elixir {
        account_number: Secret<String>,
        iban: Secret<String>,
        name: String,
        connector_recipient_id: Option<RecipientIdType>,
    },
    Bankgiro {
        number: Secret<String>,
        name: String,
        connector_recipient_id: Option<RecipientIdType>,
    },
    Plusgiro {
        number: Secret<String>,
        name: String,
        connector_recipient_id: Option<RecipientIdType>,
    },
}

impl ForeignFrom<MerchantAccountData> for api_models::admin::MerchantAccountData {
    fn foreign_from(from: MerchantAccountData) -> Self {
        match from {
            MerchantAccountData::Iban {
                iban,
                name,
                connector_recipient_id,
            } => Self::Iban {
                iban,
                name,
                connector_recipient_id: match connector_recipient_id {
                    Some(RecipientIdType::ConnectorId(id)) => Some(id.clone()),
                    _ => None,
                },
            },
            MerchantAccountData::Bacs {
                account_number,
                sort_code,
                name,
                connector_recipient_id,
            } => Self::Bacs {
                account_number,
                sort_code,
                name,
                connector_recipient_id: match connector_recipient_id {
                    Some(RecipientIdType::ConnectorId(id)) => Some(id.clone()),
                    _ => None,
                },
            },
            MerchantAccountData::FasterPayments {
                account_number,
                sort_code,
                name,
                connector_recipient_id,
            } => Self::FasterPayments {
                account_number,
                sort_code,
                name,
                connector_recipient_id: match connector_recipient_id {
                    Some(RecipientIdType::ConnectorId(id)) => Some(id.clone()),
                    _ => None,
                },
            },
            MerchantAccountData::Sepa {
                iban,
                name,
                connector_recipient_id,
            } => Self::Sepa {
                iban,
                name,
                connector_recipient_id: match connector_recipient_id {
                    Some(RecipientIdType::ConnectorId(id)) => Some(id.clone()),
                    _ => None,
                },
            },
            MerchantAccountData::SepaInstant {
                iban,
                name,
                connector_recipient_id,
            } => Self::SepaInstant {
                iban,
                name,
                connector_recipient_id: match connector_recipient_id {
                    Some(RecipientIdType::ConnectorId(id)) => Some(id.clone()),
                    _ => None,
                },
            },
            MerchantAccountData::Elixir {
                account_number,
                iban,
                name,
                connector_recipient_id,
            } => Self::Elixir {
                account_number,
                iban,
                name,
                connector_recipient_id: match connector_recipient_id {
                    Some(RecipientIdType::ConnectorId(id)) => Some(id.clone()),
                    _ => None,
                },
            },
            MerchantAccountData::Bankgiro {
                number,
                name,
                connector_recipient_id,
            } => Self::Bankgiro {
                number,
                name,
                connector_recipient_id: match connector_recipient_id {
                    Some(RecipientIdType::ConnectorId(id)) => Some(id.clone()),
                    _ => None,
                },
            },
            MerchantAccountData::Plusgiro {
                number,
                name,
                connector_recipient_id,
            } => Self::Plusgiro {
                number,
                name,
                connector_recipient_id: match connector_recipient_id {
                    Some(RecipientIdType::ConnectorId(id)) => Some(id.clone()),
                    _ => None,
                },
            },
        }
    }
}

impl From<api_models::admin::MerchantAccountData> for MerchantAccountData {
    fn from(from: api_models::admin::MerchantAccountData) -> Self {
        match from {
            api_models::admin::MerchantAccountData::Iban {
                iban,
                name,
                connector_recipient_id,
            } => Self::Iban {
                iban,
                name,
                connector_recipient_id: connector_recipient_id.map(RecipientIdType::ConnectorId),
            },
            api_models::admin::MerchantAccountData::Bacs {
                account_number,
                sort_code,
                name,
                connector_recipient_id,
            } => Self::Bacs {
                account_number,
                sort_code,
                name,
                connector_recipient_id: connector_recipient_id.map(RecipientIdType::ConnectorId),
            },
            api_models::admin::MerchantAccountData::FasterPayments {
                account_number,
                sort_code,
                name,
                connector_recipient_id,
            } => Self::FasterPayments {
                account_number,
                sort_code,
                name,
                connector_recipient_id: connector_recipient_id.map(RecipientIdType::ConnectorId),
            },
            api_models::admin::MerchantAccountData::Sepa {
                iban,
                name,
                connector_recipient_id,
            } => Self::Sepa {
                iban,
                name,
                connector_recipient_id: connector_recipient_id.map(RecipientIdType::ConnectorId),
            },
            api_models::admin::MerchantAccountData::SepaInstant {
                iban,
                name,
                connector_recipient_id,
            } => Self::SepaInstant {
                iban,
                name,
                connector_recipient_id: connector_recipient_id.map(RecipientIdType::ConnectorId),
            },
            api_models::admin::MerchantAccountData::Elixir {
                account_number,
                iban,
                name,
                connector_recipient_id,
            } => Self::Elixir {
                account_number,
                iban,
                name,
                connector_recipient_id: connector_recipient_id.map(RecipientIdType::ConnectorId),
            },
            api_models::admin::MerchantAccountData::Bankgiro {
                number,
                name,
                connector_recipient_id,
            } => Self::Bankgiro {
                number,
                name,
                connector_recipient_id: connector_recipient_id.map(RecipientIdType::ConnectorId),
            },
            api_models::admin::MerchantAccountData::Plusgiro {
                number,
                name,
                connector_recipient_id,
            } => Self::Plusgiro {
                number,
                name,
                connector_recipient_id: connector_recipient_id.map(RecipientIdType::ConnectorId),
            },
        }
    }
}
#[derive(Debug, Clone, serde::Deserialize, serde::Serialize)]
#[serde(rename_all = "snake_case")]
pub enum MerchantRecipientData {
    ConnectorRecipientId(Secret<String>),
    WalletId(Secret<String>),
    AccountData(MerchantAccountData),
}

impl ForeignFrom<MerchantRecipientData> for api_models::admin::MerchantRecipientData {
    fn foreign_from(value: MerchantRecipientData) -> Self {
        match value {
            MerchantRecipientData::ConnectorRecipientId(id) => Self::ConnectorRecipientId(id),
            MerchantRecipientData::WalletId(id) => Self::WalletId(id),
            MerchantRecipientData::AccountData(data) => {
                Self::AccountData(api_models::admin::MerchantAccountData::foreign_from(data))
            }
        }
    }
}

impl From<api_models::admin::MerchantRecipientData> for MerchantRecipientData {
    fn from(value: api_models::admin::MerchantRecipientData) -> Self {
        match value {
            api_models::admin::MerchantRecipientData::ConnectorRecipientId(id) => {
                Self::ConnectorRecipientId(id)
            }
            api_models::admin::MerchantRecipientData::WalletId(id) => Self::WalletId(id),
            api_models::admin::MerchantRecipientData::AccountData(data) => {
                Self::AccountData(data.into())
            }
        }
    }
}

#[derive(Debug, Clone, serde::Deserialize, serde::Serialize)]
#[serde(rename_all = "snake_case")]
pub enum AdditionalMerchantData {
    OpenBankingRecipientData(MerchantRecipientData),
}

impl ForeignFrom<api_models::admin::AdditionalMerchantData> for AdditionalMerchantData {
    fn foreign_from(value: api_models::admin::AdditionalMerchantData) -> Self {
        match value {
            api_models::admin::AdditionalMerchantData::OpenBankingRecipientData(data) => {
                Self::OpenBankingRecipientData(MerchantRecipientData::from(data))
            }
        }
    }
}

impl ForeignFrom<AdditionalMerchantData> for api_models::admin::AdditionalMerchantData {
    fn foreign_from(value: AdditionalMerchantData) -> Self {
        match value {
            AdditionalMerchantData::OpenBankingRecipientData(data) => {
                Self::OpenBankingRecipientData(
                    api_models::admin::MerchantRecipientData::foreign_from(data),
                )
            }
        }
    }
}

impl ForeignFrom<api_models::admin::ConnectorAuthType> for ConnectorAuthType {
    fn foreign_from(value: api_models::admin::ConnectorAuthType) -> Self {
        match value {
            api_models::admin::ConnectorAuthType::TemporaryAuth => Self::TemporaryAuth,
            api_models::admin::ConnectorAuthType::HeaderKey { api_key } => {
                Self::HeaderKey { api_key }
            }
            api_models::admin::ConnectorAuthType::BodyKey { api_key, key1 } => {
                Self::BodyKey { api_key, key1 }
            }
            api_models::admin::ConnectorAuthType::SignatureKey {
                api_key,
                key1,
                api_secret,
            } => Self::SignatureKey {
                api_key,
                key1,
                api_secret,
            },
            api_models::admin::ConnectorAuthType::MultiAuthKey {
                api_key,
                key1,
                api_secret,
                key2,
            } => Self::MultiAuthKey {
                api_key,
                key1,
                api_secret,
                key2,
            },
            api_models::admin::ConnectorAuthType::CurrencyAuthKey { auth_key_map } => {
                Self::CurrencyAuthKey { auth_key_map }
            }
            api_models::admin::ConnectorAuthType::NoKey => Self::NoKey,
            api_models::admin::ConnectorAuthType::CertificateAuth {
                certificate,
                private_key,
            } => Self::CertificateAuth {
                certificate,
                private_key,
            },
        }
    }
}

impl ForeignFrom<ConnectorAuthType> for api_models::admin::ConnectorAuthType {
    fn foreign_from(from: ConnectorAuthType) -> Self {
        match from {
            ConnectorAuthType::TemporaryAuth => Self::TemporaryAuth,
            ConnectorAuthType::HeaderKey { api_key } => Self::HeaderKey { api_key },
            ConnectorAuthType::BodyKey { api_key, key1 } => Self::BodyKey { api_key, key1 },
            ConnectorAuthType::SignatureKey {
                api_key,
                key1,
                api_secret,
            } => Self::SignatureKey {
                api_key,
                key1,
                api_secret,
            },
            ConnectorAuthType::MultiAuthKey {
                api_key,
                key1,
                api_secret,
                key2,
            } => Self::MultiAuthKey {
                api_key,
                key1,
                api_secret,
                key2,
            },
            ConnectorAuthType::CurrencyAuthKey { auth_key_map } => {
                Self::CurrencyAuthKey { auth_key_map }
            }
            ConnectorAuthType::NoKey => Self::NoKey,
            ConnectorAuthType::CertificateAuth {
                certificate,
                private_key,
            } => Self::CertificateAuth {
                certificate,
                private_key,
            },
        }
    }
}

#[derive(Debug, Clone, serde::Serialize, serde::Deserialize)]
pub struct ConnectorsList {
    pub connectors: Vec<String>,
}

impl ForeignTryFrom<ConnectorAuthType> for AccessTokenRequestData {
    type Error = errors::ApiErrorResponse;
    fn foreign_try_from(connector_auth: ConnectorAuthType) -> Result<Self, Self::Error> {
        match connector_auth {
            ConnectorAuthType::HeaderKey { api_key } => Ok(Self {
                app_id: api_key,
                id: None,
            }),
            ConnectorAuthType::BodyKey { api_key, key1 } => Ok(Self {
                app_id: api_key,
                id: Some(key1),
            }),
            ConnectorAuthType::SignatureKey { api_key, key1, .. } => Ok(Self {
                app_id: api_key,
                id: Some(key1),
            }),
            ConnectorAuthType::MultiAuthKey { api_key, key1, .. } => Ok(Self {
                app_id: api_key,
                id: Some(key1),
            }),

            _ => Err(errors::ApiErrorResponse::InvalidDataValue {
                field_name: "connector_account_details",
            }),
        }
    }
}

impl ForeignFrom<&PaymentsAuthorizeRouterData> for AuthorizeSessionTokenData {
    fn foreign_from(data: &PaymentsAuthorizeRouterData) -> Self {
        Self {
            amount_to_capture: data.amount_captured,
            currency: data.request.currency,
            connector_transaction_id: data.payment_id.clone(),
            amount: Some(data.request.amount),
        }
    }
}

pub trait Tokenizable {
    fn set_session_token(&mut self, token: Option<String>);
}

impl Tokenizable for SetupMandateRequestData {
    fn set_session_token(&mut self, _token: Option<String>) {}
}

impl Tokenizable for PaymentsAuthorizeData {
    fn set_session_token(&mut self, token: Option<String>) {
        self.session_token = token;
    }
}

impl Tokenizable for CompleteAuthorizeData {
    fn set_session_token(&mut self, _token: Option<String>) {}
}

impl ForeignFrom<&SetupMandateRouterData> for PaymentsAuthorizeData {
    fn foreign_from(data: &SetupMandateRouterData) -> Self {
        Self {
            currency: data.request.currency,
            payment_method_data: data.request.payment_method_data.clone(),
            confirm: data.request.confirm,
            statement_descriptor_suffix: data.request.statement_descriptor_suffix.clone(),
            mandate_id: data.request.mandate_id.clone(),
            setup_future_usage: data.request.setup_future_usage,
            off_session: data.request.off_session,
            setup_mandate_details: data.request.setup_mandate_details.clone(),
            router_return_url: data.request.router_return_url.clone(),
            email: data.request.email.clone(),
            customer_name: data.request.customer_name.clone(),
            amount: 0,
            order_tax_amount: Some(MinorUnit::zero()),
            minor_amount: MinorUnit::new(0),
            statement_descriptor: None,
            capture_method: None,
            webhook_url: None,
            complete_authorize_url: None,
            browser_info: data.request.browser_info.clone(),
            order_details: None,
            order_category: None,
            session_token: None,
            enrolled_for_3ds: true,
            related_transaction_id: None,
            payment_experience: None,
            payment_method_type: None,
            customer_id: None,
            surcharge_details: None,
            request_incremental_authorization: data.request.request_incremental_authorization,
            metadata: None,
            request_extended_authorization: None,
            authentication_data: None,
            customer_acceptance: data.request.customer_acceptance.clone(),
            split_payments: None, // TODO: allow charges on mandates?
            merchant_order_reference_id: None,
            integrity_object: None,
            additional_payment_method_data: None,
            shipping_cost: data.request.shipping_cost,
            merchant_account_id: None,
            merchant_config_currency: None,
            connector_testing_data: data.request.connector_testing_data.clone(),
            order_id: None,
        }
    }
}

impl<F1, F2, T1, T2> ForeignFrom<(&RouterData<F1, T1, PaymentsResponseData>, T2)>
    for RouterData<F2, T2, PaymentsResponseData>
{
    fn foreign_from(item: (&RouterData<F1, T1, PaymentsResponseData>, T2)) -> Self {
        let data = item.0;
        let request = item.1;
        Self {
            flow: PhantomData,
            request,
            merchant_id: data.merchant_id.clone(),
            connector: data.connector.clone(),
            attempt_id: data.attempt_id.clone(),
            tenant_id: data.tenant_id.clone(),
            status: data.status,
            payment_method: data.payment_method,
            connector_auth_type: data.connector_auth_type.clone(),
            description: data.description.clone(),
            address: data.address.clone(),
            auth_type: data.auth_type,
            connector_meta_data: data.connector_meta_data.clone(),
            connector_wallets_details: data.connector_wallets_details.clone(),
            amount_captured: data.amount_captured,
            minor_amount_captured: data.minor_amount_captured,
            access_token: data.access_token.clone(),
            response: data.response.clone(),
            payment_id: data.payment_id.clone(),
            session_token: data.session_token.clone(),
            reference_id: data.reference_id.clone(),
            customer_id: data.customer_id.clone(),
            payment_method_token: None,
            preprocessing_id: None,
            connector_customer: data.connector_customer.clone(),
            recurring_mandate_payment_data: data.recurring_mandate_payment_data.clone(),
            connector_request_reference_id: data.connector_request_reference_id.clone(),
            #[cfg(feature = "payouts")]
            payout_method_data: data.payout_method_data.clone(),
            #[cfg(feature = "payouts")]
            quote_id: data.quote_id.clone(),
            test_mode: data.test_mode,
            payment_method_status: None,
            payment_method_balance: data.payment_method_balance.clone(),
            connector_api_version: data.connector_api_version.clone(),
            connector_http_status_code: data.connector_http_status_code,
            external_latency: data.external_latency,
            apple_pay_flow: data.apple_pay_flow.clone(),
            frm_metadata: data.frm_metadata.clone(),
            dispute_id: data.dispute_id.clone(),
            refund_id: data.refund_id.clone(),
            connector_response: data.connector_response.clone(),
            integrity_check: Ok(()),
            additional_merchant_data: data.additional_merchant_data.clone(),
            header_payload: data.header_payload.clone(),
            connector_mandate_request_reference_id: data
                .connector_mandate_request_reference_id
                .clone(),
            authentication_id: data.authentication_id.clone(),
            psd2_sca_exemption_type: data.psd2_sca_exemption_type,
<<<<<<< HEAD
            whole_connector_response: data.whole_connector_response.clone(),
            is_payment_id_from_merchant: data.is_payment_id_from_merchant,
=======
            raw_connector_response: data.raw_connector_response.clone(),
>>>>>>> 2253d981
        }
    }
}

#[cfg(feature = "payouts")]
impl<F1, F2>
    ForeignFrom<(
        &RouterData<F1, PayoutsData, PayoutsResponseData>,
        PayoutsData,
    )> for RouterData<F2, PayoutsData, PayoutsResponseData>
{
    fn foreign_from(
        item: (
            &RouterData<F1, PayoutsData, PayoutsResponseData>,
            PayoutsData,
        ),
    ) -> Self {
        let data = item.0;
        let request = item.1;
        Self {
            flow: PhantomData,
            request,
            merchant_id: data.merchant_id.clone(),
            connector: data.connector.clone(),
            attempt_id: data.attempt_id.clone(),
            tenant_id: data.tenant_id.clone(),
            status: data.status,
            payment_method: data.payment_method,
            connector_auth_type: data.connector_auth_type.clone(),
            description: data.description.clone(),
            address: data.address.clone(),
            auth_type: data.auth_type,
            connector_meta_data: data.connector_meta_data.clone(),
            connector_wallets_details: data.connector_wallets_details.clone(),
            amount_captured: data.amount_captured,
            minor_amount_captured: data.minor_amount_captured,
            access_token: data.access_token.clone(),
            response: data.response.clone(),
            payment_id: data.payment_id.clone(),
            session_token: data.session_token.clone(),
            reference_id: data.reference_id.clone(),
            customer_id: data.customer_id.clone(),
            payment_method_token: None,
            recurring_mandate_payment_data: None,
            preprocessing_id: None,
            connector_customer: data.connector_customer.clone(),
            connector_request_reference_id:
                IRRELEVANT_CONNECTOR_REQUEST_REFERENCE_ID_IN_PAYOUTS_FLOW.to_string(),
            payout_method_data: data.payout_method_data.clone(),
            quote_id: data.quote_id.clone(),
            test_mode: data.test_mode,
            payment_method_balance: None,
            payment_method_status: None,
            connector_api_version: None,
            connector_http_status_code: data.connector_http_status_code,
            external_latency: data.external_latency,
            apple_pay_flow: None,
            frm_metadata: None,
            refund_id: None,
            dispute_id: None,
            connector_response: data.connector_response.clone(),
            integrity_check: Ok(()),
            header_payload: data.header_payload.clone(),
            authentication_id: None,
            psd2_sca_exemption_type: None,
            additional_merchant_data: data.additional_merchant_data.clone(),
            connector_mandate_request_reference_id: None,
<<<<<<< HEAD
            whole_connector_response: None,
            is_payment_id_from_merchant: data.is_payment_id_from_merchant,
=======
            raw_connector_response: None,
>>>>>>> 2253d981
        }
    }
}

#[cfg(feature = "v2")]
impl ForeignFrom<&domain::MerchantConnectorAccountFeatureMetadata>
    for api_models::admin::MerchantConnectorAccountFeatureMetadata
{
    fn foreign_from(item: &domain::MerchantConnectorAccountFeatureMetadata) -> Self {
        let revenue_recovery = item
            .revenue_recovery
            .as_ref()
            .map(
                |revenue_recovery_metadata| api_models::admin::RevenueRecoveryMetadata {
                    max_retry_count: revenue_recovery_metadata.max_retry_count,
                    billing_connector_retry_threshold: revenue_recovery_metadata
                        .billing_connector_retry_threshold,
                    billing_account_reference: revenue_recovery_metadata
                        .mca_reference
                        .recovery_to_billing
                        .clone(),
                },
            );
        Self { revenue_recovery }
    }
}

#[cfg(feature = "v2")]
impl ForeignTryFrom<&api_models::admin::MerchantConnectorAccountFeatureMetadata>
    for domain::MerchantConnectorAccountFeatureMetadata
{
    type Error = errors::ApiErrorResponse;
    fn foreign_try_from(
        feature_metadata: &api_models::admin::MerchantConnectorAccountFeatureMetadata,
    ) -> Result<Self, Self::Error> {
        let revenue_recovery = feature_metadata
            .revenue_recovery
            .as_ref()
            .map(|revenue_recovery_metadata| {
                domain::AccountReferenceMap::new(
                    revenue_recovery_metadata.billing_account_reference.clone(),
                )
                .map(|mca_reference| domain::RevenueRecoveryMetadata {
                    max_retry_count: revenue_recovery_metadata.max_retry_count,
                    billing_connector_retry_threshold: revenue_recovery_metadata
                        .billing_connector_retry_threshold,
                    mca_reference,
                })
            })
            .transpose()?;

        Ok(Self { revenue_recovery })
    }
}<|MERGE_RESOLUTION|>--- conflicted
+++ resolved
@@ -1151,12 +1151,8 @@
                 .clone(),
             authentication_id: data.authentication_id.clone(),
             psd2_sca_exemption_type: data.psd2_sca_exemption_type,
-<<<<<<< HEAD
-            whole_connector_response: data.whole_connector_response.clone(),
+            raw_connector_response: data.raw_connector_response.clone(),
             is_payment_id_from_merchant: data.is_payment_id_from_merchant,
-=======
-            raw_connector_response: data.raw_connector_response.clone(),
->>>>>>> 2253d981
         }
     }
 }
@@ -1224,12 +1220,8 @@
             psd2_sca_exemption_type: None,
             additional_merchant_data: data.additional_merchant_data.clone(),
             connector_mandate_request_reference_id: None,
-<<<<<<< HEAD
-            whole_connector_response: None,
+            raw_connector_response: None,
             is_payment_id_from_merchant: data.is_payment_id_from_merchant,
-=======
-            raw_connector_response: None,
->>>>>>> 2253d981
         }
     }
 }
