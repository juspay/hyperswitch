--- conflicted
+++ resolved
@@ -302,12 +302,8 @@
     pub setup_future_usage: Option<storage_enums::FutureUsage>,
     pub off_session: Option<bool>,
     pub setup_mandate_details: Option<payments::MandateData>,
-<<<<<<< HEAD
     pub router_return_url: Option<String>,
-    pub email: Option<masking::Secret<String, Email>>,
-=======
     pub email: Option<Email>,
->>>>>>> 64e798cc
 }
 
 #[derive(Debug, Clone)]
