// FIXME: Why were these data types grouped this way?
//
// Folder `types` is strange for Rust ecosystem, nevertheless it might be okay.
// But folder `enum` is even more strange I unlikely okay. Why should not we introduce folders `type`, `structs` and `traits`? :)
// Is it better to split data types according to business logic instead.
// For example, customers/address/dispute/mandate is "models".
// Separation of concerns instead of separation of forms.

pub mod api;
pub mod authentication;
pub mod connector_transformers;
pub mod domain;
#[cfg(feature = "frm")]
pub mod fraud_check;
pub mod payment_methods;
pub mod pm_auth;
use masking::Secret;
pub mod storage;
pub mod transformers;
use std::marker::PhantomData;

pub use api_models::{enums::Connector, mandates};
#[cfg(feature = "payouts")]
pub use api_models::{enums::PayoutConnectors, payouts as payout_types};
#[cfg(feature = "v2")]
use common_utils::errors::CustomResult;
pub use common_utils::{pii, pii::Email, request::RequestContent, types::MinorUnit};
#[cfg(feature = "v2")]
use error_stack::ResultExt;
#[cfg(feature = "frm")]
pub use hyperswitch_domain_models::router_data_v2::FrmFlowData;
use hyperswitch_domain_models::router_flow_types::{
    self,
    access_token_auth::AccessTokenAuth,
    dispute::{Accept, Defend, Dsync, Evidence, Fetch},
    files::{Retrieve, Upload},
    mandate_revoke::MandateRevoke,
    payments::{
        Approve, Authorize, AuthorizeSessionToken, Balance, CalculateTax, Capture,
        CompleteAuthorize, CreateConnectorCustomer, CreateOrder, IncrementalAuthorization,
        InitPayment, PSync, PostCaptureVoid, PostProcessing, PostSessionTokens, PreProcessing,
        Reject, SdkSessionUpdate, Session, SetupMandate, UpdateMetadata, Void,
    },
    refunds::{Execute, RSync},
    webhooks::VerifyWebhookSource,
};
pub use hyperswitch_domain_models::{
    payment_address::PaymentAddress,
    router_data::{
<<<<<<< HEAD
        AccessToken, AccessTokenAuthenticationResponse, AdditionalPaymentMethodConnectorResponse,
        ConnectorAuthType, ConnectorResponseData, ErrorResponse, GooglePayDecryptedData,
        GooglePayPaymentMethodDetails, L2L3Data, PaymentMethodBalance, PaymentMethodToken,
=======
        AccessToken, AdditionalPaymentMethodConnectorResponse, ConnectorAuthType,
        ConnectorResponseData, ErrorResponse, GooglePayPaymentMethodDetails,
        GooglePayPredecryptDataInternal, L2L3Data, PaymentMethodBalance, PaymentMethodToken,
>>>>>>> 8bbb7684
        RecurringMandatePaymentData, RouterData,
    },
    router_data_v2::{
        AccessTokenFlowData, AuthenticationTokenFlowData, DisputesFlowData,
        ExternalAuthenticationFlowData, FilesFlowData, MandateRevokeFlowData, PaymentFlowData,
        RefundFlowData, RouterDataV2, UasFlowData, WebhookSourceVerifyData,
    },
    router_request_types::{
        revenue_recovery::{
            BillingConnectorInvoiceSyncRequest, BillingConnectorPaymentsSyncRequest,
            RevenueRecoveryRecordBackRequest,
        },
        unified_authentication_service::{
            UasAuthenticationRequestData, UasAuthenticationResponseData,
            UasConfirmationRequestData, UasPostAuthenticationRequestData,
            UasPreAuthenticationRequestData,
        },
        AcceptDisputeRequestData, AccessTokenAuthenticationRequestData, AccessTokenRequestData,
        AuthorizeSessionTokenData, BrowserInformation, ChargeRefunds, ChargeRefundsOptions,
        CompleteAuthorizeData, CompleteAuthorizeRedirectResponse, ConnectorCustomerData,
        CreateOrderRequestData, DefendDisputeRequestData, DestinationChargeRefund,
        DirectChargeRefund, DisputeSyncData, FetchDisputesRequestData, MandateRevokeRequestData,
        MultipleCaptureRequestData, PaymentMethodTokenizationData, PaymentsApproveData,
        PaymentsAuthorizeData, PaymentsCancelData, PaymentsCancelPostCaptureData,
        PaymentsCaptureData, PaymentsIncrementalAuthorizationData, PaymentsPostProcessingData,
        PaymentsPostSessionTokensData, PaymentsPreProcessingData, PaymentsRejectData,
        PaymentsSessionData, PaymentsSyncData, PaymentsTaxCalculationData,
        PaymentsUpdateMetadataData, RefundsData, ResponseId, RetrieveFileRequestData,
        SdkPaymentsSessionUpdateData, SetupMandateRequestData, SplitRefundsRequest,
        SubmitEvidenceRequestData, SyncRequestType, UploadFileRequestData, VaultRequestData,
        VerifyWebhookSourceRequestData,
    },
    router_response_types::{
        revenue_recovery::{
            BillingConnectorInvoiceSyncResponse, BillingConnectorPaymentsSyncResponse,
            RevenueRecoveryRecordBackResponse,
        },
        AcceptDisputeResponse, CaptureSyncResponse, DefendDisputeResponse, DisputeSyncResponse,
        FetchDisputesResponse, MandateReference, MandateRevokeResponseData, PaymentsResponseData,
        PreprocessingResponseId, RefundsResponseData, RetrieveFileResponse, SubmitEvidenceResponse,
        TaxCalculationResponseData, UploadFileResponse, VaultResponseData,
        VerifyWebhookSourceResponseData, VerifyWebhookStatus,
    },
};
#[cfg(feature = "payouts")]
pub use hyperswitch_domain_models::{
    router_data_v2::PayoutFlowData, router_request_types::PayoutsData,
    router_response_types::PayoutsResponseData,
};
#[cfg(feature = "payouts")]
pub use hyperswitch_interfaces::types::{
    PayoutCancelType, PayoutCreateType, PayoutEligibilityType, PayoutFulfillType, PayoutQuoteType,
    PayoutRecipientAccountType, PayoutRecipientType, PayoutSyncType,
};
pub use hyperswitch_interfaces::{
    disputes::DisputePayload,
    types::{
        AcceptDisputeType, ConnectorCustomerType, DefendDisputeType, FetchDisputesType,
        IncrementalAuthorizationType, MandateRevokeType, PaymentsAuthorizeType,
        PaymentsBalanceType, PaymentsCaptureType, PaymentsCompleteAuthorizeType, PaymentsInitType,
        PaymentsPostCaptureVoidType, PaymentsPostProcessingType, PaymentsPostSessionTokensType,
        PaymentsPreAuthorizeType, PaymentsPreProcessingType, PaymentsSessionType, PaymentsSyncType,
        PaymentsUpdateMetadataType, PaymentsVoidType, RefreshTokenType, RefundExecuteType,
        RefundSyncType, Response, RetrieveFileType, SdkSessionUpdateType, SetupMandateType,
        SubmitEvidenceType, TokenizationType, UploadFileType, VerifyWebhookSourceType,
    },
};

#[cfg(feature = "v2")]
use crate::core::errors;
pub use crate::core::payments::CustomerDetails;
#[cfg(feature = "payouts")]
use crate::core::utils::IRRELEVANT_CONNECTOR_REQUEST_REFERENCE_ID_IN_PAYOUTS_FLOW;
use crate::{
    consts,
    core::payments::{OperationSessionGetters, PaymentData},
    services,
    types::transformers::{ForeignFrom, ForeignTryFrom},
};

pub type PaymentsAuthorizeRouterData =
    RouterData<Authorize, PaymentsAuthorizeData, PaymentsResponseData>;
pub type PaymentsPreProcessingRouterData =
    RouterData<PreProcessing, PaymentsPreProcessingData, PaymentsResponseData>;
pub type PaymentsPostProcessingRouterData =
    RouterData<PostProcessing, PaymentsPostProcessingData, PaymentsResponseData>;
pub type PaymentsAuthorizeSessionTokenRouterData =
    RouterData<AuthorizeSessionToken, AuthorizeSessionTokenData, PaymentsResponseData>;
pub type PaymentsCompleteAuthorizeRouterData =
    RouterData<CompleteAuthorize, CompleteAuthorizeData, PaymentsResponseData>;
pub type PaymentsInitRouterData =
    RouterData<InitPayment, PaymentsAuthorizeData, PaymentsResponseData>;
pub type PaymentsBalanceRouterData =
    RouterData<Balance, PaymentsAuthorizeData, PaymentsResponseData>;
pub type PaymentsSyncRouterData = RouterData<PSync, PaymentsSyncData, PaymentsResponseData>;
pub type PaymentsCaptureRouterData = RouterData<Capture, PaymentsCaptureData, PaymentsResponseData>;
pub type PaymentsIncrementalAuthorizationRouterData = RouterData<
    IncrementalAuthorization,
    PaymentsIncrementalAuthorizationData,
    PaymentsResponseData,
>;
pub type PaymentsTaxCalculationRouterData =
    RouterData<CalculateTax, PaymentsTaxCalculationData, TaxCalculationResponseData>;

pub type CreateOrderRouterData =
    RouterData<CreateOrder, CreateOrderRequestData, PaymentsResponseData>;

pub type SdkSessionUpdateRouterData =
    RouterData<SdkSessionUpdate, SdkPaymentsSessionUpdateData, PaymentsResponseData>;

pub type PaymentsPostSessionTokensRouterData =
    RouterData<PostSessionTokens, PaymentsPostSessionTokensData, PaymentsResponseData>;

pub type PaymentsUpdateMetadataRouterData =
    RouterData<UpdateMetadata, PaymentsUpdateMetadataData, PaymentsResponseData>;

pub type PaymentsCancelRouterData = RouterData<Void, PaymentsCancelData, PaymentsResponseData>;
pub type PaymentsCancelPostCaptureRouterData =
    RouterData<PostCaptureVoid, PaymentsCancelPostCaptureData, PaymentsResponseData>;
pub type PaymentsRejectRouterData = RouterData<Reject, PaymentsRejectData, PaymentsResponseData>;
pub type PaymentsApproveRouterData = RouterData<Approve, PaymentsApproveData, PaymentsResponseData>;
pub type PaymentsSessionRouterData = RouterData<Session, PaymentsSessionData, PaymentsResponseData>;
pub type RefundsRouterData<F> = RouterData<F, RefundsData, RefundsResponseData>;
pub type RefundExecuteRouterData = RouterData<Execute, RefundsData, RefundsResponseData>;
pub type RefundSyncRouterData = RouterData<RSync, RefundsData, RefundsResponseData>;
pub type TokenizationRouterData = RouterData<
    router_flow_types::PaymentMethodToken,
    PaymentMethodTokenizationData,
    PaymentsResponseData,
>;
pub type ConnectorCustomerRouterData =
    RouterData<CreateConnectorCustomer, ConnectorCustomerData, PaymentsResponseData>;

pub type RefreshTokenRouterData = RouterData<AccessTokenAuth, AccessTokenRequestData, AccessToken>;

pub type PaymentsResponseRouterData<R> =
    ResponseRouterData<Authorize, R, PaymentsAuthorizeData, PaymentsResponseData>;
pub type PaymentsCancelResponseRouterData<R> =
    ResponseRouterData<Void, R, PaymentsCancelData, PaymentsResponseData>;
pub type PaymentsCancelPostCaptureResponseRouterData<R> =
    ResponseRouterData<PostCaptureVoid, R, PaymentsCancelPostCaptureData, PaymentsResponseData>;
pub type PaymentsBalanceResponseRouterData<R> =
    ResponseRouterData<Balance, R, PaymentsAuthorizeData, PaymentsResponseData>;
pub type PaymentsSyncResponseRouterData<R> =
    ResponseRouterData<PSync, R, PaymentsSyncData, PaymentsResponseData>;
pub type PaymentsSessionResponseRouterData<R> =
    ResponseRouterData<Session, R, PaymentsSessionData, PaymentsResponseData>;
pub type PaymentsInitResponseRouterData<R> =
    ResponseRouterData<InitPayment, R, PaymentsAuthorizeData, PaymentsResponseData>;
pub type SdkSessionUpdateResponseRouterData<R> =
    ResponseRouterData<SdkSessionUpdate, R, SdkPaymentsSessionUpdateData, PaymentsResponseData>;
pub type PaymentsCaptureResponseRouterData<R> =
    ResponseRouterData<Capture, R, PaymentsCaptureData, PaymentsResponseData>;
pub type PaymentsPreprocessingResponseRouterData<R> =
    ResponseRouterData<PreProcessing, R, PaymentsPreProcessingData, PaymentsResponseData>;
pub type TokenizationResponseRouterData<R> =
    ResponseRouterData<PaymentMethodToken, R, PaymentMethodTokenizationData, PaymentsResponseData>;
pub type ConnectorCustomerResponseRouterData<R> =
    ResponseRouterData<CreateConnectorCustomer, R, ConnectorCustomerData, PaymentsResponseData>;

pub type RefundsResponseRouterData<F, R> =
    ResponseRouterData<F, R, RefundsData, RefundsResponseData>;

pub type SetupMandateRouterData =
    RouterData<SetupMandate, SetupMandateRequestData, PaymentsResponseData>;

pub type AcceptDisputeRouterData =
    RouterData<Accept, AcceptDisputeRequestData, AcceptDisputeResponse>;

pub type VerifyWebhookSourceRouterData = RouterData<
    VerifyWebhookSource,
    VerifyWebhookSourceRequestData,
    VerifyWebhookSourceResponseData,
>;

pub type SubmitEvidenceRouterData =
    RouterData<Evidence, SubmitEvidenceRequestData, SubmitEvidenceResponse>;

pub type UploadFileRouterData = RouterData<Upload, UploadFileRequestData, UploadFileResponse>;

pub type RetrieveFileRouterData =
    RouterData<Retrieve, RetrieveFileRequestData, RetrieveFileResponse>;

pub type DefendDisputeRouterData =
    RouterData<Defend, DefendDisputeRequestData, DefendDisputeResponse>;

pub type FetchDisputesRouterData =
    RouterData<Fetch, FetchDisputesRequestData, FetchDisputesResponse>;

pub type DisputeSyncRouterData = RouterData<Dsync, DisputeSyncData, DisputeSyncResponse>;

pub type MandateRevokeRouterData =
    RouterData<MandateRevoke, MandateRevokeRequestData, MandateRevokeResponseData>;

#[cfg(feature = "payouts")]
pub type PayoutsRouterData<F> = RouterData<F, PayoutsData, PayoutsResponseData>;

#[cfg(feature = "payouts")]
pub type PayoutsResponseRouterData<F, R> =
    ResponseRouterData<F, R, PayoutsData, PayoutsResponseData>;

#[cfg(feature = "payouts")]
pub type PayoutActionData = Vec<(
    storage::Payouts,
    storage::PayoutAttempt,
    Option<domain::Customer>,
    Option<api_models::payments::Address>,
)>;

#[cfg(feature = "payouts")]
pub trait PayoutIndividualDetailsExt {
    type Error;
    fn get_external_account_account_holder_type(&self) -> Result<String, Self::Error>;
}

pub trait Capturable {
    fn get_captured_amount<F>(
        &self,
        _amount_captured: Option<i64>,
        _payment_data: &PaymentData<F>,
    ) -> Option<i64>
    where
        F: Clone,
    {
        None
    }
    fn get_amount_capturable<F>(
        &self,
        _payment_data: &PaymentData<F>,
        _get_amount_capturable: Option<i64>,
        _attempt_status: common_enums::AttemptStatus,
    ) -> Option<i64>
    where
        F: Clone,
    {
        None
    }
}

#[cfg(feature = "v1")]
impl Capturable for PaymentsAuthorizeData {
    fn get_captured_amount<F>(
        &self,
        amount_captured: Option<i64>,
        payment_data: &PaymentData<F>,
    ) -> Option<i64>
    where
        F: Clone,
    {
        amount_captured.or(Some(
            payment_data
                .payment_attempt
                .get_total_amount()
                .get_amount_as_i64(),
        ))
    }

    fn get_amount_capturable<F>(
        &self,
        payment_data: &PaymentData<F>,
        amount_capturable: Option<i64>,
        attempt_status: common_enums::AttemptStatus,
    ) -> Option<i64>
    where
        F: Clone,
    {
        let amount_capturable_from_intent_status = match payment_data.get_capture_method().unwrap_or_default()
        {
            common_enums::CaptureMethod::Automatic
            | common_enums::CaptureMethod::SequentialAutomatic => {
                let intent_status = common_enums::IntentStatus::foreign_from(attempt_status);
                match intent_status {
                    common_enums::IntentStatus::Succeeded
                    | common_enums::IntentStatus::Failed
                    | common_enums::IntentStatus::Conflicted
                    | common_enums::IntentStatus::Expired => Some(0),
                    common_enums::IntentStatus::Cancelled
                    | common_enums::IntentStatus::CancelledPostCapture
                    | common_enums::IntentStatus::PartiallyCaptured
                    | common_enums::IntentStatus::RequiresCustomerAction
                    | common_enums::IntentStatus::RequiresMerchantAction
                    | common_enums::IntentStatus::RequiresPaymentMethod
                    | common_enums::IntentStatus::RequiresConfirmation
                    | common_enums::IntentStatus::RequiresCapture
                    | common_enums::IntentStatus::PartiallyCapturedAndCapturable
                    | common_enums::IntentStatus::PartiallyAuthorizedAndRequiresCapture
                    | common_enums::IntentStatus::Processing => None,
                }
            },
            common_enums::CaptureMethod::Manual => Some(payment_data.payment_attempt.get_total_amount().get_amount_as_i64()),
            // In case of manual multiple, amount capturable must be inferred from all captures.
            common_enums::CaptureMethod::ManualMultiple |
            // Scheduled capture is not supported as of now
            common_enums::CaptureMethod::Scheduled => None,
        };
        amount_capturable
            .or(amount_capturable_from_intent_status)
            .or(Some(
                payment_data
                    .payment_attempt
                    .get_total_amount()
                    .get_amount_as_i64(),
            ))
    }
}

#[cfg(feature = "v1")]
impl Capturable for PaymentsCaptureData {
    fn get_captured_amount<F>(
        &self,
        _amount_captured: Option<i64>,
        _payment_data: &PaymentData<F>,
    ) -> Option<i64>
    where
        F: Clone,
    {
        Some(self.amount_to_capture)
    }
    fn get_amount_capturable<F>(
        &self,
        _payment_data: &PaymentData<F>,
        _amount_capturable: Option<i64>,
        attempt_status: common_enums::AttemptStatus,
    ) -> Option<i64>
    where
        F: Clone,
    {
        let intent_status = common_enums::IntentStatus::foreign_from(attempt_status);
        match intent_status {
            common_enums::IntentStatus::Succeeded
            | common_enums::IntentStatus::PartiallyCaptured
            | common_enums::IntentStatus::Conflicted
            | common_enums::IntentStatus::Expired => Some(0),
            common_enums::IntentStatus::Processing
            | common_enums::IntentStatus::Cancelled
            | common_enums::IntentStatus::CancelledPostCapture
            | common_enums::IntentStatus::Failed
            | common_enums::IntentStatus::RequiresCustomerAction
            | common_enums::IntentStatus::RequiresMerchantAction
            | common_enums::IntentStatus::RequiresPaymentMethod
            | common_enums::IntentStatus::RequiresConfirmation
            | common_enums::IntentStatus::RequiresCapture
            | common_enums::IntentStatus::PartiallyCapturedAndCapturable
            | common_enums::IntentStatus::PartiallyAuthorizedAndRequiresCapture => None,
        }
    }
}

#[cfg(feature = "v1")]
impl Capturable for CompleteAuthorizeData {
    fn get_captured_amount<F>(
        &self,
        amount_captured: Option<i64>,
        payment_data: &PaymentData<F>,
    ) -> Option<i64>
    where
        F: Clone,
    {
        amount_captured.or(Some(
            payment_data
                .payment_attempt
                .get_total_amount()
                .get_amount_as_i64(),
        ))
    }
    fn get_amount_capturable<F>(
        &self,
        payment_data: &PaymentData<F>,
        amount_capturable: Option<i64>,
        attempt_status: common_enums::AttemptStatus,
    ) -> Option<i64>
    where
        F: Clone,
    {
        let amount_capturable_from_intent_status = match payment_data
            .get_capture_method()
            .unwrap_or_default()
        {
            common_enums::CaptureMethod::Automatic | common_enums::CaptureMethod::SequentialAutomatic => {
                let intent_status = common_enums::IntentStatus::foreign_from(attempt_status);
                match intent_status {
                    common_enums::IntentStatus::Succeeded
                    | common_enums::IntentStatus::Failed
                    | common_enums::IntentStatus::Conflicted
                    | common_enums::IntentStatus::Expired => Some(0),
                    common_enums::IntentStatus::Cancelled | common_enums::IntentStatus::PartiallyCaptured
                    | common_enums::IntentStatus::CancelledPostCapture
                    | common_enums::IntentStatus::RequiresCustomerAction
                    | common_enums::IntentStatus::RequiresMerchantAction
                    | common_enums::IntentStatus::RequiresPaymentMethod
                    | common_enums::IntentStatus::RequiresConfirmation
                    | common_enums::IntentStatus::RequiresCapture
                    | common_enums::IntentStatus::PartiallyCapturedAndCapturable
                    | common_enums::IntentStatus::PartiallyAuthorizedAndRequiresCapture
                    | common_enums::IntentStatus::Processing => None,
                }
            },
            common_enums::CaptureMethod::Manual => Some(payment_data.payment_attempt.get_total_amount().get_amount_as_i64()),
            // In case of manual multiple, amount capturable must be inferred from all captures.
            common_enums::CaptureMethod::ManualMultiple |
            // Scheduled capture is not supported as of now
            common_enums::CaptureMethod::Scheduled => None,
        };
        amount_capturable
            .or(amount_capturable_from_intent_status)
            .or(Some(
                payment_data
                    .payment_attempt
                    .get_total_amount()
                    .get_amount_as_i64(),
            ))
    }
}

impl Capturable for SetupMandateRequestData {}
impl Capturable for PaymentsTaxCalculationData {}
impl Capturable for SdkPaymentsSessionUpdateData {}
impl Capturable for PaymentsPostSessionTokensData {}
impl Capturable for PaymentsUpdateMetadataData {}
impl Capturable for PaymentsCancelData {
    fn get_captured_amount<F>(
        &self,
        _amount_captured: Option<i64>,
        payment_data: &PaymentData<F>,
    ) -> Option<i64>
    where
        F: Clone,
    {
        // return previously captured amount
        payment_data
            .payment_intent
            .amount_captured
            .map(|amt| amt.get_amount_as_i64())
    }
    fn get_amount_capturable<F>(
        &self,
        _payment_data: &PaymentData<F>,
        _amount_capturable: Option<i64>,
        attempt_status: common_enums::AttemptStatus,
    ) -> Option<i64>
    where
        F: Clone,
    {
        let intent_status = common_enums::IntentStatus::foreign_from(attempt_status);
        match intent_status {
            common_enums::IntentStatus::Cancelled
            | common_enums::IntentStatus::CancelledPostCapture
            | common_enums::IntentStatus::Processing
            | common_enums::IntentStatus::PartiallyCaptured
            | common_enums::IntentStatus::Conflicted
            | common_enums::IntentStatus::Expired => Some(0),
            common_enums::IntentStatus::Succeeded
            | common_enums::IntentStatus::Failed
            | common_enums::IntentStatus::RequiresCustomerAction
            | common_enums::IntentStatus::RequiresMerchantAction
            | common_enums::IntentStatus::RequiresPaymentMethod
            | common_enums::IntentStatus::RequiresConfirmation
            | common_enums::IntentStatus::RequiresCapture
            | common_enums::IntentStatus::PartiallyAuthorizedAndRequiresCapture
            | common_enums::IntentStatus::PartiallyCapturedAndCapturable => None,
        }
    }
}
impl Capturable for PaymentsCancelPostCaptureData {
    fn get_captured_amount<F>(
        &self,
        _amount_captured: Option<i64>,
        payment_data: &PaymentData<F>,
    ) -> Option<i64>
    where
        F: Clone,
    {
        // return previously captured amount
        payment_data
            .payment_intent
            .amount_captured
            .map(|amt| amt.get_amount_as_i64())
    }
    fn get_amount_capturable<F>(
        &self,
        _payment_data: &PaymentData<F>,
        _amount_capturable: Option<i64>,
        attempt_status: common_enums::AttemptStatus,
    ) -> Option<i64>
    where
        F: Clone,
    {
        let intent_status = common_enums::IntentStatus::foreign_from(attempt_status);
        match intent_status {
            common_enums::IntentStatus::Cancelled
            | common_enums::IntentStatus::CancelledPostCapture
            | common_enums::IntentStatus::PartiallyCaptured
            | common_enums::IntentStatus::Conflicted
            | common_enums::IntentStatus::Expired => Some(0),
            common_enums::IntentStatus::Succeeded
            | common_enums::IntentStatus::Failed
            | common_enums::IntentStatus::RequiresCustomerAction
            | common_enums::IntentStatus::RequiresMerchantAction
            | common_enums::IntentStatus::RequiresPaymentMethod
            | common_enums::IntentStatus::RequiresConfirmation
            | common_enums::IntentStatus::RequiresCapture
            | common_enums::IntentStatus::PartiallyCapturedAndCapturable
            | common_enums::IntentStatus::Processing
            | common_enums::IntentStatus::PartiallyAuthorizedAndRequiresCapture => None,
        }
    }
}
impl Capturable for PaymentsApproveData {}
impl Capturable for PaymentsRejectData {}
impl Capturable for PaymentsSessionData {}
impl Capturable for PaymentsIncrementalAuthorizationData {
    fn get_amount_capturable<F>(
        &self,
        _payment_data: &PaymentData<F>,
        amount_capturable: Option<i64>,
        _attempt_status: common_enums::AttemptStatus,
    ) -> Option<i64>
    where
        F: Clone,
    {
        amount_capturable.or(Some(self.total_amount))
    }
}
impl Capturable for PaymentsSyncData {
    #[cfg(feature = "v1")]
    fn get_captured_amount<F>(
        &self,
        _amount_captured: Option<i64>,
        payment_data: &PaymentData<F>,
    ) -> Option<i64>
    where
        F: Clone,
    {
        payment_data
            .payment_attempt
            .amount_to_capture
            .or(payment_data.payment_intent.amount_captured)
            .or_else(|| Some(payment_data.payment_attempt.get_total_amount()))
            .map(|amt| amt.get_amount_as_i64())
    }

    #[cfg(feature = "v2")]
    fn get_captured_amount<F>(
        &self,
        _amount_captured: Option<i64>,
        payment_data: &PaymentData<F>,
    ) -> Option<i64>
    where
        F: Clone,
    {
        // TODO: add a getter for this
        payment_data
            .payment_attempt
            .amount_details
            .get_amount_to_capture()
            .or_else(|| Some(payment_data.payment_attempt.get_total_amount()))
            .map(|amt| amt.get_amount_as_i64())
    }

    #[cfg(feature = "v1")]
    fn get_amount_capturable<F>(
        &self,
        payment_data: &PaymentData<F>,
        amount_capturable: Option<i64>,
        attempt_status: common_enums::AttemptStatus,
    ) -> Option<i64>
    where
        F: Clone,
    {
        if attempt_status.is_terminal_status() {
            Some(0)
        } else {
            amount_capturable.or(Some(MinorUnit::get_amount_as_i64(
                payment_data.payment_attempt.amount_capturable,
            )))
        }
    }

    #[cfg(feature = "v2")]
    fn get_amount_capturable<F>(
        &self,
        payment_data: &PaymentData<F>,
        amount_capturable: Option<i64>,
        attempt_status: common_enums::AttemptStatus,
    ) -> Option<i64>
    where
        F: Clone,
    {
        if attempt_status.is_terminal_status() {
            Some(0)
        } else {
            None
        }
    }
}

pub struct AddAccessTokenResult {
    pub access_token_result: Result<Option<AccessToken>, ErrorResponse>,
    pub connector_supports_access_token: bool,
}

pub struct PaymentMethodTokenResult {
    pub payment_method_token_result: Result<Option<String>, ErrorResponse>,
    pub is_payment_method_tokenization_performed: bool,
    pub connector_response: Option<ConnectorResponseData>,
}

#[derive(Clone)]
pub struct CreateOrderResult {
    pub create_order_result: Result<String, ErrorResponse>,
}

pub struct PspTokenResult {
    pub token: Result<String, ErrorResponse>,
}

#[derive(Debug, Clone, Copy)]
pub enum Redirection {
    Redirect,
    NoRedirect,
}

#[derive(Debug, Clone, serde::Deserialize, serde::Serialize)]
pub struct PollConfig {
    pub delay_in_secs: i8,
    pub frequency: i8,
}

impl PollConfig {
    pub fn get_poll_config_key(connector: String) -> String {
        format!("poll_config_external_three_ds_{connector}")
    }
}

impl Default for PollConfig {
    fn default() -> Self {
        Self {
            delay_in_secs: consts::DEFAULT_POLL_DELAY_IN_SECS,
            frequency: consts::DEFAULT_POLL_FREQUENCY,
        }
    }
}

#[cfg(feature = "v1")]
#[derive(Clone, Debug)]
pub struct RedirectPaymentFlowResponse {
    pub payments_response: api_models::payments::PaymentsResponse,
    pub business_profile: domain::Profile,
}

#[cfg(feature = "v2")]
#[derive(Clone, Debug)]
pub struct RedirectPaymentFlowResponse<D> {
    pub payment_data: D,
    pub profile: domain::Profile,
}

#[cfg(feature = "v1")]
#[derive(Clone, Debug)]
pub struct AuthenticatePaymentFlowResponse {
    pub payments_response: api_models::payments::PaymentsResponse,
    pub poll_config: PollConfig,
    pub business_profile: domain::Profile,
}

#[derive(Debug, Clone, Default, serde::Deserialize, serde::Serialize)]
pub struct ConnectorResponse {
    pub merchant_id: common_utils::id_type::MerchantId,
    pub connector: String,
    pub payment_id: common_utils::id_type::PaymentId,
    pub amount: i64,
    pub connector_transaction_id: String,
    pub return_url: Option<String>,
    pub three_ds_form: Option<services::RedirectForm>,
}

pub struct ResponseRouterData<Flow, R, Request, Response> {
    pub response: R,
    pub data: RouterData<Flow, Request, Response>,
    pub http_code: u16,
}

#[derive(Debug, Clone, serde::Deserialize, serde::Serialize)]
pub enum RecipientIdType {
    ConnectorId(Secret<String>),
    LockerId(Secret<String>),
}

#[derive(Debug, Clone, serde::Deserialize, serde::Serialize)]
#[serde(rename_all = "snake_case")]
pub enum MerchantAccountData {
    Iban {
        iban: Secret<String>,
        name: String,
        connector_recipient_id: Option<RecipientIdType>,
    },
    Bacs {
        account_number: Secret<String>,
        sort_code: Secret<String>,
        name: String,
        connector_recipient_id: Option<RecipientIdType>,
    },
    FasterPayments {
        account_number: Secret<String>,
        sort_code: Secret<String>,
        name: String,
        connector_recipient_id: Option<RecipientIdType>,
    },
    Sepa {
        iban: Secret<String>,
        name: String,
        connector_recipient_id: Option<RecipientIdType>,
    },
    SepaInstant {
        iban: Secret<String>,
        name: String,
        connector_recipient_id: Option<RecipientIdType>,
    },
    Elixir {
        account_number: Secret<String>,
        iban: Secret<String>,
        name: String,
        connector_recipient_id: Option<RecipientIdType>,
    },
    Bankgiro {
        number: Secret<String>,
        name: String,
        connector_recipient_id: Option<RecipientIdType>,
    },
    Plusgiro {
        number: Secret<String>,
        name: String,
        connector_recipient_id: Option<RecipientIdType>,
    },
}

impl ForeignFrom<MerchantAccountData> for api_models::admin::MerchantAccountData {
    fn foreign_from(from: MerchantAccountData) -> Self {
        match from {
            MerchantAccountData::Iban {
                iban,
                name,
                connector_recipient_id,
            } => Self::Iban {
                iban,
                name,
                connector_recipient_id: match connector_recipient_id {
                    Some(RecipientIdType::ConnectorId(id)) => Some(id.clone()),
                    _ => None,
                },
            },
            MerchantAccountData::Bacs {
                account_number,
                sort_code,
                name,
                connector_recipient_id,
            } => Self::Bacs {
                account_number,
                sort_code,
                name,
                connector_recipient_id: match connector_recipient_id {
                    Some(RecipientIdType::ConnectorId(id)) => Some(id.clone()),
                    _ => None,
                },
            },
            MerchantAccountData::FasterPayments {
                account_number,
                sort_code,
                name,
                connector_recipient_id,
            } => Self::FasterPayments {
                account_number,
                sort_code,
                name,
                connector_recipient_id: match connector_recipient_id {
                    Some(RecipientIdType::ConnectorId(id)) => Some(id.clone()),
                    _ => None,
                },
            },
            MerchantAccountData::Sepa {
                iban,
                name,
                connector_recipient_id,
            } => Self::Sepa {
                iban,
                name,
                connector_recipient_id: match connector_recipient_id {
                    Some(RecipientIdType::ConnectorId(id)) => Some(id.clone()),
                    _ => None,
                },
            },
            MerchantAccountData::SepaInstant {
                iban,
                name,
                connector_recipient_id,
            } => Self::SepaInstant {
                iban,
                name,
                connector_recipient_id: match connector_recipient_id {
                    Some(RecipientIdType::ConnectorId(id)) => Some(id.clone()),
                    _ => None,
                },
            },
            MerchantAccountData::Elixir {
                account_number,
                iban,
                name,
                connector_recipient_id,
            } => Self::Elixir {
                account_number,
                iban,
                name,
                connector_recipient_id: match connector_recipient_id {
                    Some(RecipientIdType::ConnectorId(id)) => Some(id.clone()),
                    _ => None,
                },
            },
            MerchantAccountData::Bankgiro {
                number,
                name,
                connector_recipient_id,
            } => Self::Bankgiro {
                number,
                name,
                connector_recipient_id: match connector_recipient_id {
                    Some(RecipientIdType::ConnectorId(id)) => Some(id.clone()),
                    _ => None,
                },
            },
            MerchantAccountData::Plusgiro {
                number,
                name,
                connector_recipient_id,
            } => Self::Plusgiro {
                number,
                name,
                connector_recipient_id: match connector_recipient_id {
                    Some(RecipientIdType::ConnectorId(id)) => Some(id.clone()),
                    _ => None,
                },
            },
        }
    }
}

impl From<api_models::admin::MerchantAccountData> for MerchantAccountData {
    fn from(from: api_models::admin::MerchantAccountData) -> Self {
        match from {
            api_models::admin::MerchantAccountData::Iban {
                iban,
                name,
                connector_recipient_id,
            } => Self::Iban {
                iban,
                name,
                connector_recipient_id: connector_recipient_id.map(RecipientIdType::ConnectorId),
            },
            api_models::admin::MerchantAccountData::Bacs {
                account_number,
                sort_code,
                name,
                connector_recipient_id,
            } => Self::Bacs {
                account_number,
                sort_code,
                name,
                connector_recipient_id: connector_recipient_id.map(RecipientIdType::ConnectorId),
            },
            api_models::admin::MerchantAccountData::FasterPayments {
                account_number,
                sort_code,
                name,
                connector_recipient_id,
            } => Self::FasterPayments {
                account_number,
                sort_code,
                name,
                connector_recipient_id: connector_recipient_id.map(RecipientIdType::ConnectorId),
            },
            api_models::admin::MerchantAccountData::Sepa {
                iban,
                name,
                connector_recipient_id,
            } => Self::Sepa {
                iban,
                name,
                connector_recipient_id: connector_recipient_id.map(RecipientIdType::ConnectorId),
            },
            api_models::admin::MerchantAccountData::SepaInstant {
                iban,
                name,
                connector_recipient_id,
            } => Self::SepaInstant {
                iban,
                name,
                connector_recipient_id: connector_recipient_id.map(RecipientIdType::ConnectorId),
            },
            api_models::admin::MerchantAccountData::Elixir {
                account_number,
                iban,
                name,
                connector_recipient_id,
            } => Self::Elixir {
                account_number,
                iban,
                name,
                connector_recipient_id: connector_recipient_id.map(RecipientIdType::ConnectorId),
            },
            api_models::admin::MerchantAccountData::Bankgiro {
                number,
                name,
                connector_recipient_id,
            } => Self::Bankgiro {
                number,
                name,
                connector_recipient_id: connector_recipient_id.map(RecipientIdType::ConnectorId),
            },
            api_models::admin::MerchantAccountData::Plusgiro {
                number,
                name,
                connector_recipient_id,
            } => Self::Plusgiro {
                number,
                name,
                connector_recipient_id: connector_recipient_id.map(RecipientIdType::ConnectorId),
            },
        }
    }
}
#[derive(Debug, Clone, serde::Deserialize, serde::Serialize)]
#[serde(rename_all = "snake_case")]
pub enum MerchantRecipientData {
    ConnectorRecipientId(Secret<String>),
    WalletId(Secret<String>),
    AccountData(MerchantAccountData),
}

impl ForeignFrom<MerchantRecipientData> for api_models::admin::MerchantRecipientData {
    fn foreign_from(value: MerchantRecipientData) -> Self {
        match value {
            MerchantRecipientData::ConnectorRecipientId(id) => Self::ConnectorRecipientId(id),
            MerchantRecipientData::WalletId(id) => Self::WalletId(id),
            MerchantRecipientData::AccountData(data) => {
                Self::AccountData(api_models::admin::MerchantAccountData::foreign_from(data))
            }
        }
    }
}

impl From<api_models::admin::MerchantRecipientData> for MerchantRecipientData {
    fn from(value: api_models::admin::MerchantRecipientData) -> Self {
        match value {
            api_models::admin::MerchantRecipientData::ConnectorRecipientId(id) => {
                Self::ConnectorRecipientId(id)
            }
            api_models::admin::MerchantRecipientData::WalletId(id) => Self::WalletId(id),
            api_models::admin::MerchantRecipientData::AccountData(data) => {
                Self::AccountData(data.into())
            }
        }
    }
}

#[derive(Debug, Clone, serde::Deserialize, serde::Serialize)]
#[serde(rename_all = "snake_case")]
pub enum AdditionalMerchantData {
    OpenBankingRecipientData(MerchantRecipientData),
}

impl ForeignFrom<api_models::admin::AdditionalMerchantData> for AdditionalMerchantData {
    fn foreign_from(value: api_models::admin::AdditionalMerchantData) -> Self {
        match value {
            api_models::admin::AdditionalMerchantData::OpenBankingRecipientData(data) => {
                Self::OpenBankingRecipientData(MerchantRecipientData::from(data))
            }
        }
    }
}

impl ForeignFrom<AdditionalMerchantData> for api_models::admin::AdditionalMerchantData {
    fn foreign_from(value: AdditionalMerchantData) -> Self {
        match value {
            AdditionalMerchantData::OpenBankingRecipientData(data) => {
                Self::OpenBankingRecipientData(
                    api_models::admin::MerchantRecipientData::foreign_from(data),
                )
            }
        }
    }
}

impl ForeignFrom<api_models::admin::ConnectorAuthType> for ConnectorAuthType {
    fn foreign_from(value: api_models::admin::ConnectorAuthType) -> Self {
        match value {
            api_models::admin::ConnectorAuthType::TemporaryAuth => Self::TemporaryAuth,
            api_models::admin::ConnectorAuthType::HeaderKey { api_key } => {
                Self::HeaderKey { api_key }
            }
            api_models::admin::ConnectorAuthType::BodyKey { api_key, key1 } => {
                Self::BodyKey { api_key, key1 }
            }
            api_models::admin::ConnectorAuthType::SignatureKey {
                api_key,
                key1,
                api_secret,
            } => Self::SignatureKey {
                api_key,
                key1,
                api_secret,
            },
            api_models::admin::ConnectorAuthType::MultiAuthKey {
                api_key,
                key1,
                api_secret,
                key2,
            } => Self::MultiAuthKey {
                api_key,
                key1,
                api_secret,
                key2,
            },
            api_models::admin::ConnectorAuthType::CurrencyAuthKey { auth_key_map } => {
                Self::CurrencyAuthKey { auth_key_map }
            }
            api_models::admin::ConnectorAuthType::NoKey => Self::NoKey,
            api_models::admin::ConnectorAuthType::CertificateAuth {
                certificate,
                private_key,
            } => Self::CertificateAuth {
                certificate,
                private_key,
            },
        }
    }
}

impl ForeignFrom<ConnectorAuthType> for api_models::admin::ConnectorAuthType {
    fn foreign_from(from: ConnectorAuthType) -> Self {
        match from {
            ConnectorAuthType::TemporaryAuth => Self::TemporaryAuth,
            ConnectorAuthType::HeaderKey { api_key } => Self::HeaderKey { api_key },
            ConnectorAuthType::BodyKey { api_key, key1 } => Self::BodyKey { api_key, key1 },
            ConnectorAuthType::SignatureKey {
                api_key,
                key1,
                api_secret,
            } => Self::SignatureKey {
                api_key,
                key1,
                api_secret,
            },
            ConnectorAuthType::MultiAuthKey {
                api_key,
                key1,
                api_secret,
                key2,
            } => Self::MultiAuthKey {
                api_key,
                key1,
                api_secret,
                key2,
            },
            ConnectorAuthType::CurrencyAuthKey { auth_key_map } => {
                Self::CurrencyAuthKey { auth_key_map }
            }
            ConnectorAuthType::NoKey => Self::NoKey,
            ConnectorAuthType::CertificateAuth {
                certificate,
                private_key,
            } => Self::CertificateAuth {
                certificate,
                private_key,
            },
        }
    }
}

#[derive(Debug, Clone, serde::Serialize, serde::Deserialize)]
pub struct ConnectorsList {
    pub connectors: Vec<String>,
}

impl ForeignFrom<&PaymentsAuthorizeRouterData> for AuthorizeSessionTokenData {
    fn foreign_from(data: &PaymentsAuthorizeRouterData) -> Self {
        Self {
            amount_to_capture: data.amount_captured,
            currency: data.request.currency,
            connector_transaction_id: data.payment_id.clone(),
            amount: Some(data.request.amount),
        }
    }
}

pub trait Tokenizable {
    fn set_session_token(&mut self, token: Option<String>);
}

impl Tokenizable for SetupMandateRequestData {
    fn set_session_token(&mut self, _token: Option<String>) {}
}

impl Tokenizable for PaymentsAuthorizeData {
    fn set_session_token(&mut self, token: Option<String>) {
        self.session_token = token;
    }
}

impl Tokenizable for CompleteAuthorizeData {
    fn set_session_token(&mut self, _token: Option<String>) {}
}

impl ForeignFrom<&SetupMandateRouterData> for PaymentsAuthorizeData {
    fn foreign_from(data: &SetupMandateRouterData) -> Self {
        Self {
            currency: data.request.currency,
            payment_method_data: data.request.payment_method_data.clone(),
            confirm: data.request.confirm,
            statement_descriptor_suffix: data.request.statement_descriptor_suffix.clone(),
            mandate_id: data.request.mandate_id.clone(),
            setup_future_usage: data.request.setup_future_usage,
            off_session: data.request.off_session,
            setup_mandate_details: data.request.setup_mandate_details.clone(),
            router_return_url: data.request.router_return_url.clone(),
            email: data.request.email.clone(),
            customer_name: data.request.customer_name.clone(),
            amount: 0,
            order_tax_amount: Some(MinorUnit::zero()),
            minor_amount: MinorUnit::new(0),
            statement_descriptor: None,
            capture_method: None,
            webhook_url: None,
            complete_authorize_url: None,
            browser_info: data.request.browser_info.clone(),
            order_details: None,
            order_category: None,
            session_token: None,
            enrolled_for_3ds: true,
            related_transaction_id: None,
            payment_experience: None,
            payment_method_type: None,
            customer_id: None,
            surcharge_details: None,
            request_incremental_authorization: data.request.request_incremental_authorization,
            metadata: None,
            request_extended_authorization: None,
            authentication_data: None,
            customer_acceptance: data.request.customer_acceptance.clone(),
            split_payments: None, // TODO: allow charges on mandates?
            merchant_order_reference_id: None,
            integrity_object: None,
            additional_payment_method_data: None,
            shipping_cost: data.request.shipping_cost,
            merchant_account_id: None,
            merchant_config_currency: None,
            connector_testing_data: data.request.connector_testing_data.clone(),
            order_id: None,
            locale: None,
            payment_channel: None,
            enable_partial_authorization: data.request.enable_partial_authorization,
        }
    }
}

impl<F1, F2, T1, T2> ForeignFrom<(&RouterData<F1, T1, PaymentsResponseData>, T2)>
    for RouterData<F2, T2, PaymentsResponseData>
{
    fn foreign_from(item: (&RouterData<F1, T1, PaymentsResponseData>, T2)) -> Self {
        let data = item.0;
        let request = item.1;
        Self {
            flow: PhantomData,
            request,
            merchant_id: data.merchant_id.clone(),
            connector: data.connector.clone(),
            attempt_id: data.attempt_id.clone(),
            tenant_id: data.tenant_id.clone(),
            status: data.status,
            payment_method: data.payment_method,
            connector_auth_type: data.connector_auth_type.clone(),
            description: data.description.clone(),
            address: data.address.clone(),
            auth_type: data.auth_type,
            connector_meta_data: data.connector_meta_data.clone(),
            connector_wallets_details: data.connector_wallets_details.clone(),
            amount_captured: data.amount_captured,
            minor_amount_captured: data.minor_amount_captured,
            access_token: data.access_token.clone(),
            response: data.response.clone(),
            payment_id: data.payment_id.clone(),
            session_token: data.session_token.clone(),
            reference_id: data.reference_id.clone(),
            customer_id: data.customer_id.clone(),
            payment_method_token: None,
            preprocessing_id: None,
            connector_customer: data.connector_customer.clone(),
            recurring_mandate_payment_data: data.recurring_mandate_payment_data.clone(),
            connector_request_reference_id: data.connector_request_reference_id.clone(),
            #[cfg(feature = "payouts")]
            payout_method_data: data.payout_method_data.clone(),
            #[cfg(feature = "payouts")]
            quote_id: data.quote_id.clone(),
            test_mode: data.test_mode,
            payment_method_status: None,
            payment_method_balance: data.payment_method_balance.clone(),
            connector_api_version: data.connector_api_version.clone(),
            connector_http_status_code: data.connector_http_status_code,
            external_latency: data.external_latency,
            apple_pay_flow: data.apple_pay_flow.clone(),
            frm_metadata: data.frm_metadata.clone(),
            dispute_id: data.dispute_id.clone(),
            refund_id: data.refund_id.clone(),
            connector_response: data.connector_response.clone(),
            integrity_check: Ok(()),
            additional_merchant_data: data.additional_merchant_data.clone(),
            header_payload: data.header_payload.clone(),
            connector_mandate_request_reference_id: data
                .connector_mandate_request_reference_id
                .clone(),
            authentication_id: data.authentication_id.clone(),
            psd2_sca_exemption_type: data.psd2_sca_exemption_type,
            raw_connector_response: data.raw_connector_response.clone(),
            is_payment_id_from_merchant: data.is_payment_id_from_merchant,
            l2_l3_data: data.l2_l3_data.clone(),
            minor_amount_capturable: data.minor_amount_capturable,
        }
    }
}

#[cfg(feature = "payouts")]
impl<F1, F2>
    ForeignFrom<(
        &RouterData<F1, PayoutsData, PayoutsResponseData>,
        PayoutsData,
    )> for RouterData<F2, PayoutsData, PayoutsResponseData>
{
    fn foreign_from(
        item: (
            &RouterData<F1, PayoutsData, PayoutsResponseData>,
            PayoutsData,
        ),
    ) -> Self {
        let data = item.0;
        let request = item.1;
        Self {
            flow: PhantomData,
            request,
            merchant_id: data.merchant_id.clone(),
            connector: data.connector.clone(),
            attempt_id: data.attempt_id.clone(),
            tenant_id: data.tenant_id.clone(),
            status: data.status,
            payment_method: data.payment_method,
            connector_auth_type: data.connector_auth_type.clone(),
            description: data.description.clone(),
            address: data.address.clone(),
            auth_type: data.auth_type,
            connector_meta_data: data.connector_meta_data.clone(),
            connector_wallets_details: data.connector_wallets_details.clone(),
            amount_captured: data.amount_captured,
            minor_amount_captured: data.minor_amount_captured,
            access_token: data.access_token.clone(),
            response: data.response.clone(),
            payment_id: data.payment_id.clone(),
            session_token: data.session_token.clone(),
            reference_id: data.reference_id.clone(),
            customer_id: data.customer_id.clone(),
            payment_method_token: None,
            recurring_mandate_payment_data: None,
            preprocessing_id: None,
            connector_customer: data.connector_customer.clone(),
            connector_request_reference_id:
                IRRELEVANT_CONNECTOR_REQUEST_REFERENCE_ID_IN_PAYOUTS_FLOW.to_string(),
            payout_method_data: data.payout_method_data.clone(),
            quote_id: data.quote_id.clone(),
            test_mode: data.test_mode,
            payment_method_balance: None,
            payment_method_status: None,
            connector_api_version: None,
            connector_http_status_code: data.connector_http_status_code,
            external_latency: data.external_latency,
            apple_pay_flow: None,
            frm_metadata: None,
            refund_id: None,
            dispute_id: None,
            connector_response: data.connector_response.clone(),
            integrity_check: Ok(()),
            header_payload: data.header_payload.clone(),
            authentication_id: None,
            psd2_sca_exemption_type: None,
            additional_merchant_data: data.additional_merchant_data.clone(),
            connector_mandate_request_reference_id: None,
            raw_connector_response: None,
            is_payment_id_from_merchant: data.is_payment_id_from_merchant,
            l2_l3_data: None,
            minor_amount_capturable: None,
        }
    }
}

#[cfg(feature = "v2")]
impl ForeignFrom<&domain::MerchantConnectorAccountFeatureMetadata>
    for api_models::admin::MerchantConnectorAccountFeatureMetadata
{
    fn foreign_from(item: &domain::MerchantConnectorAccountFeatureMetadata) -> Self {
        let revenue_recovery = item
            .revenue_recovery
            .as_ref()
            .map(
                |revenue_recovery_metadata| api_models::admin::RevenueRecoveryMetadata {
                    max_retry_count: revenue_recovery_metadata.max_retry_count,
                    billing_connector_retry_threshold: revenue_recovery_metadata
                        .billing_connector_retry_threshold,
                    billing_account_reference: revenue_recovery_metadata
                        .mca_reference
                        .recovery_to_billing
                        .clone(),
                },
            );
        Self { revenue_recovery }
    }
}

#[cfg(feature = "v2")]
impl ForeignTryFrom<&api_models::admin::MerchantConnectorAccountFeatureMetadata>
    for domain::MerchantConnectorAccountFeatureMetadata
{
    type Error = errors::ApiErrorResponse;
    fn foreign_try_from(
        feature_metadata: &api_models::admin::MerchantConnectorAccountFeatureMetadata,
    ) -> Result<Self, Self::Error> {
        let revenue_recovery = feature_metadata
            .revenue_recovery
            .as_ref()
            .map(|revenue_recovery_metadata| {
                domain::AccountReferenceMap::new(
                    revenue_recovery_metadata.billing_account_reference.clone(),
                )
                .map(|mca_reference| domain::RevenueRecoveryMetadata {
                    max_retry_count: revenue_recovery_metadata.max_retry_count,
                    billing_connector_retry_threshold: revenue_recovery_metadata
                        .billing_connector_retry_threshold,
                    mca_reference,
                })
            })
            .transpose()?;

        Ok(Self { revenue_recovery })
    }
}<|MERGE_RESOLUTION|>--- conflicted
+++ resolved
@@ -47,15 +47,9 @@
 pub use hyperswitch_domain_models::{
     payment_address::PaymentAddress,
     router_data::{
-<<<<<<< HEAD
-        AccessToken, AccessTokenAuthenticationResponse, AdditionalPaymentMethodConnectorResponse,
-        ConnectorAuthType, ConnectorResponseData, ErrorResponse, GooglePayDecryptedData,
-        GooglePayPaymentMethodDetails, L2L3Data, PaymentMethodBalance, PaymentMethodToken,
-=======
-        AccessToken, AdditionalPaymentMethodConnectorResponse, ConnectorAuthType,
+        AccessToken, AccessTokenAuthenticationResponse, AdditionalPaymentMethodConnectorResponse, ConnectorAuthType,
         ConnectorResponseData, ErrorResponse, GooglePayPaymentMethodDetails,
         GooglePayPredecryptDataInternal, L2L3Data, PaymentMethodBalance, PaymentMethodToken,
->>>>>>> 8bbb7684
         RecurringMandatePaymentData, RouterData,
     },
     router_data_v2::{
