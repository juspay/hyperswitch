--- conflicted
+++ resolved
@@ -347,13 +347,8 @@
                     | common_enums::IntentStatus::RequiresCapture
                     | common_enums::IntentStatus::PartiallyCapturedAndCapturable
                     | common_enums::IntentStatus::PartiallyAuthorizedAndRequiresCapture
-<<<<<<< HEAD
-                    | common_enums::IntentStatus::Processing
-                    | common_enums::IntentStatus::PartiallyCapturedAndProcessing => None,
-=======
                     | common_enums::IntentStatus::PartiallyCapturedAndProcessing
                     | common_enums::IntentStatus::Processing => None,
->>>>>>> 23da065c
                 }
             },
             common_enums::CaptureMethod::Manual => Some(payment_data.payment_attempt.get_total_amount().get_amount_as_i64()),
@@ -573,13 +568,8 @@
             | common_enums::IntentStatus::RequiresCapture
             | common_enums::IntentStatus::PartiallyCapturedAndCapturable
             | common_enums::IntentStatus::Processing
-<<<<<<< HEAD
-            | common_enums::IntentStatus::PartiallyAuthorizedAndRequiresCapture
-            | common_enums::IntentStatus::PartiallyCapturedAndProcessing => None,
-=======
             | common_enums::IntentStatus::PartiallyCapturedAndProcessing
             | common_enums::IntentStatus::PartiallyAuthorizedAndRequiresCapture => None,
->>>>>>> 23da065c
         }
     }
 }
