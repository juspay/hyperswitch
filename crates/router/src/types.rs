--- conflicted
+++ resolved
@@ -124,12 +124,8 @@
 
 #[derive(Debug, Clone)]
 pub struct PaymentsSessionData {
-<<<<<<< HEAD
+    //TODO: Add the fields here as required
     pub amount: i64,
-=======
-    //TODO: Add the fields here as required
-    pub amount: i32,
->>>>>>> 8b8ff818
     pub currency: storage_enums::Currency,
 }
 
