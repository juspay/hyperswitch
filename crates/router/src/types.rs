// FIXME: Why were these data types grouped this way?
//
// Folder `types` is strange for Rust ecosystem, nevertheless it might be okay.
// But folder `enum` is even more strange I unlikely okay. Why should not we introduce folders `type`, `structs` and `traits`? :)
// Is it better to split data types according to business logic instead.
// For example, customers/address/dispute/mandate is "models".
// Separation of concerns instead of separation of forms.

pub mod api;
pub mod domain;
pub mod storage;
pub mod transformers;

use std::{collections::HashMap, marker::PhantomData};

pub use api_models::{
    enums::{Connector, PayoutConnectors},
    payouts as payout_types,
};
use common_utils::{pii, pii::Email};
use error_stack::{IntoReport, ResultExt};
use masking::Secret;

use self::{api::payments, storage::enums as storage_enums};
pub use crate::core::payments::{CustomerDetails, PaymentAddress};
#[cfg(feature = "payouts")]
use crate::core::utils::IRRELEVANT_CONNECTOR_REQUEST_REFERENCE_ID_IN_DISPUTE_FLOW;
use crate::{
    core::{errors, payments::RecurringMandatePaymentData},
    services,
};

pub type PaymentsAuthorizeRouterData =
    RouterData<api::Authorize, PaymentsAuthorizeData, PaymentsResponseData>;
pub type PaymentsPreProcessingRouterData =
    RouterData<api::PreProcessing, PaymentsPreProcessingData, PaymentsResponseData>;
pub type PaymentsAuthorizeSessionTokenRouterData =
    RouterData<api::AuthorizeSessionToken, AuthorizeSessionTokenData, PaymentsResponseData>;
pub type PaymentsCompleteAuthorizeRouterData =
    RouterData<api::CompleteAuthorize, CompleteAuthorizeData, PaymentsResponseData>;
pub type PaymentsInitRouterData =
    RouterData<api::InitPayment, PaymentsAuthorizeData, PaymentsResponseData>;
pub type PaymentsBalanceRouterData =
    RouterData<api::Balance, PaymentsAuthorizeData, PaymentsResponseData>;
pub type PaymentsSyncRouterData = RouterData<api::PSync, PaymentsSyncData, PaymentsResponseData>;
pub type PaymentsCaptureRouterData =
    RouterData<api::Capture, PaymentsCaptureData, PaymentsResponseData>;
pub type PaymentsCancelRouterData = RouterData<api::Void, PaymentsCancelData, PaymentsResponseData>;
pub type PaymentsSessionRouterData =
    RouterData<api::Session, PaymentsSessionData, PaymentsResponseData>;
pub type RefundsRouterData<F> = RouterData<F, RefundsData, RefundsResponseData>;
pub type RefundExecuteRouterData = RouterData<api::Execute, RefundsData, RefundsResponseData>;
pub type RefundSyncRouterData = RouterData<api::RSync, RefundsData, RefundsResponseData>;
pub type TokenizationRouterData =
    RouterData<api::PaymentMethodToken, PaymentMethodTokenizationData, PaymentsResponseData>;
pub type ConnectorCustomerRouterData =
    RouterData<api::CreateConnectorCustomer, ConnectorCustomerData, PaymentsResponseData>;

pub type RefreshTokenRouterData =
    RouterData<api::AccessTokenAuth, AccessTokenRequestData, AccessToken>;

pub type PaymentsResponseRouterData<R> =
    ResponseRouterData<api::Authorize, R, PaymentsAuthorizeData, PaymentsResponseData>;
pub type PaymentsCancelResponseRouterData<R> =
    ResponseRouterData<api::Void, R, PaymentsCancelData, PaymentsResponseData>;
pub type PaymentsBalanceResponseRouterData<R> =
    ResponseRouterData<api::Balance, R, PaymentsAuthorizeData, PaymentsResponseData>;
pub type PaymentsSyncResponseRouterData<R> =
    ResponseRouterData<api::PSync, R, PaymentsSyncData, PaymentsResponseData>;
pub type PaymentsSessionResponseRouterData<R> =
    ResponseRouterData<api::Session, R, PaymentsSessionData, PaymentsResponseData>;
pub type PaymentsInitResponseRouterData<R> =
    ResponseRouterData<api::InitPayment, R, PaymentsAuthorizeData, PaymentsResponseData>;
pub type PaymentsCaptureResponseRouterData<R> =
    ResponseRouterData<api::Capture, R, PaymentsCaptureData, PaymentsResponseData>;
pub type TokenizationResponseRouterData<R> = ResponseRouterData<
    api::PaymentMethodToken,
    R,
    PaymentMethodTokenizationData,
    PaymentsResponseData,
>;
pub type ConnectorCustomerResponseRouterData<R> = ResponseRouterData<
    api::CreateConnectorCustomer,
    R,
    ConnectorCustomerData,
    PaymentsResponseData,
>;

pub type RefundsResponseRouterData<F, R> =
    ResponseRouterData<F, R, RefundsData, RefundsResponseData>;

pub type PaymentsAuthorizeType =
    dyn services::ConnectorIntegration<api::Authorize, PaymentsAuthorizeData, PaymentsResponseData>;
pub type PaymentsVerifyType =
    dyn services::ConnectorIntegration<api::Verify, VerifyRequestData, PaymentsResponseData>;
pub type PaymentsPreProcessingType = dyn services::ConnectorIntegration<
    api::PreProcessing,
    PaymentsPreProcessingData,
    PaymentsResponseData,
>;
pub type PaymentsCompleteAuthorizeType = dyn services::ConnectorIntegration<
    api::CompleteAuthorize,
    CompleteAuthorizeData,
    PaymentsResponseData,
>;
pub type PaymentsPreAuthorizeType = dyn services::ConnectorIntegration<
    api::AuthorizeSessionToken,
    AuthorizeSessionTokenData,
    PaymentsResponseData,
>;
pub type PaymentsInitType = dyn services::ConnectorIntegration<
    api::InitPayment,
    PaymentsAuthorizeData,
    PaymentsResponseData,
>;
pub type PaymentsBalanceType =
    dyn services::ConnectorIntegration<api::Balance, PaymentsAuthorizeData, PaymentsResponseData>;
pub type PaymentsSyncType =
    dyn services::ConnectorIntegration<api::PSync, PaymentsSyncData, PaymentsResponseData>;
pub type PaymentsCaptureType =
    dyn services::ConnectorIntegration<api::Capture, PaymentsCaptureData, PaymentsResponseData>;
pub type PaymentsSessionType =
    dyn services::ConnectorIntegration<api::Session, PaymentsSessionData, PaymentsResponseData>;
pub type PaymentsVoidType =
    dyn services::ConnectorIntegration<api::Void, PaymentsCancelData, PaymentsResponseData>;
pub type TokenizationType = dyn services::ConnectorIntegration<
    api::PaymentMethodToken,
    PaymentMethodTokenizationData,
    PaymentsResponseData,
>;

pub type ConnectorCustomerType = dyn services::ConnectorIntegration<
    api::CreateConnectorCustomer,
    ConnectorCustomerData,
    PaymentsResponseData,
>;

pub type RefundExecuteType =
    dyn services::ConnectorIntegration<api::Execute, RefundsData, RefundsResponseData>;
pub type RefundSyncType =
    dyn services::ConnectorIntegration<api::RSync, RefundsData, RefundsResponseData>;

#[cfg(feature = "payouts")]
pub type PayoutCancelType =
    dyn services::ConnectorIntegration<api::PoCancel, PayoutsData, PayoutsResponseData>;
#[cfg(feature = "payouts")]
pub type PayoutCreateType =
    dyn services::ConnectorIntegration<api::PoCreate, PayoutsData, PayoutsResponseData>;
#[cfg(feature = "payouts")]
pub type PayoutEligibilityType =
    dyn services::ConnectorIntegration<api::PoEligibility, PayoutsData, PayoutsResponseData>;
#[cfg(feature = "payouts")]
pub type PayoutFulfillType =
    dyn services::ConnectorIntegration<api::PoFulfill, PayoutsData, PayoutsResponseData>;
#[cfg(feature = "payouts")]
pub type PayoutRecipientType =
    dyn services::ConnectorIntegration<api::PoRecipient, PayoutsData, PayoutsResponseData>;
#[cfg(feature = "payouts")]
pub type PayoutQuoteType =
    dyn services::ConnectorIntegration<api::PoQuote, PayoutsData, PayoutsResponseData>;

pub type RefreshTokenType =
    dyn services::ConnectorIntegration<api::AccessTokenAuth, AccessTokenRequestData, AccessToken>;

pub type AcceptDisputeType = dyn services::ConnectorIntegration<
    api::Accept,
    AcceptDisputeRequestData,
    AcceptDisputeResponse,
>;

pub type SubmitEvidenceType = dyn services::ConnectorIntegration<
    api::Evidence,
    SubmitEvidenceRequestData,
    SubmitEvidenceResponse,
>;

pub type UploadFileType =
    dyn services::ConnectorIntegration<api::Upload, UploadFileRequestData, UploadFileResponse>;

pub type RetrieveFileType = dyn services::ConnectorIntegration<
    api::Retrieve,
    RetrieveFileRequestData,
    RetrieveFileResponse,
>;

pub type DefendDisputeType = dyn services::ConnectorIntegration<
    api::Defend,
    DefendDisputeRequestData,
    DefendDisputeResponse,
>;

pub type VerifyRouterData = RouterData<api::Verify, VerifyRequestData, PaymentsResponseData>;

pub type AcceptDisputeRouterData =
    RouterData<api::Accept, AcceptDisputeRequestData, AcceptDisputeResponse>;

pub type SubmitEvidenceRouterData =
    RouterData<api::Evidence, SubmitEvidenceRequestData, SubmitEvidenceResponse>;

pub type UploadFileRouterData = RouterData<api::Upload, UploadFileRequestData, UploadFileResponse>;

pub type RetrieveFileRouterData =
    RouterData<api::Retrieve, RetrieveFileRequestData, RetrieveFileResponse>;

pub type DefendDisputeRouterData =
    RouterData<api::Defend, DefendDisputeRequestData, DefendDisputeResponse>;

#[cfg(feature = "payouts")]
pub type PayoutsRouterData<F> = RouterData<F, PayoutsData, PayoutsResponseData>;

#[cfg(feature = "payouts")]
pub type PayoutsResponseRouterData<F, R> =
    ResponseRouterData<F, R, PayoutsData, PayoutsResponseData>;

#[derive(Debug, Clone)]
pub struct RouterData<Flow, Request, Response> {
    pub flow: PhantomData<Flow>,
    pub merchant_id: String,
    pub customer_id: Option<String>,
    pub connector_customer: Option<String>,
    pub connector: String,
    pub payment_id: String,
    pub attempt_id: String,
    pub status: storage_enums::AttemptStatus,
    pub payment_method: storage_enums::PaymentMethod,
    pub connector_auth_type: ConnectorAuthType,
    pub description: Option<String>,
    pub return_url: Option<String>,
    pub address: PaymentAddress,
    pub auth_type: storage_enums::AuthenticationType,
    pub connector_meta_data: Option<pii::SecretSerdeValue>,
    pub amount_captured: Option<i64>,
    pub access_token: Option<AccessToken>,
    pub session_token: Option<String>,
    pub reference_id: Option<String>,
    pub payment_method_token: Option<String>,
    pub recurring_mandate_payment_data: Option<RecurringMandatePaymentData>,
    pub preprocessing_id: Option<String>,
    /// This is the balance amount for gift cards or voucher
    pub payment_method_balance: Option<PaymentMethodBalance>,

    ///for switching between two different versions of the same connector
    pub connector_api_version: Option<String>,

    /// Contains flow-specific data required to construct a request and send it to the connector.
    pub request: Request,

    /// Contains flow-specific data that the connector responds with.
    pub response: Result<Response, ErrorResponse>,

    /// Contains any error response that the connector returns.
    pub payment_method_id: Option<String>,

    /// Contains a reference ID that should be sent in the connector request
    pub connector_request_reference_id: String,

    #[cfg(feature = "payouts")]
    /// Contains payout method data
    pub payout_method_data: Option<api::PayoutMethodData>,

    #[cfg(feature = "payouts")]
    /// Contains payout method data
    pub quote_id: Option<String>,

    pub test_mode: Option<bool>,
    pub connector_http_status_code: Option<u16>,
}

#[derive(Debug, Clone)]
pub struct PaymentMethodBalance {
    pub amount: i64,
    pub currency: String,
}

#[cfg(feature = "payouts")]
#[derive(Debug, Clone)]
pub struct PayoutsData {
    pub payout_id: String,
    pub amount: i64,
    pub connector_payout_id: Option<String>,
    pub destination_currency: storage_enums::Currency,
    pub source_currency: storage_enums::Currency,
    pub payout_type: storage_enums::PayoutType,
    pub entity_type: storage_enums::PayoutEntityType,
    pub country_code: storage_enums::CountryAlpha2,
    pub customer_details: Option<CustomerDetails>,
}

#[cfg(feature = "payouts")]
#[derive(Clone, Debug, Default)]
pub struct PayoutsResponseData {
    pub status: Option<storage_enums::PayoutStatus>,
    pub connector_payout_id: String,
    pub payout_eligible: Option<bool>,
}

#[derive(Clone, Debug, Default)]
pub struct PayoutsFulfillResponseData {
    pub status: Option<storage_enums::PayoutStatus>,
    pub reference_id: Option<String>,
}

#[derive(Debug, Clone)]
pub struct PaymentsAuthorizeData {
    pub payment_method_data: payments::PaymentMethodData,
    pub amount: i64,
    pub email: Option<Email>,
    pub currency: storage_enums::Currency,
    pub confirm: bool,
    pub statement_descriptor_suffix: Option<String>,
    pub statement_descriptor: Option<String>,
    pub capture_method: Option<storage_enums::CaptureMethod>,
    pub router_return_url: Option<String>,
    pub webhook_url: Option<String>,
    pub complete_authorize_url: Option<String>,
    // Mandates
    pub setup_future_usage: Option<storage_enums::FutureUsage>,
    pub mandate_id: Option<api_models::payments::MandateIds>,
    pub off_session: Option<bool>,
    pub setup_mandate_details: Option<payments::MandateData>,
    pub browser_info: Option<BrowserInformation>,
    pub order_details: Option<Vec<api_models::payments::OrderDetailsWithAmount>>,
    pub order_category: Option<String>,
    pub session_token: Option<String>,
    pub enrolled_for_3ds: bool,
    pub related_transaction_id: Option<String>,
    pub payment_experience: Option<storage_enums::PaymentExperience>,
    pub payment_method_type: Option<storage_enums::PaymentMethodType>,
    pub customer_id: Option<String>,
}

#[derive(Debug, Clone, Default)]
pub struct PaymentsCaptureData {
    pub amount_to_capture: i64,
    pub currency: storage_enums::Currency,
    pub connector_transaction_id: String,
    pub payment_amount: i64,
    pub multiple_capture_data: Option<MultipleCaptureRequestData>,
    pub connector_meta: Option<serde_json::Value>,
}

#[allow(dead_code)]
#[derive(Debug, Clone, Default)]
pub struct MultipleCaptureRequestData {
    pub capture_sequence: i16,
    pub capture_reference: String,
}

#[derive(Debug, Clone)]
pub struct AuthorizeSessionTokenData {
    pub amount_to_capture: Option<i64>,
    pub currency: storage_enums::Currency,
    pub connector_transaction_id: String,
    pub amount: Option<i64>,
}

#[derive(Debug, Clone)]
pub struct ConnectorCustomerData {
    pub description: Option<String>,
    pub email: Option<Email>,
    pub phone: Option<Secret<String>>,
    pub name: Option<String>,
    pub preprocessing_id: Option<String>,
}

#[derive(Debug, Clone)]
pub struct PaymentMethodTokenizationData {
    pub payment_method_data: payments::PaymentMethodData,
    pub browser_info: Option<BrowserInformation>,
    pub currency: storage_enums::Currency,
<<<<<<< HEAD
    pub amount: i64,
=======
    pub amount: Option<i64>,
>>>>>>> c9fe389b
}

#[derive(Debug, Clone)]
pub struct PaymentsPreProcessingData {
    pub payment_method_data: Option<payments::PaymentMethodData>,
    pub amount: Option<i64>,
    pub email: Option<Email>,
    pub currency: Option<storage_enums::Currency>,
    pub payment_method_type: Option<storage_enums::PaymentMethodType>,
    pub setup_mandate_details: Option<payments::MandateData>,
    pub capture_method: Option<storage_enums::CaptureMethod>,
    pub order_details: Option<Vec<api_models::payments::OrderDetailsWithAmount>>,
    pub router_return_url: Option<String>,
    pub webhook_url: Option<String>,
}

#[derive(Debug, Clone)]
pub struct CompleteAuthorizeData {
    pub payment_method_data: Option<payments::PaymentMethodData>,
    pub amount: i64,
    pub email: Option<Email>,
    pub currency: storage_enums::Currency,
    pub confirm: bool,
    pub statement_descriptor_suffix: Option<String>,
    pub capture_method: Option<storage_enums::CaptureMethod>,
    // Mandates
    pub setup_future_usage: Option<storage_enums::FutureUsage>,
    pub mandate_id: Option<api_models::payments::MandateIds>,
    pub off_session: Option<bool>,
    pub setup_mandate_details: Option<payments::MandateData>,
    pub redirect_response: Option<CompleteAuthorizeRedirectResponse>,
    pub browser_info: Option<BrowserInformation>,
    pub connector_transaction_id: Option<String>,
    pub connector_meta: Option<serde_json::Value>,
}

#[derive(Debug, Clone)]
pub struct CompleteAuthorizeRedirectResponse {
    pub params: Option<Secret<String>>,
    pub payload: Option<pii::SecretSerdeValue>,
}

#[derive(Debug, Default, Clone)]
pub struct PaymentsSyncData {
    //TODO : add fields based on the connector requirements
    pub connector_transaction_id: ResponseId,
    pub encoded_data: Option<String>,
    pub capture_method: Option<storage_enums::CaptureMethod>,
    pub connector_meta: Option<serde_json::Value>,
    pub capture_sync_type: CaptureSyncType,
    pub mandate_id: Option<api_models::payments::MandateIds>,
}

#[derive(Debug, Default, Clone)]
pub enum CaptureSyncType {
    MultipleCaptureSync(Vec<String>),
    #[default]
    SingleCaptureSync,
}

#[derive(Debug, Default, Clone)]
pub struct PaymentsCancelData {
    pub amount: Option<i64>,
    pub currency: Option<storage_enums::Currency>,
    pub connector_transaction_id: String,
    pub cancellation_reason: Option<String>,
    pub connector_meta: Option<serde_json::Value>,
}

#[derive(Debug, Clone)]
pub struct PaymentsSessionData {
    pub amount: i64,
    pub currency: storage_enums::Currency,
    pub country: Option<api::enums::CountryAlpha2>,
    pub order_details: Option<Vec<api_models::payments::OrderDetailsWithAmount>>,
}

#[derive(Debug, Clone)]
pub struct VerifyRequestData {
    pub currency: storage_enums::Currency,
    pub payment_method_data: payments::PaymentMethodData,
<<<<<<< HEAD
    pub amount: i64,
=======
    pub amount: Option<i64>,
>>>>>>> c9fe389b
    pub confirm: bool,
    pub statement_descriptor_suffix: Option<String>,
    pub mandate_id: Option<api_models::payments::MandateIds>,
    pub setup_future_usage: Option<storage_enums::FutureUsage>,
    pub off_session: Option<bool>,
    pub setup_mandate_details: Option<payments::MandateData>,
    pub router_return_url: Option<String>,
    pub browser_info: Option<BrowserInformation>,
    pub email: Option<Email>,
    pub return_url: Option<String>,
    pub payment_method_type: Option<storage_enums::PaymentMethodType>,
}

#[derive(Debug, Clone)]
pub struct AccessTokenRequestData {
    pub app_id: Secret<String>,
    pub id: Option<Secret<String>>,
    // Add more keys if required
}

pub trait Capturable {
    fn get_capture_amount(&self) -> Option<i64> {
        Some(0)
    }
}

impl Capturable for PaymentsAuthorizeData {
    fn get_capture_amount(&self) -> Option<i64> {
        Some(self.amount)
    }
}

impl Capturable for PaymentsCaptureData {
    fn get_capture_amount(&self) -> Option<i64> {
        Some(self.amount_to_capture)
    }
}

impl Capturable for CompleteAuthorizeData {
    fn get_capture_amount(&self) -> Option<i64> {
        Some(self.amount)
    }
}
impl Capturable for VerifyRequestData {}
impl Capturable for PaymentsCancelData {}
impl Capturable for PaymentsSessionData {}
impl Capturable for PaymentsSyncData {}

pub struct AddAccessTokenResult {
    pub access_token_result: Result<Option<AccessToken>, ErrorResponse>,
    pub connector_supports_access_token: bool,
}

#[derive(serde::Deserialize, serde::Serialize, Debug, Clone)]
pub struct AccessToken {
    pub token: Secret<String>,
    pub expires: i64,
}

#[derive(serde::Serialize, Debug, Clone)]
pub struct MandateReference {
    pub connector_mandate_id: Option<String>,
    pub payment_method_id: Option<String>,
}

#[derive(Debug, Clone)]
pub enum CaptureSyncResponse {
    Success {
        resource_id: ResponseId,
        status: storage_enums::AttemptStatus,
        connector_response_reference_id: Option<String>,
    },
    Error {
        code: String,
        message: String,
        reason: Option<String>,
        status_code: u16,
    },
}

#[derive(Debug, Clone)]
pub enum PaymentsResponseData {
    TransactionResponse {
        resource_id: ResponseId,
        redirection_data: Option<services::RedirectForm>,
        mandate_reference: Option<MandateReference>,
        connector_metadata: Option<serde_json::Value>,
        network_txn_id: Option<String>,
        connector_response_reference_id: Option<String>,
    },
    MultipleCaptureResponse {
        // pending_capture_id_list: Vec<String>,
        capture_sync_response_list: HashMap<String, CaptureSyncResponse>,
    },
    SessionResponse {
        session_token: api::SessionToken,
    },
    SessionTokenResponse {
        session_token: String,
    },
    TransactionUnresolvedResponse {
        resource_id: ResponseId,
        //to add more info on cypto response, like `unresolved` reason(overpaid, underpaid, delayed)
        reason: Option<api::enums::UnresolvedResponseReason>,
        connector_response_reference_id: Option<String>,
    },
    TokenizationResponse {
        token: String,
    },

    ConnectorCustomerResponse {
        connector_customer_id: String,
    },

    ThreeDSEnrollmentResponse {
        enrolled_v2: bool,
        related_transaction_id: Option<String>,
    },
    PreProcessingResponse {
        pre_processing_id: PreprocessingResponseId,
        connector_metadata: Option<serde_json::Value>,
        session_token: Option<api::SessionToken>,
        connector_response_reference_id: Option<String>,
    },
}

#[derive(Debug, Clone)]
pub enum PreprocessingResponseId {
    PreProcessingId(String),
    ConnectorTransactionId(String),
}

#[derive(Debug, Clone, Default)]
pub enum ResponseId {
    ConnectorTransactionId(String),
    EncodedData(String),
    #[default]
    NoResponseId,
}

impl ResponseId {
    pub fn get_connector_transaction_id(
        &self,
    ) -> errors::CustomResult<String, errors::ValidationError> {
        match self {
            Self::ConnectorTransactionId(txn_id) => Ok(txn_id.to_string()),
            _ => Err(errors::ValidationError::IncorrectValueProvided {
                field_name: "connector_transaction_id",
            })
            .into_report()
            .attach_printable("Expected connector transaction ID not found"),
        }
    }
}

#[derive(Debug, Clone)]
pub struct RefundsData {
    pub refund_id: String,
    pub connector_transaction_id: String,

    pub connector_refund_id: Option<String>,
    pub currency: storage_enums::Currency,
    /// Amount for the payment against which this refund is issued
    pub payment_amount: i64,
    pub reason: Option<String>,
    pub webhook_url: Option<String>,
    /// Amount to be refunded
    pub refund_amount: i64,
    /// Arbitrary metadata required for refund
    pub connector_metadata: Option<serde_json::Value>,
}

#[derive(Clone, Debug, Default, serde::Serialize, serde::Deserialize)]
pub struct BrowserInformation {
    pub color_depth: Option<u8>,
    pub java_enabled: Option<bool>,
    pub java_script_enabled: Option<bool>,
    pub language: Option<String>,
    pub screen_height: Option<u32>,
    pub screen_width: Option<u32>,
    pub time_zone: Option<i32>,
    pub ip_address: Option<std::net::IpAddr>,
    pub accept_header: Option<String>,
    pub user_agent: Option<String>,
}

#[derive(Debug, Clone)]
pub struct RefundsResponseData {
    pub connector_refund_id: String,
    pub refund_status: storage_enums::RefundStatus,
    // pub amount_received: Option<i32>, // Calculation for amount received not in place yet
}

#[derive(Debug, Clone, Copy)]
pub enum Redirection {
    Redirect,
    NoRedirect,
}

#[derive(Default, Debug, Clone)]
pub struct AcceptDisputeRequestData {
    pub dispute_id: String,
    pub connector_dispute_id: String,
}

#[derive(Default, Clone, Debug)]
pub struct AcceptDisputeResponse {
    pub dispute_status: api_models::enums::DisputeStatus,
    pub connector_status: Option<String>,
}

#[derive(Default, Debug, Clone)]
pub struct SubmitEvidenceRequestData {
    pub dispute_id: String,
    pub connector_dispute_id: String,
    pub access_activity_log: Option<String>,
    pub billing_address: Option<String>,
    pub cancellation_policy: Option<Vec<u8>>,
    pub cancellation_policy_provider_file_id: Option<String>,
    pub cancellation_policy_disclosure: Option<String>,
    pub cancellation_rebuttal: Option<String>,
    pub customer_communication: Option<Vec<u8>>,
    pub customer_communication_provider_file_id: Option<String>,
    pub customer_email_address: Option<String>,
    pub customer_name: Option<String>,
    pub customer_purchase_ip: Option<String>,
    pub customer_signature: Option<Vec<u8>>,
    pub customer_signature_provider_file_id: Option<String>,
    pub product_description: Option<String>,
    pub receipt: Option<Vec<u8>>,
    pub receipt_provider_file_id: Option<String>,
    pub refund_policy: Option<Vec<u8>>,
    pub refund_policy_provider_file_id: Option<String>,
    pub refund_policy_disclosure: Option<String>,
    pub refund_refusal_explanation: Option<String>,
    pub service_date: Option<String>,
    pub service_documentation: Option<Vec<u8>>,
    pub service_documentation_provider_file_id: Option<String>,
    pub shipping_address: Option<String>,
    pub shipping_carrier: Option<String>,
    pub shipping_date: Option<String>,
    pub shipping_documentation: Option<Vec<u8>>,
    pub shipping_documentation_provider_file_id: Option<String>,
    pub shipping_tracking_number: Option<String>,
    pub invoice_showing_distinct_transactions: Option<Vec<u8>>,
    pub invoice_showing_distinct_transactions_provider_file_id: Option<String>,
    pub recurring_transaction_agreement: Option<Vec<u8>>,
    pub recurring_transaction_agreement_provider_file_id: Option<String>,
    pub uncategorized_file: Option<Vec<u8>>,
    pub uncategorized_file_provider_file_id: Option<String>,
    pub uncategorized_text: Option<String>,
}

#[derive(Default, Clone, Debug)]
pub struct SubmitEvidenceResponse {
    pub dispute_status: api_models::enums::DisputeStatus,
    pub connector_status: Option<String>,
}

#[derive(Default, Debug, Clone)]
pub struct DefendDisputeRequestData {
    pub dispute_id: String,
    pub connector_dispute_id: String,
}

#[derive(Default, Debug, Clone)]
pub struct DefendDisputeResponse {
    pub dispute_status: api_models::enums::DisputeStatus,
    pub connector_status: Option<String>,
}

#[derive(Clone, Debug)]
pub struct UploadFileRequestData {
    pub file_key: String,
    pub file: Vec<u8>,
    pub file_type: mime::Mime,
    pub file_size: i32,
}

#[derive(Default, Clone, Debug)]
pub struct UploadFileResponse {
    pub provider_file_id: String,
}

#[derive(Clone, Debug)]
pub struct RetrieveFileRequestData {
    pub provider_file_id: String,
}

#[derive(Clone, Debug)]
pub struct RetrieveFileResponse {
    pub file_data: Vec<u8>,
}

#[derive(Debug, Clone, Default, serde::Deserialize, serde::Serialize)]
pub struct ConnectorResponse {
    pub merchant_id: String,
    pub connector: String,
    pub payment_id: String,
    pub amount: i64,
    pub connector_transaction_id: String,
    pub return_url: Option<String>,
    pub three_ds_form: Option<services::RedirectForm>,
}

pub struct ResponseRouterData<Flow, R, Request, Response> {
    pub response: R,
    pub data: RouterData<Flow, Request, Response>,
    pub http_code: u16,
}

// Different patterns of authentication.
#[derive(Default, Debug, Clone, serde::Deserialize)]
#[serde(tag = "auth_type")]
pub enum ConnectorAuthType {
    HeaderKey {
        api_key: Secret<String>,
    },
    BodyKey {
        api_key: Secret<String>,
        key1: Secret<String>,
    },
    SignatureKey {
        api_key: Secret<String>,
        key1: Secret<String>,
        api_secret: Secret<String>,
    },
    MultiAuthKey {
        api_key: Secret<String>,
        key1: Secret<String>,
        api_secret: Secret<String>,
        key2: Secret<String>,
    },
    CurrencyAuthKey {
        auth_key_map: HashMap<storage_enums::Currency, pii::SecretSerdeValue>,
    },
    #[default]
    NoKey,
}

#[derive(Debug, Clone, serde::Serialize, serde::Deserialize)]
pub struct ConnectorsList {
    pub connectors: Vec<String>,
}

#[derive(Clone, Debug)]
pub struct Response {
    pub headers: Option<http::HeaderMap>,
    pub response: bytes::Bytes,
    pub status_code: u16,
}

#[derive(Clone, Debug, serde::Serialize)]
pub struct ErrorResponse {
    pub code: String,
    pub message: String,
    pub reason: Option<String>,
    pub status_code: u16,
}

impl ErrorResponse {
    pub fn get_not_implemented() -> Self {
        Self {
            code: errors::ApiErrorResponse::NotImplemented {
                message: errors::api_error_response::NotImplementedMessage::Default,
            }
            .error_code(),
            message: errors::ApiErrorResponse::NotImplemented {
                message: errors::api_error_response::NotImplementedMessage::Default,
            }
            .error_message(),
            reason: None,
            status_code: http::StatusCode::INTERNAL_SERVER_ERROR.as_u16(),
        }
    }
}

impl TryFrom<ConnectorAuthType> for AccessTokenRequestData {
    type Error = errors::ApiErrorResponse;
    fn try_from(connector_auth: ConnectorAuthType) -> Result<Self, Self::Error> {
        match connector_auth {
            ConnectorAuthType::HeaderKey { api_key } => Ok(Self {
                app_id: api_key,
                id: None,
            }),
            ConnectorAuthType::BodyKey { api_key, key1 } => Ok(Self {
                app_id: api_key,
                id: Some(key1),
            }),
            ConnectorAuthType::SignatureKey { api_key, key1, .. } => Ok(Self {
                app_id: api_key,
                id: Some(key1),
            }),
            _ => Err(errors::ApiErrorResponse::InvalidDataValue {
                field_name: "connector_account_details",
            }),
        }
    }
}

impl From<errors::ApiErrorResponse> for ErrorResponse {
    fn from(error: errors::ApiErrorResponse) -> Self {
        Self {
            code: error.error_code(),
            message: error.error_message(),
            reason: None,
            status_code: match error {
                errors::ApiErrorResponse::ExternalConnectorError { status_code, .. } => status_code,
                _ => 500,
            },
        }
    }
}

impl Default for ErrorResponse {
    fn default() -> Self {
        Self::from(errors::ApiErrorResponse::InternalServerError)
    }
}

impl From<&&mut PaymentsAuthorizeRouterData> for AuthorizeSessionTokenData {
    fn from(data: &&mut PaymentsAuthorizeRouterData) -> Self {
        Self {
            amount_to_capture: data.amount_captured,
            currency: data.request.currency,
            connector_transaction_id: data.payment_id.clone(),
            amount: Some(data.request.amount),
        }
    }
}

impl From<&&mut PaymentsAuthorizeRouterData> for ConnectorCustomerData {
    fn from(data: &&mut PaymentsAuthorizeRouterData) -> Self {
        Self {
            email: data.request.email.to_owned(),
            preprocessing_id: data.preprocessing_id.to_owned(),
            description: None,
            phone: None,
            name: None,
        }
    }
}

impl<F> From<&RouterData<F, PaymentsAuthorizeData, PaymentsResponseData>>
    for PaymentMethodTokenizationData
{
    fn from(data: &RouterData<F, PaymentsAuthorizeData, PaymentsResponseData>) -> Self {
        Self {
            payment_method_data: data.request.payment_method_data.clone(),
            browser_info: None,
            currency: data.request.currency,
<<<<<<< HEAD
            amount: data.request.amount,
=======
            amount: Some(data.request.amount),
>>>>>>> c9fe389b
        }
    }
}

pub trait Tokenizable {
    fn get_pm_data(&self) -> payments::PaymentMethodData;
    fn set_session_token(&mut self, token: Option<String>);
}

impl Tokenizable for VerifyRequestData {
    fn get_pm_data(&self) -> payments::PaymentMethodData {
        self.payment_method_data.clone()
    }
    fn set_session_token(&mut self, _token: Option<String>) {}
}

impl Tokenizable for PaymentsAuthorizeData {
    fn get_pm_data(&self) -> payments::PaymentMethodData {
        self.payment_method_data.clone()
    }
    fn set_session_token(&mut self, token: Option<String>) {
        self.session_token = token;
    }
}

impl From<&VerifyRouterData> for PaymentsAuthorizeData {
    fn from(data: &VerifyRouterData) -> Self {
        Self {
            currency: data.request.currency,
            payment_method_data: data.request.payment_method_data.clone(),
            confirm: data.request.confirm,
            statement_descriptor_suffix: data.request.statement_descriptor_suffix.clone(),
            mandate_id: data.request.mandate_id.clone(),
            setup_future_usage: data.request.setup_future_usage,
            off_session: data.request.off_session,
            setup_mandate_details: data.request.setup_mandate_details.clone(),
            router_return_url: data.request.router_return_url.clone(),
            email: data.request.email.clone(),
            amount: 0,
            statement_descriptor: None,
            capture_method: None,
            webhook_url: None,
            complete_authorize_url: None,
            browser_info: data.request.browser_info.clone(),
            order_details: None,
            order_category: None,
            session_token: None,
            enrolled_for_3ds: true,
            related_transaction_id: None,
            payment_experience: None,
            payment_method_type: None,
            customer_id: None,
        }
    }
}

impl<F1, F2, T1, T2> From<(&RouterData<F1, T1, PaymentsResponseData>, T2)>
    for RouterData<F2, T2, PaymentsResponseData>
{
    fn from(item: (&RouterData<F1, T1, PaymentsResponseData>, T2)) -> Self {
        let data = item.0;
        let request = item.1;
        Self {
            flow: PhantomData,
            request,
            merchant_id: data.merchant_id.clone(),
            connector: data.connector.clone(),
            attempt_id: data.attempt_id.clone(),
            status: data.status,
            payment_method: data.payment_method,
            connector_auth_type: data.connector_auth_type.clone(),
            description: data.description.clone(),
            return_url: data.return_url.clone(),
            address: data.address.clone(),
            auth_type: data.auth_type,
            connector_meta_data: data.connector_meta_data.clone(),
            amount_captured: data.amount_captured,
            access_token: data.access_token.clone(),
            response: data.response.clone(),
            payment_method_id: data.payment_method_id.clone(),
            payment_id: data.payment_id.clone(),
            session_token: data.session_token.clone(),
            reference_id: data.reference_id.clone(),
            customer_id: data.customer_id.clone(),
            payment_method_token: None,
            preprocessing_id: None,
            connector_customer: data.connector_customer.clone(),
            recurring_mandate_payment_data: data.recurring_mandate_payment_data.clone(),
            connector_request_reference_id: data.connector_request_reference_id.clone(),
            #[cfg(feature = "payouts")]
            payout_method_data: data.payout_method_data.clone(),
            #[cfg(feature = "payouts")]
            quote_id: data.quote_id.clone(),
            test_mode: data.test_mode,
            payment_method_balance: data.payment_method_balance.clone(),
            connector_api_version: data.connector_api_version.clone(),
            connector_http_status_code: data.connector_http_status_code,
        }
    }
}

#[derive(Clone, Debug)]
pub struct RequestBody(Secret<String>);

impl RequestBody {
    pub fn log_and_get_request_body<T, F>(
        body: T,
        encoder: F,
    ) -> errors::CustomResult<Self, errors::ParsingError>
    where
        F: FnOnce(T) -> errors::CustomResult<String, errors::ParsingError>,
        T: std::fmt::Debug,
    {
        router_env::logger::info!(connector_request_body=?body);
        Ok(Self(Secret::new(encoder(body)?)))
    }
    pub fn get_inner_value(request_body: Self) -> Secret<String> {
        request_body.0
    }
}

#[cfg(feature = "payouts")]
impl<F1, F2>
    From<(
        &&mut RouterData<F1, PayoutsData, PayoutsResponseData>,
        PayoutsData,
    )> for RouterData<F2, PayoutsData, PayoutsResponseData>
{
    fn from(
        item: (
            &&mut RouterData<F1, PayoutsData, PayoutsResponseData>,
            PayoutsData,
        ),
    ) -> Self {
        let data = item.0;
        let request = item.1;
        Self {
            flow: PhantomData,
            request,
            merchant_id: data.merchant_id.clone(),
            connector: data.connector.clone(),
            attempt_id: data.attempt_id.clone(),
            status: data.status,
            payment_method: data.payment_method,
            connector_auth_type: data.connector_auth_type.clone(),
            description: data.description.clone(),
            return_url: data.return_url.clone(),
            address: data.address.clone(),
            auth_type: data.auth_type,
            connector_meta_data: data.connector_meta_data.clone(),
            amount_captured: data.amount_captured,
            access_token: data.access_token.clone(),
            response: data.response.clone(),
            payment_method_id: data.payment_method_id.clone(),
            payment_id: data.payment_id.clone(),
            session_token: data.session_token.clone(),
            reference_id: data.reference_id.clone(),
            customer_id: data.customer_id.clone(),
            payment_method_token: None,
            recurring_mandate_payment_data: None,
            preprocessing_id: None,
            connector_customer: data.connector_customer.clone(),
            connector_request_reference_id:
                IRRELEVANT_CONNECTOR_REQUEST_REFERENCE_ID_IN_DISPUTE_FLOW.to_string(),
            payout_method_data: data.payout_method_data.clone(),
            quote_id: data.quote_id.clone(),
            test_mode: data.test_mode,
            payment_method_balance: None,
            connector_api_version: None,
            connector_http_status_code: data.connector_http_status_code,
        }
    }
}<|MERGE_RESOLUTION|>--- conflicted
+++ resolved
@@ -368,11 +368,7 @@
     pub payment_method_data: payments::PaymentMethodData,
     pub browser_info: Option<BrowserInformation>,
     pub currency: storage_enums::Currency,
-<<<<<<< HEAD
-    pub amount: i64,
-=======
     pub amount: Option<i64>,
->>>>>>> c9fe389b
 }
 
 #[derive(Debug, Clone)]
@@ -454,11 +450,7 @@
 pub struct VerifyRequestData {
     pub currency: storage_enums::Currency,
     pub payment_method_data: payments::PaymentMethodData,
-<<<<<<< HEAD
-    pub amount: i64,
-=======
     pub amount: Option<i64>,
->>>>>>> c9fe389b
     pub confirm: bool,
     pub statement_descriptor_suffix: Option<String>,
     pub mandate_id: Option<api_models::payments::MandateIds>,
@@ -910,11 +902,7 @@
             payment_method_data: data.request.payment_method_data.clone(),
             browser_info: None,
             currency: data.request.currency,
-<<<<<<< HEAD
-            amount: data.request.amount,
-=======
             amount: Some(data.request.amount),
->>>>>>> c9fe389b
         }
     }
 }
