// FIXME: Why were these data types grouped this way?
//
// Folder `types` is strange for Rust ecosystem, nevertheless it might be okay.
// But folder `enum` is even more strange I unlikely okay. Why should not we introduce folders `type`, `structs` and `traits`? :)
// Is it better to split data types according to business logic instead.
// For example, customers/address/dispute/mandate is "models".
// Separation of concerns instead of separation of forms.

pub mod api;
pub mod authentication;
pub mod domain;
#[cfg(feature = "frm")]
pub mod fraud_check;
pub mod pm_auth;

pub mod storage;
pub mod transformers;

use std::{collections::HashMap, marker::PhantomData};

pub use api_models::{
    enums::{Connector, PayoutConnectors},
    mandates, payouts as payout_types,
};
use common_enums::MandateStatus;
pub use common_utils::request::{RequestBody, RequestContent};
use common_utils::{pii, pii::Email};
use data_models::mandates::{CustomerAcceptance, MandateData};
use error_stack::{IntoReport, ResultExt};
use masking::Secret;
use serde::Serialize;

use self::{api::payments, storage::enums as storage_enums};
pub use crate::core::payments::{payment_address::PaymentAddress, CustomerDetails};
#[cfg(feature = "payouts")]
use crate::core::utils::IRRELEVANT_CONNECTOR_REQUEST_REFERENCE_ID_IN_DISPUTE_FLOW;
use crate::{
    core::{
        authentication as authentication_core,
        errors::{self, RouterResult},
        payments::{types, PaymentData, RecurringMandatePaymentData},
    },
    services,
    types::transformers::ForeignFrom,
    utils::OptionExt,
};

pub type PaymentsAuthorizeRouterData =
    RouterData<api::Authorize, PaymentsAuthorizeData, PaymentsResponseData>;
pub type PaymentsPreProcessingRouterData =
    RouterData<api::PreProcessing, PaymentsPreProcessingData, PaymentsResponseData>;
pub type PaymentsAuthorizeSessionTokenRouterData =
    RouterData<api::AuthorizeSessionToken, AuthorizeSessionTokenData, PaymentsResponseData>;
pub type PaymentsCompleteAuthorizeRouterData =
    RouterData<api::CompleteAuthorize, CompleteAuthorizeData, PaymentsResponseData>;
pub type PaymentsInitRouterData =
    RouterData<api::InitPayment, PaymentsAuthorizeData, PaymentsResponseData>;
pub type PaymentsBalanceRouterData =
    RouterData<api::Balance, PaymentsAuthorizeData, PaymentsResponseData>;
pub type PaymentsSyncRouterData = RouterData<api::PSync, PaymentsSyncData, PaymentsResponseData>;
pub type PaymentsCaptureRouterData =
    RouterData<api::Capture, PaymentsCaptureData, PaymentsResponseData>;
pub type PaymentsIncrementalAuthorizationRouterData = RouterData<
    api::IncrementalAuthorization,
    PaymentsIncrementalAuthorizationData,
    PaymentsResponseData,
>;
pub type PaymentsCancelRouterData = RouterData<api::Void, PaymentsCancelData, PaymentsResponseData>;
pub type PaymentsRejectRouterData =
    RouterData<api::Reject, PaymentsRejectData, PaymentsResponseData>;
pub type PaymentsApproveRouterData =
    RouterData<api::Approve, PaymentsApproveData, PaymentsResponseData>;
pub type PaymentsSessionRouterData =
    RouterData<api::Session, PaymentsSessionData, PaymentsResponseData>;
pub type RefundsRouterData<F> = RouterData<F, RefundsData, RefundsResponseData>;
pub type RefundExecuteRouterData = RouterData<api::Execute, RefundsData, RefundsResponseData>;
pub type RefundSyncRouterData = RouterData<api::RSync, RefundsData, RefundsResponseData>;
pub type TokenizationRouterData =
    RouterData<api::PaymentMethodToken, PaymentMethodTokenizationData, PaymentsResponseData>;
pub type ConnectorCustomerRouterData =
    RouterData<api::CreateConnectorCustomer, ConnectorCustomerData, PaymentsResponseData>;

pub type RefreshTokenRouterData =
    RouterData<api::AccessTokenAuth, AccessTokenRequestData, AccessToken>;

pub type PaymentsResponseRouterData<R> =
    ResponseRouterData<api::Authorize, R, PaymentsAuthorizeData, PaymentsResponseData>;
pub type PaymentsCancelResponseRouterData<R> =
    ResponseRouterData<api::Void, R, PaymentsCancelData, PaymentsResponseData>;
pub type PaymentsBalanceResponseRouterData<R> =
    ResponseRouterData<api::Balance, R, PaymentsAuthorizeData, PaymentsResponseData>;
pub type PaymentsSyncResponseRouterData<R> =
    ResponseRouterData<api::PSync, R, PaymentsSyncData, PaymentsResponseData>;
pub type PaymentsSessionResponseRouterData<R> =
    ResponseRouterData<api::Session, R, PaymentsSessionData, PaymentsResponseData>;
pub type PaymentsInitResponseRouterData<R> =
    ResponseRouterData<api::InitPayment, R, PaymentsAuthorizeData, PaymentsResponseData>;
pub type PaymentsCaptureResponseRouterData<R> =
    ResponseRouterData<api::Capture, R, PaymentsCaptureData, PaymentsResponseData>;
pub type TokenizationResponseRouterData<R> = ResponseRouterData<
    api::PaymentMethodToken,
    R,
    PaymentMethodTokenizationData,
    PaymentsResponseData,
>;
pub type ConnectorCustomerResponseRouterData<R> = ResponseRouterData<
    api::CreateConnectorCustomer,
    R,
    ConnectorCustomerData,
    PaymentsResponseData,
>;

pub type RefundsResponseRouterData<F, R> =
    ResponseRouterData<F, R, RefundsData, RefundsResponseData>;

pub type PaymentsAuthorizeType =
    dyn services::ConnectorIntegration<api::Authorize, PaymentsAuthorizeData, PaymentsResponseData>;
pub type SetupMandateType = dyn services::ConnectorIntegration<
    api::SetupMandate,
    SetupMandateRequestData,
    PaymentsResponseData,
>;
pub type MandateRevokeType = dyn services::ConnectorIntegration<
    api::MandateRevoke,
    MandateRevokeRequestData,
    MandateRevokeResponseData,
>;
pub type PaymentsPreProcessingType = dyn services::ConnectorIntegration<
    api::PreProcessing,
    PaymentsPreProcessingData,
    PaymentsResponseData,
>;
pub type PaymentsCompleteAuthorizeType = dyn services::ConnectorIntegration<
    api::CompleteAuthorize,
    CompleteAuthorizeData,
    PaymentsResponseData,
>;
pub type PaymentsPreAuthorizeType = dyn services::ConnectorIntegration<
    api::AuthorizeSessionToken,
    AuthorizeSessionTokenData,
    PaymentsResponseData,
>;
pub type PaymentsInitType = dyn services::ConnectorIntegration<
    api::InitPayment,
    PaymentsAuthorizeData,
    PaymentsResponseData,
>;
pub type PaymentsBalanceType =
    dyn services::ConnectorIntegration<api::Balance, PaymentsAuthorizeData, PaymentsResponseData>;
pub type PaymentsSyncType =
    dyn services::ConnectorIntegration<api::PSync, PaymentsSyncData, PaymentsResponseData>;
pub type PaymentsCaptureType =
    dyn services::ConnectorIntegration<api::Capture, PaymentsCaptureData, PaymentsResponseData>;
pub type PaymentsSessionType =
    dyn services::ConnectorIntegration<api::Session, PaymentsSessionData, PaymentsResponseData>;
pub type PaymentsVoidType =
    dyn services::ConnectorIntegration<api::Void, PaymentsCancelData, PaymentsResponseData>;
pub type TokenizationType = dyn services::ConnectorIntegration<
    api::PaymentMethodToken,
    PaymentMethodTokenizationData,
    PaymentsResponseData,
>;
pub type IncrementalAuthorizationType = dyn services::ConnectorIntegration<
    api::IncrementalAuthorization,
    PaymentsIncrementalAuthorizationData,
    PaymentsResponseData,
>;

pub type ConnectorCustomerType = dyn services::ConnectorIntegration<
    api::CreateConnectorCustomer,
    ConnectorCustomerData,
    PaymentsResponseData,
>;

pub type RefundExecuteType =
    dyn services::ConnectorIntegration<api::Execute, RefundsData, RefundsResponseData>;
pub type RefundSyncType =
    dyn services::ConnectorIntegration<api::RSync, RefundsData, RefundsResponseData>;

#[cfg(feature = "payouts")]
pub type PayoutCancelType =
    dyn services::ConnectorIntegration<api::PoCancel, PayoutsData, PayoutsResponseData>;
#[cfg(feature = "payouts")]
pub type PayoutCreateType =
    dyn services::ConnectorIntegration<api::PoCreate, PayoutsData, PayoutsResponseData>;
#[cfg(feature = "payouts")]
pub type PayoutEligibilityType =
    dyn services::ConnectorIntegration<api::PoEligibility, PayoutsData, PayoutsResponseData>;
#[cfg(feature = "payouts")]
pub type PayoutFulfillType =
    dyn services::ConnectorIntegration<api::PoFulfill, PayoutsData, PayoutsResponseData>;
#[cfg(feature = "payouts")]
pub type PayoutRecipientType =
    dyn services::ConnectorIntegration<api::PoRecipient, PayoutsData, PayoutsResponseData>;
#[cfg(feature = "payouts")]
pub type PayoutQuoteType =
    dyn services::ConnectorIntegration<api::PoQuote, PayoutsData, PayoutsResponseData>;

pub type RefreshTokenType =
    dyn services::ConnectorIntegration<api::AccessTokenAuth, AccessTokenRequestData, AccessToken>;

pub type AcceptDisputeType = dyn services::ConnectorIntegration<
    api::Accept,
    AcceptDisputeRequestData,
    AcceptDisputeResponse,
>;
pub type VerifyWebhookSourceType = dyn services::ConnectorIntegration<
    api::VerifyWebhookSource,
    VerifyWebhookSourceRequestData,
    VerifyWebhookSourceResponseData,
>;

pub type SubmitEvidenceType = dyn services::ConnectorIntegration<
    api::Evidence,
    SubmitEvidenceRequestData,
    SubmitEvidenceResponse,
>;

pub type UploadFileType =
    dyn services::ConnectorIntegration<api::Upload, UploadFileRequestData, UploadFileResponse>;

pub type RetrieveFileType = dyn services::ConnectorIntegration<
    api::Retrieve,
    RetrieveFileRequestData,
    RetrieveFileResponse,
>;

pub type DefendDisputeType = dyn services::ConnectorIntegration<
    api::Defend,
    DefendDisputeRequestData,
    DefendDisputeResponse,
>;

pub type SetupMandateRouterData =
    RouterData<api::SetupMandate, SetupMandateRequestData, PaymentsResponseData>;

pub type AcceptDisputeRouterData =
    RouterData<api::Accept, AcceptDisputeRequestData, AcceptDisputeResponse>;

pub type VerifyWebhookSourceRouterData = RouterData<
    api::VerifyWebhookSource,
    VerifyWebhookSourceRequestData,
    VerifyWebhookSourceResponseData,
>;

pub type SubmitEvidenceRouterData =
    RouterData<api::Evidence, SubmitEvidenceRequestData, SubmitEvidenceResponse>;

pub type UploadFileRouterData = RouterData<api::Upload, UploadFileRequestData, UploadFileResponse>;

pub type RetrieveFileRouterData =
    RouterData<api::Retrieve, RetrieveFileRequestData, RetrieveFileResponse>;

pub type DefendDisputeRouterData =
    RouterData<api::Defend, DefendDisputeRequestData, DefendDisputeResponse>;

pub type MandateRevokeRouterData =
    RouterData<api::MandateRevoke, MandateRevokeRequestData, MandateRevokeResponseData>;

#[cfg(feature = "payouts")]
pub type PayoutsRouterData<F> = RouterData<F, PayoutsData, PayoutsResponseData>;

#[cfg(feature = "payouts")]
pub type PayoutsResponseRouterData<F, R> =
    ResponseRouterData<F, R, PayoutsData, PayoutsResponseData>;

#[derive(Debug, Clone)]
pub struct RouterData<Flow, Request, Response> {
    pub flow: PhantomData<Flow>,
    pub merchant_id: String,
    pub customer_id: Option<String>,
    pub connector_customer: Option<String>,
    pub connector: String,
    pub payment_id: String,
    pub attempt_id: String,
    pub status: storage_enums::AttemptStatus,
    pub payment_method: storage_enums::PaymentMethod,
    pub connector_auth_type: ConnectorAuthType,
    pub description: Option<String>,
    pub return_url: Option<String>,
    pub address: PaymentAddress,
    pub auth_type: storage_enums::AuthenticationType,
    pub connector_meta_data: Option<pii::SecretSerdeValue>,
    pub amount_captured: Option<i64>,
    pub access_token: Option<AccessToken>,
    pub session_token: Option<String>,
    pub reference_id: Option<String>,
    pub payment_method_token: Option<PaymentMethodToken>,
    pub recurring_mandate_payment_data: Option<RecurringMandatePaymentData>,
    pub preprocessing_id: Option<String>,
    /// This is the balance amount for gift cards or voucher
    pub payment_method_balance: Option<PaymentMethodBalance>,

    ///for switching between two different versions of the same connector
    pub connector_api_version: Option<String>,

    /// Contains flow-specific data required to construct a request and send it to the connector.
    pub request: Request,

    /// Contains flow-specific data that the connector responds with.
    pub response: Result<Response, ErrorResponse>,

    /// Contains any error response that the connector returns.
    pub payment_method_id: Option<String>,

    /// Contains a reference ID that should be sent in the connector request
    pub connector_request_reference_id: String,

    #[cfg(feature = "payouts")]
    /// Contains payout method data
    pub payout_method_data: Option<api::PayoutMethodData>,

    #[cfg(feature = "payouts")]
    /// Contains payout method data
    pub quote_id: Option<String>,

    pub test_mode: Option<bool>,
    pub connector_http_status_code: Option<u16>,
    pub external_latency: Option<u128>,
    /// Contains apple pay flow type simplified or manual
    pub apple_pay_flow: Option<storage_enums::ApplePayFlow>,

    pub frm_metadata: Option<serde_json::Value>,

    pub dispute_id: Option<String>,
    pub refund_id: Option<String>,
<<<<<<< HEAD

    /// This field is used to store various data regarding the response from connector
    pub connector_response: Option<ConnectorResponseData>,
}

#[derive(Debug, Clone, serde::Serialize, serde::Deserialize)]
pub enum AdditionalPaymentMethodConnectorResponse {
    Card {
        /// Details regarding the authentication details of the connector, if this is a 3ds payment.
        authentication_data: Option<serde_json::Value>,
        /// Various payment checks that are done for a payment
        payment_checks: Option<serde_json::Value>,
    },
}

#[derive(Debug, Clone, serde::Serialize, serde::Deserialize)]
pub struct ConnectorResponseData {
    pub additional_payment_method_data: Option<AdditionalPaymentMethodConnectorResponse>,
=======
    pub payment_method_status: Option<common_enums::PaymentMethodStatus>,
>>>>>>> ce3625cb
}

#[derive(Debug, Clone, serde::Deserialize)]
pub enum PaymentMethodToken {
    Token(String),
    ApplePayDecrypt(Box<ApplePayPredecryptData>),
}

#[derive(Debug, Clone, serde::Deserialize)]
#[serde(rename_all = "camelCase")]
pub struct ApplePayPredecryptData {
    pub application_primary_account_number: Secret<String>,
    pub application_expiration_date: String,
    pub currency_code: String,
    pub transaction_amount: i64,
    pub device_manufacturer_identifier: Secret<String>,
    pub payment_data_type: Secret<String>,
    pub payment_data: ApplePayCryptogramData,
}

#[derive(Debug, Clone, serde::Deserialize)]
#[serde(rename_all = "camelCase")]
pub struct ApplePayCryptogramData {
    pub online_payment_cryptogram: Secret<String>,
    pub eci_indicator: Option<String>,
}

#[derive(Debug, Clone)]
pub struct PaymentMethodBalance {
    pub amount: i64,
    pub currency: storage_enums::Currency,
}

#[cfg(feature = "payouts")]
#[derive(Debug, Clone)]
pub struct PayoutsData {
    pub payout_id: String,
    pub amount: i64,
    pub connector_payout_id: Option<String>,
    pub destination_currency: storage_enums::Currency,
    pub source_currency: storage_enums::Currency,
    pub payout_type: storage_enums::PayoutType,
    pub entity_type: storage_enums::PayoutEntityType,
    pub customer_details: Option<CustomerDetails>,
}

#[cfg(feature = "payouts")]
#[derive(Clone, Debug, Default)]
pub struct PayoutsResponseData {
    pub status: Option<storage_enums::PayoutStatus>,
    pub connector_payout_id: String,
    pub payout_eligible: Option<bool>,
}

#[derive(Clone, Debug, Default)]
pub struct PayoutsFulfillResponseData {
    pub status: Option<storage_enums::PayoutStatus>,
    pub reference_id: Option<String>,
}

#[derive(Debug, Clone)]
pub struct PaymentsAuthorizeData {
    pub payment_method_data: payments::PaymentMethodData,
    /// total amount (original_amount + surcharge_amount + tax_on_surcharge_amount)
    /// If connector supports separate field for surcharge amount, consider using below functions defined on `PaymentsAuthorizeData` to fetch original amount and surcharge amount separately
    /// ```
    /// get_original_amount()
    /// get_surcharge_amount()
    /// get_tax_on_surcharge_amount()
    /// get_total_surcharge_amount() // returns surcharge_amount + tax_on_surcharge_amount
    /// ```
    pub amount: i64,
    pub email: Option<Email>,
    pub customer_name: Option<Secret<String>>,
    pub currency: storage_enums::Currency,
    pub confirm: bool,
    pub statement_descriptor_suffix: Option<String>,
    pub statement_descriptor: Option<String>,
    pub capture_method: Option<storage_enums::CaptureMethod>,
    pub router_return_url: Option<String>,
    pub webhook_url: Option<String>,
    pub complete_authorize_url: Option<String>,
    // Mandates
    pub setup_future_usage: Option<storage_enums::FutureUsage>,
    pub mandate_id: Option<api_models::payments::MandateIds>,
    pub off_session: Option<bool>,
    pub customer_acceptance: Option<CustomerAcceptance>,
    pub setup_mandate_details: Option<MandateData>,
    pub browser_info: Option<BrowserInformation>,
    pub order_details: Option<Vec<api_models::payments::OrderDetailsWithAmount>>,
    pub order_category: Option<String>,
    pub session_token: Option<String>,
    pub enrolled_for_3ds: bool,
    pub related_transaction_id: Option<String>,
    pub payment_experience: Option<storage_enums::PaymentExperience>,
    pub payment_method_type: Option<storage_enums::PaymentMethodType>,
    pub surcharge_details: Option<types::SurchargeDetails>,
    pub customer_id: Option<String>,
    pub request_incremental_authorization: bool,
    pub metadata: Option<pii::SecretSerdeValue>,
    pub authentication_data: Option<authentication_core::types::AuthenticationData>,
}

#[derive(Debug, Clone, Default)]
pub struct PaymentsCaptureData {
    pub amount_to_capture: i64,
    pub currency: storage_enums::Currency,
    pub connector_transaction_id: String,
    pub payment_amount: i64,
    pub multiple_capture_data: Option<MultipleCaptureRequestData>,
    pub connector_meta: Option<serde_json::Value>,
    pub browser_info: Option<BrowserInformation>,
    pub metadata: Option<pii::SecretSerdeValue>,
    // This metadata is used to store the metadata shared during the payment intent request.
}

#[derive(Debug, Clone, Default)]
pub struct PaymentsIncrementalAuthorizationData {
    pub total_amount: i64,
    pub additional_amount: i64,
    pub currency: storage_enums::Currency,
    pub reason: Option<String>,
    pub connector_transaction_id: String,
}

#[allow(dead_code)]
#[derive(Debug, Clone, Default)]
pub struct MultipleCaptureRequestData {
    pub capture_sequence: i16,
    pub capture_reference: String,
}

#[derive(Debug, Clone)]
pub struct AuthorizeSessionTokenData {
    pub amount_to_capture: Option<i64>,
    pub currency: storage_enums::Currency,
    pub connector_transaction_id: String,
    pub amount: Option<i64>,
}

#[derive(Debug, Clone)]
pub struct ConnectorCustomerData {
    pub description: Option<String>,
    pub email: Option<Email>,
    pub phone: Option<Secret<String>>,
    pub name: Option<Secret<String>>,
    pub preprocessing_id: Option<String>,
    pub payment_method_data: payments::PaymentMethodData,
}

#[derive(Debug, Clone)]
pub struct PaymentMethodTokenizationData {
    pub payment_method_data: payments::PaymentMethodData,
    pub browser_info: Option<BrowserInformation>,
    pub currency: storage_enums::Currency,
    pub amount: Option<i64>,
}

#[derive(Debug, Clone)]
pub struct PaymentsPreProcessingData {
    pub payment_method_data: Option<payments::PaymentMethodData>,
    pub amount: Option<i64>,
    pub email: Option<Email>,
    pub currency: Option<storage_enums::Currency>,
    pub payment_method_type: Option<storage_enums::PaymentMethodType>,
    pub setup_mandate_details: Option<MandateData>,
    pub capture_method: Option<storage_enums::CaptureMethod>,
    pub order_details: Option<Vec<api_models::payments::OrderDetailsWithAmount>>,
    pub router_return_url: Option<String>,
    pub webhook_url: Option<String>,
    pub complete_authorize_url: Option<String>,
    pub surcharge_details: Option<types::SurchargeDetails>,
    pub browser_info: Option<BrowserInformation>,
    pub connector_transaction_id: Option<String>,
    pub redirect_response: Option<CompleteAuthorizeRedirectResponse>,
}

#[derive(Debug, Clone)]
pub struct CompleteAuthorizeData {
    pub payment_method_data: Option<payments::PaymentMethodData>,
    pub amount: i64,
    pub email: Option<Email>,
    pub currency: storage_enums::Currency,
    pub confirm: bool,
    pub statement_descriptor_suffix: Option<String>,
    pub capture_method: Option<storage_enums::CaptureMethod>,
    // Mandates
    pub setup_future_usage: Option<storage_enums::FutureUsage>,
    pub mandate_id: Option<api_models::payments::MandateIds>,
    pub off_session: Option<bool>,
    pub setup_mandate_details: Option<MandateData>,
    pub redirect_response: Option<CompleteAuthorizeRedirectResponse>,
    pub browser_info: Option<BrowserInformation>,
    pub connector_transaction_id: Option<String>,
    pub connector_meta: Option<serde_json::Value>,
    pub complete_authorize_url: Option<String>,
    pub metadata: Option<pii::SecretSerdeValue>,
}

#[derive(Debug, Clone)]
pub struct CompleteAuthorizeRedirectResponse {
    pub params: Option<Secret<String>>,
    pub payload: Option<pii::SecretSerdeValue>,
}

#[derive(Debug, Default, Clone)]
pub struct PaymentsSyncData {
    //TODO : add fields based on the connector requirements
    pub connector_transaction_id: ResponseId,
    pub encoded_data: Option<String>,
    pub capture_method: Option<storage_enums::CaptureMethod>,
    pub connector_meta: Option<serde_json::Value>,
    pub sync_type: SyncRequestType,
    pub mandate_id: Option<api_models::payments::MandateIds>,
    pub payment_method_type: Option<storage_enums::PaymentMethodType>,
}

#[derive(Debug, Default, Clone)]
pub enum SyncRequestType {
    MultipleCaptureSync(Vec<String>),
    #[default]
    SinglePaymentSync,
}

#[derive(Debug, Default, Clone)]
pub struct PaymentsCancelData {
    pub amount: Option<i64>,
    pub currency: Option<storage_enums::Currency>,
    pub connector_transaction_id: String,
    pub cancellation_reason: Option<String>,
    pub connector_meta: Option<serde_json::Value>,
    pub browser_info: Option<BrowserInformation>,
    pub metadata: Option<pii::SecretSerdeValue>,
    // This metadata is used to store the metadata shared during the payment intent request.
}

#[derive(Debug, Default, Clone)]
pub struct PaymentsRejectData {
    pub amount: Option<i64>,
    pub currency: Option<storage_enums::Currency>,
}

#[derive(Debug, Default, Clone)]
pub struct PaymentsApproveData {
    pub amount: Option<i64>,
    pub currency: Option<storage_enums::Currency>,
}

#[derive(Debug, Clone)]
pub struct PaymentsSessionData {
    pub amount: i64,
    pub currency: storage_enums::Currency,
    pub country: Option<api::enums::CountryAlpha2>,
    pub surcharge_details: Option<types::SurchargeDetails>,
    pub order_details: Option<Vec<api_models::payments::OrderDetailsWithAmount>>,
}

#[derive(Debug, Clone)]
pub struct SetupMandateRequestData {
    pub currency: storage_enums::Currency,
    pub payment_method_data: payments::PaymentMethodData,
    pub amount: Option<i64>,
    pub confirm: bool,
    pub statement_descriptor_suffix: Option<String>,
    pub customer_acceptance: Option<CustomerAcceptance>,
    pub mandate_id: Option<api_models::payments::MandateIds>,
    pub setup_future_usage: Option<storage_enums::FutureUsage>,
    pub off_session: Option<bool>,
    pub setup_mandate_details: Option<MandateData>,
    pub router_return_url: Option<String>,
    pub browser_info: Option<BrowserInformation>,
    pub email: Option<Email>,
    pub customer_name: Option<Secret<String>>,
    pub return_url: Option<String>,
    pub payment_method_type: Option<storage_enums::PaymentMethodType>,
    pub request_incremental_authorization: bool,
    pub metadata: Option<pii::SecretSerdeValue>,
}

#[derive(Debug, Clone)]
pub struct AccessTokenRequestData {
    pub app_id: Secret<String>,
    pub id: Option<Secret<String>>,
    // Add more keys if required
}

pub trait Capturable {
    fn get_captured_amount<F>(&self, _payment_data: &PaymentData<F>) -> Option<i64>
    where
        F: Clone,
    {
        None
    }
    fn get_amount_capturable<F>(
        &self,
        _payment_data: &PaymentData<F>,
        _attempt_status: common_enums::AttemptStatus,
    ) -> Option<i64>
    where
        F: Clone,
    {
        None
    }
}

impl Capturable for PaymentsAuthorizeData {
    fn get_captured_amount<F>(&self, _payment_data: &PaymentData<F>) -> Option<i64>
    where
        F: Clone,
    {
        let final_amount = self
            .surcharge_details
            .as_ref()
            .map(|surcharge_details| surcharge_details.final_amount);
        final_amount.or(Some(self.amount))
    }

    fn get_amount_capturable<F>(
        &self,
        payment_data: &PaymentData<F>,
        attempt_status: common_enums::AttemptStatus,
    ) -> Option<i64>
    where
        F: Clone,
    {
        match payment_data
            .payment_attempt
            .capture_method
            .unwrap_or_default()
        {
            common_enums::CaptureMethod::Automatic => {
                let intent_status = common_enums::IntentStatus::foreign_from(attempt_status);
                match intent_status {
                    common_enums::IntentStatus::Succeeded
                    | common_enums::IntentStatus::Failed
                    | common_enums::IntentStatus::Processing => Some(0),
                    common_enums::IntentStatus::Cancelled
                    | common_enums::IntentStatus::PartiallyCaptured
                    | common_enums::IntentStatus::RequiresCustomerAction
                    | common_enums::IntentStatus::RequiresMerchantAction
                    | common_enums::IntentStatus::RequiresPaymentMethod
                    | common_enums::IntentStatus::RequiresConfirmation
                    | common_enums::IntentStatus::RequiresCapture
                    | common_enums::IntentStatus::PartiallyCapturedAndCapturable => None,
                }
            },
            common_enums::CaptureMethod::Manual => Some(payment_data.payment_attempt.get_total_amount()),
            // In case of manual multiple, amount capturable must be inferred from all captures.
            common_enums::CaptureMethod::ManualMultiple |
            // Scheduled capture is not supported as of now
            common_enums::CaptureMethod::Scheduled => None,
        }
    }
}

impl Capturable for PaymentsCaptureData {
    fn get_captured_amount<F>(&self, _payment_data: &PaymentData<F>) -> Option<i64>
    where
        F: Clone,
    {
        Some(self.amount_to_capture)
    }
    fn get_amount_capturable<F>(
        &self,
        _payment_data: &PaymentData<F>,
        attempt_status: common_enums::AttemptStatus,
    ) -> Option<i64>
    where
        F: Clone,
    {
        let intent_status = common_enums::IntentStatus::foreign_from(attempt_status);
        match intent_status {
            common_enums::IntentStatus::Succeeded
            | common_enums::IntentStatus::PartiallyCaptured
            | common_enums::IntentStatus::Processing => Some(0),
            common_enums::IntentStatus::Cancelled
            | common_enums::IntentStatus::Failed
            | common_enums::IntentStatus::RequiresCustomerAction
            | common_enums::IntentStatus::RequiresMerchantAction
            | common_enums::IntentStatus::RequiresPaymentMethod
            | common_enums::IntentStatus::RequiresConfirmation
            | common_enums::IntentStatus::RequiresCapture
            | common_enums::IntentStatus::PartiallyCapturedAndCapturable => None,
        }
    }
}

impl Capturable for CompleteAuthorizeData {
    fn get_captured_amount<F>(&self, _payment_data: &PaymentData<F>) -> Option<i64>
    where
        F: Clone,
    {
        Some(self.amount)
    }
    fn get_amount_capturable<F>(
        &self,
        payment_data: &PaymentData<F>,
        attempt_status: common_enums::AttemptStatus,
    ) -> Option<i64>
    where
        F: Clone,
    {
        match payment_data
            .payment_attempt
            .capture_method
            .unwrap_or_default()
        {
            common_enums::CaptureMethod::Automatic => {
                let intent_status = common_enums::IntentStatus::foreign_from(attempt_status);
                match intent_status {
                    common_enums::IntentStatus::Succeeded|
                    common_enums::IntentStatus::Failed|
                    common_enums::IntentStatus::Processing => Some(0),
                    common_enums::IntentStatus::Cancelled
                    | common_enums::IntentStatus::PartiallyCaptured
                    | common_enums::IntentStatus::RequiresCustomerAction
                    | common_enums::IntentStatus::RequiresMerchantAction
                    | common_enums::IntentStatus::RequiresPaymentMethod
                    | common_enums::IntentStatus::RequiresConfirmation
                    | common_enums::IntentStatus::RequiresCapture
                    | common_enums::IntentStatus::PartiallyCapturedAndCapturable => None,
                }
            },
            common_enums::CaptureMethod::Manual => Some(payment_data.payment_attempt.get_total_amount()),
            // In case of manual multiple, amount capturable must be inferred from all captures.
            common_enums::CaptureMethod::ManualMultiple |
            // Scheduled capture is not supported as of now
            common_enums::CaptureMethod::Scheduled => None,
        }
    }
}
impl Capturable for SetupMandateRequestData {}
impl Capturable for PaymentsCancelData {
    fn get_captured_amount<F>(&self, payment_data: &PaymentData<F>) -> Option<i64>
    where
        F: Clone,
    {
        // return previously captured amount
        payment_data.payment_intent.amount_captured
    }
    fn get_amount_capturable<F>(
        &self,
        _payment_data: &PaymentData<F>,
        attempt_status: common_enums::AttemptStatus,
    ) -> Option<i64>
    where
        F: Clone,
    {
        let intent_status = common_enums::IntentStatus::foreign_from(attempt_status);
        match intent_status {
            common_enums::IntentStatus::Cancelled
            | common_enums::IntentStatus::Processing
            | common_enums::IntentStatus::PartiallyCaptured => Some(0),
            common_enums::IntentStatus::Succeeded
            | common_enums::IntentStatus::Failed
            | common_enums::IntentStatus::RequiresCustomerAction
            | common_enums::IntentStatus::RequiresMerchantAction
            | common_enums::IntentStatus::RequiresPaymentMethod
            | common_enums::IntentStatus::RequiresConfirmation
            | common_enums::IntentStatus::RequiresCapture
            | common_enums::IntentStatus::PartiallyCapturedAndCapturable => None,
        }
    }
}
impl Capturable for PaymentsApproveData {}
impl Capturable for PaymentsRejectData {}
impl Capturable for PaymentsSessionData {}
impl Capturable for PaymentsIncrementalAuthorizationData {
    fn get_amount_capturable<F>(
        &self,
        _payment_data: &PaymentData<F>,
        _attempt_status: common_enums::AttemptStatus,
    ) -> Option<i64>
    where
        F: Clone,
    {
        Some(self.total_amount)
    }
}
impl Capturable for PaymentsSyncData {
    fn get_captured_amount<F>(&self, payment_data: &PaymentData<F>) -> Option<i64>
    where
        F: Clone,
    {
        payment_data
            .payment_attempt
            .amount_to_capture
            .or_else(|| Some(payment_data.payment_attempt.get_total_amount()))
    }
    fn get_amount_capturable<F>(
        &self,
        _payment_data: &PaymentData<F>,
        attempt_status: common_enums::AttemptStatus,
    ) -> Option<i64>
    where
        F: Clone,
    {
        if attempt_status.is_terminal_status() {
            Some(0)
        } else {
            None
        }
    }
}

pub struct AddAccessTokenResult {
    pub access_token_result: Result<Option<AccessToken>, ErrorResponse>,
    pub connector_supports_access_token: bool,
}

#[derive(serde::Deserialize, serde::Serialize, Debug, Clone)]
pub struct AccessToken {
    pub token: Secret<String>,
    pub expires: i64,
}

#[derive(serde::Serialize, Debug, Clone)]
pub struct MandateReference {
    pub connector_mandate_id: Option<String>,
    pub payment_method_id: Option<String>,
}

#[derive(Debug, Clone)]
pub enum CaptureSyncResponse {
    Success {
        resource_id: ResponseId,
        status: storage_enums::AttemptStatus,
        connector_response_reference_id: Option<String>,
        amount: Option<i64>,
    },
    Error {
        code: String,
        message: String,
        reason: Option<String>,
        status_code: u16,
        amount: Option<i64>,
    },
}

impl CaptureSyncResponse {
    pub fn get_amount_captured(&self) -> Option<i64> {
        match self {
            Self::Success { amount, .. } | Self::Error { amount, .. } => *amount,
        }
    }
    pub fn get_connector_response_reference_id(&self) -> Option<String> {
        match self {
            Self::Success {
                connector_response_reference_id,
                ..
            } => connector_response_reference_id.clone(),
            Self::Error { .. } => None,
        }
    }
}

#[derive(Debug, Clone)]
pub enum PaymentsResponseData {
    TransactionResponse {
        resource_id: ResponseId,
        redirection_data: Option<services::RedirectForm>,
        mandate_reference: Option<MandateReference>,
        connector_metadata: Option<serde_json::Value>,
        network_txn_id: Option<String>,
        connector_response_reference_id: Option<String>,
        incremental_authorization_allowed: Option<bool>,
    },
    MultipleCaptureResponse {
        // pending_capture_id_list: Vec<String>,
        capture_sync_response_list: HashMap<String, CaptureSyncResponse>,
    },
    SessionResponse {
        session_token: api::SessionToken,
    },
    SessionTokenResponse {
        session_token: String,
    },
    TransactionUnresolvedResponse {
        resource_id: ResponseId,
        //to add more info on cypto response, like `unresolved` reason(overpaid, underpaid, delayed)
        reason: Option<api::enums::UnresolvedResponseReason>,
        connector_response_reference_id: Option<String>,
    },
    TokenizationResponse {
        token: String,
    },

    ConnectorCustomerResponse {
        connector_customer_id: String,
    },

    ThreeDSEnrollmentResponse {
        enrolled_v2: bool,
        related_transaction_id: Option<String>,
    },
    PreProcessingResponse {
        pre_processing_id: PreprocessingResponseId,
        connector_metadata: Option<serde_json::Value>,
        session_token: Option<api::SessionToken>,
        connector_response_reference_id: Option<String>,
    },
    IncrementalAuthorizationResponse {
        status: common_enums::AuthorizationStatus,
        connector_authorization_id: Option<String>,
        error_code: Option<String>,
        error_message: Option<String>,
    },
}

#[derive(Debug, Clone)]
pub enum PreprocessingResponseId {
    PreProcessingId(String),
    ConnectorTransactionId(String),
}

#[derive(Debug, Clone, Default, Serialize)]
pub enum ResponseId {
    ConnectorTransactionId(String),
    EncodedData(String),
    #[default]
    NoResponseId,
}

impl ResponseId {
    pub fn get_connector_transaction_id(
        &self,
    ) -> errors::CustomResult<String, errors::ValidationError> {
        match self {
            Self::ConnectorTransactionId(txn_id) => Ok(txn_id.to_string()),
            _ => Err(errors::ValidationError::IncorrectValueProvided {
                field_name: "connector_transaction_id",
            })
            .into_report()
            .attach_printable("Expected connector transaction ID not found"),
        }
    }
}

#[derive(Debug, Clone)]
pub struct RefundsData {
    pub refund_id: String,
    pub connector_transaction_id: String,

    pub connector_refund_id: Option<String>,
    pub currency: storage_enums::Currency,
    /// Amount for the payment against which this refund is issued
    pub payment_amount: i64,
    pub reason: Option<String>,
    pub webhook_url: Option<String>,
    /// Amount to be refunded
    pub refund_amount: i64,
    /// Arbitrary metadata required for refund
    pub connector_metadata: Option<serde_json::Value>,
    pub browser_info: Option<BrowserInformation>,
}

#[derive(Clone, Debug, Default, serde::Serialize, serde::Deserialize)]
pub struct BrowserInformation {
    pub color_depth: Option<u8>,
    pub java_enabled: Option<bool>,
    pub java_script_enabled: Option<bool>,
    pub language: Option<String>,
    pub screen_height: Option<u32>,
    pub screen_width: Option<u32>,
    pub time_zone: Option<i32>,
    pub ip_address: Option<std::net::IpAddr>,
    pub accept_header: Option<String>,
    pub user_agent: Option<String>,
}

#[derive(Debug, Clone)]
pub struct RefundsResponseData {
    pub connector_refund_id: String,
    pub refund_status: storage_enums::RefundStatus,
    // pub amount_received: Option<i32>, // Calculation for amount received not in place yet
}

#[derive(Debug, Clone, Copy)]
pub enum Redirection {
    Redirect,
    NoRedirect,
}

#[derive(Debug, Clone)]
pub struct VerifyWebhookSourceRequestData {
    pub webhook_headers: actix_web::http::header::HeaderMap,
    pub webhook_body: Vec<u8>,
    pub merchant_secret: api_models::webhooks::ConnectorWebhookSecrets,
}

#[derive(Debug, Clone)]
pub struct VerifyWebhookSourceResponseData {
    pub verify_webhook_status: VerifyWebhookStatus,
}

#[derive(Debug, Clone)]
pub enum VerifyWebhookStatus {
    SourceVerified,
    SourceNotVerified,
}

#[derive(Default, Debug, Clone)]
pub struct AcceptDisputeRequestData {
    pub dispute_id: String,
    pub connector_dispute_id: String,
}

#[derive(Default, Clone, Debug)]
pub struct AcceptDisputeResponse {
    pub dispute_status: api_models::enums::DisputeStatus,
    pub connector_status: Option<String>,
}

#[derive(Default, Debug, Clone)]
pub struct SubmitEvidenceRequestData {
    pub dispute_id: String,
    pub connector_dispute_id: String,
    pub access_activity_log: Option<String>,
    pub billing_address: Option<String>,
    pub cancellation_policy: Option<Vec<u8>>,
    pub cancellation_policy_provider_file_id: Option<String>,
    pub cancellation_policy_disclosure: Option<String>,
    pub cancellation_rebuttal: Option<String>,
    pub customer_communication: Option<Vec<u8>>,
    pub customer_communication_provider_file_id: Option<String>,
    pub customer_email_address: Option<String>,
    pub customer_name: Option<String>,
    pub customer_purchase_ip: Option<String>,
    pub customer_signature: Option<Vec<u8>>,
    pub customer_signature_provider_file_id: Option<String>,
    pub product_description: Option<String>,
    pub receipt: Option<Vec<u8>>,
    pub receipt_provider_file_id: Option<String>,
    pub refund_policy: Option<Vec<u8>>,
    pub refund_policy_provider_file_id: Option<String>,
    pub refund_policy_disclosure: Option<String>,
    pub refund_refusal_explanation: Option<String>,
    pub service_date: Option<String>,
    pub service_documentation: Option<Vec<u8>>,
    pub service_documentation_provider_file_id: Option<String>,
    pub shipping_address: Option<String>,
    pub shipping_carrier: Option<String>,
    pub shipping_date: Option<String>,
    pub shipping_documentation: Option<Vec<u8>>,
    pub shipping_documentation_provider_file_id: Option<String>,
    pub shipping_tracking_number: Option<String>,
    pub invoice_showing_distinct_transactions: Option<Vec<u8>>,
    pub invoice_showing_distinct_transactions_provider_file_id: Option<String>,
    pub recurring_transaction_agreement: Option<Vec<u8>>,
    pub recurring_transaction_agreement_provider_file_id: Option<String>,
    pub uncategorized_file: Option<Vec<u8>>,
    pub uncategorized_file_provider_file_id: Option<String>,
    pub uncategorized_text: Option<String>,
}

#[derive(Default, Clone, Debug)]
pub struct SubmitEvidenceResponse {
    pub dispute_status: api_models::enums::DisputeStatus,
    pub connector_status: Option<String>,
}

#[derive(Default, Debug, Clone)]
pub struct DefendDisputeRequestData {
    pub dispute_id: String,
    pub connector_dispute_id: String,
}

#[derive(Default, Debug, Clone)]
pub struct DefendDisputeResponse {
    pub dispute_status: api_models::enums::DisputeStatus,
    pub connector_status: Option<String>,
}

#[derive(Clone, Debug, serde::Serialize)]
pub struct UploadFileRequestData {
    pub file_key: String,
    #[serde(skip)]
    pub file: Vec<u8>,
    #[serde(serialize_with = "crate::utils::custom_serde::display_serialize")]
    pub file_type: mime::Mime,
    pub file_size: i32,
}

#[derive(Default, Clone, Debug)]
pub struct UploadFileResponse {
    pub provider_file_id: String,
}

#[derive(Clone, Debug)]
pub struct RetrieveFileRequestData {
    pub provider_file_id: String,
}

#[derive(Clone, Debug)]
pub struct RetrieveFileResponse {
    pub file_data: Vec<u8>,
}

#[derive(Debug, Clone, Default, serde::Deserialize, serde::Serialize)]
pub struct ConnectorResponse {
    pub merchant_id: String,
    pub connector: String,
    pub payment_id: String,
    pub amount: i64,
    pub connector_transaction_id: String,
    pub return_url: Option<String>,
    pub three_ds_form: Option<services::RedirectForm>,
}

pub struct ResponseRouterData<Flow, R, Request, Response> {
    pub response: R,
    pub data: RouterData<Flow, Request, Response>,
    pub http_code: u16,
}

#[derive(Debug, Clone)]
pub struct MandateRevokeRequestData {
    pub mandate_id: String,
    pub connector_mandate_id: Option<String>,
}

#[derive(Debug, Clone)]
pub struct MandateRevokeResponseData {
    pub mandate_status: MandateStatus,
}

// Different patterns of authentication.
#[derive(Default, Debug, Clone, serde::Deserialize, serde::Serialize)]
#[serde(tag = "auth_type")]
pub enum ConnectorAuthType {
    TemporaryAuth,
    HeaderKey {
        api_key: Secret<String>,
    },
    BodyKey {
        api_key: Secret<String>,
        key1: Secret<String>,
    },
    SignatureKey {
        api_key: Secret<String>,
        key1: Secret<String>,
        api_secret: Secret<String>,
    },
    MultiAuthKey {
        api_key: Secret<String>,
        key1: Secret<String>,
        api_secret: Secret<String>,
        key2: Secret<String>,
    },
    CurrencyAuthKey {
        auth_key_map: HashMap<storage_enums::Currency, pii::SecretSerdeValue>,
    },
    #[default]
    NoKey,
}

impl From<api_models::admin::ConnectorAuthType> for ConnectorAuthType {
    fn from(value: api_models::admin::ConnectorAuthType) -> Self {
        match value {
            api_models::admin::ConnectorAuthType::TemporaryAuth => Self::TemporaryAuth,
            api_models::admin::ConnectorAuthType::HeaderKey { api_key } => {
                Self::HeaderKey { api_key }
            }
            api_models::admin::ConnectorAuthType::BodyKey { api_key, key1 } => {
                Self::BodyKey { api_key, key1 }
            }
            api_models::admin::ConnectorAuthType::SignatureKey {
                api_key,
                key1,
                api_secret,
            } => Self::SignatureKey {
                api_key,
                key1,
                api_secret,
            },
            api_models::admin::ConnectorAuthType::MultiAuthKey {
                api_key,
                key1,
                api_secret,
                key2,
            } => Self::MultiAuthKey {
                api_key,
                key1,
                api_secret,
                key2,
            },
            api_models::admin::ConnectorAuthType::CurrencyAuthKey { auth_key_map } => {
                Self::CurrencyAuthKey { auth_key_map }
            }
            api_models::admin::ConnectorAuthType::NoKey => Self::NoKey,
        }
    }
}

impl ForeignFrom<ConnectorAuthType> for api_models::admin::ConnectorAuthType {
    fn foreign_from(from: ConnectorAuthType) -> Self {
        match from {
            ConnectorAuthType::TemporaryAuth => Self::TemporaryAuth,
            ConnectorAuthType::HeaderKey { api_key } => Self::HeaderKey { api_key },
            ConnectorAuthType::BodyKey { api_key, key1 } => Self::BodyKey { api_key, key1 },
            ConnectorAuthType::SignatureKey {
                api_key,
                key1,
                api_secret,
            } => Self::SignatureKey {
                api_key,
                key1,
                api_secret,
            },
            ConnectorAuthType::MultiAuthKey {
                api_key,
                key1,
                api_secret,
                key2,
            } => Self::MultiAuthKey {
                api_key,
                key1,
                api_secret,
                key2,
            },
            ConnectorAuthType::CurrencyAuthKey { auth_key_map } => {
                Self::CurrencyAuthKey { auth_key_map }
            }
            ConnectorAuthType::NoKey => Self::NoKey,
        }
    }
}

#[derive(Debug, Clone, serde::Serialize, serde::Deserialize)]
pub struct ConnectorsList {
    pub connectors: Vec<String>,
}

#[derive(Clone, Debug)]
pub struct Response {
    pub headers: Option<http::HeaderMap>,
    pub response: bytes::Bytes,
    pub status_code: u16,
}

#[derive(Clone, Debug, serde::Serialize)]
pub struct ErrorResponse {
    pub code: String,
    pub message: String,
    pub reason: Option<String>,
    pub status_code: u16,
    pub attempt_status: Option<storage_enums::AttemptStatus>,
    pub connector_transaction_id: Option<String>,
}

impl ErrorResponse {
    pub fn get_not_implemented() -> Self {
        Self {
            code: errors::ApiErrorResponse::NotImplemented {
                message: errors::api_error_response::NotImplementedMessage::Default,
            }
            .error_code(),
            message: errors::ApiErrorResponse::NotImplemented {
                message: errors::api_error_response::NotImplementedMessage::Default,
            }
            .error_message(),
            reason: None,
            status_code: http::StatusCode::INTERNAL_SERVER_ERROR.as_u16(),
            attempt_status: None,
            connector_transaction_id: None,
        }
    }
}

impl TryFrom<ConnectorAuthType> for AccessTokenRequestData {
    type Error = errors::ApiErrorResponse;
    fn try_from(connector_auth: ConnectorAuthType) -> Result<Self, Self::Error> {
        match connector_auth {
            ConnectorAuthType::HeaderKey { api_key } => Ok(Self {
                app_id: api_key,
                id: None,
            }),
            ConnectorAuthType::BodyKey { api_key, key1 } => Ok(Self {
                app_id: api_key,
                id: Some(key1),
            }),
            ConnectorAuthType::SignatureKey { api_key, key1, .. } => Ok(Self {
                app_id: api_key,
                id: Some(key1),
            }),
            ConnectorAuthType::MultiAuthKey { api_key, key1, .. } => Ok(Self {
                app_id: api_key,
                id: Some(key1),
            }),

            _ => Err(errors::ApiErrorResponse::InvalidDataValue {
                field_name: "connector_account_details",
            }),
        }
    }
}

impl From<errors::ApiErrorResponse> for ErrorResponse {
    fn from(error: errors::ApiErrorResponse) -> Self {
        Self {
            code: error.error_code(),
            message: error.error_message(),
            reason: None,
            status_code: match error {
                errors::ApiErrorResponse::ExternalConnectorError { status_code, .. } => status_code,
                _ => 500,
            },
            attempt_status: None,
            connector_transaction_id: None,
        }
    }
}

impl Default for ErrorResponse {
    fn default() -> Self {
        Self::from(errors::ApiErrorResponse::InternalServerError)
    }
}

impl From<&&mut PaymentsAuthorizeRouterData> for AuthorizeSessionTokenData {
    fn from(data: &&mut PaymentsAuthorizeRouterData) -> Self {
        Self {
            amount_to_capture: data.amount_captured,
            currency: data.request.currency,
            connector_transaction_id: data.payment_id.clone(),
            amount: Some(data.request.amount),
        }
    }
}

impl<F> From<&RouterData<F, PaymentsAuthorizeData, PaymentsResponseData>>
    for PaymentMethodTokenizationData
{
    fn from(data: &RouterData<F, PaymentsAuthorizeData, PaymentsResponseData>) -> Self {
        Self {
            payment_method_data: data.request.payment_method_data.clone(),
            browser_info: None,
            currency: data.request.currency,
            amount: Some(data.request.amount),
        }
    }
}

pub trait Tokenizable {
    fn get_pm_data(&self) -> RouterResult<payments::PaymentMethodData>;
    fn set_session_token(&mut self, token: Option<String>);
}

impl Tokenizable for SetupMandateRequestData {
    fn get_pm_data(&self) -> RouterResult<payments::PaymentMethodData> {
        Ok(self.payment_method_data.clone())
    }
    fn set_session_token(&mut self, _token: Option<String>) {}
}

impl Tokenizable for PaymentsAuthorizeData {
    fn get_pm_data(&self) -> RouterResult<payments::PaymentMethodData> {
        Ok(self.payment_method_data.clone())
    }
    fn set_session_token(&mut self, token: Option<String>) {
        self.session_token = token;
    }
}

impl Tokenizable for CompleteAuthorizeData {
    fn get_pm_data(&self) -> RouterResult<payments::PaymentMethodData> {
        self.payment_method_data
            .clone()
            .get_required_value("payment_method_data")
    }
    fn set_session_token(&mut self, _token: Option<String>) {}
}

impl From<&SetupMandateRouterData> for PaymentsAuthorizeData {
    fn from(data: &SetupMandateRouterData) -> Self {
        Self {
            currency: data.request.currency,
            payment_method_data: data.request.payment_method_data.clone(),
            confirm: data.request.confirm,
            statement_descriptor_suffix: data.request.statement_descriptor_suffix.clone(),
            mandate_id: data.request.mandate_id.clone(),
            setup_future_usage: data.request.setup_future_usage,
            off_session: data.request.off_session,
            setup_mandate_details: data.request.setup_mandate_details.clone(),
            router_return_url: data.request.router_return_url.clone(),
            email: data.request.email.clone(),
            customer_name: data.request.customer_name.clone(),
            amount: 0,
            statement_descriptor: None,
            capture_method: None,
            webhook_url: None,
            complete_authorize_url: None,
            browser_info: data.request.browser_info.clone(),
            order_details: None,
            order_category: None,
            session_token: None,
            enrolled_for_3ds: true,
            related_transaction_id: None,
            payment_experience: None,
            payment_method_type: None,
            customer_id: None,
            surcharge_details: None,
            request_incremental_authorization: data.request.request_incremental_authorization,
            metadata: None,
            authentication_data: None,
            customer_acceptance: data.request.customer_acceptance.clone(),
        }
    }
}

impl<F1, F2, T1, T2> From<(&RouterData<F1, T1, PaymentsResponseData>, T2)>
    for RouterData<F2, T2, PaymentsResponseData>
{
    fn from(item: (&RouterData<F1, T1, PaymentsResponseData>, T2)) -> Self {
        let data = item.0;
        let request = item.1;
        Self {
            flow: PhantomData,
            request,
            merchant_id: data.merchant_id.clone(),
            connector: data.connector.clone(),
            attempt_id: data.attempt_id.clone(),
            status: data.status,
            payment_method: data.payment_method,
            connector_auth_type: data.connector_auth_type.clone(),
            description: data.description.clone(),
            return_url: data.return_url.clone(),
            address: data.address.clone(),
            auth_type: data.auth_type,
            connector_meta_data: data.connector_meta_data.clone(),
            amount_captured: data.amount_captured,
            access_token: data.access_token.clone(),
            response: data.response.clone(),
            payment_method_id: data.payment_method_id.clone(),
            payment_id: data.payment_id.clone(),
            session_token: data.session_token.clone(),
            reference_id: data.reference_id.clone(),
            customer_id: data.customer_id.clone(),
            payment_method_token: None,
            preprocessing_id: None,
            connector_customer: data.connector_customer.clone(),
            recurring_mandate_payment_data: data.recurring_mandate_payment_data.clone(),
            connector_request_reference_id: data.connector_request_reference_id.clone(),
            #[cfg(feature = "payouts")]
            payout_method_data: data.payout_method_data.clone(),
            #[cfg(feature = "payouts")]
            quote_id: data.quote_id.clone(),
            test_mode: data.test_mode,
            payment_method_status: None,
            payment_method_balance: data.payment_method_balance.clone(),
            connector_api_version: data.connector_api_version.clone(),
            connector_http_status_code: data.connector_http_status_code,
            external_latency: data.external_latency,
            apple_pay_flow: data.apple_pay_flow.clone(),
            frm_metadata: data.frm_metadata.clone(),
            dispute_id: data.dispute_id.clone(),
            refund_id: data.refund_id.clone(),
            connector_response: data.connector_response.clone(),
        }
    }
}

#[cfg(feature = "payouts")]
impl<F1, F2>
    From<(
        &&mut RouterData<F1, PayoutsData, PayoutsResponseData>,
        PayoutsData,
    )> for RouterData<F2, PayoutsData, PayoutsResponseData>
{
    fn from(
        item: (
            &&mut RouterData<F1, PayoutsData, PayoutsResponseData>,
            PayoutsData,
        ),
    ) -> Self {
        let data = item.0;
        let request = item.1;
        Self {
            flow: PhantomData,
            request,
            merchant_id: data.merchant_id.clone(),
            connector: data.connector.clone(),
            attempt_id: data.attempt_id.clone(),
            status: data.status,
            payment_method: data.payment_method,
            connector_auth_type: data.connector_auth_type.clone(),
            description: data.description.clone(),
            return_url: data.return_url.clone(),
            address: data.address.clone(),
            auth_type: data.auth_type,
            connector_meta_data: data.connector_meta_data.clone(),
            amount_captured: data.amount_captured,
            access_token: data.access_token.clone(),
            response: data.response.clone(),
            payment_method_id: data.payment_method_id.clone(),
            payment_id: data.payment_id.clone(),
            session_token: data.session_token.clone(),
            reference_id: data.reference_id.clone(),
            customer_id: data.customer_id.clone(),
            payment_method_token: None,
            recurring_mandate_payment_data: None,
            preprocessing_id: None,
            connector_customer: data.connector_customer.clone(),
            connector_request_reference_id:
                IRRELEVANT_CONNECTOR_REQUEST_REFERENCE_ID_IN_DISPUTE_FLOW.to_string(),
            payout_method_data: data.payout_method_data.clone(),
            quote_id: data.quote_id.clone(),
            test_mode: data.test_mode,
            payment_method_balance: None,
            payment_method_status: None,
            connector_api_version: None,
            connector_http_status_code: data.connector_http_status_code,
            external_latency: data.external_latency,
            apple_pay_flow: None,
            frm_metadata: None,
            refund_id: None,
            dispute_id: None,
            connector_response: data.connector_response.clone(),
        }
    }
}<|MERGE_RESOLUTION|>--- conflicted
+++ resolved
@@ -324,10 +324,10 @@
 
     pub dispute_id: Option<String>,
     pub refund_id: Option<String>,
-<<<<<<< HEAD
 
     /// This field is used to store various data regarding the response from connector
     pub connector_response: Option<ConnectorResponseData>,
+    pub payment_method_status: Option<common_enums::PaymentMethodStatus>,
 }
 
 #[derive(Debug, Clone, serde::Serialize, serde::Deserialize)]
@@ -343,9 +343,6 @@
 #[derive(Debug, Clone, serde::Serialize, serde::Deserialize)]
 pub struct ConnectorResponseData {
     pub additional_payment_method_data: Option<AdditionalPaymentMethodConnectorResponse>,
-=======
-    pub payment_method_status: Option<common_enums::PaymentMethodStatus>,
->>>>>>> ce3625cb
 }
 
 #[derive(Debug, Clone, serde::Deserialize)]
