--- conflicted
+++ resolved
@@ -204,13 +204,10 @@
 
     /// Contains any error response that the connector returns.
     pub payment_method_id: Option<String>,
-<<<<<<< HEAD
-    pub test_mode: Option<bool>,
-=======
 
     /// Contains a reference ID that should be sent in the connector request
     pub connector_request_reference_id: String,
->>>>>>> 08cca881
+    pub test_mode: Option<bool>,
 }
 
 #[derive(Debug, Clone)]
@@ -823,11 +820,8 @@
             payment_method_token: None,
             preprocessing_id: None,
             connector_customer: data.connector_customer.clone(),
-<<<<<<< HEAD
+            connector_request_reference_id: data.connector_request_reference_id.clone(),
             test_mode: data.test_mode,
-=======
-            connector_request_reference_id: data.connector_request_reference_id.clone(),
->>>>>>> 08cca881
         }
     }
 }
