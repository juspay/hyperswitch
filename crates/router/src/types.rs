// FIXME: Why were these data types grouped this way?
//
// Folder `types` is strange for Rust ecosystem, nevertheless it might be okay.
// But folder `enum` is even more strange I unlikely okay. Why should not we introduce folders `type`, `structs` and `traits`? :)
// Is it better to split data types according to business logic instead.
// For example, customers/address/dispute/mandate is "models".
// Separation of concerns instead of separation of forms.

pub mod api;
pub mod connector;
pub mod storage;

use std::marker::PhantomData;

use error_stack::{IntoReport, ResultExt};

pub use self::connector::Connector;
use self::{api::payments, storage::enums};
pub use crate::core::payments::PaymentAddress;
use crate::{core::errors, services};

pub type PaymentsAuthorizeRouterData =
    RouterData<api::Authorize, PaymentsAuthorizeData, PaymentsResponseData>;
pub type PaymentsSyncRouterData = RouterData<api::PSync, PaymentsSyncData, PaymentsResponseData>;
pub type PaymentsCaptureRouterData =
    RouterData<api::Capture, PaymentsCaptureData, PaymentsResponseData>;
pub type PaymentsCancelRouterData = RouterData<api::Void, PaymentsCancelData, PaymentsResponseData>;
pub type RefundsRouterData<F> = RouterData<F, RefundsData, RefundsResponseData>;

pub type PaymentsResponseRouterData<R> =
    ResponseRouterData<api::Authorize, R, PaymentsAuthorizeData, PaymentsResponseData>;
pub type PaymentsCancelResponseRouterData<R> =
    ResponseRouterData<api::Void, R, PaymentsCancelData, PaymentsResponseData>;
pub type RefundsResponseRouterData<F, R> =
    ResponseRouterData<F, R, RefundsData, RefundsResponseData>;

pub type PaymentsAuthorizeType =
    dyn services::ConnectorIntegration<api::Authorize, PaymentsAuthorizeData, PaymentsResponseData>;
pub type PaymentsSyncType =
    dyn services::ConnectorIntegration<api::PSync, PaymentsSyncData, PaymentsResponseData>;
pub type PaymentsCaptureType =
    dyn services::ConnectorIntegration<api::Capture, PaymentsCaptureData, PaymentsResponseData>;
pub type PaymentsVoidType =
    dyn services::ConnectorIntegration<api::Void, PaymentsCancelData, PaymentsResponseData>;
pub type RefundExecuteType =
    dyn services::ConnectorIntegration<api::Execute, RefundsData, RefundsResponseData>;
pub type RefundSyncType =
    dyn services::ConnectorIntegration<api::RSync, RefundsData, RefundsResponseData>;

#[derive(Debug, Clone)]
pub struct RouterData<Flow, Request, Response> {
    pub flow: PhantomData<Flow>,
    pub merchant_id: String,
    pub connector: String,
    pub payment_id: String,
    pub status: enums::AttemptStatus,
    pub payment_method: enums::PaymentMethodType,
    pub connector_auth_type: ConnectorAuthType,
    pub description: Option<String>,
    pub return_url: Option<String>,
    pub orca_return_url: Option<String>,
    pub address: PaymentAddress,
    pub auth_type: enums::AuthenticationType,

    /// Contains flow-specific data required to construct a request and send it to the connector.
    pub request: Request,

    /// Contains flow-specific data that the connector responds with.
    pub response: Result<Response, ErrorResponse>,

    /// Contains any error response that the connector returns.
    pub payment_method_id: Option<String>,
}

#[derive(Debug, Clone)]
pub struct PaymentsAuthorizeData {
    pub payment_method_data: payments::PaymentMethod,
    pub amount: i32,
    pub currency: enums::Currency,
    pub confirm: bool,
    pub statement_descriptor_suffix: Option<String>,
    // redirect form not used https://juspay.atlassian.net/browse/ORCA-301
    // pub redirection: Option<Redirection>,
    pub capture_method: Option<enums::CaptureMethod>,
    // Mandates
    pub setup_future_usage: Option<enums::FutureUsage>,
    pub mandate_id: Option<String>,
    pub off_session: Option<bool>,
    pub setup_mandate_details: Option<payments::MandateData>,
    pub browser_info: Option<BrowserInformation>,
}

#[derive(Debug, Clone)]
pub struct PaymentsCaptureData {
    pub amount_to_capture: Option<i32>,
    pub connector_transaction_id: String,
}

#[derive(Debug, Clone)]
pub struct PaymentsSyncData {
    //TODO : add fields based on the connector requirements
    pub connector_transaction_id: String,
    pub encoded_data: Option<String>,
}

#[derive(Debug, Clone)]
pub struct PaymentsCancelData {
    pub connector_transaction_id: String,
    pub cancellation_reason: Option<String>,
}
#[derive(Debug, Clone)]
pub struct PaymentsResponseData {
    pub resource_id: ResponseId,
    // pub amount_received: Option<i32>, // Calculation for amount received not in place yet
    pub redirection_data: Option<services::RedirectForm>,
    pub redirect: bool,
}

#[derive(Debug, Clone, Default)]
pub enum ResponseId {
    ConnectorTransactionId(String),
    EncodedData(String),
    #[default]
    NoResponseId,
}

impl ResponseId {
    pub fn get_connector_transaction_id(
        &self,
    ) -> errors::CustomResult<String, errors::ValidationError> {
        match self {
            Self::ConnectorTransactionId(txn_id) => Ok(txn_id.to_string()),
            _ => Err(errors::ValidationError::IncorrectValueProvided {
                field_name: "connector_transaction_id",
            })
            .into_report()
            .attach_printable("Expected connector transaction ID not found"),
        }
    }
}

#[derive(Debug, Clone)]
pub struct RefundsData {
    pub refund_id: String,
    pub payment_method_data: payments::PaymentMethod,
    pub connector_transaction_id: String,
    pub currency: enums::Currency,
    /// Amount for the payment against which this refund is issued
    pub amount: i32,
    /// Amount to be refunded
    pub refund_amount: i32,
}

#[derive(Debug, Clone, serde::Serialize, serde::Deserialize)]
pub struct BrowserInformation {
    pub color_depth: u8,
    pub java_enabled: bool,
    pub java_script_enabled: bool,
    pub language: String,
    pub screen_height: u32,
    pub screen_width: u32,
    pub time_zone: i32,
    pub ip_address: Option<std::net::IpAddr>,
    pub accept_header: String,
    pub user_agent: String,
}

#[derive(Debug, Clone)]
pub struct RefundsResponseData {
    pub connector_refund_id: String,
    pub refund_status: enums::RefundStatus,
    // pub amount_received: Option<i32>, // Calculation for amount received not in place yet
}

#[derive(Debug, Clone, Copy)]
pub enum Redirection {
    Redirect,
    NoRedirect,
}

#[derive(Debug, Clone, Default, serde::Deserialize, serde::Serialize)]
pub struct ConnectorResponse {
    pub merchant_id: String,
    pub connector: String,
    pub payment_id: String,
    pub amount: i32,
    pub connector_transaction_id: String,
    pub return_url: Option<String>,
    pub three_ds_form: Option<services::RedirectForm>,
}
pub struct ResponseRouterData<Flow, R, Request, Response> {
    pub response: R,
    pub data: RouterData<Flow, Request, Response>,
    pub http_code: u16,
}

// Different patterns of authentication.
#[derive(Debug, Clone, serde::Deserialize)]
#[serde(tag = "auth_type")]
pub enum ConnectorAuthType {
    HeaderKey { api_key: String },
    BodyKey { api_key: String, key1: String },
}

impl Default for ConnectorAuthType {
    fn default() -> Self {
        Self::HeaderKey {
            api_key: "".to_string(),
        }
    }
}
#[derive(Debug, Clone, serde::Serialize, serde::Deserialize)]
pub struct ConnectorsList {
    pub connectors: Vec<String>,
}

#[derive(Clone, Debug)]
pub struct Response {
    pub response: bytes::Bytes,
    pub status_code: u16,
}

#[derive(Clone, Debug)]
pub struct ErrorResponse {
    pub code: String,
    pub message: String,
    pub reason: Option<String>,
}

impl ErrorResponse {
    pub fn get_not_implemented() -> Self {
        Self {
            code: errors::ApiErrorResponse::NotImplemented.error_code(),
            message: errors::ApiErrorResponse::NotImplemented.error_message(),
            reason: None,
        }
    }
}

<<<<<<< HEAD
impl From<ApiErrorResponse> for ErrorResponse {
    fn from(error: ApiErrorResponse) -> Self {
=======
impl From<errors::ApiErrorResponse> for ErrorResponse {
    fn from(error: errors::ApiErrorResponse) -> Self {
>>>>>>> bad0d7ee
        Self {
            code: error.error_code(),
            message: error.error_message(),
            reason: None,
        }
    }
}

impl Default for ErrorResponse {
    fn default() -> Self {
<<<<<<< HEAD
        Self::from(ApiErrorResponse::InternalServerError)
=======
        Self::from(errors::ApiErrorResponse::InternalServerError)
>>>>>>> bad0d7ee
    }
}<|MERGE_RESOLUTION|>--- conflicted
+++ resolved
@@ -237,13 +237,8 @@
     }
 }
 
-<<<<<<< HEAD
-impl From<ApiErrorResponse> for ErrorResponse {
-    fn from(error: ApiErrorResponse) -> Self {
-=======
 impl From<errors::ApiErrorResponse> for ErrorResponse {
     fn from(error: errors::ApiErrorResponse) -> Self {
->>>>>>> bad0d7ee
         Self {
             code: error.error_code(),
             message: error.error_message(),
@@ -254,10 +249,6 @@
 
 impl Default for ErrorResponse {
     fn default() -> Self {
-<<<<<<< HEAD
-        Self::from(ApiErrorResponse::InternalServerError)
-=======
         Self::from(errors::ApiErrorResponse::InternalServerError)
->>>>>>> bad0d7ee
     }
 }