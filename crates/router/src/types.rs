--- conflicted
+++ resolved
@@ -207,13 +207,10 @@
             reason: None,
         }
     }
-<<<<<<< HEAD
-=======
 }
 
 impl Default for ErrorResponse {
     fn default() -> Self {
         Self::from(ApiErrorResponse::InternalServerError)
     }
->>>>>>> 32e7d345
 }