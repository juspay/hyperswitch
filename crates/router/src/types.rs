--- conflicted
+++ resolved
@@ -104,11 +104,8 @@
     pub description: Option<String>,
     pub return_url: Option<String>,
     pub router_return_url: Option<String>,
-<<<<<<< HEAD
     pub webhook_url: Option<String>,
-=======
     pub complete_authorize_url: Option<String>,
->>>>>>> 3243277d
     pub address: PaymentAddress,
     pub auth_type: storage_enums::AuthenticationType,
     pub connector_meta_data: Option<pii::SecretSerdeValue>,
@@ -467,11 +464,6 @@
             description: data.description.clone(),
             return_url: data.return_url.clone(),
             router_return_url: data.router_return_url.clone(),
-<<<<<<< HEAD
-            webhook_url: data.webhook_url.clone(),
-=======
-            complete_authorize_url: data.complete_authorize_url.clone(),
->>>>>>> 3243277d
             address: data.address.clone(),
             auth_type: data.auth_type,
             connector_meta_data: data.connector_meta_data.clone(),
