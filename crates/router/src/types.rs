// FIXME: Why were these data types grouped this way?
//
// Folder `types` is strange for Rust ecosystem, nevertheless it might be okay.
// But folder `enum` is even more strange I unlikely okay. Why should not we introduce folders `type`, `structs` and `traits`? :)
// Is it better to split data types according to business logic instead.
// For example, customers/address/dispute/mandate is "models".
// Separation of concerns instead of separation of forms.

pub mod api;
pub mod storage;
pub mod transformers;

use std::marker::PhantomData;

pub use api_models::enums::Connector;
use common_utils::pii::Email;
use error_stack::{IntoReport, ResultExt};

use self::{api::payments, storage::enums as storage_enums};
pub use crate::core::payments::PaymentAddress;
use crate::{core::errors, services};

pub type PaymentsAuthorizeRouterData =
    RouterData<api::Authorize, PaymentsAuthorizeData, PaymentsResponseData>;
pub type PaymentsSyncRouterData = RouterData<api::PSync, PaymentsSyncData, PaymentsResponseData>;
pub type PaymentsCaptureRouterData =
    RouterData<api::Capture, PaymentsCaptureData, PaymentsResponseData>;
pub type PaymentsCancelRouterData = RouterData<api::Void, PaymentsCancelData, PaymentsResponseData>;
pub type PaymentsSessionRouterData =
    RouterData<api::Session, PaymentsSessionData, PaymentsResponseData>;
pub type RefundsRouterData<F> = RouterData<F, RefundsData, RefundsResponseData>;
pub type RefundExecuteRouterData = RouterData<api::Execute, RefundsData, RefundsResponseData>;
pub type RefundSyncRouterData = RouterData<api::RSync, RefundsData, RefundsResponseData>;

pub type RefreshTokenRouterData =
    RouterData<api::AccessTokenAuth, AccessTokenRequestData, AccessToken>;

pub type PaymentsResponseRouterData<R> =
    ResponseRouterData<api::Authorize, R, PaymentsAuthorizeData, PaymentsResponseData>;
pub type PaymentsCancelResponseRouterData<R> =
    ResponseRouterData<api::Void, R, PaymentsCancelData, PaymentsResponseData>;
pub type PaymentsSyncResponseRouterData<R> =
    ResponseRouterData<api::PSync, R, PaymentsSyncData, PaymentsResponseData>;
pub type PaymentsSessionResponseRouterData<R> =
    ResponseRouterData<api::Session, R, PaymentsSessionData, PaymentsResponseData>;
pub type PaymentsCaptureResponseRouterData<R> =
    ResponseRouterData<api::Capture, R, PaymentsCaptureData, PaymentsResponseData>;

pub type RefundsResponseRouterData<F, R> =
    ResponseRouterData<F, R, RefundsData, RefundsResponseData>;

pub type PaymentsAuthorizeType =
    dyn services::ConnectorIntegration<api::Authorize, PaymentsAuthorizeData, PaymentsResponseData>;
pub type PaymentsSyncType =
    dyn services::ConnectorIntegration<api::PSync, PaymentsSyncData, PaymentsResponseData>;
pub type PaymentsCaptureType =
    dyn services::ConnectorIntegration<api::Capture, PaymentsCaptureData, PaymentsResponseData>;
pub type PaymentsSessionType =
    dyn services::ConnectorIntegration<api::Session, PaymentsSessionData, PaymentsResponseData>;
pub type PaymentsVoidType =
    dyn services::ConnectorIntegration<api::Void, PaymentsCancelData, PaymentsResponseData>;

pub type RefundExecuteType =
    dyn services::ConnectorIntegration<api::Execute, RefundsData, RefundsResponseData>;
pub type RefundSyncType =
    dyn services::ConnectorIntegration<api::RSync, RefundsData, RefundsResponseData>;

pub type RefreshTokenType =
    dyn services::ConnectorIntegration<api::AccessTokenAuth, AccessTokenRequestData, AccessToken>;

pub type VerifyRouterData = RouterData<api::Verify, VerifyRequestData, PaymentsResponseData>;

#[derive(Debug, Clone)]
pub struct RouterData<Flow, Request, Response> {
    pub flow: PhantomData<Flow>,
    pub merchant_id: String,
    pub connector: String,
    pub payment_id: String,
    pub attempt_id: String,
    pub status: storage_enums::AttemptStatus,
    pub payment_method: storage_enums::PaymentMethod,
    pub connector_auth_type: ConnectorAuthType,
    pub description: Option<String>,
    pub return_url: Option<String>,
    pub router_return_url: Option<String>,
    pub address: PaymentAddress,
    pub auth_type: storage_enums::AuthenticationType,
    pub connector_meta_data: Option<serde_json::Value>,
    pub amount_captured: Option<i64>,
    pub access_token: Option<AccessToken>,

    /// Contains flow-specific data required to construct a request and send it to the connector.
    pub request: Request,

    /// Contains flow-specific data that the connector responds with.
    pub response: Result<Response, ErrorResponse>,

    /// Contains any error response that the connector returns.
    pub payment_method_id: Option<String>,
}

#[derive(Debug, Clone)]
pub struct PaymentsAuthorizeData {
    pub payment_method_data: payments::PaymentMethodData,
    pub amount: i64,
    pub email: Option<masking::Secret<String, Email>>,
    pub currency: storage_enums::Currency,
    pub confirm: bool,
    pub statement_descriptor_suffix: Option<String>,
    pub capture_method: Option<storage_enums::CaptureMethod>,
    // Mandates
    pub setup_future_usage: Option<storage_enums::FutureUsage>,
    pub mandate_id: Option<api_models::payments::MandateIds>,
    pub off_session: Option<bool>,
    pub setup_mandate_details: Option<payments::MandateData>,
    pub browser_info: Option<BrowserInformation>,
    pub order_details: Option<api_models::payments::OrderDetails>,
<<<<<<< HEAD
    pub payment_experience: Option<storage_enums::PaymentExperience>,
    pub payment_method_type: Option<storage_enums::PaymentMethodType>,
=======
    pub payment_issuer: Option<storage_enums::PaymentIssuer>,
    pub payment_experience: Option<storage_enums::PaymentExperience>,
>>>>>>> 7792de55
}

#[derive(Debug, Clone)]
pub struct PaymentsCaptureData {
    pub amount_to_capture: Option<i64>,
    pub currency: storage_enums::Currency,
    pub connector_transaction_id: String,
    pub amount: i64,
}

#[derive(Debug, Clone)]
pub struct PaymentsSyncData {
    //TODO : add fields based on the connector requirements
    pub connector_transaction_id: ResponseId,
    pub encoded_data: Option<String>,
    pub capture_method: Option<storage_enums::CaptureMethod>,
}

#[derive(Debug, Clone)]
pub struct PaymentsCancelData {
    pub connector_transaction_id: String,
    pub cancellation_reason: Option<String>,
}

#[derive(Debug, Clone)]
pub struct PaymentsSessionData {
    pub amount: i64,
    pub currency: storage_enums::Currency,
    pub country: Option<String>,
    pub order_details: Option<api_models::payments::OrderDetails>,
}

#[derive(Debug, Clone)]
pub struct VerifyRequestData {
<<<<<<< HEAD
    pub payment_method_data: payments::PaymentMethodData,
=======
    pub currency: storage_enums::Currency,
    pub payment_method_data: payments::PaymentMethod,
>>>>>>> 7792de55
    pub confirm: bool,
    pub statement_descriptor_suffix: Option<String>,
    pub mandate_id: Option<api_models::payments::MandateIds>,
    pub setup_future_usage: Option<storage_enums::FutureUsage>,
    pub off_session: Option<bool>,
    pub setup_mandate_details: Option<payments::MandateData>,
}

#[derive(Debug, Clone)]
pub struct AccessTokenRequestData {
    pub app_id: String,
    pub id: Option<String>,
    // Add more keys if required
}

pub struct AddAccessTokenResult {
    pub access_token_result: Result<Option<AccessToken>, ErrorResponse>,
    pub connector_supports_access_token: bool,
}

#[derive(serde::Deserialize, serde::Serialize, Debug, Clone)]
pub struct AccessToken {
    pub token: String,
    pub expires: i64,
}

#[derive(Debug, Clone)]
pub enum PaymentsResponseData {
    TransactionResponse {
        resource_id: ResponseId,
        redirection_data: Option<services::RedirectForm>,
        mandate_reference: Option<String>,
        connector_metadata: Option<serde_json::Value>,
    },
    SessionResponse {
        session_token: api::SessionToken,
    },
}

#[derive(Debug, Clone, Default)]
pub enum ResponseId {
    ConnectorTransactionId(String),
    EncodedData(String),
    #[default]
    NoResponseId,
}

impl ResponseId {
    pub fn get_connector_transaction_id(
        &self,
    ) -> errors::CustomResult<String, errors::ValidationError> {
        match self {
            Self::ConnectorTransactionId(txn_id) => Ok(txn_id.to_string()),
            _ => Err(errors::ValidationError::IncorrectValueProvided {
                field_name: "connector_transaction_id",
            })
            .into_report()
            .attach_printable("Expected connector transaction ID not found"),
        }
    }
}

#[derive(Debug, Clone)]
pub struct RefundsData {
    pub refund_id: String,
    pub connector_transaction_id: String,

    pub connector_refund_id: Option<String>,
    pub currency: storage_enums::Currency,
    /// Amount for the payment against which this refund is issued
    pub amount: i64,
    pub reason: Option<String>,
    /// Amount to be refunded
    pub refund_amount: i64,
    /// Arbitrary metadata required for refund
    pub connector_metadata: Option<serde_json::Value>,
}

#[derive(Debug, Clone, serde::Serialize, serde::Deserialize)]
pub struct BrowserInformation {
    pub color_depth: u8,
    pub java_enabled: bool,
    pub java_script_enabled: bool,
    pub language: String,
    pub screen_height: u32,
    pub screen_width: u32,
    pub time_zone: i32,
    pub ip_address: Option<std::net::IpAddr>,
    pub accept_header: String,
    pub user_agent: String,
}

#[derive(Debug, Clone)]
pub struct RefundsResponseData {
    pub connector_refund_id: String,
    pub refund_status: storage_enums::RefundStatus,
    // pub amount_received: Option<i32>, // Calculation for amount received not in place yet
}

#[derive(Debug, Clone, Copy)]
pub enum Redirection {
    Redirect,
    NoRedirect,
}

#[derive(Debug, Clone, Default, serde::Deserialize, serde::Serialize)]
pub struct ConnectorResponse {
    pub merchant_id: String,
    pub connector: String,
    pub payment_id: String,
    pub amount: i64,
    pub connector_transaction_id: String,
    pub return_url: Option<String>,
    pub three_ds_form: Option<services::RedirectForm>,
}
pub struct ResponseRouterData<Flow, R, Request, Response> {
    pub response: R,
    pub data: RouterData<Flow, Request, Response>,
    pub http_code: u16,
}

// Different patterns of authentication.
#[derive(Default, Debug, Clone, serde::Deserialize)]
#[serde(tag = "auth_type")]
pub enum ConnectorAuthType {
    HeaderKey {
        api_key: String,
    },
    BodyKey {
        api_key: String,
        key1: String,
    },
    SignatureKey {
        api_key: String,
        key1: String,
        api_secret: String,
    },
    #[default]
    NoKey,
}

#[derive(Debug, Clone, serde::Serialize, serde::Deserialize)]
pub struct ConnectorsList {
    pub connectors: Vec<String>,
}

#[derive(Clone, Debug)]
pub struct Response {
    pub response: bytes::Bytes,
    pub status_code: u16,
}

#[derive(Clone, Debug)]
pub struct ErrorResponse {
    pub code: String,
    pub message: String,
    pub reason: Option<String>,
    pub status_code: u16,
}

impl ErrorResponse {
    pub fn get_not_implemented() -> Self {
        Self {
            code: errors::ApiErrorResponse::NotImplemented {
                message: errors::api_error_response::NotImplementedMessage::Default,
            }
            .error_code(),
            message: errors::ApiErrorResponse::NotImplemented {
                message: errors::api_error_response::NotImplementedMessage::Default,
            }
            .error_message(),
            reason: None,
            status_code: http::StatusCode::INTERNAL_SERVER_ERROR.as_u16(),
        }
    }
}

impl TryFrom<ConnectorAuthType> for AccessTokenRequestData {
    type Error = errors::ApiErrorResponse;
    fn try_from(connector_auth: ConnectorAuthType) -> Result<Self, Self::Error> {
        match connector_auth {
            ConnectorAuthType::HeaderKey { api_key } => Ok(Self {
                app_id: api_key,
                id: None,
            }),
            ConnectorAuthType::BodyKey { api_key, key1 } => Ok(Self {
                app_id: api_key,
                id: Some(key1),
            }),
            ConnectorAuthType::SignatureKey { api_key, key1, .. } => Ok(Self {
                app_id: api_key,
                id: Some(key1),
            }),
            _ => Err(errors::ApiErrorResponse::InvalidDataValue {
                field_name: "connector_account_details",
            }),
        }
    }
}

impl From<errors::ApiErrorResponse> for ErrorResponse {
    fn from(error: errors::ApiErrorResponse) -> Self {
        Self {
            code: error.error_code(),
            message: error.error_message(),
            reason: None,
            status_code: match error {
                errors::ApiErrorResponse::ExternalConnectorError { status_code, .. } => status_code,
                _ => 500,
            },
        }
    }
}

impl Default for ErrorResponse {
    fn default() -> Self {
        Self::from(errors::ApiErrorResponse::InternalServerError)
    }
}<|MERGE_RESOLUTION|>--- conflicted
+++ resolved
@@ -115,13 +115,8 @@
     pub setup_mandate_details: Option<payments::MandateData>,
     pub browser_info: Option<BrowserInformation>,
     pub order_details: Option<api_models::payments::OrderDetails>,
-<<<<<<< HEAD
     pub payment_experience: Option<storage_enums::PaymentExperience>,
     pub payment_method_type: Option<storage_enums::PaymentMethodType>,
-=======
-    pub payment_issuer: Option<storage_enums::PaymentIssuer>,
-    pub payment_experience: Option<storage_enums::PaymentExperience>,
->>>>>>> 7792de55
 }
 
 #[derive(Debug, Clone)]
@@ -156,12 +151,8 @@
 
 #[derive(Debug, Clone)]
 pub struct VerifyRequestData {
-<<<<<<< HEAD
-    pub payment_method_data: payments::PaymentMethodData,
-=======
     pub currency: storage_enums::Currency,
     pub payment_method_data: payments::PaymentMethod,
->>>>>>> 7792de55
     pub confirm: bool,
     pub statement_descriptor_suffix: Option<String>,
     pub mandate_id: Option<api_models::payments::MandateIds>,
