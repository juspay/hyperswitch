--- conflicted
+++ resolved
@@ -238,7 +238,6 @@
 
     /// Contains a reference ID that should be sent in the connector request
     pub connector_request_reference_id: String,
-<<<<<<< HEAD
 
     #[cfg(feature = "payouts")]
     /// Contains payout method data
@@ -247,6 +246,8 @@
     #[cfg(feature = "payouts")]
     /// Contains payout method data
     pub quote_id: Option<String>,
+
+    pub test_mode: Option<bool>,
 }
 
 #[cfg(feature = "payouts")]
@@ -275,9 +276,6 @@
 pub struct PayoutsFulfillResponseData {
     pub status: Option<storage_enums::PayoutStatus>,
     pub reference_id: Option<String>,
-=======
-    pub test_mode: Option<bool>,
->>>>>>> 714cd275
 }
 
 #[derive(Debug, Clone)]
@@ -891,14 +889,11 @@
             preprocessing_id: None,
             connector_customer: data.connector_customer.clone(),
             connector_request_reference_id: data.connector_request_reference_id.clone(),
-<<<<<<< HEAD
             #[cfg(feature = "payouts")]
             payout_method_data: data.payout_method_data.clone(),
             #[cfg(feature = "payouts")]
             quote_id: data.quote_id.clone(),
-=======
             test_mode: data.test_mode,
->>>>>>> 714cd275
         }
     }
 }
@@ -967,6 +962,7 @@
                 IRRELEVANT_CONNECTOR_REQUEST_REFERENCE_ID_IN_DISPUTE_FLOW.to_string(),
             payout_method_data: data.payout_method_data.clone(),
             quote_id: data.quote_id.clone(),
+            test_mode: data.test_mode,
         }
     }
 }