// FIXME: Why were these data types grouped this way?
//
// Folder `types` is strange for Rust ecosystem, nevertheless it might be okay.
// But folder `enum` is even more strange I unlikely okay. Why should not we introduce folders `type`, `structs` and `traits`? :)
// Is it better to split data types according to business logic instead.
// For example, customers/address/dispute/mandate is "models".
// Separation of concerns instead of separation of forms.

pub mod api;
pub mod authentication;
pub mod domain;
#[cfg(feature = "frm")]
pub mod fraud_check;
pub mod pm_auth;
use masking::Secret;
pub mod storage;
pub mod transformers;
use std::marker::PhantomData;

pub use api_models::{enums::Connector, mandates};
#[cfg(feature = "payouts")]
pub use api_models::{enums::PayoutConnectors, payouts as payout_types};
pub use common_utils::{pii, pii::Email, request::RequestContent, types::MinorUnit};
#[cfg(feature = "frm")]
pub use hyperswitch_domain_models::router_data_v2::FrmFlowData;
pub use hyperswitch_domain_models::{
    payment_address::PaymentAddress,
    router_data::{
        AccessToken, AdditionalPaymentMethodConnectorResponse, ApplePayCryptogramData,
        ApplePayPredecryptData, ConnectorAuthType, ConnectorResponseData, ErrorResponse,
        PaymentMethodBalance, PaymentMethodToken, RecurringMandatePaymentData, RouterData,
    },
    router_data_v2::{
        AccessTokenFlowData, DisputesFlowData, ExternalAuthenticationFlowData, FilesFlowData,
        MandateRevokeFlowData, PaymentFlowData, RefundFlowData, RouterDataV2,
        WebhookSourceVerifyData,
    },
    router_request_types::{
        AcceptDisputeRequestData, AccessTokenRequestData, AuthorizeSessionTokenData,
        BrowserInformation, ChargeRefunds, ChargeRefundsOptions, CompleteAuthorizeData,
        CompleteAuthorizeRedirectResponse, ConnectorCustomerData, DefendDisputeRequestData,
        DestinationChargeRefund, DirectChargeRefund, MandateRevokeRequestData,
        MultipleCaptureRequestData, PaymentMethodTokenizationData, PaymentsApproveData,
        PaymentsAuthorizeData, PaymentsCancelData, PaymentsCaptureData,
        PaymentsIncrementalAuthorizationData, PaymentsPreProcessingData, PaymentsRejectData,
        PaymentsSessionData, PaymentsSyncData, RefundsData, ResponseId, RetrieveFileRequestData,
        SetupMandateRequestData, SubmitEvidenceRequestData, SyncRequestType, UploadFileRequestData,
        VerifyWebhookSourceRequestData,
    },
    router_response_types::{
        AcceptDisputeResponse, CaptureSyncResponse, DefendDisputeResponse, MandateReference,
        MandateRevokeResponseData, PaymentsResponseData, PreprocessingResponseId,
        RefundsResponseData, RetrieveFileResponse, SubmitEvidenceResponse, UploadFileResponse,
        VerifyWebhookSourceResponseData, VerifyWebhookStatus,
    },
};
#[cfg(feature = "payouts")]
pub use hyperswitch_domain_models::{
    router_data_v2::PayoutFlowData, router_request_types::PayoutsData,
    router_response_types::PayoutsResponseData,
};
pub use hyperswitch_interfaces::types::Response;

pub use crate::core::payments::CustomerDetails;
#[cfg(feature = "payouts")]
use crate::{
    connector::utils::missing_field_err,
    core::utils::IRRELEVANT_CONNECTOR_REQUEST_REFERENCE_ID_IN_PAYOUTS_FLOW,
};
use crate::{
    consts,
    core::{
        errors::{self},
        payments::PaymentData,
    },
    services,
    types::transformers::{ForeignFrom, ForeignTryFrom},
};
pub type PaymentsAuthorizeRouterData =
    RouterData<api::Authorize, PaymentsAuthorizeData, PaymentsResponseData>;
pub type PaymentsPreProcessingRouterData =
    RouterData<api::PreProcessing, PaymentsPreProcessingData, PaymentsResponseData>;
pub type PaymentsPostProcessingRouterData =
    RouterData<api::PostProcessing, PaymentsPostProcessingData, PaymentsResponseData>;
pub type PaymentsAuthorizeSessionTokenRouterData =
    RouterData<api::AuthorizeSessionToken, AuthorizeSessionTokenData, PaymentsResponseData>;
pub type PaymentsCompleteAuthorizeRouterData =
    RouterData<api::CompleteAuthorize, CompleteAuthorizeData, PaymentsResponseData>;
pub type PaymentsInitRouterData =
    RouterData<api::InitPayment, PaymentsAuthorizeData, PaymentsResponseData>;
pub type PaymentsBalanceRouterData =
    RouterData<api::Balance, PaymentsAuthorizeData, PaymentsResponseData>;
pub type PaymentsSyncRouterData = RouterData<api::PSync, PaymentsSyncData, PaymentsResponseData>;
pub type PaymentsCaptureRouterData =
    RouterData<api::Capture, PaymentsCaptureData, PaymentsResponseData>;
pub type PaymentsIncrementalAuthorizationRouterData = RouterData<
    api::IncrementalAuthorization,
    PaymentsIncrementalAuthorizationData,
    PaymentsResponseData,
>;
pub type PaymentsCancelRouterData = RouterData<api::Void, PaymentsCancelData, PaymentsResponseData>;
pub type PaymentsRejectRouterData =
    RouterData<api::Reject, PaymentsRejectData, PaymentsResponseData>;
pub type PaymentsApproveRouterData =
    RouterData<api::Approve, PaymentsApproveData, PaymentsResponseData>;
pub type PaymentsSessionRouterData =
    RouterData<api::Session, PaymentsSessionData, PaymentsResponseData>;
pub type RefundsRouterData<F> = RouterData<F, RefundsData, RefundsResponseData>;
pub type RefundExecuteRouterData = RouterData<api::Execute, RefundsData, RefundsResponseData>;
pub type RefundSyncRouterData = RouterData<api::RSync, RefundsData, RefundsResponseData>;
pub type TokenizationRouterData =
    RouterData<api::PaymentMethodToken, PaymentMethodTokenizationData, PaymentsResponseData>;
pub type ConnectorCustomerRouterData =
    RouterData<api::CreateConnectorCustomer, ConnectorCustomerData, PaymentsResponseData>;

pub type RefreshTokenRouterData =
    RouterData<api::AccessTokenAuth, AccessTokenRequestData, AccessToken>;

pub type PaymentsResponseRouterData<R> =
    ResponseRouterData<api::Authorize, R, PaymentsAuthorizeData, PaymentsResponseData>;
pub type PaymentsCancelResponseRouterData<R> =
    ResponseRouterData<api::Void, R, PaymentsCancelData, PaymentsResponseData>;
pub type PaymentsBalanceResponseRouterData<R> =
    ResponseRouterData<api::Balance, R, PaymentsAuthorizeData, PaymentsResponseData>;
pub type PaymentsSyncResponseRouterData<R> =
    ResponseRouterData<api::PSync, R, PaymentsSyncData, PaymentsResponseData>;
pub type PaymentsSessionResponseRouterData<R> =
    ResponseRouterData<api::Session, R, PaymentsSessionData, PaymentsResponseData>;
pub type PaymentsInitResponseRouterData<R> =
    ResponseRouterData<api::InitPayment, R, PaymentsAuthorizeData, PaymentsResponseData>;
pub type PaymentsCaptureResponseRouterData<R> =
    ResponseRouterData<api::Capture, R, PaymentsCaptureData, PaymentsResponseData>;
pub type PaymentsPreprocessingResponseRouterData<R> =
    ResponseRouterData<api::PreProcessing, R, PaymentsPreProcessingData, PaymentsResponseData>;
pub type TokenizationResponseRouterData<R> = ResponseRouterData<
    api::PaymentMethodToken,
    R,
    PaymentMethodTokenizationData,
    PaymentsResponseData,
>;
pub type ConnectorCustomerResponseRouterData<R> = ResponseRouterData<
    api::CreateConnectorCustomer,
    R,
    ConnectorCustomerData,
    PaymentsResponseData,
>;

pub type RefundsResponseRouterData<F, R> =
    ResponseRouterData<F, R, RefundsData, RefundsResponseData>;

pub type PaymentsAuthorizeType =
    dyn services::ConnectorIntegration<api::Authorize, PaymentsAuthorizeData, PaymentsResponseData>;
pub type SetupMandateType = dyn services::ConnectorIntegration<
    api::SetupMandate,
    SetupMandateRequestData,
    PaymentsResponseData,
>;
pub type MandateRevokeType = dyn services::ConnectorIntegration<
    api::MandateRevoke,
    MandateRevokeRequestData,
    MandateRevokeResponseData,
>;
pub type PaymentsPreProcessingType = dyn services::ConnectorIntegration<
    api::PreProcessing,
    PaymentsPreProcessingData,
    PaymentsResponseData,
>;
pub type PaymentsPostProcessingType = dyn services::ConnectorIntegration<
    api::PostProcessing,
    PaymentsPostProcessingData,
    PaymentsResponseData,
>;
pub type PaymentsCompleteAuthorizeType = dyn services::ConnectorIntegration<
    api::CompleteAuthorize,
    CompleteAuthorizeData,
    PaymentsResponseData,
>;
pub type PaymentsPreAuthorizeType = dyn services::ConnectorIntegration<
    api::AuthorizeSessionToken,
    AuthorizeSessionTokenData,
    PaymentsResponseData,
>;
pub type PaymentsInitType = dyn services::ConnectorIntegration<
    api::InitPayment,
    PaymentsAuthorizeData,
    PaymentsResponseData,
>;
pub type PaymentsBalanceType =
    dyn services::ConnectorIntegration<api::Balance, PaymentsAuthorizeData, PaymentsResponseData>;
pub type PaymentsSyncType =
    dyn services::ConnectorIntegration<api::PSync, PaymentsSyncData, PaymentsResponseData>;
pub type PaymentsCaptureType =
    dyn services::ConnectorIntegration<api::Capture, PaymentsCaptureData, PaymentsResponseData>;
pub type PaymentsSessionType =
    dyn services::ConnectorIntegration<api::Session, PaymentsSessionData, PaymentsResponseData>;
pub type PaymentsVoidType =
    dyn services::ConnectorIntegration<api::Void, PaymentsCancelData, PaymentsResponseData>;
pub type TokenizationType = dyn services::ConnectorIntegration<
    api::PaymentMethodToken,
    PaymentMethodTokenizationData,
    PaymentsResponseData,
>;
pub type IncrementalAuthorizationType = dyn services::ConnectorIntegration<
    api::IncrementalAuthorization,
    PaymentsIncrementalAuthorizationData,
    PaymentsResponseData,
>;

pub type ConnectorCustomerType = dyn services::ConnectorIntegration<
    api::CreateConnectorCustomer,
    ConnectorCustomerData,
    PaymentsResponseData,
>;

pub type RefundExecuteType =
    dyn services::ConnectorIntegration<api::Execute, RefundsData, RefundsResponseData>;
pub type RefundSyncType =
    dyn services::ConnectorIntegration<api::RSync, RefundsData, RefundsResponseData>;

#[cfg(feature = "payouts")]
pub type PayoutCancelType =
    dyn services::ConnectorIntegration<api::PoCancel, PayoutsData, PayoutsResponseData>;
#[cfg(feature = "payouts")]
pub type PayoutCreateType =
    dyn services::ConnectorIntegration<api::PoCreate, PayoutsData, PayoutsResponseData>;
#[cfg(feature = "payouts")]
pub type PayoutEligibilityType =
    dyn services::ConnectorIntegration<api::PoEligibility, PayoutsData, PayoutsResponseData>;
#[cfg(feature = "payouts")]
pub type PayoutFulfillType =
    dyn services::ConnectorIntegration<api::PoFulfill, PayoutsData, PayoutsResponseData>;
#[cfg(feature = "payouts")]
pub type PayoutRecipientType =
    dyn services::ConnectorIntegration<api::PoRecipient, PayoutsData, PayoutsResponseData>;
#[cfg(feature = "payouts")]
pub type PayoutRecipientAccountType =
    dyn services::ConnectorIntegration<api::PoRecipientAccount, PayoutsData, PayoutsResponseData>;
#[cfg(feature = "payouts")]
pub type PayoutQuoteType =
    dyn services::ConnectorIntegration<api::PoQuote, PayoutsData, PayoutsResponseData>;

pub type RefreshTokenType =
    dyn services::ConnectorIntegration<api::AccessTokenAuth, AccessTokenRequestData, AccessToken>;

pub type AcceptDisputeType = dyn services::ConnectorIntegration<
    api::Accept,
    AcceptDisputeRequestData,
    AcceptDisputeResponse,
>;
pub type VerifyWebhookSourceType = dyn services::ConnectorIntegration<
    api::VerifyWebhookSource,
    VerifyWebhookSourceRequestData,
    VerifyWebhookSourceResponseData,
>;

pub type SubmitEvidenceType = dyn services::ConnectorIntegration<
    api::Evidence,
    SubmitEvidenceRequestData,
    SubmitEvidenceResponse,
>;

pub type UploadFileType =
    dyn services::ConnectorIntegration<api::Upload, UploadFileRequestData, UploadFileResponse>;

pub type RetrieveFileType = dyn services::ConnectorIntegration<
    api::Retrieve,
    RetrieveFileRequestData,
    RetrieveFileResponse,
>;

pub type DefendDisputeType = dyn services::ConnectorIntegration<
    api::Defend,
    DefendDisputeRequestData,
    DefendDisputeResponse,
>;

pub type SetupMandateRouterData =
    RouterData<api::SetupMandate, SetupMandateRequestData, PaymentsResponseData>;

pub type AcceptDisputeRouterData =
    RouterData<api::Accept, AcceptDisputeRequestData, AcceptDisputeResponse>;

pub type VerifyWebhookSourceRouterData = RouterData<
    api::VerifyWebhookSource,
    VerifyWebhookSourceRequestData,
    VerifyWebhookSourceResponseData,
>;

pub type SubmitEvidenceRouterData =
    RouterData<api::Evidence, SubmitEvidenceRequestData, SubmitEvidenceResponse>;

pub type UploadFileRouterData = RouterData<api::Upload, UploadFileRequestData, UploadFileResponse>;

pub type RetrieveFileRouterData =
    RouterData<api::Retrieve, RetrieveFileRequestData, RetrieveFileResponse>;

pub type DefendDisputeRouterData =
    RouterData<api::Defend, DefendDisputeRequestData, DefendDisputeResponse>;

pub type MandateRevokeRouterData =
    RouterData<api::MandateRevoke, MandateRevokeRequestData, MandateRevokeResponseData>;

#[cfg(feature = "payouts")]
pub type PayoutsRouterData<F> = RouterData<F, PayoutsData, PayoutsResponseData>;

#[cfg(feature = "payouts")]
pub type PayoutsResponseRouterData<F, R> =
    ResponseRouterData<F, R, PayoutsData, PayoutsResponseData>;

#[cfg(feature = "payouts")]
pub trait PayoutIndividualDetailsExt {
    type Error;
    fn get_external_account_account_holder_type(&self) -> Result<String, Self::Error>;
}

#[cfg(feature = "payouts")]
<<<<<<< HEAD
#[derive(Clone, Debug, Default)]
pub struct PayoutsResponseData {
    pub status: Option<storage_enums::PayoutStatus>,
    pub connector_payout_id: String,
    pub payout_eligible: Option<bool>,
}

#[derive(Clone, Debug, Default)]
pub struct PayoutsFulfillResponseData {
    pub status: Option<storage_enums::PayoutStatus>,
    pub reference_id: Option<String>,
}

#[derive(Debug, Clone)]
pub struct PaymentsAuthorizeData {
    pub payment_method_data: payments::PaymentMethodData,
    /// total amount (original_amount + surcharge_amount + tax_on_surcharge_amount)
    /// If connector supports separate field for surcharge amount, consider using below functions defined on `PaymentsAuthorizeData` to fetch original amount and surcharge amount separately
    /// ```
    /// get_original_amount()
    /// get_surcharge_amount()
    /// get_tax_on_surcharge_amount()
    /// get_total_surcharge_amount() // returns surcharge_amount + tax_on_surcharge_amount
    /// ```
    pub amount: i64,
    pub email: Option<Email>,
    pub customer_name: Option<Secret<String>>,
    pub currency: storage_enums::Currency,
    pub confirm: bool,
    pub statement_descriptor_suffix: Option<String>,
    pub statement_descriptor: Option<String>,
    pub capture_method: Option<storage_enums::CaptureMethod>,
    pub router_return_url: Option<String>,
    pub webhook_url: Option<String>,
    pub complete_authorize_url: Option<String>,
    // Mandates
    pub setup_future_usage: Option<storage_enums::FutureUsage>,
    pub mandate_id: Option<api_models::payments::MandateIds>,
    pub off_session: Option<bool>,
    pub setup_mandate_details: Option<MandateData>,
    pub browser_info: Option<BrowserInformation>,
    pub order_details: Option<Vec<api_models::payments::OrderDetailsWithAmount>>,
    pub order_category: Option<String>,
    pub session_token: Option<String>,
    pub enrolled_for_3ds: bool,
    pub related_transaction_id: Option<String>,
    pub payment_experience: Option<storage_enums::PaymentExperience>,
    pub payment_method_type: Option<storage_enums::PaymentMethodType>,
    pub surcharge_details: Option<types::SurchargeDetails>,
    pub customer_id: Option<String>,
    pub request_incremental_authorization: bool,
    pub metadata: Option<pii::SecretSerdeValue>,
}

#[derive(Debug, Clone, Default)]
pub struct PaymentsCaptureData {
    pub amount_to_capture: i64,
    pub currency: storage_enums::Currency,
    pub connector_transaction_id: String,
    pub payment_amount: i64,
    pub multiple_capture_data: Option<MultipleCaptureRequestData>,
    pub connector_meta: Option<serde_json::Value>,
    pub browser_info: Option<BrowserInformation>,
    pub metadata: Option<pii::SecretSerdeValue>,
    // This metadata is used to store the metadata shared during the payment intent request.
}

#[derive(Debug, Clone, Default)]
pub struct PaymentsIncrementalAuthorizationData {
    pub total_amount: i64,
    pub additional_amount: i64,
    pub currency: storage_enums::Currency,
    pub reason: Option<String>,
    pub connector_transaction_id: String,
}

#[allow(dead_code)]
#[derive(Debug, Clone, Default)]
pub struct MultipleCaptureRequestData {
    pub capture_sequence: i16,
    pub capture_reference: String,
}

#[derive(Debug, Clone)]
pub struct AuthorizeSessionTokenData {
    pub amount_to_capture: Option<i64>,
    pub currency: storage_enums::Currency,
    pub connector_transaction_id: String,
    pub amount: Option<i64>,
}

#[derive(Debug, Clone)]
pub struct ConnectorCustomerData {
    pub description: Option<String>,
    pub email: Option<Email>,
    pub phone: Option<Secret<String>>,
    pub name: Option<Secret<String>>,
    pub preprocessing_id: Option<String>,
    pub payment_method_data: payments::PaymentMethodData,
}

#[derive(Debug, Clone)]
pub struct PaymentMethodTokenizationData {
    pub payment_method_data: payments::PaymentMethodData,
    pub browser_info: Option<BrowserInformation>,
    pub currency: storage_enums::Currency,
    pub amount: Option<i64>,
}

#[derive(Debug, Clone)]
pub struct PaymentsPreProcessingData {
    pub payment_method_data: Option<payments::PaymentMethodData>,
    pub amount: Option<i64>,
    pub email: Option<Email>,
    pub currency: Option<storage_enums::Currency>,
    pub payment_method_type: Option<storage_enums::PaymentMethodType>,
    pub setup_mandate_details: Option<MandateData>,
    pub capture_method: Option<storage_enums::CaptureMethod>,
    pub order_details: Option<Vec<api_models::payments::OrderDetailsWithAmount>>,
    pub router_return_url: Option<String>,
    pub webhook_url: Option<String>,
    pub complete_authorize_url: Option<String>,
    pub surcharge_details: Option<types::SurchargeDetails>,
    pub browser_info: Option<BrowserInformation>,
    pub connector_transaction_id: Option<String>,
    pub redirect_response: Option<CompleteAuthorizeRedirectResponse>,
}

#[derive(Debug, Clone)]
pub struct PaymentsPostProcessingData {
    pub payment_method_data: payments::PaymentMethodData,
    pub amount: i64,
    pub email: Option<Email>,
    pub customer_id: Option<String>,
    pub currency: storage_enums::Currency,
    pub payment_method_type: Option<storage_enums::PaymentMethodType>,
    pub setup_mandate_details: Option<MandateData>,
    pub capture_method: Option<storage_enums::CaptureMethod>,
    pub order_details: Option<Vec<api_models::payments::OrderDetailsWithAmount>>,
    pub router_return_url: Option<String>,
    pub webhook_url: Option<String>,
    pub complete_authorize_url: Option<String>,
    pub browser_info: Option<BrowserInformation>,
    pub connector_transaction_id: Option<String>,
}

#[derive(Debug, Clone)]
pub struct CompleteAuthorizeData {
    pub payment_method_data: Option<payments::PaymentMethodData>,
    pub amount: i64,
    pub email: Option<Email>,
    pub currency: storage_enums::Currency,
    pub confirm: bool,
    pub statement_descriptor_suffix: Option<String>,
    pub capture_method: Option<storage_enums::CaptureMethod>,
    // Mandates
    pub setup_future_usage: Option<storage_enums::FutureUsage>,
    pub mandate_id: Option<api_models::payments::MandateIds>,
    pub off_session: Option<bool>,
    pub setup_mandate_details: Option<MandateData>,
    pub redirect_response: Option<CompleteAuthorizeRedirectResponse>,
    pub browser_info: Option<BrowserInformation>,
    pub connector_transaction_id: Option<String>,
    pub connector_meta: Option<serde_json::Value>,
    pub complete_authorize_url: Option<String>,
    pub metadata: Option<pii::SecretSerdeValue>,
}

#[derive(Debug, Clone)]
pub struct CompleteAuthorizeRedirectResponse {
    pub params: Option<Secret<String>>,
    pub payload: Option<pii::SecretSerdeValue>,
}

#[derive(Debug, Default, Clone)]
pub struct PaymentsSyncData {
    //TODO : add fields based on the connector requirements
    pub connector_transaction_id: ResponseId,
    pub encoded_data: Option<String>,
    pub capture_method: Option<storage_enums::CaptureMethod>,
    pub connector_meta: Option<serde_json::Value>,
    pub sync_type: SyncRequestType,
    pub mandate_id: Option<api_models::payments::MandateIds>,
    pub payment_method_type: Option<storage_enums::PaymentMethodType>,
}

#[derive(Debug, Default, Clone)]
pub enum SyncRequestType {
    MultipleCaptureSync(Vec<String>),
    #[default]
    SinglePaymentSync,
}

#[derive(Debug, Default, Clone)]
pub struct PaymentsCancelData {
    pub amount: Option<i64>,
    pub currency: Option<storage_enums::Currency>,
    pub connector_transaction_id: String,
    pub cancellation_reason: Option<String>,
    pub connector_meta: Option<serde_json::Value>,
    pub browser_info: Option<BrowserInformation>,
    pub metadata: Option<pii::SecretSerdeValue>,
    // This metadata is used to store the metadata shared during the payment intent request.
}

#[derive(Debug, Default, Clone)]
pub struct PaymentsRejectData {
    pub amount: Option<i64>,
    pub currency: Option<storage_enums::Currency>,
}

#[derive(Debug, Default, Clone)]
pub struct PaymentsApproveData {
    pub amount: Option<i64>,
    pub currency: Option<storage_enums::Currency>,
}

#[derive(Debug, Clone)]
pub struct PaymentsSessionData {
    pub amount: i64,
    pub currency: storage_enums::Currency,
    pub country: Option<api::enums::CountryAlpha2>,
    pub surcharge_details: Option<types::SurchargeDetails>,
    pub order_details: Option<Vec<api_models::payments::OrderDetailsWithAmount>>,
}

#[derive(Debug, Clone)]
pub struct SetupMandateRequestData {
    pub currency: storage_enums::Currency,
    pub payment_method_data: payments::PaymentMethodData,
    pub amount: Option<i64>,
    pub confirm: bool,
    pub statement_descriptor_suffix: Option<String>,
    pub mandate_id: Option<api_models::payments::MandateIds>,
    pub setup_future_usage: Option<storage_enums::FutureUsage>,
    pub off_session: Option<bool>,
    pub setup_mandate_details: Option<MandateData>,
    pub router_return_url: Option<String>,
    pub browser_info: Option<BrowserInformation>,
    pub email: Option<Email>,
    pub customer_name: Option<Secret<String>>,
    pub return_url: Option<String>,
    pub payment_method_type: Option<storage_enums::PaymentMethodType>,
    pub request_incremental_authorization: bool,
    pub metadata: Option<pii::SecretSerdeValue>,
}

#[derive(Debug, Clone)]
pub struct AccessTokenRequestData {
    pub app_id: Secret<String>,
    pub id: Option<Secret<String>>,
    // Add more keys if required
=======
impl PayoutIndividualDetailsExt for api_models::payouts::PayoutIndividualDetails {
    type Error = error_stack::Report<errors::ConnectorError>;
    fn get_external_account_account_holder_type(&self) -> Result<String, Self::Error> {
        self.external_account_account_holder_type
            .clone()
            .ok_or_else(missing_field_err("external_account_account_holder_type"))
    }
>>>>>>> 91cb50fa
}

pub trait Capturable {
    fn get_captured_amount<F>(&self, _payment_data: &PaymentData<F>) -> Option<i64>
    where
        F: Clone,
    {
        None
    }
    fn get_amount_capturable<F>(
        &self,
        _payment_data: &PaymentData<F>,
        _attempt_status: common_enums::AttemptStatus,
    ) -> Option<i64>
    where
        F: Clone,
    {
        None
    }
}

impl Capturable for PaymentsAuthorizeData {
    fn get_captured_amount<F>(&self, _payment_data: &PaymentData<F>) -> Option<i64>
    where
        F: Clone,
    {
        let final_amount = self
            .surcharge_details
            .as_ref()
            .map(|surcharge_details| surcharge_details.final_amount.get_amount_as_i64());
        final_amount.or(Some(self.amount))
    }

    fn get_amount_capturable<F>(
        &self,
        payment_data: &PaymentData<F>,
        attempt_status: common_enums::AttemptStatus,
    ) -> Option<i64>
    where
        F: Clone,
    {
        match payment_data
            .payment_attempt
            .capture_method
            .unwrap_or_default()
        {
            common_enums::CaptureMethod::Automatic => {
                let intent_status = common_enums::IntentStatus::foreign_from(attempt_status);
                match intent_status {
                    common_enums::IntentStatus::Succeeded
                    | common_enums::IntentStatus::Failed
                    | common_enums::IntentStatus::Processing => Some(0),
                    common_enums::IntentStatus::Cancelled
                    | common_enums::IntentStatus::PartiallyCaptured
                    | common_enums::IntentStatus::RequiresCustomerAction
                    | common_enums::IntentStatus::RequiresMerchantAction
                    | common_enums::IntentStatus::RequiresPaymentMethod
                    | common_enums::IntentStatus::RequiresConfirmation
                    | common_enums::IntentStatus::RequiresCapture
                    | common_enums::IntentStatus::PartiallyCapturedAndCapturable => None,
                }
            },
            common_enums::CaptureMethod::Manual => Some(payment_data.payment_attempt.get_total_amount().get_amount_as_i64()),
            // In case of manual multiple, amount capturable must be inferred from all captures.
            common_enums::CaptureMethod::ManualMultiple |
            // Scheduled capture is not supported as of now
            common_enums::CaptureMethod::Scheduled => None,
        }
    }
}

impl Capturable for PaymentsCaptureData {
    fn get_captured_amount<F>(&self, _payment_data: &PaymentData<F>) -> Option<i64>
    where
        F: Clone,
    {
        Some(self.amount_to_capture)
    }
    fn get_amount_capturable<F>(
        &self,
        _payment_data: &PaymentData<F>,
        attempt_status: common_enums::AttemptStatus,
    ) -> Option<i64>
    where
        F: Clone,
    {
        let intent_status = common_enums::IntentStatus::foreign_from(attempt_status);
        match intent_status {
            common_enums::IntentStatus::Succeeded
            | common_enums::IntentStatus::PartiallyCaptured => Some(0),
            common_enums::IntentStatus::Processing
            | common_enums::IntentStatus::Cancelled
            | common_enums::IntentStatus::Failed
            | common_enums::IntentStatus::RequiresCustomerAction
            | common_enums::IntentStatus::RequiresMerchantAction
            | common_enums::IntentStatus::RequiresPaymentMethod
            | common_enums::IntentStatus::RequiresConfirmation
            | common_enums::IntentStatus::RequiresCapture
            | common_enums::IntentStatus::PartiallyCapturedAndCapturable => None,
        }
    }
}

impl Capturable for CompleteAuthorizeData {
    fn get_captured_amount<F>(&self, _payment_data: &PaymentData<F>) -> Option<i64>
    where
        F: Clone,
    {
        Some(self.amount)
    }
    fn get_amount_capturable<F>(
        &self,
        payment_data: &PaymentData<F>,
        attempt_status: common_enums::AttemptStatus,
    ) -> Option<i64>
    where
        F: Clone,
    {
        match payment_data
            .payment_attempt
            .capture_method
            .unwrap_or_default()
        {
            common_enums::CaptureMethod::Automatic => {
                let intent_status = common_enums::IntentStatus::foreign_from(attempt_status);
                match intent_status {
                    common_enums::IntentStatus::Succeeded|
                    common_enums::IntentStatus::Failed|
                    common_enums::IntentStatus::Processing => Some(0),
                    common_enums::IntentStatus::Cancelled
                    | common_enums::IntentStatus::PartiallyCaptured
                    | common_enums::IntentStatus::RequiresCustomerAction
                    | common_enums::IntentStatus::RequiresMerchantAction
                    | common_enums::IntentStatus::RequiresPaymentMethod
                    | common_enums::IntentStatus::RequiresConfirmation
                    | common_enums::IntentStatus::RequiresCapture
                    | common_enums::IntentStatus::PartiallyCapturedAndCapturable => None,
                }
            },
            common_enums::CaptureMethod::Manual => Some(payment_data.payment_attempt.get_total_amount().get_amount_as_i64()),
            // In case of manual multiple, amount capturable must be inferred from all captures.
            common_enums::CaptureMethod::ManualMultiple |
            // Scheduled capture is not supported as of now
            common_enums::CaptureMethod::Scheduled => None,
        }
    }
}
impl Capturable for SetupMandateRequestData {}
impl Capturable for PaymentsCancelData {
    fn get_captured_amount<F>(&self, payment_data: &PaymentData<F>) -> Option<i64>
    where
        F: Clone,
    {
        // return previously captured amount
        payment_data
            .payment_intent
            .amount_captured
            .map(|amt| amt.get_amount_as_i64())
    }
    fn get_amount_capturable<F>(
        &self,
        _payment_data: &PaymentData<F>,
        attempt_status: common_enums::AttemptStatus,
    ) -> Option<i64>
    where
        F: Clone,
    {
        let intent_status = common_enums::IntentStatus::foreign_from(attempt_status);
        match intent_status {
            common_enums::IntentStatus::Cancelled
            | common_enums::IntentStatus::Processing
            | common_enums::IntentStatus::PartiallyCaptured => Some(0),
            common_enums::IntentStatus::Succeeded
            | common_enums::IntentStatus::Failed
            | common_enums::IntentStatus::RequiresCustomerAction
            | common_enums::IntentStatus::RequiresMerchantAction
            | common_enums::IntentStatus::RequiresPaymentMethod
            | common_enums::IntentStatus::RequiresConfirmation
            | common_enums::IntentStatus::RequiresCapture
            | common_enums::IntentStatus::PartiallyCapturedAndCapturable => None,
        }
    }
}
impl Capturable for PaymentsApproveData {}
impl Capturable for PaymentsRejectData {}
impl Capturable for PaymentsSessionData {}
impl Capturable for PaymentsIncrementalAuthorizationData {
    fn get_amount_capturable<F>(
        &self,
        _payment_data: &PaymentData<F>,
        _attempt_status: common_enums::AttemptStatus,
    ) -> Option<i64>
    where
        F: Clone,
    {
        Some(self.total_amount)
    }
}
impl Capturable for PaymentsSyncData {
    fn get_captured_amount<F>(&self, payment_data: &PaymentData<F>) -> Option<i64>
    where
        F: Clone,
    {
        payment_data
            .payment_attempt
            .amount_to_capture
            .or_else(|| Some(payment_data.payment_attempt.get_total_amount()))
            .map(|amt| amt.get_amount_as_i64())
    }
    fn get_amount_capturable<F>(
        &self,
        _payment_data: &PaymentData<F>,
        attempt_status: common_enums::AttemptStatus,
    ) -> Option<i64>
    where
        F: Clone,
    {
        if attempt_status.is_terminal_status() {
            Some(0)
        } else {
            None
        }
    }
}

pub struct AddAccessTokenResult {
    pub access_token_result: Result<Option<AccessToken>, ErrorResponse>,
    pub connector_supports_access_token: bool,
}

<<<<<<< HEAD
#[derive(serde::Deserialize, serde::Serialize, Debug, Clone)]
pub struct AccessToken {
    pub token: Secret<String>,
    pub expires: i64,
}

#[derive(serde::Serialize, Debug, Clone)]
pub struct MandateReference {
    pub connector_mandate_id: Option<String>,
    pub payment_method_id: Option<String>,
}

#[derive(Debug, Clone)]
pub enum CaptureSyncResponse {
    Success {
        resource_id: ResponseId,
        status: storage_enums::AttemptStatus,
        connector_response_reference_id: Option<String>,
        amount: Option<i64>,
    },
    Error {
        code: String,
        message: String,
        reason: Option<String>,
        status_code: u16,
        amount: Option<i64>,
    },
}

impl CaptureSyncResponse {
    pub fn get_amount_captured(&self) -> Option<i64> {
        match self {
            Self::Success { amount, .. } | Self::Error { amount, .. } => *amount,
        }
    }
    pub fn get_connector_response_reference_id(&self) -> Option<String> {
        match self {
            Self::Success {
                connector_response_reference_id,
                ..
            } => connector_response_reference_id.clone(),
            Self::Error { .. } => None,
        }
    }
}

#[derive(Debug, Clone)]
pub enum PaymentsResponseData {
    TransactionResponse {
        resource_id: ResponseId,
        redirection_data: Option<services::RedirectForm>,
        mandate_reference: Option<MandateReference>,
        connector_metadata: Option<serde_json::Value>,
        network_txn_id: Option<String>,
        connector_response_reference_id: Option<String>,
        incremental_authorization_allowed: Option<bool>,
    },
    MultipleCaptureResponse {
        // pending_capture_id_list: Vec<String>,
        capture_sync_response_list: HashMap<String, CaptureSyncResponse>,
    },
    SessionResponse {
        session_token: api::SessionToken,
    },
    SessionTokenResponse {
        session_token: String,
    },
    TransactionUnresolvedResponse {
        resource_id: ResponseId,
        //to add more info on cypto response, like `unresolved` reason(overpaid, underpaid, delayed)
        reason: Option<api::enums::UnresolvedResponseReason>,
        connector_response_reference_id: Option<String>,
    },
    TokenizationResponse {
        token: String,
    },

    ConnectorCustomerResponse {
        connector_customer_id: String,
    },

    ThreeDSEnrollmentResponse {
        enrolled_v2: bool,
        related_transaction_id: Option<String>,
    },
    PreProcessingResponse {
        pre_processing_id: PreprocessingResponseId,
        connector_metadata: Option<serde_json::Value>,
        session_token: Option<api::SessionToken>,
        connector_response_reference_id: Option<String>,
    },
    IncrementalAuthorizationResponse {
        status: common_enums::AuthorizationStatus,
        connector_authorization_id: Option<String>,
        error_code: Option<String>,
        error_message: Option<String>,
    },
    PostProcessingResponse {
        session_token: Option<api::OpenBankingSessionToken>,
    },
}

#[derive(Debug, Clone)]
pub enum PreprocessingResponseId {
    PreProcessingId(String),
    ConnectorTransactionId(String),
}

#[derive(Debug, Clone, Default, Serialize)]
pub enum ResponseId {
    ConnectorTransactionId(String),
    EncodedData(String),
    #[default]
    NoResponseId,
}

impl ResponseId {
    pub fn get_connector_transaction_id(
        &self,
    ) -> errors::CustomResult<String, errors::ValidationError> {
        match self {
            Self::ConnectorTransactionId(txn_id) => Ok(txn_id.to_string()),
            _ => Err(errors::ValidationError::IncorrectValueProvided {
                field_name: "connector_transaction_id",
            })
            .into_report()
            .attach_printable("Expected connector transaction ID not found"),
        }
    }
}

#[derive(Debug, Clone)]
pub struct RefundsData {
    pub refund_id: String,
    pub connector_transaction_id: String,

    pub connector_refund_id: Option<String>,
    pub currency: storage_enums::Currency,
    /// Amount for the payment against which this refund is issued
    pub payment_amount: i64,
    pub reason: Option<String>,
    pub webhook_url: Option<String>,
    /// Amount to be refunded
    pub refund_amount: i64,
    /// Arbitrary metadata required for refund
    pub connector_metadata: Option<serde_json::Value>,
    pub browser_info: Option<BrowserInformation>,
}

#[derive(Clone, Debug, Default, serde::Serialize, serde::Deserialize)]
pub struct BrowserInformation {
    pub color_depth: Option<u8>,
    pub java_enabled: Option<bool>,
    pub java_script_enabled: Option<bool>,
    pub language: Option<String>,
    pub screen_height: Option<u32>,
    pub screen_width: Option<u32>,
    pub time_zone: Option<i32>,
    pub ip_address: Option<std::net::IpAddr>,
    pub accept_header: Option<String>,
    pub user_agent: Option<String>,
}

#[derive(Debug, Clone)]
pub struct RefundsResponseData {
    pub connector_refund_id: String,
    pub refund_status: storage_enums::RefundStatus,
    // pub amount_received: Option<i32>, // Calculation for amount received not in place yet
=======
pub struct PaymentMethodTokenResult {
    pub payment_method_token_result: Result<Option<String>, ErrorResponse>,
    pub is_payment_method_tokenization_performed: bool,
>>>>>>> 91cb50fa
}

#[derive(Debug, Clone, Copy)]
pub enum Redirection {
    Redirect,
    NoRedirect,
}

#[derive(Debug, Clone, serde::Deserialize, serde::Serialize)]
pub struct PollConfig {
    pub delay_in_secs: i8,
    pub frequency: i8,
}

impl PollConfig {
    pub fn get_poll_config_key(connector: String) -> String {
        format!("poll_config_external_three_ds_{connector}")
    }
}

impl Default for PollConfig {
    fn default() -> Self {
        Self {
            delay_in_secs: consts::DEFAULT_POLL_DELAY_IN_SECS,
            frequency: consts::DEFAULT_POLL_FREQUENCY,
        }
    }
}

#[derive(Clone, Debug)]
pub struct RedirectPaymentFlowResponse {
    pub payments_response: api_models::payments::PaymentsResponse,
    pub business_profile: diesel_models::business_profile::BusinessProfile,
}

#[derive(Clone, Debug)]
pub struct AuthenticatePaymentFlowResponse {
    pub payments_response: api_models::payments::PaymentsResponse,
    pub poll_config: PollConfig,
    pub business_profile: diesel_models::business_profile::BusinessProfile,
}

#[derive(Debug, Clone, Default, serde::Deserialize, serde::Serialize)]
pub struct ConnectorResponse {
    pub merchant_id: String,
    pub connector: String,
    pub payment_id: String,
    pub amount: i64,
    pub connector_transaction_id: String,
    pub return_url: Option<String>,
    pub three_ds_form: Option<services::RedirectForm>,
}

pub struct ResponseRouterData<Flow, R, Request, Response> {
    pub response: R,
    pub data: RouterData<Flow, Request, Response>,
    pub http_code: u16,
}

#[derive(Debug, Clone, serde::Deserialize, serde::Serialize)]
#[serde(rename_all = "snake_case")]
pub enum MerchantAccountDataResponse {
    Iban {
        iban: Secret<String>,
        name: String,
        #[serde(skip_serializing_if = "Option::is_none")]
        connector_recipient_id: Option<Secret<String>>,
    },
    Bacs {
        account_number: Secret<String>,
        sort_code: Secret<String>,
        name: String,
        #[serde(skip_serializing_if = "Option::is_none")]
        connector_recipient_id: Option<Secret<String>>,
    },
}

impl From<MerchantAccountData> for MerchantAccountDataResponse {
    fn from(value: MerchantAccountData) -> Self {
        match value {
            MerchantAccountData::Bacs {
                account_number,
                sort_code,
                name,
                connector_recipient_id,
            } => Self::Bacs {
                account_number,
                sort_code,
                name,
                connector_recipient_id: if let Some(conn) = connector_recipient_id {
                    match conn {
                        RecipientIdType::ConnectorId(id) => Some(id),
                        RecipientIdType::LockerId(_id) => None,
                    }
                } else {
                    None
                },
            },
            MerchantAccountData::Iban {
                iban,
                name,
                connector_recipient_id,
            } => Self::Iban {
                iban,
                name,
                connector_recipient_id: if let Some(conn) = connector_recipient_id {
                    match conn {
                        RecipientIdType::ConnectorId(id) => Some(id),
                        RecipientIdType::LockerId(_id) => None,
                    }
                } else {
                    None
                },
            },
        }
    }
}

#[derive(Debug, Clone, serde::Deserialize, serde::Serialize)]
pub enum RecipientIdType {
    ConnectorId(Secret<String>),
    LockerId(Secret<String>),
}

#[derive(Debug, Clone, serde::Deserialize, serde::Serialize)]
#[serde(rename_all = "snake_case")]
#[serde(into = "MerchantAccountDataResponse")]
pub enum MerchantAccountData {
    Iban {
        iban: Secret<String>,
        name: String,
        connector_recipient_id: Option<RecipientIdType>,
    },
    Bacs {
        account_number: Secret<String>,
        sort_code: Secret<String>,
        name: String,
        connector_recipient_id: Option<RecipientIdType>,
    },
}

impl ForeignFrom<RecipientIdType> for api_models::admin::RecipientIdType {
    fn foreign_from(from: RecipientIdType) -> Self {
        match from {
            RecipientIdType::ConnectorId(id) => Self::ConnectorId(id),
            RecipientIdType::LockerId(id) => Self::LockerId(id),
        }
    }
}

impl From<api_models::admin::RecipientIdType> for RecipientIdType {
    fn from(from: api_models::admin::RecipientIdType) -> Self {
        match from {
            api_models::admin::RecipientIdType::ConnectorId(id) => Self::ConnectorId(id),
            api_models::admin::RecipientIdType::LockerId(id) => Self::LockerId(id),
        }
    }
}

impl ForeignFrom<MerchantAccountData> for api_models::admin::MerchantAccountData {
    fn foreign_from(from: MerchantAccountData) -> Self {
        match from {
            MerchantAccountData::Iban {
                iban,
                name,
                connector_recipient_id,
            } => Self::Iban {
                iban,
                name,
                connector_recipient_id: connector_recipient_id
                    .map(api_models::admin::RecipientIdType::foreign_from),
            },
            MerchantAccountData::Bacs {
                account_number,
                sort_code,
                name,
                connector_recipient_id,
            } => Self::Bacs {
                account_number,
                sort_code,
                name,
                connector_recipient_id: connector_recipient_id
                    .map(api_models::admin::RecipientIdType::foreign_from),
            },
        }
    }
}

impl From<api_models::admin::MerchantAccountData> for MerchantAccountData {
    fn from(from: api_models::admin::MerchantAccountData) -> Self {
        match from {
            api_models::admin::MerchantAccountData::Iban {
                iban,
                name,
                connector_recipient_id,
            } => Self::Iban {
                iban,
                name,
                connector_recipient_id: connector_recipient_id.map(RecipientIdType::from),
            },
            api_models::admin::MerchantAccountData::Bacs {
                account_number,
                sort_code,
                name,
                connector_recipient_id,
            } => Self::Bacs {
                account_number,
                sort_code,
                name,
                connector_recipient_id: connector_recipient_id.map(RecipientIdType::from),
            },
        }
    }
}

#[derive(Debug, Clone, serde::Deserialize, serde::Serialize)]
#[serde(rename_all = "snake_case")]
pub enum MerchantRecipientData {
    ConnectorRecipientId(Secret<String>),
    WalletId(Secret<String>),
    AccountData(MerchantAccountData),
}

impl ForeignFrom<MerchantRecipientData> for api_models::admin::MerchantRecipientData {
    fn foreign_from(value: MerchantRecipientData) -> Self {
        match value {
            MerchantRecipientData::ConnectorRecipientId(id) => Self::ConnectorRecipientId(id),
            MerchantRecipientData::WalletId(id) => Self::WalletId(id),
            MerchantRecipientData::AccountData(data) => {
                Self::AccountData(api_models::admin::MerchantAccountData::foreign_from(data))
            }
        }
    }
}

impl From<api_models::admin::MerchantRecipientData> for MerchantRecipientData {
    fn from(value: api_models::admin::MerchantRecipientData) -> Self {
        match value {
            api_models::admin::MerchantRecipientData::ConnectorRecipientId(id) => {
                Self::ConnectorRecipientId(id)
            }
            api_models::admin::MerchantRecipientData::WalletId(id) => Self::WalletId(id),
            api_models::admin::MerchantRecipientData::AccountData(data) => {
                Self::AccountData(data.into())
            }
        }
    }
}

#[derive(Debug, Clone, serde::Deserialize, serde::Serialize)]
#[serde(rename_all = "snake_case")]
pub enum AdditionalMerchantData {
    OpenBankingRecipientData(MerchantRecipientData),
}

impl ForeignFrom<api_models::admin::ConnectorAuthType> for ConnectorAuthType {
    fn foreign_from(value: api_models::admin::ConnectorAuthType) -> Self {
        match value {
            api_models::admin::ConnectorAuthType::TemporaryAuth => Self::TemporaryAuth,
            api_models::admin::ConnectorAuthType::HeaderKey { api_key } => {
                Self::HeaderKey { api_key }
            }
            api_models::admin::ConnectorAuthType::BodyKey { api_key, key1 } => {
                Self::BodyKey { api_key, key1 }
            }
            api_models::admin::ConnectorAuthType::SignatureKey {
                api_key,
                key1,
                api_secret,
            } => Self::SignatureKey {
                api_key,
                key1,
                api_secret,
            },
            api_models::admin::ConnectorAuthType::MultiAuthKey {
                api_key,
                key1,
                api_secret,
                key2,
            } => Self::MultiAuthKey {
                api_key,
                key1,
                api_secret,
                key2,
            },
            api_models::admin::ConnectorAuthType::CurrencyAuthKey { auth_key_map } => {
                Self::CurrencyAuthKey { auth_key_map }
            }
            api_models::admin::ConnectorAuthType::NoKey => Self::NoKey,
            api_models::admin::ConnectorAuthType::CertificateAuth {
                certificate,
                private_key,
            } => Self::CertificateAuth {
                certificate,
                private_key,
            },
        }
    }
}

impl ForeignFrom<ConnectorAuthType> for api_models::admin::ConnectorAuthType {
    fn foreign_from(from: ConnectorAuthType) -> Self {
        match from {
            ConnectorAuthType::TemporaryAuth => Self::TemporaryAuth,
            ConnectorAuthType::HeaderKey { api_key } => Self::HeaderKey { api_key },
            ConnectorAuthType::BodyKey { api_key, key1 } => Self::BodyKey { api_key, key1 },
            ConnectorAuthType::SignatureKey {
                api_key,
                key1,
                api_secret,
            } => Self::SignatureKey {
                api_key,
                key1,
                api_secret,
            },
            ConnectorAuthType::MultiAuthKey {
                api_key,
                key1,
                api_secret,
                key2,
            } => Self::MultiAuthKey {
                api_key,
                key1,
                api_secret,
                key2,
            },
            ConnectorAuthType::CurrencyAuthKey { auth_key_map } => {
                Self::CurrencyAuthKey { auth_key_map }
            }
            ConnectorAuthType::NoKey => Self::NoKey,
            ConnectorAuthType::CertificateAuth {
                certificate,
                private_key,
            } => Self::CertificateAuth {
                certificate,
                private_key,
            },
        }
    }
}

#[derive(Debug, Clone, serde::Serialize, serde::Deserialize)]
pub struct ConnectorsList {
    pub connectors: Vec<String>,
}

impl ForeignTryFrom<ConnectorAuthType> for AccessTokenRequestData {
    type Error = errors::ApiErrorResponse;
    fn foreign_try_from(connector_auth: ConnectorAuthType) -> Result<Self, Self::Error> {
        match connector_auth {
            ConnectorAuthType::HeaderKey { api_key } => Ok(Self {
                app_id: api_key,
                id: None,
            }),
            ConnectorAuthType::BodyKey { api_key, key1 } => Ok(Self {
                app_id: api_key,
                id: Some(key1),
            }),
            ConnectorAuthType::SignatureKey { api_key, key1, .. } => Ok(Self {
                app_id: api_key,
                id: Some(key1),
            }),
            ConnectorAuthType::MultiAuthKey { api_key, key1, .. } => Ok(Self {
                app_id: api_key,
                id: Some(key1),
            }),

            _ => Err(errors::ApiErrorResponse::InvalidDataValue {
                field_name: "connector_account_details",
            }),
        }
    }
}

impl ForeignFrom<&PaymentsAuthorizeRouterData> for AuthorizeSessionTokenData {
    fn foreign_from(data: &PaymentsAuthorizeRouterData) -> Self {
        Self {
            amount_to_capture: data.amount_captured,
            currency: data.request.currency,
            connector_transaction_id: data.payment_id.clone(),
            amount: Some(data.request.amount),
        }
    }
}

pub trait Tokenizable {
    fn set_session_token(&mut self, token: Option<String>);
}

impl Tokenizable for SetupMandateRequestData {
    fn set_session_token(&mut self, _token: Option<String>) {}
}

impl Tokenizable for PaymentsAuthorizeData {
    fn set_session_token(&mut self, token: Option<String>) {
        self.session_token = token;
    }
}

impl Tokenizable for CompleteAuthorizeData {
    fn set_session_token(&mut self, _token: Option<String>) {}
}

impl ForeignFrom<&SetupMandateRouterData> for PaymentsAuthorizeData {
    fn foreign_from(data: &SetupMandateRouterData) -> Self {
        Self {
            currency: data.request.currency,
            payment_method_data: data.request.payment_method_data.clone(),
            confirm: data.request.confirm,
            statement_descriptor_suffix: data.request.statement_descriptor_suffix.clone(),
            mandate_id: data.request.mandate_id.clone(),
            setup_future_usage: data.request.setup_future_usage,
            off_session: data.request.off_session,
            setup_mandate_details: data.request.setup_mandate_details.clone(),
            router_return_url: data.request.router_return_url.clone(),
            email: data.request.email.clone(),
            customer_name: data.request.customer_name.clone(),
            amount: 0,
            minor_amount: MinorUnit::new(0),
            statement_descriptor: None,
            capture_method: None,
            webhook_url: None,
            complete_authorize_url: None,
            browser_info: data.request.browser_info.clone(),
            order_details: None,
            order_category: None,
            session_token: None,
            enrolled_for_3ds: true,
            related_transaction_id: None,
            payment_experience: None,
            payment_method_type: None,
            customer_id: None,
            surcharge_details: None,
            request_incremental_authorization: data.request.request_incremental_authorization,
            metadata: None,
            authentication_data: None,
            customer_acceptance: data.request.customer_acceptance.clone(),
            charges: None, // TODO: allow charges on mandates?
            merchant_order_reference_id: None,
            integrity_object: None,
        }
    }
}

impl<F1, F2, T1, T2> ForeignFrom<(&RouterData<F1, T1, PaymentsResponseData>, T2)>
    for RouterData<F2, T2, PaymentsResponseData>
{
    fn foreign_from(item: (&RouterData<F1, T1, PaymentsResponseData>, T2)) -> Self {
        let data = item.0;
        let request = item.1;
        Self {
            flow: PhantomData,
            request,
            merchant_id: data.merchant_id.clone(),
            connector: data.connector.clone(),
            attempt_id: data.attempt_id.clone(),
            status: data.status,
            payment_method: data.payment_method,
            connector_auth_type: data.connector_auth_type.clone(),
            description: data.description.clone(),
            return_url: data.return_url.clone(),
            address: data.address.clone(),
            auth_type: data.auth_type,
            connector_meta_data: data.connector_meta_data.clone(),
            connector_wallets_details: data.connector_wallets_details.clone(),
            amount_captured: data.amount_captured,
            minor_amount_captured: data.minor_amount_captured,
            access_token: data.access_token.clone(),
            response: data.response.clone(),
            payment_id: data.payment_id.clone(),
            session_token: data.session_token.clone(),
            reference_id: data.reference_id.clone(),
            customer_id: data.customer_id.clone(),
            payment_method_token: None,
            preprocessing_id: None,
            connector_customer: data.connector_customer.clone(),
            recurring_mandate_payment_data: data.recurring_mandate_payment_data.clone(),
            connector_request_reference_id: data.connector_request_reference_id.clone(),
            #[cfg(feature = "payouts")]
            payout_method_data: data.payout_method_data.clone(),
            #[cfg(feature = "payouts")]
            quote_id: data.quote_id.clone(),
            test_mode: data.test_mode,
            payment_method_status: None,
            payment_method_balance: data.payment_method_balance.clone(),
            connector_api_version: data.connector_api_version.clone(),
            connector_http_status_code: data.connector_http_status_code,
            external_latency: data.external_latency,
            apple_pay_flow: data.apple_pay_flow.clone(),
            frm_metadata: data.frm_metadata.clone(),
            dispute_id: data.dispute_id.clone(),
            refund_id: data.refund_id.clone(),
            connector_response: data.connector_response.clone(),
            integrity_check: Ok(()),
        }
    }
}

#[cfg(feature = "payouts")]
impl<F1, F2>
    ForeignFrom<(
        &RouterData<F1, PayoutsData, PayoutsResponseData>,
        PayoutsData,
    )> for RouterData<F2, PayoutsData, PayoutsResponseData>
{
    fn foreign_from(
        item: (
            &RouterData<F1, PayoutsData, PayoutsResponseData>,
            PayoutsData,
        ),
    ) -> Self {
        let data = item.0;
        let request = item.1;
        Self {
            flow: PhantomData,
            request,
            merchant_id: data.merchant_id.clone(),
            connector: data.connector.clone(),
            attempt_id: data.attempt_id.clone(),
            status: data.status,
            payment_method: data.payment_method,
            connector_auth_type: data.connector_auth_type.clone(),
            description: data.description.clone(),
            return_url: data.return_url.clone(),
            address: data.address.clone(),
            auth_type: data.auth_type,
            connector_meta_data: data.connector_meta_data.clone(),
            connector_wallets_details: data.connector_wallets_details.clone(),
            amount_captured: data.amount_captured,
            minor_amount_captured: data.minor_amount_captured,
            access_token: data.access_token.clone(),
            response: data.response.clone(),
            payment_id: data.payment_id.clone(),
            session_token: data.session_token.clone(),
            reference_id: data.reference_id.clone(),
            customer_id: data.customer_id.clone(),
            payment_method_token: None,
            recurring_mandate_payment_data: None,
            preprocessing_id: None,
            connector_customer: data.connector_customer.clone(),
            connector_request_reference_id:
                IRRELEVANT_CONNECTOR_REQUEST_REFERENCE_ID_IN_PAYOUTS_FLOW.to_string(),
            payout_method_data: data.payout_method_data.clone(),
            quote_id: data.quote_id.clone(),
            test_mode: data.test_mode,
            payment_method_balance: None,
            payment_method_status: None,
            connector_api_version: None,
            connector_http_status_code: data.connector_http_status_code,
            external_latency: data.external_latency,
            apple_pay_flow: None,
            frm_metadata: None,
            refund_id: None,
            dispute_id: None,
            connector_response: data.connector_response.clone(),
            integrity_check: Ok(()),
        }
    }
}<|MERGE_RESOLUTION|>--- conflicted
+++ resolved
@@ -314,260 +314,6 @@
 }
 
 #[cfg(feature = "payouts")]
-<<<<<<< HEAD
-#[derive(Clone, Debug, Default)]
-pub struct PayoutsResponseData {
-    pub status: Option<storage_enums::PayoutStatus>,
-    pub connector_payout_id: String,
-    pub payout_eligible: Option<bool>,
-}
-
-#[derive(Clone, Debug, Default)]
-pub struct PayoutsFulfillResponseData {
-    pub status: Option<storage_enums::PayoutStatus>,
-    pub reference_id: Option<String>,
-}
-
-#[derive(Debug, Clone)]
-pub struct PaymentsAuthorizeData {
-    pub payment_method_data: payments::PaymentMethodData,
-    /// total amount (original_amount + surcharge_amount + tax_on_surcharge_amount)
-    /// If connector supports separate field for surcharge amount, consider using below functions defined on `PaymentsAuthorizeData` to fetch original amount and surcharge amount separately
-    /// ```
-    /// get_original_amount()
-    /// get_surcharge_amount()
-    /// get_tax_on_surcharge_amount()
-    /// get_total_surcharge_amount() // returns surcharge_amount + tax_on_surcharge_amount
-    /// ```
-    pub amount: i64,
-    pub email: Option<Email>,
-    pub customer_name: Option<Secret<String>>,
-    pub currency: storage_enums::Currency,
-    pub confirm: bool,
-    pub statement_descriptor_suffix: Option<String>,
-    pub statement_descriptor: Option<String>,
-    pub capture_method: Option<storage_enums::CaptureMethod>,
-    pub router_return_url: Option<String>,
-    pub webhook_url: Option<String>,
-    pub complete_authorize_url: Option<String>,
-    // Mandates
-    pub setup_future_usage: Option<storage_enums::FutureUsage>,
-    pub mandate_id: Option<api_models::payments::MandateIds>,
-    pub off_session: Option<bool>,
-    pub setup_mandate_details: Option<MandateData>,
-    pub browser_info: Option<BrowserInformation>,
-    pub order_details: Option<Vec<api_models::payments::OrderDetailsWithAmount>>,
-    pub order_category: Option<String>,
-    pub session_token: Option<String>,
-    pub enrolled_for_3ds: bool,
-    pub related_transaction_id: Option<String>,
-    pub payment_experience: Option<storage_enums::PaymentExperience>,
-    pub payment_method_type: Option<storage_enums::PaymentMethodType>,
-    pub surcharge_details: Option<types::SurchargeDetails>,
-    pub customer_id: Option<String>,
-    pub request_incremental_authorization: bool,
-    pub metadata: Option<pii::SecretSerdeValue>,
-}
-
-#[derive(Debug, Clone, Default)]
-pub struct PaymentsCaptureData {
-    pub amount_to_capture: i64,
-    pub currency: storage_enums::Currency,
-    pub connector_transaction_id: String,
-    pub payment_amount: i64,
-    pub multiple_capture_data: Option<MultipleCaptureRequestData>,
-    pub connector_meta: Option<serde_json::Value>,
-    pub browser_info: Option<BrowserInformation>,
-    pub metadata: Option<pii::SecretSerdeValue>,
-    // This metadata is used to store the metadata shared during the payment intent request.
-}
-
-#[derive(Debug, Clone, Default)]
-pub struct PaymentsIncrementalAuthorizationData {
-    pub total_amount: i64,
-    pub additional_amount: i64,
-    pub currency: storage_enums::Currency,
-    pub reason: Option<String>,
-    pub connector_transaction_id: String,
-}
-
-#[allow(dead_code)]
-#[derive(Debug, Clone, Default)]
-pub struct MultipleCaptureRequestData {
-    pub capture_sequence: i16,
-    pub capture_reference: String,
-}
-
-#[derive(Debug, Clone)]
-pub struct AuthorizeSessionTokenData {
-    pub amount_to_capture: Option<i64>,
-    pub currency: storage_enums::Currency,
-    pub connector_transaction_id: String,
-    pub amount: Option<i64>,
-}
-
-#[derive(Debug, Clone)]
-pub struct ConnectorCustomerData {
-    pub description: Option<String>,
-    pub email: Option<Email>,
-    pub phone: Option<Secret<String>>,
-    pub name: Option<Secret<String>>,
-    pub preprocessing_id: Option<String>,
-    pub payment_method_data: payments::PaymentMethodData,
-}
-
-#[derive(Debug, Clone)]
-pub struct PaymentMethodTokenizationData {
-    pub payment_method_data: payments::PaymentMethodData,
-    pub browser_info: Option<BrowserInformation>,
-    pub currency: storage_enums::Currency,
-    pub amount: Option<i64>,
-}
-
-#[derive(Debug, Clone)]
-pub struct PaymentsPreProcessingData {
-    pub payment_method_data: Option<payments::PaymentMethodData>,
-    pub amount: Option<i64>,
-    pub email: Option<Email>,
-    pub currency: Option<storage_enums::Currency>,
-    pub payment_method_type: Option<storage_enums::PaymentMethodType>,
-    pub setup_mandate_details: Option<MandateData>,
-    pub capture_method: Option<storage_enums::CaptureMethod>,
-    pub order_details: Option<Vec<api_models::payments::OrderDetailsWithAmount>>,
-    pub router_return_url: Option<String>,
-    pub webhook_url: Option<String>,
-    pub complete_authorize_url: Option<String>,
-    pub surcharge_details: Option<types::SurchargeDetails>,
-    pub browser_info: Option<BrowserInformation>,
-    pub connector_transaction_id: Option<String>,
-    pub redirect_response: Option<CompleteAuthorizeRedirectResponse>,
-}
-
-#[derive(Debug, Clone)]
-pub struct PaymentsPostProcessingData {
-    pub payment_method_data: payments::PaymentMethodData,
-    pub amount: i64,
-    pub email: Option<Email>,
-    pub customer_id: Option<String>,
-    pub currency: storage_enums::Currency,
-    pub payment_method_type: Option<storage_enums::PaymentMethodType>,
-    pub setup_mandate_details: Option<MandateData>,
-    pub capture_method: Option<storage_enums::CaptureMethod>,
-    pub order_details: Option<Vec<api_models::payments::OrderDetailsWithAmount>>,
-    pub router_return_url: Option<String>,
-    pub webhook_url: Option<String>,
-    pub complete_authorize_url: Option<String>,
-    pub browser_info: Option<BrowserInformation>,
-    pub connector_transaction_id: Option<String>,
-}
-
-#[derive(Debug, Clone)]
-pub struct CompleteAuthorizeData {
-    pub payment_method_data: Option<payments::PaymentMethodData>,
-    pub amount: i64,
-    pub email: Option<Email>,
-    pub currency: storage_enums::Currency,
-    pub confirm: bool,
-    pub statement_descriptor_suffix: Option<String>,
-    pub capture_method: Option<storage_enums::CaptureMethod>,
-    // Mandates
-    pub setup_future_usage: Option<storage_enums::FutureUsage>,
-    pub mandate_id: Option<api_models::payments::MandateIds>,
-    pub off_session: Option<bool>,
-    pub setup_mandate_details: Option<MandateData>,
-    pub redirect_response: Option<CompleteAuthorizeRedirectResponse>,
-    pub browser_info: Option<BrowserInformation>,
-    pub connector_transaction_id: Option<String>,
-    pub connector_meta: Option<serde_json::Value>,
-    pub complete_authorize_url: Option<String>,
-    pub metadata: Option<pii::SecretSerdeValue>,
-}
-
-#[derive(Debug, Clone)]
-pub struct CompleteAuthorizeRedirectResponse {
-    pub params: Option<Secret<String>>,
-    pub payload: Option<pii::SecretSerdeValue>,
-}
-
-#[derive(Debug, Default, Clone)]
-pub struct PaymentsSyncData {
-    //TODO : add fields based on the connector requirements
-    pub connector_transaction_id: ResponseId,
-    pub encoded_data: Option<String>,
-    pub capture_method: Option<storage_enums::CaptureMethod>,
-    pub connector_meta: Option<serde_json::Value>,
-    pub sync_type: SyncRequestType,
-    pub mandate_id: Option<api_models::payments::MandateIds>,
-    pub payment_method_type: Option<storage_enums::PaymentMethodType>,
-}
-
-#[derive(Debug, Default, Clone)]
-pub enum SyncRequestType {
-    MultipleCaptureSync(Vec<String>),
-    #[default]
-    SinglePaymentSync,
-}
-
-#[derive(Debug, Default, Clone)]
-pub struct PaymentsCancelData {
-    pub amount: Option<i64>,
-    pub currency: Option<storage_enums::Currency>,
-    pub connector_transaction_id: String,
-    pub cancellation_reason: Option<String>,
-    pub connector_meta: Option<serde_json::Value>,
-    pub browser_info: Option<BrowserInformation>,
-    pub metadata: Option<pii::SecretSerdeValue>,
-    // This metadata is used to store the metadata shared during the payment intent request.
-}
-
-#[derive(Debug, Default, Clone)]
-pub struct PaymentsRejectData {
-    pub amount: Option<i64>,
-    pub currency: Option<storage_enums::Currency>,
-}
-
-#[derive(Debug, Default, Clone)]
-pub struct PaymentsApproveData {
-    pub amount: Option<i64>,
-    pub currency: Option<storage_enums::Currency>,
-}
-
-#[derive(Debug, Clone)]
-pub struct PaymentsSessionData {
-    pub amount: i64,
-    pub currency: storage_enums::Currency,
-    pub country: Option<api::enums::CountryAlpha2>,
-    pub surcharge_details: Option<types::SurchargeDetails>,
-    pub order_details: Option<Vec<api_models::payments::OrderDetailsWithAmount>>,
-}
-
-#[derive(Debug, Clone)]
-pub struct SetupMandateRequestData {
-    pub currency: storage_enums::Currency,
-    pub payment_method_data: payments::PaymentMethodData,
-    pub amount: Option<i64>,
-    pub confirm: bool,
-    pub statement_descriptor_suffix: Option<String>,
-    pub mandate_id: Option<api_models::payments::MandateIds>,
-    pub setup_future_usage: Option<storage_enums::FutureUsage>,
-    pub off_session: Option<bool>,
-    pub setup_mandate_details: Option<MandateData>,
-    pub router_return_url: Option<String>,
-    pub browser_info: Option<BrowserInformation>,
-    pub email: Option<Email>,
-    pub customer_name: Option<Secret<String>>,
-    pub return_url: Option<String>,
-    pub payment_method_type: Option<storage_enums::PaymentMethodType>,
-    pub request_incremental_authorization: bool,
-    pub metadata: Option<pii::SecretSerdeValue>,
-}
-
-#[derive(Debug, Clone)]
-pub struct AccessTokenRequestData {
-    pub app_id: Secret<String>,
-    pub id: Option<Secret<String>>,
-    // Add more keys if required
-=======
 impl PayoutIndividualDetailsExt for api_models::payouts::PayoutIndividualDetails {
     type Error = error_stack::Report<errors::ConnectorError>;
     fn get_external_account_account_holder_type(&self) -> Result<String, Self::Error> {
@@ -575,7 +321,6 @@
             .clone()
             .ok_or_else(missing_field_err("external_account_account_holder_type"))
     }
->>>>>>> 91cb50fa
 }
 
 pub trait Capturable {
@@ -806,180 +551,9 @@
     pub connector_supports_access_token: bool,
 }
 
-<<<<<<< HEAD
-#[derive(serde::Deserialize, serde::Serialize, Debug, Clone)]
-pub struct AccessToken {
-    pub token: Secret<String>,
-    pub expires: i64,
-}
-
-#[derive(serde::Serialize, Debug, Clone)]
-pub struct MandateReference {
-    pub connector_mandate_id: Option<String>,
-    pub payment_method_id: Option<String>,
-}
-
-#[derive(Debug, Clone)]
-pub enum CaptureSyncResponse {
-    Success {
-        resource_id: ResponseId,
-        status: storage_enums::AttemptStatus,
-        connector_response_reference_id: Option<String>,
-        amount: Option<i64>,
-    },
-    Error {
-        code: String,
-        message: String,
-        reason: Option<String>,
-        status_code: u16,
-        amount: Option<i64>,
-    },
-}
-
-impl CaptureSyncResponse {
-    pub fn get_amount_captured(&self) -> Option<i64> {
-        match self {
-            Self::Success { amount, .. } | Self::Error { amount, .. } => *amount,
-        }
-    }
-    pub fn get_connector_response_reference_id(&self) -> Option<String> {
-        match self {
-            Self::Success {
-                connector_response_reference_id,
-                ..
-            } => connector_response_reference_id.clone(),
-            Self::Error { .. } => None,
-        }
-    }
-}
-
-#[derive(Debug, Clone)]
-pub enum PaymentsResponseData {
-    TransactionResponse {
-        resource_id: ResponseId,
-        redirection_data: Option<services::RedirectForm>,
-        mandate_reference: Option<MandateReference>,
-        connector_metadata: Option<serde_json::Value>,
-        network_txn_id: Option<String>,
-        connector_response_reference_id: Option<String>,
-        incremental_authorization_allowed: Option<bool>,
-    },
-    MultipleCaptureResponse {
-        // pending_capture_id_list: Vec<String>,
-        capture_sync_response_list: HashMap<String, CaptureSyncResponse>,
-    },
-    SessionResponse {
-        session_token: api::SessionToken,
-    },
-    SessionTokenResponse {
-        session_token: String,
-    },
-    TransactionUnresolvedResponse {
-        resource_id: ResponseId,
-        //to add more info on cypto response, like `unresolved` reason(overpaid, underpaid, delayed)
-        reason: Option<api::enums::UnresolvedResponseReason>,
-        connector_response_reference_id: Option<String>,
-    },
-    TokenizationResponse {
-        token: String,
-    },
-
-    ConnectorCustomerResponse {
-        connector_customer_id: String,
-    },
-
-    ThreeDSEnrollmentResponse {
-        enrolled_v2: bool,
-        related_transaction_id: Option<String>,
-    },
-    PreProcessingResponse {
-        pre_processing_id: PreprocessingResponseId,
-        connector_metadata: Option<serde_json::Value>,
-        session_token: Option<api::SessionToken>,
-        connector_response_reference_id: Option<String>,
-    },
-    IncrementalAuthorizationResponse {
-        status: common_enums::AuthorizationStatus,
-        connector_authorization_id: Option<String>,
-        error_code: Option<String>,
-        error_message: Option<String>,
-    },
-    PostProcessingResponse {
-        session_token: Option<api::OpenBankingSessionToken>,
-    },
-}
-
-#[derive(Debug, Clone)]
-pub enum PreprocessingResponseId {
-    PreProcessingId(String),
-    ConnectorTransactionId(String),
-}
-
-#[derive(Debug, Clone, Default, Serialize)]
-pub enum ResponseId {
-    ConnectorTransactionId(String),
-    EncodedData(String),
-    #[default]
-    NoResponseId,
-}
-
-impl ResponseId {
-    pub fn get_connector_transaction_id(
-        &self,
-    ) -> errors::CustomResult<String, errors::ValidationError> {
-        match self {
-            Self::ConnectorTransactionId(txn_id) => Ok(txn_id.to_string()),
-            _ => Err(errors::ValidationError::IncorrectValueProvided {
-                field_name: "connector_transaction_id",
-            })
-            .into_report()
-            .attach_printable("Expected connector transaction ID not found"),
-        }
-    }
-}
-
-#[derive(Debug, Clone)]
-pub struct RefundsData {
-    pub refund_id: String,
-    pub connector_transaction_id: String,
-
-    pub connector_refund_id: Option<String>,
-    pub currency: storage_enums::Currency,
-    /// Amount for the payment against which this refund is issued
-    pub payment_amount: i64,
-    pub reason: Option<String>,
-    pub webhook_url: Option<String>,
-    /// Amount to be refunded
-    pub refund_amount: i64,
-    /// Arbitrary metadata required for refund
-    pub connector_metadata: Option<serde_json::Value>,
-    pub browser_info: Option<BrowserInformation>,
-}
-
-#[derive(Clone, Debug, Default, serde::Serialize, serde::Deserialize)]
-pub struct BrowserInformation {
-    pub color_depth: Option<u8>,
-    pub java_enabled: Option<bool>,
-    pub java_script_enabled: Option<bool>,
-    pub language: Option<String>,
-    pub screen_height: Option<u32>,
-    pub screen_width: Option<u32>,
-    pub time_zone: Option<i32>,
-    pub ip_address: Option<std::net::IpAddr>,
-    pub accept_header: Option<String>,
-    pub user_agent: Option<String>,
-}
-
-#[derive(Debug, Clone)]
-pub struct RefundsResponseData {
-    pub connector_refund_id: String,
-    pub refund_status: storage_enums::RefundStatus,
-    // pub amount_received: Option<i32>, // Calculation for amount received not in place yet
-=======
 pub struct PaymentMethodTokenResult {
     pub payment_method_token_result: Result<Option<String>, ErrorResponse>,
     pub is_payment_method_tokenization_performed: bool,
->>>>>>> 91cb50fa
 }
 
 #[derive(Debug, Clone, Copy)]
