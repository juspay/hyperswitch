// FIXME: Why were these data types grouped this way?
//
// Folder `types` is strange for Rust ecosystem, nevertheless it might be okay.
// But folder `enum` is even more strange I unlikely okay. Why should not we introduce folders `type`, `structs` and `traits`? :)
// Is it better to split data types according to business logic instead.
// For example, customers/address/dispute/mandate is "models".
// Separation of concerns instead of separation of forms.

pub mod api;
pub mod storage;
pub mod transformers;

use std::marker::PhantomData;

pub use api_models::enums::Connector;
use common_utils::{pii, pii::Email};
use error_stack::{IntoReport, ResultExt};

use self::{api::payments, storage::enums as storage_enums};
pub use crate::core::payments::PaymentAddress;
use crate::{core::errors, services};

pub type PaymentsAuthorizeRouterData =
    RouterData<api::Authorize, PaymentsAuthorizeData, PaymentsResponseData>;
pub type PaymentsAuthorizeSessionTokenRouterData =
    RouterData<api::AuthorizeSessionToken, AuthorizeSessionTokenData, PaymentsResponseData>;
pub type PaymentsCompleteAuthorizeRouterData =
    RouterData<api::CompleteAuthorize, CompleteAuthorizeData, PaymentsResponseData>;
pub type PaymentsInitRouterData =
    RouterData<api::InitPayment, PaymentsAuthorizeData, PaymentsResponseData>;
pub type PaymentsSyncRouterData = RouterData<api::PSync, PaymentsSyncData, PaymentsResponseData>;
pub type PaymentsCaptureRouterData =
    RouterData<api::Capture, PaymentsCaptureData, PaymentsResponseData>;
pub type PaymentsCancelRouterData = RouterData<api::Void, PaymentsCancelData, PaymentsResponseData>;
pub type PaymentsSessionRouterData =
    RouterData<api::Session, PaymentsSessionData, PaymentsResponseData>;
pub type RefundsRouterData<F> = RouterData<F, RefundsData, RefundsResponseData>;
pub type RefundExecuteRouterData = RouterData<api::Execute, RefundsData, RefundsResponseData>;
pub type RefundSyncRouterData = RouterData<api::RSync, RefundsData, RefundsResponseData>;

pub type RefreshTokenRouterData =
    RouterData<api::AccessTokenAuth, AccessTokenRequestData, AccessToken>;

pub type PaymentsResponseRouterData<R> =
    ResponseRouterData<api::Authorize, R, PaymentsAuthorizeData, PaymentsResponseData>;
pub type PaymentsCancelResponseRouterData<R> =
    ResponseRouterData<api::Void, R, PaymentsCancelData, PaymentsResponseData>;
pub type PaymentsSyncResponseRouterData<R> =
    ResponseRouterData<api::PSync, R, PaymentsSyncData, PaymentsResponseData>;
pub type PaymentsSessionResponseRouterData<R> =
    ResponseRouterData<api::Session, R, PaymentsSessionData, PaymentsResponseData>;
pub type PaymentsCaptureResponseRouterData<R> =
    ResponseRouterData<api::Capture, R, PaymentsCaptureData, PaymentsResponseData>;

pub type RefundsResponseRouterData<F, R> =
    ResponseRouterData<F, R, RefundsData, RefundsResponseData>;

pub type PaymentsAuthorizeType =
    dyn services::ConnectorIntegration<api::Authorize, PaymentsAuthorizeData, PaymentsResponseData>;
pub type PaymentsComeplteAuthorizeType = dyn services::ConnectorIntegration<
    api::CompleteAuthorize,
    CompleteAuthorizeData,
    PaymentsResponseData,
>;
pub type PaymentsPreAuthorizeType = dyn services::ConnectorIntegration<
    api::AuthorizeSessionToken,
    AuthorizeSessionTokenData,
    PaymentsResponseData,
>;
pub type PaymentsInitType = dyn services::ConnectorIntegration<
    api::InitPayment,
    PaymentsAuthorizeData,
    PaymentsResponseData,
>;
pub type PaymentsSyncType =
    dyn services::ConnectorIntegration<api::PSync, PaymentsSyncData, PaymentsResponseData>;
pub type PaymentsCaptureType =
    dyn services::ConnectorIntegration<api::Capture, PaymentsCaptureData, PaymentsResponseData>;
pub type PaymentsSessionType =
    dyn services::ConnectorIntegration<api::Session, PaymentsSessionData, PaymentsResponseData>;
pub type PaymentsVoidType =
    dyn services::ConnectorIntegration<api::Void, PaymentsCancelData, PaymentsResponseData>;

pub type RefundExecuteType =
    dyn services::ConnectorIntegration<api::Execute, RefundsData, RefundsResponseData>;
pub type RefundSyncType =
    dyn services::ConnectorIntegration<api::RSync, RefundsData, RefundsResponseData>;

pub type RefreshTokenType =
    dyn services::ConnectorIntegration<api::AccessTokenAuth, AccessTokenRequestData, AccessToken>;

pub type VerifyRouterData = RouterData<api::Verify, VerifyRequestData, PaymentsResponseData>;

#[derive(Debug, Clone)]
pub struct RouterData<Flow, Request, Response> {
    pub flow: PhantomData<Flow>,
    pub merchant_id: String,
    pub connector: String,
    pub payment_id: String,
    pub attempt_id: String,
    pub status: storage_enums::AttemptStatus,
    pub payment_method: storage_enums::PaymentMethod,
    pub connector_auth_type: ConnectorAuthType,
    pub description: Option<String>,
    pub return_url: Option<String>,
<<<<<<< HEAD
    pub router_return_url: Option<String>,
    pub webhook_url: Option<String>,
    pub complete_authorize_url: Option<String>,
=======
>>>>>>> 6ad518f3
    pub address: PaymentAddress,
    pub auth_type: storage_enums::AuthenticationType,
    pub connector_meta_data: Option<pii::SecretSerdeValue>,
    pub amount_captured: Option<i64>,
    pub access_token: Option<AccessToken>,
    pub session_token: Option<String>,
    pub reference_id: Option<String>,

    /// Contains flow-specific data required to construct a request and send it to the connector.
    pub request: Request,

    /// Contains flow-specific data that the connector responds with.
    pub response: Result<Response, ErrorResponse>,

    /// Contains any error response that the connector returns.
    pub payment_method_id: Option<String>,
}

#[derive(Debug, Clone)]
pub struct PaymentsAuthorizeData {
    pub payment_method_data: payments::PaymentMethodData,
    pub amount: i64,
    pub email: Option<masking::Secret<String, Email>>,
    pub currency: storage_enums::Currency,
    pub confirm: bool,
    pub statement_descriptor_suffix: Option<String>,
    pub statement_descriptor: Option<String>,
    pub capture_method: Option<storage_enums::CaptureMethod>,
    pub router_return_url: Option<String>,
    pub webhook_url: Option<String>,
    pub complete_authorize_url: Option<String>,
    // Mandates
    pub setup_future_usage: Option<storage_enums::FutureUsage>,
    pub mandate_id: Option<api_models::payments::MandateIds>,
    pub off_session: Option<bool>,
    pub setup_mandate_details: Option<payments::MandateData>,
    pub browser_info: Option<BrowserInformation>,
    pub order_details: Option<api_models::payments::OrderDetails>,
    pub session_token: Option<String>,
    pub enrolled_for_3ds: bool,
    pub related_transaction_id: Option<String>,
    pub payment_experience: Option<storage_enums::PaymentExperience>,
    pub payment_method_type: Option<storage_enums::PaymentMethodType>,
}

#[derive(Debug, Clone, Default)]
pub struct PaymentsCaptureData {
    pub amount_to_capture: Option<i64>,
    pub currency: storage_enums::Currency,
    pub connector_transaction_id: String,
    pub amount: i64,
    pub connector_meta: Option<serde_json::Value>,
}

#[derive(Debug, Clone)]
pub struct AuthorizeSessionTokenData {
    pub amount_to_capture: Option<i64>,
    pub currency: storage_enums::Currency,
    pub connector_transaction_id: String,
    pub amount: i64,
}

#[derive(Debug, Clone)]
pub struct CompleteAuthorizeData {
    pub payment_method_data: Option<payments::PaymentMethodData>,
    pub amount: i64,
    pub email: Option<masking::Secret<String, Email>>,
    pub currency: storage_enums::Currency,
    pub confirm: bool,
    pub statement_descriptor_suffix: Option<String>,
    pub capture_method: Option<storage_enums::CaptureMethod>,
    // Mandates
    pub setup_future_usage: Option<storage_enums::FutureUsage>,
    pub mandate_id: Option<api_models::payments::MandateIds>,
    pub off_session: Option<bool>,
    pub setup_mandate_details: Option<payments::MandateData>,
    pub browser_info: Option<BrowserInformation>,
    pub connector_transaction_id: Option<String>,
    pub connector_meta: Option<serde_json::Value>,
}

#[derive(Debug, Default, Clone)]
pub struct PaymentsSyncData {
    //TODO : add fields based on the connector requirements
    pub connector_transaction_id: ResponseId,
    pub encoded_data: Option<String>,
    pub capture_method: Option<storage_enums::CaptureMethod>,
    pub connector_meta: Option<serde_json::Value>,
}

#[derive(Debug, Default, Clone)]
pub struct PaymentsCancelData {
    pub amount: Option<i64>,
    pub currency: Option<storage_enums::Currency>,
    pub connector_transaction_id: String,
    pub cancellation_reason: Option<String>,
    pub connector_meta: Option<serde_json::Value>,
}

#[derive(Debug, Clone)]
pub struct PaymentsSessionData {
    pub amount: i64,
    pub currency: storage_enums::Currency,
    pub country: Option<api::enums::CountryCode>,
    pub order_details: Option<api_models::payments::OrderDetails>,
}

#[derive(Debug, Clone)]
pub struct VerifyRequestData {
    pub currency: storage_enums::Currency,
    pub payment_method_data: payments::PaymentMethodData,
    pub confirm: bool,
    pub statement_descriptor_suffix: Option<String>,
    pub mandate_id: Option<api_models::payments::MandateIds>,
    pub setup_future_usage: Option<storage_enums::FutureUsage>,
    pub off_session: Option<bool>,
    pub setup_mandate_details: Option<payments::MandateData>,
}

#[derive(Debug, Clone)]
pub struct AccessTokenRequestData {
    pub app_id: String,
    pub id: Option<String>,
    // Add more keys if required
}

pub struct AddAccessTokenResult {
    pub access_token_result: Result<Option<AccessToken>, ErrorResponse>,
    pub connector_supports_access_token: bool,
}

#[derive(serde::Deserialize, serde::Serialize, Debug, Clone)]
pub struct AccessToken {
    pub token: String,
    pub expires: i64,
}

#[derive(Debug, Clone)]
pub enum PaymentsResponseData {
    TransactionResponse {
        resource_id: ResponseId,
        redirection_data: Option<services::RedirectForm>,
        mandate_reference: Option<String>,
        connector_metadata: Option<serde_json::Value>,
    },
    SessionResponse {
        session_token: api::SessionToken,
    },
    SessionTokenResponse {
        session_token: String,
    },
    TransactionUnresolvedResponse {
        resource_id: ResponseId,
        //to add more info on cypto response, like `unresolved` reason(overpaid, underpaid, delayed)
        reason: Option<api::enums::UnresolvedResponseReason>,
    },
}

#[derive(Debug, Clone, Default)]
pub enum ResponseId {
    ConnectorTransactionId(String),
    EncodedData(String),
    #[default]
    NoResponseId,
}

impl ResponseId {
    pub fn get_connector_transaction_id(
        &self,
    ) -> errors::CustomResult<String, errors::ValidationError> {
        match self {
            Self::ConnectorTransactionId(txn_id) => Ok(txn_id.to_string()),
            _ => Err(errors::ValidationError::IncorrectValueProvided {
                field_name: "connector_transaction_id",
            })
            .into_report()
            .attach_printable("Expected connector transaction ID not found"),
        }
    }
}

#[derive(Debug, Clone)]
pub struct RefundsData {
    pub refund_id: String,
    pub connector_transaction_id: String,

    pub connector_refund_id: Option<String>,
    pub currency: storage_enums::Currency,
    /// Amount for the payment against which this refund is issued
    pub amount: i64,
    pub reason: Option<String>,
    /// Amount to be refunded
    pub refund_amount: i64,
    /// Arbitrary metadata required for refund
    pub connector_metadata: Option<serde_json::Value>,
}

#[derive(Debug, Clone, serde::Serialize, serde::Deserialize)]
pub struct BrowserInformation {
    pub color_depth: u8,
    pub java_enabled: bool,
    pub java_script_enabled: bool,
    pub language: String,
    pub screen_height: u32,
    pub screen_width: u32,
    pub time_zone: i32,
    pub ip_address: Option<std::net::IpAddr>,
    pub accept_header: String,
    pub user_agent: String,
}

#[derive(Debug, Clone)]
pub struct RefundsResponseData {
    pub connector_refund_id: String,
    pub refund_status: storage_enums::RefundStatus,
    // pub amount_received: Option<i32>, // Calculation for amount received not in place yet
}

#[derive(Debug, Clone, Copy)]
pub enum Redirection {
    Redirect,
    NoRedirect,
}

#[derive(Debug, Clone, Default, serde::Deserialize, serde::Serialize)]
pub struct ConnectorResponse {
    pub merchant_id: String,
    pub connector: String,
    pub payment_id: String,
    pub amount: i64,
    pub connector_transaction_id: String,
    pub return_url: Option<String>,
    pub three_ds_form: Option<services::RedirectForm>,
}
pub struct ResponseRouterData<Flow, R, Request, Response> {
    pub response: R,
    pub data: RouterData<Flow, Request, Response>,
    pub http_code: u16,
}

// Different patterns of authentication.
#[derive(Default, Debug, Clone, serde::Deserialize)]
#[serde(tag = "auth_type")]
pub enum ConnectorAuthType {
    HeaderKey {
        api_key: String,
    },
    BodyKey {
        api_key: String,
        key1: String,
    },
    SignatureKey {
        api_key: String,
        key1: String,
        api_secret: String,
    },
    #[default]
    NoKey,
}

#[derive(Debug, Clone, serde::Serialize, serde::Deserialize)]
pub struct ConnectorsList {
    pub connectors: Vec<String>,
}

#[derive(Clone, Debug)]
pub struct Response {
    pub response: bytes::Bytes,
    pub status_code: u16,
}

#[derive(Clone, Debug)]
pub struct ErrorResponse {
    pub code: String,
    pub message: String,
    pub reason: Option<String>,
    pub status_code: u16,
}

impl ErrorResponse {
    pub fn get_not_implemented() -> Self {
        Self {
            code: errors::ApiErrorResponse::NotImplemented {
                message: errors::api_error_response::NotImplementedMessage::Default,
            }
            .error_code(),
            message: errors::ApiErrorResponse::NotImplemented {
                message: errors::api_error_response::NotImplementedMessage::Default,
            }
            .error_message(),
            reason: None,
            status_code: http::StatusCode::INTERNAL_SERVER_ERROR.as_u16(),
        }
    }
}

impl TryFrom<ConnectorAuthType> for AccessTokenRequestData {
    type Error = errors::ApiErrorResponse;
    fn try_from(connector_auth: ConnectorAuthType) -> Result<Self, Self::Error> {
        match connector_auth {
            ConnectorAuthType::HeaderKey { api_key } => Ok(Self {
                app_id: api_key,
                id: None,
            }),
            ConnectorAuthType::BodyKey { api_key, key1 } => Ok(Self {
                app_id: api_key,
                id: Some(key1),
            }),
            ConnectorAuthType::SignatureKey { api_key, key1, .. } => Ok(Self {
                app_id: api_key,
                id: Some(key1),
            }),
            _ => Err(errors::ApiErrorResponse::InvalidDataValue {
                field_name: "connector_account_details",
            }),
        }
    }
}

impl From<errors::ApiErrorResponse> for ErrorResponse {
    fn from(error: errors::ApiErrorResponse) -> Self {
        Self {
            code: error.error_code(),
            message: error.error_message(),
            reason: None,
            status_code: match error {
                errors::ApiErrorResponse::ExternalConnectorError { status_code, .. } => status_code,
                _ => 500,
            },
        }
    }
}

impl Default for ErrorResponse {
    fn default() -> Self {
        Self::from(errors::ApiErrorResponse::InternalServerError)
    }
}

impl From<&&mut PaymentsAuthorizeRouterData> for AuthorizeSessionTokenData {
    fn from(data: &&mut PaymentsAuthorizeRouterData) -> Self {
        Self {
            amount_to_capture: data.amount_captured,
            currency: data.request.currency,
            connector_transaction_id: data.payment_id.clone(),
            amount: data.request.amount,
        }
    }
}

impl<F1, F2, T1, T2> From<(&&mut RouterData<F1, T1, PaymentsResponseData>, T2)>
    for RouterData<F2, T2, PaymentsResponseData>
{
    fn from(item: (&&mut RouterData<F1, T1, PaymentsResponseData>, T2)) -> Self {
        let data = item.0;
        let request = item.1;
        Self {
            flow: PhantomData,
            request,
            merchant_id: data.merchant_id.clone(),
            connector: data.connector.clone(),
            attempt_id: data.attempt_id.clone(),
            status: data.status,
            payment_method: data.payment_method,
            connector_auth_type: data.connector_auth_type.clone(),
            description: data.description.clone(),
            return_url: data.return_url.clone(),
<<<<<<< HEAD
            router_return_url: data.router_return_url.clone(),
            complete_authorize_url: data.complete_authorize_url.clone(),
            webhook_url: data.webhook_url.clone(),
=======
>>>>>>> 6ad518f3
            address: data.address.clone(),
            auth_type: data.auth_type,
            connector_meta_data: data.connector_meta_data.clone(),
            amount_captured: data.amount_captured,
            access_token: data.access_token.clone(),
            response: data.response.clone(),
            payment_method_id: data.payment_method_id.clone(),
            payment_id: data.payment_id.clone(),
            session_token: data.session_token.clone(),
            reference_id: data.reference_id.clone(),
        }
    }
}<|MERGE_RESOLUTION|>--- conflicted
+++ resolved
@@ -103,12 +103,6 @@
     pub connector_auth_type: ConnectorAuthType,
     pub description: Option<String>,
     pub return_url: Option<String>,
-<<<<<<< HEAD
-    pub router_return_url: Option<String>,
-    pub webhook_url: Option<String>,
-    pub complete_authorize_url: Option<String>,
-=======
->>>>>>> 6ad518f3
     pub address: PaymentAddress,
     pub auth_type: storage_enums::AuthenticationType,
     pub connector_meta_data: Option<pii::SecretSerdeValue>,
@@ -476,12 +470,6 @@
             connector_auth_type: data.connector_auth_type.clone(),
             description: data.description.clone(),
             return_url: data.return_url.clone(),
-<<<<<<< HEAD
-            router_return_url: data.router_return_url.clone(),
-            complete_authorize_url: data.complete_authorize_url.clone(),
-            webhook_url: data.webhook_url.clone(),
-=======
->>>>>>> 6ad518f3
             address: data.address.clone(),
             auth_type: data.auth_type,
             connector_meta_data: data.connector_meta_data.clone(),
