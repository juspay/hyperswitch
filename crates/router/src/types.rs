--- conflicted
+++ resolved
@@ -1428,11 +1428,8 @@
             surcharge_details: None,
             request_incremental_authorization: data.request.request_incremental_authorization,
             metadata: None,
-<<<<<<< HEAD
             authentication_data: None,
-=======
             customer_acceptance: data.request.customer_acceptance.clone(),
->>>>>>> 0aa40cba
         }
     }
 }
