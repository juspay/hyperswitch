pub mod address;
pub mod api_keys;
pub mod authorization;
pub mod business_profile;
pub mod cache;
pub mod capture;
pub mod cards_info;
pub mod configs;
pub mod customers;
pub mod dashboard_metadata;
pub mod dispute;
pub mod ephemeral_key;
pub mod events;
pub mod file;
pub mod fraud_check;
pub mod gsm;
mod kafka_store;
pub mod locker_mock_up;
pub mod mandate;
pub mod merchant_account;
pub mod merchant_connector_account;
pub mod merchant_key_store;
pub mod organization;
pub mod payment_link;
pub mod payment_method;
pub mod payout_attempt;
pub mod payouts;
pub mod refund;
pub mod reverse_lookup;
pub mod routing_algorithm;
pub mod user;
pub mod user_role;

use data_models::payments::{
    payment_attempt::PaymentAttemptInterface, payment_intent::PaymentIntentInterface,
};
use diesel_models::{
    fraud_check::{FraudCheck, FraudCheckNew, FraudCheckUpdate},
    organization::{Organization, OrganizationNew, OrganizationUpdate},
};
use error_stack::ResultExt;
use masking::PeekInterface;
use redis_interface::errors::RedisError;
use storage_impl::{errors::StorageError, redis::kv_store::RedisConnInterface, MockDb};

pub use self::kafka_store::KafkaStore;
use self::{fraud_check::FraudCheckInterface, organization::OrganizationInterface};
pub use crate::{
    errors::CustomResult,
    services::{
        kafka::{KafkaError, KafkaProducer, MQResult},
        Store,
    },
};

#[derive(PartialEq, Eq)]
pub enum StorageImpl {
    Postgresql,
    PostgresqlTest,
    Mock,
}

#[async_trait::async_trait]
pub trait StorageInterface:
    Send
    + Sync
    + dyn_clone::DynClone
    + address::AddressInterface
    + api_keys::ApiKeyInterface
    + configs::ConfigInterface
    + capture::CaptureInterface
    + customers::CustomerInterface
    + dashboard_metadata::DashboardMetadataInterface
    + dispute::DisputeInterface
    + ephemeral_key::EphemeralKeyInterface
    + events::EventInterface
    + file::FileMetadataInterface
    + FraudCheckInterface
    + locker_mock_up::LockerMockUpInterface
    + mandate::MandateInterface
    + merchant_account::MerchantAccountInterface
    + merchant_connector_account::ConnectorAccessToken
    + merchant_connector_account::MerchantConnectorAccountInterface
    + PaymentAttemptInterface
    + PaymentIntentInterface
    + payment_method::PaymentMethodInterface
    + scheduler::SchedulerInterface
    + payout_attempt::PayoutAttemptInterface
    + payouts::PayoutsInterface
    + refund::RefundInterface
    + reverse_lookup::ReverseLookupInterface
    + cards_info::CardsInfoInterface
    + merchant_key_store::MerchantKeyStoreInterface
    + MasterKeyInterface
    + payment_link::PaymentLinkInterface
    + RedisConnInterface
    + RequestIdStore
    + business_profile::BusinessProfileInterface
    + OrganizationInterface
    + routing_algorithm::RoutingAlgorithmInterface
    + gsm::GsmInterface
    + user::UserInterface
    + user_role::UserRoleInterface
<<<<<<< HEAD
    + authorization::AuthorizationInterface
=======
    + user::sample_data::BatchSampleDataInterface
>>>>>>> ec15ddd0
    + 'static
{
    fn get_scheduler_db(&self) -> Box<dyn scheduler::SchedulerInterface>;
}

pub trait MasterKeyInterface {
    fn get_master_key(&self) -> &[u8];
}

impl MasterKeyInterface for Store {
    fn get_master_key(&self) -> &[u8] {
        self.master_key().peek()
    }
}

/// Default dummy key for MockDb
impl MasterKeyInterface for MockDb {
    fn get_master_key(&self) -> &[u8] {
        &[
            1, 2, 3, 4, 5, 6, 7, 8, 9, 10, 11, 12, 13, 14, 15, 16, 17, 18, 19, 20, 21, 22, 23, 24,
            25, 26, 27, 28, 29, 30, 31, 32,
        ]
    }
}

#[async_trait::async_trait]
impl StorageInterface for Store {
    fn get_scheduler_db(&self) -> Box<dyn scheduler::SchedulerInterface> {
        Box::new(self.clone())
    }
}

#[async_trait::async_trait]
impl StorageInterface for MockDb {
    fn get_scheduler_db(&self) -> Box<dyn scheduler::SchedulerInterface> {
        Box::new(self.clone())
    }
}

pub trait RequestIdStore {
    fn add_request_id(&mut self, _request_id: String) {}
    fn get_request_id(&self) -> Option<String> {
        None
    }
}

impl RequestIdStore for MockDb {}

impl RequestIdStore for Store {
    fn add_request_id(&mut self, request_id: String) {
        self.request_id = Some(request_id)
    }

    fn get_request_id(&self) -> Option<String> {
        self.request_id.clone()
    }
}

pub async fn get_and_deserialize_key<T>(
    db: &dyn StorageInterface,
    key: &str,
    type_name: &'static str,
) -> CustomResult<T, RedisError>
where
    T: serde::de::DeserializeOwned,
{
    use common_utils::ext_traits::ByteSliceExt;

    let bytes = db.get_key(key).await?;
    bytes
        .parse_struct(type_name)
        .change_context(redis_interface::errors::RedisError::JsonDeserializationFailed)
}

dyn_clone::clone_trait_object!(StorageInterface);

impl RequestIdStore for KafkaStore {
    fn add_request_id(&mut self, request_id: String) {
        self.diesel_store.add_request_id(request_id)
    }
}

#[async_trait::async_trait]
impl FraudCheckInterface for KafkaStore {
    async fn insert_fraud_check_response(
        &self,
        new: FraudCheckNew,
    ) -> CustomResult<FraudCheck, StorageError> {
        self.diesel_store.insert_fraud_check_response(new).await
    }
    async fn update_fraud_check_response_with_attempt_id(
        &self,
        fraud_check: FraudCheck,
        fraud_check_update: FraudCheckUpdate,
    ) -> CustomResult<FraudCheck, StorageError> {
        self.diesel_store
            .update_fraud_check_response_with_attempt_id(fraud_check, fraud_check_update)
            .await
    }
    async fn find_fraud_check_by_payment_id(
        &self,
        payment_id: String,
        merchant_id: String,
    ) -> CustomResult<FraudCheck, StorageError> {
        self.diesel_store
            .find_fraud_check_by_payment_id(payment_id, merchant_id)
            .await
    }
    async fn find_fraud_check_by_payment_id_if_present(
        &self,
        payment_id: String,
        merchant_id: String,
    ) -> CustomResult<Option<FraudCheck>, StorageError> {
        self.diesel_store
            .find_fraud_check_by_payment_id_if_present(payment_id, merchant_id)
            .await
    }
}

#[async_trait::async_trait]
impl OrganizationInterface for KafkaStore {
    async fn insert_organization(
        &self,
        organization: OrganizationNew,
    ) -> CustomResult<Organization, StorageError> {
        self.diesel_store.insert_organization(organization).await
    }
    async fn find_organization_by_org_id(
        &self,
        org_id: &str,
    ) -> CustomResult<Organization, StorageError> {
        self.diesel_store.find_organization_by_org_id(org_id).await
    }

    async fn update_organization_by_org_id(
        &self,
        org_id: &str,
        update: OrganizationUpdate,
    ) -> CustomResult<Organization, StorageError> {
        self.diesel_store
            .update_organization_by_org_id(org_id, update)
            .await
    }
}<|MERGE_RESOLUTION|>--- conflicted
+++ resolved
@@ -101,11 +101,8 @@
     + gsm::GsmInterface
     + user::UserInterface
     + user_role::UserRoleInterface
-<<<<<<< HEAD
     + authorization::AuthorizationInterface
-=======
     + user::sample_data::BatchSampleDataInterface
->>>>>>> ec15ddd0
     + 'static
 {
     fn get_scheduler_db(&self) -> Box<dyn scheduler::SchedulerInterface>;
