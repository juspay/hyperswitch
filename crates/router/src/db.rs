pub mod address;
pub mod api_keys;
pub mod cache;
pub mod capture;
pub mod cards_info;
pub mod configs;
pub mod connector_response;
pub mod customers;
pub mod dispute;
pub mod ephemeral_key;
pub mod events;
pub mod file;
pub mod locker_mock_up;
pub mod mandate;
pub mod merchant_account;
pub mod merchant_connector_account;
pub mod merchant_key_store;
pub mod payment_attempt;
pub mod payment_intent;
pub mod payment_method;
pub mod payout_attempt;
pub mod payouts;
pub mod process_tracker;
pub mod queue;
pub mod refund;
pub mod reverse_lookup;

use std::sync::Arc;

use futures::lock::Mutex;

use crate::{
    services::{self, Store},
    types::storage,
};

#[derive(PartialEq, Eq)]
pub enum StorageImpl {
    Postgresql,
    PostgresqlTest,
    Mock,
}

#[async_trait::async_trait]
pub trait StorageInterface:
    Send
    + Sync
    + dyn_clone::DynClone
    + address::AddressInterface
    + api_keys::ApiKeyInterface
    + configs::ConfigInterface
    + capture::CaptureInterface
    + connector_response::ConnectorResponseInterface
    + customers::CustomerInterface
    + dispute::DisputeInterface
    + ephemeral_key::EphemeralKeyInterface
    + events::EventInterface
    + file::FileMetadataInterface
    + locker_mock_up::LockerMockUpInterface
    + mandate::MandateInterface
    + merchant_account::MerchantAccountInterface
    + merchant_connector_account::ConnectorAccessToken
    + merchant_connector_account::MerchantConnectorAccountInterface
    + payment_attempt::PaymentAttemptInterface
    + payment_intent::PaymentIntentInterface
    + payment_method::PaymentMethodInterface
    + payout_attempt::PayoutAttemptInterface
    + payouts::PayoutsInterface
    + process_tracker::ProcessTrackerInterface
    + queue::QueueInterface
    + refund::RefundInterface
    + reverse_lookup::ReverseLookupInterface
    + cards_info::CardsInfoInterface
    + merchant_key_store::MerchantKeyStoreInterface
    + MasterKeyInterface
    + services::RedisConnInterface
    + 'static
{
}

pub trait MasterKeyInterface {
    fn get_master_key(&self) -> &[u8];
}

impl MasterKeyInterface for Store {
    fn get_master_key(&self) -> &[u8] {
        &self.master_key
    }
}

/// Default dummy key for MockDb
impl MasterKeyInterface for MockDb {
    fn get_master_key(&self) -> &[u8] {
        &[
            1, 2, 3, 4, 5, 6, 7, 8, 9, 10, 11, 12, 13, 14, 15, 16, 17, 18, 19, 20, 21, 22, 23, 24,
            25, 26, 27, 28, 29, 30, 31, 32,
        ]
    }
}

#[async_trait::async_trait]
impl StorageInterface for Store {}

#[derive(Clone)]
pub struct MockDb {
    addresses: Arc<Mutex<Vec<storage::Address>>>,
    configs: Arc<Mutex<Vec<storage::Config>>>,
    merchant_accounts: Arc<Mutex<Vec<storage::MerchantAccount>>>,
    merchant_connector_accounts: Arc<Mutex<Vec<storage::MerchantConnectorAccount>>>,
    payment_attempts: Arc<Mutex<Vec<storage::PaymentAttempt>>>,
    payment_intents: Arc<Mutex<Vec<storage::PaymentIntent>>>,
    payment_methods: Arc<Mutex<Vec<storage::PaymentMethod>>>,
    customers: Arc<Mutex<Vec<storage::Customer>>>,
    refunds: Arc<Mutex<Vec<storage::Refund>>>,
    processes: Arc<Mutex<Vec<storage::ProcessTracker>>>,
    connector_response: Arc<Mutex<Vec<storage::ConnectorResponse>>>,
    redis: Arc<redis_interface::RedisConnectionPool>,
    api_keys: Arc<Mutex<Vec<storage::ApiKey>>>,
    ephemeral_keys: Arc<Mutex<Vec<storage::EphemeralKey>>>,
    cards_info: Arc<Mutex<Vec<storage::CardInfo>>>,
    events: Arc<Mutex<Vec<storage::Event>>>,
    disputes: Arc<Mutex<Vec<storage::Dispute>>>,
    lockers: Arc<Mutex<Vec<storage::LockerMockUp>>>,
    mandates: Arc<Mutex<Vec<storage::Mandate>>>,
<<<<<<< HEAD
    captures: Arc<Mutex<Vec<storage::Capture>>>,
=======
    merchant_key_store: Arc<Mutex<Vec<storage::MerchantKeyStore>>>,
>>>>>>> af9a4585
}

impl MockDb {
    pub async fn new(redis: &crate::configs::settings::Settings) -> Self {
        Self {
            addresses: Default::default(),
            configs: Default::default(),
            merchant_accounts: Default::default(),
            merchant_connector_accounts: Default::default(),
            payment_attempts: Default::default(),
            payment_intents: Default::default(),
            payment_methods: Default::default(),
            customers: Default::default(),
            refunds: Default::default(),
            processes: Default::default(),
            connector_response: Default::default(),
            redis: Arc::new(crate::connection::redis_connection(redis).await),
            api_keys: Default::default(),
            ephemeral_keys: Default::default(),
            cards_info: Default::default(),
            events: Default::default(),
            disputes: Default::default(),
            lockers: Default::default(),
            mandates: Default::default(),
<<<<<<< HEAD
            captures: Default::default(),
=======
            merchant_key_store: Default::default(),
>>>>>>> af9a4585
        }
    }
}

#[async_trait::async_trait]
impl StorageInterface for MockDb {}

pub async fn get_and_deserialize_key<T>(
    db: &dyn StorageInterface,
    key: &str,
    type_name: &'static str,
) -> common_utils::errors::CustomResult<T, redis_interface::errors::RedisError>
where
    T: serde::de::DeserializeOwned,
{
    use common_utils::ext_traits::ByteSliceExt;
    use error_stack::ResultExt;

    let bytes = db.get_key(key).await?;
    bytes
        .parse_struct(type_name)
        .change_context(redis_interface::errors::RedisError::JsonDeserializationFailed)
}

impl services::RedisConnInterface for MockDb {
    fn get_redis_conn(&self) -> Arc<redis_interface::RedisConnectionPool> {
        self.redis.clone()
    }
}

dyn_clone::clone_trait_object!(StorageInterface);<|MERGE_RESOLUTION|>--- conflicted
+++ resolved
@@ -122,11 +122,8 @@
     disputes: Arc<Mutex<Vec<storage::Dispute>>>,
     lockers: Arc<Mutex<Vec<storage::LockerMockUp>>>,
     mandates: Arc<Mutex<Vec<storage::Mandate>>>,
-<<<<<<< HEAD
     captures: Arc<Mutex<Vec<storage::Capture>>>,
-=======
     merchant_key_store: Arc<Mutex<Vec<storage::MerchantKeyStore>>>,
->>>>>>> af9a4585
 }
 
 impl MockDb {
@@ -151,11 +148,8 @@
             disputes: Default::default(),
             lockers: Default::default(),
             mandates: Default::default(),
-<<<<<<< HEAD
             captures: Default::default(),
-=======
             merchant_key_store: Default::default(),
->>>>>>> af9a4585
         }
     }
 }
