--- conflicted
+++ resolved
@@ -16,10 +16,7 @@
 pub mod payment_attempt;
 pub mod payment_intent;
 pub mod payment_method;
-<<<<<<< HEAD
-=======
 pub mod payout_create;
->>>>>>> 29a55433
 pub mod payouts;
 pub mod process_tracker;
 pub mod queue;
@@ -61,10 +58,7 @@
     + payment_attempt::PaymentAttemptInterface
     + payment_intent::PaymentIntentInterface
     + payment_method::PaymentMethodInterface
-<<<<<<< HEAD
-=======
     + payout_create::PayoutCreateInterface
->>>>>>> 29a55433
     + payouts::PayoutsInterface
     + process_tracker::ProcessTrackerInterface
     + queue::QueueInterface
