pub mod address;
pub mod api_keys;
pub mod cache;
pub mod cards_info;
pub mod configs;
pub mod connector_response;
pub mod customers;
pub mod dispute;
pub mod ephemeral_key;
pub mod events;
pub mod file;
pub mod locker_mock_up;
pub mod mandate;
pub mod merchant_account;
pub mod merchant_connector_account;
pub mod payment_attempt;
pub mod payment_intent;
pub mod payment_method;
pub mod process_tracker;
pub mod queue;
pub mod refund;
pub mod reverse_lookup;

use std::sync::Arc;

use futures::lock::Mutex;

use crate::{
    services::{self, Store},
    types::storage,
};

#[derive(PartialEq, Eq)]
pub enum StorageImpl {
    Postgresql,
    PostgresqlTest,
    Mock,
}

#[async_trait::async_trait]
pub trait StorageInterface:
    Send
    + Sync
    + dyn_clone::DynClone
    + address::AddressInterface
    + api_keys::ApiKeyInterface
    + configs::ConfigInterface
    + connector_response::ConnectorResponseInterface
    + customers::CustomerInterface
    + dispute::DisputeInterface
    + ephemeral_key::EphemeralKeyInterface
    + events::EventInterface
    + file::FileMetadataInterface
    + locker_mock_up::LockerMockUpInterface
    + mandate::MandateInterface
    + merchant_account::MerchantAccountInterface
    + merchant_connector_account::ConnectorAccessToken
    + merchant_connector_account::MerchantConnectorAccountInterface
    + payment_attempt::PaymentAttemptInterface
    + payment_intent::PaymentIntentInterface
    + payment_method::PaymentMethodInterface
    + process_tracker::ProcessTrackerInterface
    + queue::QueueInterface
    + refund::RefundInterface
    + reverse_lookup::ReverseLookupInterface
    + cards_info::CardsInfoInterface
    + services::RedisConnInterface
    + 'static
{
}
#[async_trait::async_trait]
impl StorageInterface for Store {}

#[derive(Clone)]
pub struct MockDb {
    addresses: Arc<Mutex<Vec<storage::Address>>>,
    merchant_accounts: Arc<Mutex<Vec<storage::MerchantAccount>>>,
    merchant_connector_accounts: Arc<Mutex<Vec<storage::MerchantConnectorAccount>>>,
    payment_attempts: Arc<Mutex<Vec<storage::PaymentAttempt>>>,
    payment_intents: Arc<Mutex<Vec<storage::PaymentIntent>>>,
    customers: Arc<Mutex<Vec<storage::Customer>>>,
    refunds: Arc<Mutex<Vec<storage::Refund>>>,
    processes: Arc<Mutex<Vec<storage::ProcessTracker>>>,
    connector_response: Arc<Mutex<Vec<storage::ConnectorResponse>>>,
    redis: Arc<redis_interface::RedisConnectionPool>,
    api_keys: Arc<Mutex<Vec<storage::ApiKey>>>,
<<<<<<< HEAD
    ephemeral_keys: Arc<Mutex<Vec<storage::EphemeralKey>>>,
=======
    cards_info: Arc<Mutex<Vec<storage::CardInfo>>>,
>>>>>>> 597ec169
}

impl MockDb {
    pub async fn new(redis: &crate::configs::settings::Settings) -> Self {
        Self {
            addresses: Default::default(),
            merchant_accounts: Default::default(),
            merchant_connector_accounts: Default::default(),
            payment_attempts: Default::default(),
            payment_intents: Default::default(),
            customers: Default::default(),
            refunds: Default::default(),
            processes: Default::default(),
            connector_response: Default::default(),
            redis: Arc::new(crate::connection::redis_connection(redis).await),
            api_keys: Default::default(),
<<<<<<< HEAD
            ephemeral_keys: Default::default(),
=======
            cards_info: Default::default(),
>>>>>>> 597ec169
        }
    }
}

#[async_trait::async_trait]
impl StorageInterface for MockDb {}

pub async fn get_and_deserialize_key<T>(
    db: &dyn StorageInterface,
    key: &str,
    type_name: &'static str,
) -> common_utils::errors::CustomResult<T, redis_interface::errors::RedisError>
where
    T: serde::de::DeserializeOwned,
{
    use common_utils::ext_traits::ByteSliceExt;
    use error_stack::ResultExt;

    let bytes = db.get_key(key).await?;
    bytes
        .parse_struct(type_name)
        .change_context(redis_interface::errors::RedisError::JsonDeserializationFailed)
}

impl services::RedisConnInterface for MockDb {
    fn get_redis_conn(&self) -> Arc<redis_interface::RedisConnectionPool> {
        self.redis.clone()
    }
}

dyn_clone::clone_trait_object!(StorageInterface);<|MERGE_RESOLUTION|>--- conflicted
+++ resolved
@@ -84,11 +84,8 @@
     connector_response: Arc<Mutex<Vec<storage::ConnectorResponse>>>,
     redis: Arc<redis_interface::RedisConnectionPool>,
     api_keys: Arc<Mutex<Vec<storage::ApiKey>>>,
-<<<<<<< HEAD
     ephemeral_keys: Arc<Mutex<Vec<storage::EphemeralKey>>>,
-=======
     cards_info: Arc<Mutex<Vec<storage::CardInfo>>>,
->>>>>>> 597ec169
 }
 
 impl MockDb {
@@ -105,11 +102,8 @@
             connector_response: Default::default(),
             redis: Arc::new(crate::connection::redis_connection(redis).await),
             api_keys: Default::default(),
-<<<<<<< HEAD
             ephemeral_keys: Default::default(),
-=======
             cards_info: Default::default(),
->>>>>>> 597ec169
         }
     }
 }
