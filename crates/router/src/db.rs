--- conflicted
+++ resolved
@@ -112,13 +112,9 @@
     + user_role::UserRoleInterface
     + authorization::AuthorizationInterface
     + user::sample_data::BatchSampleDataInterface
-<<<<<<< HEAD
-    + health_check::HealthCheckInterface
-    + authentication::AuthenticationInterface
-=======
     + health_check::HealthCheckDbInterface
     + role::RoleInterface
->>>>>>> d000847b
+    + authentication::AuthenticationInterface
     + 'static
 {
     fn get_scheduler_db(&self) -> Box<dyn scheduler::SchedulerInterface>;
