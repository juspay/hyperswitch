--- conflicted
+++ resolved
@@ -116,12 +116,9 @@
     connector_response: Arc<Mutex<Vec<storage::ConnectorResponse>>>,
     redis: Arc<redis_interface::RedisConnectionPool>,
     api_keys: Arc<Mutex<Vec<storage::ApiKey>>>,
-<<<<<<< HEAD
-    disputes: Arc<Mutex<Vec<storage::Dispute>>>,
-=======
     cards_info: Arc<Mutex<Vec<storage::CardInfo>>>,
     events: Arc<Mutex<Vec<storage::Event>>>,
->>>>>>> 10691c5f
+    disputes: Arc<Mutex<Vec<storage::Dispute>>>,
 }
 
 impl MockDb {
@@ -138,12 +135,9 @@
             connector_response: Default::default(),
             redis: Arc::new(crate::connection::redis_connection(redis).await),
             api_keys: Default::default(),
-<<<<<<< HEAD
-            disputes: Default::default(),
-=======
             cards_info: Default::default(),
             events: Default::default(),
->>>>>>> 10691c5f
+            disputes: Default::default(),
         }
     }
 }
