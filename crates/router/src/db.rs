--- conflicted
+++ resolved
@@ -169,10 +169,7 @@
     + business_profile::ProfileInterface
     + merchant_connector_account::MerchantConnectorAccountInterface
     + merchant_key_store::MerchantKeyStoreInterface
-<<<<<<< HEAD
-=======
     + dashboard_metadata::DashboardMetadataInterface
->>>>>>> 639b8cba
     + 'static
 {
 }
