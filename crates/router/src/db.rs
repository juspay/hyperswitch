pub mod address;
pub mod api_keys;
pub mod cache;
pub mod cards_info;
pub mod configs;
pub mod connector_response;
pub mod customers;
pub mod dispute;
pub mod ephemeral_key;
pub mod events;
pub mod file;
pub mod locker_mock_up;
pub mod mandate;
pub mod merchant_account;
pub mod merchant_connector_account;
pub mod merchant_key_store;
pub mod payment_attempt;
pub mod payment_intent;
pub mod payment_method;
pub mod process_tracker;
pub mod queue;
pub mod refund;
pub mod reverse_lookup;

use std::sync::Arc;

use futures::lock::Mutex;

use crate::{
    services::{self, Store},
    types::storage,
};

#[derive(PartialEq, Eq)]
pub enum StorageImpl {
    Postgresql,
    PostgresqlTest,
    Mock,
}

#[async_trait::async_trait]
pub trait StorageInterface:
    Send
    + Sync
    + dyn_clone::DynClone
    + address::AddressInterface
    + api_keys::ApiKeyInterface
    + configs::ConfigInterface
    + connector_response::ConnectorResponseInterface
    + customers::CustomerInterface
    + dispute::DisputeInterface
    + ephemeral_key::EphemeralKeyInterface
    + events::EventInterface
    + file::FileMetadataInterface
    + locker_mock_up::LockerMockUpInterface
    + mandate::MandateInterface
    + merchant_account::MerchantAccountInterface
    + merchant_connector_account::ConnectorAccessToken
    + merchant_connector_account::MerchantConnectorAccountInterface
    + payment_attempt::PaymentAttemptInterface
    + payment_intent::PaymentIntentInterface
    + payment_method::PaymentMethodInterface
    + process_tracker::ProcessTrackerInterface
    + queue::QueueInterface
    + refund::RefundInterface
    + reverse_lookup::ReverseLookupInterface
    + cards_info::CardsInfoInterface
<<<<<<< HEAD
    + merchant_key_store::MerchantKeyStoreInterface
    + MasterKeyInterface
    + 'static
{
}

pub trait MasterKeyInterface {
    fn get_master_key(&self) -> &[u8];
    fn get_migration_timestamp(&self) -> i64;
}

impl MasterKeyInterface for Store {
    fn get_master_key(&self) -> &[u8] {
        &self.master_key
    }
    fn get_migration_timestamp(&self) -> i64 {
        self.migration_timestamp
    }
}

/// Default dummy key for MockDb
impl MasterKeyInterface for MockDb {
    fn get_master_key(&self) -> &[u8] {
        &[
            1, 2, 3, 4, 5, 6, 7, 8, 9, 10, 11, 12, 13, 14, 15, 16, 17, 18, 19, 20, 21, 22, 23, 24,
            25, 26, 27, 28, 29, 30, 31, 32,
        ]
    }

    fn get_migration_timestamp(&self) -> i64 {
        0
    }
}

=======
    + services::RedisConnInterface
    + 'static
{
}
>>>>>>> 6ba580ff
#[async_trait::async_trait]
impl StorageInterface for Store {}

#[derive(Clone)]
pub struct MockDb {
    addresses: Arc<Mutex<Vec<storage::Address>>>,
    merchant_accounts: Arc<Mutex<Vec<storage::MerchantAccount>>>,
    merchant_connector_accounts: Arc<Mutex<Vec<storage::MerchantConnectorAccount>>>,
    payment_attempts: Arc<Mutex<Vec<storage::PaymentAttempt>>>,
    payment_intents: Arc<Mutex<Vec<storage::PaymentIntent>>>,
    customers: Arc<Mutex<Vec<storage::Customer>>>,
    refunds: Arc<Mutex<Vec<storage::Refund>>>,
    processes: Arc<Mutex<Vec<storage::ProcessTracker>>>,
    connector_response: Arc<Mutex<Vec<storage::ConnectorResponse>>>,
    redis: Arc<redis_interface::RedisConnectionPool>,
    api_keys: Arc<Mutex<Vec<storage::ApiKey>>>,
}

impl MockDb {
    pub async fn new(redis: &crate::configs::settings::Settings) -> Self {
        Self {
            addresses: Default::default(),
            merchant_accounts: Default::default(),
            merchant_connector_accounts: Default::default(),
            payment_attempts: Default::default(),
            payment_intents: Default::default(),
            customers: Default::default(),
            refunds: Default::default(),
            processes: Default::default(),
            connector_response: Default::default(),
            redis: Arc::new(crate::connection::redis_connection(redis).await),
            api_keys: Default::default(),
        }
    }
}

#[async_trait::async_trait]
impl StorageInterface for MockDb {}

pub async fn get_and_deserialize_key<T>(
    db: &dyn StorageInterface,
    key: &str,
    type_name: &'static str,
) -> common_utils::errors::CustomResult<T, redis_interface::errors::RedisError>
where
    T: serde::de::DeserializeOwned,
{
    use common_utils::ext_traits::ByteSliceExt;
    use error_stack::ResultExt;

    let bytes = db.get_key(key).await?;
    bytes
        .parse_struct(type_name)
        .change_context(redis_interface::errors::RedisError::JsonDeserializationFailed)
}

impl services::RedisConnInterface for MockDb {
    fn get_redis_conn(&self) -> Arc<redis_interface::RedisConnectionPool> {
        self.redis.clone()
    }
}

dyn_clone::clone_trait_object!(StorageInterface);<|MERGE_RESOLUTION|>--- conflicted
+++ resolved
@@ -65,9 +65,9 @@
     + refund::RefundInterface
     + reverse_lookup::ReverseLookupInterface
     + cards_info::CardsInfoInterface
-<<<<<<< HEAD
     + merchant_key_store::MerchantKeyStoreInterface
     + MasterKeyInterface
+    + services::RedisConnInterface
     + 'static
 {
 }
@@ -100,12 +100,6 @@
     }
 }
 
-=======
-    + services::RedisConnInterface
-    + 'static
-{
-}
->>>>>>> 6ba580ff
 #[async_trait::async_trait]
 impl StorageInterface for Store {}
 
