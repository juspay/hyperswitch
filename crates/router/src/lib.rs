#[cfg(all(feature = "stripe", feature = "v1"))]
pub mod compatibility;
pub mod configs;
pub mod connection;
pub mod connector;
pub mod consts;
pub mod core;
pub mod cors;
pub mod db;
pub mod env;
pub mod locale;
pub(crate) mod macros;

pub mod routes;
pub mod workflows;

#[cfg(feature = "olap")]
pub mod analytics;
pub mod events;
pub mod middleware;
pub mod services;
pub mod types;
pub mod utils;

use actix_web::{
    body::MessageBody,
    dev::{Server, ServerHandle, ServiceFactory, ServiceRequest},
    middleware::ErrorHandlers,
};
use http::StatusCode;
use hyperswitch_interfaces::secrets_interface::secret_state::SecuredSecret;
use router_env::tracing::Instrument;
use routes::{AppState, SessionState};
use storage_impl::errors::ApplicationResult;
use tokio::sync::{mpsc, oneshot};

pub use self::env::logger;
pub(crate) use self::macros::*;
use crate::{configs::settings, core::errors};

#[cfg(feature = "mimalloc")]
#[global_allocator]
static ALLOC: mimalloc::MiMalloc = mimalloc::MiMalloc;

// Import translate fn in root
use crate::locale::{_rust_i18n_t, _rust_i18n_try_translate};

/// Header Constants
pub mod headers {
    pub const ACCEPT: &str = "Accept";
    pub const ACCEPT_LANGUAGE: &str = "Accept-Language";
    pub const KEY: &str = "key";
    pub const API_KEY: &str = "API-KEY";
    pub const APIKEY: &str = "apikey";
    pub const X_CC_API_KEY: &str = "X-CC-Api-Key";
    pub const API_TOKEN: &str = "Api-Token";
    pub const AUTHORIZATION: &str = "Authorization";
    pub const CONTENT_TYPE: &str = "Content-Type";
    pub const DATE: &str = "Date";
    pub const IDEMPOTENCY_KEY: &str = "Idempotency-Key";
    pub const NONCE: &str = "nonce";
    pub const TIMESTAMP: &str = "Timestamp";
    pub const TOKEN: &str = "token";
    pub const USER_AGENT: &str = "User-Agent";
    pub const X_API_KEY: &str = "X-API-KEY";
    pub const X_API_VERSION: &str = "X-ApiVersion";
    pub const X_FORWARDED_FOR: &str = "X-Forwarded-For";
    pub const X_MERCHANT_ID: &str = "X-Merchant-Id";
    pub const X_LOGIN: &str = "X-Login";
    pub const X_TRANS_KEY: &str = "X-Trans-Key";
    pub const X_VERSION: &str = "X-Version";
    pub const X_CC_VERSION: &str = "X-CC-Version";
    pub const X_ACCEPT_VERSION: &str = "X-Accept-Version";
    pub const X_DATE: &str = "X-Date";
    pub const X_WEBHOOK_SIGNATURE: &str = "X-Webhook-Signature-512";
    pub const X_REQUEST_ID: &str = "X-Request-Id";
    pub const X_PROFILE_ID: &str = "X-Profile-Id";
    pub const STRIPE_COMPATIBLE_WEBHOOK_SIGNATURE: &str = "Stripe-Signature";
    pub const STRIPE_COMPATIBLE_CONNECT_ACCOUNT: &str = "Stripe-Account";
    pub const X_CLIENT_VERSION: &str = "X-Client-Version";
    pub const X_CLIENT_SOURCE: &str = "X-Client-Source";
    pub const X_PAYMENT_CONFIRM_SOURCE: &str = "X-Payment-Confirm-Source";
    pub const CONTENT_LENGTH: &str = "Content-Length";
    pub const BROWSER_NAME: &str = "x-browser-name";
    pub const X_CLIENT_PLATFORM: &str = "x-client-platform";
    pub const X_MERCHANT_DOMAIN: &str = "x-merchant-domain";
    pub const X_APP_ID: &str = "x-app-id";
    pub const X_REDIRECT_URI: &str = "x-redirect-uri";
    pub const X_TENANT_ID: &str = "x-tenant-id";
<<<<<<< HEAD
    pub const X_CLIENT_SECRET: &str = "X-Client-Secret";
=======
    pub const X_WP_API_VERSION: &str = "WP-Api-Version";
>>>>>>> 4ef48c39
}

pub mod pii {
    //! Personal Identifiable Information protection.

    pub(crate) use common_utils::pii::Email;
    #[doc(inline)]
    pub use masking::*;
}

pub fn mk_app(
    state: AppState,
    request_body_limit: usize,
) -> actix_web::App<
    impl ServiceFactory<
        ServiceRequest,
        Config = (),
        Response = actix_web::dev::ServiceResponse<impl MessageBody>,
        Error = actix_web::Error,
        InitError = (),
    >,
> {
    let mut server_app = get_application_builder(request_body_limit, state.conf.cors.clone());

    #[cfg(feature = "dummy_connector")]
    {
        use routes::DummyConnector;
        server_app = server_app.service(DummyConnector::server(state.clone()));
    }

    #[cfg(any(feature = "olap", feature = "oltp"))]
    {
        #[cfg(feature = "olap")]
        {
            // This is a more specific route as compared to `MerchantConnectorAccount`
            // so it is registered before `MerchantConnectorAccount`.
            server_app = server_app
                .service(routes::ProfileNew::server(state.clone()))
                .service(routes::Profile::server(state.clone()))
        }
        server_app = server_app
            .service(routes::Payments::server(state.clone()))
            .service(routes::Customers::server(state.clone()))
            .service(routes::Configs::server(state.clone()))
            .service(routes::Forex::server(state.clone()))
            .service(routes::MerchantConnectorAccount::server(state.clone()));

        #[cfg(feature = "v1")]
        {
            server_app = server_app
                .service(routes::Refunds::server(state.clone()))
                .service(routes::Mandates::server(state.clone()));
        }
    }

    #[cfg(all(
        feature = "oltp",
        any(feature = "v1", feature = "v2"),
        not(feature = "customer_v2")
    ))]
    {
        server_app = server_app
            .service(routes::EphemeralKey::server(state.clone()))
            .service(routes::Webhooks::server(state.clone()))
            .service(routes::PaymentMethods::server(state.clone()))
            .service(routes::Poll::server(state.clone()))
    }

    #[cfg(feature = "olap")]
    {
        server_app = server_app
            .service(routes::Organization::server(state.clone()))
            .service(routes::MerchantAccount::server(state.clone()))
            .service(routes::ApiKeys::server(state.clone()))
            .service(routes::Analytics::server(state.clone()))
            .service(routes::Routing::server(state.clone()));

        #[cfg(feature = "v1")]
        {
            server_app = server_app
                .service(routes::Files::server(state.clone()))
                .service(routes::Disputes::server(state.clone()))
                .service(routes::Blocklist::server(state.clone()))
                .service(routes::Gsm::server(state.clone()))
                .service(routes::ApplePayCertificatesMigration::server(state.clone()))
                .service(routes::PaymentLink::server(state.clone()))
                .service(routes::User::server(state.clone()))
                .service(routes::ConnectorOnboarding::server(state.clone()))
                .service(routes::Verify::server(state.clone()))
                .service(routes::WebhookEvents::server(state.clone()));
        }
    }

    #[cfg(feature = "payouts")]
    {
        server_app = server_app
            .service(routes::Payouts::server(state.clone()))
            .service(routes::PayoutLink::server(state.clone()));
    }

    #[cfg(all(
        feature = "stripe",
        any(feature = "v1", feature = "v2"),
        not(feature = "customer_v2")
    ))]
    {
        server_app = server_app.service(routes::StripeApis::server(state.clone()));
    }

    #[cfg(all(feature = "recon", feature = "v1"))]
    {
        server_app = server_app.service(routes::Recon::server(state.clone()));
    }

    server_app = server_app.service(routes::Cards::server(state.clone()));
    server_app = server_app.service(routes::Cache::server(state.clone()));
    server_app = server_app.service(routes::Health::server(state.clone()));

    server_app
}

/// Starts the server
///
/// # Panics
///
///  Unwrap used because without the value we can't start the server
#[allow(clippy::expect_used, clippy::unwrap_used)]
pub async fn start_server(conf: settings::Settings<SecuredSecret>) -> ApplicationResult<Server> {
    logger::debug!(startup_config=?conf);
    let server = conf.server.clone();
    let (tx, rx) = oneshot::channel();
    let api_client = Box::new(
        services::ProxyClient::new(
            conf.proxy.clone(),
            services::proxy_bypass_urls(
                conf.key_manager.get_inner(),
                &conf.locker,
                &conf.proxy.bypass_proxy_urls,
            ),
        )
        .map_err(|error| {
            errors::ApplicationError::ApiClientError(error.current_context().clone())
        })?,
    );
    let state = Box::pin(AppState::new(conf, tx, api_client)).await;
    let request_body_limit = server.request_body_limit;

    let server_builder =
        actix_web::HttpServer::new(move || mk_app(state.clone(), request_body_limit))
            .bind((server.host.as_str(), server.port))?
            .workers(server.workers)
            .shutdown_timeout(server.shutdown_timeout);

    #[cfg(feature = "tls")]
    let server = match server.tls {
        None => server_builder.run(),
        Some(tls_conf) => {
            let cert_file =
                &mut std::io::BufReader::new(std::fs::File::open(tls_conf.certificate).map_err(
                    |err| errors::ApplicationError::InvalidConfigurationValueError(err.to_string()),
                )?);
            let key_file =
                &mut std::io::BufReader::new(std::fs::File::open(tls_conf.private_key).map_err(
                    |err| errors::ApplicationError::InvalidConfigurationValueError(err.to_string()),
                )?);

            let cert_chain = rustls_pemfile::certs(cert_file)
                .collect::<Result<Vec<_>, _>>()
                .map_err(|err| {
                    errors::ApplicationError::InvalidConfigurationValueError(err.to_string())
                })?;

            let mut keys = rustls_pemfile::pkcs8_private_keys(key_file)
                .map(|key| key.map(rustls::pki_types::PrivateKeyDer::Pkcs8))
                .collect::<Result<Vec<_>, _>>()
                .map_err(|err| {
                    errors::ApplicationError::InvalidConfigurationValueError(err.to_string())
                })?;

            // exit if no keys could be parsed
            if keys.is_empty() {
                return Err(errors::ApplicationError::InvalidConfigurationValueError(
                    "Could not locate PKCS8 private keys.".into(),
                ));
            }

            let config_builder = rustls::ServerConfig::builder().with_no_client_auth();
            let config = config_builder
                .with_single_cert(cert_chain, keys.remove(0))
                .map_err(|err| {
                    errors::ApplicationError::InvalidConfigurationValueError(err.to_string())
                })?;

            server_builder
                .bind_rustls_0_22(
                    (tls_conf.host.unwrap_or(server.host).as_str(), tls_conf.port),
                    config,
                )?
                .run()
        }
    };

    #[cfg(not(feature = "tls"))]
    let server = server_builder.run();

    let _task_handle = tokio::spawn(receiver_for_error(rx, server.handle()).in_current_span());
    Ok(server)
}

pub async fn receiver_for_error(rx: oneshot::Receiver<()>, mut server: impl Stop) {
    match rx.await {
        Ok(_) => {
            logger::error!("The redis server failed ");
            server.stop_server().await;
        }
        Err(err) => {
            logger::error!("Channel receiver error: {err}");
        }
    }
}

#[async_trait::async_trait]
pub trait Stop {
    async fn stop_server(&mut self);
}

#[async_trait::async_trait]
impl Stop for ServerHandle {
    async fn stop_server(&mut self) {
        let _ = self.stop(true).await;
    }
}
#[async_trait::async_trait]
impl Stop for mpsc::Sender<()> {
    async fn stop_server(&mut self) {
        let _ = self.send(()).await.map_err(|err| logger::error!("{err}"));
    }
}

pub fn get_application_builder(
    request_body_limit: usize,
    cors: settings::CorsSettings,
) -> actix_web::App<
    impl ServiceFactory<
        ServiceRequest,
        Config = (),
        Response = actix_web::dev::ServiceResponse<impl MessageBody>,
        Error = actix_web::Error,
        InitError = (),
    >,
> {
    let json_cfg = actix_web::web::JsonConfig::default()
        .limit(request_body_limit)
        .content_type_required(true)
        .error_handler(utils::error_parser::custom_json_error_handler);

    actix_web::App::new()
        .app_data(json_cfg)
        .wrap(ErrorHandlers::new().handler(
            StatusCode::NOT_FOUND,
            errors::error_handlers::custom_error_handlers,
        ))
        .wrap(ErrorHandlers::new().handler(
            StatusCode::METHOD_NOT_ALLOWED,
            errors::error_handlers::custom_error_handlers,
        ))
        .wrap(middleware::default_response_headers())
        .wrap(middleware::RequestId)
        .wrap(cors::cors(cors))
        // this middleware works only for Http1.1 requests
        .wrap(middleware::Http400RequestDetailsLogger)
        .wrap(middleware::AddAcceptLanguageHeader)
        .wrap(middleware::LogSpanInitializer)
        .wrap(router_env::tracing_actix_web::TracingLogger::default())
}<|MERGE_RESOLUTION|>--- conflicted
+++ resolved
@@ -87,11 +87,8 @@
     pub const X_APP_ID: &str = "x-app-id";
     pub const X_REDIRECT_URI: &str = "x-redirect-uri";
     pub const X_TENANT_ID: &str = "x-tenant-id";
-<<<<<<< HEAD
     pub const X_CLIENT_SECRET: &str = "X-Client-Secret";
-=======
     pub const X_WP_API_VERSION: &str = "WP-Api-Version";
->>>>>>> 4ef48c39
 }
 
 pub mod pii {
