--- conflicted
+++ resolved
@@ -141,10 +141,7 @@
             .service(routes::ApiKeys::server(state.clone()))
             .service(routes::Files::server(state.clone()))
             .service(routes::Disputes::server(state.clone()))
-<<<<<<< HEAD
             .service(routes::Routing::server(state.clone()))
-=======
->>>>>>> 169d33bf
     }
 
     #[cfg(all(feature = "olap", feature = "kms"))]
