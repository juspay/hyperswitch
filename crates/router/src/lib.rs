--- conflicted
+++ resolved
@@ -24,16 +24,7 @@
 pub mod olap_lib;
 pub mod oltp_lib;
 
-
-
 pub use self::env::logger;
-<<<<<<< HEAD
-=======
-use crate::{
-    configs::settings::Settings,
-    core::errors::{self, ApplicationResult},
-};
->>>>>>> ca994f6a
 
 #[cfg(feature = "mimalloc")]
 #[global_allocator]
@@ -55,75 +46,4 @@
     pub(crate) use common_utils::pii::{CardNumber, Email};
     #[doc(inline)]
     pub use masking::*;
-<<<<<<< HEAD
-=======
-}
-
-pub fn mk_app(
-    state: AppState,
-    request_body_limit: usize,
-) -> actix_web::App<
-    impl ServiceFactory<
-        ServiceRequest,
-        Config = (),
-        Response = actix_web::dev::ServiceResponse<impl MessageBody>,
-        Error = actix_web::Error,
-        InitError = (),
-    >,
-> {
-    let json_cfg = actix_web::web::JsonConfig::default()
-        .limit(request_body_limit)
-        .content_type_required(true)
-        .content_type(|mime| mime == mime::APPLICATION_JSON) // FIXME: This doesn't seem to be enforced.
-        .error_handler(utils::error_parser::custom_json_error_handler);
-
-    let mut server_app = actix_web::App::new()
-        .app_data(json_cfg)
-        .wrap(middleware::RequestId)
-        .wrap(router_env::tracing_actix_web::TracingLogger::default())
-        .wrap(ErrorHandlers::new().handler(
-            StatusCode::NOT_FOUND,
-            errors::error_handlers::custom_error_handlers,
-        ))
-        .wrap(ErrorHandlers::new().handler(
-            StatusCode::METHOD_NOT_ALLOWED,
-            errors::error_handlers::custom_error_handlers,
-        ))
-        .wrap(cors::cors())
-        .service(routes::Payments::server(state.clone()))
-        .service(routes::Customers::server(state.clone()))
-        .service(routes::Refunds::server(state.clone()))
-        .service(routes::Payouts::server(state.clone()))
-        .service(routes::PaymentMethods::server(state.clone()))
-        .service(routes::MerchantAccount::server(state.clone()))
-        .service(routes::MerchantConnectorAccount::server(state.clone()))
-        .service(routes::EphemeralKey::server(state.clone()))
-        .service(routes::Webhooks::server(state.clone()));
-
-    #[cfg(feature = "stripe")]
-    {
-        server_app = server_app.service(routes::StripeApis::server(state.clone()));
-    }
-    server_app = server_app.service(routes::Health::server(state));
-    server_app
-}
-
-#[allow(clippy::expect_used, clippy::unwrap_used)]
-/// # Panics
-///
-///  Unwrap used because without the value we can't start the server
-pub async fn start_server(conf: Settings) -> ApplicationResult<(Server, AppState)> {
-    logger::debug!(startup_config=?conf);
-    let server = conf.server.clone();
-    let state = routes::AppState::new(conf).await;
-    // Cloning to close connections before shutdown
-    let app_state = state.clone();
-    let request_body_limit = server.request_body_limit;
-    let server = actix_web::HttpServer::new(move || mk_app(state.clone(), request_body_limit))
-        .bind((server.host.as_str(), server.port))?
-        .workers(server.workers.unwrap_or_else(num_cpus::get_physical))
-        .run();
-
-    Ok((server, app_state))
->>>>>>> ca994f6a
 }