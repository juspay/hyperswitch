--- conflicted
+++ resolved
@@ -83,12 +83,9 @@
     pub const BROWSER_NAME: &str = "x-browser-name";
     pub const X_CLIENT_PLATFORM: &str = "x-client-platform";
     pub const X_MERCHANT_DOMAIN: &str = "x-merchant-domain";
-<<<<<<< HEAD
     pub const X_APP_ID: &str = "x-app-id";
     pub const X_REDIRECT_URI: &str = "x-redirect-uri";
-=======
     pub const X_TENANT_ID: &str = "x-tenant-id";
->>>>>>> 90ebd54e
 }
 
 pub mod pii {
