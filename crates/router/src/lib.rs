#![forbid(unsafe_code)]
#![recursion_limit = "256"]

#[cfg(feature = "olap")]
pub mod analytics;
#[cfg(feature = "stripe")]
pub mod compatibility;
pub mod configs;
pub mod connection;
pub mod connector;
pub mod consts;
pub mod core;
pub mod cors;
pub mod db;
pub mod env;
pub(crate) mod macros;
pub mod routes;
pub mod workflows;

pub mod events;
pub mod middleware;
pub mod openapi;
pub mod services;
pub mod types;
pub mod utils;

use actix_web::{
    body::MessageBody,
    dev::{Server, ServerHandle, ServiceFactory, ServiceRequest},
    middleware::ErrorHandlers,
};
use http::StatusCode;
use routes::AppState;
use storage_impl::errors::ApplicationResult;
use tokio::sync::{mpsc, oneshot};

pub use self::env::logger;
use crate::{
    configs::settings,
    core::errors::{self},
};

#[cfg(feature = "mimalloc")]
#[global_allocator]
static ALLOC: mimalloc::MiMalloc = mimalloc::MiMalloc;

/// Header Constants
pub mod headers {
    pub const ACCEPT: &str = "Accept";
    pub const API_KEY: &str = "API-KEY";
    pub const APIKEY: &str = "apikey";
    pub const X_CC_API_KEY: &str = "X-CC-Api-Key";
    pub const API_TOKEN: &str = "Api-Token";
    pub const AUTHORIZATION: &str = "Authorization";
    pub const CONTENT_TYPE: &str = "Content-Type";
    pub const DATE: &str = "Date";
    pub const IDEMPOTENCY_KEY: &str = "Idempotency-Key";
    pub const NONCE: &str = "nonce";
    pub const TIMESTAMP: &str = "Timestamp";
    pub const TOKEN: &str = "token";
    pub const X_API_KEY: &str = "X-API-KEY";
    pub const X_API_VERSION: &str = "X-ApiVersion";
    pub const X_FORWARDED_FOR: &str = "X-Forwarded-For";
    pub const X_MERCHANT_ID: &str = "X-Merchant-Id";
    pub const X_LOGIN: &str = "X-Login";
    pub const X_TRANS_KEY: &str = "X-Trans-Key";
    pub const X_VERSION: &str = "X-Version";
    pub const X_CC_VERSION: &str = "X-CC-Version";
    pub const X_ACCEPT_VERSION: &str = "X-Accept-Version";
    pub const X_DATE: &str = "X-Date";
    pub const X_WEBHOOK_SIGNATURE: &str = "X-Webhook-Signature-512";
    pub const X_REQUEST_ID: &str = "X-Request-Id";
    pub const STRIPE_COMPATIBLE_WEBHOOK_SIGNATURE: &str = "Stripe-Signature";
}

pub mod pii {
    //! Personal Identifiable Information protection.

    pub(crate) use common_utils::pii::Email;
    #[doc(inline)]
    pub use masking::*;
}

pub fn mk_app(
    state: AppState,
    request_body_limit: usize,
) -> actix_web::App<
    impl ServiceFactory<
        ServiceRequest,
        Config = (),
        Response = actix_web::dev::ServiceResponse<impl MessageBody>,
        Error = actix_web::Error,
        InitError = (),
    >,
> {
    let mut server_app = get_application_builder(request_body_limit);

    #[cfg(feature = "openapi")]
    {
        use utoipa::OpenApi;
        server_app = server_app.service(
            utoipa_swagger_ui::SwaggerUi::new("/docs/{_:.*}")
                .url("/docs/openapi.json", openapi::ApiDoc::openapi()),
        );
    }

    #[cfg(feature = "dummy_connector")]
    {
        use routes::DummyConnector;
        server_app = server_app.service(DummyConnector::server(state.clone()));
    }

    #[cfg(any(feature = "olap", feature = "oltp"))]
    {
        #[cfg(feature = "olap")]
        {
            // This is a more specific route as compared to `MerchantConnectorAccount`
            // so it is registered before `MerchantConnectorAccount`.
            server_app = server_app.service(routes::BusinessProfile::server(state.clone()))
        }
        server_app = server_app
            .service(routes::Payments::server(state.clone()))
            .service(routes::Customers::server(state.clone()))
            .service(routes::Configs::server(state.clone()))
            .service(routes::Refunds::server(state.clone()))
            .service(routes::MerchantConnectorAccount::server(state.clone()))
            .service(routes::Mandates::server(state.clone()))
    }

    #[cfg(feature = "oltp")]
    {
        server_app = server_app
            .service(routes::PaymentMethods::server(state.clone()))
            .service(routes::EphemeralKey::server(state.clone()))
            .service(routes::Webhooks::server(state.clone()))
    }

    #[cfg(feature = "olap")]
    {
        server_app = server_app
            .service(routes::MerchantAccount::server(state.clone()))
            .service(routes::ApiKeys::server(state.clone()))
            .service(routes::Files::server(state.clone()))
            .service(routes::Disputes::server(state.clone()))
            .service(routes::Analytics::server(state.clone()))
            .service(routes::Routing::server(state.clone()))
            .service(routes::Gsm::server(state.clone()))
<<<<<<< HEAD
            .service(routes::PaymentLink::server(state.clone()));
=======
            .service(routes::User::server(state.clone()))
>>>>>>> cafea459
    }

    #[cfg(all(feature = "olap", feature = "kms"))]
    {
        server_app = server_app.service(routes::Verify::server(state.clone()));
    }

    #[cfg(feature = "payouts")]
    {
        server_app = server_app.service(routes::Payouts::server(state.clone()));
    }

    #[cfg(feature = "stripe")]
    {
        server_app = server_app.service(routes::StripeApis::server(state.clone()));
    }
    server_app = server_app.service(routes::Cards::server(state.clone()));
    server_app = server_app.service(routes::Cache::server(state.clone()));
    server_app = server_app.service(routes::Health::server(state));

    server_app
}

/// Starts the server
///
/// # Panics
///
///  Unwrap used because without the value we can't start the server
#[allow(clippy::expect_used, clippy::unwrap_used)]
pub async fn start_server(conf: settings::Settings) -> ApplicationResult<Server> {
    logger::debug!(startup_config=?conf);
    let server = conf.server.clone();
    let (tx, rx) = oneshot::channel();
    let api_client = Box::new(
        services::ProxyClient::new(
            conf.proxy.clone(),
            services::proxy_bypass_urls(&conf.locker),
        )
        .map_err(|error| {
            errors::ApplicationError::ApiClientError(error.current_context().clone())
        })?,
    );
    let state = routes::AppState::new(conf, tx, api_client).await;
    let request_body_limit = server.request_body_limit;
    let server = actix_web::HttpServer::new(move || mk_app(state.clone(), request_body_limit))
        .bind((server.host.as_str(), server.port))?
        .workers(server.workers)
        .shutdown_timeout(server.shutdown_timeout)
        .run();
    tokio::spawn(receiver_for_error(rx, server.handle()));
    Ok(server)
}

pub async fn receiver_for_error(rx: oneshot::Receiver<()>, mut server: impl Stop) {
    match rx.await {
        Ok(_) => {
            logger::error!("The redis server failed ");
            server.stop_server().await;
        }
        Err(err) => {
            logger::error!("Channel receiver error{err}");
        }
    }
}

#[async_trait::async_trait]
pub trait Stop {
    async fn stop_server(&mut self);
}

#[async_trait::async_trait]
impl Stop for ServerHandle {
    async fn stop_server(&mut self) {
        let _ = self.stop(true).await;
    }
}
#[async_trait::async_trait]
impl Stop for mpsc::Sender<()> {
    async fn stop_server(&mut self) {
        let _ = self.send(()).await.map_err(|err| logger::error!("{err}"));
    }
}

pub fn get_application_builder(
    request_body_limit: usize,
) -> actix_web::App<
    impl ServiceFactory<
        ServiceRequest,
        Config = (),
        Response = actix_web::dev::ServiceResponse<impl MessageBody>,
        Error = actix_web::Error,
        InitError = (),
    >,
> {
    let json_cfg = actix_web::web::JsonConfig::default()
        .limit(request_body_limit)
        .content_type_required(true)
        .error_handler(utils::error_parser::custom_json_error_handler);

    actix_web::App::new()
        .app_data(json_cfg)
        .wrap(ErrorHandlers::new().handler(
            StatusCode::NOT_FOUND,
            errors::error_handlers::custom_error_handlers,
        ))
        .wrap(ErrorHandlers::new().handler(
            StatusCode::METHOD_NOT_ALLOWED,
            errors::error_handlers::custom_error_handlers,
        ))
        .wrap(middleware::default_response_headers())
        .wrap(middleware::RequestId)
        .wrap(cors::cors())
        .wrap(router_env::tracing_actix_web::TracingLogger::default())
}<|MERGE_RESOLUTION|>--- conflicted
+++ resolved
@@ -145,11 +145,8 @@
             .service(routes::Analytics::server(state.clone()))
             .service(routes::Routing::server(state.clone()))
             .service(routes::Gsm::server(state.clone()))
-<<<<<<< HEAD
-            .service(routes::PaymentLink::server(state.clone()));
-=======
+            .service(routes::PaymentLink::server(state.clone()))
             .service(routes::User::server(state.clone()))
->>>>>>> cafea459
     }
 
     #[cfg(all(feature = "olap", feature = "kms"))]
