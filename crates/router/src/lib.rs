--- conflicted
+++ resolved
@@ -192,11 +192,11 @@
     let api_client = Box::new(
         services::ProxyClient::new(
             conf.proxy.clone(),
-<<<<<<< HEAD
-            services::proxy_bypass_urls(conf.key_manager.get_inner(), &conf.locker),
-=======
-            services::proxy_bypass_urls(&conf.locker, &conf.proxy.bypass_proxy_urls),
->>>>>>> 3951ac65
+            services::proxy_bypass_urls(
+                conf.key_manager.get_inner(),
+                &conf.locker,
+                &conf.proxy.bypass_proxy_urls,
+            ),
         )
         .map_err(|error| {
             errors::ApplicationError::ApiClientError(error.current_context().clone())
