--- conflicted
+++ resolved
@@ -72,12 +72,9 @@
     pub const X_REQUEST_ID: &str = "X-Request-Id";
     pub const STRIPE_COMPATIBLE_WEBHOOK_SIGNATURE: &str = "Stripe-Signature";
     pub const STRIPE_COMPATIBLE_CONNECT_ACCOUNT: &str = "Stripe-Account";
-<<<<<<< HEAD
-=======
     pub const X_CLIENT_VERSION: &str = "X-Client-Version";
     pub const X_CLIENT_SOURCE: &str = "X-Client-Source";
     pub const X_PAYMENT_CONFIRM_SOURCE: &str = "X-Payment-Confirm-Source";
->>>>>>> 5e848554
     pub const CONTENT_LENGTH: &str = "Content-Length";
 }
 
