#[cfg(all(feature = "stripe", feature = "v1"))]
pub mod compatibility;
pub mod configs;
pub mod connection;
pub mod connector;
pub mod consts;
pub mod core;
pub mod cors;
pub mod db;
pub mod env;
pub mod locale;
pub(crate) mod macros;

pub mod routes;
pub mod workflows;

#[cfg(feature = "olap")]
pub mod analytics;
pub mod events;
pub mod middleware;
pub mod services;
pub mod types;
pub mod utils;

use actix_web::{
    body::MessageBody,
    dev::{Server, ServerHandle, ServiceFactory, ServiceRequest},
    middleware::ErrorHandlers,
};
use http::StatusCode;
use hyperswitch_interfaces::secrets_interface::secret_state::SecuredSecret;
use router_env::tracing::Instrument;
use routes::{AppState, SessionState};
use storage_impl::errors::ApplicationResult;
use tokio::sync::{mpsc, oneshot};

pub use self::env::logger;
pub(crate) use self::macros::*;
use crate::{configs::settings, core::errors};

#[cfg(feature = "mimalloc")]
#[global_allocator]
static ALLOC: mimalloc::MiMalloc = mimalloc::MiMalloc;

// Import translate fn in root
use crate::locale::{_rust_i18n_t, _rust_i18n_try_translate};

/// Header Constants
pub mod headers {
    pub const ACCEPT: &str = "Accept";
    pub const ACCEPT_LANGUAGE: &str = "Accept-Language";
    pub const KEY: &str = "key";
    pub const API_KEY: &str = "API-KEY";
    pub const APIKEY: &str = "apikey";
    pub const X_CC_API_KEY: &str = "X-CC-Api-Key";
    pub const API_TOKEN: &str = "Api-Token";
    pub const AUTHORIZATION: &str = "Authorization";
    pub const CONTENT_TYPE: &str = "Content-Type";
    pub const DATE: &str = "Date";
    pub const IDEMPOTENCY_KEY: &str = "Idempotency-Key";
    pub const NONCE: &str = "nonce";
    pub const TIMESTAMP: &str = "Timestamp";
    pub const TOKEN: &str = "token";
    pub const USER_AGENT: &str = "User-Agent";
    pub const X_API_KEY: &str = "X-API-KEY";
    pub const X_API_VERSION: &str = "X-ApiVersion";
    pub const X_FORWARDED_FOR: &str = "X-Forwarded-For";
    pub const X_MERCHANT_ID: &str = "X-Merchant-Id";
    pub const X_ORGANIZATION_ID: &str = "X-Organization-Id";
    pub const X_LOGIN: &str = "X-Login";
    pub const X_TRANS_KEY: &str = "X-Trans-Key";
    pub const X_VERSION: &str = "X-Version";
    pub const X_CC_VERSION: &str = "X-CC-Version";
    pub const X_ACCEPT_VERSION: &str = "X-Accept-Version";
    pub const X_DATE: &str = "X-Date";
    pub const X_WEBHOOK_SIGNATURE: &str = "X-Webhook-Signature-512";
    pub const X_REQUEST_ID: &str = "X-Request-Id";
    pub const X_PROFILE_ID: &str = "X-Profile-Id";
    pub const STRIPE_COMPATIBLE_WEBHOOK_SIGNATURE: &str = "Stripe-Signature";
    pub const STRIPE_COMPATIBLE_CONNECT_ACCOUNT: &str = "Stripe-Account";
    pub const X_CLIENT_VERSION: &str = "X-Client-Version";
    pub const X_CLIENT_SOURCE: &str = "X-Client-Source";
    pub const X_PAYMENT_CONFIRM_SOURCE: &str = "X-Payment-Confirm-Source";
    pub const CONTENT_LENGTH: &str = "Content-Length";
    pub const BROWSER_NAME: &str = "x-browser-name";
    pub const X_CLIENT_PLATFORM: &str = "x-client-platform";
    pub const X_MERCHANT_DOMAIN: &str = "x-merchant-domain";
    pub const X_APP_ID: &str = "x-app-id";
    pub const X_REDIRECT_URI: &str = "x-redirect-uri";
    pub const X_TENANT_ID: &str = "x-tenant-id";
    pub const X_CLIENT_SECRET: &str = "X-Client-Secret";
}

pub mod pii {
    //! Personal Identifiable Information protection.

    pub(crate) use common_utils::pii::Email;
    #[doc(inline)]
    pub use masking::*;
}

pub fn mk_app(
    state: AppState,
    request_body_limit: usize,
) -> actix_web::App<
    impl ServiceFactory<
        ServiceRequest,
        Config = (),
        Response = actix_web::dev::ServiceResponse<impl MessageBody>,
        Error = actix_web::Error,
        InitError = (),
    >,
> {
    let mut server_app = get_application_builder(request_body_limit, state.conf.cors.clone());

    #[cfg(all(feature = "dummy_connector", feature = "v1"))]
    {
        use routes::DummyConnector;
        server_app = server_app.service(DummyConnector::server(state.clone()));
    }

    #[cfg(any(feature = "olap", feature = "oltp"))]
    {
        #[cfg(feature = "olap")]
        {
            // This is a more specific route as compared to `MerchantConnectorAccount`
            // so it is registered before `MerchantConnectorAccount`.
            #[cfg(feature = "v1")]
            {
                server_app = server_app
                    .service(routes::ProfileNew::server(state.clone()))
                    .service(routes::Forex::server(state.clone()));
            }

            server_app = server_app.service(routes::Profile::server(state.clone()))
        }
        server_app = server_app
            .service(routes::Payments::server(state.clone()))
            .service(routes::Customers::server(state.clone()))
            .service(routes::Configs::server(state.clone()))
            .service(routes::MerchantConnectorAccount::server(state.clone()))
            .service(routes::Webhooks::server(state.clone()));

        #[cfg(feature = "v1")]
        {
            server_app = server_app
                .service(routes::Refunds::server(state.clone()))
                .service(routes::Mandates::server(state.clone()));
        }
    }

    #[cfg(all(
        feature = "oltp",
        any(feature = "v1", feature = "v2"),
        not(feature = "customer_v2")
    ))]
    {
        server_app = server_app
            .service(routes::EphemeralKey::server(state.clone()))
            .service(routes::Webhooks::server(state.clone()))
            .service(routes::PaymentMethods::server(state.clone()))
            .service(routes::Poll::server(state.clone()))
    }

    #[cfg(feature = "olap")]
    {
        server_app = server_app
            .service(routes::Organization::server(state.clone()))
            .service(routes::MerchantAccount::server(state.clone()))
            .service(routes::ApiKeys::server(state.clone()))
            .service(routes::Routing::server(state.clone()));

        #[cfg(feature = "v1")]
        {
            server_app = server_app
                .service(routes::Files::server(state.clone()))
                .service(routes::Disputes::server(state.clone()))
                .service(routes::Blocklist::server(state.clone()))
                .service(routes::Gsm::server(state.clone()))
                .service(routes::ApplePayCertificatesMigration::server(state.clone()))
                .service(routes::PaymentLink::server(state.clone()))
                .service(routes::User::server(state.clone()))
                .service(routes::ConnectorOnboarding::server(state.clone()))
                .service(routes::Verify::server(state.clone()))
<<<<<<< HEAD
                .service(routes::WebhookEvents::server(state.clone()))
                .service(routes::FeatureMatrix::server(state.clone()));
=======
                .service(routes::Analytics::server(state.clone()))
                .service(routes::WebhookEvents::server(state.clone()));
>>>>>>> 8e9c3ec8
        }
    }

    #[cfg(all(feature = "payouts", feature = "v1"))]
    {
        server_app = server_app
            .service(routes::Payouts::server(state.clone()))
            .service(routes::PayoutLink::server(state.clone()));
    }

    #[cfg(all(
        feature = "stripe",
        any(feature = "v1", feature = "v2"),
        not(feature = "customer_v2")
    ))]
    {
        server_app = server_app
            .service(routes::StripeApis::server(state.clone()))
            .service(routes::Cards::server(state.clone()));
    }

    #[cfg(all(feature = "recon", feature = "v1"))]
    {
        server_app = server_app.service(routes::Recon::server(state.clone()));
    }

    server_app = server_app.service(routes::Cache::server(state.clone()));
    server_app = server_app.service(routes::Health::server(state.clone()));

    server_app
}

/// Starts the server
///
/// # Panics
///
///  Unwrap used because without the value we can't start the server
#[allow(clippy::expect_used, clippy::unwrap_used)]
pub async fn start_server(conf: settings::Settings<SecuredSecret>) -> ApplicationResult<Server> {
    logger::debug!(startup_config=?conf);
    let server = conf.server.clone();
    let (tx, rx) = oneshot::channel();
    let api_client = Box::new(
        services::ProxyClient::new(
            conf.proxy.clone(),
            services::proxy_bypass_urls(
                conf.key_manager.get_inner(),
                &conf.locker,
                &conf.proxy.bypass_proxy_urls,
            ),
        )
        .map_err(|error| {
            errors::ApplicationError::ApiClientError(error.current_context().clone())
        })?,
    );
    let state = Box::pin(AppState::new(conf, tx, api_client)).await;
    let request_body_limit = server.request_body_limit;

    let server_builder =
        actix_web::HttpServer::new(move || mk_app(state.clone(), request_body_limit))
            .bind((server.host.as_str(), server.port))?
            .workers(server.workers)
            .shutdown_timeout(server.shutdown_timeout);

    #[cfg(feature = "tls")]
    let server = match server.tls {
        None => server_builder.run(),
        Some(tls_conf) => {
            let cert_file =
                &mut std::io::BufReader::new(std::fs::File::open(tls_conf.certificate).map_err(
                    |err| errors::ApplicationError::InvalidConfigurationValueError(err.to_string()),
                )?);
            let key_file =
                &mut std::io::BufReader::new(std::fs::File::open(tls_conf.private_key).map_err(
                    |err| errors::ApplicationError::InvalidConfigurationValueError(err.to_string()),
                )?);

            let cert_chain = rustls_pemfile::certs(cert_file)
                .collect::<Result<Vec<_>, _>>()
                .map_err(|err| {
                    errors::ApplicationError::InvalidConfigurationValueError(err.to_string())
                })?;

            let mut keys = rustls_pemfile::pkcs8_private_keys(key_file)
                .map(|key| key.map(rustls::pki_types::PrivateKeyDer::Pkcs8))
                .collect::<Result<Vec<_>, _>>()
                .map_err(|err| {
                    errors::ApplicationError::InvalidConfigurationValueError(err.to_string())
                })?;

            // exit if no keys could be parsed
            if keys.is_empty() {
                return Err(errors::ApplicationError::InvalidConfigurationValueError(
                    "Could not locate PKCS8 private keys.".into(),
                ));
            }

            let config_builder = rustls::ServerConfig::builder().with_no_client_auth();
            let config = config_builder
                .with_single_cert(cert_chain, keys.remove(0))
                .map_err(|err| {
                    errors::ApplicationError::InvalidConfigurationValueError(err.to_string())
                })?;

            server_builder
                .bind_rustls_0_22(
                    (tls_conf.host.unwrap_or(server.host).as_str(), tls_conf.port),
                    config,
                )?
                .run()
        }
    };

    #[cfg(not(feature = "tls"))]
    let server = server_builder.run();

    let _task_handle = tokio::spawn(receiver_for_error(rx, server.handle()).in_current_span());
    Ok(server)
}

pub async fn receiver_for_error(rx: oneshot::Receiver<()>, mut server: impl Stop) {
    match rx.await {
        Ok(_) => {
            logger::error!("The redis server failed ");
            server.stop_server().await;
        }
        Err(err) => {
            logger::error!("Channel receiver error: {err}");
        }
    }
}

#[async_trait::async_trait]
pub trait Stop {
    async fn stop_server(&mut self);
}

#[async_trait::async_trait]
impl Stop for ServerHandle {
    async fn stop_server(&mut self) {
        let _ = self.stop(true).await;
    }
}
#[async_trait::async_trait]
impl Stop for mpsc::Sender<()> {
    async fn stop_server(&mut self) {
        let _ = self.send(()).await.map_err(|err| logger::error!("{err}"));
    }
}

pub fn get_application_builder(
    request_body_limit: usize,
    cors: settings::CorsSettings,
) -> actix_web::App<
    impl ServiceFactory<
        ServiceRequest,
        Config = (),
        Response = actix_web::dev::ServiceResponse<impl MessageBody>,
        Error = actix_web::Error,
        InitError = (),
    >,
> {
    let json_cfg = actix_web::web::JsonConfig::default()
        .limit(request_body_limit)
        .content_type_required(true)
        .error_handler(utils::error_parser::custom_json_error_handler);

    actix_web::App::new()
        .app_data(json_cfg)
        .wrap(ErrorHandlers::new().handler(
            StatusCode::NOT_FOUND,
            errors::error_handlers::custom_error_handlers,
        ))
        .wrap(ErrorHandlers::new().handler(
            StatusCode::METHOD_NOT_ALLOWED,
            errors::error_handlers::custom_error_handlers,
        ))
        .wrap(middleware::default_response_headers())
        .wrap(middleware::RequestId)
        .wrap(cors::cors(cors))
        // this middleware works only for Http1.1 requests
        .wrap(middleware::Http400RequestDetailsLogger)
        .wrap(middleware::AddAcceptLanguageHeader)
        .wrap(middleware::LogSpanInitializer)
        .wrap(router_env::tracing_actix_web::TracingLogger::default())
}<|MERGE_RESOLUTION|>--- conflicted
+++ resolved
@@ -182,13 +182,9 @@
                 .service(routes::User::server(state.clone()))
                 .service(routes::ConnectorOnboarding::server(state.clone()))
                 .service(routes::Verify::server(state.clone()))
-<<<<<<< HEAD
+                .service(routes::Analytics::server(state.clone()))
                 .service(routes::WebhookEvents::server(state.clone()))
                 .service(routes::FeatureMatrix::server(state.clone()));
-=======
-                .service(routes::Analytics::server(state.clone()))
-                .service(routes::WebhookEvents::server(state.clone()));
->>>>>>> 8e9c3ec8
         }
     }
 
