--- conflicted
+++ resolved
@@ -143,11 +143,8 @@
             .service(routes::ApiKeys::server(state.clone()))
             .service(routes::Files::server(state.clone()))
             .service(routes::Disputes::server(state.clone()))
-<<<<<<< HEAD
             .service(routes::Analytics::server(state.clone()))
-=======
             .service(routes::Routing::server(state.clone()))
->>>>>>> d7b1673b
     }
 
     #[cfg(all(feature = "olap", feature = "kms"))]
