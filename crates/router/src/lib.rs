#![forbid(unsafe_code)]
#![recursion_limit = "256"]

#[cfg(feature = "stripe")]
pub mod compatibility;
pub mod configs;
pub mod connection;
pub mod connector;
pub(crate) mod consts;
pub mod core;
pub mod cors;
pub mod db;
pub mod env;
pub(crate) mod macros;
pub mod routes;
pub mod scheduler;

pub mod middleware;
#[cfg(feature = "openapi")]
pub mod openapi;
pub mod services;
pub mod types;
pub mod utils;

use actix_web::{
    body::MessageBody,
    dev::{Server, ServiceFactory, ServiceRequest},
    middleware::ErrorHandlers,
};
use http::StatusCode;
use routes::AppState;

pub use self::env::logger;
use crate::{
    configs::settings,
    core::errors::{self, ApplicationResult},
};

#[cfg(feature = "mimalloc")]
#[global_allocator]
static ALLOC: mimalloc::MiMalloc = mimalloc::MiMalloc;

/// Header Constants
pub mod headers {
    pub const ACCEPT: &str = "Accept";
    pub const API_KEY: &str = "API-KEY";
    pub const AUTHORIZATION: &str = "Authorization";
    pub const CONTENT_TYPE: &str = "Content-Type";
    pub const DATE: &str = "Date";
    pub const TIMESTAMP: &str = "Timestamp";
    pub const X_API_KEY: &str = "X-API-KEY";
    pub const X_API_VERSION: &str = "X-ApiVersion";
    pub const X_MERCHANT_ID: &str = "X-Merchant-Id";
<<<<<<< HEAD
    pub const X_ROUTER: &str = "X-router";
=======
    pub const X_LOGIN: &str = "X-Login";
    pub const X_TRANS_KEY: &str = "X-Trans-Key";
    pub const X_VERSION: &str = "X-Version";
    pub const X_DATE: &str = "X-Date";
>>>>>>> a2616d87
}

pub mod pii {
    //! Personal Identifiable Information protection.

    pub(crate) use common_utils::pii::{CardNumber, Email};
    #[doc(inline)]
    pub use masking::*;
}

pub fn mk_app(
    state: AppState,
    request_body_limit: usize,
) -> actix_web::App<
    impl ServiceFactory<
        ServiceRequest,
        Config = (),
        Response = actix_web::dev::ServiceResponse<impl MessageBody>,
        Error = actix_web::Error,
        InitError = (),
    >,
> {
    let mut server_app = get_application_builder(request_body_limit);

    #[cfg(any(feature = "olap", feature = "oltp"))]
    {
        server_app = server_app
            .service(routes::Payments::server(state.clone()))
            .service(routes::Customers::server(state.clone()))
            .service(routes::Configs::server(state.clone()))
            .service(routes::Refunds::server(state.clone()))
            .service(routes::Payouts::server(state.clone()))
            .service(routes::MerchantConnectorAccount::server(state.clone()))
            .service(routes::Mandates::server(state.clone()));
    }

    #[cfg(feature = "oltp")]
    {
        server_app = server_app
            .service(routes::PaymentMethods::server(state.clone()))
            .service(routes::EphemeralKey::server(state.clone()))
            .service(routes::Webhooks::server(state.clone()));
    }

    #[cfg(feature = "olap")]
    {
        server_app = server_app
            .service(routes::MerchantAccount::server(state.clone()))
            .service(routes::ApiKeys::server(state.clone()));
    }

    #[cfg(feature = "stripe")]
    {
        server_app = server_app.service(routes::StripeApis::server(state.clone()));
    }
    server_app = server_app.service(routes::Health::server(state));
    server_app
}

/// Starts the server
///
/// # Panics
///
///  Unwrap used because without the value we can't start the server
#[allow(clippy::expect_used, clippy::unwrap_used)]
pub async fn start_server(conf: settings::Settings) -> ApplicationResult<(Server, AppState)> {
    logger::debug!(startup_config=?conf);
    let server = conf.server.clone();
    let state = routes::AppState::new(conf).await;
    // Cloning to close connections before shutdown
    let app_state = state.clone();
    let request_body_limit = server.request_body_limit;
    let server = actix_web::HttpServer::new(move || mk_app(state.clone(), request_body_limit))
        .bind((server.host.as_str(), server.port))?
        .workers(server.workers)
        .shutdown_timeout(server.shutdown_timeout)
        .run();

    Ok((server, app_state))
}

pub fn get_application_builder(
    request_body_limit: usize,
) -> actix_web::App<
    impl ServiceFactory<
        ServiceRequest,
        Config = (),
        Response = actix_web::dev::ServiceResponse<impl MessageBody>,
        Error = actix_web::Error,
        InitError = (),
    >,
> {
    let json_cfg = actix_web::web::JsonConfig::default()
        .limit(request_body_limit)
        .content_type_required(true)
        .content_type(|mime| mime == mime::APPLICATION_JSON) // FIXME: This doesn't seem to be enforced.
        .error_handler(utils::error_parser::custom_json_error_handler);

    actix_web::App::new()
        .app_data(json_cfg)
        .wrap(middleware::RequestId)
        .wrap(router_env::tracing_actix_web::TracingLogger::default())
        .wrap(ErrorHandlers::new().handler(
            StatusCode::NOT_FOUND,
            errors::error_handlers::custom_error_handlers,
        ))
        .wrap(ErrorHandlers::new().handler(
            StatusCode::METHOD_NOT_ALLOWED,
            errors::error_handlers::custom_error_handlers,
        ))
        .wrap(cors::cors())
}<|MERGE_RESOLUTION|>--- conflicted
+++ resolved
@@ -51,14 +51,11 @@
     pub const X_API_KEY: &str = "X-API-KEY";
     pub const X_API_VERSION: &str = "X-ApiVersion";
     pub const X_MERCHANT_ID: &str = "X-Merchant-Id";
-<<<<<<< HEAD
     pub const X_ROUTER: &str = "X-router";
-=======
     pub const X_LOGIN: &str = "X-Login";
     pub const X_TRANS_KEY: &str = "X-Trans-Key";
     pub const X_VERSION: &str = "X-Version";
     pub const X_DATE: &str = "X-Date";
->>>>>>> a2616d87
 }
 
 pub mod pii {
