--- conflicted
+++ resolved
@@ -143,11 +143,7 @@
             .service(routes::ApiKeys::server(state.clone()))
             .service(routes::Files::server(state.clone()))
             .service(routes::Disputes::server(state.clone()))
-<<<<<<< HEAD
             .service(routes::Routing::server(state.clone()))
-=======
-            .service(routes::Analytics::server(state.clone()))
->>>>>>> e40a2935
     }
 
     #[cfg(all(feature = "olap", feature = "kms"))]
