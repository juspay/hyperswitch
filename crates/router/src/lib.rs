--- conflicted
+++ resolved
@@ -45,11 +45,8 @@
 pub mod headers {
     pub const ACCEPT: &str = "Accept";
     pub const API_KEY: &str = "API-KEY";
-<<<<<<< HEAD
     pub const APIKEY: &str = "apikey";
-=======
     pub const X_CC_API_KEY: &str = "X-CC-Api-Key";
->>>>>>> acab7671
     pub const AUTHORIZATION: &str = "Authorization";
     pub const CONTENT_TYPE: &str = "Content-Type";
     pub const DATE: &str = "Date";
