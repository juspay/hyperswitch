--- conflicted
+++ resolved
@@ -90,11 +90,8 @@
     pub const X_REDIRECT_URI: &str = "x-redirect-uri";
     pub const X_TENANT_ID: &str = "x-tenant-id";
     pub const X_CLIENT_SECRET: &str = "X-Client-Secret";
-<<<<<<< HEAD
     pub const X_CONNECTED_MERCHANT_ID: &str = "x-connected-merchant-id";
-=======
     pub const X_RESOURCE_TYPE: &str = "X-Resource-Type";
->>>>>>> 0e3a9b6a
 }
 
 pub mod pii {
