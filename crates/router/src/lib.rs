#![forbid(unsafe_code)]
#![recursion_limit = "256"]

#[cfg(feature = "stripe")]
pub mod compatibility;
pub mod configs;
pub mod connection;
pub mod connector;
pub mod consts;
pub mod core;
pub mod cors;
pub mod db;
pub mod env;
pub(crate) mod macros;

pub mod routes;
pub mod workflows;

#[cfg(feature = "olap")]
pub mod analytics;
pub mod events;
pub mod middleware;
pub mod services;
pub mod types;
pub mod utils;

use actix_web::{
    body::MessageBody,
    dev::{Server, ServerHandle, ServiceFactory, ServiceRequest},
    middleware::ErrorHandlers,
};
use http::StatusCode;
use hyperswitch_interfaces::secrets_interface::secret_state::SecuredSecret;
use router_env::tracing::Instrument;
use routes::AppState;
use storage_impl::errors::ApplicationResult;
use tokio::sync::{mpsc, oneshot};

pub use self::env::logger;
pub(crate) use self::macros::*;
use crate::{configs::settings, core::errors};

#[cfg(feature = "mimalloc")]
#[global_allocator]
static ALLOC: mimalloc::MiMalloc = mimalloc::MiMalloc;

/// Header Constants
pub mod headers {
    pub const ACCEPT: &str = "Accept";
    pub const API_KEY: &str = "API-KEY";
    pub const APIKEY: &str = "apikey";
    pub const X_CC_API_KEY: &str = "X-CC-Api-Key";
    pub const API_TOKEN: &str = "Api-Token";
    pub const AUTHORIZATION: &str = "Authorization";
    pub const CONTENT_TYPE: &str = "Content-Type";
    pub const DATE: &str = "Date";
    pub const IDEMPOTENCY_KEY: &str = "Idempotency-Key";
    pub const NONCE: &str = "nonce";
    pub const TIMESTAMP: &str = "Timestamp";
    pub const TOKEN: &str = "token";
    pub const X_API_KEY: &str = "X-API-KEY";
    pub const X_API_VERSION: &str = "X-ApiVersion";
    pub const X_FORWARDED_FOR: &str = "X-Forwarded-For";
    pub const X_MERCHANT_ID: &str = "X-Merchant-Id";
    pub const X_LOGIN: &str = "X-Login";
    pub const X_TRANS_KEY: &str = "X-Trans-Key";
    pub const X_VERSION: &str = "X-Version";
    pub const X_CC_VERSION: &str = "X-CC-Version";
    pub const X_ACCEPT_VERSION: &str = "X-Accept-Version";
    pub const X_DATE: &str = "X-Date";
    pub const X_WEBHOOK_SIGNATURE: &str = "X-Webhook-Signature-512";
    pub const X_REQUEST_ID: &str = "X-Request-Id";
    pub const STRIPE_COMPATIBLE_WEBHOOK_SIGNATURE: &str = "Stripe-Signature";
    pub const STRIPE_COMPATIBLE_CONNECT_ACCOUNT: &str = "Stripe-Account";
    pub const X_CLIENT_VERSION: &str = "X-Client-Version";
    pub const X_CLIENT_SOURCE: &str = "X-Client-Source";
<<<<<<< HEAD
=======
    pub const X_PAYMENT_CONFIRM_SOURCE: &str = "X-Payment-Confirm-Source";
>>>>>>> a4c340ad
}

pub mod pii {
    //! Personal Identifiable Information protection.

    pub(crate) use common_utils::pii::Email;
    #[doc(inline)]
    pub use masking::*;
}

pub fn mk_app(
    state: AppState,
    request_body_limit: usize,
) -> actix_web::App<
    impl ServiceFactory<
        ServiceRequest,
        Config = (),
        Response = actix_web::dev::ServiceResponse<impl MessageBody>,
        Error = actix_web::Error,
        InitError = (),
    >,
> {
    let mut server_app = get_application_builder(request_body_limit, state.conf.cors.clone());

    #[cfg(feature = "dummy_connector")]
    {
        use routes::DummyConnector;
        server_app = server_app.service(DummyConnector::server(state.clone()));
    }

    #[cfg(any(feature = "olap", feature = "oltp"))]
    {
        #[cfg(feature = "olap")]
        {
            // This is a more specific route as compared to `MerchantConnectorAccount`
            // so it is registered before `MerchantConnectorAccount`.
            server_app = server_app.service(routes::BusinessProfile::server(state.clone()))
        }
        server_app = server_app
            .service(routes::Payments::server(state.clone()))
            .service(routes::Customers::server(state.clone()))
            .service(routes::Configs::server(state.clone()))
            .service(routes::Forex::server(state.clone()))
            .service(routes::Refunds::server(state.clone()))
            .service(routes::MerchantConnectorAccount::server(state.clone()))
            .service(routes::Mandates::server(state.clone()))
    }

    #[cfg(feature = "oltp")]
    {
        server_app = server_app
            .service(routes::EphemeralKey::server(state.clone()))
            .service(routes::Webhooks::server(state.clone()))
            .service(routes::PaymentMethods::server(state.clone()))
            .service(routes::Poll::server(state.clone()))
    }

    #[cfg(feature = "olap")]
    {
        server_app = server_app
            .service(routes::MerchantAccount::server(state.clone()))
            .service(routes::ApiKeys::server(state.clone()))
            .service(routes::Files::server(state.clone()))
            .service(routes::Disputes::server(state.clone()))
            .service(routes::Analytics::server(state.clone()))
            .service(routes::Routing::server(state.clone()))
            .service(routes::Blocklist::server(state.clone()))
            .service(routes::Gsm::server(state.clone()))
            .service(routes::PaymentLink::server(state.clone()))
            .service(routes::User::server(state.clone()))
            .service(routes::ConnectorOnboarding::server(state.clone()))
            .service(routes::Verify::server(state.clone()))
            .service(routes::WebhookEvents::server(state.clone()));
    }

    #[cfg(feature = "payouts")]
    {
        server_app = server_app.service(routes::Payouts::server(state.clone()));
    }

    #[cfg(feature = "stripe")]
    {
        server_app = server_app.service(routes::StripeApis::server(state.clone()));
    }

    #[cfg(feature = "recon")]
    {
        server_app = server_app.service(routes::Recon::server(state.clone()));
    }

    server_app = server_app.service(routes::Cards::server(state.clone()));
    server_app = server_app.service(routes::Cache::server(state.clone()));
    server_app = server_app.service(routes::Health::server(state));

    server_app
}

/// Starts the server
///
/// # Panics
///
///  Unwrap used because without the value we can't start the server
#[allow(clippy::expect_used, clippy::unwrap_used)]
pub async fn start_server(conf: settings::Settings<SecuredSecret>) -> ApplicationResult<Server> {
    logger::debug!(startup_config=?conf);
    let server = conf.server.clone();
    let (tx, rx) = oneshot::channel();
    let api_client = Box::new(
        services::ProxyClient::new(
            conf.proxy.clone(),
            services::proxy_bypass_urls(&conf.locker),
        )
        .map_err(|error| {
            errors::ApplicationError::ApiClientError(error.current_context().clone())
        })?,
    );
    let state = Box::pin(AppState::new(conf, tx, api_client)).await;
    let request_body_limit = server.request_body_limit;
    let server = actix_web::HttpServer::new(move || mk_app(state.clone(), request_body_limit))
        .bind((server.host.as_str(), server.port))?
        .workers(server.workers)
        .shutdown_timeout(server.shutdown_timeout)
        .run();
    let _task_handle = tokio::spawn(receiver_for_error(rx, server.handle()).in_current_span());
    Ok(server)
}

pub async fn receiver_for_error(rx: oneshot::Receiver<()>, mut server: impl Stop) {
    match rx.await {
        Ok(_) => {
            logger::error!("The redis server failed ");
            server.stop_server().await;
        }
        Err(err) => {
            logger::error!("Channel receiver error{err}");
        }
    }
}

#[async_trait::async_trait]
pub trait Stop {
    async fn stop_server(&mut self);
}

#[async_trait::async_trait]
impl Stop for ServerHandle {
    async fn stop_server(&mut self) {
        let _ = self.stop(true).await;
    }
}
#[async_trait::async_trait]
impl Stop for mpsc::Sender<()> {
    async fn stop_server(&mut self) {
        let _ = self.send(()).await.map_err(|err| logger::error!("{err}"));
    }
}

pub fn get_application_builder(
    request_body_limit: usize,
    cors: settings::CorsSettings,
) -> actix_web::App<
    impl ServiceFactory<
        ServiceRequest,
        Config = (),
        Response = actix_web::dev::ServiceResponse<impl MessageBody>,
        Error = actix_web::Error,
        InitError = (),
    >,
> {
    let json_cfg = actix_web::web::JsonConfig::default()
        .limit(request_body_limit)
        .content_type_required(true)
        .error_handler(utils::error_parser::custom_json_error_handler);

    actix_web::App::new()
        .app_data(json_cfg)
        .wrap(ErrorHandlers::new().handler(
            StatusCode::NOT_FOUND,
            errors::error_handlers::custom_error_handlers,
        ))
        .wrap(ErrorHandlers::new().handler(
            StatusCode::METHOD_NOT_ALLOWED,
            errors::error_handlers::custom_error_handlers,
        ))
        .wrap(middleware::default_response_headers())
        .wrap(middleware::RequestId)
        .wrap(cors::cors(cors))
        // this middleware works only for Http1.1 requests
        .wrap(middleware::Http400RequestDetailsLogger)
        .wrap(middleware::LogSpanInitializer)
        .wrap(router_env::tracing_actix_web::TracingLogger::default())
}<|MERGE_RESOLUTION|>--- conflicted
+++ resolved
@@ -74,10 +74,7 @@
     pub const STRIPE_COMPATIBLE_CONNECT_ACCOUNT: &str = "Stripe-Account";
     pub const X_CLIENT_VERSION: &str = "X-Client-Version";
     pub const X_CLIENT_SOURCE: &str = "X-Client-Source";
-<<<<<<< HEAD
-=======
     pub const X_PAYMENT_CONFIRM_SOURCE: &str = "X-Payment-Confirm-Source";
->>>>>>> a4c340ad
 }
 
 pub mod pii {
