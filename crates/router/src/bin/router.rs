--- conflicted
+++ resolved
@@ -1,11 +1,6 @@
 use router::{
-<<<<<<< HEAD
-    configs::settings::{CmdLineConf, Settings},
+    configs::settings::{CmdLineConf, Settings, Subcommand},
     core::errors::{ApplicationError, ApplicationResult},
-=======
-    configs::settings::{CmdLineConf, Settings, Subcommand},
-    core::errors::{BachError, BachResult},
->>>>>>> 097807cb
     logger,
 };
 use structopt::StructOpt;
