#![recursion_limit = "256"]
use std::{str::FromStr, sync::Arc};

use actix_web::{dev::Server, web, Scope};
use api_models::health_check::SchedulerHealthCheckResponse;
use common_utils::ext_traits::{OptionExt, StringExt};
use diesel_models::process_tracker as storage;
use error_stack::ResultExt;
use router::{
    configs::settings::{CmdLineConf, Settings},
    core::{
        errors::{self, CustomResult},
        health_check::HealthCheckInterface,
    },
    logger, routes,
    services::{self, api},
    workflows,
};
use router_env::{instrument, tracing};
use scheduler::{
    consumer::workflows::ProcessTrackerWorkflow, errors::ProcessTrackerError,
    workflows::ProcessTrackerWorkflows, SchedulerAppState,
};
use storage_impl::errors::ApplicationError;
use tokio::sync::{mpsc, oneshot};

const SCHEDULER_FLOW: &str = "SCHEDULER_FLOW";
#[tokio::main]
async fn main() -> CustomResult<(), ProcessTrackerError> {
    let cmd_line = <CmdLineConf as clap::Parser>::parse();

    #[allow(clippy::expect_used)]
    let conf = Settings::with_config_path(cmd_line.config_path)
        .expect("Unable to construct application configuration");
    let api_client = Box::new(
        services::ProxyClient::new(
            conf.proxy.clone(),
            services::proxy_bypass_urls(&conf.locker),
        )
        .change_context(errors::ProcessTrackerError::ConfigurationError)?,
    );
    // channel for listening to redis disconnect events
    let (redis_shutdown_signal_tx, redis_shutdown_signal_rx) = oneshot::channel();
    let state = Box::pin(routes::AppState::new(
        conf,
        redis_shutdown_signal_tx,
        api_client,
    ))
    .await;
    // channel to shutdown scheduler gracefully
    let (tx, rx) = mpsc::channel(1);
    tokio::spawn(router::receiver_for_error(
        redis_shutdown_signal_rx,
        tx.clone(),
    ));

    #[allow(clippy::expect_used)]
    let scheduler_flow_str =
        std::env::var(SCHEDULER_FLOW).expect("SCHEDULER_FLOW environment variable not set");
    #[allow(clippy::expect_used)]
    let scheduler_flow = scheduler::SchedulerFlow::from_str(&scheduler_flow_str)
        .expect("Unable to parse SchedulerFlow from environment variable");

    #[cfg(feature = "vergen")]
    println!(
        "Starting {scheduler_flow} (Version: {})",
        router_env::git_tag!()
    );

    let _guard = router_env::setup(
        &state.conf.log,
        &scheduler_flow_str,
        [router_env::service_name!()],
    );

    #[allow(clippy::expect_used)]
    let web_server = Box::pin(start_web_server(
        state.clone(),
        scheduler_flow_str.to_string(),
    ))
    .await
    .expect("Failed to create the server");

    tokio::spawn(async move {
        let _ = web_server.await;
        logger::error!("The health check probe stopped working!");
    });

    logger::debug!(startup_config=?state.conf);

    start_scheduler(&state, scheduler_flow, (tx, rx)).await?;

    eprintln!("Scheduler shut down");
    Ok(())
}

pub async fn start_web_server(
    state: routes::AppState,
    service: String,
) -> errors::ApplicationResult<Server> {
    let server = state
        .conf
        .scheduler
        .as_ref()
        .ok_or(ApplicationError::InvalidConfigurationValueError(
            "Scheduler server is invalidly configured".into(),
        ))?
        .server
        .clone();

    let web_server = actix_web::HttpServer::new(move || {
        actix_web::App::new().service(Health::server(state.clone(), service.clone()))
    })
    .bind((server.host.as_str(), server.port))?
    .workers(server.workers)
    .run();
    let _ = web_server.handle();

    Ok(web_server)
}

pub struct Health;

impl Health {
    pub fn server(state: routes::AppState, service: String) -> Scope {
        web::scope("health")
            .app_data(web::Data::new(state))
            .app_data(web::Data::new(service))
            .service(web::resource("").route(web::get().to(health)))
            .service(web::resource("/ready").route(web::get().to(deep_health_check)))
    }
}

#[instrument(skip_all)]
pub async fn health() -> impl actix_web::Responder {
    logger::info!("Scheduler health was called");
    actix_web::HttpResponse::Ok().body("Scheduler health is good")
}
#[instrument(skip_all)]
pub async fn deep_health_check(
    state: web::Data<routes::AppState>,
    service: web::Data<String>,
) -> impl actix_web::Responder {
    let report = deep_health_check_func(state, service).await;
    match report {
        Ok(response) => services::http_response_json(
            serde_json::to_string(&response)
                .map_err(|err| {
                    logger::error!(serialization_error=?err);
                })
                .unwrap_or_default(),
        ),
        Err(err) => api::log_and_return_error_response(err),
    }
}
#[instrument(skip_all)]
pub async fn deep_health_check_func(
    state: web::Data<routes::AppState>,
    service: web::Data<String>,
) -> errors::RouterResult<SchedulerHealthCheckResponse> {
    logger::info!("{} deep health check was called", service.into_inner());

    logger::debug!("Database health check begin");

    let db_status = state.health_check_db().await.map(|_| true).map_err(|err| {
        error_stack::report!(errors::ApiErrorResponse::HealthCheckError {
            component: "Database",
            message: err.to_string()
        })
    })?;

    logger::debug!("Database health check end");

    logger::debug!("Redis health check begin");

    let redis_status = state
        .health_check_redis()
        .await
        .map(|_| true)
        .map_err(|err| {
            error_stack::report!(errors::ApiErrorResponse::HealthCheckError {
                component: "Redis",
                message: err.to_string()
            })
        })?;

    let outgoing_req_check = state
        .health_check_outgoing()
        .await
        .map(|_| true)
        .map_err(|err| {
            error_stack::report!(errors::ApiErrorResponse::HealthCheckError {
                component: "Outgoing Request",
                message: err.to_string()
            })
        })?;

    logger::debug!("Redis health check end");

    let response = SchedulerHealthCheckResponse {
        database: db_status,
        redis: redis_status,
        outgoing_request: outgoing_req_check,
    };

    Ok(response)
}

<<<<<<< HEAD
=======
#[derive(Serialize, Deserialize, Clone, Debug, PartialEq, Eq, EnumString)]
#[serde(rename_all = "SCREAMING_SNAKE_CASE")]
#[strum(serialize_all = "SCREAMING_SNAKE_CASE")]
pub enum PTRunner {
    PaymentsSyncWorkflow,
    RefundWorkflowRouter,
    DeleteTokenizeDataWorkflow,
    #[cfg(feature = "email")]
    ApiKeyExpiryWorkflow,
}

>>>>>>> df739a30
#[derive(Debug, Copy, Clone)]
pub struct WorkflowRunner;

#[async_trait::async_trait]
impl ProcessTrackerWorkflows<routes::AppState> for WorkflowRunner {
    async fn trigger_workflow<'a>(
        &'a self,
        state: &'a routes::AppState,
        process: storage::ProcessTracker,
    ) -> Result<(), ProcessTrackerError> {
        let runner = process.runner.clone().get_required_value("runner")?;
        let runner: Option<storage::ProcessTrackerRunner> =
            runner.parse_enum("ProcessTrackerRunner").ok();
        let operation: Box<dyn ProcessTrackerWorkflow<routes::AppState>> = match runner {
            Some(storage::ProcessTrackerRunner::PaymentsSyncWorkflow) => {
                Box::new(workflows::payment_sync::PaymentsSyncWorkflow)
            }
            Some(storage::ProcessTrackerRunner::RefundWorkflowRouter) => {
                Box::new(workflows::refund_router::RefundWorkflowRouter)
            }
            Some(storage::ProcessTrackerRunner::DeleteTokenizeDataWorkflow) => {
                Box::new(workflows::tokenized_data::DeleteTokenizeDataWorkflow)
            }
            #[cfg(feature = "email")]
            Some(PTRunner::ApiKeyExpiryWorkflow) => {
                Box::new(workflows::api_key_expiry::ApiKeyExpiryWorkflow)
            }
            _ => Err(ProcessTrackerError::UnexpectedFlow)?,
        };
        let app_state = &state.clone();
        let output = operation.execute_workflow(app_state, process.clone()).await;
        match output {
            Ok(_) => operation.success_handler(app_state, process).await,
            Err(error) => match operation
                .error_handler(app_state, process.clone(), error)
                .await
            {
                Ok(_) => (),
                Err(error) => {
                    logger::error!(%error, "Failed while handling error");
                    let status = state
                        .get_db()
                        .as_scheduler()
                        .finish_process_with_business_status(process, "GLOBAL_FAILURE".to_string())
                        .await;
                    if let Err(err) = status {
                        logger::error!(%err, "Failed while performing database operation: GLOBAL_FAILURE");
                    }
                }
            },
        };
        Ok(())
    }
}

async fn start_scheduler(
    state: &routes::AppState,
    scheduler_flow: scheduler::SchedulerFlow,
    channel: (mpsc::Sender<()>, mpsc::Receiver<()>),
) -> CustomResult<(), ProcessTrackerError> {
    let scheduler_settings = state
        .conf
        .scheduler
        .clone()
        .ok_or(errors::ProcessTrackerError::ConfigurationError)?;
    scheduler::start_process_tracker(
        state,
        scheduler_flow,
        Arc::new(scheduler_settings),
        channel,
        WorkflowRunner {},
    )
    .await
}<|MERGE_RESOLUTION|>--- conflicted
+++ resolved
@@ -206,20 +206,6 @@
     Ok(response)
 }
 
-<<<<<<< HEAD
-=======
-#[derive(Serialize, Deserialize, Clone, Debug, PartialEq, Eq, EnumString)]
-#[serde(rename_all = "SCREAMING_SNAKE_CASE")]
-#[strum(serialize_all = "SCREAMING_SNAKE_CASE")]
-pub enum PTRunner {
-    PaymentsSyncWorkflow,
-    RefundWorkflowRouter,
-    DeleteTokenizeDataWorkflow,
-    #[cfg(feature = "email")]
-    ApiKeyExpiryWorkflow,
-}
-
->>>>>>> df739a30
 #[derive(Debug, Copy, Clone)]
 pub struct WorkflowRunner;
 
@@ -244,7 +230,7 @@
                 Box::new(workflows::tokenized_data::DeleteTokenizeDataWorkflow)
             }
             #[cfg(feature = "email")]
-            Some(PTRunner::ApiKeyExpiryWorkflow) => {
+            Some(storage::ProcessTrackerRunner::ApiKeyExpiryWorkflow) => {
                 Box::new(workflows::api_key_expiry::ApiKeyExpiryWorkflow)
             }
             _ => Err(ProcessTrackerError::UnexpectedFlow)?,
