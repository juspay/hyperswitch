#![recursion_limit = "256"]
use std::{collections::HashMap, str::FromStr, sync::Arc};

use actix_web::{dev::Server, web, Scope};
use api_models::health_check::SchedulerHealthCheckResponse;
use common_utils::ext_traits::{OptionExt, StringExt};
use diesel_models::process_tracker::{self as storage, business_status};
use error_stack::ResultExt;
use router::{
    configs::settings::{CmdLineConf, Settings},
    core::{
        errors::{self, CustomResult},
        health_check::HealthCheckInterface,
    },
    logger, routes,
    services::{self, api},
    workflows,
};
use router_env::{
    instrument,
    tracing::{self, Instrument},
};
use scheduler::{
    consumer::workflows::ProcessTrackerWorkflow, errors::ProcessTrackerError,
    workflows::ProcessTrackerWorkflows, SchedulerSessionState,
};
use storage_impl::errors::ApplicationError;
use tokio::sync::{mpsc, oneshot};

const SCHEDULER_FLOW: &str = "SCHEDULER_FLOW";
#[tokio::main]
async fn main() -> CustomResult<(), ProcessTrackerError> {
    let cmd_line = <CmdLineConf as clap::Parser>::parse();

    #[allow(clippy::expect_used)]
    let conf = Settings::with_config_path(cmd_line.config_path)
        .expect("Unable to construct application configuration");
    let api_client = Box::new(
        services::ProxyClient::new(
            conf.proxy.clone(),
<<<<<<< HEAD
            services::proxy_bypass_urls(conf.key_manager.get_inner(), &conf.locker),
=======
            services::proxy_bypass_urls(&conf.locker, &conf.proxy.bypass_proxy_urls),
>>>>>>> 3951ac65
        )
        .change_context(ProcessTrackerError::ConfigurationError)?,
    );
    // channel for listening to redis disconnect events
    let (redis_shutdown_signal_tx, redis_shutdown_signal_rx) = oneshot::channel();
    let state = Box::pin(routes::AppState::new(
        conf,
        redis_shutdown_signal_tx,
        api_client,
    ))
    .await;
    // channel to shutdown scheduler gracefully
    let (tx, rx) = mpsc::channel(1);
    let _task_handle = tokio::spawn(
        router::receiver_for_error(redis_shutdown_signal_rx, tx.clone()).in_current_span(),
    );

    #[allow(clippy::expect_used)]
    let scheduler_flow_str =
        std::env::var(SCHEDULER_FLOW).expect("SCHEDULER_FLOW environment variable not set");
    #[allow(clippy::expect_used)]
    let scheduler_flow = scheduler::SchedulerFlow::from_str(&scheduler_flow_str)
        .expect("Unable to parse SchedulerFlow from environment variable");

    #[cfg(feature = "vergen")]
    println!(
        "Starting {scheduler_flow} (Version: {})",
        router_env::git_tag!()
    );

    let _guard = router_env::setup(
        &state.conf.log,
        &scheduler_flow_str,
        [router_env::service_name!()],
    );

    #[allow(clippy::expect_used)]
    let web_server = Box::pin(start_web_server(
        state.clone(),
        scheduler_flow_str.to_string(),
    ))
    .await
    .expect("Failed to create the server");

    let _task_handle = tokio::spawn(
        async move {
            let _ = web_server.await;
            logger::error!("The health check probe stopped working!");
        }
        .in_current_span(),
    );

    logger::debug!(startup_config=?state.conf);

    start_scheduler(&state, scheduler_flow, (tx, rx)).await?;

    eprintln!("Scheduler shut down");
    Ok(())
}

pub async fn start_web_server(
    state: routes::AppState,
    service: String,
) -> errors::ApplicationResult<Server> {
    let server = state
        .conf
        .scheduler
        .as_ref()
        .ok_or(ApplicationError::InvalidConfigurationValueError(
            "Scheduler server is invalidly configured".into(),
        ))?
        .server
        .clone();

    let web_server = actix_web::HttpServer::new(move || {
        actix_web::App::new().service(Health::server(state.clone(), service.clone()))
    })
    .bind((server.host.as_str(), server.port))
    .change_context(ApplicationError::ConfigurationError)?
    .workers(server.workers)
    .run();
    let _ = web_server.handle();

    Ok(web_server)
}

pub struct Health;

impl Health {
    pub fn server(state: routes::AppState, service: String) -> Scope {
        web::scope("health")
            .app_data(web::Data::new(state))
            .app_data(web::Data::new(service))
            .service(web::resource("").route(web::get().to(health)))
            .service(web::resource("/ready").route(web::get().to(deep_health_check)))
    }
}

#[instrument(skip_all)]
pub async fn health() -> impl actix_web::Responder {
    logger::info!("Scheduler health was called");
    actix_web::HttpResponse::Ok().body("Scheduler health is good")
}
#[instrument(skip_all)]
pub async fn deep_health_check(
    state: web::Data<routes::AppState>,
    service: web::Data<String>,
) -> impl actix_web::Responder {
    let mut checks = HashMap::new();
    let stores = state.stores.clone();
    let app_state = Arc::clone(&state.into_inner());
    let service_name = service.into_inner();
    for (tenant, _) in stores {
        let session_state_res = app_state.clone().get_session_state(&tenant, || {
            errors::ApiErrorResponse::MissingRequiredField {
                field_name: "tenant_id",
            }
            .into()
        });
        let session_state = match session_state_res {
            Ok(state) => state,
            Err(err) => {
                return api::log_and_return_error_response(err);
            }
        };
        let report = deep_health_check_func(session_state, &service_name).await;
        match report {
            Ok(response) => {
                checks.insert(
                    tenant,
                    serde_json::to_string(&response)
                        .map_err(|err| {
                            logger::error!(serialization_error=?err);
                        })
                        .unwrap_or_default(),
                );
            }
            Err(err) => {
                return api::log_and_return_error_response(err);
            }
        }
    }
    services::http_response_json(
        serde_json::to_string(&checks)
            .map_err(|err| {
                logger::error!(serialization_error=?err);
            })
            .unwrap_or_default(),
    )
}
#[instrument(skip_all)]
pub async fn deep_health_check_func(
    state: routes::SessionState,
    service: &str,
) -> errors::RouterResult<SchedulerHealthCheckResponse> {
    logger::info!("{} deep health check was called", service);

    logger::debug!("Database health check begin");

    let db_status = state.health_check_db().await.map(|_| true).map_err(|err| {
        error_stack::report!(errors::ApiErrorResponse::HealthCheckError {
            component: "Database",
            message: err.to_string()
        })
    })?;

    logger::debug!("Database health check end");

    logger::debug!("Redis health check begin");

    let redis_status = state
        .health_check_redis()
        .await
        .map(|_| true)
        .map_err(|err| {
            error_stack::report!(errors::ApiErrorResponse::HealthCheckError {
                component: "Redis",
                message: err.to_string()
            })
        })?;

    let outgoing_req_check = state
        .health_check_outgoing()
        .await
        .map(|_| true)
        .map_err(|err| {
            error_stack::report!(errors::ApiErrorResponse::HealthCheckError {
                component: "Outgoing Request",
                message: err.to_string()
            })
        })?;

    logger::debug!("Redis health check end");

    let response = SchedulerHealthCheckResponse {
        database: db_status,
        redis: redis_status,
        outgoing_request: outgoing_req_check,
    };

    Ok(response)
}

#[derive(Debug, Copy, Clone)]
pub struct WorkflowRunner;

#[async_trait::async_trait]
impl ProcessTrackerWorkflows<routes::SessionState> for WorkflowRunner {
    async fn trigger_workflow<'a>(
        &'a self,
        state: &'a routes::SessionState,
        process: storage::ProcessTracker,
    ) -> CustomResult<(), ProcessTrackerError> {
        let runner = process
            .runner
            .clone()
            .get_required_value("runner")
            .change_context(ProcessTrackerError::MissingRequiredField)
            .attach_printable("Missing runner field in process information")?;
        let runner: storage::ProcessTrackerRunner = runner
            .parse_enum("ProcessTrackerRunner")
            .change_context(ProcessTrackerError::UnexpectedFlow)
            .attach_printable("Failed to parse workflow runner name")?;

        let get_operation = |runner: storage::ProcessTrackerRunner| -> CustomResult<
            Box<dyn ProcessTrackerWorkflow<routes::SessionState>>,
            ProcessTrackerError,
        > {
            match runner {
                storage::ProcessTrackerRunner::PaymentsSyncWorkflow => {
                    Ok(Box::new(workflows::payment_sync::PaymentsSyncWorkflow))
                }
                storage::ProcessTrackerRunner::RefundWorkflowRouter => {
                    Ok(Box::new(workflows::refund_router::RefundWorkflowRouter))
                }
                storage::ProcessTrackerRunner::DeleteTokenizeDataWorkflow => Ok(Box::new(
                    workflows::tokenized_data::DeleteTokenizeDataWorkflow,
                )),
                storage::ProcessTrackerRunner::ApiKeyExpiryWorkflow => {
                    #[cfg(feature = "email")]
                    {
                        Ok(Box::new(workflows::api_key_expiry::ApiKeyExpiryWorkflow))
                    }

                    #[cfg(not(feature = "email"))]
                    {
                        Err(error_stack::report!(ProcessTrackerError::UnexpectedFlow))
                            .attach_printable(
                                "Cannot run API key expiry workflow when email feature is disabled",
                            )
                    }
                }
                storage::ProcessTrackerRunner::OutgoingWebhookRetryWorkflow => Ok(Box::new(
                    workflows::outgoing_webhook_retry::OutgoingWebhookRetryWorkflow,
                )),
                storage::ProcessTrackerRunner::AttachPayoutAccountWorkflow => {
                    #[cfg(feature = "payouts")]
                    {
                        Ok(Box::new(
                            workflows::attach_payout_account_workflow::AttachPayoutAccountWorkflow,
                        ))
                    }
                    #[cfg(not(feature = "payouts"))]
                    {
                        Err(
                            error_stack::report!(ProcessTrackerError::UnexpectedFlow),
                        )
                        .attach_printable(
                            "Cannot run Stripe external account workflow when payouts feature is disabled",
                        )
                    }
                }
                storage::ProcessTrackerRunner::PaymentMethodStatusUpdateWorkflow => Ok(Box::new(
                    workflows::payment_method_status_update::PaymentMethodStatusUpdateWorkflow,
                )),
            }
        };

        let operation = get_operation(runner)?;

        let app_state = &state.clone();
        let output = operation.execute_workflow(state, process.clone()).await;
        match output {
            Ok(_) => operation.success_handler(app_state, process).await,
            Err(error) => match operation
                .error_handler(app_state, process.clone(), error)
                .await
            {
                Ok(_) => (),
                Err(error) => {
                    logger::error!(?error, "Failed while handling error");
                    let status = state
                        .get_db()
                        .as_scheduler()
                        .finish_process_with_business_status(
                            process,
                            business_status::GLOBAL_FAILURE,
                        )
                        .await;
                    if let Err(error) = status {
                        logger::error!(
                            ?error,
                            "Failed while performing database operation: {}",
                            business_status::GLOBAL_FAILURE
                        );
                    }
                }
            },
        };
        Ok(())
    }
}

async fn start_scheduler(
    state: &routes::AppState,
    scheduler_flow: scheduler::SchedulerFlow,
    channel: (mpsc::Sender<()>, mpsc::Receiver<()>),
) -> CustomResult<(), ProcessTrackerError> {
    let scheduler_settings = state
        .conf
        .scheduler
        .clone()
        .ok_or(ProcessTrackerError::ConfigurationError)?;
    scheduler::start_process_tracker(
        state,
        scheduler_flow,
        Arc::new(scheduler_settings),
        channel,
        WorkflowRunner {},
        |state, tenant| {
            Arc::new(state.clone())
                .get_session_state(tenant, || ProcessTrackerError::TenantNotFound.into())
        },
    )
    .await
}<|MERGE_RESOLUTION|>--- conflicted
+++ resolved
@@ -38,11 +38,11 @@
     let api_client = Box::new(
         services::ProxyClient::new(
             conf.proxy.clone(),
-<<<<<<< HEAD
-            services::proxy_bypass_urls(conf.key_manager.get_inner(), &conf.locker),
-=======
-            services::proxy_bypass_urls(&conf.locker, &conf.proxy.bypass_proxy_urls),
->>>>>>> 3951ac65
+            services::proxy_bypass_urls(
+                conf.key_manager.get_inner(),
+                &conf.locker,
+                &conf.proxy.bypass_proxy_urls,
+            ),
         )
         .change_context(ProcessTrackerError::ConfigurationError)?,
     );
