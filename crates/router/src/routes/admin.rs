use actix_web::{web, HttpRequest, HttpResponse};
use router_env::{instrument, tracing, Flow};

use super::app::AppState;
use crate::{
    core::{admin::*, api_locking},
    services::{api, authentication as auth, authorization::permissions::Permission},
    types::api::admin,
};

/// Merchant Account - Create
///
/// Create a new account for a merchant and the merchant could be a seller or retailer or client who likes to receive and send payments.
#[utoipa::path(
    post,
    path = "/accounts",
    request_body= MerchantAccountCreate,
    responses(
        (status = 200, description = "Merchant Account Created", body = MerchantAccountResponse),
        (status = 400, description = "Invalid data")
    ),
    tag = "Merchant Account",
    operation_id = "Create a Merchant Account",
    security(("admin_api_key" = []))
)]
#[instrument(skip_all, fields(flow = ?Flow::MerchantsAccountCreate))]
pub async fn merchant_account_create(
    state: web::Data<AppState>,
    req: HttpRequest,
    json_payload: web::Json<admin::MerchantAccountCreate>,
) -> HttpResponse {
    let flow = Flow::MerchantsAccountCreate;
    Box::pin(api::server_wrap(
        flow,
        state,
        &req,
        json_payload.into_inner(),
        |state, _, req, _| create_merchant_account(state, req),
        &auth::AdminApiAuth,
        api_locking::LockAction::NotApplicable,
    ))
    .await
}
/// Merchant Account - Retrieve
///
/// Retrieve a merchant account details.
#[utoipa::path(
    get,
    path = "/accounts/{account_id}",
    params (("account_id" = String, Path, description = "The unique identifier for the merchant account")),
    responses(
        (status = 200, description = "Merchant Account Retrieved", body = MerchantAccountResponse),
        (status = 404, description = "Merchant account not found")
    ),
    tag = "Merchant Account",
    operation_id = "Retrieve a Merchant Account",
    security(("admin_api_key" = []))
)]
#[instrument(skip_all, fields(flow = ?Flow::MerchantsAccountRetrieve))]
pub async fn retrieve_merchant_account(
    state: web::Data<AppState>,
    req: HttpRequest,
    mid: web::Path<String>,
) -> HttpResponse {
    let flow = Flow::MerchantsAccountRetrieve;
    let merchant_id = mid.into_inner();
    let payload = web::Json(admin::MerchantId {
        merchant_id: merchant_id.to_owned(),
    })
    .into_inner();

    api::server_wrap(
        flow,
        state,
        &req,
        payload,
        |state, _, req, _| get_merchant_account(state, req),
        auth::auth_type(
            &auth::AdminApiAuth,
            &auth::JWTAuthMerchantFromRoute {
                merchant_id,
                required_permission: Permission::MerchantAccountRead,
            },
            req.headers(),
        ),
        api_locking::LockAction::NotApplicable,
    )
    .await
}

#[cfg(feature = "olap")]
#[instrument(skip_all, fields(flow = ?Flow::MerchantAccountList))]
pub async fn merchant_account_list(
    state: web::Data<AppState>,
    req: HttpRequest,
    query_params: web::Query<api_models::admin::MerchantAccountListRequest>,
) -> HttpResponse {
    let flow = Flow::MerchantAccountList;

    Box::pin(api::server_wrap(
        flow,
        state,
        &req,
        query_params.into_inner(),
        |state, _, request, _| list_merchant_account(state, request),
        &auth::AdminApiAuth,
        api_locking::LockAction::NotApplicable,
    ))
    .await
}

/// Merchant Account - Update
///
/// To update an existing merchant account. Helpful in updating merchant details such as email, contact details, or other configuration details like webhook, routing algorithm etc
#[utoipa::path(
    post,
    path = "/accounts/{account_id}",
    request_body = MerchantAccountUpdate,
    params (("account_id" = String, Path, description = "The unique identifier for the merchant account")),
    responses(
        (status = 200, description = "Merchant Account Updated", body = MerchantAccountResponse),
        (status = 404, description = "Merchant account not found")
    ),
    tag = "Merchant Account",
    operation_id = "Update a Merchant Account",
    security(("admin_api_key" = []))
)]
#[instrument(skip_all, fields(flow = ?Flow::MerchantsAccountUpdate))]
pub async fn update_merchant_account(
    state: web::Data<AppState>,
    req: HttpRequest,
    mid: web::Path<String>,
    json_payload: web::Json<admin::MerchantAccountUpdate>,
) -> HttpResponse {
    let flow = Flow::MerchantsAccountUpdate;
    let merchant_id = mid.into_inner();
    Box::pin(api::server_wrap(
        flow,
        state,
        &req,
        json_payload.into_inner(),
        |state, _, req, _| merchant_account_update(state, &merchant_id, req),
        auth::auth_type(
            &auth::AdminApiAuth,
            &auth::JWTAuthMerchantFromRoute {
                merchant_id: merchant_id.clone(),
                required_permission: Permission::MerchantAccountWrite,
            },
            req.headers(),
        ),
        api_locking::LockAction::NotApplicable,
    ))
    .await
}

/// Merchant Account - Delete
///
/// To delete a merchant account
#[utoipa::path(
    delete,
    path = "/accounts/{account_id}",
    params (("account_id" = String, Path, description = "The unique identifier for the merchant account")),
    responses(
        (status = 200, description = "Merchant Account Deleted", body = MerchantAccountDeleteResponse),
        (status = 404, description = "Merchant account not found")
    ),
    tag = "Merchant Account",
    operation_id = "Delete a Merchant Account",
    security(("admin_api_key" = []))
)]
#[instrument(skip_all, fields(flow = ?Flow::MerchantsAccountDelete))]
// #[delete("/{id}")]
pub async fn delete_merchant_account(
    state: web::Data<AppState>,
    req: HttpRequest,
    mid: web::Path<String>,
) -> HttpResponse {
    let flow = Flow::MerchantsAccountDelete;
    let mid = mid.into_inner();

    let payload = web::Json(admin::MerchantId { merchant_id: mid }).into_inner();
    api::server_wrap(
        flow,
        state,
        &req,
        payload,
        |state, _, req, _| merchant_account_delete(state, req.merchant_id),
        &auth::AdminApiAuth,
        api_locking::LockAction::NotApplicable,
    )
    .await
}
/// Merchant Connector - Create
///
/// Create a new Merchant Connector for the merchant account. The connector could be a payment processor / facilitator / acquirer or specialized services like Fraud / Accounting etc."
#[utoipa::path(
    post,
    path = "/accounts/{account_id}/connectors",
    request_body = MerchantConnectorCreate,
    responses(
        (status = 200, description = "Merchant Connector Created", body = MerchantConnectorResponse),
        (status = 400, description = "Missing Mandatory fields"),
    ),
    tag = "Merchant Connector Account",
    operation_id = "Create a Merchant Connector",
    security(("admin_api_key" = []))
)]
#[instrument(skip_all, fields(flow = ?Flow::MerchantConnectorsCreate))]
pub async fn payment_connector_create(
    state: web::Data<AppState>,
    req: HttpRequest,
    path: web::Path<String>,
    json_payload: web::Json<admin::MerchantConnectorCreate>,
) -> HttpResponse {
    let flow = Flow::MerchantConnectorsCreate;
    let merchant_id = path.into_inner();
    Box::pin(api::server_wrap(
        flow,
        state,
        &req,
        json_payload.into_inner(),
        |state, _, req, _| create_payment_connector(state, req, &merchant_id),
        auth::auth_type(
            &auth::AdminApiAuth,
            &auth::JWTAuthMerchantFromRoute {
                merchant_id: merchant_id.clone(),
                required_permission: Permission::MerchantConnectorAccountWrite,
            },
            req.headers(),
        ),
        api_locking::LockAction::NotApplicable,
    ))
    .await
}
/// Merchant Connector - Retrieve
///
/// Retrieve Merchant Connector Details
#[utoipa::path(
    get,
    path = "/accounts/{account_id}/connectors/{connector_id}",
    params(
        ("account_id" = String, Path, description = "The unique identifier for the merchant account"),
        ("connector_id" = i32, Path, description = "The unique identifier for the Merchant Connector")
    ),
    responses(
        (status = 200, description = "Merchant Connector retrieved successfully", body = MerchantConnectorResponse),
        (status = 404, description = "Merchant Connector does not exist in records"),
        (status = 401, description = "Unauthorized request")
    ),
    tag = "Merchant Connector Account",
    operation_id = "Retrieve a Merchant Connector",
    security(("admin_api_key" = []))
)]
#[instrument(skip_all, fields(flow = ?Flow::MerchantConnectorsRetrieve))]
pub async fn payment_connector_retrieve(
    state: web::Data<AppState>,
    req: HttpRequest,
    path: web::Path<(String, String)>,
) -> HttpResponse {
    let flow = Flow::MerchantConnectorsRetrieve;
    let (merchant_id, merchant_connector_id) = path.into_inner();
    let payload = web::Json(admin::MerchantConnectorId {
        merchant_id: merchant_id.clone(),
        merchant_connector_id,
    })
    .into_inner();

    api::server_wrap(
        flow,
        state,
        &req,
        payload,
        |state, _, req, _| {
            retrieve_payment_connector(state, req.merchant_id, req.merchant_connector_id)
        },
        auth::auth_type(
            &auth::AdminApiAuth,
            &auth::JWTAuthMerchantFromRoute {
                merchant_id,
                required_permission: Permission::MerchantConnectorAccountRead,
            },
            req.headers(),
        ),
        api_locking::LockAction::NotApplicable,
    )
    .await
}
/// Merchant Connector - List
///
/// List Merchant Connector Details for the merchant
#[utoipa::path(
    get,
    path = "/accounts/{account_id}/connectors",
    params(
        ("account_id" = String, Path, description = "The unique identifier for the merchant account"),
    ),
    responses(
        (status = 200, description = "Merchant Connector list retrieved successfully", body = Vec<MerchantConnectorResponse>),
        (status = 404, description = "Merchant Connector does not exist in records"),
        (status = 401, description = "Unauthorized request")
    ),
    tag = "Merchant Connector Account",
    operation_id = "List all Merchant Connectors",
    security(("admin_api_key" = []))
)]
#[instrument(skip_all, fields(flow = ?Flow::MerchantConnectorsList))]
pub async fn payment_connector_list(
    state: web::Data<AppState>,
    req: HttpRequest,
    path: web::Path<String>,
) -> HttpResponse {
    let flow = Flow::MerchantConnectorsList;
    let merchant_id = path.into_inner();

    api::server_wrap(
        flow,
        state,
        &req,
        merchant_id.to_owned(),
        |state, _, merchant_id, _| list_payment_connectors(state, merchant_id),
        auth::auth_type(
            &auth::AdminApiAuth,
            &auth::JWTAuthMerchantFromRoute {
                merchant_id,
                required_permission: Permission::MerchantConnectorAccountRead,
            },
            req.headers(),
        ),
        api_locking::LockAction::NotApplicable,
    )
    .await
}
/// Merchant Connector - Update
///
/// To update an existing Merchant Connector. Helpful in enabling / disabling different payment methods and other settings for the connector etc.
#[utoipa::path(
    post,
    path = "/accounts/{account_id}/connectors/{connector_id}",
    request_body = MerchantConnectorUpdate,
    params(
        ("account_id" = String, Path, description = "The unique identifier for the merchant account"),
        ("connector_id" = i32, Path, description = "The unique identifier for the Merchant Connector")
    ),
    responses(
        (status = 200, description = "Merchant Connector Updated", body = MerchantConnectorResponse),
        (status = 404, description = "Merchant Connector does not exist in records"),
        (status = 401, description = "Unauthorized request")
    ),
   tag = "Merchant Connector Account",
   operation_id = "Update a Merchant Connector",
   security(("admin_api_key" = []))
)]
#[instrument(skip_all, fields(flow = ?Flow::MerchantConnectorsUpdate))]
pub async fn payment_connector_update(
    state: web::Data<AppState>,
    req: HttpRequest,
    path: web::Path<(String, String)>,
    json_payload: web::Json<api_models::admin::MerchantConnectorUpdate>,
) -> HttpResponse {
    let flow = Flow::MerchantConnectorsUpdate;
    let (merchant_id, merchant_connector_id) = path.into_inner();

    Box::pin(api::server_wrap(
        flow,
        state,
        &req,
        json_payload.into_inner(),
        |state, _, req, _| {
            update_payment_connector(state, &merchant_id, &merchant_connector_id, req)
        },
        auth::auth_type(
            &auth::AdminApiAuth,
            &auth::JWTAuthMerchantFromRoute {
                merchant_id: merchant_id.clone(),
                required_permission: Permission::MerchantConnectorAccountWrite,
            },
            req.headers(),
        ),
        api_locking::LockAction::NotApplicable,
    ))
    .await
}
/// Merchant Connector - Delete
///
/// Delete or Detach a Merchant Connector from Merchant Account
#[utoipa::path(
    delete,
    path = "/accounts/{account_id}/connectors/{connector_id}",
    params(
        ("account_id" = String, Path, description = "The unique identifier for the merchant account"),
        ("connector_id" = i32, Path, description = "The unique identifier for the Merchant Connector")
    ),
    responses(
        (status = 200, description = "Merchant Connector Deleted", body = MerchantConnectorDeleteResponse),
        (status = 404, description = "Merchant Connector does not exist in records"),
        (status = 401, description = "Unauthorized request")
    ),
    tag = "Merchant Connector Account",
    operation_id = "Delete a Merchant Connector",
    security(("admin_api_key" = []))
)]
#[instrument(skip_all, fields(flow = ?Flow::MerchantConnectorsDelete))]
pub async fn payment_connector_delete(
    state: web::Data<AppState>,
    req: HttpRequest,
    path: web::Path<(String, String)>,
) -> HttpResponse {
    let flow = Flow::MerchantConnectorsDelete;
    let (merchant_id, merchant_connector_id) = path.into_inner();

    let payload = web::Json(admin::MerchantConnectorId {
        merchant_id: merchant_id.clone(),
        merchant_connector_id,
    })
    .into_inner();
    api::server_wrap(
        flow,
        state,
        &req,
        payload,
        |state, _, req, _| {
            delete_payment_connector(state, req.merchant_id, req.merchant_connector_id)
        },
        auth::auth_type(
            &auth::AdminApiAuth,
            &auth::JWTAuthMerchantFromRoute {
                merchant_id,
                required_permission: Permission::MerchantConnectorAccountWrite,
            },
            req.headers(),
        ),
        api_locking::LockAction::NotApplicable,
    )
    .await
}
/// Merchant Account - Toggle KV
///
/// Toggle KV mode for the Merchant Account
#[instrument(skip_all)]
pub async fn merchant_account_toggle_kv(
    state: web::Data<AppState>,
    req: HttpRequest,
    path: web::Path<String>,
    json_payload: web::Json<admin::ToggleKVRequest>,
) -> HttpResponse {
    let flow = Flow::ConfigKeyUpdate;
    let mut payload = json_payload.into_inner();
    payload.merchant_id = path.into_inner();

    api::server_wrap(
        flow,
        state,
        &req,
        payload,
        |state, _, payload, _| kv_for_merchant(state, payload.merchant_id, payload.kv_enabled),
        &auth::AdminApiAuth,
        api_locking::LockAction::NotApplicable,
    )
    .await
}
#[instrument(skip_all, fields(flow = ?Flow::BusinessProfileCreate))]
pub async fn business_profile_create(
    state: web::Data<AppState>,
    req: HttpRequest,
    json_payload: web::Json<admin::BusinessProfileCreate>,
    path: web::Path<String>,
) -> HttpResponse {
    let flow = Flow::BusinessProfileCreate;
    let payload = json_payload.into_inner();
    let merchant_id = path.into_inner();

    Box::pin(api::server_wrap(
        flow,
        state,
        &req,
        payload,
        |state, _, req, _| create_business_profile(state, req, &merchant_id),
        auth::auth_type(
            &auth::AdminApiAuth,
            &auth::JWTAuthMerchantFromRoute {
                merchant_id: merchant_id.clone(),
                required_permission: Permission::MerchantAccountWrite,
            },
            req.headers(),
        ),
        api_locking::LockAction::NotApplicable,
    ))
    .await
}
#[instrument(skip_all, fields(flow = ?Flow::BusinessProfileRetrieve))]
pub async fn business_profile_retrieve(
    state: web::Data<AppState>,
    req: HttpRequest,
    path: web::Path<(String, String)>,
) -> HttpResponse {
    let flow = Flow::BusinessProfileRetrieve;
    let (merchant_id, profile_id) = path.into_inner();

    api::server_wrap(
        flow,
        state,
        &req,
        profile_id,
        |state, _, profile_id, _| retrieve_business_profile(state, profile_id),
        auth::auth_type(
            &auth::AdminApiAuth,
            &auth::JWTAuthMerchantFromRoute {
                merchant_id,
                required_permission: Permission::MerchantAccountRead,
            },
            req.headers(),
        ),
        api_locking::LockAction::NotApplicable,
    )
    .await
}
#[instrument(skip_all, fields(flow = ?Flow::BusinessProfileUpdate))]
pub async fn business_profile_update(
    state: web::Data<AppState>,
    req: HttpRequest,
    path: web::Path<(String, String)>,
    json_payload: web::Json<api_models::admin::BusinessProfileUpdate>,
) -> HttpResponse {
    let flow = Flow::BusinessProfileUpdate;
    let (merchant_id, profile_id) = path.into_inner();

    Box::pin(api::server_wrap(
        flow,
        state,
        &req,
        json_payload.into_inner(),
        |state, _, req, _| update_business_profile(state, &profile_id, &merchant_id, req),
        auth::auth_type(
            &auth::AdminApiAuth,
            &auth::JWTAuthMerchantFromRoute {
                merchant_id: merchant_id.clone(),
                required_permission: Permission::MerchantAccountWrite,
            },
            req.headers(),
        ),
        api_locking::LockAction::NotApplicable,
    ))
    .await
}
#[instrument(skip_all, fields(flow = ?Flow::BusinessProfileDelete))]
pub async fn business_profile_delete(
    state: web::Data<AppState>,
    req: HttpRequest,
    path: web::Path<(String, String)>,
) -> HttpResponse {
    let flow = Flow::BusinessProfileDelete;
    let (merchant_id, profile_id) = path.into_inner();

    api::server_wrap(
        flow,
        state,
        &req,
        profile_id,
        |state, _, profile_id, _| delete_business_profile(state, profile_id, &merchant_id),
        &auth::AdminApiAuth,
        api_locking::LockAction::NotApplicable,
    )
    .await
}
#[instrument(skip_all, fields(flow = ?Flow::BusinessProfileList))]
pub async fn business_profiles_list(
    state: web::Data<AppState>,
    req: HttpRequest,
    path: web::Path<String>,
) -> HttpResponse {
    let flow = Flow::BusinessProfileList;
    let merchant_id = path.into_inner();

    api::server_wrap(
        flow,
        state,
        &req,
        merchant_id.clone(),
        |state, _, merchant_id, _| list_business_profile(state, merchant_id),
        auth::auth_type(
            &auth::AdminApiAuth,
            &auth::JWTAuthMerchantFromRoute {
                merchant_id,
                required_permission: Permission::MerchantAccountRead,
            },
            req.headers(),
        ),
        api_locking::LockAction::NotApplicable,
    )
    .await
}

#[instrument(skip_all, fields(flow = ?Flow::ToggleConnectorAgnosticMit))]
pub async fn toggle_connector_agnostic_mit(
    state: web::Data<AppState>,
    req: HttpRequest,
    path: web::Path<(String, String)>,
    json_payload: web::Json<api_models::admin::ConnectorAgnosticMitChoice>,
) -> HttpResponse {
    let flow = Flow::ToggleConnectorAgnosticMit;
<<<<<<< HEAD
    let (_, profile_id) = path.into_inner();
=======
    let (merchant_id, profile_id) = path.into_inner();
>>>>>>> f63a9702

    Box::pin(api::server_wrap(
        flow,
        state,
        &req,
        json_payload.into_inner(),
<<<<<<< HEAD
        |state, _, req, _| connector_agnostic_mit_toggle(state, &profile_id, req),
=======
        |state, _, req, _| connector_agnostic_mit_toggle(state, &merchant_id, &profile_id, req),
>>>>>>> f63a9702
        auth::auth_type(
            &auth::ApiKeyAuth,
            &auth::JWTAuth(Permission::RoutingWrite),
            req.headers(),
        ),
        api_locking::LockAction::NotApplicable,
    ))
    .await
}
/// Merchant Account - KV Status
///
/// Toggle KV mode for the Merchant Account
#[instrument(skip_all)]
pub async fn merchant_account_kv_status(
    state: web::Data<AppState>,
    req: HttpRequest,
    path: web::Path<String>,
) -> HttpResponse {
    let flow = Flow::ConfigKeyFetch;
    let merchant_id = path.into_inner();

    api::server_wrap(
        flow,
        state,
        &req,
        merchant_id,
        |state, _, req, _| check_merchant_account_kv_status(state, req),
        &auth::AdminApiAuth,
        api_locking::LockAction::NotApplicable,
    )
    .await
}

#[instrument(skip_all, fields(flow = ?Flow::ToggleExtendedCardInfo))]
pub async fn toggle_extended_card_info(
    state: web::Data<AppState>,
    req: HttpRequest,
    path: web::Path<(String, String)>,
    json_payload: web::Json<api_models::admin::ExtendedCardInfoChoice>,
) -> HttpResponse {
    let flow = Flow::ToggleExtendedCardInfo;
    let (_, profile_id) = path.into_inner();

    Box::pin(api::server_wrap(
        flow,
        state,
        &req,
        json_payload.into_inner(),
        |state, _, req, _| extended_card_info_toggle(state, &profile_id, req),
        &auth::AdminApiAuth,
        api_locking::LockAction::NotApplicable,
    ))
    .await
}<|MERGE_RESOLUTION|>--- conflicted
+++ resolved
@@ -598,22 +598,14 @@
     json_payload: web::Json<api_models::admin::ConnectorAgnosticMitChoice>,
 ) -> HttpResponse {
     let flow = Flow::ToggleConnectorAgnosticMit;
-<<<<<<< HEAD
-    let (_, profile_id) = path.into_inner();
-=======
     let (merchant_id, profile_id) = path.into_inner();
->>>>>>> f63a9702
 
     Box::pin(api::server_wrap(
         flow,
         state,
         &req,
         json_payload.into_inner(),
-<<<<<<< HEAD
-        |state, _, req, _| connector_agnostic_mit_toggle(state, &profile_id, req),
-=======
         |state, _, req, _| connector_agnostic_mit_toggle(state, &merchant_id, &profile_id, req),
->>>>>>> f63a9702
         auth::auth_type(
             &auth::ApiKeyAuth,
             &auth::JWTAuth(Permission::RoutingWrite),
