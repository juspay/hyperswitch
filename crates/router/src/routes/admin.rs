use actix_web::{web, HttpRequest, HttpResponse};
use router_env::{instrument, tracing, Flow};

use super::app::AppState;
use crate::{
    core::{admin::*, api_locking},
    services::{api, authentication as auth, authorization::permissions::Permission},
    types::api::admin,
};

#[cfg(feature = "olap")]
#[instrument(skip_all, fields(flow = ?Flow::OrganizationCreate))]
pub async fn organization_create(
    state: web::Data<AppState>,
    req: HttpRequest,
    json_payload: web::Json<admin::OrganizationRequest>,
) -> HttpResponse {
    let flow = Flow::OrganizationCreate;
    Box::pin(api::server_wrap(
        flow,
        state,
        &req,
        json_payload.into_inner(),
        |state, _, req, _| create_organization(state, req),
        &auth::AdminApiAuth,
        api_locking::LockAction::NotApplicable,
    ))
    .await
}

#[cfg(feature = "olap")]
#[instrument(skip_all, fields(flow = ?Flow::OrganizationUpdate))]
pub async fn organization_update(
    state: web::Data<AppState>,
    req: HttpRequest,
    org_id: web::Path<common_utils::id_type::OrganizationId>,
    json_payload: web::Json<admin::OrganizationRequest>,
) -> HttpResponse {
    let flow = Flow::OrganizationUpdate;
    let organization_id = org_id.into_inner();
    let org_id = admin::OrganizationId { organization_id };
    Box::pin(api::server_wrap(
        flow,
        state,
        &req,
        json_payload.into_inner(),
        |state, _, req, _| update_organization(state, org_id.clone(), req),
        &auth::AdminApiAuth,
        api_locking::LockAction::NotApplicable,
    ))
    .await
}

#[cfg(feature = "olap")]
#[instrument(skip_all, fields(flow = ?Flow::OrganizationRetrieve))]
pub async fn organization_retrieve(
    state: web::Data<AppState>,
    req: HttpRequest,
    org_id: web::Path<common_utils::id_type::OrganizationId>,
) -> HttpResponse {
    let flow = Flow::OrganizationRetrieve;
    let organization_id = org_id.into_inner();
    let payload = admin::OrganizationId { organization_id };
    Box::pin(api::server_wrap(
        flow,
        state,
        &req,
        payload,
        |state, _, req, _| get_organization(state, req),
        &auth::AdminApiAuth,
        api_locking::LockAction::NotApplicable,
    ))
    .await
}

#[cfg(feature = "olap")]
#[instrument(skip_all, fields(flow = ?Flow::MerchantsAccountCreate))]
pub async fn merchant_account_create(
    state: web::Data<AppState>,
    req: HttpRequest,
    json_payload: web::Json<admin::MerchantAccountCreate>,
) -> HttpResponse {
    let flow = Flow::MerchantsAccountCreate;
    Box::pin(api::server_wrap(
        flow,
        state,
        &req,
        json_payload.into_inner(),
        |state, _, req, _| create_merchant_account(state, req),
        &auth::AdminApiAuth,
        api_locking::LockAction::NotApplicable,
    ))
    .await
}

/// Merchant Account - Retrieve
///
/// Retrieve a merchant account details.
#[utoipa::path(
    get,
    path = "/accounts/{account_id}",
    params (("account_id" = String, Path, description = "The unique identifier for the merchant account")),
    responses(
        (status = 200, description = "Merchant Account Retrieved", body = MerchantAccountResponse),
        (status = 404, description = "Merchant account not found")
    ),
    tag = "Merchant Account",
    operation_id = "Retrieve a Merchant Account",
    security(("admin_api_key" = []))
)]
#[instrument(skip_all, fields(flow = ?Flow::MerchantsAccountRetrieve))]
pub async fn retrieve_merchant_account(
    state: web::Data<AppState>,
    req: HttpRequest,
    mid: web::Path<common_utils::id_type::MerchantId>,
) -> HttpResponse {
    let flow = Flow::MerchantsAccountRetrieve;
    let merchant_id = mid.into_inner();
    let payload = admin::MerchantId {
        merchant_id: merchant_id.clone(),
    };
    api::server_wrap(
        flow,
        state,
        &req,
        payload,
        |state, _, req, _| get_merchant_account(state, req),
        auth::auth_type(
            &auth::AdminApiAuth,
            &auth::JWTAuthMerchantFromRoute {
                merchant_id,
                required_permission: Permission::MerchantAccountRead,
            },
            req.headers(),
        ),
        api_locking::LockAction::NotApplicable,
    )
    .await
}

#[cfg(feature = "olap")]
#[instrument(skip_all, fields(flow = ?Flow::MerchantAccountList))]
pub async fn merchant_account_list(
    state: web::Data<AppState>,
    req: HttpRequest,
    query_params: web::Query<api_models::admin::MerchantAccountListRequest>,
) -> HttpResponse {
    let flow = Flow::MerchantAccountList;

    Box::pin(api::server_wrap(
        flow,
        state,
        &req,
        query_params.into_inner(),
        |state, _, request, _| list_merchant_account(state, request),
        &auth::AdminApiAuth,
        api_locking::LockAction::NotApplicable,
    ))
    .await
}

/// Merchant Account - Update
///
/// To update an existing merchant account. Helpful in updating merchant details such as email, contact details, or other configuration details like webhook, routing algorithm etc
#[utoipa::path(
    post,
    path = "/accounts/{account_id}",
    request_body = MerchantAccountUpdate,
    params (("account_id" = String, Path, description = "The unique identifier for the merchant account")),
    responses(
        (status = 200, description = "Merchant Account Updated", body = MerchantAccountResponse),
        (status = 404, description = "Merchant account not found")
    ),
    tag = "Merchant Account",
    operation_id = "Update a Merchant Account",
    security(("admin_api_key" = []))
)]
#[instrument(skip_all, fields(flow = ?Flow::MerchantsAccountUpdate))]
pub async fn update_merchant_account(
    state: web::Data<AppState>,
    req: HttpRequest,
    mid: web::Path<common_utils::id_type::MerchantId>,
    json_payload: web::Json<admin::MerchantAccountUpdate>,
) -> HttpResponse {
    let flow = Flow::MerchantsAccountUpdate;
    let merchant_id = mid.into_inner();
    Box::pin(api::server_wrap(
        flow,
        state,
        &req,
        json_payload.into_inner(),
        |state, _, req, _| merchant_account_update(state, &merchant_id, req),
        auth::auth_type(
            &auth::AdminApiAuth,
            &auth::JWTAuthMerchantFromRoute {
                merchant_id: merchant_id.clone(),
                required_permission: Permission::MerchantAccountWrite,
            },
            req.headers(),
        ),
        api_locking::LockAction::NotApplicable,
    ))
    .await
}

/// Merchant Account - Delete
///
/// To delete a merchant account
#[utoipa::path(
    delete,
    path = "/accounts/{account_id}",
    params (("account_id" = String, Path, description = "The unique identifier for the merchant account")),
    responses(
        (status = 200, description = "Merchant Account Deleted", body = MerchantAccountDeleteResponse),
        (status = 404, description = "Merchant account not found")
    ),
    tag = "Merchant Account",
    operation_id = "Delete a Merchant Account",
    security(("admin_api_key" = []))
)]
#[instrument(skip_all, fields(flow = ?Flow::MerchantsAccountDelete))]
// #[delete("/{id}")]
pub async fn delete_merchant_account(
    state: web::Data<AppState>,
    req: HttpRequest,
    mid: web::Path<common_utils::id_type::MerchantId>,
) -> HttpResponse {
    let flow = Flow::MerchantsAccountDelete;
    let mid = mid.into_inner();

    let payload = web::Json(admin::MerchantId { merchant_id: mid }).into_inner();
    api::server_wrap(
        flow,
        state,
        &req,
        payload,
        |state, _, req, _| merchant_account_delete(state, req.merchant_id),
        &auth::AdminApiAuth,
        api_locking::LockAction::NotApplicable,
    )
    .await
}
/// Merchant Connector - Create
///
/// Create a new Merchant Connector for the merchant account. The connector could be a payment processor / facilitator / acquirer or specialized services like Fraud / Accounting etc."
#[cfg(all(
    any(feature = "v1", feature = "v2"),
    not(feature = "merchant_connector_account_v2")
))]
#[utoipa::path(
    post,
    path = "/accounts/{account_id}/connectors",
    request_body = MerchantConnectorCreate,
    responses(
        (status = 200, description = "Merchant Connector Created", body = MerchantConnectorResponse),
        (status = 400, description = "Missing Mandatory fields"),
    ),
    tag = "Merchant Connector Account",
    operation_id = "Create a Merchant Connector",
    security(("admin_api_key" = []))
)]
#[instrument(skip_all, fields(flow = ?Flow::MerchantConnectorsCreate))]
pub async fn payment_connector_create(
    state: web::Data<AppState>,
    req: HttpRequest,
<<<<<<< HEAD
    #[cfg(all(
        any(feature = "v1", feature = "v2"),
        not(feature = "merchant_connector_account_v2")
    ))]
    path: web::Path<String>,
=======
    path: web::Path<common_utils::id_type::MerchantId>,
>>>>>>> 043ea6d8
    json_payload: web::Json<admin::MerchantConnectorCreate>,
) -> HttpResponse {
    let flow = Flow::MerchantConnectorsCreate;
    let payload = json_payload.into_inner();
<<<<<<< HEAD
    #[cfg(all(
        any(feature = "v1", feature = "v2"),
        not(feature = "merchant_connector_account_v2")
    ))]
=======
>>>>>>> 043ea6d8
    let merchant_id = path.into_inner();
    #[cfg(all(feature = "v2", feature = "merchant_connector_account_v2"))]
    let merchant_id = payload.merchant_id.clone();
    Box::pin(api::server_wrap(
        flow,
        state,
        &req,
        payload,
<<<<<<< HEAD
=======
        |state, _, req, _| create_payment_connector(state, req, &merchant_id),
        auth::auth_type(
            &auth::AdminApiAuth,
            &auth::JWTAuthMerchantFromRoute {
                merchant_id: merchant_id.clone(),
                required_permission: Permission::MerchantConnectorAccountWrite,
            },
            req.headers(),
        ),
        api_locking::LockAction::NotApplicable,
    ))
    .await
}
/// Merchant Connector - Create
///
/// Create a new Merchant Connector for the merchant account. The connector could be a payment processor / facilitator / acquirer or specialized services like Fraud / Accounting etc."
#[cfg(all(feature = "v2", feature = "merchant_connector_account_v2"))]
#[utoipa::path(
    post,
    path = "/accounts/{account_id}/connectors",
    request_body = MerchantConnectorCreate,
    responses(
        (status = 200, description = "Merchant Connector Created", body = MerchantConnectorResponse),
        (status = 400, description = "Missing Mandatory fields"),
    ),
    tag = "Merchant Connector Account",
    operation_id = "Create a Merchant Connector",
    security(("admin_api_key" = []))
)]
#[instrument(skip_all, fields(flow = ?Flow::MerchantConnectorsCreate))]
pub async fn payment_connector_create(
    state: web::Data<AppState>,
    req: HttpRequest,
    json_payload: web::Json<admin::MerchantConnectorCreate>,
) -> HttpResponse {
    let flow = Flow::MerchantConnectorsCreate;
    let payload = json_payload.into_inner();
    let merchant_id = payload.merchant_id.clone();
    Box::pin(api::server_wrap(
        flow,
        state,
        &req,
        payload,
>>>>>>> 043ea6d8
        |state, _, req, _| create_payment_connector(state, req, &merchant_id),
        auth::auth_type(
            &auth::AdminApiAuth,
            &auth::JWTAuthMerchantFromRoute {
                merchant_id: merchant_id.clone(),
                required_permission: Permission::MerchantConnectorAccountWrite,
            },
            req.headers(),
        ),
        api_locking::LockAction::NotApplicable,
    ))
    .await
}
/// Merchant Connector - Retrieve
///
/// Retrieve Merchant Connector Details
#[utoipa::path(
    get,
    path = "/accounts/{account_id}/connectors/{connector_id}",
    params(
        ("account_id" = String, Path, description = "The unique identifier for the merchant account"),
        ("connector_id" = i32, Path, description = "The unique identifier for the Merchant Connector")
    ),
    responses(
        (status = 200, description = "Merchant Connector retrieved successfully", body = MerchantConnectorResponse),
        (status = 404, description = "Merchant Connector does not exist in records"),
        (status = 401, description = "Unauthorized request")
    ),
    tag = "Merchant Connector Account",
    operation_id = "Retrieve a Merchant Connector",
    security(("admin_api_key" = []))
)]
#[instrument(skip_all, fields(flow = ?Flow::MerchantConnectorsRetrieve))]
pub async fn payment_connector_retrieve(
    state: web::Data<AppState>,
    req: HttpRequest,
    path: web::Path<(common_utils::id_type::MerchantId, String)>,
) -> HttpResponse {
    let flow = Flow::MerchantConnectorsRetrieve;
    let (merchant_id, merchant_connector_id) = path.into_inner();
    let payload = web::Json(admin::MerchantConnectorId {
        merchant_id: merchant_id.clone(),
        merchant_connector_id,
    })
    .into_inner();

    api::server_wrap(
        flow,
        state,
        &req,
        payload,
        |state, _, req, _| {
            retrieve_payment_connector(state, req.merchant_id, req.merchant_connector_id)
        },
        auth::auth_type(
            &auth::AdminApiAuth,
            &auth::JWTAuthMerchantFromRoute {
                merchant_id,
                required_permission: Permission::MerchantConnectorAccountRead,
            },
            req.headers(),
        ),
        api_locking::LockAction::NotApplicable,
    )
    .await
}
/// Merchant Connector - List
///
/// List Merchant Connector Details for the merchant
#[utoipa::path(
    get,
    path = "/accounts/{account_id}/connectors",
    params(
        ("account_id" = String, Path, description = "The unique identifier for the merchant account"),
    ),
    responses(
        (status = 200, description = "Merchant Connector list retrieved successfully", body = Vec<MerchantConnectorResponse>),
        (status = 404, description = "Merchant Connector does not exist in records"),
        (status = 401, description = "Unauthorized request")
    ),
    tag = "Merchant Connector Account",
    operation_id = "List all Merchant Connectors",
    security(("admin_api_key" = []))
)]
#[instrument(skip_all, fields(flow = ?Flow::MerchantConnectorsList))]
pub async fn payment_connector_list(
    state: web::Data<AppState>,
    req: HttpRequest,
    path: web::Path<common_utils::id_type::MerchantId>,
) -> HttpResponse {
    let flow = Flow::MerchantConnectorsList;
    let merchant_id = path.into_inner();

    api::server_wrap(
        flow,
        state,
        &req,
        merchant_id.to_owned(),
        |state, _, merchant_id, _| list_payment_connectors(state, merchant_id),
        auth::auth_type(
            &auth::AdminApiAuth,
            &auth::JWTAuthMerchantFromRoute {
                merchant_id,
                required_permission: Permission::MerchantConnectorAccountRead,
            },
            req.headers(),
        ),
        api_locking::LockAction::NotApplicable,
    )
    .await
}
/// Merchant Connector - Update
///
/// To update an existing Merchant Connector. Helpful in enabling / disabling different payment methods and other settings for the connector etc.
#[utoipa::path(
    post,
    path = "/accounts/{account_id}/connectors/{connector_id}",
    request_body = MerchantConnectorUpdate,
    params(
        ("account_id" = String, Path, description = "The unique identifier for the merchant account"),
        ("connector_id" = i32, Path, description = "The unique identifier for the Merchant Connector")
    ),
    responses(
        (status = 200, description = "Merchant Connector Updated", body = MerchantConnectorResponse),
        (status = 404, description = "Merchant Connector does not exist in records"),
        (status = 401, description = "Unauthorized request")
    ),
   tag = "Merchant Connector Account",
   operation_id = "Update a Merchant Connector",
   security(("admin_api_key" = []))
)]
#[instrument(skip_all, fields(flow = ?Flow::MerchantConnectorsUpdate))]
pub async fn payment_connector_update(
    state: web::Data<AppState>,
    req: HttpRequest,
    path: web::Path<(common_utils::id_type::MerchantId, String)>,
    json_payload: web::Json<api_models::admin::MerchantConnectorUpdate>,
) -> HttpResponse {
    let flow = Flow::MerchantConnectorsUpdate;
    let (merchant_id, merchant_connector_id) = path.into_inner();

    Box::pin(api::server_wrap(
        flow,
        state,
        &req,
        json_payload.into_inner(),
        |state, _, req, _| {
            update_payment_connector(state, &merchant_id, &merchant_connector_id, req)
        },
        auth::auth_type(
            &auth::AdminApiAuth,
            &auth::JWTAuthMerchantFromRoute {
                merchant_id: merchant_id.clone(),
                required_permission: Permission::MerchantConnectorAccountWrite,
            },
            req.headers(),
        ),
        api_locking::LockAction::NotApplicable,
    ))
    .await
}
/// Merchant Connector - Delete
///
/// Delete or Detach a Merchant Connector from Merchant Account
#[utoipa::path(
    delete,
    path = "/accounts/{account_id}/connectors/{connector_id}",
    params(
        ("account_id" = String, Path, description = "The unique identifier for the merchant account"),
        ("connector_id" = i32, Path, description = "The unique identifier for the Merchant Connector")
    ),
    responses(
        (status = 200, description = "Merchant Connector Deleted", body = MerchantConnectorDeleteResponse),
        (status = 404, description = "Merchant Connector does not exist in records"),
        (status = 401, description = "Unauthorized request")
    ),
    tag = "Merchant Connector Account",
    operation_id = "Delete a Merchant Connector",
    security(("admin_api_key" = []))
)]
#[instrument(skip_all, fields(flow = ?Flow::MerchantConnectorsDelete))]
pub async fn payment_connector_delete(
    state: web::Data<AppState>,
    req: HttpRequest,
    path: web::Path<(common_utils::id_type::MerchantId, String)>,
) -> HttpResponse {
    let flow = Flow::MerchantConnectorsDelete;
    let (merchant_id, merchant_connector_id) = path.into_inner();

    let payload = web::Json(admin::MerchantConnectorId {
        merchant_id: merchant_id.clone(),
        merchant_connector_id,
    })
    .into_inner();
    Box::pin(api::server_wrap(
        flow,
        state,
        &req,
        payload,
        |state, _, req, _| {
            delete_payment_connector(state, req.merchant_id, req.merchant_connector_id)
        },
        auth::auth_type(
            &auth::AdminApiAuth,
            &auth::JWTAuthMerchantFromRoute {
                merchant_id,
                required_permission: Permission::MerchantConnectorAccountWrite,
            },
            req.headers(),
        ),
        api_locking::LockAction::NotApplicable,
    ))
    .await
}
/// Merchant Account - Toggle KV
///
/// Toggle KV mode for the Merchant Account
#[instrument(skip_all)]
pub async fn merchant_account_toggle_kv(
    state: web::Data<AppState>,
    req: HttpRequest,
    path: web::Path<common_utils::id_type::MerchantId>,
    json_payload: web::Json<admin::ToggleKVRequest>,
) -> HttpResponse {
    let flow = Flow::ConfigKeyUpdate;
    let mut payload = json_payload.into_inner();
    payload.merchant_id = path.into_inner();

    api::server_wrap(
        flow,
        state,
        &req,
        payload,
        |state, _, payload, _| kv_for_merchant(state, payload.merchant_id, payload.kv_enabled),
        &auth::AdminApiAuth,
        api_locking::LockAction::NotApplicable,
    )
    .await
}

/// Merchant Account - Transfer Keys
///
/// Transfer Merchant Encryption key to keymanager
#[instrument(skip_all)]
pub async fn merchant_account_toggle_all_kv(
    state: web::Data<AppState>,
    req: HttpRequest,
    json_payload: web::Json<admin::ToggleAllKVRequest>,
) -> HttpResponse {
    let flow = Flow::MerchantTransferKey;
    let payload = json_payload.into_inner();

    api::server_wrap(
        flow,
        state,
        &req,
        payload,
        |state, _, payload, _| toggle_kv_for_all_merchants(state, payload.kv_enabled),
        &auth::AdminApiAuth,
        api_locking::LockAction::NotApplicable,
    )
    .await
}

#[instrument(skip_all, fields(flow = ?Flow::BusinessProfileCreate))]
pub async fn business_profile_create(
    state: web::Data<AppState>,
    req: HttpRequest,
    json_payload: web::Json<admin::BusinessProfileCreate>,
    path: web::Path<common_utils::id_type::MerchantId>,
) -> HttpResponse {
    let flow = Flow::BusinessProfileCreate;
    let payload = json_payload.into_inner();
    let merchant_id = path.into_inner();

    Box::pin(api::server_wrap(
        flow,
        state,
        &req,
        payload,
        |state, _, req, _| create_business_profile(state, req, &merchant_id),
        auth::auth_type(
            &auth::AdminApiAuth,
            &auth::JWTAuthMerchantFromRoute {
                merchant_id: merchant_id.clone(),
                required_permission: Permission::MerchantAccountWrite,
            },
            req.headers(),
        ),
        api_locking::LockAction::NotApplicable,
    ))
    .await
}
#[instrument(skip_all, fields(flow = ?Flow::BusinessProfileRetrieve))]
pub async fn business_profile_retrieve(
    state: web::Data<AppState>,
    req: HttpRequest,
    path: web::Path<(common_utils::id_type::MerchantId, String)>,
) -> HttpResponse {
    let flow = Flow::BusinessProfileRetrieve;
    let (merchant_id, profile_id) = path.into_inner();

    Box::pin(api::server_wrap(
        flow,
        state,
        &req,
        profile_id,
        |state, _, profile_id, _| retrieve_business_profile(state, profile_id, merchant_id.clone()),
        auth::auth_type(
            &auth::AdminApiAuth,
            &auth::JWTAuthMerchantFromRoute {
                merchant_id: merchant_id.clone(),
                required_permission: Permission::MerchantAccountRead,
            },
            req.headers(),
        ),
        api_locking::LockAction::NotApplicable,
    ))
    .await
}
#[instrument(skip_all, fields(flow = ?Flow::BusinessProfileUpdate))]
pub async fn business_profile_update(
    state: web::Data<AppState>,
    req: HttpRequest,
    path: web::Path<(common_utils::id_type::MerchantId, String)>,
    json_payload: web::Json<api_models::admin::BusinessProfileUpdate>,
) -> HttpResponse {
    let flow = Flow::BusinessProfileUpdate;
    let (merchant_id, profile_id) = path.into_inner();

    Box::pin(api::server_wrap(
        flow,
        state,
        &req,
        json_payload.into_inner(),
        |state, _, req, _| update_business_profile(state, &profile_id, &merchant_id, req),
        auth::auth_type(
            &auth::AdminApiAuth,
            &auth::JWTAuthMerchantFromRoute {
                merchant_id: merchant_id.clone(),
                required_permission: Permission::MerchantAccountWrite,
            },
            req.headers(),
        ),
        api_locking::LockAction::NotApplicable,
    ))
    .await
}
#[instrument(skip_all, fields(flow = ?Flow::BusinessProfileDelete))]
pub async fn business_profile_delete(
    state: web::Data<AppState>,
    req: HttpRequest,
    path: web::Path<(common_utils::id_type::MerchantId, String)>,
) -> HttpResponse {
    let flow = Flow::BusinessProfileDelete;
    let (merchant_id, profile_id) = path.into_inner();

    api::server_wrap(
        flow,
        state,
        &req,
        profile_id,
        |state, _, profile_id, _| delete_business_profile(state, profile_id, &merchant_id),
        &auth::AdminApiAuth,
        api_locking::LockAction::NotApplicable,
    )
    .await
}
#[instrument(skip_all, fields(flow = ?Flow::BusinessProfileList))]
pub async fn business_profiles_list(
    state: web::Data<AppState>,
    req: HttpRequest,
    path: web::Path<common_utils::id_type::MerchantId>,
) -> HttpResponse {
    let flow = Flow::BusinessProfileList;
    let merchant_id = path.into_inner();

    Box::pin(api::server_wrap(
        flow,
        state,
        &req,
        merchant_id.clone(),
        |state, _, merchant_id, _| list_business_profile(state, merchant_id),
        auth::auth_type(
            &auth::AdminApiAuth,
            &auth::JWTAuthMerchantFromRoute {
                merchant_id,
                required_permission: Permission::MerchantAccountRead,
            },
            req.headers(),
        ),
        api_locking::LockAction::NotApplicable,
    ))
    .await
}

#[instrument(skip_all, fields(flow = ?Flow::ToggleConnectorAgnosticMit))]
pub async fn toggle_connector_agnostic_mit(
    state: web::Data<AppState>,
    req: HttpRequest,
    path: web::Path<(common_utils::id_type::MerchantId, String)>,
    json_payload: web::Json<api_models::admin::ConnectorAgnosticMitChoice>,
) -> HttpResponse {
    let flow = Flow::ToggleConnectorAgnosticMit;
    let (merchant_id, profile_id) = path.into_inner();

    Box::pin(api::server_wrap(
        flow,
        state,
        &req,
        json_payload.into_inner(),
        |state, _, req, _| connector_agnostic_mit_toggle(state, &merchant_id, &profile_id, req),
        auth::auth_type(
            &auth::ApiKeyAuth,
            &auth::JWTAuth(Permission::RoutingWrite),
            req.headers(),
        ),
        api_locking::LockAction::NotApplicable,
    ))
    .await
}
/// Merchant Account - KV Status
///
/// Toggle KV mode for the Merchant Account
#[instrument(skip_all)]
pub async fn merchant_account_kv_status(
    state: web::Data<AppState>,
    req: HttpRequest,
    path: web::Path<common_utils::id_type::MerchantId>,
) -> HttpResponse {
    let flow = Flow::ConfigKeyFetch;
    let merchant_id = path.into_inner();

    api::server_wrap(
        flow,
        state,
        &req,
        merchant_id,
        |state, _, req, _| check_merchant_account_kv_status(state, req),
        &auth::AdminApiAuth,
        api_locking::LockAction::NotApplicable,
    )
    .await
}

/// Merchant Account - KV Status
///
/// Toggle KV mode for the Merchant Account
#[instrument(skip_all)]
pub async fn merchant_account_transfer_keys(
    state: web::Data<AppState>,
    req: HttpRequest,
    payload: web::Json<api_models::admin::MerchantKeyTransferRequest>,
) -> HttpResponse {
    let flow = Flow::ConfigKeyFetch;
    api::server_wrap(
        flow,
        state,
        &req,
        payload.into_inner(),
        |state, _, req, _| transfer_key_store_to_key_manager(state, req),
        &auth::AdminApiAuth,
        api_locking::LockAction::NotApplicable,
    )
    .await
}

#[instrument(skip_all, fields(flow = ?Flow::ToggleExtendedCardInfo))]
pub async fn toggle_extended_card_info(
    state: web::Data<AppState>,
    req: HttpRequest,
    path: web::Path<(String, String)>,
    json_payload: web::Json<api_models::admin::ExtendedCardInfoChoice>,
) -> HttpResponse {
    let flow = Flow::ToggleExtendedCardInfo;
    let (_, profile_id) = path.into_inner();

    Box::pin(api::server_wrap(
        flow,
        state,
        &req,
        json_payload.into_inner(),
        |state, _, req, _| extended_card_info_toggle(state, &profile_id, req),
        &auth::AdminApiAuth,
        api_locking::LockAction::NotApplicable,
    ))
    .await
}<|MERGE_RESOLUTION|>--- conflicted
+++ resolved
@@ -263,26 +263,11 @@
 pub async fn payment_connector_create(
     state: web::Data<AppState>,
     req: HttpRequest,
-<<<<<<< HEAD
-    #[cfg(all(
-        any(feature = "v1", feature = "v2"),
-        not(feature = "merchant_connector_account_v2")
-    ))]
-    path: web::Path<String>,
-=======
     path: web::Path<common_utils::id_type::MerchantId>,
->>>>>>> 043ea6d8
     json_payload: web::Json<admin::MerchantConnectorCreate>,
 ) -> HttpResponse {
     let flow = Flow::MerchantConnectorsCreate;
     let payload = json_payload.into_inner();
-<<<<<<< HEAD
-    #[cfg(all(
-        any(feature = "v1", feature = "v2"),
-        not(feature = "merchant_connector_account_v2")
-    ))]
-=======
->>>>>>> 043ea6d8
     let merchant_id = path.into_inner();
     #[cfg(all(feature = "v2", feature = "merchant_connector_account_v2"))]
     let merchant_id = payload.merchant_id.clone();
@@ -291,8 +276,6 @@
         state,
         &req,
         payload,
-<<<<<<< HEAD
-=======
         |state, _, req, _| create_payment_connector(state, req, &merchant_id),
         auth::auth_type(
             &auth::AdminApiAuth,
@@ -336,7 +319,6 @@
         state,
         &req,
         payload,
->>>>>>> 043ea6d8
         |state, _, req, _| create_payment_connector(state, req, &merchant_id),
         auth::auth_type(
             &auth::AdminApiAuth,
