--- conflicted
+++ resolved
@@ -505,8 +505,6 @@
     )
     .await
 }
-<<<<<<< HEAD
-=======
 /// Merchant Connector - List
 ///
 /// List Merchant Connector Details for the merchant
@@ -533,7 +531,32 @@
 ) -> HttpResponse {
     let flow = Flow::MerchantConnectorsList;
     let merchant_id = path.into_inner();
->>>>>>> 90e8de18
+
+    api::server_wrap(
+        flow,
+        state,
+        &req,
+        merchant_id.to_owned(),
+        |state, auth, merchant_id, _| {
+            list_payment_connectors(
+                state,
+                merchant_id,
+                auth.profile_id.map(|profile_id| vec![profile_id]),
+            )
+        },
+        auth::auth_type(
+            &auth::AdminApiAuthWithMerchantIdFromHeader,
+            &auth::JWTAuthMerchantFromRoute {
+                merchant_id,
+                required_permission: Permission::MerchantConnectorAccountRead,
+                minimum_entity_level: EntityType::Profile,
+            },
+            req.headers(),
+        ),
+        api_locking::LockAction::NotApplicable,
+    )
+    .await
+}
 
 /// Merchant Connector - Update
 ///
