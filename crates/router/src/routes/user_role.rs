use actix_web::{web, HttpRequest, HttpResponse};
use api_models::user_role as user_role_api;
use router_env::Flow;

use super::AppState;
use crate::{
    core::{api_locking, user_role as user_role_core},
    services::{
        api,
        authentication::{self as auth, UserFromToken},
        authorization::permissions::Permission,
    },
};

pub async fn get_authorization_info(
    state: web::Data<AppState>,
    http_req: HttpRequest,
) -> HttpResponse {
    let flow = Flow::GetAuthorizationInfo;
    Box::pin(api::server_wrap(
        flow,
        state.clone(),
        &http_req,
        (),
        |state, _: (), _| user_role_core::get_authorization_info(state),
        &auth::JWTAuth(Permission::UsersRead),
        api_locking::LockAction::NotApplicable,
    ))
    .await
}

pub async fn list_roles(state: web::Data<AppState>, req: HttpRequest) -> HttpResponse {
    let flow = Flow::ListRoles;
    Box::pin(api::server_wrap(
        flow,
        state.clone(),
        &req,
        (),
        |state, _: (), _| user_role_core::list_roles(state),
        &auth::JWTAuth(Permission::UsersRead),
        api_locking::LockAction::NotApplicable,
    ))
    .await
}

pub async fn get_role(
    state: web::Data<AppState>,
    req: HttpRequest,
    path: web::Path<String>,
) -> HttpResponse {
    let flow = Flow::GetRole;
    let request_payload = user_role_api::GetRoleRequest {
        role_id: path.into_inner(),
    };
    Box::pin(api::server_wrap(
        flow,
        state.clone(),
        &req,
        request_payload,
        |state, _: (), req| user_role_core::get_role(state, req),
        &auth::JWTAuth(Permission::UsersRead),
        api_locking::LockAction::NotApplicable,
    ))
    .await
}

pub async fn get_role_from_token(state: web::Data<AppState>, req: HttpRequest) -> HttpResponse {
    let flow = Flow::GetRoleFromToken;
    Box::pin(api::server_wrap(
        flow,
        state.clone(),
        &req,
        (),
        |state, user: UserFromToken, _| user_role_core::get_role_from_token(state, user),
        &auth::DashboardNoPermissionAuth,
        api_locking::LockAction::NotApplicable,
    ))
    .await
}

pub async fn update_user_role(
    state: web::Data<AppState>,
    req: HttpRequest,
    json_payload: web::Json<user_role_api::UpdateUserRoleRequest>,
) -> HttpResponse {
    let flow = Flow::UpdateUserRole;
    let payload = json_payload.into_inner();
    Box::pin(api::server_wrap(
        flow,
        state.clone(),
        &req,
        payload,
        user_role_core::update_user_role,
        &auth::JWTAuth(Permission::UsersWrite),
        api_locking::LockAction::NotApplicable,
    ))
    .await
}

<<<<<<< HEAD
pub async fn delete_user_role(
    state: web::Data<AppState>,
    req: HttpRequest,
    payload: web::Json<user_role_api::DeleteUserRoleRequest>,
) -> HttpResponse {
    let flow = Flow::DeleteUser;
=======
pub async fn accept_invitation(
    state: web::Data<AppState>,
    req: HttpRequest,
    json_payload: web::Json<user_role_api::AcceptInvitationRequest>,
) -> HttpResponse {
    let flow = Flow::AcceptInvitation;
    let payload = json_payload.into_inner();
>>>>>>> 6c46e9c1
    Box::pin(api::server_wrap(
        flow,
        state.clone(),
        &req,
<<<<<<< HEAD
        payload.into_inner(),
        user_role_core::delete_user_role,
        &auth::JWTAuth(Permission::UsersWrite),
=======
        payload,
        user_role_core::accept_invitation,
        &auth::UserWithoutMerchantJWTAuth,
>>>>>>> 6c46e9c1
        api_locking::LockAction::NotApplicable,
    ))
    .await
}<|MERGE_RESOLUTION|>--- conflicted
+++ resolved
@@ -97,14 +97,6 @@
     .await
 }
 
-<<<<<<< HEAD
-pub async fn delete_user_role(
-    state: web::Data<AppState>,
-    req: HttpRequest,
-    payload: web::Json<user_role_api::DeleteUserRoleRequest>,
-) -> HttpResponse {
-    let flow = Flow::DeleteUser;
-=======
 pub async fn accept_invitation(
     state: web::Data<AppState>,
     req: HttpRequest,
@@ -112,20 +104,31 @@
 ) -> HttpResponse {
     let flow = Flow::AcceptInvitation;
     let payload = json_payload.into_inner();
->>>>>>> 6c46e9c1
     Box::pin(api::server_wrap(
         flow,
         state.clone(),
         &req,
-<<<<<<< HEAD
+        payload,
+        user_role_core::accept_invitation,
+        &auth::UserWithoutMerchantJWTAuth,
+        api_locking::LockAction::NotApplicable,
+    ))
+    .await
+}
+
+pub async fn delete_user_role(
+    state: web::Data<AppState>,
+    req: HttpRequest,
+    payload: web::Json<user_role_api::DeleteUserRoleRequest>,
+) -> HttpResponse {
+    let flow = Flow::DeleteUser;
+    Box::pin(api::server_wrap(
+        flow,
+        state.clone(),
+        &req,
         payload.into_inner(),
         user_role_core::delete_user_role,
         &auth::JWTAuth(Permission::UsersWrite),
-=======
-        payload,
-        user_role_core::accept_invitation,
-        &auth::UserWithoutMerchantJWTAuth,
->>>>>>> 6c46e9c1
         api_locking::LockAction::NotApplicable,
     ))
     .await
