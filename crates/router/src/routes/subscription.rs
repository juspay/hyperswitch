--- conflicted
+++ resolved
@@ -57,11 +57,7 @@
 ) -> impl Responder {
     let flow = Flow::CreateSubscription;
     let profile_id = match extract_profile_id(&req) {
-<<<<<<< HEAD
-        Ok(profile_id) => profile_id,
-=======
-        Ok(id) => id,
->>>>>>> 32dd9e10
+        Ok(id) => id,
         Err(response) => return response,
     };
 
@@ -106,11 +102,7 @@
     let flow = Flow::ConfirmSubscription;
     let subscription_id = subscription_id.into_inner();
     let profile_id = match extract_profile_id(&req) {
-<<<<<<< HEAD
-        Ok(profile_id) => profile_id,
-=======
-        Ok(id) => id,
->>>>>>> 32dd9e10
+        Ok(id) => id,
         Err(response) => return response,
     };
 
@@ -146,7 +138,6 @@
     .await
 }
 
-<<<<<<< HEAD
 #[cfg(all(feature = "olap", feature = "v1"))]
 #[instrument(skip_all)]
 pub async fn get_subscription_plans(
@@ -166,8 +157,23 @@
         Ok(auth) => auth,
         Err(err) => return crate::services::api::log_and_return_error_response(err),
     };
-
-=======
+    Box::pin(oss_api::server_wrap(
+        flow,
+        state,
+        &req,
+        query.into_inner(),
+        |state, auth: auth::AuthenticationData, query, _| {
+            let merchant_context = domain::MerchantContext::NormalMerchant(Box::new(
+                domain::Context(auth.merchant_account, auth.key_store),
+            ));
+            subscription::get_subscription_plans(state, merchant_context, profile_id.clone(), query)
+        },
+        &*auth_data,
+        api_locking::LockAction::NotApplicable,
+    ))
+    .await
+}
+
 /// Add support for get subscription by id
 #[instrument(skip_all)]
 pub async fn get_subscription(
@@ -181,21 +187,10 @@
         Ok(id) => id,
         Err(response) => return response,
     };
->>>>>>> 32dd9e10
-    Box::pin(oss_api::server_wrap(
-        flow,
-        state,
-        &req,
-<<<<<<< HEAD
-        query.into_inner(),
-        |state, auth: auth::AuthenticationData, query, _| {
-            let merchant_context = domain::MerchantContext::NormalMerchant(Box::new(
-                domain::Context(auth.merchant_account, auth.key_store),
-            ));
-            subscription::get_subscription_plans(state, merchant_context, profile_id.clone(), query)
-        },
-        &*auth_data,
-=======
+    Box::pin(oss_api::server_wrap(
+        flow,
+        state,
+        &req,
         (),
         |state, auth: auth::AuthenticationData, _, _| {
             let merchant_context = domain::MerchantContext::NormalMerchant(Box::new(
@@ -218,13 +213,11 @@
             },
             req.headers(),
         ),
->>>>>>> 32dd9e10
-        api_locking::LockAction::NotApplicable,
-    ))
-    .await
-}
-
-<<<<<<< HEAD
+        api_locking::LockAction::NotApplicable,
+    ))
+    .await
+}
+
 fn extract_profile_id(req: &HttpRequest) -> Result<common_utils::id_type::ProfileId, HttpResponse> {
     let header_value = req.headers().get(X_PROFILE_ID).ok_or_else(|| {
         HttpResponse::BadRequest().json(
@@ -248,7 +241,8 @@
             },
         )
     })
-=======
+}
+
 #[instrument(skip_all)]
 pub async fn create_and_confirm_subscription(
     state: web::Data<AppState>,
@@ -283,5 +277,4 @@
         api_locking::LockAction::NotApplicable,
     ))
     .await
->>>>>>> 32dd9e10
 }