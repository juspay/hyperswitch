--- conflicted
+++ resolved
@@ -108,42 +108,6 @@
     .await
 }
 
-<<<<<<< HEAD
-#[cfg(all(feature = "v2", feature = "customer_v2"))]
-#[instrument(skip_all, fields(flow = ?Flow::CustomersRetrieve))]
-pub async fn customers_retrieve(
-    state: web::Data<AppState>,
-    req: HttpRequest,
-    path: web::Path<String>,
-) -> HttpResponse {
-    let flow = Flow::CustomersRetrieve;
-
-    let payload =
-        web::Json(customers::GlobalId::new_global_id_struct(path.into_inner())).into_inner();
-
-    let auth = if auth::is_jwt_auth(req.headers()) {
-        Box::new(auth::JWTAuth(Permission::CustomerRead))
-    } else {
-        match auth::is_ephemeral_auth(req.headers()) {
-            Ok(auth) => auth,
-            Err(err) => return api::log_and_return_error_response(err),
-        }
-    };
-
-    Box::pin(api::server_wrap(
-        flow,
-        state,
-        &req,
-        payload,
-        |state, auth, req, _| retrieve_customer(state, auth.merchant_account, auth.key_store, req),
-        &*auth,
-        api_locking::LockAction::NotApplicable,
-    ))
-    .await
-}
-
-=======
->>>>>>> a6cb6c6e
 #[instrument(skip_all, fields(flow = ?Flow::CustomersList))]
 pub async fn customers_list(
     state: web::Data<AppState>,
@@ -195,9 +159,6 @@
         &req,
         json_payload.into_inner(),
         |state, auth, req, _| {
-<<<<<<< HEAD
-            update_customer(state, auth.merchant_account, req, auth.key_store, None)
-=======
             update_customer(
                 state,
                 auth.merchant_account,
@@ -205,7 +166,6 @@
                 auth.key_store,
                 customer_update_id.clone(),
             )
->>>>>>> a6cb6c6e
         },
         auth::auth_type(
             &auth::ApiKeyAuth,
@@ -227,10 +187,7 @@
 ) -> HttpResponse {
     let flow = Flow::CustomersUpdate;
     let id = path.into_inner().clone();
-<<<<<<< HEAD
-=======
     let customer_update_id = customers::UpdateCustomerId::new(id);
->>>>>>> a6cb6c6e
     Box::pin(api::server_wrap(
         flow,
         state,
@@ -242,8 +199,7 @@
                 auth.merchant_account,
                 req,
                 auth.key_store,
-<<<<<<< HEAD
-                Some(id.clone()),
+                customer_update_id.clone(),
             )
         },
         auth::auth_type(
@@ -264,8 +220,7 @@
     path: web::Path<String>,
 ) -> impl Responder {
     let flow = Flow::CustomersDelete;
-    let payload =
-        web::Json(customers::GlobalId::new_global_id_struct(path.into_inner())).into_inner();
+    let payload = web::Json(customers::GlobalId::new(path.into_inner())).into_inner();
 
     Box::pin(api::server_wrap(
         flow,
@@ -273,11 +228,6 @@
         &req,
         payload,
         |state, auth, req, _| delete_customer(state, auth.merchant_account, req, auth.key_store),
-=======
-                customer_update_id.clone(),
-            )
-        },
->>>>>>> a6cb6c6e
         auth::auth_type(
             &auth::HeaderAuth(auth::ApiKeyAuth),
             &auth::JWTAuth(Permission::CustomerWrite),
