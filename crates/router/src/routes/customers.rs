--- conflicted
+++ resolved
@@ -80,11 +80,7 @@
         &state,
         &req,
         payload,
-<<<<<<< HEAD
-        |state, merchant_account, req| delete_customer(&state, merchant_account, req),
-=======
-        |state, merchant_account, req| delete_customer(&*state.store, merchant_account, req),
->>>>>>> 200a085f
+        delete_customer,
         api::MerchantAuthentication::ApiKey,
     )
     .await
