use actix_web::{web, Responder};
use router_env::{instrument, tracing, Flow};

use crate::{
    core::{api_locking, payment_link::*},
    services::{api, authentication as auth},
    AppState,
};

/// Payments Link - Retrieve
///
/// To retrieve the properties of a Payment Link. This may be used to get the status of a previously initiated payment or next action for an ongoing payment
#[utoipa::path(
    get,
    path = "/payment_link/{payment_link_id}",
    params(
        ("payment_link_id" = String, Path, description = "The identifier for payment link")
    ),
    request_body=RetrievePaymentLinkRequest,
    responses(
        (status = 200, description = "Gets details regarding payment link", body = RetrievePaymentLinkResponse),
        (status = 404, description = "No payment link found")
    ),
    tag = "Payments",
    operation_id = "Retrieve a Payment Link",
    security(("api_key" = []), ("publishable_key" = []))
)]
#[instrument(skip(state, req), fields(flow = ?Flow::PaymentLinkRetrieve))]

pub async fn payment_link_retrieve(
    state: web::Data<AppState>,
    req: actix_web::HttpRequest,
    path: web::Path<String>,
    json_payload: web::Query<api_models::payments::RetrievePaymentLinkRequest>,
) -> impl Responder {
    let flow = Flow::PaymentLinkRetrieve;
    let payload = json_payload.into_inner();
    let (auth_type, _) = match auth::check_client_secret_and_get_auth(req.headers(), &payload) {
        Ok(auth) => auth,
        Err(err) => return api::log_and_return_error_response(error_stack::report!(err)),
    };
    api::server_wrap(
        flow,
        state,
        &req,
        payload.clone(),
        |state, _auth, _, _| retrieve_payment_link(state, path.clone()),
        &*auth_type,
        api_locking::LockAction::NotApplicable,
    )
    .await
}

pub async fn initiate_payment_link(
    state: web::Data<AppState>,
    req: actix_web::HttpRequest,
    path: web::Path<(String, String)>,
) -> impl Responder {
    let flow = Flow::PaymentLinkInitiate;
    let (merchant_id, payment_id) = path.into_inner();
    let payload = api_models::payments::PaymentLinkInitiateRequest {
        payment_id,
        merchant_id: merchant_id.clone(),
    };
    Box::pin(api::server_wrap(
        flow,
        state,
        &req,
        payload.clone(),
<<<<<<< HEAD
        |state, auth, _, _| {
            intiate_payment_link_flow(
=======
        |state, auth, _| {
            initiate_payment_link_flow(
>>>>>>> 4051cbb4
                state,
                auth.merchant_account,
                payload.merchant_id.clone(),
                payload.payment_id.clone(),
            )
        },
        &crate::services::authentication::MerchantIdAuth(merchant_id),
        api_locking::LockAction::NotApplicable,
    ))
    .await
}

/// Payment Link - List
///
/// To list the payment links
#[utoipa::path(
    get,
    path = "/payment_link/list",
    params(
        ("limit" = Option<i64>, Query, description = "The maximum number of payment_link Objects to include in the response"),
        ("connector" = Option<String>, Query, description = "The connector linked to payment_link"),
        ("created_time" = Option<PrimitiveDateTime>, Query, description = "The time at which payment_link is created"),
        ("created_time.lt" = Option<PrimitiveDateTime>, Query, description = "Time less than the payment_link created time"),
        ("created_time.gt" = Option<PrimitiveDateTime>, Query, description = "Time greater than the payment_link created time"),
        ("created_time.lte" = Option<PrimitiveDateTime>, Query, description = "Time less than or equals to the payment_link created time"),
        ("created_time.gte" = Option<PrimitiveDateTime>, Query, description = "Time greater than or equals to the payment_link created time"),
    ),
    responses(
        (status = 200, description = "The payment link list was retrieved successfully"),
        (status = 401, description = "Unauthorized request")
    ),
    tag = "Payment Link",
    operation_id = "List all Payment links",
    security(("api_key" = []))
)]
#[instrument(skip_all, fields(flow = ?Flow::PaymentLinkList))]
pub async fn payments_link_list(
    state: web::Data<AppState>,
    req: actix_web::HttpRequest,
    payload: web::Query<api_models::payments::PaymentLinkListConstraints>,
) -> impl Responder {
    let flow = Flow::PaymentLinkList;
    let payload = payload.into_inner();
    api::server_wrap(
        flow,
        state,
        &req,
        payload,
        |state, auth, payload, _| list_payment_link(state, auth.merchant_account, payload),
        &auth::ApiKeyAuth,
        api_locking::LockAction::NotApplicable,
    )
    .await
}

pub async fn payment_link_status(
    state: web::Data<AppState>,
    req: actix_web::HttpRequest,
    path: web::Path<(String, String)>,
) -> impl Responder {
    let flow = Flow::PaymentLinkStatus;
    let (merchant_id, payment_id) = path.into_inner();
    let payload = api_models::payments::PaymentLinkInitiateRequest {
        payment_id,
        merchant_id: merchant_id.clone(),
    };
    Box::pin(api::server_wrap(
        flow,
        state,
        &req,
        payload.clone(),
        |state, auth, _, _| {
            get_payment_link_status(
                state,
                auth.merchant_account,
                payload.merchant_id.clone(),
                payload.payment_id.clone(),
            )
        },
        &crate::services::authentication::MerchantIdAuth(merchant_id),
        api_locking::LockAction::NotApplicable,
    ))
    .await
}<|MERGE_RESOLUTION|>--- conflicted
+++ resolved
@@ -67,13 +67,8 @@
         state,
         &req,
         payload.clone(),
-<<<<<<< HEAD
         |state, auth, _, _| {
-            intiate_payment_link_flow(
-=======
-        |state, auth, _| {
             initiate_payment_link_flow(
->>>>>>> 4051cbb4
                 state,
                 auth.merchant_account,
                 payload.merchant_id.clone(),
