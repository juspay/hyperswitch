use actix_web::{web, HttpRequest, HttpResponse};
use router_env::{instrument, tracing, Flow};

use super::AppState;
use crate::{
    core::{api_locking, payments::helpers},
    services::{api, authentication as auth},
    types::api::customers,
};

#[instrument(skip_all, fields(flow = ?Flow::EphemeralKeyCreate))]
pub async fn ephemeral_key_create(
    state: web::Data<AppState>,
    req: HttpRequest,
    json_payload: web::Json<customers::CustomerId>,
) -> HttpResponse {
    let flow = Flow::EphemeralKeyCreate;
    let payload = json_payload.into_inner();
    api::server_wrap(
        flow,
        state,
        &req,
        payload,
        |state, auth, req, _| {
            helpers::make_ephemeral_key(
                state,
                req.get_merchant_reference_id(),
<<<<<<< HEAD
                auth.merchant_account.merchant_id,
=======
                auth.merchant_account.get_id().to_owned(),
>>>>>>> 623cf4c8
            )
        },
        &auth::ApiKeyAuth,
        api_locking::LockAction::NotApplicable,
    )
    .await
}

#[instrument(skip_all, fields(flow = ?Flow::EphemeralKeyDelete))]
pub async fn ephemeral_key_delete(
    state: web::Data<AppState>,
    req: HttpRequest,
    path: web::Path<String>,
) -> HttpResponse {
    let flow = Flow::EphemeralKeyDelete;
    let payload = path.into_inner();
    api::server_wrap(
        flow,
        state,
        &req,
        payload,
        |state, _, req, _| helpers::delete_ephemeral_key(state, req),
        &auth::ApiKeyAuth,
        api_locking::LockAction::NotApplicable,
    )
    .await
}<|MERGE_RESOLUTION|>--- conflicted
+++ resolved
@@ -25,11 +25,7 @@
             helpers::make_ephemeral_key(
                 state,
                 req.get_merchant_reference_id(),
-<<<<<<< HEAD
-                auth.merchant_account.merchant_id,
-=======
                 auth.merchant_account.get_id().to_owned(),
->>>>>>> 623cf4c8
             )
         },
         &auth::ApiKeyAuth,
