use actix_web::{web, HttpRequest, HttpResponse};
use router_env::{instrument, tracing, Flow};

use super::AppState;
use crate::{
    core::{api_locking, payments::helpers},
    services::{api, authentication as auth},
    types::api::customers,
};

#[instrument(skip_all, fields(flow = ?Flow::EphemeralKeyCreate))]
pub async fn ephemeral_key_create(
    state: web::Data<AppState>,
    req: HttpRequest,
    json_payload: web::Json<customers::CustomerId>,
) -> HttpResponse {
    let flow = Flow::EphemeralKeyCreate;
    let payload = json_payload.into_inner();
    api::server_wrap(
        flow,
        state,
        &req,
        payload,
        |state, auth, req, _| {
            helpers::make_ephemeral_key(
                state,
<<<<<<< HEAD
                req.customer_id,
                auth.merchant_account.get_id().to_owned(),
=======
                req.get_merchant_reference_id(),
                auth.merchant_account.merchant_id,
>>>>>>> e4b3982c
            )
        },
        &auth::ApiKeyAuth,
        api_locking::LockAction::NotApplicable,
    )
    .await
}

#[instrument(skip_all, fields(flow = ?Flow::EphemeralKeyDelete))]
pub async fn ephemeral_key_delete(
    state: web::Data<AppState>,
    req: HttpRequest,
    path: web::Path<String>,
) -> HttpResponse {
    let flow = Flow::EphemeralKeyDelete;
    let payload = path.into_inner();
    api::server_wrap(
        flow,
        state,
        &req,
        payload,
        |state, _, req, _| helpers::delete_ephemeral_key(state, req),
        &auth::ApiKeyAuth,
        api_locking::LockAction::NotApplicable,
    )
    .await
}<|MERGE_RESOLUTION|>--- conflicted
+++ resolved
@@ -24,13 +24,8 @@
         |state, auth, req, _| {
             helpers::make_ephemeral_key(
                 state,
-<<<<<<< HEAD
-                req.customer_id,
+                req.get_merchant_reference_id(),
                 auth.merchant_account.get_id().to_owned(),
-=======
-                req.get_merchant_reference_id(),
-                auth.merchant_account.merchant_id,
->>>>>>> e4b3982c
             )
         },
         &auth::ApiKeyAuth,
