use storage_impl::redis::cache;

const DEFAULT_BG_METRICS_COLLECTION_INTERVAL_IN_SECS: u16 = 15;

pub fn spawn_metrics_collector(metrics_collection_interval_in_secs: &Option<u16>) {
    let metrics_collection_interval = metrics_collection_interval_in_secs
        .unwrap_or(DEFAULT_BG_METRICS_COLLECTION_INTERVAL_IN_SECS);

    let cache_instances = [
        &cache::CONFIG_CACHE,
        &cache::ACCOUNTS_CACHE,
        &cache::ROUTING_CACHE,
        &cache::CGRAPH_CACHE,
        &cache::PM_FILTERS_CGRAPH_CACHE,
        &cache::DECISION_MANAGER_CACHE,
        &cache::SURCHARGE_CACHE,
    ];

    tokio::spawn(async move {
        loop {
<<<<<<< HEAD
            gauge_metrics_for_imc!(
                CONFIG_CACHE,
                ACCOUNTS_CACHE,
                ROUTING_CACHE,
                CGRAPH_CACHE,
                DECISION_MANAGER_CACHE,
                SURCHARGE_CACHE
            );
=======
            for instance in cache_instances {
                instance.record_entry_count_metric().await
            }
>>>>>>> 7d46afd9

            tokio::time::sleep(std::time::Duration::from_secs(
                metrics_collection_interval.into(),
            ))
            .await
        }
    });
}<|MERGE_RESOLUTION|>--- conflicted
+++ resolved
@@ -18,20 +18,9 @@
 
     tokio::spawn(async move {
         loop {
-<<<<<<< HEAD
-            gauge_metrics_for_imc!(
-                CONFIG_CACHE,
-                ACCOUNTS_CACHE,
-                ROUTING_CACHE,
-                CGRAPH_CACHE,
-                DECISION_MANAGER_CACHE,
-                SURCHARGE_CACHE
-            );
-=======
             for instance in cache_instances {
                 instance.record_entry_count_metric().await
             }
->>>>>>> 7d46afd9
 
             tokio::time::sleep(std::time::Duration::from_secs(
                 metrics_collection_interval.into(),
