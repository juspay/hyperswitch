use router_env::{metrics::add_attributes, opentelemetry};

use super::utils as metric_utils;
use crate::services::ApplicationResponse;

pub async fn record_request_time_metric<F, R>(
    future: F,
    flow: &impl router_env::types::FlowMetric,
) -> R
where
    F: futures::Future<Output = R>,
{
    let key = "request_type";
    super::REQUESTS_RECEIVED.add(
        &super::CONTEXT,
        1,
        &add_attributes([(key, flow.to_string())]),
    );
    let (result, time) = metric_utils::time_future(future).await;
    super::REQUEST_TIME.record(
        &super::CONTEXT,
        time.as_secs_f64(),
        &add_attributes([(key, flow.to_string())]),
    );
    result
}

<<<<<<< HEAD
pub fn add_attributes<T: Into<opentelemetry::Value>>(
    key: &'static str,
    value: T,
) -> opentelemetry::KeyValue {
    opentelemetry::KeyValue::new(key, value)
}

pub fn status_code_metrics(status_code: i64, flow: String, merchant_id: String) {
=======
#[inline]
pub async fn record_operation_time<F, R>(
    future: F,
    metric: &once_cell::sync::Lazy<opentelemetry::metrics::Histogram<f64>>,
    key_value: &[opentelemetry::KeyValue],
) -> R
where
    F: futures::Future<Output = R>,
{
    let (result, time) = metric_utils::time_future(future).await;
    metric.record(&super::CONTEXT, time.as_secs_f64(), key_value);
    result
}

pub fn status_code_metrics(status_code: String, flow: String, merchant_id: String) {
>>>>>>> d2092dcb
    super::REQUEST_STATUS.add(
        &super::CONTEXT,
        1,
        &add_attributes([
            ("status_code", status_code),
            ("flow", flow),
            ("merchant_id", merchant_id),
        ]),
    )
}

pub fn track_response_status_code<Q>(response: &ApplicationResponse<Q>) -> i64 {
    match response {
        ApplicationResponse::Json(_)
        | ApplicationResponse::StatusOk
        | ApplicationResponse::TextPlain(_)
        | ApplicationResponse::Form(_)
        | ApplicationResponse::PaymentLinkForm(_)
        | ApplicationResponse::FileData(_)
        | ApplicationResponse::JsonWithHeaders(_) => 200,
        ApplicationResponse::JsonForRedirection(_) => 302,
    }
}<|MERGE_RESOLUTION|>--- conflicted
+++ resolved
@@ -1,4 +1,4 @@
-use router_env::{metrics::add_attributes, opentelemetry};
+use router_env::metrics::add_attributes;
 
 use super::utils as metric_utils;
 use crate::services::ApplicationResponse;
@@ -25,32 +25,7 @@
     result
 }
 
-<<<<<<< HEAD
-pub fn add_attributes<T: Into<opentelemetry::Value>>(
-    key: &'static str,
-    value: T,
-) -> opentelemetry::KeyValue {
-    opentelemetry::KeyValue::new(key, value)
-}
-
-pub fn status_code_metrics(status_code: i64, flow: String, merchant_id: String) {
-=======
-#[inline]
-pub async fn record_operation_time<F, R>(
-    future: F,
-    metric: &once_cell::sync::Lazy<opentelemetry::metrics::Histogram<f64>>,
-    key_value: &[opentelemetry::KeyValue],
-) -> R
-where
-    F: futures::Future<Output = R>,
-{
-    let (result, time) = metric_utils::time_future(future).await;
-    metric.record(&super::CONTEXT, time.as_secs_f64(), key_value);
-    result
-}
-
 pub fn status_code_metrics(status_code: String, flow: String, merchant_id: String) {
->>>>>>> d2092dcb
     super::REQUEST_STATUS.add(
         &super::CONTEXT,
         1,
