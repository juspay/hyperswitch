--- conflicted
+++ resolved
@@ -21,60 +21,6 @@
 
 pub async fn store_data_in_redis(
     state: &AppState,
-<<<<<<< HEAD
-    req: types::DummyConnectorPaymentRequest,
-) -> types::DummyConnectorResponse<types::DummyConnectorPaymentResponse> {
-    tokio_mock_sleep(
-        state.conf.dummy_connector.payment_duration,
-        state.conf.dummy_connector.payment_tolerance,
-    )
-    .await;
-
-    let payment_id = generate_id(20, "dummy_pay");
-    match req.payment_method_data {
-        types::DummyConnectorPaymentMethodData::Card(card) => {
-            let card_number = card.number.peek();
-
-            match card_number.as_str() {
-                "4111111111111111" | "4242424242424242" => {
-                    let timestamp = common_utils::date_time::now();
-                    let payment_data = types::DummyConnectorPaymentData::new(
-                        types::DummyConnectorStatus::Succeeded,
-                        req.amount,
-                        req.amount,
-                        req.currency,
-                        timestamp.to_owned(),
-                        types::PaymentMethodType::Card,
-                    );
-                    let redis_conn = state
-                        .store
-                        .get_redis_conn()
-                        .change_context(errors::DummyConnectorErrors::PaymentStoringError)?;
-
-                    store_data_in_redis(
-                        redis_conn,
-                        payment_id.to_owned(),
-                        payment_data,
-                        state.conf.dummy_connector.payment_ttl,
-                    )
-                    .await?;
-                    Ok(api::ApplicationResponse::Json(
-                        types::DummyConnectorPaymentResponse::new(
-                            types::DummyConnectorStatus::Succeeded,
-                            payment_id,
-                            req.amount,
-                            req.currency,
-                            timestamp,
-                            types::PaymentMethodType::Card,
-                        ),
-                    ))
-                }
-                _ => Err(report!(errors::DummyConnectorErrors::CardNotSupported)
-                    .attach_printable("The card is not supported")),
-            }
-        }
-    }
-=======
     key: String,
     data: impl serde::Serialize + Debug,
     ttl: i64,
@@ -87,33 +33,14 @@
         .change_context(errors::DummyConnectorErrors::PaymentStoringError)
         .attach_printable("Failed to add data in redis")?;
     Ok(())
->>>>>>> 8186c778
 }
 
 pub async fn get_payment_data_from_payment_id(
     state: &AppState,
-<<<<<<< HEAD
-    req: types::DummyConnectorPaymentRetrieveRequest,
-) -> types::DummyConnectorResponse<types::DummyConnectorPaymentResponse> {
-    let payment_id = req.payment_id;
-    tokio_mock_sleep(
-        state.conf.dummy_connector.payment_retrieve_duration,
-        state.conf.dummy_connector.payment_retrieve_tolerance,
-    )
-    .await;
-
-    let redis_conn = state
-        .store
-        .get_redis_conn()
-        .change_context(errors::DummyConnectorErrors::PaymentStoringError)?;
-
-    let payment_data = redis_conn
-=======
     payment_id: String,
 ) -> types::DummyConnectorResult<types::DummyConnectorPaymentData> {
     let redis_conn = state.store.get_redis_conn();
     redis_conn
->>>>>>> 8186c778
         .get_and_deserialize_key::<types::DummyConnectorPaymentData>(
             payment_id.as_str(),
             "types DummyConnectorPaymentData",
@@ -124,39 +51,11 @@
 
 pub async fn get_payment_data_by_attempt_id(
     state: &AppState,
-<<<<<<< HEAD
-    req: types::DummyConnectorRefundRequest,
-) -> types::DummyConnectorResponse<types::DummyConnectorRefundResponse> {
-    tokio_mock_sleep(
-        state.conf.dummy_connector.refund_duration,
-        state.conf.dummy_connector.refund_tolerance,
-    )
-    .await;
-
-    let payment_id = req
-        .payment_id
-        .get_required_value("payment_id")
-        .change_context(errors::DummyConnectorErrors::MissingRequiredField {
-            field_name: "payment_id",
-        })?;
-
-    let redis_conn = state
-        .store
-        .get_redis_conn()
-        .change_context(errors::DummyConnectorErrors::PaymentStoringError)?;
-
-    let mut payment_data = redis_conn
-        .get_and_deserialize_key::<types::DummyConnectorPaymentData>(
-            payment_id.as_str(),
-            "DummyConnectorPaymentData",
-        )
-=======
     attempt_id: String,
 ) -> types::DummyConnectorResult<types::DummyConnectorPaymentData> {
     let redis_conn = state.store.get_redis_conn();
     redis_conn
         .get_and_deserialize_key::<String>(attempt_id.as_str(), "String")
->>>>>>> 8186c778
         .await
         .async_and_then(|payment_id| async move {
             redis_conn
@@ -346,21 +245,6 @@
     }
 }
 
-<<<<<<< HEAD
-    let redis_conn = state
-        .store
-        .get_redis_conn()
-        .change_context(errors::DummyConnectorErrors::PaymentStoringError)?;
-
-    let refund_data = redis_conn
-        .get_and_deserialize_key::<types::DummyConnectorRefundResponse>(
-            refund_id.as_str(),
-            "DummyConnectorRefundResponse",
-        )
-        .await
-        .change_context(errors::DummyConnectorErrors::RefundNotFound)?;
-    Ok(api::ApplicationResponse::Json(refund_data))
-=======
 impl ProcessPaymentAttempt for types::DummyConnectorPayLater {
     fn build_payment_data_from_payment_attempt(
         self,
@@ -373,7 +257,6 @@
             payment_attempt.payment_request.return_url,
         ))
     }
->>>>>>> 8186c778
 }
 
 impl ProcessPaymentAttempt for types::DummyConnectorPaymentMethodData {
