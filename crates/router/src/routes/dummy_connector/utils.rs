--- conflicted
+++ resolved
@@ -1,19 +1,14 @@
 use std::{fmt::Debug, sync::Arc};
 
 use app::AppState;
-<<<<<<< HEAD
 use error_stack::{report, IntoReport, ResultExt};
-use masking::ExposeInterface;
-=======
-use error_stack::{IntoReport, ResultExt};
 use masking::PeekInterface;
->>>>>>> 7f796a67
 use rand::Rng;
 use redis_interface::RedisConnectionPool;
 use tokio::time as tokio;
 
 use super::{errors, types};
-use crate::{core::errors as api_errors, logger, routes::app, services::api};
+use crate::{connection, core::errors as api_errors, logger, routes::app, services::api};
 
 pub async fn tokio_mock_sleep(delay: u64, tolerance: u64) {
     let mut rng = rand::thread_rng();
@@ -34,8 +29,7 @@
     let payment_id = format!("dummy_pay_{}", uuid::Uuid::new_v4());
     match req.payment_method_data {
         types::DummyConnectorPaymentMethodData::Card(card) => {
-<<<<<<< HEAD
-            let card_number: String = card.number.expose();
+            let card_number = card.number.peek();
 
             match card_number.as_str() {
                 "4111111111111111" | "4242424242424242" => {
@@ -43,36 +37,6 @@
                         .map_err(|_| errors::DummyConnectorErrors::InternalServerError)?;
                     let payment_data = types::DummyConnectorPaymentData::new(
                         types::DummyConnectorStatus::Succeeded.to_string(),
-=======
-            let card_number = card.number.peek();
-            tokio_mock_sleep(
-                state.conf.dummy_connector.payment_duration,
-                state.conf.dummy_connector.payment_tolerance,
-            )
-            .await;
-
-            if card_number == "4111111111111111" || card_number == "4242424242424242" {
-                let key_for_dummy_payment = format!("p_{}", payment_id);
-
-                let redis_conn = connection::redis_connection(&state.conf).await;
-                store_payment_data(
-                    &redis_conn,
-                    key_for_dummy_payment,
-                    types::DummyConnectorPaymentData::new(
-                        types::DummyConnectorTransactionStatus::Success.to_string(),
-                        req.amount,
-                        req.amount,
-                        "card".to_string(),
-                    ),
-                    state.conf.dummy_connector.payment_ttl,
-                )
-                .await?;
-
-                Ok(api::ApplicationResponse::Json(
-                    types::DummyConnectorPaymentResponse::new(
-                        types::DummyConnectorTransactionStatus::Success.to_string(),
-                        payment_id,
->>>>>>> 7f796a67
                         req.amount,
                         req.amount,
                         req.currency,
