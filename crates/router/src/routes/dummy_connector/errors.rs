#[derive(Clone, Debug, serde::Serialize)]
#[serde(rename_all = "snake_case")]
pub enum ErrorType {
    ServerNotAvailable,
    ObjectNotFound,
    InvalidRequestError,
}

#[derive(Debug, Clone, router_derive::ApiError)]
#[error(error_type_enum = ErrorType)]
// TODO: Remove this line if InternalServerError is used anywhere
#[allow(dead_code)]
pub enum DummyConnectorErrors {
    #[error(error_type = ErrorType::ServerNotAvailable, code = "DC_00", message = "Something went wrong")]
    InternalServerError,

    #[error(error_type = ErrorType::ObjectNotFound, code = "DC_01", message = "Payment does not exist in our records")]
    PaymentNotFound,

    #[error(error_type = ErrorType::InvalidRequestError, code = "DC_02", message = "Missing required param: {field_name}")]
    MissingRequiredField { field_name: &'static str },

    #[error(error_type = ErrorType::InvalidRequestError, code = "DC_03", message = "Refund amount exceeds the payment amount")]
    RefundAmountExceedsPaymentAmount,

    #[error(error_type = ErrorType::InvalidRequestError, code = "DC_04", message = "Card not supported. Please use test cards")]
    CardNotSupported,

    #[error(error_type = ErrorType::ObjectNotFound, code = "DC_05", message = "Refund does not exist in our records")]
    RefundNotFound,

    #[error(error_type = ErrorType::InvalidRequestError, code = "DC_06", message = "Payment is not successful")]
    PaymentNotSuccessful,

<<<<<<< HEAD
    #[error(error_type = ErrorType::ServerNotAvailable, code = "DC_07", message = "Error occurred while fetching redis connection")]
    RedisConnectionError,
=======
    #[error(error_type = ErrorType::ServerNotAvailable, code = "DC_07", message = "Error occurred while storing the payment")]
    PaymentStoringError,
>>>>>>> e06e62cc
}

impl core::fmt::Display for DummyConnectorErrors {
    fn fmt(&self, f: &mut std::fmt::Formatter<'_>) -> std::fmt::Result {
        write!(
            f,
            r#"{{"error":{}}}"#,
            serde_json::to_string(self)
                .unwrap_or_else(|_| "Dummy connector error response".to_string())
        )
    }
}

impl common_utils::errors::ErrorSwitch<api_models::errors::types::ApiErrorResponse>
    for DummyConnectorErrors
{
    fn switch(&self) -> api_models::errors::types::ApiErrorResponse {
        use api_models::errors::types::{ApiError, ApiErrorResponse as AER};
        match self {
            Self::InternalServerError => {
                AER::InternalServerError(ApiError::new("DC", 0, self.error_message(), None))
            }
            Self::PaymentNotFound => {
                AER::NotFound(ApiError::new("DC", 1, self.error_message(), None))
            }
            Self::MissingRequiredField { field_name: _ } => {
                AER::BadRequest(ApiError::new("DC", 2, self.error_message(), None))
            }
            Self::RefundAmountExceedsPaymentAmount => {
                AER::InternalServerError(ApiError::new("DC", 3, self.error_message(), None))
            }
            Self::CardNotSupported => {
                AER::BadRequest(ApiError::new("DC", 4, self.error_message(), None))
            }
            Self::RefundNotFound => {
                AER::NotFound(ApiError::new("DC", 5, self.error_message(), None))
            }
            Self::PaymentNotSuccessful => {
                AER::BadRequest(ApiError::new("DC", 6, self.error_message(), None))
            }
<<<<<<< HEAD
            Self::RedisConnectionError => {
                AER::InternalServerError(ApiError::new("DC", 0, self.error_message(), None))
=======
            Self::PaymentStoringError => {
                AER::InternalServerError(ApiError::new("DC", 7, self.error_message(), None))
>>>>>>> e06e62cc
            }
        }
    }
}<|MERGE_RESOLUTION|>--- conflicted
+++ resolved
@@ -32,13 +32,8 @@
     #[error(error_type = ErrorType::InvalidRequestError, code = "DC_06", message = "Payment is not successful")]
     PaymentNotSuccessful,
 
-<<<<<<< HEAD
-    #[error(error_type = ErrorType::ServerNotAvailable, code = "DC_07", message = "Error occurred while fetching redis connection")]
-    RedisConnectionError,
-=======
     #[error(error_type = ErrorType::ServerNotAvailable, code = "DC_07", message = "Error occurred while storing the payment")]
     PaymentStoringError,
->>>>>>> e06e62cc
 }
 
 impl core::fmt::Display for DummyConnectorErrors {
@@ -79,13 +74,8 @@
             Self::PaymentNotSuccessful => {
                 AER::BadRequest(ApiError::new("DC", 6, self.error_message(), None))
             }
-<<<<<<< HEAD
-            Self::RedisConnectionError => {
-                AER::InternalServerError(ApiError::new("DC", 0, self.error_message(), None))
-=======
             Self::PaymentStoringError => {
                 AER::InternalServerError(ApiError::new("DC", 7, self.error_message(), None))
->>>>>>> e06e62cc
             }
         }
     }
