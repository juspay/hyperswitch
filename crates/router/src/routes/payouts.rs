--- conflicted
+++ resolved
@@ -569,7 +569,63 @@
     Ok(())
 }
 
-<<<<<<< HEAD
+#[instrument(skip_all, fields(flow = ?Flow::PayoutsAggregate))]
+#[cfg(feature = "olap")]
+pub async fn get_payouts_aggregates(
+    state: web::Data<AppState>,
+    req: HttpRequest,
+    payload: web::Query<common_utils::types::TimeRange>,
+) -> impl Responder {
+    let flow = Flow::PayoutsAggregate;
+    let payload = payload.into_inner();
+    Box::pin(api::server_wrap(
+        flow,
+        state,
+        &req,
+        payload,
+        |state, auth: auth::AuthenticationData, req, _| {
+            let platform = auth.into();
+            get_aggregates_for_payouts(state, platform, None, req)
+        },
+        &auth::JWTAuth {
+            permission: Permission::MerchantPayoutRead,
+        },
+        api_locking::LockAction::NotApplicable,
+    ))
+    .await
+}
+
+#[instrument(skip_all, fields(flow = ?Flow::PayoutsAggregate))]
+#[cfg(all(feature = "olap", feature = "v1"))]
+pub async fn get_payouts_aggregates_profile(
+    state: web::Data<AppState>,
+    req: HttpRequest,
+    payload: web::Query<common_utils::types::TimeRange>,
+) -> impl Responder {
+    let flow = Flow::PayoutsAggregate;
+    let payload = payload.into_inner();
+    Box::pin(api::server_wrap(
+        flow,
+        state,
+        &req,
+        payload,
+        |state, auth: auth::AuthenticationData, req, _| {
+            let platform = auth.clone().into();
+            get_aggregates_for_payouts(
+                state,
+                platform,
+                auth.profile_id.map(|profile_id| vec![profile_id]),
+                req,
+            )
+        },
+        &auth::JWTAuth {
+            permission: Permission::ProfilePayoutRead,
+        },
+        api_locking::LockAction::NotApplicable,
+    ))
+    .await
+}
+
 #[cfg(all(feature = "olap", feature = "payouts"))]
 impl GetLockingInput for payout_types::PayoutsManualUpdateRequest {
     fn get_locking_input<F>(&self, flow: F) -> api_locking::LockAction
@@ -605,67 +661,14 @@
 
     payload.payout_id = payout_id;
 
-=======
-#[instrument(skip_all, fields(flow = ?Flow::PayoutsAggregate))]
-#[cfg(feature = "olap")]
-pub async fn get_payouts_aggregates(
-    state: web::Data<AppState>,
-    req: HttpRequest,
-    payload: web::Query<common_utils::types::TimeRange>,
-) -> impl Responder {
-    let flow = Flow::PayoutsAggregate;
-    let payload = payload.into_inner();
-    Box::pin(api::server_wrap(
-        flow,
-        state,
-        &req,
-        payload,
-        |state, auth: auth::AuthenticationData, req, _| {
-            let platform = auth.into();
-            get_aggregates_for_payouts(state, platform, None, req)
-        },
-        &auth::JWTAuth {
-            permission: Permission::MerchantPayoutRead,
-        },
-        api_locking::LockAction::NotApplicable,
-    ))
-    .await
-}
-
-#[instrument(skip_all, fields(flow = ?Flow::PayoutsAggregate))]
-#[cfg(all(feature = "olap", feature = "v1"))]
-pub async fn get_payouts_aggregates_profile(
-    state: web::Data<AppState>,
-    req: HttpRequest,
-    payload: web::Query<common_utils::types::TimeRange>,
-) -> impl Responder {
-    let flow = Flow::PayoutsAggregate;
-    let payload = payload.into_inner();
->>>>>>> ca4f5b6c
-    Box::pin(api::server_wrap(
-        flow,
-        state,
-        &req,
-        payload,
-<<<<<<< HEAD
+    Box::pin(api::server_wrap(
+        flow,
+        state,
+        &req,
+        payload,
         |state, _auth, req, _req_state| payouts_manual_update_core(state, req),
         &auth::AdminApiAuthWithMerchantIdFromHeader,
         locking_action,
-=======
-        |state, auth: auth::AuthenticationData, req, _| {
-            let platform = auth.clone().into();
-            get_aggregates_for_payouts(
-                state,
-                platform,
-                auth.profile_id.map(|profile_id| vec![profile_id]),
-                req,
-            )
-        },
-        &auth::JWTAuth {
-            permission: Permission::ProfilePayoutRead,
-        },
-        api_locking::LockAction::NotApplicable,
->>>>>>> ca4f5b6c
     ))
     .await
 }