use actix_web::{
    body::{BoxBody, MessageBody},
    web, HttpRequest, HttpResponse, Responder,
};
#[cfg(feature = "v1")]
use api_models::payments::BrowserInformation;
use common_utils::id_type;
#[cfg(feature = "v2")]
use common_utils::types::BrowserInformation;
use hyperswitch_domain_models::payments::HeaderPayload;
use router_env::{instrument, tracing, Flow};

use super::app::AppState;
use crate::{
    core::{api_locking, errors::RouterResult, payouts::*},
    logger,
    services::{
        api,
        authentication::{self as auth},
        authorization::permissions::Permission,
    },
    types::{api::payouts as payout_types, domain, transformers::ForeignTryFrom},
};

/// Payouts - Create
#[instrument(skip_all, fields(flow = ?Flow::PayoutsCreate))]
pub async fn payouts_create(
    state: web::Data<AppState>,
    req: HttpRequest,
    json_payload: web::Json<payout_types::PayoutCreateRequest>,
) -> HttpResponse {
    let flow = Flow::PayoutsCreate;

    let header_payload = match HeaderPayload::foreign_try_from(req.headers()) {
        Ok(headers) => headers,
        Err(err) => return api::log_and_return_error_response(err),
    };

    let mut payload = json_payload.into_inner();

    if let Err(err) = populate_browser_info_for_payouts(&req, &mut payload, &header_payload) {
        return api::log_and_return_error_response(err);
    }

    Box::pin(api::server_wrap(
        flow,
        state,
        &req,
        payload,
        |state, auth: auth::AuthenticationData, req, _| {
            let merchant_context = domain::MerchantContext::NormalMerchant(Box::new(
                domain::Context(auth.merchant_account, auth.key_store),
            ));
            payouts_create_core(state, merchant_context, req)
        },
        &auth::HeaderAuth(auth::ApiKeyAuth {
            is_connected_allowed: false,
            is_platform_allowed: false,
        }),
        api_locking::LockAction::NotApplicable,
    ))
    .await
}

#[cfg(all(feature = "v1", feature = "payouts"))]
/// Payouts - Retrieve
#[instrument(skip_all, fields(flow = ?Flow::PayoutsRetrieve))]
pub async fn payouts_retrieve(
    state: web::Data<AppState>,
    req: HttpRequest,
    path: web::Path<id_type::PayoutId>,
    query_params: web::Query<payout_types::PayoutRetrieveBody>,
) -> HttpResponse {
    let payout_retrieve_request = payout_types::PayoutRetrieveRequest {
        payout_id: path.into_inner(),
        force_sync: query_params.force_sync.to_owned(),
        merchant_id: query_params.merchant_id.to_owned(),
    };
    let flow = Flow::PayoutsRetrieve;

    Box::pin(api::server_wrap(
        flow,
        state,
        &req,
        payout_retrieve_request,
        |state, auth: auth::AuthenticationData, req, _| {
            let merchant_context = domain::MerchantContext::NormalMerchant(Box::new(
                domain::Context(auth.merchant_account, auth.key_store),
            ));
            payouts_retrieve_core(state, merchant_context, auth.profile_id, req)
        },
        auth::auth_type(
            &auth::HeaderAuth(auth::ApiKeyAuth {
                is_connected_allowed: false,
                is_platform_allowed: false,
            }),
            &auth::JWTAuth {
                permission: Permission::ProfilePayoutRead,
            },
            req.headers(),
        ),
        api_locking::LockAction::NotApplicable,
    ))
    .await
}
/// Payouts - Update
#[instrument(skip_all, fields(flow = ?Flow::PayoutsUpdate))]
pub async fn payouts_update(
    state: web::Data<AppState>,
    req: HttpRequest,
    path: web::Path<id_type::PayoutId>,
    json_payload: web::Json<payout_types::PayoutCreateRequest>,
) -> HttpResponse {
    let flow = Flow::PayoutsUpdate;
    let payout_id = path.into_inner();
    let mut payout_update_payload = json_payload.into_inner();
    payout_update_payload.payout_id = Some(payout_id);

    let header_payload = match HeaderPayload::foreign_try_from(req.headers()) {
        Ok(headers) => headers,
        Err(err) => return api::log_and_return_error_response(err),
    };
    if let Err(err) =
        populate_browser_info_for_payouts(&req, &mut payout_update_payload, &header_payload)
    {
        return api::log_and_return_error_response(err);
    }

    Box::pin(api::server_wrap(
        flow,
        state,
        &req,
        payout_update_payload,
        |state, auth: auth::AuthenticationData, req, _| {
            let merchant_context = domain::MerchantContext::NormalMerchant(Box::new(
                domain::Context(auth.merchant_account, auth.key_store),
            ));
            payouts_update_core(state, merchant_context, req)
        },
        &auth::HeaderAuth(auth::ApiKeyAuth {
            is_connected_allowed: false,
            is_platform_allowed: false,
        }),
        api_locking::LockAction::NotApplicable,
    ))
    .await
}

#[instrument(skip_all, fields(flow = ?Flow::PayoutsConfirm))]
pub async fn payouts_confirm(
    state: web::Data<AppState>,
    req: HttpRequest,
    json_payload: web::Json<payout_types::PayoutCreateRequest>,
    path: web::Path<id_type::PayoutId>,
) -> HttpResponse {
    let flow = Flow::PayoutsConfirm;
    let mut payload = json_payload.into_inner();
    let payout_id = path.into_inner();
    tracing::Span::current().record("payout_id", payout_id.get_string_repr());
    payload.payout_id = Some(payout_id);
    payload.confirm = Some(true);
    let api_auth = auth::ApiKeyAuth::default();

    let (auth_type, _auth_flow) =
        match auth::check_client_secret_and_get_auth(req.headers(), &payload, api_auth) {
            Ok(auth) => auth,
            Err(e) => return api::log_and_return_error_response(e),
        };

    let header_payload = match HeaderPayload::foreign_try_from(req.headers()) {
        Ok(headers) => headers,
        Err(err) => return api::log_and_return_error_response(err),
    };
    if let Err(err) = populate_browser_info_for_payouts(&req, &mut payload, &header_payload) {
        return api::log_and_return_error_response(err);
    }

    Box::pin(api::server_wrap(
        flow,
        state,
        &req,
        payload,
        |state, auth, req, _| {
            let merchant_context = domain::MerchantContext::NormalMerchant(Box::new(
                domain::Context(auth.merchant_account, auth.key_store),
            ));
            payouts_confirm_core(state, merchant_context, req)
        },
        &*auth_type,
        api_locking::LockAction::NotApplicable,
    ))
    .await
}

/// Payouts - Cancel
#[instrument(skip_all, fields(flow = ?Flow::PayoutsCancel))]
pub async fn payouts_cancel(
    state: web::Data<AppState>,
    req: HttpRequest,
    path: web::Path<id_type::PayoutId>,
) -> HttpResponse {
    let flow = Flow::PayoutsCancel;
    let payload = payout_types::PayoutActionRequest {
        payout_id: path.into_inner(),
    };

    Box::pin(api::server_wrap(
        flow,
        state,
        &req,
        payload,
        |state, auth: auth::AuthenticationData, req, _| {
            let merchant_context = domain::MerchantContext::NormalMerchant(Box::new(
                domain::Context(auth.merchant_account, auth.key_store),
            ));
            payouts_cancel_core(state, merchant_context, req)
        },
        &auth::HeaderAuth(auth::ApiKeyAuth {
            is_connected_allowed: false,
            is_platform_allowed: false,
        }),
        api_locking::LockAction::NotApplicable,
    ))
    .await
}
/// Payouts - Fulfill
#[instrument(skip_all, fields(flow = ?Flow::PayoutsFulfill))]
pub async fn payouts_fulfill(
    state: web::Data<AppState>,
    req: HttpRequest,
    path: web::Path<id_type::PayoutId>,
) -> HttpResponse {
    let flow = Flow::PayoutsFulfill;
    let payload = payout_types::PayoutActionRequest {
        payout_id: path.into_inner(),
    };

    Box::pin(api::server_wrap(
        flow,
        state,
        &req,
        payload,
        |state, auth: auth::AuthenticationData, req, _| {
            let merchant_context = domain::MerchantContext::NormalMerchant(Box::new(
                domain::Context(auth.merchant_account, auth.key_store),
            ));
            payouts_fulfill_core(state, merchant_context, req)
        },
        &auth::HeaderAuth(auth::ApiKeyAuth {
            is_connected_allowed: false,
            is_platform_allowed: false,
        }),
        api_locking::LockAction::NotApplicable,
    ))
    .await
}

/// Payouts - List
#[cfg(feature = "olap")]
#[instrument(skip_all, fields(flow = ?Flow::PayoutsList))]
pub async fn payouts_list(
    state: web::Data<AppState>,
    req: HttpRequest,
    json_payload: web::Query<payout_types::PayoutListConstraints>,
) -> HttpResponse {
    let flow = Flow::PayoutsList;
    let payload = json_payload.into_inner();

    Box::pin(api::server_wrap(
        flow,
        state,
        &req,
        payload,
        |state, auth: auth::AuthenticationData, req, _| {
            let merchant_context = domain::MerchantContext::NormalMerchant(Box::new(
                domain::Context(auth.merchant_account, auth.key_store),
            ));
            payouts_list_core(state, merchant_context, None, req)
        },
        auth::auth_type(
            &auth::HeaderAuth(auth::ApiKeyAuth {
                is_connected_allowed: false,
                is_platform_allowed: false,
            }),
            &auth::JWTAuth {
                permission: Permission::MerchantPayoutRead,
            },
            req.headers(),
        ),
        api_locking::LockAction::NotApplicable,
    ))
    .await
}

/// Payouts - List Profile
#[cfg(all(feature = "olap", feature = "payouts", feature = "v1"))]
#[instrument(skip_all, fields(flow = ?Flow::PayoutsList))]
pub async fn payouts_list_profile(
    state: web::Data<AppState>,
    req: HttpRequest,
    json_payload: web::Query<payout_types::PayoutListConstraints>,
) -> HttpResponse {
    let flow = Flow::PayoutsList;
    let payload = json_payload.into_inner();

    Box::pin(api::server_wrap(
        flow,
        state,
        &req,
        payload,
        |state, auth: auth::AuthenticationData, req, _| {
            let merchant_context = domain::MerchantContext::NormalMerchant(Box::new(
                domain::Context(auth.merchant_account, auth.key_store),
            ));
            payouts_list_core(
                state,
                merchant_context,
                auth.profile_id.map(|profile_id| vec![profile_id]),
                req,
            )
        },
        auth::auth_type(
            &auth::HeaderAuth(auth::ApiKeyAuth {
                is_connected_allowed: false,
                is_platform_allowed: false,
            }),
            &auth::JWTAuth {
                permission: Permission::ProfilePayoutRead,
            },
            req.headers(),
        ),
        api_locking::LockAction::NotApplicable,
    ))
    .await
}

/// Payouts - Filtered list
#[cfg(feature = "olap")]
#[instrument(skip_all, fields(flow = ?Flow::PayoutsList))]
pub async fn payouts_list_by_filter(
    state: web::Data<AppState>,
    req: HttpRequest,
    json_payload: web::Json<payout_types::PayoutListFilterConstraints>,
) -> HttpResponse {
    let flow = Flow::PayoutsList;
    let payload = json_payload.into_inner();

    Box::pin(api::server_wrap(
        flow,
        state,
        &req,
        payload,
        |state, auth: auth::AuthenticationData, req, _| {
            let merchant_context = domain::MerchantContext::NormalMerchant(Box::new(
                domain::Context(auth.merchant_account, auth.key_store),
            ));
            payouts_filtered_list_core(state, merchant_context, None, req)
        },
        auth::auth_type(
            &auth::HeaderAuth(auth::ApiKeyAuth {
                is_connected_allowed: false,
                is_platform_allowed: false,
            }),
            &auth::JWTAuth {
                permission: Permission::MerchantPayoutRead,
            },
            req.headers(),
        ),
        api_locking::LockAction::NotApplicable,
    ))
    .await
}

/// Payouts - Filtered list
#[cfg(all(feature = "olap", feature = "payouts", feature = "v1"))]
#[instrument(skip_all, fields(flow = ?Flow::PayoutsList))]
pub async fn payouts_list_by_filter_profile(
    state: web::Data<AppState>,
    req: HttpRequest,
    json_payload: web::Json<payout_types::PayoutListFilterConstraints>,
) -> HttpResponse {
    let flow = Flow::PayoutsList;
    let payload = json_payload.into_inner();

    Box::pin(api::server_wrap(
        flow,
        state,
        &req,
        payload,
        |state, auth: auth::AuthenticationData, req, _| {
            let merchant_context = domain::MerchantContext::NormalMerchant(Box::new(
                domain::Context(auth.merchant_account, auth.key_store),
            ));
            payouts_filtered_list_core(
                state,
                merchant_context,
                auth.profile_id.map(|profile_id| vec![profile_id]),
                req,
            )
        },
        auth::auth_type(
            &auth::HeaderAuth(auth::ApiKeyAuth {
                is_connected_allowed: false,
                is_platform_allowed: false,
            }),
            &auth::JWTAuth {
                permission: Permission::ProfilePayoutRead,
            },
            req.headers(),
        ),
        api_locking::LockAction::NotApplicable,
    ))
    .await
}

/// Payouts - Available filters for Merchant
#[cfg(feature = "olap")]
#[instrument(skip_all, fields(flow = ?Flow::PayoutsFilter))]
pub async fn payouts_list_available_filters_for_merchant(
    state: web::Data<AppState>,
    req: HttpRequest,
    json_payload: web::Json<common_utils::types::TimeRange>,
) -> HttpResponse {
    let flow = Flow::PayoutsFilter;
    let payload = json_payload.into_inner();

    Box::pin(api::server_wrap(
        flow,
        state,
        &req,
        payload,
        |state, auth: auth::AuthenticationData, req, _| {
            let merchant_context = domain::MerchantContext::NormalMerchant(Box::new(
                domain::Context(auth.merchant_account, auth.key_store),
            ));
            payouts_list_available_filters_core(state, merchant_context, None, req)
        },
        auth::auth_type(
            &auth::HeaderAuth(auth::ApiKeyAuth {
                is_connected_allowed: false,
                is_platform_allowed: false,
            }),
            &auth::JWTAuth {
                permission: Permission::MerchantPayoutRead,
            },
            req.headers(),
        ),
        api_locking::LockAction::NotApplicable,
    ))
    .await
}

/// Payouts - Available filters for Profile
#[cfg(all(feature = "olap", feature = "payouts", feature = "v1"))]
#[instrument(skip_all, fields(flow = ?Flow::PayoutsFilter))]
pub async fn payouts_list_available_filters_for_profile(
    state: web::Data<AppState>,
    req: HttpRequest,
    json_payload: web::Json<common_utils::types::TimeRange>,
) -> HttpResponse {
    let flow = Flow::PayoutsFilter;
    let payload = json_payload.into_inner();

    Box::pin(api::server_wrap(
        flow,
        state,
        &req,
        payload,
        |state, auth: auth::AuthenticationData, req, _| {
            let merchant_context = domain::MerchantContext::NormalMerchant(Box::new(
                domain::Context(auth.merchant_account, auth.key_store),
            ));
            payouts_list_available_filters_core(
                state,
                merchant_context,
                auth.profile_id.map(|profile_id| vec![profile_id]),
                req,
            )
        },
        auth::auth_type(
            &auth::HeaderAuth(auth::ApiKeyAuth {
                is_connected_allowed: false,
                is_platform_allowed: false,
            }),
            &auth::JWTAuth {
                permission: Permission::ProfilePayoutRead,
            },
            req.headers(),
        ),
        api_locking::LockAction::NotApplicable,
    ))
    .await
}

#[instrument(skip_all, fields(flow = ?Flow::PayoutsAccounts))]
// #[get("/accounts")]
pub async fn payouts_accounts() -> impl Responder {
    let _flow = Flow::PayoutsAccounts;
    http_response("accounts")
}

fn http_response<T: MessageBody + 'static>(response: T) -> HttpResponse<BoxBody> {
    HttpResponse::Ok().body(response)
}

<<<<<<< HEAD
/// Payouts - Available filters for Profile
#[cfg(all(feature = "olap", feature = "payouts", feature = "v1"))]
#[instrument(skip_all, fields(flow = ?Flow::PayoutsFilter))]
pub async fn get_payout_filters(state: web::Data<AppState>, req: HttpRequest) -> impl Responder {
    let flow = Flow::PayoutsFilter;

    api::server_wrap(
        flow,
        state,
        &req,
        (),
        |state, auth: auth::AuthenticationData, _, _| {
            let merchant_context = domain::MerchantContext::NormalMerchant(Box::new(
                domain::Context(auth.merchant_account, auth.key_store),
            ));
            get_payout_filters_core(state, merchant_context)
        },
        auth::auth_type(
            &auth::HeaderAuth(auth::ApiKeyAuth {
                is_connected_allowed: false,
                is_platform_allowed: false,
            }),
            &auth::JWTAuth {
                permission: Permission::ProfilePayoutRead,
            },
            req.headers(),
        ),
        api_locking::LockAction::NotApplicable,
    )
    .await
=======
pub fn populate_browser_info_for_payouts(
    req: &HttpRequest,
    payload: &mut payout_types::PayoutCreateRequest,
    header_payload: &HeaderPayload,
) -> RouterResult<()> {
    let mut browser_info = payload.browser_info.clone().unwrap_or(BrowserInformation {
        color_depth: None,
        java_enabled: None,
        java_script_enabled: None,
        language: None,
        screen_height: None,
        screen_width: None,
        time_zone: None,
        ip_address: None,
        accept_header: None,
        user_agent: None,
        os_type: None,
        os_version: None,
        device_model: None,
        accept_language: None,
        referer: None,
    });

    let ip_address = req
        .connection_info()
        .realip_remote_addr()
        .map(ToOwned::to_owned);

    if ip_address.is_some() {
        logger::debug!("Extracted IP address from payout request");
    }

    browser_info.ip_address = browser_info.ip_address.or_else(|| {
        ip_address
            .as_ref()
            .map(|ip| ip.parse())
            .transpose()
            .unwrap_or_else(|error| {
                logger::error!(
                    ?error,
                    "Failed to parse IP address extracted from payout request"
                );
                None
            })
    });

    if let Some(locale) = &header_payload.locale {
        browser_info.accept_language = browser_info.accept_language.or(Some(locale.clone()));
    }

    payload.browser_info = Some(browser_info);

    Ok(())
>>>>>>> 11f08eaf
}<|MERGE_RESOLUTION|>--- conflicted
+++ resolved
@@ -503,7 +503,6 @@
     HttpResponse::Ok().body(response)
 }
 
-<<<<<<< HEAD
 /// Payouts - Available filters for Profile
 #[cfg(all(feature = "olap", feature = "payouts", feature = "v1"))]
 #[instrument(skip_all, fields(flow = ?Flow::PayoutsFilter))]
@@ -534,7 +533,8 @@
         api_locking::LockAction::NotApplicable,
     )
     .await
-=======
+}
+
 pub fn populate_browser_info_for_payouts(
     req: &HttpRequest,
     payload: &mut payout_types::PayoutCreateRequest,
@@ -588,5 +588,4 @@
     payload.browser_info = Some(browser_info);
 
     Ok(())
->>>>>>> 11f08eaf
 }