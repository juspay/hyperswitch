--- conflicted
+++ resolved
@@ -387,11 +387,7 @@
         &req,
         payload,
         |state, auth, req, _| {
-<<<<<<< HEAD
-            payouts_list_available_filters_core(state, auth.merchant_account, req, &locale)
-=======
-            payouts_list_available_filters_core(state, auth.merchant_account, None, req)
->>>>>>> 21352cf8
+            payouts_list_available_filters_core(state, auth.merchant_account, None, req, &locale)
         },
         auth::auth_type(
             &auth::HeaderAuth(auth::ApiKeyAuth),
