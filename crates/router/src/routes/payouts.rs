--- conflicted
+++ resolved
@@ -212,20 +212,6 @@
 
 /// Payouts - Filtered list
 #[cfg(feature = "olap")]
-<<<<<<< HEAD
-#[utoipa::path(
-    post,
-    path = "/payouts/list",
-    responses(
-        (status = 200, description = "Payouts filtered", body = PayoutListResponseV2),
-        (status = 404, description = "Payout not found")
-    ),
-    tag = "Payouts",
-    operation_id = "Filter payouts",
-    security(("api_key" = []))
-)]
-=======
->>>>>>> ff430c98
 #[instrument(skip_all, fields(flow = ?Flow::PayoutsList))]
 pub async fn payouts_list_by_filter(
     state: web::Data<AppState>,
