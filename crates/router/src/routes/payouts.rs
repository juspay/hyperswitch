--- conflicted
+++ resolved
@@ -78,19 +78,14 @@
         state,
         &req,
         payout_retrieve_request,
-<<<<<<< HEAD
         |state, auth, req, _| {
             payouts_retrieve_core(state, auth.merchant_account, auth.key_store, req)
         },
-        &auth::ApiKeyAuth,
-=======
-        |state, auth, req| payouts_retrieve_core(state, auth.merchant_account, auth.key_store, req),
         auth::auth_type(
             &auth::ApiKeyAuth,
             &auth::JWTAuth(Permission::PayoutRead),
             req.headers(),
         ),
->>>>>>> 0f8384dd
         api_locking::LockAction::NotApplicable,
     ))
     .await
@@ -243,17 +238,12 @@
         state,
         &req,
         payload,
-<<<<<<< HEAD
         |state, auth, req, _| payouts_list_core(state, auth.merchant_account, req),
-        &auth::ApiKeyAuth,
-=======
-        |state, auth, req| payouts_list_core(state, auth.merchant_account, req),
         auth::auth_type(
             &auth::ApiKeyAuth,
             &auth::JWTAuth(Permission::PayoutRead),
             req.headers(),
         ),
->>>>>>> 0f8384dd
         api_locking::LockAction::NotApplicable,
     ))
     .await
@@ -286,17 +276,12 @@
         state,
         &req,
         payload,
-<<<<<<< HEAD
         |state, auth, req, _| payouts_filtered_list_core(state, auth.merchant_account, req),
-        &auth::ApiKeyAuth,
-=======
-        |state, auth, req| payouts_filtered_list_core(state, auth.merchant_account, req),
         auth::auth_type(
             &auth::ApiKeyAuth,
             &auth::JWTAuth(Permission::PayoutRead),
             req.headers(),
         ),
->>>>>>> 0f8384dd
         api_locking::LockAction::NotApplicable,
     ))
     .await
@@ -329,19 +314,14 @@
         state,
         &req,
         payload,
-<<<<<<< HEAD
         |state, auth, req, _| {
             payouts_list_available_filters_core(state, auth.merchant_account, req)
         },
-        &auth::ApiKeyAuth,
-=======
-        |state, auth, req| payouts_list_available_filters_core(state, auth.merchant_account, req),
         auth::auth_type(
             &auth::ApiKeyAuth,
             &auth::JWTAuth(Permission::PayoutRead),
             req.headers(),
         ),
->>>>>>> 0f8384dd
         api_locking::LockAction::NotApplicable,
     ))
     .await
