use actix_web::{web, HttpRequest, HttpResponse};
#[cfg(feature = "dummy_connector")]
use api_models::user::sample_data::SampleDataRequest;
use api_models::{
    errors::types::ApiErrorResponse,
    user::{self as user_api},
};
use common_enums::TokenPurpose;
use common_utils::errors::ReportSwitchExt;
use router_env::Flow;

use super::AppState;
use crate::{
    core::{api_locking, user as user_core},
    services::{
        api,
        authentication::{self as auth},
        authorization::permissions::Permission,
    },
    utils::user::dashboard_metadata::{parse_string_to_enums, set_ip_address_if_required},
};

pub async fn get_user_details(state: web::Data<AppState>, req: HttpRequest) -> HttpResponse {
    let flow = Flow::GetUserDetails;
    Box::pin(api::server_wrap(
        flow,
        state,
        &req,
        (),
        |state, user, _, _| user_core::get_user_details(state, user),
        &auth::DashboardNoPermissionAuth,
        api_locking::LockAction::NotApplicable,
    ))
    .await
}

#[cfg(feature = "email")]
pub async fn user_signup_with_merchant_id(
    state: web::Data<AppState>,
    http_req: HttpRequest,
    json_payload: web::Json<user_api::SignUpWithMerchantIdRequest>,
) -> HttpResponse {
    let flow = Flow::UserSignUpWithMerchantId;
    let req_payload = json_payload.into_inner();
    Box::pin(api::server_wrap(
        flow.clone(),
        state,
        &http_req,
        req_payload.clone(),
        |state, _, req_body, _| user_core::signup_with_merchant_id(state, req_body),
        &auth::AdminApiAuth,
        api_locking::LockAction::NotApplicable,
    ))
    .await
}

pub async fn user_signup(
    state: web::Data<AppState>,
    http_req: HttpRequest,
    json_payload: web::Json<user_api::SignUpRequest>,
    query: web::Query<user_api::TokenOnlyQueryParam>,
) -> HttpResponse {
    let flow = Flow::UserSignUp;
    let req_payload = json_payload.into_inner();
    let is_token_only = query.into_inner().token_only;
    Box::pin(api::server_wrap(
        flow.clone(),
        state,
        &http_req,
        req_payload.clone(),
        |state, _, req_body, _| async move {
            if let Some(true) = is_token_only {
                user_core::signup_token_only_flow(state, req_body).await
            } else {
                user_core::signup(state, req_body).await
            }
        },
        &auth::NoAuth,
        api_locking::LockAction::NotApplicable,
    ))
    .await
}

pub async fn user_signin(
    state: web::Data<AppState>,
    http_req: HttpRequest,
    json_payload: web::Json<user_api::SignInRequest>,
    query: web::Query<user_api::TokenOnlyQueryParam>,
) -> HttpResponse {
    let flow = Flow::UserSignIn;
    let req_payload = json_payload.into_inner();
    let is_token_only = query.into_inner().token_only;
    Box::pin(api::server_wrap(
        flow.clone(),
        state,
        &http_req,
        req_payload.clone(),
        |state, _, req_body, _| async move {
            if let Some(true) = is_token_only {
                user_core::signin_token_only_flow(state, req_body).await
            } else {
                user_core::signin(state, req_body).await
            }
        },
        &auth::NoAuth,
        api_locking::LockAction::NotApplicable,
    ))
    .await
}

#[cfg(feature = "email")]
pub async fn user_connect_account(
    state: web::Data<AppState>,
    http_req: HttpRequest,
    json_payload: web::Json<user_api::ConnectAccountRequest>,
) -> HttpResponse {
    let flow = Flow::UserConnectAccount;
    let req_payload = json_payload.into_inner();
    Box::pin(api::server_wrap(
        flow.clone(),
        state,
        &http_req,
        req_payload.clone(),
        |state, _, req_body, _| user_core::connect_account(state, req_body),
        &auth::NoAuth,
        api_locking::LockAction::NotApplicable,
    ))
    .await
}

pub async fn signout(state: web::Data<AppState>, http_req: HttpRequest) -> HttpResponse {
    let flow = Flow::Signout;
    Box::pin(api::server_wrap(
        flow,
        state.clone(),
        &http_req,
        (),
        |state, user, _, _| user_core::signout(state, user),
        &auth::DashboardNoPermissionAuth,
        api_locking::LockAction::NotApplicable,
    ))
    .await
}

pub async fn change_password(
    state: web::Data<AppState>,
    http_req: HttpRequest,
    json_payload: web::Json<user_api::ChangePasswordRequest>,
) -> HttpResponse {
    let flow = Flow::ChangePassword;
    Box::pin(api::server_wrap(
        flow,
        state.clone(),
        &http_req,
        json_payload.into_inner(),
        |state, user, req, _| user_core::change_password(state, req, user),
        &auth::DashboardNoPermissionAuth,
        api_locking::LockAction::NotApplicable,
    ))
    .await
}

pub async fn set_dashboard_metadata(
    state: web::Data<AppState>,
    req: HttpRequest,
    json_payload: web::Json<user_api::dashboard_metadata::SetMetaDataRequest>,
) -> HttpResponse {
    let flow = Flow::SetDashboardMetadata;
    let mut payload = json_payload.into_inner();

    if let Err(e) = ReportSwitchExt::<(), ApiErrorResponse>::switch(set_ip_address_if_required(
        &mut payload,
        req.headers(),
    )) {
        return api::log_and_return_error_response(e);
    }

    Box::pin(api::server_wrap(
        flow,
        state,
        &req,
        payload,
        user_core::dashboard_metadata::set_metadata,
        &auth::JWTAuth(Permission::MerchantAccountWrite),
        api_locking::LockAction::NotApplicable,
    ))
    .await
}

pub async fn get_multiple_dashboard_metadata(
    state: web::Data<AppState>,
    req: HttpRequest,
    query: web::Query<user_api::dashboard_metadata::GetMultipleMetaDataRequest>,
) -> HttpResponse {
    let flow = Flow::GetMultipleDashboardMetadata;
    let payload = match ReportSwitchExt::<_, ApiErrorResponse>::switch(parse_string_to_enums(
        query.into_inner().keys,
    )) {
        Ok(payload) => payload,
        Err(e) => {
            return api::log_and_return_error_response(e);
        }
    };
    Box::pin(api::server_wrap(
        flow,
        state,
        &req,
        payload,
        user_core::dashboard_metadata::get_multiple_metadata,
        &auth::DashboardNoPermissionAuth,
        api_locking::LockAction::NotApplicable,
    ))
    .await
}

pub async fn internal_user_signup(
    state: web::Data<AppState>,
    http_req: HttpRequest,
    json_payload: web::Json<user_api::CreateInternalUserRequest>,
) -> HttpResponse {
    let flow = Flow::InternalUserSignup;
    Box::pin(api::server_wrap(
        flow,
        state.clone(),
        &http_req,
        json_payload.into_inner(),
        |state, _, req, _| user_core::create_internal_user(state, req),
        &auth::AdminApiAuth,
        api_locking::LockAction::NotApplicable,
    ))
    .await
}

pub async fn switch_merchant_id(
    state: web::Data<AppState>,
    http_req: HttpRequest,
    json_payload: web::Json<user_api::SwitchMerchantIdRequest>,
) -> HttpResponse {
    let flow = Flow::SwitchMerchant;
    Box::pin(api::server_wrap(
        flow,
        state.clone(),
        &http_req,
        json_payload.into_inner(),
        |state, user, req, _| user_core::switch_merchant_id(state, req, user),
        &auth::DashboardNoPermissionAuth,
        api_locking::LockAction::NotApplicable,
    ))
    .await
}

pub async fn user_merchant_account_create(
    state: web::Data<AppState>,
    req: HttpRequest,
    json_payload: web::Json<user_api::UserMerchantCreate>,
) -> HttpResponse {
    let flow = Flow::UserMerchantAccountCreate;
    Box::pin(api::server_wrap(
        flow,
        state,
        &req,
        json_payload.into_inner(),
        |state, auth: auth::UserFromToken, json_payload, _| {
            user_core::create_merchant_account(state, auth, json_payload)
        },
        &auth::JWTAuth(Permission::MerchantAccountCreate),
        api_locking::LockAction::NotApplicable,
    ))
    .await
}

#[cfg(feature = "dummy_connector")]
pub async fn generate_sample_data(
    state: web::Data<AppState>,
    http_req: HttpRequest,
    payload: web::Json<SampleDataRequest>,
) -> impl actix_web::Responder {
    use crate::core::user::sample_data;

    let flow = Flow::GenerateSampleData;
    Box::pin(api::server_wrap(
        flow,
        state,
        &http_req,
        payload.into_inner(),
        sample_data::generate_sample_data_for_user,
        &auth::JWTAuth(Permission::PaymentWrite),
        api_locking::LockAction::NotApplicable,
    ))
    .await
}
#[cfg(feature = "dummy_connector")]
pub async fn delete_sample_data(
    state: web::Data<AppState>,
    http_req: HttpRequest,
    payload: web::Json<SampleDataRequest>,
) -> impl actix_web::Responder {
    use crate::core::user::sample_data;

    let flow = Flow::DeleteSampleData;
    Box::pin(api::server_wrap(
        flow,
        state,
        &http_req,
        payload.into_inner(),
        sample_data::delete_sample_data_for_user,
        &auth::JWTAuth(Permission::MerchantAccountWrite),
        api_locking::LockAction::NotApplicable,
    ))
    .await
}

pub async fn list_merchants_for_user(state: web::Data<AppState>, req: HttpRequest) -> HttpResponse {
    let flow = Flow::UserMerchantAccountList;
    Box::pin(api::server_wrap(
        flow,
        state,
        &req,
        (),
        |state, user, _, _| user_core::list_merchants_for_user(state, user),
        &auth::SinglePurposeOrLoginTokenAuth(TokenPurpose::AcceptInvite),
        api_locking::LockAction::NotApplicable,
    ))
    .await
}

pub async fn get_user_role_details(
    state: web::Data<AppState>,
    req: HttpRequest,
    payload: web::Query<user_api::GetUserRoleDetailsRequest>,
) -> HttpResponse {
    let flow = Flow::GetUserDetails;
    Box::pin(api::server_wrap(
        flow,
        state.clone(),
        &req,
        payload.into_inner(),
        user_core::get_user_details_in_merchant_account,
        &auth::JWTAuth(Permission::UsersRead),
        api_locking::LockAction::NotApplicable,
    ))
    .await
}

pub async fn list_users_for_merchant_account(
    state: web::Data<AppState>,
    req: HttpRequest,
) -> HttpResponse {
    let flow = Flow::ListUsersForMerchantAccount;
    Box::pin(api::server_wrap(
        flow,
        state.clone(),
        &req,
        (),
        |state, user, _, _| user_core::list_users_for_merchant_account(state, user),
        &auth::JWTAuth(Permission::UsersRead),
        api_locking::LockAction::NotApplicable,
    ))
    .await
}

pub async fn rotate_password(
    state: web::Data<AppState>,
    req: HttpRequest,
    payload: web::Json<user_api::RotatePasswordRequest>,
) -> HttpResponse {
    let flow = Flow::RotatePassword;
    Box::pin(api::server_wrap(
        flow,
        state.clone(),
        &req,
        payload.into_inner(),
        user_core::rotate_password,
        &auth::SinglePurposeJWTAuth(TokenPurpose::ForceSetPassword),
        api_locking::LockAction::NotApplicable,
    ))
    .await
}

#[cfg(feature = "email")]
pub async fn forgot_password(
    state: web::Data<AppState>,
    req: HttpRequest,
    payload: web::Json<user_api::ForgotPasswordRequest>,
) -> HttpResponse {
    let flow = Flow::ForgotPassword;
    Box::pin(api::server_wrap(
        flow,
        state.clone(),
        &req,
        payload.into_inner(),
        |state, _, payload, _| user_core::forgot_password(state, payload),
        &auth::NoAuth,
        api_locking::LockAction::NotApplicable,
    ))
    .await
}

#[cfg(feature = "email")]
pub async fn reset_password(
    state: web::Data<AppState>,
    req: HttpRequest,
    payload: web::Json<user_api::ResetPasswordRequest>,
    query: web::Query<user_api::TokenOnlyQueryParam>,
) -> HttpResponse {
    let flow = Flow::ResetPassword;
    let is_token_only = query.into_inner().token_only;
    if let Some(true) = is_token_only {
        Box::pin(api::server_wrap(
            flow,
            state.clone(),
            &req,
            payload.into_inner(),
            |state, user, payload, _| {
                user_core::reset_password_token_only_flow(state, user, payload)
            },
            &auth::SinglePurposeJWTAuth(TokenPurpose::ResetPassword),
            api_locking::LockAction::NotApplicable,
        ))
        .await
    } else {
        Box::pin(api::server_wrap(
            flow,
            state.clone(),
            &req,
            payload.into_inner(),
            |state, _, payload, _| user_core::reset_password(state, payload),
            &auth::NoAuth,
            api_locking::LockAction::NotApplicable,
        ))
        .await
    }
}
pub async fn invite_multiple_user(
    state: web::Data<AppState>,
    req: HttpRequest,
    payload: web::Json<Vec<user_api::InviteUserRequest>>,
    query: web::Query<user_api::TokenOnlyQueryParam>,
) -> HttpResponse {
    let flow = Flow::InviteMultipleUser;
    let is_token_only = query.into_inner().token_only;
    Box::pin(api::server_wrap(
        flow,
        state.clone(),
        &req,
        payload.into_inner(),
        |state, user, payload, req_state| {
            user_core::invite_multiple_user(state, user, payload, req_state, is_token_only)
        },
        &auth::JWTAuth(Permission::UsersWrite),
        api_locking::LockAction::NotApplicable,
    ))
    .await
}

#[cfg(feature = "email")]
pub async fn resend_invite(
    state: web::Data<AppState>,
    req: HttpRequest,
    payload: web::Json<user_api::ReInviteUserRequest>,
) -> HttpResponse {
    let flow = Flow::ReInviteUser;
    Box::pin(api::server_wrap(
        flow,
        state.clone(),
        &req,
        payload.into_inner(),
        user_core::resend_invite,
        &auth::JWTAuth(Permission::UsersWrite),
        api_locking::LockAction::NotApplicable,
    ))
    .await
}

#[cfg(feature = "email")]
pub async fn accept_invite_from_email(
    state: web::Data<AppState>,
    req: HttpRequest,
    payload: web::Json<user_api::AcceptInviteFromEmailRequest>,
    query: web::Query<user_api::TokenOnlyQueryParam>,
) -> HttpResponse {
    let flow = Flow::AcceptInviteFromEmail;
    let is_token_only = query.into_inner().token_only;
    if let Some(true) = is_token_only {
        Box::pin(api::server_wrap(
            flow.clone(),
            state,
            &req,
            payload.into_inner(),
            |state, user, req_payload, _| {
                user_core::accept_invite_from_email_token_only_flow(state, user, req_payload)
            },
            &auth::SinglePurposeJWTAuth(TokenPurpose::AcceptInvitationFromEmail),
            api_locking::LockAction::NotApplicable,
        ))
        .await
    } else {
        Box::pin(api::server_wrap(
            flow,
            state.clone(),
            &req,
            payload.into_inner(),
            |state, _, request_payload, _| {
                user_core::accept_invite_from_email(state, request_payload)
            },
            &auth::NoAuth,
            api_locking::LockAction::NotApplicable,
        ))
        .await
    }
}

#[cfg(feature = "email")]
pub async fn verify_email(
    state: web::Data<AppState>,
    http_req: HttpRequest,
    json_payload: web::Json<user_api::VerifyEmailRequest>,
    query: web::Query<user_api::TokenOnlyQueryParam>,
) -> HttpResponse {
    let flow = Flow::VerifyEmail;
    let is_token_only = query.into_inner().token_only;
    if let Some(true) = is_token_only {
        Box::pin(api::server_wrap(
            flow.clone(),
            state,
            &http_req,
            json_payload.into_inner(),
            |state, user, req_payload, _| {
                user_core::verify_email_token_only_flow(state, user, req_payload)
            },
            &auth::SinglePurposeJWTAuth(TokenPurpose::VerifyEmail),
            api_locking::LockAction::NotApplicable,
        ))
        .await
    } else {
        Box::pin(api::server_wrap(
            flow.clone(),
            state,
            &http_req,
            json_payload.into_inner(),
            |state, _, req_payload, _| user_core::verify_email(state, req_payload),
            &auth::NoAuth,
            api_locking::LockAction::NotApplicable,
        ))
        .await
    }
}

#[cfg(feature = "email")]
pub async fn verify_email_request(
    state: web::Data<AppState>,
    http_req: HttpRequest,
    json_payload: web::Json<user_api::SendVerifyEmailRequest>,
) -> HttpResponse {
    let flow = Flow::VerifyEmailRequest;
    Box::pin(api::server_wrap(
        flow,
        state.clone(),
        &http_req,
        json_payload.into_inner(),
        |state, _, req_body, _| user_core::send_verification_mail(state, req_body),
        &auth::NoAuth,
        api_locking::LockAction::NotApplicable,
    ))
    .await
}

#[cfg(feature = "recon")]
pub async fn verify_recon_token(state: web::Data<AppState>, http_req: HttpRequest) -> HttpResponse {
    let flow = Flow::ReconVerifyToken;
    Box::pin(api::server_wrap(
        flow,
        state.clone(),
        &http_req,
        (),
        |state, user, _req, _| user_core::verify_token(state, user),
        &auth::ReconJWT,
        api_locking::LockAction::NotApplicable,
    ))
    .await
}

pub async fn update_user_account_details(
    state: web::Data<AppState>,
    req: HttpRequest,
    json_payload: web::Json<user_api::UpdateUserAccountDetailsRequest>,
) -> HttpResponse {
    let flow = Flow::UpdateUserAccountDetails;
    Box::pin(api::server_wrap(
        flow,
        state.clone(),
        &req,
        json_payload.into_inner(),
        user_core::update_user_details,
        &auth::DashboardNoPermissionAuth,
        api_locking::LockAction::NotApplicable,
    ))
    .await
}

#[cfg(feature = "email")]
pub async fn user_from_email(
    state: web::Data<AppState>,
    req: HttpRequest,
    json_payload: web::Json<user_api::UserFromEmailRequest>,
) -> HttpResponse {
    let flow = Flow::UserFromEmail;
    Box::pin(api::server_wrap(
        flow,
        state.clone(),
        &req,
        json_payload.into_inner(),
        |state, _: (), req_body, _| user_core::user_from_email(state, req_body),
        &auth::NoAuth,
        api_locking::LockAction::NotApplicable,
    ))
    .await
}

pub async fn totp_begin(state: web::Data<AppState>, req: HttpRequest) -> HttpResponse {
    let flow = Flow::TotpBegin;
    Box::pin(api::server_wrap(
        flow,
        state.clone(),
        &req,
        (),
        |state, user, _, _| user_core::begin_totp(state, user),
        &auth::SinglePurposeJWTAuth(TokenPurpose::TOTP),
        api_locking::LockAction::NotApplicable,
    ))
    .await
}

pub async fn totp_reset(state: web::Data<AppState>, req: HttpRequest) -> HttpResponse {
    let flow = Flow::TotpReset;
    Box::pin(api::server_wrap(
        flow,
        state.clone(),
        &req,
        (),
        |state, user, _, _| user_core::reset_totp(state, user),
        &auth::DashboardNoPermissionAuth,
        api_locking::LockAction::NotApplicable,
    ))
    .await
}

pub async fn totp_verify(
    state: web::Data<AppState>,
    req: HttpRequest,
    json_payload: web::Json<user_api::VerifyTotpRequest>,
) -> HttpResponse {
    let flow = Flow::TotpVerify;
    Box::pin(api::server_wrap(
        flow,
        state.clone(),
        &req,
        json_payload.into_inner(),
        |state, user, req_body, _| user_core::verify_totp(state, user, req_body),
        &auth::SinglePurposeOrLoginTokenAuth(TokenPurpose::TOTP),
        api_locking::LockAction::NotApplicable,
    ))
    .await
}

pub async fn verify_recovery_code(
    state: web::Data<AppState>,
    req: HttpRequest,
    json_payload: web::Json<user_api::VerifyRecoveryCodeRequest>,
) -> HttpResponse {
    let flow = Flow::RecoveryCodeVerify;
    Box::pin(api::server_wrap(
        flow,
        state.clone(),
        &req,
        json_payload.into_inner(),
        |state, user, req_body, _| user_core::verify_recovery_code(state, user, req_body),
        &auth::SinglePurposeOrLoginTokenAuth(TokenPurpose::TOTP),
        api_locking::LockAction::NotApplicable,
    ))
    .await
}

pub async fn totp_update(
    state: web::Data<AppState>,
    req: HttpRequest,
    json_payload: web::Json<user_api::VerifyTotpRequest>,
) -> HttpResponse {
    let flow = Flow::TotpUpdate;
    Box::pin(api::server_wrap(
        flow,
        state.clone(),
        &req,
        json_payload.into_inner(),
        |state, user, req_body, _| user_core::update_totp(state, user, req_body),
        &auth::SinglePurposeOrLoginTokenAuth(TokenPurpose::TOTP),
        api_locking::LockAction::NotApplicable,
    ))
    .await
}

pub async fn generate_recovery_codes(state: web::Data<AppState>, req: HttpRequest) -> HttpResponse {
    let flow = Flow::RecoveryCodesGenerate;
    Box::pin(api::server_wrap(
        flow,
        state.clone(),
        &req,
        (),
        |state, user, _, _| user_core::generate_recovery_codes(state, user),
        &auth::SinglePurposeOrLoginTokenAuth(TokenPurpose::TOTP),
        api_locking::LockAction::NotApplicable,
    ))
    .await
}

pub async fn terminate_two_factor_auth(
    state: web::Data<AppState>,
    req: HttpRequest,
    query: web::Query<user_api::SkipTwoFactorAuthQueryParam>,
) -> HttpResponse {
    let flow = Flow::TerminateTwoFactorAuth;
    let skip_two_factor_auth = query.into_inner().skip_two_factor_auth.unwrap_or(false);

    Box::pin(api::server_wrap(
        flow,
        state.clone(),
        &req,
        (),
        |state, user, _, _| user_core::terminate_two_factor_auth(state, user, skip_two_factor_auth),
        &auth::SinglePurposeJWTAuth(TokenPurpose::TOTP),
        api_locking::LockAction::NotApplicable,
    ))
    .await
}

pub async fn check_two_factor_auth_status(
    state: web::Data<AppState>,
    req: HttpRequest,
) -> HttpResponse {
    let flow = Flow::TwoFactorAuthStatus;
    Box::pin(api::server_wrap(
        flow,
        state.clone(),
        &req,
        (),
        |state, user, _, _| user_core::check_two_factor_auth_status(state, user),
        &auth::DashboardNoPermissionAuth,
        api_locking::LockAction::NotApplicable,
    ))
    .await
}

<<<<<<< HEAD
pub async fn get_sso_auth_url(state: web::Data<AppState>, req: HttpRequest) -> HttpResponse {
    let flow = Flow::TwoFactorAuthStatus;
=======
pub async fn create_user_authentication_method(
    state: web::Data<AppState>,
    req: HttpRequest,
    json_payload: web::Json<user_api::CreateUserAuthenticationMethodRequest>,
) -> HttpResponse {
    let flow = Flow::CreateUserAuthenticationMethod;

>>>>>>> a71fe033
    Box::pin(api::server_wrap(
        flow,
        state.clone(),
        &req,
<<<<<<< HEAD
        (),
        |state, user, _, _| user_core::get_sso_auth_url(state),
        &auth::NoAuth,
=======
        json_payload.into_inner(),
        |state, _, req_body, _| user_core::create_user_authentication_method(state, req_body),
        &auth::AdminApiAuth,
>>>>>>> a71fe033
        api_locking::LockAction::NotApplicable,
    ))
    .await
}

<<<<<<< HEAD
pub async fn sso_sign(
    state: web::Data<AppState>,
    req: HttpRequest,
    query_param: web::Path<(String, String)>,
) -> HttpResponse {
    let flow = Flow::TwoFactorAuthStatus;
    let (code, csrf) = query_param.into_inner();
=======
pub async fn update_user_authentication_method(
    state: web::Data<AppState>,
    req: HttpRequest,
    json_payload: web::Json<user_api::UpdateUserAuthenticationMethodRequest>,
) -> HttpResponse {
    let flow = Flow::UpdateUserAuthenticationMethod;

    Box::pin(api::server_wrap(
        flow,
        state.clone(),
        &req,
        json_payload.into_inner(),
        |state, _, req_body, _| user_core::update_user_authentication_method(state, req_body),
        &auth::AdminApiAuth,
        api_locking::LockAction::NotApplicable,
    ))
    .await
}

pub async fn list_user_authentication_methods(
    state: web::Data<AppState>,
    req: HttpRequest,
    query: web::Query<user_api::GetUserAuthenticationMethodsRequest>,
) -> HttpResponse {
    let flow = Flow::ListUserAuthenticationMethods;

>>>>>>> a71fe033
    Box::pin(api::server_wrap(
        flow,
        state.clone(),
        &req,
<<<<<<< HEAD
        (&code, &csrf),
        |state, user, code, _| user_core::sso_sign(state, code.0.to_string(), code.1.to_string()),
=======
        query.into_inner(),
        |state, _, req, _| user_core::list_user_authentication_methods(state, req),
>>>>>>> a71fe033
        &auth::NoAuth,
        api_locking::LockAction::NotApplicable,
    ))
    .await
}<|MERGE_RESOLUTION|>--- conflicted
+++ resolved
@@ -750,45 +750,57 @@
     .await
 }
 
-<<<<<<< HEAD
 pub async fn get_sso_auth_url(state: web::Data<AppState>, req: HttpRequest) -> HttpResponse {
     let flow = Flow::TwoFactorAuthStatus;
-=======
-pub async fn create_user_authentication_method(
-    state: web::Data<AppState>,
-    req: HttpRequest,
-    json_payload: web::Json<user_api::CreateUserAuthenticationMethodRequest>,
-) -> HttpResponse {
-    let flow = Flow::CreateUserAuthenticationMethod;
-
->>>>>>> a71fe033
-    Box::pin(api::server_wrap(
-        flow,
-        state.clone(),
-        &req,
-<<<<<<< HEAD
+    Box::pin(api::server_wrap(
+        flow,
+        state.clone(),
+        &req,
         (),
         |state, user, _, _| user_core::get_sso_auth_url(state),
         &auth::NoAuth,
-=======
+        api_locking::LockAction::NotApplicable,
+    ))
+    .await
+}
+
+pub async fn sso_sign(
+    state: web::Data<AppState>,
+    req: HttpRequest,
+    query_param: web::Path<(String, String)>,
+) -> HttpResponse {
+    let flow = Flow::TwoFactorAuthStatus;
+    let (code, csrf) = query_param.into_inner();
+    Box::pin(api::server_wrap(
+        flow,
+        state.clone(),
+        &req,
+        (&code, &csrf),
+        |state, user, code, _| user_core::sso_sign(state, code.0.to_string(), code.1.to_string()),
+        &auth::NoAuth,
+        api_locking::LockAction::NotApplicable,
+    ))
+    .await
+}
+pub async fn create_user_authentication_method(
+    state: web::Data<AppState>,
+    req: HttpRequest,
+    json_payload: web::Json<user_api::CreateUserAuthenticationMethodRequest>,
+) -> HttpResponse {
+    let flow = Flow::CreateUserAuthenticationMethod;
+
+    Box::pin(api::server_wrap(
+        flow,
+        state.clone(),
+        &req,
         json_payload.into_inner(),
         |state, _, req_body, _| user_core::create_user_authentication_method(state, req_body),
         &auth::AdminApiAuth,
->>>>>>> a71fe033
-        api_locking::LockAction::NotApplicable,
-    ))
-    .await
-}
-
-<<<<<<< HEAD
-pub async fn sso_sign(
-    state: web::Data<AppState>,
-    req: HttpRequest,
-    query_param: web::Path<(String, String)>,
-) -> HttpResponse {
-    let flow = Flow::TwoFactorAuthStatus;
-    let (code, csrf) = query_param.into_inner();
-=======
+        api_locking::LockAction::NotApplicable,
+    ))
+    .await
+}
+
 pub async fn update_user_authentication_method(
     state: web::Data<AppState>,
     req: HttpRequest,
@@ -815,18 +827,12 @@
 ) -> HttpResponse {
     let flow = Flow::ListUserAuthenticationMethods;
 
->>>>>>> a71fe033
-    Box::pin(api::server_wrap(
-        flow,
-        state.clone(),
-        &req,
-<<<<<<< HEAD
-        (&code, &csrf),
-        |state, user, code, _| user_core::sso_sign(state, code.0.to_string(), code.1.to_string()),
-=======
+    Box::pin(api::server_wrap(
+        flow,
+        state.clone(),
+        &req,
         query.into_inner(),
         |state, _, req, _| user_core::list_user_authentication_methods(state, req),
->>>>>>> a71fe033
         &auth::NoAuth,
         api_locking::LockAction::NotApplicable,
     ))
