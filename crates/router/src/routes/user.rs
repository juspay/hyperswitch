use actix_web::{web, HttpRequest, HttpResponse};
use api_models::{errors::types::ApiErrorResponse, user as user_api};
use common_utils::errors::ReportSwitchExt;
use router_env::Flow;

use super::AppState;
use crate::{
    core::{api_locking, user as user_core},
    services::{
        api,
        authentication::{self as auth},
        authorization::permissions::Permission,
    },
    utils::user::dashboard_metadata::{parse_string_to_enums, set_ip_address_if_required},
};

pub async fn user_connect_account(
    state: web::Data<AppState>,
    http_req: HttpRequest,
    json_payload: web::Json<user_api::ConnectAccountRequest>,
) -> HttpResponse {
    let flow = Flow::UserConnectAccount;
    let req_payload = json_payload.into_inner();
    Box::pin(api::server_wrap(
        flow.clone(),
        state,
        &http_req,
        req_payload.clone(),
        |state, _, req_body| user_core::connect_account(state, req_body),
        &auth::NoAuth,
        api_locking::LockAction::NotApplicable,
    ))
    .await
}

pub async fn change_password(
    state: web::Data<AppState>,
    http_req: HttpRequest,
    json_payload: web::Json<user_api::ChangePasswordRequest>,
) -> HttpResponse {
    let flow = Flow::ChangePassword;
    Box::pin(api::server_wrap(
        flow,
        state.clone(),
        &http_req,
        json_payload.into_inner(),
        |state, user, req| user_core::change_password(state, req, user),
        &auth::DashboardNoPermissionAuth,
        api_locking::LockAction::NotApplicable,
    ))
    .await
}

<<<<<<< HEAD
pub async fn internal_user_signup(
    state: web::Data<AppState>,
    http_req: HttpRequest,
    json_payload: web::Json<user_api::CreateInternalUserRequest>,
) -> HttpResponse {
    let flow = Flow::InternalUserSignup;
    Box::pin(api::server_wrap(
        flow,
        state.clone(),
        &http_req,
        json_payload.into_inner(),
        |state, _, req| user_core::create_internal_user(state, req),
        &auth::AdminApiAuth,
        api_locking::LockAction::NotApplicable,
    ))
    .await
}

pub async fn switch_merchant_id(
    state: web::Data<AppState>,
    http_req: HttpRequest,
    json_payload: web::Json<user_api::SwitchMerchantIdRequest>,
) -> HttpResponse {
    let flow = Flow::SwitchMerchant;
    Box::pin(api::server_wrap(
        flow,
        state.clone(),
        &http_req,
        json_payload.into_inner(),
        |state, user, req| user_core::switch_merchant_id(state, req, user),
        &auth::DashboardNoPermissionAuth,
=======
pub async fn set_merchant_scoped_dashboard_metadata(
    state: web::Data<AppState>,
    req: HttpRequest,
    json_payload: web::Json<user_api::dashboard_metadata::SetMetaDataRequest>,
) -> HttpResponse {
    let flow = Flow::SetDashboardMetadata;
    let mut payload = json_payload.into_inner();

    if let Err(e) = common_utils::errors::ReportSwitchExt::<(), ApiErrorResponse>::switch(
        set_ip_address_if_required(&mut payload, req.headers()),
    ) {
        return api::log_and_return_error_response(e);
    }

    Box::pin(api::server_wrap(
        flow,
        state,
        &req,
        payload,
        user::dashboard_metadata::set_metadata,
        &auth::JWTAuth(Permission::MerchantAccountWrite),
>>>>>>> d30b58ab
        api_locking::LockAction::NotApplicable,
    ))
    .await
}

<<<<<<< HEAD
pub async fn user_merchant_account_create(
    state: web::Data<AppState>,
    req: HttpRequest,
    json_payload: web::Json<user_api::UserMerchantCreate>,
) -> HttpResponse {
    let flow = Flow::UserMerchantAccountCreate;
=======
pub async fn get_multiple_dashboard_metadata(
    state: web::Data<AppState>,
    req: HttpRequest,
    query: web::Query<user_api::dashboard_metadata::GetMultipleMetaDataRequest>,
) -> HttpResponse {
    let flow = Flow::GetMutltipleDashboardMetadata;
    let payload = match ReportSwitchExt::<_, ApiErrorResponse>::switch(parse_string_to_enums(
        query.into_inner().keys,
    )) {
        Ok(payload) => payload,
        Err(e) => {
            return api::log_and_return_error_response(e);
        }
    };
>>>>>>> d30b58ab
    Box::pin(api::server_wrap(
        flow,
        state,
        &req,
<<<<<<< HEAD
        json_payload.into_inner(),
        |state, auth: auth::UserFromToken, json_payload| {
            user_core::create_merchant_account(state, auth, json_payload)
        },
        &auth::JWTAuth(Permission::MerchantAccountCreate),
=======
        payload,
        user::dashboard_metadata::get_multiple_metadata,
        &auth::DashboardNoPermissionAuth,
>>>>>>> d30b58ab
        api_locking::LockAction::NotApplicable,
    ))
    .await
}<|MERGE_RESOLUTION|>--- conflicted
+++ resolved
@@ -51,7 +51,58 @@
     .await
 }
 
-<<<<<<< HEAD
+pub async fn set_merchant_scoped_dashboard_metadata(
+    state: web::Data<AppState>,
+    req: HttpRequest,
+    json_payload: web::Json<user_api::dashboard_metadata::SetMetaDataRequest>,
+) -> HttpResponse {
+    let flow = Flow::SetDashboardMetadata;
+    let mut payload = json_payload.into_inner();
+
+    if let Err(e) = common_utils::errors::ReportSwitchExt::<(), ApiErrorResponse>::switch(
+        set_ip_address_if_required(&mut payload, req.headers()),
+    ) {
+        return api::log_and_return_error_response(e);
+    }
+
+    Box::pin(api::server_wrap(
+        flow,
+        state,
+        &req,
+        payload,
+        user_core::dashboard_metadata::set_metadata,
+        &auth::JWTAuth(Permission::MerchantAccountWrite),
+        api_locking::LockAction::NotApplicable,
+    ))
+    .await
+}
+
+pub async fn get_multiple_dashboard_metadata(
+    state: web::Data<AppState>,
+    req: HttpRequest,
+    query: web::Query<user_api::dashboard_metadata::GetMultipleMetaDataRequest>,
+) -> HttpResponse {
+    let flow = Flow::GetMutltipleDashboardMetadata;
+    let payload = match ReportSwitchExt::<_, ApiErrorResponse>::switch(parse_string_to_enums(
+        query.into_inner().keys,
+    )) {
+        Ok(payload) => payload,
+        Err(e) => {
+            return api::log_and_return_error_response(e);
+        }
+    };
+    Box::pin(api::server_wrap(
+        flow,
+        state,
+        &req,
+        payload,
+        user_core::dashboard_metadata::get_multiple_metadata,
+        &auth::DashboardNoPermissionAuth,
+        api_locking::LockAction::NotApplicable,
+    ))
+    .await
+}
+
 pub async fn internal_user_signup(
     state: web::Data<AppState>,
     http_req: HttpRequest,
@@ -83,72 +134,26 @@
         json_payload.into_inner(),
         |state, user, req| user_core::switch_merchant_id(state, req, user),
         &auth::DashboardNoPermissionAuth,
-=======
-pub async fn set_merchant_scoped_dashboard_metadata(
-    state: web::Data<AppState>,
-    req: HttpRequest,
-    json_payload: web::Json<user_api::dashboard_metadata::SetMetaDataRequest>,
-) -> HttpResponse {
-    let flow = Flow::SetDashboardMetadata;
-    let mut payload = json_payload.into_inner();
-
-    if let Err(e) = common_utils::errors::ReportSwitchExt::<(), ApiErrorResponse>::switch(
-        set_ip_address_if_required(&mut payload, req.headers()),
-    ) {
-        return api::log_and_return_error_response(e);
-    }
-
-    Box::pin(api::server_wrap(
-        flow,
-        state,
-        &req,
-        payload,
-        user::dashboard_metadata::set_metadata,
-        &auth::JWTAuth(Permission::MerchantAccountWrite),
->>>>>>> d30b58ab
         api_locking::LockAction::NotApplicable,
     ))
     .await
 }
 
-<<<<<<< HEAD
 pub async fn user_merchant_account_create(
     state: web::Data<AppState>,
     req: HttpRequest,
     json_payload: web::Json<user_api::UserMerchantCreate>,
 ) -> HttpResponse {
     let flow = Flow::UserMerchantAccountCreate;
-=======
-pub async fn get_multiple_dashboard_metadata(
-    state: web::Data<AppState>,
-    req: HttpRequest,
-    query: web::Query<user_api::dashboard_metadata::GetMultipleMetaDataRequest>,
-) -> HttpResponse {
-    let flow = Flow::GetMutltipleDashboardMetadata;
-    let payload = match ReportSwitchExt::<_, ApiErrorResponse>::switch(parse_string_to_enums(
-        query.into_inner().keys,
-    )) {
-        Ok(payload) => payload,
-        Err(e) => {
-            return api::log_and_return_error_response(e);
-        }
-    };
->>>>>>> d30b58ab
     Box::pin(api::server_wrap(
         flow,
         state,
         &req,
-<<<<<<< HEAD
         json_payload.into_inner(),
         |state, auth: auth::UserFromToken, json_payload| {
             user_core::create_merchant_account(state, auth, json_payload)
         },
         &auth::JWTAuth(Permission::MerchantAccountCreate),
-=======
-        payload,
-        user::dashboard_metadata::get_multiple_metadata,
-        &auth::DashboardNoPermissionAuth,
->>>>>>> d30b58ab
         api_locking::LockAction::NotApplicable,
     ))
     .await
