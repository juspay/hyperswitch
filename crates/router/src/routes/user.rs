--- conflicted
+++ resolved
@@ -304,11 +304,7 @@
         state,
         &req,
         (),
-<<<<<<< HEAD
-        |state, user, _, _| user_core::list_merchant_ids_for_user(state, user),
-=======
         |state, user, _, _| user_core::list_merchants_for_user(state, user),
->>>>>>> 3963219e
         &auth::DashboardNoPermissionAuth,
         api_locking::LockAction::NotApplicable,
     ))
