use actix_web::{web, HttpRequest, HttpResponse};
use api_models::{errors::types::ApiErrorResponse, user as user_api};
use common_utils::errors::ReportSwitchExt;
use router_env::Flow;

use super::AppState;
use crate::{
    core::{api_locking, user as user_core},
    services::{
        api,
        authentication::{self as auth},
        authorization::permissions::Permission,
    },
    utils::user::dashboard_metadata::{parse_string_to_enums, set_ip_address_if_required},
};

pub async fn user_signup(
    state: web::Data<AppState>,
    http_req: HttpRequest,
    json_payload: web::Json<user_api::SignUpRequest>,
) -> HttpResponse {
    let flow = Flow::UserSignUp;
    let req_payload = json_payload.into_inner();
    Box::pin(api::server_wrap(
        flow.clone(),
        state,
        &http_req,
        req_payload.clone(),
<<<<<<< HEAD
        |state, _, req_body| user::signup(state, req_body),
        &auth::NoAuth,
        api_locking::LockAction::NotApplicable,
    ))
    .await
}

pub async fn user_signin(
    state: web::Data<AppState>,
    http_req: HttpRequest,
    json_payload: web::Json<user_api::SignInRequest>,
) -> HttpResponse {
    let flow = Flow::UserSignIn;
    let req_payload = json_payload.into_inner();
    Box::pin(api::server_wrap(
        flow.clone(),
        state,
        &http_req,
        req_payload.clone(),
        |state, _, req_body| user::signin(state, req_body),
=======
        |state, _, req_body| user_core::connect_account(state, req_body),
>>>>>>> 2ac5b2cd
        &auth::NoAuth,
        api_locking::LockAction::NotApplicable,
    ))
    .await
}

pub async fn change_password(
    state: web::Data<AppState>,
    http_req: HttpRequest,
    json_payload: web::Json<user_api::ChangePasswordRequest>,
) -> HttpResponse {
    let flow = Flow::ChangePassword;
    Box::pin(api::server_wrap(
        flow,
        state.clone(),
        &http_req,
        json_payload.into_inner(),
        |state, user, req| user_core::change_password(state, req, user),
        &auth::DashboardNoPermissionAuth,
        api_locking::LockAction::NotApplicable,
    ))
    .await
}

pub async fn set_merchant_scoped_dashboard_metadata(
    state: web::Data<AppState>,
    req: HttpRequest,
    json_payload: web::Json<user_api::dashboard_metadata::SetMetaDataRequest>,
) -> HttpResponse {
    let flow = Flow::SetDashboardMetadata;
    let mut payload = json_payload.into_inner();

    if let Err(e) = common_utils::errors::ReportSwitchExt::<(), ApiErrorResponse>::switch(
        set_ip_address_if_required(&mut payload, req.headers()),
    ) {
        return api::log_and_return_error_response(e);
    }

    Box::pin(api::server_wrap(
        flow,
        state,
        &req,
        payload,
        user_core::dashboard_metadata::set_metadata,
        &auth::JWTAuth(Permission::MerchantAccountWrite),
        api_locking::LockAction::NotApplicable,
    ))
    .await
}

pub async fn get_multiple_dashboard_metadata(
    state: web::Data<AppState>,
    req: HttpRequest,
    query: web::Query<user_api::dashboard_metadata::GetMultipleMetaDataRequest>,
) -> HttpResponse {
    let flow = Flow::GetMutltipleDashboardMetadata;
    let payload = match ReportSwitchExt::<_, ApiErrorResponse>::switch(parse_string_to_enums(
        query.into_inner().keys,
    )) {
        Ok(payload) => payload,
        Err(e) => {
            return api::log_and_return_error_response(e);
        }
    };
    Box::pin(api::server_wrap(
        flow,
        state,
        &req,
        payload,
        user_core::dashboard_metadata::get_multiple_metadata,
        &auth::DashboardNoPermissionAuth,
        api_locking::LockAction::NotApplicable,
    ))
    .await
}

pub async fn internal_user_signup(
    state: web::Data<AppState>,
    http_req: HttpRequest,
    json_payload: web::Json<user_api::CreateInternalUserRequest>,
) -> HttpResponse {
    let flow = Flow::InternalUserSignup;
    Box::pin(api::server_wrap(
        flow,
        state.clone(),
        &http_req,
        json_payload.into_inner(),
        |state, _, req| user_core::create_internal_user(state, req),
        &auth::AdminApiAuth,
        api_locking::LockAction::NotApplicable,
    ))
    .await
}

pub async fn switch_merchant_id(
    state: web::Data<AppState>,
    http_req: HttpRequest,
    json_payload: web::Json<user_api::SwitchMerchantIdRequest>,
) -> HttpResponse {
    let flow = Flow::SwitchMerchant;
    Box::pin(api::server_wrap(
        flow,
        state.clone(),
        &http_req,
        json_payload.into_inner(),
        |state, user, req| user_core::switch_merchant_id(state, req, user),
        &auth::DashboardNoPermissionAuth,
        api_locking::LockAction::NotApplicable,
    ))
    .await
}

pub async fn user_merchant_account_create(
    state: web::Data<AppState>,
    req: HttpRequest,
    json_payload: web::Json<user_api::UserMerchantCreate>,
) -> HttpResponse {
    let flow = Flow::UserMerchantAccountCreate;
    Box::pin(api::server_wrap(
        flow,
        state,
        &req,
        json_payload.into_inner(),
        |state, auth: auth::UserFromToken, json_payload| {
            user_core::create_merchant_account(state, auth, json_payload)
        },
        &auth::JWTAuth(Permission::MerchantAccountCreate),
        api_locking::LockAction::NotApplicable,
    ))
    .await
}<|MERGE_RESOLUTION|>--- conflicted
+++ resolved
@@ -14,6 +14,25 @@
     utils::user::dashboard_metadata::{parse_string_to_enums, set_ip_address_if_required},
 };
 
+pub async fn user_signup_with_merchant_id(
+    state: web::Data<AppState>,
+    http_req: HttpRequest,
+    json_payload: web::Json<user_api::SignUpWithMerchantIdRequest>,
+) -> HttpResponse {
+    let flow = Flow::UserSignUpWithMerchantId;
+    let req_payload = json_payload.into_inner();
+    Box::pin(api::server_wrap(
+        flow.clone(),
+        state,
+        &http_req,
+        req_payload.clone(),
+        |state, _, req_body| user_core::signup_with_merchant_id(state, req_body),
+        &auth::NoAuth,
+        api_locking::LockAction::NotApplicable,
+    ))
+    .await
+}
+
 pub async fn user_signup(
     state: web::Data<AppState>,
     http_req: HttpRequest,
@@ -26,8 +45,7 @@
         state,
         &http_req,
         req_payload.clone(),
-<<<<<<< HEAD
-        |state, _, req_body| user::signup(state, req_body),
+        |state, _, req_body| user_core::signup(state, req_body),
         &auth::NoAuth,
         api_locking::LockAction::NotApplicable,
     ))
@@ -46,10 +64,26 @@
         state,
         &http_req,
         req_payload.clone(),
-        |state, _, req_body| user::signin(state, req_body),
-=======
+        |state, _, req_body| user_core::signin(state, req_body),
+        &auth::NoAuth,
+        api_locking::LockAction::NotApplicable,
+    ))
+    .await
+}
+
+pub async fn user_connect_account(
+    state: web::Data<AppState>,
+    http_req: HttpRequest,
+    json_payload: web::Json<user_api::ConnectAccountRequest>,
+) -> HttpResponse {
+    let flow = Flow::UserConnectAccount;
+    let req_payload = json_payload.into_inner();
+    Box::pin(api::server_wrap(
+        flow.clone(),
+        state,
+        &http_req,
+        req_payload.clone(),
         |state, _, req_body| user_core::connect_account(state, req_body),
->>>>>>> 2ac5b2cd
         &auth::NoAuth,
         api_locking::LockAction::NotApplicable,
     ))
