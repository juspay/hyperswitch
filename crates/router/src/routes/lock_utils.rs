use router_env::Flow;

#[derive(Clone, Debug, strum::Display)]
#[strum(serialize_all = "snake_case")]
pub enum ApiIdentifier {
    Payments,
    Refunds,
    Webhooks,
    Organization,
    MerchantAccount,
    MerchantConnector,
    Configs,
    Customers,
    Ephemeral,
    Health,
    Mandates,
    PaymentMethods,
    PaymentMethodAuth,
    Payouts,
    Disputes,
    CardsInfo,
    Files,
    Cache,
    Profile,
    Verification,
    ApiKeys,
    PaymentLink,
    Routing,
    Subscription,
    Blocklist,
    Forex,
    RustLockerMigration,
    Gsm,
    Role,
    User,
    UserRole,
    ConnectorOnboarding,
    Recon,
    AiWorkflow,
    Poll,
    ApplePayCertificatesMigration,
    Relay,
    Documentation,
    CardNetworkTokenization,
    Hypersense,
    PaymentMethodSession,
    ProcessTracker,
    Authentication,
    Proxy,
    ProfileAcquirer,
    ThreeDsDecisionRule,
    GenericTokenization,
    RecoveryDataBackfill,
}

impl From<Flow> for ApiIdentifier {
    fn from(flow: Flow) -> Self {
        match flow {
            Flow::MerchantsAccountCreate
            | Flow::MerchantsAccountRetrieve
            | Flow::MerchantsAccountUpdate
            | Flow::MerchantsAccountDelete
            | Flow::MerchantTransferKey
            | Flow::MerchantAccountList
            | Flow::EnablePlatformAccount => Self::MerchantAccount,

            Flow::OrganizationCreate | Flow::OrganizationRetrieve | Flow::OrganizationUpdate => {
                Self::Organization
            }

            Flow::RoutingCreateConfig
            | Flow::RoutingLinkConfig
            | Flow::RoutingUnlinkConfig
            | Flow::RoutingRetrieveConfig
            | Flow::RoutingRetrieveActiveConfig
            | Flow::RoutingRetrieveDefaultConfig
            | Flow::RoutingRetrieveDictionary
            | Flow::RoutingUpdateConfig
            | Flow::RoutingUpdateDefaultConfig
            | Flow::RoutingDeleteConfig
            | Flow::DecisionManagerDeleteConfig
            | Flow::DecisionManagerRetrieveConfig
            | Flow::ToggleDynamicRouting
            | Flow::CreateDynamicRoutingConfig
            | Flow::UpdateDynamicRoutingConfigs
            | Flow::DecisionManagerUpsertConfig
            | Flow::RoutingEvaluateRule
            | Flow::DecisionEngineRuleMigration
            | Flow::VolumeSplitOnRoutingType
            | Flow::DecisionEngineDecideGatewayCall
            | Flow::DecisionEngineGatewayFeedbackCall => Self::Routing,

<<<<<<< HEAD
            Flow::CreateSubscription | Flow::ConfirmSubscription => Self::Subscription,
=======
            Flow::CreateSubscription => Self::Subscription,
>>>>>>> d32b4619

            Flow::RetrieveForexFlow => Self::Forex,

            Flow::AddToBlocklist => Self::Blocklist,
            Flow::DeleteFromBlocklist => Self::Blocklist,
            Flow::ListBlocklist => Self::Blocklist,
            Flow::ToggleBlocklistGuard => Self::Blocklist,

            Flow::MerchantConnectorsCreate
            | Flow::MerchantConnectorsRetrieve
            | Flow::MerchantConnectorsUpdate
            | Flow::MerchantConnectorsDelete
            | Flow::MerchantConnectorsList => Self::MerchantConnector,

            Flow::ConfigKeyCreate
            | Flow::ConfigKeyFetch
            | Flow::ConfigKeyUpdate
            | Flow::ConfigKeyDelete
            | Flow::CreateConfigKey => Self::Configs,

            Flow::CustomersCreate
            | Flow::CustomersRetrieve
            | Flow::CustomersUpdate
            | Flow::CustomersDelete
            | Flow::CustomersGetMandates
            | Flow::CustomersList => Self::Customers,

            Flow::EphemeralKeyCreate | Flow::EphemeralKeyDelete => Self::Ephemeral,

            Flow::DeepHealthCheck | Flow::HealthCheck => Self::Health,
            Flow::MandatesRetrieve | Flow::MandatesRevoke | Flow::MandatesList => Self::Mandates,

            Flow::PaymentMethodsCreate
            | Flow::PaymentMethodsMigrate
            | Flow::PaymentMethodsBatchUpdate
            | Flow::PaymentMethodsList
            | Flow::CustomerPaymentMethodsList
            | Flow::GetPaymentMethodTokenData
            | Flow::PaymentMethodsRetrieve
            | Flow::PaymentMethodsUpdate
            | Flow::PaymentMethodsDelete
            | Flow::PaymentMethodCollectLink
            | Flow::ValidatePaymentMethod
            | Flow::ListCountriesCurrencies
            | Flow::DefaultPaymentMethodsSet
            | Flow::PaymentMethodSave
            | Flow::TotalPaymentMethodCount => Self::PaymentMethods,

            Flow::PmAuthLinkTokenCreate | Flow::PmAuthExchangeToken => Self::PaymentMethodAuth,

            Flow::PaymentsCreate
            | Flow::PaymentsRetrieve
            | Flow::PaymentsRetrieveForceSync
            | Flow::PaymentsUpdate
            | Flow::PaymentsConfirm
            | Flow::PaymentsCapture
            | Flow::PaymentsCancel
            | Flow::PaymentsCancelPostCapture
            | Flow::PaymentsApprove
            | Flow::PaymentsReject
            | Flow::PaymentsSessionToken
            | Flow::PaymentsStart
            | Flow::PaymentsList
            | Flow::PaymentsFilters
            | Flow::PaymentsAggregate
            | Flow::PaymentsRedirect
            | Flow::PaymentsIncrementalAuthorization
            | Flow::PaymentsExternalAuthentication
            | Flow::PaymentsAuthorize
            | Flow::GetExtendedCardInfo
            | Flow::PaymentsCompleteAuthorize
            | Flow::PaymentsManualUpdate
            | Flow::SessionUpdateTaxCalculation
            | Flow::PaymentsConfirmIntent
            | Flow::PaymentsCreateIntent
            | Flow::PaymentsGetIntent
            | Flow::GiftCardBalanceCheck
            | Flow::PaymentsPostSessionTokens
            | Flow::PaymentsUpdateMetadata
            | Flow::PaymentsUpdateIntent
            | Flow::PaymentsCreateAndConfirmIntent
            | Flow::PaymentStartRedirection
            | Flow::ProxyConfirmIntent
            | Flow::PaymentsRetrieveUsingMerchantReferenceId
            | Flow::PaymentAttemptsList
            | Flow::RecoveryPaymentsCreate => Self::Payments,

            Flow::PayoutsCreate
            | Flow::PayoutsRetrieve
            | Flow::PayoutsUpdate
            | Flow::PayoutsCancel
            | Flow::PayoutsFulfill
            | Flow::PayoutsList
            | Flow::PayoutsFilter
            | Flow::PayoutsAccounts
            | Flow::PayoutsConfirm
            | Flow::PayoutLinkInitiate => Self::Payouts,

            Flow::RefundsCreate
            | Flow::RefundsRetrieve
            | Flow::RefundsRetrieveForceSync
            | Flow::RefundsUpdate
            | Flow::RefundsList
            | Flow::RefundsFilters
            | Flow::RefundsAggregate
            | Flow::RefundsManualUpdate => Self::Refunds,
            Flow::Relay | Flow::RelayRetrieve => Self::Relay,

            Flow::FrmFulfillment
            | Flow::IncomingWebhookReceive
            | Flow::IncomingRelayWebhookReceive
            | Flow::WebhookEventInitialDeliveryAttemptList
            | Flow::WebhookEventDeliveryAttemptList
            | Flow::WebhookEventDeliveryRetry
            | Flow::RecoveryIncomingWebhookReceive
            | Flow::IncomingNetworkTokenWebhookReceive => Self::Webhooks,

            Flow::ApiKeyCreate
            | Flow::ApiKeyRetrieve
            | Flow::ApiKeyUpdate
            | Flow::ApiKeyRevoke
            | Flow::ApiKeyList => Self::ApiKeys,

            Flow::DisputesRetrieve
            | Flow::DisputesList
            | Flow::DisputesFilters
            | Flow::DisputesEvidenceSubmit
            | Flow::AttachDisputeEvidence
            | Flow::RetrieveDisputeEvidence
            | Flow::DisputesAggregate
            | Flow::DeleteDisputeEvidence => Self::Disputes,

            Flow::CardsInfo
            | Flow::CardsInfoCreate
            | Flow::CardsInfoUpdate
            | Flow::CardsInfoMigrate => Self::CardsInfo,

            Flow::CreateFile | Flow::DeleteFile | Flow::RetrieveFile => Self::Files,

            Flow::CacheInvalidate => Self::Cache,

            Flow::ProfileCreate
            | Flow::ProfileUpdate
            | Flow::ProfileRetrieve
            | Flow::ProfileDelete
            | Flow::ProfileList
            | Flow::ToggleExtendedCardInfo
            | Flow::ToggleConnectorAgnosticMit => Self::Profile,

            Flow::PaymentLinkRetrieve
            | Flow::PaymentLinkInitiate
            | Flow::PaymentSecureLinkInitiate
            | Flow::PaymentLinkList
            | Flow::PaymentLinkStatus => Self::PaymentLink,

            Flow::Verification => Self::Verification,

            Flow::RustLockerMigration => Self::RustLockerMigration,
            Flow::GsmRuleCreate
            | Flow::GsmRuleRetrieve
            | Flow::GsmRuleUpdate
            | Flow::GsmRuleDelete => Self::Gsm,

            Flow::ApplePayCertificatesMigration => Self::ApplePayCertificatesMigration,

            Flow::UserConnectAccount
            | Flow::UserSignUp
            | Flow::UserSignIn
            | Flow::Signout
            | Flow::ChangePassword
            | Flow::SetDashboardMetadata
            | Flow::GetMultipleDashboardMetadata
            | Flow::VerifyPaymentConnector
            | Flow::InternalUserSignup
            | Flow::TenantUserCreate
            | Flow::SwitchOrg
            | Flow::SwitchMerchantV2
            | Flow::SwitchProfile
            | Flow::CreatePlatformAccount
            | Flow::UserOrgMerchantCreate
            | Flow::UserMerchantAccountCreate
            | Flow::GenerateSampleData
            | Flow::DeleteSampleData
            | Flow::GetUserDetails
            | Flow::GetUserRoleDetails
            | Flow::ForgotPassword
            | Flow::ResetPassword
            | Flow::RotatePassword
            | Flow::InviteMultipleUser
            | Flow::ReInviteUser
            | Flow::UserSignUpWithMerchantId
            | Flow::VerifyEmail
            | Flow::AcceptInviteFromEmail
            | Flow::VerifyEmailRequest
            | Flow::UpdateUserAccountDetails
            | Flow::TotpBegin
            | Flow::TotpReset
            | Flow::TotpVerify
            | Flow::TotpUpdate
            | Flow::RecoveryCodeVerify
            | Flow::RecoveryCodesGenerate
            | Flow::TerminateTwoFactorAuth
            | Flow::TwoFactorAuthStatus
            | Flow::CreateUserAuthenticationMethod
            | Flow::UpdateUserAuthenticationMethod
            | Flow::ListUserAuthenticationMethods
            | Flow::UserTransferKey
            | Flow::GetSsoAuthUrl
            | Flow::SignInWithSso
            | Flow::ListOrgForUser
            | Flow::ListMerchantsForUserInOrg
            | Flow::ListProfileForUserInOrgAndMerchant
            | Flow::ListInvitationsForUser
            | Flow::AuthSelect
            | Flow::GetThemeUsingLineage
            | Flow::GetThemeUsingThemeId
            | Flow::UploadFileToThemeStorage
            | Flow::CreateTheme
            | Flow::UpdateTheme
            | Flow::DeleteTheme
            | Flow::CreateUserTheme
            | Flow::UpdateUserTheme
            | Flow::DeleteUserTheme
            | Flow::GetUserThemeUsingThemeId
            | Flow::UploadFileToUserThemeStorage
            | Flow::GetUserThemeUsingLineage
            | Flow::ListAllThemesInLineage
            | Flow::CloneConnector => Self::User,

            Flow::GetDataFromHyperswitchAiFlow | Flow::ListAllChatInteractions => Self::AiWorkflow,

            Flow::ListRolesV2
            | Flow::ListInvitableRolesAtEntityLevel
            | Flow::ListUpdatableRolesAtEntityLevel
            | Flow::GetRole
            | Flow::GetRoleV2
            | Flow::GetRoleFromToken
            | Flow::GetRoleFromTokenV2
            | Flow::UpdateUserRole
            | Flow::GetAuthorizationInfo
            | Flow::GetRolesInfo
            | Flow::GetParentGroupInfo
            | Flow::AcceptInvitationsV2
            | Flow::AcceptInvitationsPreAuth
            | Flow::DeleteUserRole
            | Flow::CreateRole
            | Flow::CreateRoleV2
            | Flow::UpdateRole
            | Flow::UserFromEmail
            | Flow::ListUsersInLineage => Self::UserRole,

            Flow::GetActionUrl | Flow::SyncOnboardingStatus | Flow::ResetTrackingId => {
                Self::ConnectorOnboarding
            }

            Flow::ReconMerchantUpdate
            | Flow::ReconTokenRequest
            | Flow::ReconServiceRequest
            | Flow::ReconVerifyToken => Self::Recon,

            Flow::RetrievePollStatus => Self::Poll,

            Flow::FeatureMatrix => Self::Documentation,

            Flow::TokenizeCard
            | Flow::TokenizeCardUsingPaymentMethodId
            | Flow::TokenizeCardBatch => Self::CardNetworkTokenization,

            Flow::HypersenseTokenRequest
            | Flow::HypersenseVerifyToken
            | Flow::HypersenseSignoutToken => Self::Hypersense,

            Flow::PaymentMethodSessionCreate
            | Flow::PaymentMethodSessionRetrieve
            | Flow::PaymentMethodSessionConfirm
            | Flow::PaymentMethodSessionUpdateSavedPaymentMethod
            | Flow::PaymentMethodSessionDeleteSavedPaymentMethod
            | Flow::PaymentMethodSessionUpdate => Self::PaymentMethodSession,

            Flow::RevenueRecoveryRetrieve => Self::ProcessTracker,

            Flow::AuthenticationCreate
            | Flow::AuthenticationEligibility
            | Flow::AuthenticationSync
            | Flow::AuthenticationSyncPostUpdate
            | Flow::AuthenticationAuthenticate => Self::Authentication,
            Flow::Proxy => Self::Proxy,

            Flow::ProfileAcquirerCreate | Flow::ProfileAcquirerUpdate => Self::ProfileAcquirer,
            Flow::ThreeDsDecisionRuleExecute => Self::ThreeDsDecisionRule,
            Flow::TokenizationCreate | Flow::TokenizationRetrieve | Flow::TokenizationDelete => {
                Self::GenericTokenization
            }

            Flow::RecoveryDataBackfill => Self::RecoveryDataBackfill,
        }
    }
}<|MERGE_RESOLUTION|>--- conflicted
+++ resolved
@@ -90,11 +90,7 @@
             | Flow::DecisionEngineDecideGatewayCall
             | Flow::DecisionEngineGatewayFeedbackCall => Self::Routing,
 
-<<<<<<< HEAD
             Flow::CreateSubscription | Flow::ConfirmSubscription => Self::Subscription,
-=======
-            Flow::CreateSubscription => Self::Subscription,
->>>>>>> d32b4619
 
             Flow::RetrieveForexFlow => Self::Forex,
 
