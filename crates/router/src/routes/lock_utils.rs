--- conflicted
+++ resolved
@@ -137,13 +137,9 @@
             | Flow::PaymentsCompleteAuthorize
             | Flow::PaymentsManualUpdate
             | Flow::SessionUpdateTaxCalculation
-<<<<<<< HEAD
             | Flow::PaymentsConfirmIntent
-            | Flow::PaymentsCreateIntent => Self::Payments,
-=======
             | Flow::PaymentsCreateIntent
             | Flow::PaymentsPostSessionTokens => Self::Payments,
->>>>>>> 451376e7
 
             Flow::PayoutsCreate
             | Flow::PayoutsRetrieve
