use router_env::Flow;

#[derive(Clone, Debug, strum::Display)]
#[strum(serialize_all = "snake_case")]
pub enum ApiIdentifier {
    Payments,
    Refunds,
    Webhooks,
    Organization,
    MerchantAccount,
    MerchantConnector,
    Configs,
    Customers,
    Ephemeral,
    Health,
    Mandates,
    PaymentMethods,
    PaymentMethodAuth,
    Payouts,
    Disputes,
    CardsInfo,
    Files,
    Cache,
    Profile,
    Verification,
    ApiKeys,
    PaymentLink,
    Routing,
    Blocklist,
    Forex,
    RustLockerMigration,
    Gsm,
    Role,
    User,
    UserRole,
    ConnectorOnboarding,
    Recon,
    Poll,
    ApplePayCertificatesMigration,
}

impl From<Flow> for ApiIdentifier {
    fn from(flow: Flow) -> Self {
        match flow {
            Flow::MerchantsAccountCreate
            | Flow::MerchantsAccountRetrieve
            | Flow::MerchantsAccountUpdate
            | Flow::MerchantsAccountDelete
            | Flow::MerchantTransferKey
            | Flow::MerchantAccountList => Self::MerchantAccount,

            Flow::OrganizationCreate | Flow::OrganizationRetrieve | Flow::OrganizationUpdate => {
                Self::Organization
            }

            Flow::RoutingCreateConfig
            | Flow::RoutingLinkConfig
            | Flow::RoutingUnlinkConfig
            | Flow::RoutingRetrieveConfig
            | Flow::RoutingRetrieveActiveConfig
            | Flow::RoutingRetrieveDefaultConfig
            | Flow::RoutingRetrieveDictionary
            | Flow::RoutingUpdateConfig
            | Flow::RoutingUpdateDefaultConfig
            | Flow::RoutingDeleteConfig
            | Flow::DecisionManagerDeleteConfig
            | Flow::DecisionManagerRetrieveConfig
            | Flow::ToggleDynamicRouting
            | Flow::UpdateDynamicRoutingConfigs
            | Flow::DecisionManagerUpsertConfig => Self::Routing,

            Flow::RetrieveForexFlow => Self::Forex,

            Flow::AddToBlocklist => Self::Blocklist,
            Flow::DeleteFromBlocklist => Self::Blocklist,
            Flow::ListBlocklist => Self::Blocklist,
            Flow::ToggleBlocklistGuard => Self::Blocklist,

            Flow::MerchantConnectorsCreate
            | Flow::MerchantConnectorsRetrieve
            | Flow::MerchantConnectorsUpdate
            | Flow::MerchantConnectorsDelete
            | Flow::MerchantConnectorsList => Self::MerchantConnector,

            Flow::ConfigKeyCreate
            | Flow::ConfigKeyFetch
            | Flow::ConfigKeyUpdate
            | Flow::ConfigKeyDelete
            | Flow::CreateConfigKey => Self::Configs,

            Flow::CustomersCreate
            | Flow::CustomersRetrieve
            | Flow::CustomersUpdate
            | Flow::CustomersDelete
            | Flow::CustomersGetMandates
            | Flow::CustomersList => Self::Customers,

            Flow::EphemeralKeyCreate | Flow::EphemeralKeyDelete => Self::Ephemeral,

            Flow::DeepHealthCheck | Flow::HealthCheck => Self::Health,
            Flow::MandatesRetrieve | Flow::MandatesRevoke | Flow::MandatesList => Self::Mandates,

            Flow::PaymentMethodsCreate
            | Flow::PaymentMethodsMigrate
            | Flow::PaymentMethodsList
            | Flow::CustomerPaymentMethodsList
            | Flow::PaymentMethodsRetrieve
            | Flow::PaymentMethodsUpdate
            | Flow::PaymentMethodsDelete
            | Flow::PaymentMethodCollectLink
            | Flow::ValidatePaymentMethod
            | Flow::ListCountriesCurrencies
            | Flow::DefaultPaymentMethodsSet
            | Flow::PaymentMethodSave => Self::PaymentMethods,

            Flow::PmAuthLinkTokenCreate | Flow::PmAuthExchangeToken => Self::PaymentMethodAuth,

            Flow::PaymentsCreate
            | Flow::PaymentsRetrieve
            | Flow::PaymentsRetrieveForceSync
            | Flow::PaymentsUpdate
            | Flow::PaymentsConfirm
            | Flow::PaymentsCapture
            | Flow::PaymentsCancel
            | Flow::PaymentsApprove
            | Flow::PaymentsReject
            | Flow::PaymentsSessionToken
            | Flow::PaymentsStart
            | Flow::PaymentsList
            | Flow::PaymentsFilters
            | Flow::PaymentsAggregate
            | Flow::PaymentsRedirect
            | Flow::PaymentsIncrementalAuthorization
            | Flow::PaymentsExternalAuthentication
            | Flow::PaymentsAuthorize
            | Flow::GetExtendedCardInfo
            | Flow::PaymentsCompleteAuthorize
            | Flow::PaymentsManualUpdate
            | Flow::SessionUpdateTaxCalculation
<<<<<<< HEAD
            | Flow::PaymentsConfirmIntent => Self::Payments,
=======
            | Flow::PaymentsCreateIntent => Self::Payments,
>>>>>>> ca5277b1

            Flow::PayoutsCreate
            | Flow::PayoutsRetrieve
            | Flow::PayoutsUpdate
            | Flow::PayoutsCancel
            | Flow::PayoutsFulfill
            | Flow::PayoutsList
            | Flow::PayoutsFilter
            | Flow::PayoutsAccounts
            | Flow::PayoutsConfirm
            | Flow::PayoutLinkInitiate => Self::Payouts,

            Flow::RefundsCreate
            | Flow::RefundsRetrieve
            | Flow::RefundsRetrieveForceSync
            | Flow::RefundsUpdate
            | Flow::RefundsList
            | Flow::RefundsFilters
            | Flow::RefundsAggregate
            | Flow::RefundsManualUpdate => Self::Refunds,

            Flow::FrmFulfillment
            | Flow::IncomingWebhookReceive
            | Flow::WebhookEventInitialDeliveryAttemptList
            | Flow::WebhookEventDeliveryAttemptList
            | Flow::WebhookEventDeliveryRetry => Self::Webhooks,

            Flow::ApiKeyCreate
            | Flow::ApiKeyRetrieve
            | Flow::ApiKeyUpdate
            | Flow::ApiKeyRevoke
            | Flow::ApiKeyList => Self::ApiKeys,

            Flow::DisputesRetrieve
            | Flow::DisputesList
            | Flow::DisputesFilters
            | Flow::DisputesEvidenceSubmit
            | Flow::AttachDisputeEvidence
            | Flow::RetrieveDisputeEvidence
            | Flow::DisputesAggregate
            | Flow::DeleteDisputeEvidence => Self::Disputes,

            Flow::CardsInfo => Self::CardsInfo,

            Flow::CreateFile | Flow::DeleteFile | Flow::RetrieveFile => Self::Files,

            Flow::CacheInvalidate => Self::Cache,

            Flow::ProfileCreate
            | Flow::ProfileUpdate
            | Flow::ProfileRetrieve
            | Flow::ProfileDelete
            | Flow::ProfileList
            | Flow::ToggleExtendedCardInfo
            | Flow::ToggleConnectorAgnosticMit => Self::Profile,

            Flow::PaymentLinkRetrieve
            | Flow::PaymentLinkInitiate
            | Flow::PaymentSecureLinkInitiate
            | Flow::PaymentLinkList
            | Flow::PaymentLinkStatus => Self::PaymentLink,

            Flow::Verification => Self::Verification,

            Flow::RustLockerMigration => Self::RustLockerMigration,
            Flow::GsmRuleCreate
            | Flow::GsmRuleRetrieve
            | Flow::GsmRuleUpdate
            | Flow::GsmRuleDelete => Self::Gsm,

            Flow::ApplePayCertificatesMigration => Self::ApplePayCertificatesMigration,

            Flow::UserConnectAccount
            | Flow::UserSignUp
            | Flow::UserSignIn
            | Flow::Signout
            | Flow::ChangePassword
            | Flow::SetDashboardMetadata
            | Flow::GetMultipleDashboardMetadata
            | Flow::VerifyPaymentConnector
            | Flow::InternalUserSignup
            | Flow::SwitchOrg
            | Flow::SwitchMerchant
            | Flow::SwitchMerchantV2
            | Flow::SwitchProfile
            | Flow::UserMerchantAccountCreate
            | Flow::GenerateSampleData
            | Flow::DeleteSampleData
            | Flow::UserMerchantAccountList
            | Flow::GetUserDetails
            | Flow::GetUserRoleDetails
            | Flow::ListUsersForMerchantAccount
            | Flow::ForgotPassword
            | Flow::ResetPassword
            | Flow::RotatePassword
            | Flow::InviteMultipleUser
            | Flow::ReInviteUser
            | Flow::UserSignUpWithMerchantId
            | Flow::VerifyEmail
            | Flow::AcceptInviteFromEmail
            | Flow::VerifyEmailRequest
            | Flow::UpdateUserAccountDetails
            | Flow::TotpBegin
            | Flow::TotpReset
            | Flow::TotpVerify
            | Flow::TotpUpdate
            | Flow::RecoveryCodeVerify
            | Flow::RecoveryCodesGenerate
            | Flow::TerminateTwoFactorAuth
            | Flow::TwoFactorAuthStatus
            | Flow::CreateUserAuthenticationMethod
            | Flow::UpdateUserAuthenticationMethod
            | Flow::ListUserAuthenticationMethods
            | Flow::UserTransferKey
            | Flow::GetSsoAuthUrl
            | Flow::SignInWithSso
            | Flow::ListOrgForUser
            | Flow::ListMerchantsForUserInOrg
            | Flow::ListProfileForUserInOrgAndMerchant
            | Flow::ListInvitationsForUser
            | Flow::AuthSelect => Self::User,

            Flow::ListRoles
            | Flow::ListRolesV2
            | Flow::ListInvitableRolesAtEntityLevel
            | Flow::ListUpdatableRolesAtEntityLevel
            | Flow::GetRole
            | Flow::GetRoleFromToken
            | Flow::UpdateUserRole
            | Flow::GetAuthorizationInfo
            | Flow::GetRolesInfo
            | Flow::AcceptInvitation
            | Flow::AcceptInvitationsV2
            | Flow::MerchantSelect
            | Flow::AcceptInvitationsPreAuth
            | Flow::DeleteUserRole
            | Flow::CreateRole
            | Flow::UpdateRole
            | Flow::UserFromEmail
            | Flow::ListUsersInLineage => Self::UserRole,

            Flow::GetActionUrl | Flow::SyncOnboardingStatus | Flow::ResetTrackingId => {
                Self::ConnectorOnboarding
            }

            Flow::ReconMerchantUpdate
            | Flow::ReconTokenRequest
            | Flow::ReconServiceRequest
            | Flow::ReconVerifyToken => Self::Recon,

            Flow::RetrievePollStatus => Self::Poll,
        }
    }
}<|MERGE_RESOLUTION|>--- conflicted
+++ resolved
@@ -137,11 +137,8 @@
             | Flow::PaymentsCompleteAuthorize
             | Flow::PaymentsManualUpdate
             | Flow::SessionUpdateTaxCalculation
-<<<<<<< HEAD
-            | Flow::PaymentsConfirmIntent => Self::Payments,
-=======
+            | Flow::PaymentsConfirmIntent
             | Flow::PaymentsCreateIntent => Self::Payments,
->>>>>>> ca5277b1
 
             Flow::PayoutsCreate
             | Flow::PayoutsRetrieve
