--- conflicted
+++ resolved
@@ -184,18 +184,16 @@
                 Self::UserRole
             }
 
-<<<<<<< HEAD
             Flow::GetActionUrl | Flow::SyncOnboardingStatus => Self::ConnectorOnboarding,
 
             Flow::ReconMerchantUpdate
             | Flow::ReconTokenRequest
             | Flow::ReconServiceRequest
             | Flow::ReconVerifyToken => Self::Recon,
-=======
+
             Flow::GetActionUrl | Flow::SyncOnboardingStatus | Flow::ResetTrackingId => {
                 Self::ConnectorOnboarding
             }
->>>>>>> 58cc8d61
         }
     }
 }