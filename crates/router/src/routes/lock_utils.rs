use router_env::Flow;

#[derive(Clone, Debug, strum::Display)]
#[strum(serialize_all = "snake_case")]
pub enum ApiIdentifier {
    Payments,
    Refunds,
    Webhooks,
    Organization,
    MerchantAccount,
    MerchantConnector,
    Configs,
    Customers,
    Ephemeral,
    Health,
    Mandates,
    PaymentMethods,
    PaymentMethodAuth,
    Payouts,
    Disputes,
    CardsInfo,
    Files,
    Cache,
    Profile,
    Verification,
    ApiKeys,
    PaymentLink,
    Routing,
    Blocklist,
    Forex,
    RustLockerMigration,
    Gsm,
    Role,
    User,
    UserRole,
    ConnectorOnboarding,
    Recon,
    Poll,
    ApplePayCertificatesMigration,
    Relay,
    Documentation,
    PaymentMethodsSession,
}

impl From<Flow> for ApiIdentifier {
    fn from(flow: Flow) -> Self {
        match flow {
            Flow::MerchantsAccountCreate
            | Flow::MerchantsAccountRetrieve
            | Flow::MerchantsAccountUpdate
            | Flow::MerchantsAccountDelete
            | Flow::MerchantTransferKey
            | Flow::MerchantAccountList
            | Flow::EnablePlatformAccount => Self::MerchantAccount,

            Flow::OrganizationCreate | Flow::OrganizationRetrieve | Flow::OrganizationUpdate => {
                Self::Organization
            }

            Flow::RoutingCreateConfig
            | Flow::RoutingLinkConfig
            | Flow::RoutingUnlinkConfig
            | Flow::RoutingRetrieveConfig
            | Flow::RoutingRetrieveActiveConfig
            | Flow::RoutingRetrieveDefaultConfig
            | Flow::RoutingRetrieveDictionary
            | Flow::RoutingUpdateConfig
            | Flow::RoutingUpdateDefaultConfig
            | Flow::RoutingDeleteConfig
            | Flow::DecisionManagerDeleteConfig
            | Flow::DecisionManagerRetrieveConfig
            | Flow::ToggleDynamicRouting
            | Flow::UpdateDynamicRoutingConfigs
            | Flow::DecisionManagerUpsertConfig
            | Flow::VolumeSplitOnRoutingType => Self::Routing,

            Flow::RetrieveForexFlow => Self::Forex,

            Flow::AddToBlocklist => Self::Blocklist,
            Flow::DeleteFromBlocklist => Self::Blocklist,
            Flow::ListBlocklist => Self::Blocklist,
            Flow::ToggleBlocklistGuard => Self::Blocklist,

            Flow::MerchantConnectorsCreate
            | Flow::MerchantConnectorsRetrieve
            | Flow::MerchantConnectorsUpdate
            | Flow::MerchantConnectorsDelete
            | Flow::MerchantConnectorsList => Self::MerchantConnector,

            Flow::ConfigKeyCreate
            | Flow::ConfigKeyFetch
            | Flow::ConfigKeyUpdate
            | Flow::ConfigKeyDelete
            | Flow::CreateConfigKey => Self::Configs,

            Flow::CustomersCreate
            | Flow::CustomersRetrieve
            | Flow::CustomersUpdate
            | Flow::CustomersDelete
            | Flow::CustomersGetMandates
            | Flow::CustomersList => Self::Customers,

            Flow::EphemeralKeyCreate | Flow::EphemeralKeyDelete => Self::Ephemeral,

            Flow::DeepHealthCheck | Flow::HealthCheck => Self::Health,
            Flow::MandatesRetrieve | Flow::MandatesRevoke | Flow::MandatesList => Self::Mandates,

            Flow::PaymentMethodsCreate
            | Flow::PaymentMethodsMigrate
            | Flow::PaymentMethodsList
            | Flow::CustomerPaymentMethodsList
            | Flow::PaymentMethodsRetrieve
            | Flow::PaymentMethodsUpdate
            | Flow::PaymentMethodsDelete
            | Flow::PaymentMethodCollectLink
            | Flow::ValidatePaymentMethod
            | Flow::ListCountriesCurrencies
            | Flow::DefaultPaymentMethodsSet
            | Flow::PaymentMethodSave => Self::PaymentMethods,

            Flow::PmAuthLinkTokenCreate | Flow::PmAuthExchangeToken => Self::PaymentMethodAuth,

            Flow::PaymentsCreate
            | Flow::PaymentsRetrieve
            | Flow::PaymentsRetrieveForceSync
            | Flow::PaymentsUpdate
            | Flow::PaymentsConfirm
            | Flow::PaymentsCapture
            | Flow::PaymentsCancel
            | Flow::PaymentsApprove
            | Flow::PaymentsReject
            | Flow::PaymentsSessionToken
            | Flow::PaymentsStart
            | Flow::PaymentsList
            | Flow::PaymentsFilters
            | Flow::PaymentsAggregate
            | Flow::PaymentsRedirect
            | Flow::PaymentsIncrementalAuthorization
            | Flow::PaymentsExternalAuthentication
            | Flow::PaymentsAuthorize
            | Flow::GetExtendedCardInfo
            | Flow::PaymentsCompleteAuthorize
            | Flow::PaymentsManualUpdate
            | Flow::SessionUpdateTaxCalculation
            | Flow::PaymentsConfirmIntent
            | Flow::PaymentsCreateIntent
            | Flow::PaymentsGetIntent
            | Flow::PaymentsPostSessionTokens
            | Flow::PaymentsUpdateIntent
            | Flow::PaymentsCreateAndConfirmIntent
            | Flow::PaymentStartRedirection
            | Flow::PaymentsRetrieveUsingMerchantReferenceId => Self::Payments,

            Flow::PayoutsCreate
            | Flow::PayoutsRetrieve
            | Flow::PayoutsUpdate
            | Flow::PayoutsCancel
            | Flow::PayoutsFulfill
            | Flow::PayoutsList
            | Flow::PayoutsFilter
            | Flow::PayoutsAccounts
            | Flow::PayoutsConfirm
            | Flow::PayoutLinkInitiate => Self::Payouts,

            Flow::RefundsCreate
            | Flow::RefundsRetrieve
            | Flow::RefundsRetrieveForceSync
            | Flow::RefundsUpdate
            | Flow::RefundsList
            | Flow::RefundsFilters
            | Flow::RefundsAggregate
            | Flow::RefundsManualUpdate => Self::Refunds,
            Flow::Relay | Flow::RelayRetrieve => Self::Relay,

            Flow::FrmFulfillment
            | Flow::IncomingWebhookReceive
            | Flow::IncomingRelayWebhookReceive
            | Flow::WebhookEventInitialDeliveryAttemptList
            | Flow::WebhookEventDeliveryAttemptList
            | Flow::WebhookEventDeliveryRetry => Self::Webhooks,

            Flow::ApiKeyCreate
            | Flow::ApiKeyRetrieve
            | Flow::ApiKeyUpdate
            | Flow::ApiKeyRevoke
            | Flow::ApiKeyList => Self::ApiKeys,

            Flow::DisputesRetrieve
            | Flow::DisputesList
            | Flow::DisputesFilters
            | Flow::DisputesEvidenceSubmit
            | Flow::AttachDisputeEvidence
            | Flow::RetrieveDisputeEvidence
            | Flow::DisputesAggregate
            | Flow::DeleteDisputeEvidence => Self::Disputes,

            Flow::CardsInfo => Self::CardsInfo,

            Flow::CreateFile | Flow::DeleteFile | Flow::RetrieveFile => Self::Files,

            Flow::CacheInvalidate => Self::Cache,

            Flow::ProfileCreate
            | Flow::ProfileUpdate
            | Flow::ProfileRetrieve
            | Flow::ProfileDelete
            | Flow::ProfileList
            | Flow::ToggleExtendedCardInfo
            | Flow::ToggleConnectorAgnosticMit => Self::Profile,

            Flow::PaymentLinkRetrieve
            | Flow::PaymentLinkInitiate
            | Flow::PaymentSecureLinkInitiate
            | Flow::PaymentLinkList
            | Flow::PaymentLinkStatus => Self::PaymentLink,

            Flow::Verification => Self::Verification,

            Flow::RustLockerMigration => Self::RustLockerMigration,
            Flow::GsmRuleCreate
            | Flow::GsmRuleRetrieve
            | Flow::GsmRuleUpdate
            | Flow::GsmRuleDelete => Self::Gsm,

            Flow::ApplePayCertificatesMigration => Self::ApplePayCertificatesMigration,

            Flow::UserConnectAccount
            | Flow::UserSignUp
            | Flow::UserSignIn
            | Flow::Signout
            | Flow::ChangePassword
            | Flow::SetDashboardMetadata
            | Flow::GetMultipleDashboardMetadata
            | Flow::VerifyPaymentConnector
            | Flow::InternalUserSignup
            | Flow::TenantUserCreate
            | Flow::SwitchOrg
            | Flow::SwitchMerchantV2
            | Flow::SwitchProfile
            | Flow::UserOrgMerchantCreate
            | Flow::UserMerchantAccountCreate
            | Flow::GenerateSampleData
            | Flow::DeleteSampleData
            | Flow::GetUserDetails
            | Flow::GetUserRoleDetails
            | Flow::ForgotPassword
            | Flow::ResetPassword
            | Flow::RotatePassword
            | Flow::InviteMultipleUser
            | Flow::ReInviteUser
            | Flow::UserSignUpWithMerchantId
            | Flow::VerifyEmail
            | Flow::AcceptInviteFromEmail
            | Flow::VerifyEmailRequest
            | Flow::UpdateUserAccountDetails
            | Flow::TotpBegin
            | Flow::TotpReset
            | Flow::TotpVerify
            | Flow::TotpUpdate
            | Flow::RecoveryCodeVerify
            | Flow::RecoveryCodesGenerate
            | Flow::TerminateTwoFactorAuth
            | Flow::TwoFactorAuthStatus
            | Flow::CreateUserAuthenticationMethod
            | Flow::UpdateUserAuthenticationMethod
            | Flow::ListUserAuthenticationMethods
            | Flow::UserTransferKey
            | Flow::GetSsoAuthUrl
            | Flow::SignInWithSso
            | Flow::ListOrgForUser
            | Flow::ListMerchantsForUserInOrg
            | Flow::ListProfileForUserInOrgAndMerchant
            | Flow::ListInvitationsForUser
            | Flow::AuthSelect
            | Flow::GetThemeUsingLineage
            | Flow::GetThemeUsingThemeId
            | Flow::UploadFileToThemeStorage
            | Flow::CreateTheme
            | Flow::UpdateTheme
            | Flow::DeleteTheme => Self::User,

            Flow::ListRolesV2
            | Flow::ListInvitableRolesAtEntityLevel
            | Flow::ListUpdatableRolesAtEntityLevel
            | Flow::GetRole
            | Flow::GetRoleV2
            | Flow::GetRoleFromToken
            | Flow::GetRoleFromTokenV2
            | Flow::UpdateUserRole
            | Flow::GetAuthorizationInfo
            | Flow::GetRolesInfo
            | Flow::GetParentGroupInfo
            | Flow::AcceptInvitationsV2
            | Flow::AcceptInvitationsPreAuth
            | Flow::DeleteUserRole
            | Flow::CreateRole
            | Flow::UpdateRole
            | Flow::UserFromEmail
            | Flow::ListUsersInLineage => Self::UserRole,

            Flow::GetActionUrl | Flow::SyncOnboardingStatus | Flow::ResetTrackingId => {
                Self::ConnectorOnboarding
            }

            Flow::ReconMerchantUpdate
            | Flow::ReconTokenRequest
            | Flow::ReconServiceRequest
            | Flow::ReconVerifyToken => Self::Recon,

            Flow::RetrievePollStatus => Self::Poll,

            Flow::FeatureMatrix => Self::Documentation,
<<<<<<< HEAD
            Flow::RecoveryIncomingWebhookReceive => Self::Webhooks,
=======

            Flow::PaymentMethodSessionCreate
            | Flow::PaymentMethodSessionRetrieve
            | Flow::PaymentMethodSessionUpdateSavedPaymentMethod => Self::PaymentMethodsSession,
>>>>>>> b38a958a
        }
    }
}<|MERGE_RESOLUTION|>--- conflicted
+++ resolved
@@ -310,14 +310,11 @@
             Flow::RetrievePollStatus => Self::Poll,
 
             Flow::FeatureMatrix => Self::Documentation,
-<<<<<<< HEAD
             Flow::RecoveryIncomingWebhookReceive => Self::Webhooks,
-=======
 
             Flow::PaymentMethodSessionCreate
             | Flow::PaymentMethodSessionRetrieve
             | Flow::PaymentMethodSessionUpdateSavedPaymentMethod => Self::PaymentMethodsSession,
->>>>>>> b38a958a
         }
     }
 }