use router_env::Flow;

#[derive(Clone, Debug, strum::Display)]
#[strum(serialize_all = "snake_case")]
pub enum ApiIdentifier {
    Payments,
    Refunds,
    Webhooks,
    Organization,
    MerchantAccount,
    MerchantConnector,
    Configs,
    Customers,
    Ephemeral,
    Health,
    Mandates,
    PaymentMethods,
    PaymentMethodAuth,
    Payouts,
    Disputes,
    CardsInfo,
    Files,
    Cache,
    Profile,
    Verification,
    ApiKeys,
    PaymentLink,
    Routing,
    Blocklist,
    Forex,
    RustLockerMigration,
    Gsm,
    Role,
    User,
    UserRole,
    ConnectorOnboarding,
    Recon,
    Poll,
    ApplePayCertificatesMigration,
    Relay,
    Documentation,
    CardNetworkTokenization,
    Hypersense,
    PaymentMethodSession,
    ProcessTracker,
    Proxy,
<<<<<<< HEAD
    MerchantAcquirer,
=======
    GenericTokenization,
>>>>>>> e637b214
}

impl From<Flow> for ApiIdentifier {
    fn from(flow: Flow) -> Self {
        match flow {
            Flow::MerchantsAccountCreate
            | Flow::MerchantsAccountRetrieve
            | Flow::MerchantsAccountUpdate
            | Flow::MerchantsAccountDelete
            | Flow::MerchantTransferKey
            | Flow::MerchantAccountList
            | Flow::EnablePlatformAccount => Self::MerchantAccount,

            Flow::OrganizationCreate | Flow::OrganizationRetrieve | Flow::OrganizationUpdate => {
                Self::Organization
            }

            Flow::RoutingCreateConfig
            | Flow::RoutingLinkConfig
            | Flow::RoutingUnlinkConfig
            | Flow::RoutingRetrieveConfig
            | Flow::RoutingRetrieveActiveConfig
            | Flow::RoutingRetrieveDefaultConfig
            | Flow::RoutingRetrieveDictionary
            | Flow::RoutingUpdateConfig
            | Flow::RoutingUpdateDefaultConfig
            | Flow::RoutingDeleteConfig
            | Flow::DecisionManagerDeleteConfig
            | Flow::DecisionManagerRetrieveConfig
            | Flow::ToggleDynamicRouting
            | Flow::UpdateDynamicRoutingConfigs
            | Flow::DecisionManagerUpsertConfig
            | Flow::VolumeSplitOnRoutingType => Self::Routing,

            Flow::RetrieveForexFlow => Self::Forex,

            Flow::AddToBlocklist => Self::Blocklist,
            Flow::DeleteFromBlocklist => Self::Blocklist,
            Flow::ListBlocklist => Self::Blocklist,
            Flow::ToggleBlocklistGuard => Self::Blocklist,

            Flow::MerchantConnectorsCreate
            | Flow::MerchantConnectorsRetrieve
            | Flow::MerchantConnectorsUpdate
            | Flow::MerchantConnectorsDelete
            | Flow::MerchantConnectorsList => Self::MerchantConnector,

            Flow::ConfigKeyCreate
            | Flow::ConfigKeyFetch
            | Flow::ConfigKeyUpdate
            | Flow::ConfigKeyDelete
            | Flow::CreateConfigKey => Self::Configs,

            Flow::CustomersCreate
            | Flow::CustomersRetrieve
            | Flow::CustomersUpdate
            | Flow::CustomersDelete
            | Flow::CustomersGetMandates
            | Flow::CustomersList => Self::Customers,

            Flow::EphemeralKeyCreate | Flow::EphemeralKeyDelete => Self::Ephemeral,

            Flow::DeepHealthCheck | Flow::HealthCheck => Self::Health,
            Flow::MandatesRetrieve | Flow::MandatesRevoke | Flow::MandatesList => Self::Mandates,

            Flow::PaymentMethodsCreate
            | Flow::PaymentMethodsMigrate
            | Flow::PaymentMethodsList
            | Flow::CustomerPaymentMethodsList
            | Flow::GetPaymentMethodTokenData
            | Flow::PaymentMethodsRetrieve
            | Flow::PaymentMethodsUpdate
            | Flow::PaymentMethodsDelete
            | Flow::PaymentMethodCollectLink
            | Flow::ValidatePaymentMethod
            | Flow::ListCountriesCurrencies
            | Flow::DefaultPaymentMethodsSet
            | Flow::PaymentMethodSave
            | Flow::TotalPaymentMethodCount => Self::PaymentMethods,

            Flow::PmAuthLinkTokenCreate | Flow::PmAuthExchangeToken => Self::PaymentMethodAuth,

            Flow::PaymentsCreate
            | Flow::PaymentsRetrieve
            | Flow::PaymentsRetrieveForceSync
            | Flow::PaymentsUpdate
            | Flow::PaymentsConfirm
            | Flow::PaymentsCapture
            | Flow::PaymentsCancel
            | Flow::PaymentsApprove
            | Flow::PaymentsReject
            | Flow::PaymentsSessionToken
            | Flow::PaymentsStart
            | Flow::PaymentsList
            | Flow::PaymentsFilters
            | Flow::PaymentsAggregate
            | Flow::PaymentsRedirect
            | Flow::PaymentsIncrementalAuthorization
            | Flow::PaymentsExternalAuthentication
            | Flow::PaymentsAuthorize
            | Flow::GetExtendedCardInfo
            | Flow::PaymentsCompleteAuthorize
            | Flow::PaymentsManualUpdate
            | Flow::SessionUpdateTaxCalculation
            | Flow::PaymentsConfirmIntent
            | Flow::PaymentsCreateIntent
            | Flow::PaymentsGetIntent
            | Flow::PaymentsPostSessionTokens
            | Flow::PaymentsUpdateMetadata
            | Flow::PaymentsUpdateIntent
            | Flow::PaymentsCreateAndConfirmIntent
            | Flow::PaymentStartRedirection
            | Flow::ProxyConfirmIntent
            | Flow::PaymentsRetrieveUsingMerchantReferenceId => Self::Payments,

            Flow::PayoutsCreate
            | Flow::PayoutsRetrieve
            | Flow::PayoutsUpdate
            | Flow::PayoutsCancel
            | Flow::PayoutsFulfill
            | Flow::PayoutsList
            | Flow::PayoutsFilter
            | Flow::PayoutsAccounts
            | Flow::PayoutsConfirm
            | Flow::PayoutLinkInitiate => Self::Payouts,

            Flow::RefundsCreate
            | Flow::RefundsRetrieve
            | Flow::RefundsRetrieveForceSync
            | Flow::RefundsUpdate
            | Flow::RefundsList
            | Flow::RefundsFilters
            | Flow::RefundsAggregate
            | Flow::RefundsManualUpdate => Self::Refunds,
            Flow::Relay | Flow::RelayRetrieve => Self::Relay,

            Flow::FrmFulfillment
            | Flow::IncomingWebhookReceive
            | Flow::IncomingRelayWebhookReceive
            | Flow::WebhookEventInitialDeliveryAttemptList
            | Flow::WebhookEventDeliveryAttemptList
            | Flow::WebhookEventDeliveryRetry
            | Flow::RecoveryIncomingWebhookReceive => Self::Webhooks,

            Flow::ApiKeyCreate
            | Flow::ApiKeyRetrieve
            | Flow::ApiKeyUpdate
            | Flow::ApiKeyRevoke
            | Flow::ApiKeyList => Self::ApiKeys,

            Flow::DisputesRetrieve
            | Flow::DisputesList
            | Flow::DisputesFilters
            | Flow::DisputesEvidenceSubmit
            | Flow::AttachDisputeEvidence
            | Flow::RetrieveDisputeEvidence
            | Flow::DisputesAggregate
            | Flow::DeleteDisputeEvidence => Self::Disputes,

            Flow::CardsInfo
            | Flow::CardsInfoCreate
            | Flow::CardsInfoUpdate
            | Flow::CardsInfoMigrate => Self::CardsInfo,

            Flow::CreateFile | Flow::DeleteFile | Flow::RetrieveFile => Self::Files,

            Flow::CacheInvalidate => Self::Cache,

            Flow::ProfileCreate
            | Flow::ProfileUpdate
            | Flow::ProfileRetrieve
            | Flow::ProfileDelete
            | Flow::ProfileList
            | Flow::ToggleExtendedCardInfo
            | Flow::ToggleConnectorAgnosticMit => Self::Profile,

            Flow::PaymentLinkRetrieve
            | Flow::PaymentLinkInitiate
            | Flow::PaymentSecureLinkInitiate
            | Flow::PaymentLinkList
            | Flow::PaymentLinkStatus => Self::PaymentLink,

            Flow::Verification => Self::Verification,

            Flow::RustLockerMigration => Self::RustLockerMigration,
            Flow::GsmRuleCreate
            | Flow::GsmRuleRetrieve
            | Flow::GsmRuleUpdate
            | Flow::GsmRuleDelete => Self::Gsm,

            Flow::ApplePayCertificatesMigration => Self::ApplePayCertificatesMigration,

            Flow::UserConnectAccount
            | Flow::UserSignUp
            | Flow::UserSignIn
            | Flow::Signout
            | Flow::ChangePassword
            | Flow::SetDashboardMetadata
            | Flow::GetMultipleDashboardMetadata
            | Flow::VerifyPaymentConnector
            | Flow::InternalUserSignup
            | Flow::TenantUserCreate
            | Flow::SwitchOrg
            | Flow::SwitchMerchantV2
            | Flow::SwitchProfile
            | Flow::CreatePlatformAccount
            | Flow::UserOrgMerchantCreate
            | Flow::UserMerchantAccountCreate
            | Flow::GenerateSampleData
            | Flow::DeleteSampleData
            | Flow::GetUserDetails
            | Flow::GetUserRoleDetails
            | Flow::ForgotPassword
            | Flow::ResetPassword
            | Flow::RotatePassword
            | Flow::InviteMultipleUser
            | Flow::ReInviteUser
            | Flow::UserSignUpWithMerchantId
            | Flow::VerifyEmail
            | Flow::AcceptInviteFromEmail
            | Flow::VerifyEmailRequest
            | Flow::UpdateUserAccountDetails
            | Flow::TotpBegin
            | Flow::TotpReset
            | Flow::TotpVerify
            | Flow::TotpUpdate
            | Flow::RecoveryCodeVerify
            | Flow::RecoveryCodesGenerate
            | Flow::TerminateTwoFactorAuth
            | Flow::TwoFactorAuthStatus
            | Flow::CreateUserAuthenticationMethod
            | Flow::UpdateUserAuthenticationMethod
            | Flow::ListUserAuthenticationMethods
            | Flow::UserTransferKey
            | Flow::GetSsoAuthUrl
            | Flow::SignInWithSso
            | Flow::ListOrgForUser
            | Flow::ListMerchantsForUserInOrg
            | Flow::ListProfileForUserInOrgAndMerchant
            | Flow::ListInvitationsForUser
            | Flow::AuthSelect
            | Flow::GetThemeUsingLineage
            | Flow::GetThemeUsingThemeId
            | Flow::UploadFileToThemeStorage
            | Flow::CreateTheme
            | Flow::UpdateTheme
            | Flow::DeleteTheme
            | Flow::CloneConnector => Self::User,

            Flow::ListRolesV2
            | Flow::ListInvitableRolesAtEntityLevel
            | Flow::ListUpdatableRolesAtEntityLevel
            | Flow::GetRole
            | Flow::GetRoleV2
            | Flow::GetRoleFromToken
            | Flow::GetRoleFromTokenV2
            | Flow::UpdateUserRole
            | Flow::GetAuthorizationInfo
            | Flow::GetRolesInfo
            | Flow::GetParentGroupInfo
            | Flow::AcceptInvitationsV2
            | Flow::AcceptInvitationsPreAuth
            | Flow::DeleteUserRole
            | Flow::CreateRole
            | Flow::UpdateRole
            | Flow::UserFromEmail
            | Flow::ListUsersInLineage => Self::UserRole,

            Flow::GetActionUrl | Flow::SyncOnboardingStatus | Flow::ResetTrackingId => {
                Self::ConnectorOnboarding
            }

            Flow::ReconMerchantUpdate
            | Flow::ReconTokenRequest
            | Flow::ReconServiceRequest
            | Flow::ReconVerifyToken => Self::Recon,

            Flow::RetrievePollStatus => Self::Poll,

            Flow::FeatureMatrix => Self::Documentation,

            Flow::TokenizeCard
            | Flow::TokenizeCardUsingPaymentMethodId
            | Flow::TokenizeCardBatch => Self::CardNetworkTokenization,

            Flow::HypersenseTokenRequest
            | Flow::HypersenseVerifyToken
            | Flow::HypersenseSignoutToken => Self::Hypersense,

            Flow::PaymentMethodSessionCreate
            | Flow::PaymentMethodSessionRetrieve
            | Flow::PaymentMethodSessionConfirm
            | Flow::PaymentMethodSessionUpdateSavedPaymentMethod
            | Flow::PaymentMethodSessionDeleteSavedPaymentMethod
            | Flow::PaymentMethodSessionUpdate => Self::PaymentMethodSession,

            Flow::RevenueRecoveryRetrieve => Self::ProcessTracker,
            Flow::Proxy => Self::Proxy,

<<<<<<< HEAD
            Flow::MerchantAcquirerCreate => Self::MerchantAcquirer,
=======
            Flow::TokenizationCreate | Flow::TokenizationRetrieve => Self::GenericTokenization,
>>>>>>> e637b214
        }
    }
}<|MERGE_RESOLUTION|>--- conflicted
+++ resolved
@@ -44,11 +44,8 @@
     PaymentMethodSession,
     ProcessTracker,
     Proxy,
-<<<<<<< HEAD
     MerchantAcquirer,
-=======
     GenericTokenization,
->>>>>>> e637b214
 }
 
 impl From<Flow> for ApiIdentifier {
@@ -348,11 +345,8 @@
             Flow::RevenueRecoveryRetrieve => Self::ProcessTracker,
             Flow::Proxy => Self::Proxy,
 
-<<<<<<< HEAD
             Flow::MerchantAcquirerCreate => Self::MerchantAcquirer,
-=======
             Flow::TokenizationCreate | Flow::TokenizationRetrieve => Self::GenericTokenization,
->>>>>>> e637b214
         }
     }
 }