use router_env::Flow;

#[derive(Clone, Debug, strum::Display)]
#[strum(serialize_all = "snake_case")]
pub enum ApiIdentifier {
    Payments,
    Refunds,
    Webhooks,
    MerchantAccount,
    MerchantConnector,
    Configs,
    Customers,
    Ephemeral,
    Mandates,
    PaymentMethods,
    PaymentMethodAuth,
    Payouts,
    Disputes,
    CardsInfo,
    Files,
    Cache,
    Business,
    Verification,
    ApiKeys,
    PaymentLink,
    Routing,
    Blocklist,
    Forex,
    RustLockerMigration,
    Gsm,
    User,
    UserRole,
    ConnectorOnboarding,
    Recon,
}

impl From<Flow> for ApiIdentifier {
    fn from(flow: Flow) -> Self {
        match flow {
            Flow::MerchantsAccountCreate
            | Flow::MerchantsAccountRetrieve
            | Flow::MerchantsAccountUpdate
            | Flow::MerchantsAccountDelete
            | Flow::MerchantAccountList => Self::MerchantAccount,

            Flow::RoutingCreateConfig
            | Flow::RoutingLinkConfig
            | Flow::RoutingUnlinkConfig
            | Flow::RoutingRetrieveConfig
            | Flow::RoutingRetrieveActiveConfig
            | Flow::RoutingRetrieveDefaultConfig
            | Flow::RoutingRetrieveDictionary
            | Flow::RoutingUpdateConfig
            | Flow::RoutingUpdateDefaultConfig
            | Flow::RoutingDeleteConfig
            | Flow::DecisionManagerDeleteConfig
            | Flow::DecisionManagerRetrieveConfig
            | Flow::DecisionManagerUpsertConfig => Self::Routing,

            Flow::RetrieveForexFlow => Self::Forex,

            Flow::AddToBlocklist => Self::Blocklist,
            Flow::DeleteFromBlocklist => Self::Blocklist,
            Flow::ListBlocklist => Self::Blocklist,

            Flow::MerchantConnectorsCreate
            | Flow::MerchantConnectorsRetrieve
            | Flow::MerchantConnectorsUpdate
            | Flow::MerchantConnectorsDelete
            | Flow::MerchantConnectorsList => Self::MerchantConnector,

            Flow::ConfigKeyCreate
            | Flow::ConfigKeyFetch
            | Flow::ConfigKeyUpdate
            | Flow::CreateConfigKey => Self::Configs,

            Flow::CustomersCreate
            | Flow::CustomersRetrieve
            | Flow::CustomersUpdate
            | Flow::CustomersDelete
            | Flow::CustomersGetMandates
            | Flow::CustomersList => Self::Customers,

            Flow::EphemeralKeyCreate | Flow::EphemeralKeyDelete => Self::Ephemeral,

            Flow::MandatesRetrieve | Flow::MandatesRevoke | Flow::MandatesList => Self::Mandates,

            Flow::PaymentMethodsCreate
            | Flow::PaymentMethodsList
            | Flow::CustomerPaymentMethodsList
            | Flow::PaymentMethodsRetrieve
            | Flow::PaymentMethodsUpdate
            | Flow::PaymentMethodsDelete
            | Flow::ValidatePaymentMethod => Self::PaymentMethods,

            Flow::PmAuthLinkTokenCreate | Flow::PmAuthExchangeToken => Self::PaymentMethodAuth,

            Flow::PaymentsCreate
            | Flow::PaymentsRetrieve
            | Flow::PaymentsUpdate
            | Flow::PaymentsConfirm
            | Flow::PaymentsCapture
            | Flow::PaymentsCancel
            | Flow::PaymentsApprove
            | Flow::PaymentsReject
            | Flow::PaymentsSessionToken
            | Flow::PaymentsStart
            | Flow::PaymentsList
            | Flow::PaymentsRedirect
            | Flow::PaymentsIncrementalAuthorization => Self::Payments,

            Flow::PayoutsCreate
            | Flow::PayoutsRetrieve
            | Flow::PayoutsUpdate
            | Flow::PayoutsCancel
            | Flow::PayoutsFulfill
            | Flow::PayoutsAccounts => Self::Payouts,

            Flow::RefundsCreate
            | Flow::RefundsRetrieve
            | Flow::RefundsUpdate
            | Flow::RefundsList => Self::Refunds,

            Flow::FrmFulfillment | Flow::IncomingWebhookReceive => Self::Webhooks,

            Flow::ApiKeyCreate
            | Flow::ApiKeyRetrieve
            | Flow::ApiKeyUpdate
            | Flow::ApiKeyRevoke
            | Flow::ApiKeyList => Self::ApiKeys,

            Flow::DisputesRetrieve
            | Flow::DisputesList
            | Flow::DisputesEvidenceSubmit
            | Flow::AttachDisputeEvidence
            | Flow::RetrieveDisputeEvidence => Self::Disputes,

            Flow::CardsInfo => Self::CardsInfo,

            Flow::CreateFile | Flow::DeleteFile | Flow::RetrieveFile => Self::Files,

            Flow::CacheInvalidate => Self::Cache,

            Flow::BusinessProfileCreate
            | Flow::BusinessProfileUpdate
            | Flow::BusinessProfileRetrieve
            | Flow::BusinessProfileDelete
            | Flow::BusinessProfileList => Self::Business,

            Flow::PaymentLinkRetrieve | Flow::PaymentLinkInitiate | Flow::PaymentLinkList => {
                Self::PaymentLink
            }

            Flow::Verification => Self::Verification,

            Flow::RustLockerMigration => Self::RustLockerMigration,
            Flow::GsmRuleCreate
            | Flow::GsmRuleRetrieve
            | Flow::GsmRuleUpdate
            | Flow::GsmRuleDelete => Self::Gsm,

            Flow::UserConnectAccount
            | Flow::UserSignUp
            | Flow::UserSignIn
            | Flow::ChangePassword
            | Flow::SetDashboardMetadata
            | Flow::GetMutltipleDashboardMetadata
            | Flow::VerifyPaymentConnector
            | Flow::InternalUserSignup
            | Flow::SwitchMerchant
            | Flow::UserMerchantAccountCreate
            | Flow::GenerateSampleData
            | Flow::DeleteSampleData
            | Flow::UserMerchantAccountList
            | Flow::GetUserDetails
            | Flow::ForgotPassword
            | Flow::ResetPassword
            | Flow::InviteUser
<<<<<<< HEAD
=======
            | Flow::InviteMultipleUser
            | Flow::DeleteUser
>>>>>>> c9d41e21
            | Flow::UserSignUpWithMerchantId
            | Flow::VerifyEmail
            | Flow::VerifyEmailRequest
            | Flow::UpdateUserAccountDetails => Self::User,

            Flow::ListRoles
            | Flow::GetRole
            | Flow::GetRoleFromToken
            | Flow::UpdateUserRole
            | Flow::GetAuthorizationInfo
            | Flow::AcceptInvitation
            | Flow::DeleteUserRole => Self::UserRole,

            Flow::GetActionUrl | Flow::SyncOnboardingStatus | Flow::ResetTrackingId => {
                Self::ConnectorOnboarding
            }

            Flow::ReconMerchantUpdate
            | Flow::ReconTokenRequest
            | Flow::ReconServiceRequest
            | Flow::ReconVerifyToken => Self::Recon,
        }
    }
}<|MERGE_RESOLUTION|>--- conflicted
+++ resolved
@@ -176,11 +176,7 @@
             | Flow::ForgotPassword
             | Flow::ResetPassword
             | Flow::InviteUser
-<<<<<<< HEAD
-=======
             | Flow::InviteMultipleUser
-            | Flow::DeleteUser
->>>>>>> c9d41e21
             | Flow::UserSignUpWithMerchantId
             | Flow::VerifyEmail
             | Flow::VerifyEmailRequest
