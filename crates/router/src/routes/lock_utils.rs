--- conflicted
+++ resolved
@@ -37,11 +37,8 @@
     Recon,
     Poll,
     ApplePayCertificatesMigration,
-<<<<<<< HEAD
+    Relay,
     Documentation,
-=======
-    Relay,
->>>>>>> 0e3a9b6a
 }
 
 impl From<Flow> for ApiIdentifier {
