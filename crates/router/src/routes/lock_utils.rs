use router_env::Flow;

#[derive(Clone, Debug, strum::Display)]
#[strum(serialize_all = "snake_case")]
pub enum ApiIdentifier {
    Payments,
    Refunds,
    Webhooks,
    Organization,
    MerchantAccount,
    MerchantConnector,
    Configs,
    Customers,
    Ephemeral,
    Health,
    Mandates,
    PaymentMethods,
    PaymentMethodAuth,
    Payouts,
    Disputes,
    CardsInfo,
    Files,
    Cache,
    Business,
    Verification,
    ApiKeys,
    PaymentLink,
    Routing,
    Blocklist,
    Forex,
    RustLockerMigration,
    Gsm,
    Role,
    User,
    UserRole,
    ConnectorOnboarding,
    Recon,
    Poll,
    ApplePayCertificatesMigration,
}

impl From<Flow> for ApiIdentifier {
    fn from(flow: Flow) -> Self {
        match flow {
            Flow::MerchantsAccountCreate
            | Flow::MerchantsAccountRetrieve
            | Flow::MerchantsAccountUpdate
            | Flow::MerchantsAccountDelete
            | Flow::MerchantTransferKey
            | Flow::MerchantAccountList => Self::MerchantAccount,

            Flow::OrganizationCreate | Flow::OrganizationRetrieve | Flow::OrganizationUpdate => {
                Self::Organization
            }

            Flow::RoutingCreateConfig
            | Flow::RoutingLinkConfig
            | Flow::RoutingUnlinkConfig
            | Flow::RoutingRetrieveConfig
            | Flow::RoutingRetrieveActiveConfig
            | Flow::RoutingRetrieveDefaultConfig
            | Flow::RoutingRetrieveDictionary
            | Flow::RoutingUpdateConfig
            | Flow::RoutingUpdateDefaultConfig
            | Flow::RoutingDeleteConfig
            | Flow::DecisionManagerDeleteConfig
            | Flow::DecisionManagerRetrieveConfig
            | Flow::DecisionManagerUpsertConfig => Self::Routing,

            Flow::RetrieveForexFlow => Self::Forex,

            Flow::AddToBlocklist => Self::Blocklist,
            Flow::DeleteFromBlocklist => Self::Blocklist,
            Flow::ListBlocklist => Self::Blocklist,
            Flow::ToggleBlocklistGuard => Self::Blocklist,

            Flow::MerchantConnectorsCreate
            | Flow::MerchantConnectorsRetrieve
            | Flow::MerchantConnectorsUpdate
            | Flow::MerchantConnectorsDelete
            | Flow::MerchantConnectorsList => Self::MerchantConnector,

            Flow::ConfigKeyCreate
            | Flow::ConfigKeyFetch
            | Flow::ConfigKeyUpdate
            | Flow::ConfigKeyDelete
            | Flow::CreateConfigKey => Self::Configs,

            Flow::CustomersCreate
            | Flow::CustomersRetrieve
            | Flow::CustomersUpdate
            | Flow::CustomersDelete
            | Flow::CustomersGetMandates
            | Flow::CustomersList => Self::Customers,

            Flow::EphemeralKeyCreate | Flow::EphemeralKeyDelete => Self::Ephemeral,

            Flow::DeepHealthCheck | Flow::HealthCheck => Self::Health,
            Flow::MandatesRetrieve | Flow::MandatesRevoke | Flow::MandatesList => Self::Mandates,

            Flow::PaymentMethodsCreate
            | Flow::PaymentMethodsMigrate
            | Flow::PaymentMethodsList
            | Flow::CustomerPaymentMethodsList
            | Flow::PaymentMethodsRetrieve
            | Flow::PaymentMethodsUpdate
            | Flow::PaymentMethodsDelete
            | Flow::PaymentMethodCollectLink
            | Flow::ValidatePaymentMethod
            | Flow::ListCountriesCurrencies
            | Flow::DefaultPaymentMethodsSet
            | Flow::PaymentMethodSave => Self::PaymentMethods,

            Flow::PmAuthLinkTokenCreate | Flow::PmAuthExchangeToken => Self::PaymentMethodAuth,

            Flow::PaymentsCreate
            | Flow::PaymentsRetrieve
            | Flow::PaymentsRetrieveForceSync
            | Flow::PaymentsUpdate
            | Flow::PaymentsConfirm
            | Flow::PaymentsCapture
            | Flow::PaymentsCancel
            | Flow::PaymentsApprove
            | Flow::PaymentsReject
            | Flow::PaymentsSessionToken
            | Flow::PaymentsStart
            | Flow::PaymentsList
            | Flow::PaymentsFilters
            | Flow::PaymentsAggregate
            | Flow::PaymentsRedirect
            | Flow::PaymentsIncrementalAuthorization
            | Flow::PaymentsExternalAuthentication
            | Flow::PaymentsAuthorize
            | Flow::GetExtendedCardInfo
            | Flow::PaymentsCompleteAuthorize
            | Flow::PaymentsManualUpdate => Self::Payments,

            Flow::PayoutsCreate
            | Flow::PayoutsRetrieve
            | Flow::PayoutsUpdate
            | Flow::PayoutsCancel
            | Flow::PayoutsFulfill
            | Flow::PayoutsList
            | Flow::PayoutsFilter
            | Flow::PayoutsAccounts
            | Flow::PayoutsConfirm
            | Flow::PayoutLinkInitiate => Self::Payouts,

            Flow::RefundsCreate
            | Flow::RefundsRetrieve
            | Flow::RefundsRetrieveForceSync
            | Flow::RefundsUpdate
            | Flow::RefundsList
            | Flow::RefundsFilters
            | Flow::RefundsManualUpdate => Self::Refunds,

            Flow::FrmFulfillment
            | Flow::IncomingWebhookReceive
            | Flow::WebhookEventInitialDeliveryAttemptList
            | Flow::WebhookEventDeliveryAttemptList
            | Flow::WebhookEventDeliveryRetry => Self::Webhooks,

            Flow::ApiKeyCreate
            | Flow::ApiKeyRetrieve
            | Flow::ApiKeyUpdate
            | Flow::ApiKeyRevoke
            | Flow::ApiKeyList => Self::ApiKeys,

            Flow::DisputesRetrieve
            | Flow::DisputesList
            | Flow::DisputesEvidenceSubmit
            | Flow::AttachDisputeEvidence
            | Flow::RetrieveDisputeEvidence
            | Flow::DeleteDisputeEvidence => Self::Disputes,

            Flow::CardsInfo => Self::CardsInfo,

            Flow::CreateFile | Flow::DeleteFile | Flow::RetrieveFile => Self::Files,

            Flow::CacheInvalidate => Self::Cache,

            Flow::BusinessProfileCreate
            | Flow::BusinessProfileUpdate
            | Flow::BusinessProfileRetrieve
            | Flow::BusinessProfileDelete
            | Flow::BusinessProfileList
            | Flow::ToggleExtendedCardInfo
            | Flow::ToggleConnectorAgnosticMit => Self::Business,

            Flow::PaymentLinkRetrieve
            | Flow::PaymentLinkInitiate
            | Flow::PaymentSecureLinkInitiate
            | Flow::PaymentLinkList
            | Flow::PaymentLinkStatus => Self::PaymentLink,

            Flow::Verification => Self::Verification,

            Flow::RustLockerMigration => Self::RustLockerMigration,
            Flow::GsmRuleCreate
            | Flow::GsmRuleRetrieve
            | Flow::GsmRuleUpdate
            | Flow::GsmRuleDelete => Self::Gsm,

            Flow::ApplePayCertificatesMigration => Self::ApplePayCertificatesMigration,

            Flow::UserConnectAccount
            | Flow::UserSignUp
            | Flow::UserSignIn
            | Flow::Signout
            | Flow::ChangePassword
            | Flow::SetDashboardMetadata
            | Flow::GetMultipleDashboardMetadata
            | Flow::VerifyPaymentConnector
            | Flow::InternalUserSignup
            | Flow::SwitchOrg
            | Flow::SwitchMerchant
            | Flow::SwitchMerchantV2
            | Flow::SwitchProfile
            | Flow::UserMerchantAccountCreate
            | Flow::GenerateSampleData
            | Flow::DeleteSampleData
            | Flow::UserMerchantAccountList
            | Flow::GetUserDetails
            | Flow::GetUserRoleDetails
            | Flow::ListUsersForMerchantAccount
            | Flow::ForgotPassword
            | Flow::ResetPassword
            | Flow::RotatePassword
            | Flow::InviteMultipleUser
            | Flow::ReInviteUser
            | Flow::UserSignUpWithMerchantId
            | Flow::VerifyEmail
            | Flow::AcceptInviteFromEmail
            | Flow::VerifyEmailRequest
            | Flow::UpdateUserAccountDetails
            | Flow::TotpBegin
            | Flow::TotpReset
            | Flow::TotpVerify
            | Flow::TotpUpdate
            | Flow::RecoveryCodeVerify
            | Flow::RecoveryCodesGenerate
            | Flow::TerminateTwoFactorAuth
            | Flow::TwoFactorAuthStatus
            | Flow::CreateUserAuthenticationMethod
            | Flow::UpdateUserAuthenticationMethod
            | Flow::ListUserAuthenticationMethods
            | Flow::UserTransferKey
            | Flow::GetSsoAuthUrl
            | Flow::SignInWithSso
            | Flow::ListOrgForUser
            | Flow::ListMerchantsForUserInOrg
            | Flow::ListProfileForUserInOrgAndMerchant
<<<<<<< HEAD
=======
            | Flow::ListInvitationsForUser
>>>>>>> f8227309
            | Flow::AuthSelect => Self::User,

            Flow::ListRoles
            | Flow::ListRolesV2
            | Flow::ListInvitableRolesAtEntityLevel
            | Flow::ListUpdatableRolesAtEntityLevel
            | Flow::GetRole
            | Flow::GetRoleFromToken
            | Flow::UpdateUserRole
            | Flow::GetAuthorizationInfo
            | Flow::GetRolesInfo
            | Flow::AcceptInvitation
            | Flow::MerchantSelect
            | Flow::DeleteUserRole
            | Flow::CreateRole
            | Flow::UpdateRole
            | Flow::UserFromEmail
            | Flow::ListUsersInLineage => Self::UserRole,

            Flow::GetActionUrl | Flow::SyncOnboardingStatus | Flow::ResetTrackingId => {
                Self::ConnectorOnboarding
            }

            Flow::ReconMerchantUpdate
            | Flow::ReconTokenRequest
            | Flow::ReconServiceRequest
            | Flow::ReconVerifyToken => Self::Recon,

            Flow::RetrievePollStatus => Self::Poll,
        }
    }
}<|MERGE_RESOLUTION|>--- conflicted
+++ resolved
@@ -250,10 +250,7 @@
             | Flow::ListOrgForUser
             | Flow::ListMerchantsForUserInOrg
             | Flow::ListProfileForUserInOrgAndMerchant
-<<<<<<< HEAD
-=======
             | Flow::ListInvitationsForUser
->>>>>>> f8227309
             | Flow::AuthSelect => Self::User,
 
             Flow::ListRoles
