use router_env::Flow;

#[derive(Clone, Debug, strum::Display)]
#[strum(serialize_all = "snake_case")]
pub enum ApiIdentifier {
    Payments,
    Refunds,
    Webhooks,
    MerchantAccount,
    MerchantConnector,
    Configs,
    Customers,
    Ephemeral,
    Mandates,
    PaymentMethods,
    Payouts,
    Disputes,
    CardsInfo,
    Files,
    Cache,
    Business,
    Verification,
    ApiKeys,
    PaymentLink,
    Routing,
    Forex,
    RustLockerMigration,
    Gsm,
    User,
    UserRole,
}

impl From<Flow> for ApiIdentifier {
    fn from(flow: Flow) -> Self {
        match flow {
            Flow::MerchantsAccountCreate
            | Flow::MerchantsAccountRetrieve
            | Flow::MerchantsAccountUpdate
            | Flow::MerchantsAccountDelete
            | Flow::MerchantAccountList => Self::MerchantAccount,

            Flow::RoutingCreateConfig
            | Flow::RoutingLinkConfig
            | Flow::RoutingUnlinkConfig
            | Flow::RoutingRetrieveConfig
            | Flow::RoutingRetrieveActiveConfig
            | Flow::RoutingRetrieveDefaultConfig
            | Flow::RoutingRetrieveDictionary
            | Flow::RoutingUpdateConfig
            | Flow::RoutingUpdateDefaultConfig
            | Flow::RoutingDeleteConfig
            | Flow::DecisionManagerDeleteConfig
            | Flow::DecisionManagerRetrieveConfig
            | Flow::DecisionManagerUpsertConfig => Self::Routing,

            Flow::RetrieveForexFlow => Self::Forex,

            Flow::MerchantConnectorsCreate
            | Flow::MerchantConnectorsRetrieve
            | Flow::MerchantConnectorsUpdate
            | Flow::MerchantConnectorsDelete
            | Flow::MerchantConnectorsList => Self::MerchantConnector,

            Flow::ConfigKeyCreate
            | Flow::ConfigKeyFetch
            | Flow::ConfigKeyUpdate
            | Flow::CreateConfigKey => Self::Configs,

            Flow::CustomersCreate
            | Flow::CustomersRetrieve
            | Flow::CustomersUpdate
            | Flow::CustomersDelete
            | Flow::CustomersGetMandates
            | Flow::CustomersList => Self::Customers,

            Flow::EphemeralKeyCreate | Flow::EphemeralKeyDelete => Self::Ephemeral,

            Flow::MandatesRetrieve | Flow::MandatesRevoke | Flow::MandatesList => Self::Mandates,

            Flow::PaymentMethodsCreate
            | Flow::PaymentMethodsList
            | Flow::CustomerPaymentMethodsList
            | Flow::PaymentMethodsRetrieve
            | Flow::PaymentMethodsUpdate
            | Flow::PaymentMethodsDelete
            | Flow::ValidatePaymentMethod => Self::PaymentMethods,

            Flow::PaymentsCreate
            | Flow::PaymentsRetrieve
            | Flow::PaymentsUpdate
            | Flow::PaymentsConfirm
            | Flow::PaymentsCapture
            | Flow::PaymentsCancel
            | Flow::PaymentsApprove
            | Flow::PaymentsReject
            | Flow::PaymentsSessionToken
            | Flow::PaymentsStart
            | Flow::PaymentsList
            | Flow::PaymentsRedirect => Self::Payments,

            Flow::PayoutsCreate
            | Flow::PayoutsRetrieve
            | Flow::PayoutsUpdate
            | Flow::PayoutsCancel
            | Flow::PayoutsFulfill
            | Flow::PayoutsAccounts => Self::Payouts,

            Flow::RefundsCreate
            | Flow::RefundsRetrieve
            | Flow::RefundsUpdate
            | Flow::RefundsList => Self::Refunds,

            Flow::IncomingWebhookReceive => Self::Webhooks,

            Flow::ApiKeyCreate
            | Flow::ApiKeyRetrieve
            | Flow::ApiKeyUpdate
            | Flow::ApiKeyRevoke
            | Flow::ApiKeyList => Self::ApiKeys,

            Flow::DisputesRetrieve
            | Flow::DisputesList
            | Flow::DisputesEvidenceSubmit
            | Flow::AttachDisputeEvidence
            | Flow::RetrieveDisputeEvidence => Self::Disputes,

            Flow::CardsInfo => Self::CardsInfo,

            Flow::CreateFile | Flow::DeleteFile | Flow::RetrieveFile => Self::Files,

            Flow::CacheInvalidate => Self::Cache,

            Flow::BusinessProfileCreate
            | Flow::BusinessProfileUpdate
            | Flow::BusinessProfileRetrieve
            | Flow::BusinessProfileDelete
            | Flow::BusinessProfileList => Self::Business,

            Flow::PaymentLinkRetrieve | Flow::PaymentLinkInitiate | Flow::PaymentLinkList => {
                Self::PaymentLink
            }

            Flow::Verification => Self::Verification,

            Flow::RustLockerMigration => Self::RustLockerMigration,
            Flow::GsmRuleCreate
            | Flow::GsmRuleRetrieve
            | Flow::GsmRuleUpdate
            | Flow::GsmRuleDelete => Self::Gsm,

<<<<<<< HEAD
            Flow::UserSignUp | Flow::UserSignIn => Self::User,
=======
            Flow::UserConnectAccount
            | Flow::ChangePassword
            | Flow::SetDashboardMetadata
            | Flow::GetMutltipleDashboardMetadata
            | Flow::VerifyPaymentConnector
            | Flow::InternalUserSignup
            | Flow::SwitchMerchant
            | Flow::UserMerchantAccountCreate => Self::User,

            Flow::ListRoles | Flow::GetRole | Flow::UpdateUserRole | Flow::GetAuthorizationInfo => {
                Self::UserRole
            }
>>>>>>> 2ac5b2cd
        }
    }
}<|MERGE_RESOLUTION|>--- conflicted
+++ resolved
@@ -148,10 +148,9 @@
             | Flow::GsmRuleUpdate
             | Flow::GsmRuleDelete => Self::Gsm,
 
-<<<<<<< HEAD
-            Flow::UserSignUp | Flow::UserSignIn => Self::User,
-=======
             Flow::UserConnectAccount
+            | Flow::UserSignUp
+            | Flow::UserSignIn
             | Flow::ChangePassword
             | Flow::SetDashboardMetadata
             | Flow::GetMutltipleDashboardMetadata
@@ -163,7 +162,6 @@
             Flow::ListRoles | Flow::GetRole | Flow::UpdateUserRole | Flow::GetAuthorizationInfo => {
                 Self::UserRole
             }
->>>>>>> 2ac5b2cd
         }
     }
 }