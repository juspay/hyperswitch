use router_env::Flow;

#[derive(Clone, Debug, strum::Display)]
#[strum(serialize_all = "snake_case")]
pub enum ApiIdentifier {
    Payments,
    Refunds,
    Webhooks,
    Organization,
    MerchantAccount,
    MerchantConnector,
    Configs,
    Customers,
    Ephemeral,
    Health,
    Mandates,
    PaymentMethods,
    PaymentMethodAuth,
    Payouts,
    Disputes,
    CardsInfo,
    Files,
    Cache,
    Profile,
    Verification,
    ApiKeys,
    PaymentLink,
    Routing,
    Subscription,
    Blocklist,
    Forex,
    RustLockerMigration,
    Gsm,
    Role,
    User,
    UserRole,
    ConnectorOnboarding,
    Recon,
    AiWorkflow,
    Poll,
    ApplePayCertificatesMigration,
    Relay,
    Documentation,
    CardNetworkTokenization,
    Hypersense,
    PaymentMethodSession,
    ProcessTracker,
    Authentication,
    Proxy,
    ProfileAcquirer,
    ThreeDsDecisionRule,
    GenericTokenization,
    RecoveryRecovery,
}

impl From<Flow> for ApiIdentifier {
    fn from(flow: Flow) -> Self {
        match flow {
            Flow::MerchantsAccountCreate
            | Flow::MerchantsAccountRetrieve
            | Flow::MerchantsAccountUpdate
            | Flow::MerchantsAccountDelete
            | Flow::MerchantTransferKey
            | Flow::MerchantAccountList
            | Flow::EnablePlatformAccount => Self::MerchantAccount,
            Flow::OrganizationCreate | Flow::OrganizationRetrieve | Flow::OrganizationUpdate => {
                Self::Organization
            }
            Flow::RoutingCreateConfig
            | Flow::RoutingLinkConfig
            | Flow::RoutingUnlinkConfig
            | Flow::RoutingRetrieveConfig
            | Flow::RoutingRetrieveActiveConfig
            | Flow::RoutingRetrieveDefaultConfig
            | Flow::RoutingRetrieveDictionary
            | Flow::RoutingUpdateConfig
            | Flow::RoutingUpdateDefaultConfig
            | Flow::RoutingDeleteConfig
            | Flow::DecisionManagerDeleteConfig
            | Flow::DecisionManagerRetrieveConfig
            | Flow::ToggleDynamicRouting
            | Flow::CreateDynamicRoutingConfig
            | Flow::UpdateDynamicRoutingConfigs
            | Flow::DecisionManagerUpsertConfig
            | Flow::RoutingEvaluateRule
            | Flow::DecisionEngineRuleMigration
            | Flow::VolumeSplitOnRoutingType
            | Flow::DecisionEngineDecideGatewayCall
            | Flow::DecisionEngineGatewayFeedbackCall => Self::Routing,
            Flow::CreateSubscription
            | Flow::ConfirmSubscription
            | Flow::CreateAndConfirmSubscription
            | Flow::GetSubscription
            | Flow::UpdateSubscription
            | Flow::GetSubscriptionEstimate
            | Flow::GetSubscriptionItemsForSubscription
            | Flow::PauseSubscription
            | Flow::ResumeSubscription
            | Flow::CancelSubscription => Self::Subscription,
            Flow::RetrieveForexFlow => Self::Forex,
            Flow::AddToBlocklist => Self::Blocklist,
            Flow::DeleteFromBlocklist => Self::Blocklist,
            Flow::ListBlocklist => Self::Blocklist,
            Flow::ToggleBlocklistGuard => Self::Blocklist,
            Flow::MerchantConnectorsCreate
            | Flow::MerchantConnectorsRetrieve
            | Flow::MerchantConnectorsUpdate
            | Flow::MerchantConnectorsDelete
            | Flow::MerchantConnectorsList => Self::MerchantConnector,
            Flow::ConfigKeyCreate
            | Flow::ConfigKeyFetch
            | Flow::ConfigKeyUpdate
            | Flow::ConfigKeyDelete
            | Flow::CreateConfigKey => Self::Configs,
            Flow::CustomersCreate
            | Flow::CustomersRetrieve
            | Flow::CustomersUpdate
            | Flow::CustomersDelete
            | Flow::CustomersGetMandates
            | Flow::CustomersList
            | Flow::CustomersListWithConstraints => Self::Customers,
            Flow::EphemeralKeyCreate | Flow::EphemeralKeyDelete => Self::Ephemeral,
            Flow::DeepHealthCheck | Flow::HealthCheck => Self::Health,
            Flow::MandatesRetrieve | Flow::MandatesRevoke | Flow::MandatesList => Self::Mandates,
            Flow::PaymentMethodsCreate
            | Flow::PaymentMethodsMigrate
            | Flow::PaymentMethodsBatchUpdate
            | Flow::PaymentMethodsList
            | Flow::CustomerPaymentMethodsList
            | Flow::GetPaymentMethodTokenData
            | Flow::PaymentMethodsRetrieve
            | Flow::PaymentMethodsUpdate
            | Flow::PaymentMethodsDelete
            | Flow::NetworkTokenStatusCheck
            | Flow::PaymentMethodCollectLink
            | Flow::ValidatePaymentMethod
            | Flow::ListCountriesCurrencies
            | Flow::DefaultPaymentMethodsSet
            | Flow::PaymentMethodSave
            | Flow::TotalPaymentMethodCount => Self::PaymentMethods,
            Flow::PmAuthLinkTokenCreate | Flow::PmAuthExchangeToken => Self::PaymentMethodAuth,
            Flow::PaymentsCreate
            | Flow::PaymentsRetrieve
            | Flow::PaymentsRetrieveForceSync
            | Flow::PaymentsUpdate
            | Flow::PaymentsConfirm
            | Flow::PaymentsCapture
            | Flow::PaymentsCancel
            | Flow::PaymentsCancelPostCapture
            | Flow::PaymentsApprove
            | Flow::PaymentsReject
            | Flow::PaymentsSessionToken
            | Flow::PaymentsStart
            | Flow::PaymentsList
            | Flow::PaymentsFilters
            | Flow::PaymentsAggregate
            | Flow::PaymentsRedirect
            | Flow::PaymentsIncrementalAuthorization
            | Flow::PaymentsExtendAuthorization
            | Flow::PaymentsExternalAuthentication
            | Flow::PaymentsAuthorize
            | Flow::GetExtendedCardInfo
            | Flow::PaymentsCompleteAuthorize
            | Flow::PaymentsManualUpdate
            | Flow::SessionUpdateTaxCalculation
            | Flow::PaymentsConfirmIntent
            | Flow::PaymentsCreateIntent
            | Flow::PaymentsGetIntent
            | Flow::PaymentMethodBalanceCheck
            | Flow::ApplyPaymentMethodData
            | Flow::PaymentsPostSessionTokens
            | Flow::PaymentsUpdateMetadata
            | Flow::PaymentsUpdateIntent
            | Flow::PaymentsCreateAndConfirmIntent
            | Flow::PaymentStartRedirection
            | Flow::ProxyConfirmIntent
            | Flow::PaymentsRetrieveUsingMerchantReferenceId
            | Flow::PaymentAttemptsList
            | Flow::RecoveryPaymentsCreate
            | Flow::PaymentsSubmitEligibility => Self::Payments,
            Flow::PayoutsCreate
            | Flow::PayoutsRetrieve
            | Flow::PayoutsUpdate
            | Flow::PayoutsCancel
            | Flow::PayoutsFulfill
            | Flow::PayoutsList
            | Flow::PayoutsFilter
            | Flow::PayoutsAccounts
            | Flow::PayoutsConfirm
<<<<<<< HEAD
            | Flow::PayoutsManualUpdate
            | Flow::PayoutLinkInitiate => Self::Payouts,
=======
            | Flow::PayoutLinkInitiate
            | Flow::PayoutsAggregate => Self::Payouts,
>>>>>>> ca4f5b6c
            Flow::RefundsCreate
            | Flow::RefundsRetrieve
            | Flow::RefundsRetrieveForceSync
            | Flow::RefundsUpdate
            | Flow::RefundsList
            | Flow::RefundsFilters
            | Flow::RefundsAggregate
            | Flow::RefundsManualUpdate => Self::Refunds,
            Flow::Relay | Flow::RelayRetrieve => Self::Relay,
            Flow::FrmFulfillment
            | Flow::IncomingWebhookReceive
            | Flow::IncomingRelayWebhookReceive
            | Flow::WebhookEventInitialDeliveryAttemptList
            | Flow::WebhookEventDeliveryAttemptList
            | Flow::WebhookEventDeliveryRetry
            | Flow::RecoveryIncomingWebhookReceive
            | Flow::IncomingNetworkTokenWebhookReceive => Self::Webhooks,
            Flow::ApiKeyCreate
            | Flow::ApiKeyRetrieve
            | Flow::ApiKeyUpdate
            | Flow::ApiKeyRevoke
            | Flow::ApiKeyList => Self::ApiKeys,
            Flow::DisputesRetrieve
            | Flow::DisputesList
            | Flow::DisputesFilters
            | Flow::DisputesEvidenceSubmit
            | Flow::AttachDisputeEvidence
            | Flow::RetrieveDisputeEvidence
            | Flow::DisputesAggregate
            | Flow::DeleteDisputeEvidence => Self::Disputes,
            Flow::CardsInfo
            | Flow::CardsInfoCreate
            | Flow::CardsInfoUpdate
            | Flow::CardsInfoMigrate => Self::CardsInfo,
            Flow::CreateFile | Flow::DeleteFile | Flow::RetrieveFile => Self::Files,
            Flow::CacheInvalidate => Self::Cache,
            Flow::ProfileCreate
            | Flow::ProfileUpdate
            | Flow::ProfileRetrieve
            | Flow::ProfileDelete
            | Flow::ProfileList
            | Flow::ToggleExtendedCardInfo
            | Flow::ToggleConnectorAgnosticMit => Self::Profile,
            Flow::PaymentLinkRetrieve
            | Flow::PaymentLinkInitiate
            | Flow::PaymentSecureLinkInitiate
            | Flow::PaymentLinkList
            | Flow::PaymentLinkStatus => Self::PaymentLink,
            Flow::Verification => Self::Verification,
            Flow::RustLockerMigration => Self::RustLockerMigration,
            Flow::GsmRuleCreate
            | Flow::GsmRuleRetrieve
            | Flow::GsmRuleUpdate
            | Flow::GsmRuleDelete => Self::Gsm,
            Flow::ApplePayCertificatesMigration => Self::ApplePayCertificatesMigration,
            Flow::UserConnectAccount
            | Flow::UserSignUp
            | Flow::UserSignIn
            | Flow::Signout
            | Flow::ChangePassword
            | Flow::SetDashboardMetadata
            | Flow::GetMultipleDashboardMetadata
            | Flow::VerifyPaymentConnector
            | Flow::InternalUserSignup
            | Flow::TenantUserCreate
            | Flow::SwitchOrg
            | Flow::SwitchMerchantV2
            | Flow::SwitchProfile
            | Flow::CreatePlatformAccount
            | Flow::UserOrgMerchantCreate
            | Flow::UserMerchantAccountCreate
            | Flow::GenerateSampleData
            | Flow::DeleteSampleData
            | Flow::GetUserDetails
            | Flow::GetUserRoleDetails
            | Flow::ForgotPassword
            | Flow::ResetPassword
            | Flow::RotatePassword
            | Flow::InviteMultipleUser
            | Flow::ReInviteUser
            | Flow::UserSignUpWithMerchantId
            | Flow::VerifyEmail
            | Flow::AcceptInviteFromEmail
            | Flow::VerifyEmailRequest
            | Flow::UpdateUserAccountDetails
            | Flow::TotpBegin
            | Flow::TotpReset
            | Flow::TotpVerify
            | Flow::TotpUpdate
            | Flow::RecoveryCodeVerify
            | Flow::RecoveryCodesGenerate
            | Flow::TerminateTwoFactorAuth
            | Flow::TwoFactorAuthStatus
            | Flow::CreateUserAuthenticationMethod
            | Flow::UpdateUserAuthenticationMethod
            | Flow::ListUserAuthenticationMethods
            | Flow::UserTransferKey
            | Flow::GetSsoAuthUrl
            | Flow::SignInWithSso
            | Flow::ListOrgForUser
            | Flow::ListMerchantsForUserInOrg
            | Flow::ListProfileForUserInOrgAndMerchant
            | Flow::ListInvitationsForUser
            | Flow::AuthSelect
            | Flow::GetThemeUsingLineage
            | Flow::GetThemeUsingThemeId
            | Flow::UploadFileToThemeStorage
            | Flow::CreateTheme
            | Flow::UpdateTheme
            | Flow::DeleteTheme
            | Flow::CreateUserTheme
            | Flow::UpdateUserTheme
            | Flow::DeleteUserTheme
            | Flow::GetUserThemeUsingThemeId
            | Flow::UploadFileToUserThemeStorage
            | Flow::GetUserThemeUsingLineage
            | Flow::ListAllThemesInLineage
            | Flow::CloneConnector => Self::User,

            Flow::GetDataFromHyperswitchAiFlow | Flow::ListAllChatInteractions => Self::AiWorkflow,

            Flow::ListRolesV2
            | Flow::ListInvitableRolesAtEntityLevel
            | Flow::ListUpdatableRolesAtEntityLevel
            | Flow::GetRole
            | Flow::GetRoleV2
            | Flow::GetRoleFromToken
            | Flow::GetRoleFromTokenV2
            | Flow::GetParentGroupsInfoForRoleFromToken
            | Flow::UpdateUserRole
            | Flow::GetAuthorizationInfo
            | Flow::GetRolesInfo
            | Flow::GetParentGroupInfo
            | Flow::AcceptInvitationsV2
            | Flow::AcceptInvitationsPreAuth
            | Flow::DeleteUserRole
            | Flow::CreateRole
            | Flow::CreateRoleV2
            | Flow::UpdateRole
            | Flow::UserFromEmail
            | Flow::ListUsersInLineage => Self::UserRole,
            Flow::GetActionUrl | Flow::SyncOnboardingStatus | Flow::ResetTrackingId => {
                Self::ConnectorOnboarding
            }
            Flow::ReconMerchantUpdate
            | Flow::ReconTokenRequest
            | Flow::ReconServiceRequest
            | Flow::ReconVerifyToken => Self::Recon,
            Flow::RetrievePollStatus => Self::Poll,
            Flow::FeatureMatrix => Self::Documentation,
            Flow::TokenizeCard
            | Flow::TokenizeCardUsingPaymentMethodId
            | Flow::TokenizeCardBatch => Self::CardNetworkTokenization,
            Flow::HypersenseTokenRequest
            | Flow::HypersenseVerifyToken
            | Flow::HypersenseSignoutToken => Self::Hypersense,
            Flow::PaymentMethodSessionCreate
            | Flow::PaymentMethodSessionRetrieve
            | Flow::PaymentMethodSessionConfirm
            | Flow::PaymentMethodSessionUpdateSavedPaymentMethod
            | Flow::PaymentMethodSessionDeleteSavedPaymentMethod
            | Flow::PaymentMethodSessionUpdate => Self::PaymentMethodSession,
            Flow::RevenueRecoveryRetrieve | Flow::RevenueRecoveryResume => Self::ProcessTracker,
            Flow::AuthenticationCreate
            | Flow::AuthenticationEligibility
            | Flow::AuthenticationSync
            | Flow::AuthenticationSyncPostUpdate
            | Flow::AuthenticationAuthenticate
            | Flow::AuthenticationSessionToken
            | Flow::AuthenticationEligibilityCheck
            | Flow::AuthenticationRetrieveEligibilityCheck => Self::Authentication,
            Flow::Proxy => Self::Proxy,
            Flow::ProfileAcquirerCreate | Flow::ProfileAcquirerUpdate => Self::ProfileAcquirer,
            Flow::ThreeDsDecisionRuleExecute => Self::ThreeDsDecisionRule,
            Flow::TokenizationCreate | Flow::TokenizationRetrieve | Flow::TokenizationDelete => {
                Self::GenericTokenization
            }

            Flow::RecoveryDataBackfill | Flow::RevenueRecoveryRedis => Self::RecoveryRecovery,
        }
    }
}<|MERGE_RESOLUTION|>--- conflicted
+++ resolved
@@ -187,13 +187,9 @@
             | Flow::PayoutsFilter
             | Flow::PayoutsAccounts
             | Flow::PayoutsConfirm
-<<<<<<< HEAD
             | Flow::PayoutsManualUpdate
-            | Flow::PayoutLinkInitiate => Self::Payouts,
-=======
             | Flow::PayoutLinkInitiate
             | Flow::PayoutsAggregate => Self::Payouts,
->>>>>>> ca4f5b6c
             Flow::RefundsCreate
             | Flow::RefundsRetrieve
             | Flow::RefundsRetrieveForceSync
