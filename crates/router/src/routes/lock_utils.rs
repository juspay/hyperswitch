use router_env::Flow;

#[derive(Clone, Debug, strum::Display)]
#[strum(serialize_all = "snake_case")]
pub enum ApiIdentifier {
    Payments,
    Refunds,
    Webhooks,
    Organization,
    MerchantAccount,
    MerchantConnector,
    Configs,
    Customers,
    Ephemeral,
    Health,
    Mandates,
    PaymentMethods,
    PaymentMethodAuth,
    Payouts,
    Disputes,
    CardsInfo,
    Files,
    Cache,
    Profile,
    Verification,
    ApiKeys,
    PaymentLink,
    Routing,
    Blocklist,
    Forex,
    RustLockerMigration,
    Gsm,
    Role,
    User,
    UserRole,
    ConnectorOnboarding,
    Recon,
    Poll,
    ApplePayCertificatesMigration,
    Relay,
    Documentation,
}

impl From<Flow> for ApiIdentifier {
    fn from(flow: Flow) -> Self {
        match flow {
            Flow::MerchantsAccountCreate
            | Flow::MerchantsAccountRetrieve
            | Flow::MerchantsAccountUpdate
            | Flow::MerchantsAccountDelete
            | Flow::MerchantTransferKey
            | Flow::MerchantAccountList
            | Flow::EnablePlatformAccount => Self::MerchantAccount,

            Flow::OrganizationCreate | Flow::OrganizationRetrieve | Flow::OrganizationUpdate => {
                Self::Organization
            }

            Flow::RoutingCreateConfig
            | Flow::RoutingLinkConfig
            | Flow::RoutingUnlinkConfig
            | Flow::RoutingRetrieveConfig
            | Flow::RoutingRetrieveActiveConfig
            | Flow::RoutingRetrieveDefaultConfig
            | Flow::RoutingRetrieveDictionary
            | Flow::RoutingUpdateConfig
            | Flow::RoutingUpdateDefaultConfig
            | Flow::RoutingDeleteConfig
            | Flow::DecisionManagerDeleteConfig
            | Flow::DecisionManagerRetrieveConfig
            | Flow::ToggleDynamicRouting
            | Flow::UpdateDynamicRoutingConfigs
            | Flow::DecisionManagerUpsertConfig
            | Flow::VolumeSplitOnRoutingType => Self::Routing,

            Flow::RetrieveForexFlow => Self::Forex,

            Flow::AddToBlocklist => Self::Blocklist,
            Flow::DeleteFromBlocklist => Self::Blocklist,
            Flow::ListBlocklist => Self::Blocklist,
            Flow::ToggleBlocklistGuard => Self::Blocklist,

            Flow::MerchantConnectorsCreate
            | Flow::MerchantConnectorsRetrieve
            | Flow::MerchantConnectorsUpdate
            | Flow::MerchantConnectorsDelete
            | Flow::MerchantConnectorsList => Self::MerchantConnector,

            Flow::ConfigKeyCreate
            | Flow::ConfigKeyFetch
            | Flow::ConfigKeyUpdate
            | Flow::ConfigKeyDelete
            | Flow::CreateConfigKey => Self::Configs,

            Flow::CustomersCreate
            | Flow::CustomersRetrieve
            | Flow::CustomersUpdate
            | Flow::CustomersDelete
            | Flow::CustomersGetMandates
            | Flow::CustomersList => Self::Customers,

            Flow::EphemeralKeyCreate | Flow::EphemeralKeyDelete => Self::Ephemeral,

            Flow::DeepHealthCheck | Flow::HealthCheck => Self::Health,
            Flow::MandatesRetrieve | Flow::MandatesRevoke | Flow::MandatesList => Self::Mandates,

            Flow::PaymentMethodsCreate
            | Flow::PaymentMethodsMigrate
            | Flow::PaymentMethodsList
            | Flow::CustomerPaymentMethodsList
            | Flow::PaymentMethodsRetrieve
            | Flow::PaymentMethodsUpdate
            | Flow::PaymentMethodsDelete
            | Flow::PaymentMethodCollectLink
            | Flow::ValidatePaymentMethod
            | Flow::ListCountriesCurrencies
            | Flow::DefaultPaymentMethodsSet
            | Flow::PaymentMethodSave => Self::PaymentMethods,

            Flow::PmAuthLinkTokenCreate | Flow::PmAuthExchangeToken => Self::PaymentMethodAuth,

            Flow::PaymentsCreate
            | Flow::PaymentsRetrieve
            | Flow::PaymentsRetrieveForceSync
            | Flow::PaymentsUpdate
            | Flow::PaymentsConfirm
            | Flow::PaymentsCapture
            | Flow::PaymentsCancel
            | Flow::PaymentsApprove
            | Flow::PaymentsReject
            | Flow::PaymentsSessionToken
            | Flow::PaymentsStart
            | Flow::PaymentsList
            | Flow::PaymentsFilters
            | Flow::PaymentsAggregate
            | Flow::PaymentsRedirect
            | Flow::PaymentsIncrementalAuthorization
            | Flow::PaymentsExternalAuthentication
            | Flow::PaymentsAuthorize
            | Flow::GetExtendedCardInfo
            | Flow::PaymentsCompleteAuthorize
            | Flow::PaymentsManualUpdate
            | Flow::SessionUpdateTaxCalculation
            | Flow::PaymentsConfirmIntent
            | Flow::PaymentsCreateIntent
            | Flow::PaymentsGetIntent
            | Flow::PaymentsPostSessionTokens
            | Flow::PaymentsUpdateIntent
<<<<<<< HEAD
            | Flow::PaymentStartRedirection
            | Flow::ProxyConfirmIntent => Self::Payments,
=======
            | Flow::PaymentsCreateAndConfirmIntent
            | Flow::PaymentStartRedirection
            | Flow::PaymentsRetrieveUsingMerchantReferenceId => Self::Payments,
>>>>>>> 4693d21b

            Flow::PayoutsCreate
            | Flow::PayoutsRetrieve
            | Flow::PayoutsUpdate
            | Flow::PayoutsCancel
            | Flow::PayoutsFulfill
            | Flow::PayoutsList
            | Flow::PayoutsFilter
            | Flow::PayoutsAccounts
            | Flow::PayoutsConfirm
            | Flow::PayoutLinkInitiate => Self::Payouts,

            Flow::RefundsCreate
            | Flow::RefundsRetrieve
            | Flow::RefundsRetrieveForceSync
            | Flow::RefundsUpdate
            | Flow::RefundsList
            | Flow::RefundsFilters
            | Flow::RefundsAggregate
            | Flow::RefundsManualUpdate => Self::Refunds,
            Flow::Relay | Flow::RelayRetrieve => Self::Relay,

            Flow::FrmFulfillment
            | Flow::IncomingWebhookReceive
            | Flow::IncomingRelayWebhookReceive
            | Flow::WebhookEventInitialDeliveryAttemptList
            | Flow::WebhookEventDeliveryAttemptList
            | Flow::WebhookEventDeliveryRetry => Self::Webhooks,

            Flow::ApiKeyCreate
            | Flow::ApiKeyRetrieve
            | Flow::ApiKeyUpdate
            | Flow::ApiKeyRevoke
            | Flow::ApiKeyList => Self::ApiKeys,

            Flow::DisputesRetrieve
            | Flow::DisputesList
            | Flow::DisputesFilters
            | Flow::DisputesEvidenceSubmit
            | Flow::AttachDisputeEvidence
            | Flow::RetrieveDisputeEvidence
            | Flow::DisputesAggregate
            | Flow::DeleteDisputeEvidence => Self::Disputes,

            Flow::CardsInfo => Self::CardsInfo,

            Flow::CreateFile | Flow::DeleteFile | Flow::RetrieveFile => Self::Files,

            Flow::CacheInvalidate => Self::Cache,

            Flow::ProfileCreate
            | Flow::ProfileUpdate
            | Flow::ProfileRetrieve
            | Flow::ProfileDelete
            | Flow::ProfileList
            | Flow::ToggleExtendedCardInfo
            | Flow::ToggleConnectorAgnosticMit => Self::Profile,

            Flow::PaymentLinkRetrieve
            | Flow::PaymentLinkInitiate
            | Flow::PaymentSecureLinkInitiate
            | Flow::PaymentLinkList
            | Flow::PaymentLinkStatus => Self::PaymentLink,

            Flow::Verification => Self::Verification,

            Flow::RustLockerMigration => Self::RustLockerMigration,
            Flow::GsmRuleCreate
            | Flow::GsmRuleRetrieve
            | Flow::GsmRuleUpdate
            | Flow::GsmRuleDelete => Self::Gsm,

            Flow::ApplePayCertificatesMigration => Self::ApplePayCertificatesMigration,

            Flow::UserConnectAccount
            | Flow::UserSignUp
            | Flow::UserSignIn
            | Flow::Signout
            | Flow::ChangePassword
            | Flow::SetDashboardMetadata
            | Flow::GetMultipleDashboardMetadata
            | Flow::VerifyPaymentConnector
            | Flow::InternalUserSignup
            | Flow::TenantUserCreate
            | Flow::SwitchOrg
            | Flow::SwitchMerchantV2
            | Flow::SwitchProfile
            | Flow::UserOrgMerchantCreate
            | Flow::UserMerchantAccountCreate
            | Flow::GenerateSampleData
            | Flow::DeleteSampleData
            | Flow::GetUserDetails
            | Flow::GetUserRoleDetails
            | Flow::ForgotPassword
            | Flow::ResetPassword
            | Flow::RotatePassword
            | Flow::InviteMultipleUser
            | Flow::ReInviteUser
            | Flow::UserSignUpWithMerchantId
            | Flow::VerifyEmail
            | Flow::AcceptInviteFromEmail
            | Flow::VerifyEmailRequest
            | Flow::UpdateUserAccountDetails
            | Flow::TotpBegin
            | Flow::TotpReset
            | Flow::TotpVerify
            | Flow::TotpUpdate
            | Flow::RecoveryCodeVerify
            | Flow::RecoveryCodesGenerate
            | Flow::TerminateTwoFactorAuth
            | Flow::TwoFactorAuthStatus
            | Flow::CreateUserAuthenticationMethod
            | Flow::UpdateUserAuthenticationMethod
            | Flow::ListUserAuthenticationMethods
            | Flow::UserTransferKey
            | Flow::GetSsoAuthUrl
            | Flow::SignInWithSso
            | Flow::ListOrgForUser
            | Flow::ListMerchantsForUserInOrg
            | Flow::ListProfileForUserInOrgAndMerchant
            | Flow::ListInvitationsForUser
            | Flow::AuthSelect
            | Flow::GetThemeUsingLineage
            | Flow::GetThemeUsingThemeId
            | Flow::UploadFileToThemeStorage
            | Flow::CreateTheme
            | Flow::UpdateTheme
            | Flow::DeleteTheme => Self::User,

            Flow::ListRolesV2
            | Flow::ListInvitableRolesAtEntityLevel
            | Flow::ListUpdatableRolesAtEntityLevel
            | Flow::GetRole
            | Flow::GetRoleV2
            | Flow::GetRoleFromToken
            | Flow::GetRoleFromTokenV2
            | Flow::UpdateUserRole
            | Flow::GetAuthorizationInfo
            | Flow::GetRolesInfo
            | Flow::GetParentGroupInfo
            | Flow::AcceptInvitationsV2
            | Flow::AcceptInvitationsPreAuth
            | Flow::DeleteUserRole
            | Flow::CreateRole
            | Flow::UpdateRole
            | Flow::UserFromEmail
            | Flow::ListUsersInLineage => Self::UserRole,

            Flow::GetActionUrl | Flow::SyncOnboardingStatus | Flow::ResetTrackingId => {
                Self::ConnectorOnboarding
            }

            Flow::ReconMerchantUpdate
            | Flow::ReconTokenRequest
            | Flow::ReconServiceRequest
            | Flow::ReconVerifyToken => Self::Recon,

            Flow::RetrievePollStatus => Self::Poll,

            Flow::FeatureMatrix => Self::Documentation,
        }
    }
}<|MERGE_RESOLUTION|>--- conflicted
+++ resolved
@@ -146,14 +146,10 @@
             | Flow::PaymentsGetIntent
             | Flow::PaymentsPostSessionTokens
             | Flow::PaymentsUpdateIntent
-<<<<<<< HEAD
-            | Flow::PaymentStartRedirection
-            | Flow::ProxyConfirmIntent => Self::Payments,
-=======
             | Flow::PaymentsCreateAndConfirmIntent
             | Flow::PaymentStartRedirection
+            | Flow::ProxyConfirmIntent
             | Flow::PaymentsRetrieveUsingMerchantReferenceId => Self::Payments,
->>>>>>> 4693d21b
 
             Flow::PayoutsCreate
             | Flow::PayoutsRetrieve
