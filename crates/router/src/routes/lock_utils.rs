use router_env::Flow;

#[derive(Clone, Debug, strum::Display)]
#[strum(serialize_all = "snake_case")]
pub enum ApiIdentifier {
    Payments,
    Refunds,
    Webhooks,
    Organization,
    MerchantAccount,
    MerchantConnector,
    Configs,
    Customers,
    Ephemeral,
    Health,
    Mandates,
    PaymentMethods,
    PaymentMethodAuth,
    Payouts,
    Disputes,
    CardsInfo,
    Files,
    Cache,
    Profile,
    Verification,
    ApiKeys,
    PaymentLink,
    Routing,
    Blocklist,
    Forex,
    RustLockerMigration,
    Gsm,
    Role,
    User,
    UserRole,
    ConnectorOnboarding,
    Recon,
    Poll,
    ApplePayCertificatesMigration,
    Relay,
    Documentation,
    CardNetworkTokenization,
    Hypersense,
    PaymentMethodSession,
    ProcessTracker,
    Proxy,
<<<<<<< HEAD
    ProfileAcquirer,
=======
    ThreeDsDecisionRule,
>>>>>>> 81292602
    GenericTokenization,
}

impl From<Flow> for ApiIdentifier {
    fn from(flow: Flow) -> Self {
        match flow {
            Flow::MerchantsAccountCreate
            | Flow::MerchantsAccountRetrieve
            | Flow::MerchantsAccountUpdate
            | Flow::MerchantsAccountDelete
            | Flow::MerchantTransferKey
            | Flow::MerchantAccountList
            | Flow::EnablePlatformAccount => Self::MerchantAccount,

            Flow::OrganizationCreate | Flow::OrganizationRetrieve | Flow::OrganizationUpdate => {
                Self::Organization
            }

            Flow::RoutingCreateConfig
            | Flow::RoutingLinkConfig
            | Flow::RoutingUnlinkConfig
            | Flow::RoutingRetrieveConfig
            | Flow::RoutingRetrieveActiveConfig
            | Flow::RoutingRetrieveDefaultConfig
            | Flow::RoutingRetrieveDictionary
            | Flow::RoutingUpdateConfig
            | Flow::RoutingUpdateDefaultConfig
            | Flow::RoutingDeleteConfig
            | Flow::DecisionManagerDeleteConfig
            | Flow::DecisionManagerRetrieveConfig
            | Flow::ToggleDynamicRouting
            | Flow::UpdateDynamicRoutingConfigs
            | Flow::DecisionManagerUpsertConfig
            | Flow::VolumeSplitOnRoutingType => Self::Routing,

            Flow::RetrieveForexFlow => Self::Forex,

            Flow::AddToBlocklist => Self::Blocklist,
            Flow::DeleteFromBlocklist => Self::Blocklist,
            Flow::ListBlocklist => Self::Blocklist,
            Flow::ToggleBlocklistGuard => Self::Blocklist,

            Flow::MerchantConnectorsCreate
            | Flow::MerchantConnectorsRetrieve
            | Flow::MerchantConnectorsUpdate
            | Flow::MerchantConnectorsDelete
            | Flow::MerchantConnectorsList => Self::MerchantConnector,

            Flow::ConfigKeyCreate
            | Flow::ConfigKeyFetch
            | Flow::ConfigKeyUpdate
            | Flow::ConfigKeyDelete
            | Flow::CreateConfigKey => Self::Configs,

            Flow::CustomersCreate
            | Flow::CustomersRetrieve
            | Flow::CustomersUpdate
            | Flow::CustomersDelete
            | Flow::CustomersGetMandates
            | Flow::CustomersList => Self::Customers,

            Flow::EphemeralKeyCreate | Flow::EphemeralKeyDelete => Self::Ephemeral,

            Flow::DeepHealthCheck | Flow::HealthCheck => Self::Health,
            Flow::MandatesRetrieve | Flow::MandatesRevoke | Flow::MandatesList => Self::Mandates,

            Flow::PaymentMethodsCreate
            | Flow::PaymentMethodsMigrate
            | Flow::PaymentMethodsList
            | Flow::CustomerPaymentMethodsList
            | Flow::GetPaymentMethodTokenData
            | Flow::PaymentMethodsRetrieve
            | Flow::PaymentMethodsUpdate
            | Flow::PaymentMethodsDelete
            | Flow::PaymentMethodCollectLink
            | Flow::ValidatePaymentMethod
            | Flow::ListCountriesCurrencies
            | Flow::DefaultPaymentMethodsSet
            | Flow::PaymentMethodSave
            | Flow::TotalPaymentMethodCount => Self::PaymentMethods,

            Flow::PmAuthLinkTokenCreate | Flow::PmAuthExchangeToken => Self::PaymentMethodAuth,

            Flow::PaymentsCreate
            | Flow::PaymentsRetrieve
            | Flow::PaymentsRetrieveForceSync
            | Flow::PaymentsUpdate
            | Flow::PaymentsConfirm
            | Flow::PaymentsCapture
            | Flow::PaymentsCancel
            | Flow::PaymentsApprove
            | Flow::PaymentsReject
            | Flow::PaymentsSessionToken
            | Flow::PaymentsStart
            | Flow::PaymentsList
            | Flow::PaymentsFilters
            | Flow::PaymentsAggregate
            | Flow::PaymentsRedirect
            | Flow::PaymentsIncrementalAuthorization
            | Flow::PaymentsExternalAuthentication
            | Flow::PaymentsAuthorize
            | Flow::GetExtendedCardInfo
            | Flow::PaymentsCompleteAuthorize
            | Flow::PaymentsManualUpdate
            | Flow::SessionUpdateTaxCalculation
            | Flow::PaymentsConfirmIntent
            | Flow::PaymentsCreateIntent
            | Flow::PaymentsGetIntent
            | Flow::PaymentsPostSessionTokens
            | Flow::PaymentsUpdateMetadata
            | Flow::PaymentsUpdateIntent
            | Flow::PaymentsCreateAndConfirmIntent
            | Flow::PaymentStartRedirection
            | Flow::ProxyConfirmIntent
            | Flow::PaymentsRetrieveUsingMerchantReferenceId => Self::Payments,

            Flow::PayoutsCreate
            | Flow::PayoutsRetrieve
            | Flow::PayoutsUpdate
            | Flow::PayoutsCancel
            | Flow::PayoutsFulfill
            | Flow::PayoutsList
            | Flow::PayoutsFilter
            | Flow::PayoutsAccounts
            | Flow::PayoutsConfirm
            | Flow::PayoutLinkInitiate => Self::Payouts,

            Flow::RefundsCreate
            | Flow::RefundsRetrieve
            | Flow::RefundsRetrieveForceSync
            | Flow::RefundsUpdate
            | Flow::RefundsList
            | Flow::RefundsFilters
            | Flow::RefundsAggregate
            | Flow::RefundsManualUpdate => Self::Refunds,
            Flow::Relay | Flow::RelayRetrieve => Self::Relay,

            Flow::FrmFulfillment
            | Flow::IncomingWebhookReceive
            | Flow::IncomingRelayWebhookReceive
            | Flow::WebhookEventInitialDeliveryAttemptList
            | Flow::WebhookEventDeliveryAttemptList
            | Flow::WebhookEventDeliveryRetry
            | Flow::RecoveryIncomingWebhookReceive => Self::Webhooks,

            Flow::ApiKeyCreate
            | Flow::ApiKeyRetrieve
            | Flow::ApiKeyUpdate
            | Flow::ApiKeyRevoke
            | Flow::ApiKeyList => Self::ApiKeys,

            Flow::DisputesRetrieve
            | Flow::DisputesList
            | Flow::DisputesFilters
            | Flow::DisputesEvidenceSubmit
            | Flow::AttachDisputeEvidence
            | Flow::RetrieveDisputeEvidence
            | Flow::DisputesAggregate
            | Flow::DeleteDisputeEvidence => Self::Disputes,

            Flow::CardsInfo
            | Flow::CardsInfoCreate
            | Flow::CardsInfoUpdate
            | Flow::CardsInfoMigrate => Self::CardsInfo,

            Flow::CreateFile | Flow::DeleteFile | Flow::RetrieveFile => Self::Files,

            Flow::CacheInvalidate => Self::Cache,

            Flow::ProfileCreate
            | Flow::ProfileUpdate
            | Flow::ProfileRetrieve
            | Flow::ProfileDelete
            | Flow::ProfileList
            | Flow::ToggleExtendedCardInfo
            | Flow::ToggleConnectorAgnosticMit => Self::Profile,

            Flow::PaymentLinkRetrieve
            | Flow::PaymentLinkInitiate
            | Flow::PaymentSecureLinkInitiate
            | Flow::PaymentLinkList
            | Flow::PaymentLinkStatus => Self::PaymentLink,

            Flow::Verification => Self::Verification,

            Flow::RustLockerMigration => Self::RustLockerMigration,
            Flow::GsmRuleCreate
            | Flow::GsmRuleRetrieve
            | Flow::GsmRuleUpdate
            | Flow::GsmRuleDelete => Self::Gsm,

            Flow::ApplePayCertificatesMigration => Self::ApplePayCertificatesMigration,

            Flow::UserConnectAccount
            | Flow::UserSignUp
            | Flow::UserSignIn
            | Flow::Signout
            | Flow::ChangePassword
            | Flow::SetDashboardMetadata
            | Flow::GetMultipleDashboardMetadata
            | Flow::VerifyPaymentConnector
            | Flow::InternalUserSignup
            | Flow::TenantUserCreate
            | Flow::SwitchOrg
            | Flow::SwitchMerchantV2
            | Flow::SwitchProfile
            | Flow::CreatePlatformAccount
            | Flow::UserOrgMerchantCreate
            | Flow::UserMerchantAccountCreate
            | Flow::GenerateSampleData
            | Flow::DeleteSampleData
            | Flow::GetUserDetails
            | Flow::GetUserRoleDetails
            | Flow::ForgotPassword
            | Flow::ResetPassword
            | Flow::RotatePassword
            | Flow::InviteMultipleUser
            | Flow::ReInviteUser
            | Flow::UserSignUpWithMerchantId
            | Flow::VerifyEmail
            | Flow::AcceptInviteFromEmail
            | Flow::VerifyEmailRequest
            | Flow::UpdateUserAccountDetails
            | Flow::TotpBegin
            | Flow::TotpReset
            | Flow::TotpVerify
            | Flow::TotpUpdate
            | Flow::RecoveryCodeVerify
            | Flow::RecoveryCodesGenerate
            | Flow::TerminateTwoFactorAuth
            | Flow::TwoFactorAuthStatus
            | Flow::CreateUserAuthenticationMethod
            | Flow::UpdateUserAuthenticationMethod
            | Flow::ListUserAuthenticationMethods
            | Flow::UserTransferKey
            | Flow::GetSsoAuthUrl
            | Flow::SignInWithSso
            | Flow::ListOrgForUser
            | Flow::ListMerchantsForUserInOrg
            | Flow::ListProfileForUserInOrgAndMerchant
            | Flow::ListInvitationsForUser
            | Flow::AuthSelect
            | Flow::GetThemeUsingLineage
            | Flow::GetThemeUsingThemeId
            | Flow::UploadFileToThemeStorage
            | Flow::CreateTheme
            | Flow::UpdateTheme
            | Flow::DeleteTheme
            | Flow::CloneConnector => Self::User,

            Flow::ListRolesV2
            | Flow::ListInvitableRolesAtEntityLevel
            | Flow::ListUpdatableRolesAtEntityLevel
            | Flow::GetRole
            | Flow::GetRoleV2
            | Flow::GetRoleFromToken
            | Flow::GetRoleFromTokenV2
            | Flow::UpdateUserRole
            | Flow::GetAuthorizationInfo
            | Flow::GetRolesInfo
            | Flow::GetParentGroupInfo
            | Flow::AcceptInvitationsV2
            | Flow::AcceptInvitationsPreAuth
            | Flow::DeleteUserRole
            | Flow::CreateRole
            | Flow::UpdateRole
            | Flow::UserFromEmail
            | Flow::ListUsersInLineage => Self::UserRole,

            Flow::GetActionUrl | Flow::SyncOnboardingStatus | Flow::ResetTrackingId => {
                Self::ConnectorOnboarding
            }

            Flow::ReconMerchantUpdate
            | Flow::ReconTokenRequest
            | Flow::ReconServiceRequest
            | Flow::ReconVerifyToken => Self::Recon,

            Flow::RetrievePollStatus => Self::Poll,

            Flow::FeatureMatrix => Self::Documentation,

            Flow::TokenizeCard
            | Flow::TokenizeCardUsingPaymentMethodId
            | Flow::TokenizeCardBatch => Self::CardNetworkTokenization,

            Flow::HypersenseTokenRequest
            | Flow::HypersenseVerifyToken
            | Flow::HypersenseSignoutToken => Self::Hypersense,

            Flow::PaymentMethodSessionCreate
            | Flow::PaymentMethodSessionRetrieve
            | Flow::PaymentMethodSessionConfirm
            | Flow::PaymentMethodSessionUpdateSavedPaymentMethod
            | Flow::PaymentMethodSessionDeleteSavedPaymentMethod
            | Flow::PaymentMethodSessionUpdate => Self::PaymentMethodSession,

            Flow::RevenueRecoveryRetrieve => Self::ProcessTracker,
            Flow::Proxy => Self::Proxy,

<<<<<<< HEAD
            Flow::ProfileAcquirerCreate | Flow::ProfileAcquirerList => Self::ProfileAcquirer,
=======
            Flow::ThreeDsDecisionRuleExecute => Self::ThreeDsDecisionRule,
>>>>>>> 81292602
            Flow::TokenizationCreate | Flow::TokenizationRetrieve => Self::GenericTokenization,
        }
    }
}<|MERGE_RESOLUTION|>--- conflicted
+++ resolved
@@ -44,11 +44,8 @@
     PaymentMethodSession,
     ProcessTracker,
     Proxy,
-<<<<<<< HEAD
     ProfileAcquirer,
-=======
     ThreeDsDecisionRule,
->>>>>>> 81292602
     GenericTokenization,
 }
 
@@ -349,11 +346,8 @@
             Flow::RevenueRecoveryRetrieve => Self::ProcessTracker,
             Flow::Proxy => Self::Proxy,
 
-<<<<<<< HEAD
-            Flow::ProfileAcquirerCreate | Flow::ProfileAcquirerList => Self::ProfileAcquirer,
-=======
+            Flow::ProfileAcquirerCreate => Self::ProfileAcquirer,
             Flow::ThreeDsDecisionRuleExecute => Self::ThreeDsDecisionRule,
->>>>>>> 81292602
             Flow::TokenizationCreate | Flow::TokenizationRetrieve => Self::GenericTokenization,
         }
     }
