--- conflicted
+++ resolved
@@ -153,18 +153,15 @@
             | Flow::SetDashboardMetadata
             | Flow::GetMutltipleDashboardMetadata
             | Flow::VerifyPaymentConnector
-<<<<<<< HEAD
-            | Flow::GenerateSampleData
-            | Flow::DeleteSampleData => Self::User,
-=======
             | Flow::InternalUserSignup
             | Flow::SwitchMerchant
-            | Flow::UserMerchantAccountCreate => Self::User,
-
+            | Flow::UserMerchantAccountCreate
+            | Flow::GenerateSampleData
+            | Flow::DeleteSampleData => Self::User, 
+            
             Flow::ListRoles | Flow::GetRole | Flow::UpdateUserRole | Flow::GetAuthorizationInfo => {
                 Self::UserRole
             }
->>>>>>> 5edabae7
         }
     }
 }