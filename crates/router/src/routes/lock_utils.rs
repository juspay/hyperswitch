--- conflicted
+++ resolved
@@ -23,11 +23,8 @@
     ApiKeys,
     PaymentLink,
     Routing,
-<<<<<<< HEAD
     RustLockerMigration,
-=======
     Gsm,
->>>>>>> b3d5062d
 }
 
 impl From<Flow> for ApiIdentifier {
@@ -134,14 +131,11 @@
             Flow::Verification => Self::Verification,
 
             Flow::PaymentLinkInitiate | Flow::PaymentLinkRetrieve => Self::PaymentLink,
-<<<<<<< HEAD
             Flow::RustLockerMigration => Self::RustLockerMigration,
-=======
             Flow::GsmRuleCreate
             | Flow::GsmRuleRetrieve
             | Flow::GsmRuleUpdate
             | Flow::GsmRuleDelete => Self::Gsm,
->>>>>>> b3d5062d
         }
     }
 }