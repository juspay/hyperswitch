use router_env::Flow;

#[derive(Clone, Debug, strum::Display)]
#[strum(serialize_all = "snake_case")]
pub enum ApiIdentifier {
    Payments,
    Refunds,
    Webhooks,
    Organization,
    MerchantAccount,
    MerchantConnector,
    Configs,
    Customers,
    Ephemeral,
    Health,
    Mandates,
    PaymentMethods,
    PaymentMethodAuth,
    Payouts,
    Disputes,
    CardsInfo,
    Files,
    Cache,
    Profile,
    Verification,
    ApiKeys,
    PaymentLink,
    Routing,
    Subscription,
    Blocklist,
    Forex,
    RustLockerMigration,
    Gsm,
    Role,
    User,
    UserRole,
    ConnectorOnboarding,
    Recon,
    AiWorkflow,
    Poll,
    ApplePayCertificatesMigration,
    Relay,
    Documentation,
    CardNetworkTokenization,
    Hypersense,
    PaymentMethodSession,
    ProcessTracker,
    Authentication,
    Proxy,
    ProfileAcquirer,
    ThreeDsDecisionRule,
    GenericTokenization,
    RecoveryRecovery,
}

impl From<Flow> for ApiIdentifier {
    fn from(flow: Flow) -> Self {
        match flow {
            Flow::MerchantsAccountCreate
            | Flow::MerchantsAccountRetrieve
            | Flow::MerchantsAccountUpdate
            | Flow::MerchantsAccountDelete
            | Flow::MerchantTransferKey
            | Flow::MerchantAccountList
            | Flow::EnablePlatformAccount => Self::MerchantAccount,
            Flow::OrganizationCreate | Flow::OrganizationRetrieve | Flow::OrganizationUpdate => {
                Self::Organization
            }
            Flow::RoutingCreateConfig
            | Flow::RoutingLinkConfig
            | Flow::RoutingUnlinkConfig
            | Flow::RoutingRetrieveConfig
            | Flow::RoutingRetrieveActiveConfig
            | Flow::RoutingRetrieveDefaultConfig
            | Flow::RoutingRetrieveDictionary
            | Flow::RoutingUpdateConfig
            | Flow::RoutingUpdateDefaultConfig
            | Flow::RoutingDeleteConfig
            | Flow::DecisionManagerDeleteConfig
            | Flow::DecisionManagerRetrieveConfig
            | Flow::ToggleDynamicRouting
            | Flow::CreateDynamicRoutingConfig
            | Flow::UpdateDynamicRoutingConfigs
            | Flow::DecisionManagerUpsertConfig
            | Flow::RoutingEvaluateRule
            | Flow::DecisionEngineRuleMigration
            | Flow::VolumeSplitOnRoutingType
            | Flow::DecisionEngineDecideGatewayCall
            | Flow::DecisionEngineGatewayFeedbackCall => Self::Routing,
            Flow::CreateSubscription
            | Flow::ConfirmSubscription
            | Flow::CreateAndConfirmSubscription
            | Flow::GetSubscription
<<<<<<< HEAD
            | Flow::UpdateSubscription
=======
            | Flow::GetSubscriptionEstimate
>>>>>>> c815d253
            | Flow::GetPlansForSubscription => Self::Subscription,
            Flow::RetrieveForexFlow => Self::Forex,
            Flow::AddToBlocklist => Self::Blocklist,
            Flow::DeleteFromBlocklist => Self::Blocklist,
            Flow::ListBlocklist => Self::Blocklist,
            Flow::ToggleBlocklistGuard => Self::Blocklist,
            Flow::MerchantConnectorsCreate
            | Flow::MerchantConnectorsRetrieve
            | Flow::MerchantConnectorsUpdate
            | Flow::MerchantConnectorsDelete
            | Flow::MerchantConnectorsList => Self::MerchantConnector,
            Flow::ConfigKeyCreate
            | Flow::ConfigKeyFetch
            | Flow::ConfigKeyUpdate
            | Flow::ConfigKeyDelete
            | Flow::CreateConfigKey => Self::Configs,
            Flow::CustomersCreate
            | Flow::CustomersRetrieve
            | Flow::CustomersUpdate
            | Flow::CustomersDelete
            | Flow::CustomersGetMandates
            | Flow::CustomersList => Self::Customers,
            Flow::EphemeralKeyCreate | Flow::EphemeralKeyDelete => Self::Ephemeral,
            Flow::DeepHealthCheck | Flow::HealthCheck => Self::Health,
            Flow::MandatesRetrieve | Flow::MandatesRevoke | Flow::MandatesList => Self::Mandates,
            Flow::PaymentMethodsCreate
            | Flow::PaymentMethodsMigrate
            | Flow::PaymentMethodsBatchUpdate
            | Flow::PaymentMethodsList
            | Flow::CustomerPaymentMethodsList
            | Flow::GetPaymentMethodTokenData
            | Flow::PaymentMethodsRetrieve
            | Flow::PaymentMethodsUpdate
            | Flow::PaymentMethodsDelete
            | Flow::PaymentMethodCollectLink
            | Flow::ValidatePaymentMethod
            | Flow::ListCountriesCurrencies
            | Flow::DefaultPaymentMethodsSet
            | Flow::PaymentMethodSave
            | Flow::TotalPaymentMethodCount => Self::PaymentMethods,
            Flow::PmAuthLinkTokenCreate | Flow::PmAuthExchangeToken => Self::PaymentMethodAuth,
            Flow::PaymentsCreate
            | Flow::PaymentsRetrieve
            | Flow::PaymentsRetrieveForceSync
            | Flow::PaymentsUpdate
            | Flow::PaymentsConfirm
            | Flow::PaymentsCapture
            | Flow::PaymentsCancel
            | Flow::PaymentsCancelPostCapture
            | Flow::PaymentsApprove
            | Flow::PaymentsReject
            | Flow::PaymentsSessionToken
            | Flow::PaymentsStart
            | Flow::PaymentsList
            | Flow::PaymentsFilters
            | Flow::PaymentsAggregate
            | Flow::PaymentsRedirect
            | Flow::PaymentsIncrementalAuthorization
            | Flow::PaymentsExternalAuthentication
            | Flow::PaymentsAuthorize
            | Flow::GetExtendedCardInfo
            | Flow::PaymentsCompleteAuthorize
            | Flow::PaymentsManualUpdate
            | Flow::SessionUpdateTaxCalculation
            | Flow::PaymentsConfirmIntent
            | Flow::PaymentsCreateIntent
            | Flow::PaymentsGetIntent
            | Flow::GiftCardBalanceCheck
            | Flow::PaymentsPostSessionTokens
            | Flow::PaymentsUpdateMetadata
            | Flow::PaymentsUpdateIntent
            | Flow::PaymentsCreateAndConfirmIntent
            | Flow::PaymentStartRedirection
            | Flow::ProxyConfirmIntent
            | Flow::PaymentsRetrieveUsingMerchantReferenceId
            | Flow::PaymentAttemptsList
            | Flow::RecoveryPaymentsCreate => Self::Payments,
            Flow::PayoutsCreate
            | Flow::PayoutsRetrieve
            | Flow::PayoutsUpdate
            | Flow::PayoutsCancel
            | Flow::PayoutsFulfill
            | Flow::PayoutsList
            | Flow::PayoutsFilter
            | Flow::PayoutsAccounts
            | Flow::PayoutsConfirm
            | Flow::PayoutLinkInitiate => Self::Payouts,
            Flow::RefundsCreate
            | Flow::RefundsRetrieve
            | Flow::RefundsRetrieveForceSync
            | Flow::RefundsUpdate
            | Flow::RefundsList
            | Flow::RefundsFilters
            | Flow::RefundsAggregate
            | Flow::RefundsManualUpdate => Self::Refunds,
            Flow::Relay | Flow::RelayRetrieve => Self::Relay,
            Flow::FrmFulfillment
            | Flow::IncomingWebhookReceive
            | Flow::IncomingRelayWebhookReceive
            | Flow::WebhookEventInitialDeliveryAttemptList
            | Flow::WebhookEventDeliveryAttemptList
            | Flow::WebhookEventDeliveryRetry
            | Flow::RecoveryIncomingWebhookReceive
            | Flow::IncomingNetworkTokenWebhookReceive => Self::Webhooks,
            Flow::ApiKeyCreate
            | Flow::ApiKeyRetrieve
            | Flow::ApiKeyUpdate
            | Flow::ApiKeyRevoke
            | Flow::ApiKeyList => Self::ApiKeys,
            Flow::DisputesRetrieve
            | Flow::DisputesList
            | Flow::DisputesFilters
            | Flow::DisputesEvidenceSubmit
            | Flow::AttachDisputeEvidence
            | Flow::RetrieveDisputeEvidence
            | Flow::DisputesAggregate
            | Flow::DeleteDisputeEvidence => Self::Disputes,
            Flow::CardsInfo
            | Flow::CardsInfoCreate
            | Flow::CardsInfoUpdate
            | Flow::CardsInfoMigrate => Self::CardsInfo,
            Flow::CreateFile | Flow::DeleteFile | Flow::RetrieveFile => Self::Files,
            Flow::CacheInvalidate => Self::Cache,
            Flow::ProfileCreate
            | Flow::ProfileUpdate
            | Flow::ProfileRetrieve
            | Flow::ProfileDelete
            | Flow::ProfileList
            | Flow::ToggleExtendedCardInfo
            | Flow::ToggleConnectorAgnosticMit => Self::Profile,
            Flow::PaymentLinkRetrieve
            | Flow::PaymentLinkInitiate
            | Flow::PaymentSecureLinkInitiate
            | Flow::PaymentLinkList
            | Flow::PaymentLinkStatus => Self::PaymentLink,
            Flow::Verification => Self::Verification,
            Flow::RustLockerMigration => Self::RustLockerMigration,
            Flow::GsmRuleCreate
            | Flow::GsmRuleRetrieve
            | Flow::GsmRuleUpdate
            | Flow::GsmRuleDelete => Self::Gsm,
            Flow::ApplePayCertificatesMigration => Self::ApplePayCertificatesMigration,
            Flow::UserConnectAccount
            | Flow::UserSignUp
            | Flow::UserSignIn
            | Flow::Signout
            | Flow::ChangePassword
            | Flow::SetDashboardMetadata
            | Flow::GetMultipleDashboardMetadata
            | Flow::VerifyPaymentConnector
            | Flow::InternalUserSignup
            | Flow::TenantUserCreate
            | Flow::SwitchOrg
            | Flow::SwitchMerchantV2
            | Flow::SwitchProfile
            | Flow::CreatePlatformAccount
            | Flow::UserOrgMerchantCreate
            | Flow::UserMerchantAccountCreate
            | Flow::GenerateSampleData
            | Flow::DeleteSampleData
            | Flow::GetUserDetails
            | Flow::GetUserRoleDetails
            | Flow::ForgotPassword
            | Flow::ResetPassword
            | Flow::RotatePassword
            | Flow::InviteMultipleUser
            | Flow::ReInviteUser
            | Flow::UserSignUpWithMerchantId
            | Flow::VerifyEmail
            | Flow::AcceptInviteFromEmail
            | Flow::VerifyEmailRequest
            | Flow::UpdateUserAccountDetails
            | Flow::TotpBegin
            | Flow::TotpReset
            | Flow::TotpVerify
            | Flow::TotpUpdate
            | Flow::RecoveryCodeVerify
            | Flow::RecoveryCodesGenerate
            | Flow::TerminateTwoFactorAuth
            | Flow::TwoFactorAuthStatus
            | Flow::CreateUserAuthenticationMethod
            | Flow::UpdateUserAuthenticationMethod
            | Flow::ListUserAuthenticationMethods
            | Flow::UserTransferKey
            | Flow::GetSsoAuthUrl
            | Flow::SignInWithSso
            | Flow::ListOrgForUser
            | Flow::ListMerchantsForUserInOrg
            | Flow::ListProfileForUserInOrgAndMerchant
            | Flow::ListInvitationsForUser
            | Flow::AuthSelect
            | Flow::GetThemeUsingLineage
            | Flow::GetThemeUsingThemeId
            | Flow::UploadFileToThemeStorage
            | Flow::CreateTheme
            | Flow::UpdateTheme
            | Flow::DeleteTheme
            | Flow::CreateUserTheme
            | Flow::UpdateUserTheme
            | Flow::DeleteUserTheme
            | Flow::GetUserThemeUsingThemeId
            | Flow::UploadFileToUserThemeStorage
            | Flow::GetUserThemeUsingLineage
            | Flow::ListAllThemesInLineage
            | Flow::CloneConnector => Self::User,

            Flow::GetDataFromHyperswitchAiFlow | Flow::ListAllChatInteractions => Self::AiWorkflow,

            Flow::ListRolesV2
            | Flow::ListInvitableRolesAtEntityLevel
            | Flow::ListUpdatableRolesAtEntityLevel
            | Flow::GetRole
            | Flow::GetRoleV2
            | Flow::GetRoleFromToken
            | Flow::GetRoleFromTokenV2
            | Flow::GetParentGroupsInfoForRoleFromToken
            | Flow::UpdateUserRole
            | Flow::GetAuthorizationInfo
            | Flow::GetRolesInfo
            | Flow::GetParentGroupInfo
            | Flow::AcceptInvitationsV2
            | Flow::AcceptInvitationsPreAuth
            | Flow::DeleteUserRole
            | Flow::CreateRole
            | Flow::CreateRoleV2
            | Flow::UpdateRole
            | Flow::UserFromEmail
            | Flow::ListUsersInLineage => Self::UserRole,
            Flow::GetActionUrl | Flow::SyncOnboardingStatus | Flow::ResetTrackingId => {
                Self::ConnectorOnboarding
            }
            Flow::ReconMerchantUpdate
            | Flow::ReconTokenRequest
            | Flow::ReconServiceRequest
            | Flow::ReconVerifyToken => Self::Recon,
            Flow::RetrievePollStatus => Self::Poll,
            Flow::FeatureMatrix => Self::Documentation,
            Flow::TokenizeCard
            | Flow::TokenizeCardUsingPaymentMethodId
            | Flow::TokenizeCardBatch => Self::CardNetworkTokenization,
            Flow::HypersenseTokenRequest
            | Flow::HypersenseVerifyToken
            | Flow::HypersenseSignoutToken => Self::Hypersense,
            Flow::PaymentMethodSessionCreate
            | Flow::PaymentMethodSessionRetrieve
            | Flow::PaymentMethodSessionConfirm
            | Flow::PaymentMethodSessionUpdateSavedPaymentMethod
            | Flow::PaymentMethodSessionDeleteSavedPaymentMethod
            | Flow::PaymentMethodSessionUpdate => Self::PaymentMethodSession,
            Flow::RevenueRecoveryRetrieve | Flow::RevenueRecoveryResume => Self::ProcessTracker,
            Flow::AuthenticationCreate
            | Flow::AuthenticationEligibility
            | Flow::AuthenticationSync
            | Flow::AuthenticationSyncPostUpdate
            | Flow::AuthenticationAuthenticate => Self::Authentication,
            Flow::Proxy => Self::Proxy,
            Flow::ProfileAcquirerCreate | Flow::ProfileAcquirerUpdate => Self::ProfileAcquirer,
            Flow::ThreeDsDecisionRuleExecute => Self::ThreeDsDecisionRule,
            Flow::TokenizationCreate | Flow::TokenizationRetrieve | Flow::TokenizationDelete => {
                Self::GenericTokenization
            }

            Flow::RecoveryDataBackfill | Flow::RevenueRecoveryRedis => Self::RecoveryRecovery,
        }
    }
}<|MERGE_RESOLUTION|>--- conflicted
+++ resolved
@@ -91,11 +91,8 @@
             | Flow::ConfirmSubscription
             | Flow::CreateAndConfirmSubscription
             | Flow::GetSubscription
-<<<<<<< HEAD
             | Flow::UpdateSubscription
-=======
             | Flow::GetSubscriptionEstimate
->>>>>>> c815d253
             | Flow::GetPlansForSubscription => Self::Subscription,
             Flow::RetrieveForexFlow => Self::Forex,
             Flow::AddToBlocklist => Self::Blocklist,
