use actix_web::{web, HttpRequest, HttpResponse};
use common_utils::{consts::TOKEN_TTL, errors::CustomResult};
use diesel_models::enums::IntentStatus;
use error_stack::ResultExt;
use router_env::{instrument, logger, tracing, Flow};
use time::PrimitiveDateTime;

use super::app::AppState;
use crate::{
    core::{api_locking, errors, payment_methods::cards},
    services::{api, authentication as auth},
    types::{
        api::payment_methods::{self, PaymentMethodId},
        storage::payment_method::PaymentTokenData,
    },
    utils::Encode,
};

#[instrument(skip_all, fields(flow = ?Flow::PaymentMethodsCreate))]
pub async fn create_payment_method_api(
    state: web::Data<AppState>,
    req: HttpRequest,
    json_payload: web::Json<payment_methods::PaymentMethodCreate>,
) -> HttpResponse {
    let flow = Flow::PaymentMethodsCreate;
    Box::pin(api::server_wrap(
        flow,
        state,
        &req,
        json_payload.into_inner(),
        |state, auth, req| async move {
            Box::pin(cards::add_payment_method(
                state,
                req,
                &auth.merchant_account,
                &auth.key_store,
            ))
            .await
        },
        &auth::ApiKeyAuth,
        api_locking::LockAction::NotApplicable,
    ))
    .await
}

#[instrument(skip_all, fields(flow = ?Flow::PaymentMethodsList))]
pub async fn list_payment_method_api(
    state: web::Data<AppState>,
    req: HttpRequest,
    json_payload: web::Query<payment_methods::PaymentMethodListRequest>,
) -> HttpResponse {
    let flow = Flow::PaymentMethodsList;
    let payload = json_payload.into_inner();
    let (auth, _) = match auth::check_client_secret_and_get_auth(req.headers(), &payload) {
        Ok((auth, _auth_flow)) => (auth, _auth_flow),
        Err(e) => return api::log_and_return_error_response(e),
    };

    Box::pin(api::server_wrap(
        flow,
        state,
        &req,
        payload,
        |state, auth, req| {
            cards::list_payment_methods(state, auth.merchant_account, auth.key_store, req)
        },
        &*auth,
        api_locking::LockAction::NotApplicable,
    ))
    .await
}
/// List payment methods for a Customer
///
/// To filter and list the applicable payment methods for a particular Customer ID
#[utoipa::path(
    get,
    path = "/customers/{customer_id}/payment_methods",
    params (
        ("accepted_country" = Vec<String>, Query, description = "The two-letter ISO currency code"),
        ("accepted_currency" = Vec<Currency>, Path, description = "The three-letter ISO currency code"),
        ("minimum_amount" = i64, Query, description = "The minimum amount accepted for processing by the particular payment method."),
        ("maximum_amount" = i64, Query, description = "The maximum amount amount accepted for processing by the particular payment method."),
        ("recurring_payment_enabled" = bool, Query, description = "Indicates whether the payment method is eligible for recurring payments"),
        ("installment_payment_enabled" = bool, Query, description = "Indicates whether the payment method is eligible for installment payments"),
    ),
    responses(
        (status = 200, description = "Payment Methods retrieved", body = CustomerPaymentMethodsListResponse),
        (status = 400, description = "Invalid Data"),
        (status = 404, description = "Payment Methods does not exist in records")
    ),
    tag = "Payment Methods",
    operation_id = "List all Payment Methods for a Customer",
    security(("api_key" = []))
)]
#[instrument(skip_all, fields(flow = ?Flow::CustomerPaymentMethodsList))]
pub async fn list_customer_payment_method_api(
    state: web::Data<AppState>,
    customer_id: web::Path<(String,)>,
    req: HttpRequest,
    query_payload: web::Query<payment_methods::PaymentMethodListRequest>,
) -> HttpResponse {
    let flow = Flow::CustomerPaymentMethodsList;
    let payload = query_payload.into_inner();
    let customer_id = customer_id.into_inner().0;

    let ephemeral_auth =
        match auth::is_ephemeral_auth(req.headers(), &*state.store, &customer_id).await {
            Ok(auth) => auth,
            Err(err) => return api::log_and_return_error_response(err),
        };
    Box::pin(api::server_wrap(
        flow,
        state,
        &req,
        payload,
        |state, auth, req| {
            cards::do_list_customer_pm_fetch_customer_if_not_passed(
                state,
                auth.merchant_account,
                auth.key_store,
                Some(req),
                Some(&customer_id),
            )
        },
        &*ephemeral_auth,
        api_locking::LockAction::NotApplicable,
    ))
    .await
}
/// List payment methods for a Customer
///
/// To filter and list the applicable payment methods for a particular Customer ID
#[utoipa::path(
    get,
    path = "/customers/payment_methods",
    params (
        ("client-secret" = String, Path, description = "A secret known only to your application and the authorization server"),
        ("accepted_country" = Vec<String>, Query, description = "The two-letter ISO currency code"),
        ("accepted_currency" = Vec<Currency>, Path, description = "The three-letter ISO currency code"),
        ("minimum_amount" = i64, Query, description = "The minimum amount accepted for processing by the particular payment method."),
        ("maximum_amount" = i64, Query, description = "The maximum amount amount accepted for processing by the particular payment method."),
        ("recurring_payment_enabled" = bool, Query, description = "Indicates whether the payment method is eligible for recurring payments"),
        ("installment_payment_enabled" = bool, Query, description = "Indicates whether the payment method is eligible for installment payments"),
    ),
    responses(
        (status = 200, description = "Payment Methods retrieved for customer tied to its respective client-secret passed in the param", body = CustomerPaymentMethodsListResponse),
        (status = 400, description = "Invalid Data"),
        (status = 404, description = "Payment Methods does not exist in records")
    ),
    tag = "Payment Methods",
    operation_id = "List all Payment Methods for a Customer",
    security(("publishable_key" = []))
)]
#[instrument(skip_all, fields(flow = ?Flow::CustomerPaymentMethodsList))]
pub async fn list_customer_payment_method_api_client(
    state: web::Data<AppState>,
    req: HttpRequest,
    query_payload: web::Query<payment_methods::PaymentMethodListRequest>,
) -> HttpResponse {
    let flow = Flow::CustomerPaymentMethodsList;
    let payload = query_payload.into_inner();
    let (auth, _) = match auth::check_client_secret_and_get_auth(req.headers(), &payload) {
        Ok((auth, _auth_flow)) => (auth, _auth_flow),
        Err(e) => return api::log_and_return_error_response(e),
    };

    Box::pin(api::server_wrap(
        flow,
        state,
        &req,
        payload,
        |state, auth, req| {
            cards::do_list_customer_pm_fetch_customer_if_not_passed(
                state,
                auth.merchant_account,
                auth.key_store,
                Some(req),
                None,
            )
        },
        &*auth,
        api_locking::LockAction::NotApplicable,
    ))
    .await
}

#[instrument(skip_all, fields(flow = ?Flow::PaymentMethodsRetrieve))]
pub async fn payment_method_retrieve_api(
    state: web::Data<AppState>,
    req: HttpRequest,
    path: web::Path<String>,
) -> HttpResponse {
    let flow = Flow::PaymentMethodsRetrieve;
    let payload = web::Json(PaymentMethodId {
        payment_method_id: path.into_inner(),
    })
    .into_inner();

    Box::pin(api::server_wrap(
        flow,
        state,
        &req,
        payload,
        |state, auth, pm| cards::retrieve_payment_method(state, pm, auth.key_store),
        &auth::ApiKeyAuth,
        api_locking::LockAction::NotApplicable,
    ))
    .await
}

#[instrument(skip_all, fields(flow = ?Flow::PaymentMethodsUpdate))]
pub async fn payment_method_update_api(
    state: web::Data<AppState>,
    req: HttpRequest,
    path: web::Path<String>,
    json_payload: web::Json<payment_methods::PaymentMethodUpdate>,
) -> HttpResponse {
    let flow = Flow::PaymentMethodsUpdate;
    let payment_method_id = path.into_inner();

    Box::pin(api::server_wrap(
        flow,
        state,
        &req,
        json_payload.into_inner(),
        |state, auth, payload| {
            cards::update_customer_payment_method(
                state,
                auth.merchant_account,
                payload,
                &payment_method_id,
                auth.key_store,
            )
        },
        &auth::ApiKeyAuth,
        api_locking::LockAction::NotApplicable,
    ))
    .await
}

#[instrument(skip_all, fields(flow = ?Flow::PaymentMethodsDelete))]
pub async fn payment_method_delete_api(
    state: web::Data<AppState>,
    req: HttpRequest,
    payment_method_id: web::Path<(String,)>,
) -> HttpResponse {
    let flow = Flow::PaymentMethodsDelete;
    let pm = PaymentMethodId {
        payment_method_id: payment_method_id.into_inner().0,
    };
    Box::pin(api::server_wrap(
        flow,
        state,
        &req,
        pm,
        |state, auth, req| {
            cards::delete_payment_method(state, auth.merchant_account, req, auth.key_store)
        },
        &auth::ApiKeyAuth,
        api_locking::LockAction::NotApplicable,
    ))
    .await
}

<<<<<<< HEAD
#[instrument(skip_all, fields(flow = ?Flow::PaymentMethodCountriesCurrenciesRetrieve))]
pub async fn payment_method_countries_currencies_retrieve_api(
    state: web::Data<AppState>,
    req: HttpRequest,
    query_payload: web::Query<payment_methods::PaymentMethodCountryCurrencyList>,
) -> HttpResponse {
    let flow = Flow::PaymentMethodCountriesCurrenciesRetrieve;
    let payload = query_payload.into_inner();

=======
#[instrument(skip_all, fields(flow = ?Flow::DefaultPaymentMethodsSet))]
pub async fn default_payment_method_set_api(
    state: web::Data<AppState>,
    req: HttpRequest,
    path: web::Path<payment_methods::DefaultPaymentMethod>,
) -> HttpResponse {
    let flow = Flow::DefaultPaymentMethodsSet;
    let payload = path.into_inner();
    let customer_id = payload.clone().customer_id;

    let ephemeral_auth =
        match auth::is_ephemeral_auth(req.headers(), &*state.store, &customer_id).await {
            Ok(auth) => auth,
            Err(err) => return api::log_and_return_error_response(err),
        };
    let db = &*state.store.clone();
>>>>>>> 7391416e
    Box::pin(api::server_wrap(
        flow,
        state,
        &req,
        payload,
<<<<<<< HEAD
        |state, _auth, req| cards::retrieve_countries_currencies_based_on_pmt(state, req),
        &auth::ApiKeyAuth,
=======
        |_state, auth: auth::AuthenticationData, default_payment_method| {
            cards::set_default_payment_method(
                db,
                auth.merchant_account.merchant_id,
                auth.key_store,
                &customer_id,
                default_payment_method.payment_method_id,
            )
        },
        &*ephemeral_auth,
>>>>>>> 7391416e
        api_locking::LockAction::NotApplicable,
    ))
    .await
}
<<<<<<< HEAD
=======

>>>>>>> 7391416e
#[cfg(test)]
mod tests {
    #![allow(clippy::unwrap_used)]
    use api_models::payment_methods::PaymentMethodListRequest;

    use super::*;

    #[test]
    fn test_custom_list_deserialization() {
        let dummy_data = "amount=120&recurring_enabled=true&installment_payment_enabled=true";
        let de_query: web::Query<PaymentMethodListRequest> =
            web::Query::from_query(dummy_data).unwrap();
        let de_struct = de_query.into_inner();
        assert_eq!(de_struct.installment_payment_enabled, Some(true))
    }

    #[test]
    fn test_custom_list_deserialization_multi_amount() {
        let dummy_data = "amount=120&recurring_enabled=true&amount=1000";
        let de_query: Result<web::Query<PaymentMethodListRequest>, _> =
            web::Query::from_query(dummy_data);
        assert!(de_query.is_err())
    }
}

#[derive(Clone)]
pub struct ParentPaymentMethodToken {
    key_for_token: String,
}

impl ParentPaymentMethodToken {
    pub fn create_key_for_token(
        (parent_pm_token, payment_method): (&String, api_models::enums::PaymentMethod),
    ) -> Self {
        Self {
            key_for_token: format!(
                "pm_token_{}_{}_hyperswitch",
                parent_pm_token, payment_method
            ),
        }
    }
    pub async fn insert(
        &self,
        intent_created_at: Option<PrimitiveDateTime>,
        token: PaymentTokenData,
        state: &AppState,
    ) -> CustomResult<(), errors::ApiErrorResponse> {
        let token_json_str = token
            .encode_to_string_of_json()
            .change_context(errors::ApiErrorResponse::InternalServerError)
            .attach_printable("failed to serialize hyperswitch token to json")?;
        let redis_conn = state
            .store
            .get_redis_conn()
            .change_context(errors::ApiErrorResponse::InternalServerError)
            .attach_printable("Failed to get redis connection")?;
        let current_datetime_utc = common_utils::date_time::now();
        let time_elapsed = current_datetime_utc - intent_created_at.unwrap_or(current_datetime_utc);
        redis_conn
            .set_key_with_expiry(
                &self.key_for_token,
                token_json_str,
                TOKEN_TTL - time_elapsed.whole_seconds(),
            )
            .await
            .change_context(errors::StorageError::KVError)
            .change_context(errors::ApiErrorResponse::InternalServerError)
            .attach_printable("Failed to add token in redis")?;

        Ok(())
    }

    pub fn should_delete_payment_method_token(&self, status: IntentStatus) -> bool {
        // RequiresMerchantAction: When the payment goes for merchant review incase of potential fraud allow payment_method_token to be stored until resolved
        ![
            IntentStatus::RequiresCustomerAction,
            IntentStatus::RequiresMerchantAction,
        ]
        .contains(&status)
    }

    pub async fn delete(&self, state: &AppState) -> CustomResult<(), errors::ApiErrorResponse> {
        let redis_conn = state
            .store
            .get_redis_conn()
            .change_context(errors::ApiErrorResponse::InternalServerError)
            .attach_printable("Failed to get redis connection")?;
        match redis_conn.delete_key(&self.key_for_token).await {
            Ok(_) => Ok(()),
            Err(err) => {
                {
                    logger::info!("Error while deleting redis key: {:?}", err)
                };
                Ok(())
            }
        }
    }
}<|MERGE_RESOLUTION|>--- conflicted
+++ resolved
@@ -262,7 +262,6 @@
     .await
 }
 
-<<<<<<< HEAD
 #[instrument(skip_all, fields(flow = ?Flow::PaymentMethodCountriesCurrenciesRetrieve))]
 pub async fn payment_method_countries_currencies_retrieve_api(
     state: web::Data<AppState>,
@@ -271,8 +270,18 @@
 ) -> HttpResponse {
     let flow = Flow::PaymentMethodCountriesCurrenciesRetrieve;
     let payload = query_payload.into_inner();
-
-=======
+    Box::pin(api::server_wrap(
+        flow,
+        state,
+        &req,
+        payload,
+        |state, _auth, req| cards::retrieve_countries_currencies_based_on_pmt(state, req),
+        &auth::ApiKeyAuth,
+        api_locking::LockAction::NotApplicable,
+    ))
+    .await
+}
+
 #[instrument(skip_all, fields(flow = ?Flow::DefaultPaymentMethodsSet))]
 pub async fn default_payment_method_set_api(
     state: web::Data<AppState>,
@@ -289,16 +298,11 @@
             Err(err) => return api::log_and_return_error_response(err),
         };
     let db = &*state.store.clone();
->>>>>>> 7391416e
-    Box::pin(api::server_wrap(
-        flow,
-        state,
-        &req,
-        payload,
-<<<<<<< HEAD
-        |state, _auth, req| cards::retrieve_countries_currencies_based_on_pmt(state, req),
-        &auth::ApiKeyAuth,
-=======
+    Box::pin(api::server_wrap(
+        flow,
+        state,
+        &req,
+        payload,
         |_state, auth: auth::AuthenticationData, default_payment_method| {
             cards::set_default_payment_method(
                 db,
@@ -309,15 +313,10 @@
             )
         },
         &*ephemeral_auth,
->>>>>>> 7391416e
-        api_locking::LockAction::NotApplicable,
-    ))
-    .await
-}
-<<<<<<< HEAD
-=======
-
->>>>>>> 7391416e
+        api_locking::LockAction::NotApplicable,
+    ))
+    .await
+}
 #[cfg(test)]
 mod tests {
     #![allow(clippy::unwrap_used)]
