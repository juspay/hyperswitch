#[cfg(all(
    any(feature = "v1", feature = "v2", feature = "olap", feature = "oltp"),
    all(not(feature = "customer_v2"), not(feature = "payment_methods_v2"))
))]
use actix_multipart::form::MultipartForm;
use actix_web::{web, HttpRequest, HttpResponse};
use common_utils::{errors::CustomResult, id_type, transformers::ForeignFrom};
use diesel_models::enums::IntentStatus;
use error_stack::ResultExt;
use hyperswitch_domain_models::{
    bulk_tokenization::CardNetworkTokenizeRequest, merchant_key_store::MerchantKeyStore,
};
use router_env::{instrument, logger, tracing, Flow};

use super::app::{AppState, SessionState};
<<<<<<< HEAD
#[cfg(all(
    any(feature = "v1", feature = "v2"),
    not(feature = "payment_methods_v2")
))]
use crate::core::payment_methods::tokenize;
#[cfg(all(feature = "v2", feature = "payment_methods_v2"))]
use crate::core::payment_methods::{
    create_payment_method, delete_payment_method, list_customer_payment_method_util,
    payment_method_intent_confirm, payment_method_intent_create, retrieve_payment_method,
    update_payment_method,
};
=======
>>>>>>> 90fbb62e
use crate::{
    core::{
        api_locking,
        errors::{self, utils::StorageErrorExt},
        payment_methods::{self as payment_methods_routes, cards},
    },
    services::{self, api, authentication as auth, authorization::permissions::Permission},
    types::{
        api::payment_methods::{self, PaymentMethodId},
        domain,
        storage::payment_method::PaymentTokenData,
    },
};
#[cfg(all(
    any(feature = "v1", feature = "v2", feature = "olap", feature = "oltp"),
    not(feature = "customer_v2")
))]
use crate::{
    core::{customers, payment_methods::migration},
    types::api::customers::CustomerRequest,
};

#[cfg(all(
    any(feature = "v1", feature = "v2"),
    not(feature = "payment_methods_v2")
))]
#[instrument(skip_all, fields(flow = ?Flow::PaymentMethodsCreate))]
pub async fn create_payment_method_api(
    state: web::Data<AppState>,
    req: HttpRequest,
    json_payload: web::Json<payment_methods::PaymentMethodCreate>,
) -> HttpResponse {
    let flow = Flow::PaymentMethodsCreate;

    Box::pin(api::server_wrap(
        flow,
        state,
        &req,
        json_payload.into_inner(),
        |state, auth: auth::AuthenticationData, req, _| async move {
            Box::pin(cards::get_client_secret_or_add_payment_method(
                &state,
                req,
                &auth.merchant_account,
                &auth.key_store,
            ))
            .await
        },
        &auth::HeaderAuth(auth::ApiKeyAuth),
        api_locking::LockAction::NotApplicable,
    ))
    .await
}

#[cfg(all(feature = "v2", feature = "payment_methods_v2"))]
#[instrument(skip_all, fields(flow = ?Flow::PaymentMethodsCreate))]
pub async fn create_payment_method_api(
    state: web::Data<AppState>,
    req: HttpRequest,
    json_payload: web::Json<payment_methods::PaymentMethodCreate>,
) -> HttpResponse {
    let flow = Flow::PaymentMethodsCreate;

    Box::pin(api::server_wrap(
        flow,
        state,
        &req,
        json_payload.into_inner(),
        |state, auth: auth::AuthenticationData, req, _| async move {
            Box::pin(payment_methods_routes::create_payment_method(
                &state,
                req,
                &auth.merchant_account,
                &auth.key_store,
                &auth.profile,
            ))
            .await
        },
        &auth::HeaderAuth(auth::ApiKeyAuth),
        api_locking::LockAction::NotApplicable,
    ))
    .await
}

#[cfg(all(feature = "v2", feature = "payment_methods_v2"))]
#[instrument(skip_all, fields(flow = ?Flow::PaymentMethodsCreate))]
pub async fn create_payment_method_intent_api(
    state: web::Data<AppState>,
    req: HttpRequest,
    json_payload: web::Json<payment_methods::PaymentMethodIntentCreate>,
) -> HttpResponse {
    let flow = Flow::PaymentMethodsCreate;

    Box::pin(api::server_wrap(
        flow,
        state,
        &req,
        json_payload.into_inner(),
        |state, auth: auth::AuthenticationData, req, _| async move {
            Box::pin(payment_methods_routes::payment_method_intent_create(
                &state,
                req,
                &auth.merchant_account,
                &auth.key_store,
            ))
            .await
        },
        &auth::V2ApiKeyAuth,
        api_locking::LockAction::NotApplicable,
    ))
    .await
}

/// This struct is used internally only
#[cfg(all(feature = "v2", feature = "payment_methods_v2"))]
#[derive(Debug, serde::Deserialize, serde::Serialize, Clone)]
pub struct PaymentMethodIntentConfirmInternal {
    pub id: id_type::GlobalPaymentMethodId,
    pub request: payment_methods::PaymentMethodIntentConfirm,
}

#[cfg(all(feature = "v2", feature = "payment_methods_v2"))]
impl From<PaymentMethodIntentConfirmInternal> for payment_methods::PaymentMethodIntentConfirm {
    fn from(item: PaymentMethodIntentConfirmInternal) -> Self {
        item.request
    }
}

#[cfg(all(feature = "v2", feature = "payment_methods_v2"))]
impl common_utils::events::ApiEventMetric for PaymentMethodIntentConfirmInternal {
    fn get_api_event_type(&self) -> Option<common_utils::events::ApiEventsType> {
        Some(common_utils::events::ApiEventsType::PaymentMethod {
            payment_method_id: self.id.clone(),
            payment_method_type: Some(self.request.payment_method_type),
            payment_method_subtype: Some(self.request.payment_method_subtype),
        })
    }
}

#[cfg(all(feature = "v2", feature = "payment_methods_v2"))]
#[instrument(skip_all, fields(flow = ?Flow::PaymentMethodsUpdate))]
pub async fn payment_method_update_api(
    state: web::Data<AppState>,
    req: HttpRequest,
    path: web::Path<id_type::GlobalPaymentMethodId>,
    json_payload: web::Json<payment_methods::PaymentMethodUpdate>,
) -> HttpResponse {
    let flow = Flow::PaymentMethodsUpdate;
    let payment_method_id = path.into_inner();
    let payload = json_payload.into_inner();

    Box::pin(api::server_wrap(
        flow,
        state,
        &req,
        payload,
        |state, auth: auth::AuthenticationData, req, _| {
            payment_methods_routes::update_payment_method(
                state,
                auth.merchant_account,
                auth.key_store,
                req,
                &payment_method_id,
            )
        },
        &auth::V2ApiKeyAuth,
        api_locking::LockAction::NotApplicable,
    ))
    .await
}

#[cfg(all(feature = "v2", feature = "payment_methods_v2"))]
#[instrument(skip_all, fields(flow = ?Flow::PaymentMethodsRetrieve))]
pub async fn payment_method_retrieve_api(
    state: web::Data<AppState>,
    req: HttpRequest,
    path: web::Path<String>,
) -> HttpResponse {
    let flow = Flow::PaymentMethodsRetrieve;
    let payload = web::Json(PaymentMethodId {
        payment_method_id: path.into_inner(),
    })
    .into_inner();

    Box::pin(api::server_wrap(
        flow,
        state,
        &req,
        payload,
        |state, auth: auth::AuthenticationData, pm, _| {
            payment_methods_routes::retrieve_payment_method(
                state,
                pm,
                auth.key_store,
                auth.merchant_account,
            )
        },
        &auth::HeaderAuth(auth::ApiKeyAuth),
        api_locking::LockAction::NotApplicable,
    ))
    .await
}

#[cfg(all(feature = "v2", feature = "payment_methods_v2"))]
#[instrument(skip_all, fields(flow = ?Flow::PaymentMethodsDelete))]
pub async fn payment_method_delete_api(
    state: web::Data<AppState>,
    req: HttpRequest,
    path: web::Path<String>,
) -> HttpResponse {
    let flow = Flow::PaymentMethodsDelete;
    let payload = web::Json(PaymentMethodId {
        payment_method_id: path.into_inner(),
    })
    .into_inner();

    Box::pin(api::server_wrap(
        flow,
        state,
        &req,
        payload,
        |state, auth: auth::AuthenticationData, pm, _| {
            payment_methods_routes::delete_payment_method(
                state,
                pm,
                auth.key_store,
                auth.merchant_account,
            )
        },
        &auth::HeaderAuth(auth::ApiKeyAuth),
        api_locking::LockAction::NotApplicable,
    ))
    .await
}

#[instrument(skip_all, fields(flow = ?Flow::PaymentMethodsMigrate))]
pub async fn migrate_payment_method_api(
    state: web::Data<AppState>,
    req: HttpRequest,
    json_payload: web::Json<payment_methods::PaymentMethodMigrate>,
) -> HttpResponse {
    let flow = Flow::PaymentMethodsMigrate;

    Box::pin(api::server_wrap(
        flow,
        state,
        &req,
        json_payload.into_inner(),
        |state, _, req, _| async move {
            let merchant_id = req.merchant_id.clone();
            let (key_store, merchant_account) = get_merchant_account(&state, &merchant_id).await?;
            Box::pin(cards::migrate_payment_method(
                state,
                req,
                &merchant_id,
                &merchant_account,
                &key_store,
            ))
            .await
        },
        &auth::AdminApiAuth,
        api_locking::LockAction::NotApplicable,
    ))
    .await
}

async fn get_merchant_account(
    state: &SessionState,
    merchant_id: &id_type::MerchantId,
) -> CustomResult<(MerchantKeyStore, domain::MerchantAccount), errors::ApiErrorResponse> {
    let key_manager_state = &state.into();
    let key_store = state
        .store
        .get_merchant_key_store_by_merchant_id(
            key_manager_state,
            merchant_id,
            &state.store.get_master_key().to_vec().into(),
        )
        .await
        .to_not_found_response(errors::ApiErrorResponse::MerchantAccountNotFound)?;

    let merchant_account = state
        .store
        .find_merchant_account_by_merchant_id(key_manager_state, merchant_id, &key_store)
        .await
        .to_not_found_response(errors::ApiErrorResponse::MerchantAccountNotFound)?;
    Ok((key_store, merchant_account))
}

#[cfg(all(
    any(feature = "v1", feature = "v2", feature = "olap", feature = "oltp"),
    not(feature = "customer_v2")
))]
#[instrument(skip_all, fields(flow = ?Flow::PaymentMethodsMigrate))]
pub async fn migrate_payment_methods(
    state: web::Data<AppState>,
    req: HttpRequest,
    MultipartForm(form): MultipartForm<migration::PaymentMethodsMigrateForm>,
) -> HttpResponse {
    let flow = Flow::PaymentMethodsMigrate;
    let (merchant_id, records, merchant_connector_id) =
        match migration::get_payment_method_records(form) {
            Ok((merchant_id, records, merchant_connector_id)) => {
                (merchant_id, records, merchant_connector_id)
            }
            Err(e) => return api::log_and_return_error_response(e.into()),
        };
    Box::pin(api::server_wrap(
        flow,
        state,
        &req,
        records,
        |state, _, req, _| {
            let merchant_id = merchant_id.clone();
            let merchant_connector_id = merchant_connector_id.clone();
            async move {
                let (key_store, merchant_account) =
                    get_merchant_account(&state, &merchant_id).await?;
                // Create customers if they are not already present
                customers::migrate_customers(
                    state.clone(),
                    req.iter()
                        .map(|e| CustomerRequest::from((e.clone(), merchant_id.clone())))
                        .collect(),
                    merchant_account.clone(),
                    key_store.clone(),
                )
                .await
                .change_context(errors::ApiErrorResponse::InternalServerError)?;
                Box::pin(migration::migrate_payment_methods(
                    state,
                    req,
                    &merchant_id,
                    &merchant_account,
                    &key_store,
                    merchant_connector_id,
                ))
                .await
            }
        },
        &auth::AdminApiAuth,
        api_locking::LockAction::NotApplicable,
    ))
    .await
}

#[cfg(all(
    any(feature = "v1", feature = "v2"),
    not(feature = "payment_methods_v2")
))]
#[instrument(skip_all, fields(flow = ?Flow::PaymentMethodSave))]
pub async fn save_payment_method_api(
    state: web::Data<AppState>,
    req: HttpRequest,
    json_payload: web::Json<payment_methods::PaymentMethodCreate>,
    path: web::Path<String>,
) -> HttpResponse {
    let flow = Flow::PaymentMethodSave;
    let payload = json_payload.into_inner();
    let pm_id = path.into_inner();
    let (auth, _) = match auth::check_client_secret_and_get_auth(req.headers(), &payload) {
        Ok((auth, _auth_flow)) => (auth, _auth_flow),
        Err(e) => return api::log_and_return_error_response(e),
    };

    Box::pin(api::server_wrap(
        flow,
        state,
        &req,
        payload,
        |state, auth: auth::AuthenticationData, req, _| {
            Box::pin(cards::add_payment_method_data(
                state,
                req,
                auth.merchant_account,
                auth.key_store,
                pm_id.clone(),
            ))
        },
        &*auth,
        api_locking::LockAction::NotApplicable,
    ))
    .await
}

#[cfg(feature = "v1")]
#[instrument(skip_all, fields(flow = ?Flow::PaymentMethodsList))]
pub async fn list_payment_method_api(
    state: web::Data<AppState>,
    req: HttpRequest,
    json_payload: web::Query<payment_methods::PaymentMethodListRequest>,
) -> HttpResponse {
    let flow = Flow::PaymentMethodsList;
    let payload = json_payload.into_inner();
    let (auth, _) = match auth::check_client_secret_and_get_auth(req.headers(), &payload) {
        Ok((auth, _auth_flow)) => (auth, _auth_flow),
        Err(e) => return api::log_and_return_error_response(e),
    };

    Box::pin(api::server_wrap(
        flow,
        state,
        &req,
        payload,
        |state, auth: auth::AuthenticationData, req, _| {
            // TODO (#7195): Fill platform_merchant_account in the client secret auth and pass it here.
            cards::list_payment_methods(state, auth.merchant_account, auth.key_store, req)
        },
        &*auth,
        api_locking::LockAction::NotApplicable,
    ))
    .await
}

#[cfg(all(
    any(feature = "v2", feature = "v1"),
    not(feature = "payment_methods_v2"),
    not(feature = "customer_v2")
))]
/// List payment methods for a Customer
///
/// To filter and list the applicable payment methods for a particular Customer ID
#[utoipa::path(
    get,
    path = "/customers/{customer_id}/payment_methods",
    params (
        ("accepted_country" = Vec<String>, Query, description = "The two-letter ISO currency code"),
        ("accepted_currency" = Vec<Currency>, Path, description = "The three-letter ISO currency code"),
        ("minimum_amount" = i64, Query, description = "The minimum amount accepted for processing by the particular payment method."),
        ("maximum_amount" = i64, Query, description = "The maximum amount amount accepted for processing by the particular payment method."),
        ("recurring_payment_enabled" = bool, Query, description = "Indicates whether the payment method is eligible for recurring payments"),
        ("installment_payment_enabled" = bool, Query, description = "Indicates whether the payment method is eligible for installment payments"),
    ),
    responses(
        (status = 200, description = "Payment Methods retrieved", body = CustomerPaymentMethodsListResponse),
        (status = 400, description = "Invalid Data"),
        (status = 404, description = "Payment Methods does not exist in records")
    ),
    tag = "Payment Methods",
    operation_id = "List all Payment Methods for a Customer",
    security(("api_key" = []))
)]
#[instrument(skip_all, fields(flow = ?Flow::CustomerPaymentMethodsList))]
pub async fn list_customer_payment_method_api(
    state: web::Data<AppState>,
    customer_id: web::Path<(id_type::CustomerId,)>,
    req: HttpRequest,
    query_payload: web::Query<payment_methods::PaymentMethodListRequest>,
) -> HttpResponse {
    let flow = Flow::CustomerPaymentMethodsList;
    let payload = query_payload.into_inner();
    let customer_id = customer_id.into_inner().0;

    let ephemeral_auth = match auth::is_ephemeral_auth(req.headers()) {
        Ok(auth) => auth,
        Err(err) => return api::log_and_return_error_response(err),
    };
    Box::pin(api::server_wrap(
        flow,
        state,
        &req,
        payload,
        |state, auth: auth::AuthenticationData, req, _| {
            cards::do_list_customer_pm_fetch_customer_if_not_passed(
                state,
                auth.merchant_account,
                auth.key_store,
                Some(req),
                Some(&customer_id),
                None,
            )
        },
        &*ephemeral_auth,
        api_locking::LockAction::NotApplicable,
    ))
    .await
}

#[cfg(all(
    any(feature = "v2", feature = "v1"),
    not(feature = "payment_methods_v2"),
    not(feature = "customer_v2")
))]
/// List payment methods for a Customer
///
/// To filter and list the applicable payment methods for a particular Customer ID
#[utoipa::path(
    get,
    path = "/customers/payment_methods",
    params (
        ("client-secret" = String, Path, description = "A secret known only to your application and the authorization server"),
        ("accepted_country" = Vec<String>, Query, description = "The two-letter ISO currency code"),
        ("accepted_currency" = Vec<Currency>, Path, description = "The three-letter ISO currency code"),
        ("minimum_amount" = i64, Query, description = "The minimum amount accepted for processing by the particular payment method."),
        ("maximum_amount" = i64, Query, description = "The maximum amount amount accepted for processing by the particular payment method."),
        ("recurring_payment_enabled" = bool, Query, description = "Indicates whether the payment method is eligible for recurring payments"),
        ("installment_payment_enabled" = bool, Query, description = "Indicates whether the payment method is eligible for installment payments"),
    ),
    responses(
        (status = 200, description = "Payment Methods retrieved for customer tied to its respective client-secret passed in the param", body = CustomerPaymentMethodsListResponse),
        (status = 400, description = "Invalid Data"),
        (status = 404, description = "Payment Methods does not exist in records")
    ),
    tag = "Payment Methods",
    operation_id = "List all Payment Methods for a Customer",
    security(("publishable_key" = []))
)]
#[instrument(skip_all, fields(flow = ?Flow::CustomerPaymentMethodsList))]
pub async fn list_customer_payment_method_api_client(
    state: web::Data<AppState>,
    req: HttpRequest,
    query_payload: web::Query<payment_methods::PaymentMethodListRequest>,
) -> HttpResponse {
    let flow = Flow::CustomerPaymentMethodsList;
    let payload = query_payload.into_inner();
    let api_key = auth::get_api_key(req.headers()).ok();
    let (auth, _, is_ephemeral_auth) =
        match auth::get_ephemeral_or_other_auth(req.headers(), false, Some(&payload)).await {
            Ok((auth, _auth_flow, is_ephemeral_auth)) => (auth, _auth_flow, is_ephemeral_auth),
            Err(e) => return api::log_and_return_error_response(e),
        };

    Box::pin(api::server_wrap(
        flow,
        state,
        &req,
        payload,
        |state, auth: auth::AuthenticationData, req, _| {
            cards::do_list_customer_pm_fetch_customer_if_not_passed(
                state,
                auth.merchant_account,
                auth.key_store,
                Some(req),
                None,
                is_ephemeral_auth.then_some(api_key).flatten(),
            )
        },
        &*auth,
        api_locking::LockAction::NotApplicable,
    ))
    .await
}

/// Generate a form link for collecting payment methods for a customer
#[instrument(skip_all, fields(flow = ?Flow::PaymentMethodCollectLink))]
pub async fn initiate_pm_collect_link_flow(
    state: web::Data<AppState>,
    req: HttpRequest,
    json_payload: web::Json<payment_methods::PaymentMethodCollectLinkRequest>,
) -> HttpResponse {
    let flow = Flow::PaymentMethodCollectLink;
    Box::pin(api::server_wrap(
        flow,
        state,
        &req,
        json_payload.into_inner(),
        |state, auth: auth::AuthenticationData, req, _| {
            payment_methods_routes::initiate_pm_collect_link(
                state,
                auth.merchant_account,
                auth.key_store,
                req,
            )
        },
        &auth::ApiKeyAuth,
        api_locking::LockAction::NotApplicable,
    ))
    .await
}

#[cfg(all(any(feature = "v1", feature = "v2"), not(feature = "customer_v2")))]
/// Generate a form link for collecting payment methods for a customer
#[instrument(skip_all, fields(flow = ?Flow::PaymentMethodCollectLink))]
pub async fn render_pm_collect_link(
    state: web::Data<AppState>,
    req: HttpRequest,
    path: web::Path<(id_type::MerchantId, String)>,
) -> HttpResponse {
    let flow = Flow::PaymentMethodCollectLink;
    let (merchant_id, pm_collect_link_id) = path.into_inner();
    let payload = payment_methods::PaymentMethodCollectLinkRenderRequest {
        merchant_id: merchant_id.clone(),
        pm_collect_link_id,
    };
    Box::pin(api::server_wrap(
        flow,
        state,
        &req,
        payload,
        |state, auth: auth::AuthenticationData, req, _| {
            payment_methods_routes::render_pm_collect_link(
                state,
                auth.merchant_account,
                auth.key_store,
                req,
            )
        },
        &auth::MerchantIdAuth(merchant_id),
        api_locking::LockAction::NotApplicable,
    ))
    .await
}

#[cfg(all(
    any(feature = "v1", feature = "v2"),
    not(feature = "payment_methods_v2")
))]
#[instrument(skip_all, fields(flow = ?Flow::PaymentMethodsRetrieve))]
pub async fn payment_method_retrieve_api(
    state: web::Data<AppState>,
    req: HttpRequest,
    path: web::Path<String>,
) -> HttpResponse {
    let flow = Flow::PaymentMethodsRetrieve;
    let payload = web::Json(PaymentMethodId {
        payment_method_id: path.into_inner(),
    })
    .into_inner();

    Box::pin(api::server_wrap(
        flow,
        state,
        &req,
        payload,
        |state, auth: auth::AuthenticationData, pm, _| {
            cards::retrieve_payment_method(state, pm, auth.key_store, auth.merchant_account)
        },
        &auth::HeaderAuth(auth::ApiKeyAuth),
        api_locking::LockAction::NotApplicable,
    ))
    .await
}

#[cfg(all(
    any(feature = "v1", feature = "v2"),
    not(feature = "payment_methods_v2")
))]
#[instrument(skip_all, fields(flow = ?Flow::PaymentMethodsUpdate))]
pub async fn payment_method_update_api(
    state: web::Data<AppState>,
    req: HttpRequest,
    path: web::Path<String>,
    json_payload: web::Json<payment_methods::PaymentMethodUpdate>,
) -> HttpResponse {
    let flow = Flow::PaymentMethodsUpdate;
    let payment_method_id = path.into_inner();
    let payload = json_payload.into_inner();

    let (auth, _) = match auth::check_client_secret_and_get_auth(req.headers(), &payload) {
        Ok((auth, _auth_flow)) => (auth, _auth_flow),
        Err(e) => return api::log_and_return_error_response(e),
    };

    Box::pin(api::server_wrap(
        flow,
        state,
        &req,
        payload,
        |state, auth: auth::AuthenticationData, req, _| {
            cards::update_customer_payment_method(
                state,
                auth.merchant_account,
                req,
                &payment_method_id,
                auth.key_store,
            )
        },
        &*auth,
        api_locking::LockAction::NotApplicable,
    ))
    .await
}

#[cfg(all(
    any(feature = "v1", feature = "v2"),
    not(feature = "payment_methods_v2")
))]
#[instrument(skip_all, fields(flow = ?Flow::PaymentMethodsDelete))]
pub async fn payment_method_delete_api(
    state: web::Data<AppState>,
    req: HttpRequest,
    payment_method_id: web::Path<(String,)>,
) -> HttpResponse {
    let flow = Flow::PaymentMethodsDelete;
    let pm = PaymentMethodId {
        payment_method_id: payment_method_id.into_inner().0,
    };
    let ephemeral_auth = match auth::is_ephemeral_auth(req.headers()) {
        Ok(auth) => auth,
        Err(err) => return api::log_and_return_error_response(err),
    };

    Box::pin(api::server_wrap(
        flow,
        state,
        &req,
        pm,
        |state, auth: auth::AuthenticationData, req, _| {
            cards::delete_payment_method(state, auth.merchant_account, req, auth.key_store)
        },
        &*ephemeral_auth,
        api_locking::LockAction::NotApplicable,
    ))
    .await
}

#[cfg(feature = "v1")]
#[instrument(skip_all, fields(flow = ?Flow::ListCountriesCurrencies))]
pub async fn list_countries_currencies_for_connector_payment_method(
    state: web::Data<AppState>,
    req: HttpRequest,
    query_payload: web::Query<payment_methods::ListCountriesCurrenciesRequest>,
) -> HttpResponse {
    let flow = Flow::ListCountriesCurrencies;
    let payload = query_payload.into_inner();
    Box::pin(api::server_wrap(
        flow,
        state,
        &req,
        payload,
        |state, auth: auth::AuthenticationData, req, _| {
            cards::list_countries_currencies_for_connector_payment_method(
                state,
                req,
                auth.profile_id,
            )
        },
        #[cfg(not(feature = "release"))]
        auth::auth_type(
            &auth::HeaderAuth(auth::ApiKeyAuth),
            &auth::JWTAuth {
                permission: Permission::ProfileConnectorWrite,
            },
            req.headers(),
        ),
        #[cfg(feature = "release")]
        &auth::JWTAuth {
            permission: Permission::ProfileConnectorWrite,
        },
        api_locking::LockAction::NotApplicable,
    ))
    .await
}

#[cfg(feature = "v1")]
#[instrument(skip_all, fields(flow = ?Flow::DefaultPaymentMethodsSet))]
pub async fn default_payment_method_set_api(
    state: web::Data<AppState>,
    req: HttpRequest,
    path: web::Path<payment_methods::DefaultPaymentMethod>,
) -> HttpResponse {
    let flow = Flow::DefaultPaymentMethodsSet;
    let payload = path.into_inner();
    let pc = payload.clone();
    let customer_id = &pc.customer_id;

    let ephemeral_auth = match auth::is_ephemeral_auth(req.headers()) {
        Ok(auth) => auth,
        Err(err) => return api::log_and_return_error_response(err),
    };
    Box::pin(api::server_wrap(
        flow,
        state,
        &req,
        payload,
        |state, auth: auth::AuthenticationData, default_payment_method, _| async move {
            cards::set_default_payment_method(
                &state,
                auth.merchant_account.get_id(),
                auth.key_store,
                customer_id,
                default_payment_method.payment_method_id,
                auth.merchant_account.storage_scheme,
            )
            .await
        },
        &*ephemeral_auth,
        api_locking::LockAction::NotApplicable,
    ))
    .await
}

#[cfg(test)]
mod tests {
    #![allow(clippy::unwrap_used)]
    use api_models::payment_methods::PaymentMethodListRequest;

    use super::*;

    // #[test]
    // fn test_custom_list_deserialization() {
    //     let dummy_data = "amount=120&recurring_enabled=true&installment_payment_enabled=true";
    //     let de_query: web::Query<PaymentMethodListRequest> =
    //         web::Query::from_query(dummy_data).unwrap();
    //     let de_struct = de_query.into_inner();
    //     assert_eq!(de_struct.installment_payment_enabled, Some(true))
    // }

    #[test]
    fn test_custom_list_deserialization_multi_amount() {
        let dummy_data = "amount=120&recurring_enabled=true&amount=1000";
        let de_query: Result<web::Query<PaymentMethodListRequest>, _> =
            web::Query::from_query(dummy_data);
        assert!(de_query.is_err())
    }
}

#[derive(Clone)]
pub struct ParentPaymentMethodToken {
    key_for_token: String,
}

impl ParentPaymentMethodToken {
    pub fn create_key_for_token(
        (parent_pm_token, payment_method): (&String, api_models::enums::PaymentMethod),
    ) -> Self {
        Self {
            key_for_token: format!(
                "pm_token_{}_{}_hyperswitch",
                parent_pm_token, payment_method
            ),
        }
    }
    pub async fn insert(
        &self,
        fulfillment_time: i64,
        token: PaymentTokenData,
        state: &SessionState,
    ) -> CustomResult<(), errors::ApiErrorResponse> {
        let redis_conn = state
            .store
            .get_redis_conn()
            .change_context(errors::ApiErrorResponse::InternalServerError)
            .attach_printable("Failed to get redis connection")?;
        redis_conn
            .serialize_and_set_key_with_expiry(
                &self.key_for_token.as_str().into(),
                token,
                fulfillment_time,
            )
            .await
            .change_context(errors::StorageError::KVError)
            .change_context(errors::ApiErrorResponse::InternalServerError)
            .attach_printable("Failed to add token in redis")?;

        Ok(())
    }

    pub fn should_delete_payment_method_token(&self, status: IntentStatus) -> bool {
        // RequiresMerchantAction: When the payment goes for merchant review incase of potential fraud allow payment_method_token to be stored until resolved
        ![
            IntentStatus::RequiresCustomerAction,
            IntentStatus::RequiresMerchantAction,
        ]
        .contains(&status)
    }

    pub async fn delete(&self, state: &SessionState) -> CustomResult<(), errors::ApiErrorResponse> {
        let redis_conn = state
            .store
            .get_redis_conn()
            .change_context(errors::ApiErrorResponse::InternalServerError)
            .attach_printable("Failed to get redis connection")?;
        match redis_conn
            .delete_key(&self.key_for_token.as_str().into())
            .await
        {
            Ok(_) => Ok(()),
            Err(err) => {
                {
                    logger::info!("Error while deleting redis key: {:?}", err)
                };
                Ok(())
            }
        }
    }
}

<<<<<<< HEAD
#[cfg(all(
    any(feature = "v1", feature = "v2", feature = "olap", feature = "oltp"),
    not(feature = "payment_methods_v2")
))]
#[instrument(skip_all, fields(flow = ?Flow::TokenizeCard))]
pub async fn tokenize_card_api(
    state: web::Data<AppState>,
    req: HttpRequest,
    json_payload: web::Json<payment_methods::CardNetworkTokenizeRequest>,
) -> HttpResponse {
    let flow = Flow::TokenizeCard;
=======
#[cfg(feature = "v2")]
#[instrument(skip_all, fields(flow = ?Flow::PaymentMethodSessionCreate))]
pub async fn payment_methods_session_create(
    state: web::Data<AppState>,
    req: HttpRequest,
    json_payload: web::Json<api_models::payment_methods::PaymentMethodSessionRequest>,
) -> HttpResponse {
    let flow = Flow::PaymentMethodSessionCreate;
    let payload = json_payload.into_inner();
>>>>>>> 90fbb62e

    Box::pin(api::server_wrap(
        flow,
        state,
        &req,
<<<<<<< HEAD
        json_payload.into_inner(),
        |state, _, req, _| async move {
            let merchant_id = req.merchant_id.clone();
            let (key_store, merchant_account) = get_merchant_account(&state, &merchant_id).await?;
            let res = Box::pin(cards::tokenize_card_flow(
                &state,
                CardNetworkTokenizeRequest::foreign_from(req),
                &merchant_account,
                &key_store,
            ))
            .await?;
            Ok(services::ApplicationResponse::Json(res))
        },
        &auth::AdminApiAuth,
=======
        payload,
        |state, auth: auth::AuthenticationData, request, _| async move {
            payment_methods_routes::payment_methods_session_create(
                state,
                auth.merchant_account,
                auth.key_store,
                request,
            )
            .await
        },
        &auth::V2ApiKeyAuth,
>>>>>>> 90fbb62e
        api_locking::LockAction::NotApplicable,
    ))
    .await
}

<<<<<<< HEAD
#[cfg(all(
    any(feature = "v1", feature = "v2", feature = "olap", feature = "oltp"),
    not(feature = "payment_methods_v2")
))]
#[instrument(skip_all, fields(flow = ?Flow::TokenizeCardBatch))]
pub async fn tokenize_card_batch_api(
    state: web::Data<AppState>,
    req: HttpRequest,
    MultipartForm(form): MultipartForm<tokenize::CardNetworkTokenizeForm>,
) -> HttpResponse {
    let flow = Flow::TokenizeCardBatch;
    let (merchant_id, records) = match tokenize::get_tokenize_card_form_records(form) {
        Ok(res) => res,
        Err(e) => return api::log_and_return_error_response(e.into()),
=======
#[cfg(feature = "v2")]
#[instrument(skip_all, fields(flow = ?Flow::PaymentMethodSessionRetrieve))]
pub async fn payment_methods_session_retrieve(
    state: web::Data<AppState>,
    req: HttpRequest,
    path: web::Path<id_type::GlobalPaymentMethodSessionId>,
) -> HttpResponse {
    let flow = Flow::PaymentMethodSessionRetrieve;
    let payment_method_session_id = path.into_inner();

    Box::pin(api::server_wrap(
        flow,
        state,
        &req,
        payment_method_session_id.clone(),
        |state, auth: auth::AuthenticationData, payment_method_session_id, _| async move {
            payment_methods_routes::payment_methods_session_retrieve(
                state,
                auth.merchant_account,
                auth.key_store,
                payment_method_session_id,
            )
            .await
        },
        auth::api_or_client_auth(
            &auth::V2ApiKeyAuth,
            &auth::V2ClientAuth(
                common_utils::types::authentication::ResourceId::PaymentMethodSession(
                    payment_method_session_id,
                ),
            ),
            req.headers(),
        ),
        api_locking::LockAction::NotApplicable,
    ))
    .await
}

#[cfg(all(feature = "v2", feature = "payment_methods_v2"))]
#[instrument(skip_all, fields(flow = ?Flow::PaymentMethodsList))]
pub async fn payment_method_session_list_payment_methods(
    state: web::Data<AppState>,
    req: HttpRequest,
    path: web::Path<id_type::GlobalPaymentMethodSessionId>,
) -> HttpResponse {
    let flow = Flow::PaymentMethodsList;
    let payment_method_session_id = path.into_inner();

    Box::pin(api::server_wrap(
        flow,
        state,
        &req,
        payment_method_session_id.clone(),
        |state, auth: auth::AuthenticationData, payment_method_session_id, _| {
            payment_methods_routes::list_payment_methods_for_session(
                state,
                auth.merchant_account,
                auth.key_store,
                auth.profile,
                payment_method_session_id,
            )
        },
        &auth::V2ClientAuth(
            common_utils::types::authentication::ResourceId::PaymentMethodSession(
                payment_method_session_id,
            ),
        ),
        api_locking::LockAction::NotApplicable,
    ))
    .await
}

#[cfg(feature = "v2")]
#[derive(Clone, Debug, serde::Serialize)]
struct PaymentMethodsSessionGenericRequest<T: serde::Serialize> {
    payment_method_session_id: id_type::GlobalPaymentMethodSessionId,
    #[serde(flatten)]
    request: T,
}

#[cfg(feature = "v2")]
impl<T: serde::Serialize> common_utils::events::ApiEventMetric
    for PaymentMethodsSessionGenericRequest<T>
{
    fn get_api_event_type(&self) -> Option<common_utils::events::ApiEventsType> {
        Some(common_utils::events::ApiEventsType::PaymentMethodSession {
            payment_method_session_id: self.payment_method_session_id.clone(),
        })
    }
}

#[cfg(all(feature = "v2", feature = "payment_methods_v2"))]
#[instrument(skip_all, fields(flow = ?Flow::PaymentMethodSessionUpdateSavedPaymentMethod))]
pub async fn payment_method_session_update_saved_payment_method(
    state: web::Data<AppState>,
    req: HttpRequest,
    path: web::Path<id_type::GlobalPaymentMethodSessionId>,
    json_payload: web::Json<
        api_models::payment_methods::PaymentMethodSessionUpdateSavedPaymentMethod,
    >,
) -> HttpResponse {
    let flow = Flow::PaymentMethodSessionUpdateSavedPaymentMethod;
    let payload = json_payload.into_inner();
    let payment_method_session_id = path.into_inner();

    let request = PaymentMethodsSessionGenericRequest {
        payment_method_session_id: payment_method_session_id.clone(),
        request: payload,
>>>>>>> 90fbb62e
    };

    Box::pin(api::server_wrap(
        flow,
        state,
        &req,
<<<<<<< HEAD
        records,
        |state, _, req, _| {
            let merchant_id = merchant_id.clone();
            async move {
                let (key_store, merchant_account) =
                    get_merchant_account(&state, &merchant_id).await?;
                Box::pin(tokenize::tokenize_cards(
                    &state,
                    req,
                    &merchant_account,
                    &key_store,
                ))
                .await
            }
        },
        &auth::AdminApiAuth,
=======
        request,
        |state, auth: auth::AuthenticationData, request, _| {
            payment_methods_routes::payment_methods_session_update_payment_method(
                state,
                auth.merchant_account,
                auth.key_store,
                request.payment_method_session_id,
                request.request,
            )
        },
        &auth::V2ClientAuth(
            common_utils::types::authentication::ResourceId::PaymentMethodSession(
                payment_method_session_id,
            ),
        ),
>>>>>>> 90fbb62e
        api_locking::LockAction::NotApplicable,
    ))
    .await
}<|MERGE_RESOLUTION|>--- conflicted
+++ resolved
@@ -13,20 +13,6 @@
 use router_env::{instrument, logger, tracing, Flow};
 
 use super::app::{AppState, SessionState};
-<<<<<<< HEAD
-#[cfg(all(
-    any(feature = "v1", feature = "v2"),
-    not(feature = "payment_methods_v2")
-))]
-use crate::core::payment_methods::tokenize;
-#[cfg(all(feature = "v2", feature = "payment_methods_v2"))]
-use crate::core::payment_methods::{
-    create_payment_method, delete_payment_method, list_customer_payment_method_util,
-    payment_method_intent_confirm, payment_method_intent_create, retrieve_payment_method,
-    update_payment_method,
-};
-=======
->>>>>>> 90fbb62e
 use crate::{
     core::{
         api_locking,
@@ -45,7 +31,10 @@
     not(feature = "customer_v2")
 ))]
 use crate::{
-    core::{customers, payment_methods::migration},
+    core::{
+        customers,
+        payment_methods::{migration, tokenize},
+    },
     types::api::customers::CustomerRequest,
 };
 
@@ -905,7 +894,6 @@
     }
 }
 
-<<<<<<< HEAD
 #[cfg(all(
     any(feature = "v1", feature = "v2", feature = "olap", feature = "oltp"),
     not(feature = "payment_methods_v2")
@@ -917,23 +905,11 @@
     json_payload: web::Json<payment_methods::CardNetworkTokenizeRequest>,
 ) -> HttpResponse {
     let flow = Flow::TokenizeCard;
-=======
-#[cfg(feature = "v2")]
-#[instrument(skip_all, fields(flow = ?Flow::PaymentMethodSessionCreate))]
-pub async fn payment_methods_session_create(
-    state: web::Data<AppState>,
-    req: HttpRequest,
-    json_payload: web::Json<api_models::payment_methods::PaymentMethodSessionRequest>,
-) -> HttpResponse {
-    let flow = Flow::PaymentMethodSessionCreate;
-    let payload = json_payload.into_inner();
->>>>>>> 90fbb62e
-
-    Box::pin(api::server_wrap(
-        flow,
-        state,
-        &req,
-<<<<<<< HEAD
+
+    Box::pin(api::server_wrap(
+        flow,
+        state,
+        &req,
         json_payload.into_inner(),
         |state, _, req, _| async move {
             let merchant_id = req.merchant_id.clone();
@@ -948,25 +924,11 @@
             Ok(services::ApplicationResponse::Json(res))
         },
         &auth::AdminApiAuth,
-=======
-        payload,
-        |state, auth: auth::AuthenticationData, request, _| async move {
-            payment_methods_routes::payment_methods_session_create(
-                state,
-                auth.merchant_account,
-                auth.key_store,
-                request,
-            )
-            .await
-        },
-        &auth::V2ApiKeyAuth,
->>>>>>> 90fbb62e
-        api_locking::LockAction::NotApplicable,
-    ))
-    .await
-}
-
-<<<<<<< HEAD
+        api_locking::LockAction::NotApplicable,
+    ))
+    .await
+}
+
 #[cfg(all(
     any(feature = "v1", feature = "v2", feature = "olap", feature = "oltp"),
     not(feature = "payment_methods_v2")
@@ -981,123 +943,12 @@
     let (merchant_id, records) = match tokenize::get_tokenize_card_form_records(form) {
         Ok(res) => res,
         Err(e) => return api::log_and_return_error_response(e.into()),
-=======
-#[cfg(feature = "v2")]
-#[instrument(skip_all, fields(flow = ?Flow::PaymentMethodSessionRetrieve))]
-pub async fn payment_methods_session_retrieve(
-    state: web::Data<AppState>,
-    req: HttpRequest,
-    path: web::Path<id_type::GlobalPaymentMethodSessionId>,
-) -> HttpResponse {
-    let flow = Flow::PaymentMethodSessionRetrieve;
-    let payment_method_session_id = path.into_inner();
-
-    Box::pin(api::server_wrap(
-        flow,
-        state,
-        &req,
-        payment_method_session_id.clone(),
-        |state, auth: auth::AuthenticationData, payment_method_session_id, _| async move {
-            payment_methods_routes::payment_methods_session_retrieve(
-                state,
-                auth.merchant_account,
-                auth.key_store,
-                payment_method_session_id,
-            )
-            .await
-        },
-        auth::api_or_client_auth(
-            &auth::V2ApiKeyAuth,
-            &auth::V2ClientAuth(
-                common_utils::types::authentication::ResourceId::PaymentMethodSession(
-                    payment_method_session_id,
-                ),
-            ),
-            req.headers(),
-        ),
-        api_locking::LockAction::NotApplicable,
-    ))
-    .await
-}
-
-#[cfg(all(feature = "v2", feature = "payment_methods_v2"))]
-#[instrument(skip_all, fields(flow = ?Flow::PaymentMethodsList))]
-pub async fn payment_method_session_list_payment_methods(
-    state: web::Data<AppState>,
-    req: HttpRequest,
-    path: web::Path<id_type::GlobalPaymentMethodSessionId>,
-) -> HttpResponse {
-    let flow = Flow::PaymentMethodsList;
-    let payment_method_session_id = path.into_inner();
-
-    Box::pin(api::server_wrap(
-        flow,
-        state,
-        &req,
-        payment_method_session_id.clone(),
-        |state, auth: auth::AuthenticationData, payment_method_session_id, _| {
-            payment_methods_routes::list_payment_methods_for_session(
-                state,
-                auth.merchant_account,
-                auth.key_store,
-                auth.profile,
-                payment_method_session_id,
-            )
-        },
-        &auth::V2ClientAuth(
-            common_utils::types::authentication::ResourceId::PaymentMethodSession(
-                payment_method_session_id,
-            ),
-        ),
-        api_locking::LockAction::NotApplicable,
-    ))
-    .await
-}
-
-#[cfg(feature = "v2")]
-#[derive(Clone, Debug, serde::Serialize)]
-struct PaymentMethodsSessionGenericRequest<T: serde::Serialize> {
-    payment_method_session_id: id_type::GlobalPaymentMethodSessionId,
-    #[serde(flatten)]
-    request: T,
-}
-
-#[cfg(feature = "v2")]
-impl<T: serde::Serialize> common_utils::events::ApiEventMetric
-    for PaymentMethodsSessionGenericRequest<T>
-{
-    fn get_api_event_type(&self) -> Option<common_utils::events::ApiEventsType> {
-        Some(common_utils::events::ApiEventsType::PaymentMethodSession {
-            payment_method_session_id: self.payment_method_session_id.clone(),
-        })
-    }
-}
-
-#[cfg(all(feature = "v2", feature = "payment_methods_v2"))]
-#[instrument(skip_all, fields(flow = ?Flow::PaymentMethodSessionUpdateSavedPaymentMethod))]
-pub async fn payment_method_session_update_saved_payment_method(
-    state: web::Data<AppState>,
-    req: HttpRequest,
-    path: web::Path<id_type::GlobalPaymentMethodSessionId>,
-    json_payload: web::Json<
-        api_models::payment_methods::PaymentMethodSessionUpdateSavedPaymentMethod,
-    >,
-) -> HttpResponse {
-    let flow = Flow::PaymentMethodSessionUpdateSavedPaymentMethod;
-    let payload = json_payload.into_inner();
-    let payment_method_session_id = path.into_inner();
-
-    let request = PaymentMethodsSessionGenericRequest {
-        payment_method_session_id: payment_method_session_id.clone(),
-        request: payload,
->>>>>>> 90fbb62e
     };
 
     Box::pin(api::server_wrap(
         flow,
         state,
         &req,
-<<<<<<< HEAD
         records,
         |state, _, req, _| {
             let merchant_id = merchant_id.clone();
@@ -1114,15 +965,101 @@
             }
         },
         &auth::AdminApiAuth,
-=======
-        request,
-        |state, auth: auth::AuthenticationData, request, _| {
-            payment_methods_routes::payment_methods_session_update_payment_method(
-                state,
-                auth.merchant_account,
-                auth.key_store,
-                request.payment_method_session_id,
-                request.request,
+        api_locking::LockAction::NotApplicable,
+    ))
+    .await
+}
+
+#[cfg(feature = "v2")]
+#[instrument(skip_all, fields(flow = ?Flow::PaymentMethodSessionCreate))]
+pub async fn payment_methods_session_create(
+    state: web::Data<AppState>,
+    req: HttpRequest,
+    json_payload: web::Json<api_models::payment_methods::PaymentMethodSessionRequest>,
+) -> HttpResponse {
+    let flow = Flow::PaymentMethodSessionCreate;
+    let payload = json_payload.into_inner();
+
+    Box::pin(api::server_wrap(
+        flow,
+        state,
+        &req,
+        payload,
+        |state, auth: auth::AuthenticationData, request, _| async move {
+            payment_methods_routes::payment_methods_session_create(
+                state,
+                auth.merchant_account,
+                auth.key_store,
+                request,
+            )
+            .await
+        },
+        &auth::V2ApiKeyAuth,
+        api_locking::LockAction::NotApplicable,
+    ))
+    .await
+}
+
+#[cfg(feature = "v2")]
+#[instrument(skip_all, fields(flow = ?Flow::PaymentMethodSessionRetrieve))]
+pub async fn payment_methods_session_retrieve(
+    state: web::Data<AppState>,
+    req: HttpRequest,
+    path: web::Path<id_type::GlobalPaymentMethodSessionId>,
+) -> HttpResponse {
+    let flow = Flow::PaymentMethodSessionRetrieve;
+    let payment_method_session_id = path.into_inner();
+
+    Box::pin(api::server_wrap(
+        flow,
+        state,
+        &req,
+        payment_method_session_id.clone(),
+        |state, auth: auth::AuthenticationData, payment_method_session_id, _| async move {
+            payment_methods_routes::payment_methods_session_retrieve(
+                state,
+                auth.merchant_account,
+                auth.key_store,
+                payment_method_session_id,
+            )
+            .await
+        },
+        auth::api_or_client_auth(
+            &auth::V2ApiKeyAuth,
+            &auth::V2ClientAuth(
+                common_utils::types::authentication::ResourceId::PaymentMethodSession(
+                    payment_method_session_id,
+                ),
+            ),
+            req.headers(),
+        ),
+        api_locking::LockAction::NotApplicable,
+    ))
+    .await
+}
+
+#[cfg(all(feature = "v2", feature = "payment_methods_v2"))]
+#[instrument(skip_all, fields(flow = ?Flow::PaymentMethodsList))]
+pub async fn payment_method_session_list_payment_methods(
+    state: web::Data<AppState>,
+    req: HttpRequest,
+    path: web::Path<id_type::GlobalPaymentMethodSessionId>,
+) -> HttpResponse {
+    let flow = Flow::PaymentMethodsList;
+    let payment_method_session_id = path.into_inner();
+
+    Box::pin(api::server_wrap(
+        flow,
+        state,
+        &req,
+        payment_method_session_id.clone(),
+        |state, auth: auth::AuthenticationData, payment_method_session_id, _| {
+            payment_methods_routes::list_payment_methods_for_session(
+                state,
+                auth.merchant_account,
+                auth.key_store,
+                auth.profile,
+                payment_method_session_id,
             )
         },
         &auth::V2ClientAuth(
@@ -1130,7 +1067,68 @@
                 payment_method_session_id,
             ),
         ),
->>>>>>> 90fbb62e
+        api_locking::LockAction::NotApplicable,
+    ))
+    .await
+}
+
+#[cfg(feature = "v2")]
+#[derive(Clone, Debug, serde::Serialize)]
+struct PaymentMethodsSessionGenericRequest<T: serde::Serialize> {
+    payment_method_session_id: id_type::GlobalPaymentMethodSessionId,
+    #[serde(flatten)]
+    request: T,
+}
+
+#[cfg(feature = "v2")]
+impl<T: serde::Serialize> common_utils::events::ApiEventMetric
+    for PaymentMethodsSessionGenericRequest<T>
+{
+    fn get_api_event_type(&self) -> Option<common_utils::events::ApiEventsType> {
+        Some(common_utils::events::ApiEventsType::PaymentMethodSession {
+            payment_method_session_id: self.payment_method_session_id.clone(),
+        })
+    }
+}
+
+#[cfg(all(feature = "v2", feature = "payment_methods_v2"))]
+#[instrument(skip_all, fields(flow = ?Flow::PaymentMethodSessionUpdateSavedPaymentMethod))]
+pub async fn payment_method_session_update_saved_payment_method(
+    state: web::Data<AppState>,
+    req: HttpRequest,
+    path: web::Path<id_type::GlobalPaymentMethodSessionId>,
+    json_payload: web::Json<
+        api_models::payment_methods::PaymentMethodSessionUpdateSavedPaymentMethod,
+    >,
+) -> HttpResponse {
+    let flow = Flow::PaymentMethodSessionUpdateSavedPaymentMethod;
+    let payload = json_payload.into_inner();
+    let payment_method_session_id = path.into_inner();
+
+    let request = PaymentMethodsSessionGenericRequest {
+        payment_method_session_id: payment_method_session_id.clone(),
+        request: payload,
+    };
+
+    Box::pin(api::server_wrap(
+        flow,
+        state,
+        &req,
+        request,
+        |state, auth: auth::AuthenticationData, request, _| {
+            payment_methods_routes::payment_methods_session_update_payment_method(
+                state,
+                auth.merchant_account,
+                auth.key_store,
+                request.payment_method_session_id,
+                request.request,
+            )
+        },
+        &auth::V2ClientAuth(
+            common_utils::types::authentication::ResourceId::PaymentMethodSession(
+                payment_method_session_id,
+            ),
+        ),
         api_locking::LockAction::NotApplicable,
     ))
     .await
