#[cfg(all(
    any(feature = "v1", feature = "v2", feature = "olap", feature = "oltp"),
    all(not(feature = "customer_v2"), not(feature = "payment_methods_v2"))
))]
use actix_multipart::form::MultipartForm;
use actix_web::{web, HttpRequest, HttpResponse};
use common_utils::{errors::CustomResult, id_type, transformers::ForeignFrom};
use diesel_models::enums::IntentStatus;
use error_stack::ResultExt;
use hyperswitch_domain_models::{
    bulk_tokenization::CardNetworkTokenizeRequest, merchant_key_store::MerchantKeyStore,
};
use router_env::{instrument, logger, tracing, Flow};

use super::app::{AppState, SessionState};
use crate::{
    core::{
        api_locking,
        errors::{self, utils::StorageErrorExt},
        payment_methods::{self as payment_methods_routes, cards},
    },
    services::{self, api, authentication as auth, authorization::permissions::Permission},
    types::{
        api::payment_methods::{self, PaymentMethodId},
        domain,
        storage::payment_method::PaymentTokenData,
    },
};
#[cfg(all(
    any(feature = "v1", feature = "v2", feature = "olap", feature = "oltp"),
    not(feature = "customer_v2")
))]
use crate::{
    core::{
        customers,
        payment_methods::{migration, tokenize},
    },
    types::api::customers::CustomerRequest,
};

#[cfg(all(
    any(feature = "v1", feature = "v2"),
    not(feature = "payment_methods_v2")
))]
#[instrument(skip_all, fields(flow = ?Flow::PaymentMethodsCreate))]
pub async fn create_payment_method_api(
    state: web::Data<AppState>,
    req: HttpRequest,
    json_payload: web::Json<payment_methods::PaymentMethodCreate>,
) -> HttpResponse {
    let flow = Flow::PaymentMethodsCreate;

    Box::pin(api::server_wrap(
        flow,
        state,
        &req,
        json_payload.into_inner(),
        |state, auth: auth::AuthenticationData, req, _| async move {
            let merchant_context = domain::MerchantContext::NormalMerchant(Box::new(
                domain::Context(auth.merchant_account, auth.key_store),
            ));
            Box::pin(cards::get_client_secret_or_add_payment_method(
                &state,
                req,
                &merchant_context,
            ))
            .await
        },
        &auth::HeaderAuth(auth::ApiKeyAuth {
            is_connected_allowed: false,
            is_platform_allowed: false,
        }),
        api_locking::LockAction::NotApplicable,
    ))
    .await
}

#[cfg(all(feature = "v2", feature = "payment_methods_v2"))]
#[instrument(skip_all, fields(flow = ?Flow::PaymentMethodsCreate))]
pub async fn create_payment_method_api(
    state: web::Data<AppState>,
    req: HttpRequest,
    json_payload: web::Json<payment_methods::PaymentMethodCreate>,
) -> HttpResponse {
    let flow = Flow::PaymentMethodsCreate;

    Box::pin(api::server_wrap(
        flow,
        state,
        &req,
        json_payload.into_inner(),
        |state, auth: auth::AuthenticationData, req, req_state| async move {
            let merchant_context = domain::MerchantContext::NormalMerchant(Box::new(
                domain::Context(auth.merchant_account, auth.key_store),
            ));
            Box::pin(payment_methods_routes::create_payment_method(
                &state,
                &req_state,
                req,
                &merchant_context,
                &auth.profile,
            ))
            .await
        },
        &auth::V2ApiKeyAuth {
            is_connected_allowed: false,
            is_platform_allowed: false,
        },
        api_locking::LockAction::NotApplicable,
    ))
    .await
}

#[cfg(all(feature = "v2", feature = "payment_methods_v2"))]
#[instrument(skip_all, fields(flow = ?Flow::PaymentMethodsCreate))]
pub async fn create_payment_method_intent_api(
    state: web::Data<AppState>,
    req: HttpRequest,
    json_payload: web::Json<payment_methods::PaymentMethodIntentCreate>,
) -> HttpResponse {
    let flow = Flow::PaymentMethodsCreate;

    Box::pin(api::server_wrap(
        flow,
        state,
        &req,
        json_payload.into_inner(),
        |state, auth: auth::AuthenticationData, req, _| async move {
            let merchant_context = domain::MerchantContext::NormalMerchant(Box::new(
                domain::Context(auth.merchant_account, auth.key_store),
            ));
            Box::pin(payment_methods_routes::payment_method_intent_create(
                &state,
                req,
                &merchant_context,
            ))
            .await
        },
        &auth::V2ApiKeyAuth {
            is_connected_allowed: false,
            is_platform_allowed: false,
        },
        api_locking::LockAction::NotApplicable,
    ))
    .await
}

/// This struct is used internally only
#[cfg(all(feature = "v2", feature = "payment_methods_v2"))]
#[derive(Debug, serde::Deserialize, serde::Serialize, Clone)]
pub struct PaymentMethodIntentConfirmInternal {
    pub id: id_type::GlobalPaymentMethodId,
    pub request: payment_methods::PaymentMethodIntentConfirm,
}

#[cfg(all(feature = "v2", feature = "payment_methods_v2"))]
impl From<PaymentMethodIntentConfirmInternal> for payment_methods::PaymentMethodIntentConfirm {
    fn from(item: PaymentMethodIntentConfirmInternal) -> Self {
        item.request
    }
}

#[cfg(all(feature = "v2", feature = "payment_methods_v2"))]
impl common_utils::events::ApiEventMetric for PaymentMethodIntentConfirmInternal {
    fn get_api_event_type(&self) -> Option<common_utils::events::ApiEventsType> {
        Some(common_utils::events::ApiEventsType::PaymentMethod {
            payment_method_id: self.id.clone(),
            payment_method_type: Some(self.request.payment_method_type),
            payment_method_subtype: Some(self.request.payment_method_subtype),
        })
    }
}

#[cfg(all(feature = "v2", feature = "payment_methods_v2"))]
#[instrument(skip_all, fields(flow = ?Flow::PaymentMethodsUpdate))]
pub async fn payment_method_update_api(
    state: web::Data<AppState>,
    req: HttpRequest,
    path: web::Path<id_type::GlobalPaymentMethodId>,
    json_payload: web::Json<payment_methods::PaymentMethodUpdate>,
) -> HttpResponse {
    let flow = Flow::PaymentMethodsUpdate;
    let payment_method_id = path.into_inner();
    let payload = json_payload.into_inner();

    Box::pin(api::server_wrap(
        flow,
        state,
        &req,
        payload,
        |state, auth: auth::AuthenticationData, req, _| {
            let merchant_context = domain::MerchantContext::NormalMerchant(Box::new(
                domain::Context(auth.merchant_account, auth.key_store),
            ));
            payment_methods_routes::update_payment_method(
                state,
<<<<<<< HEAD
                auth.merchant_account,
                auth.key_store,
                auth.profile,
=======
                merchant_context,
>>>>>>> f5548870
                req,
                &payment_method_id,
            )
        },
        &auth::V2ApiKeyAuth {
            is_connected_allowed: false,
            is_platform_allowed: false,
        },
        api_locking::LockAction::NotApplicable,
    ))
    .await
}

#[cfg(all(feature = "v2", feature = "payment_methods_v2"))]
#[instrument(skip_all, fields(flow = ?Flow::PaymentMethodsRetrieve))]
pub async fn payment_method_retrieve_api(
    state: web::Data<AppState>,
    req: HttpRequest,
    path: web::Path<String>,
) -> HttpResponse {
    let flow = Flow::PaymentMethodsRetrieve;
    let payload = web::Json(PaymentMethodId {
        payment_method_id: path.into_inner(),
    })
    .into_inner();

    Box::pin(api::server_wrap(
        flow,
        state,
        &req,
        payload,
        |state, auth: auth::AuthenticationData, pm, _| {
            let merchant_context = domain::MerchantContext::NormalMerchant(Box::new(
                domain::Context(auth.merchant_account, auth.key_store),
            ));
            payment_methods_routes::retrieve_payment_method(state, pm, merchant_context)
        },
        &auth::V2ApiKeyAuth {
            is_connected_allowed: false,
            is_platform_allowed: false,
        },
        api_locking::LockAction::NotApplicable,
    ))
    .await
}

#[cfg(all(feature = "v2", feature = "payment_methods_v2"))]
#[instrument(skip_all, fields(flow = ?Flow::PaymentMethodsDelete))]
pub async fn payment_method_delete_api(
    state: web::Data<AppState>,
    req: HttpRequest,
    path: web::Path<String>,
) -> HttpResponse {
    let flow = Flow::PaymentMethodsDelete;
    let payload = web::Json(PaymentMethodId {
        payment_method_id: path.into_inner(),
    })
    .into_inner();

    Box::pin(api::server_wrap(
        flow,
        state,
        &req,
        payload,
        |state, auth: auth::AuthenticationData, pm, _| {
<<<<<<< HEAD
            payment_methods_routes::delete_payment_method(
                state,
                pm,
                auth.key_store,
                auth.merchant_account,
                auth.profile,
            )
=======
            let merchant_context = domain::MerchantContext::NormalMerchant(Box::new(
                domain::Context(auth.merchant_account, auth.key_store),
            ));
            payment_methods_routes::delete_payment_method(state, pm, merchant_context)
>>>>>>> f5548870
        },
        &auth::V2ApiKeyAuth {
            is_connected_allowed: false,
            is_platform_allowed: false,
        },
        api_locking::LockAction::NotApplicable,
    ))
    .await
}

#[instrument(skip_all, fields(flow = ?Flow::PaymentMethodsMigrate))]
pub async fn migrate_payment_method_api(
    state: web::Data<AppState>,
    req: HttpRequest,
    json_payload: web::Json<payment_methods::PaymentMethodMigrate>,
) -> HttpResponse {
    let flow = Flow::PaymentMethodsMigrate;

    Box::pin(api::server_wrap(
        flow,
        state,
        &req,
        json_payload.into_inner(),
        |state, _, req, _| async move {
            let merchant_id = req.merchant_id.clone();
            let (key_store, merchant_account) = get_merchant_account(&state, &merchant_id).await?;
            let merchant_context = domain::MerchantContext::NormalMerchant(Box::new(
                domain::Context(merchant_account, key_store),
            ));
            Box::pin(cards::migrate_payment_method(
                state,
                req,
                &merchant_id,
                &merchant_context,
            ))
            .await
        },
        &auth::AdminApiAuth,
        api_locking::LockAction::NotApplicable,
    ))
    .await
}

async fn get_merchant_account(
    state: &SessionState,
    merchant_id: &id_type::MerchantId,
) -> CustomResult<(MerchantKeyStore, domain::MerchantAccount), errors::ApiErrorResponse> {
    let key_manager_state = &state.into();
    let key_store = state
        .store
        .get_merchant_key_store_by_merchant_id(
            key_manager_state,
            merchant_id,
            &state.store.get_master_key().to_vec().into(),
        )
        .await
        .to_not_found_response(errors::ApiErrorResponse::MerchantAccountNotFound)?;

    let merchant_account = state
        .store
        .find_merchant_account_by_merchant_id(key_manager_state, merchant_id, &key_store)
        .await
        .to_not_found_response(errors::ApiErrorResponse::MerchantAccountNotFound)?;
    Ok((key_store, merchant_account))
}

#[cfg(all(
    any(feature = "v1", feature = "v2", feature = "olap", feature = "oltp"),
    not(feature = "customer_v2")
))]
#[instrument(skip_all, fields(flow = ?Flow::PaymentMethodsMigrate))]
pub async fn migrate_payment_methods(
    state: web::Data<AppState>,
    req: HttpRequest,
    MultipartForm(form): MultipartForm<migration::PaymentMethodsMigrateForm>,
) -> HttpResponse {
    let flow = Flow::PaymentMethodsMigrate;
    let (merchant_id, records, merchant_connector_id) =
        match migration::get_payment_method_records(form) {
            Ok((merchant_id, records, merchant_connector_id)) => {
                (merchant_id, records, merchant_connector_id)
            }
            Err(e) => return api::log_and_return_error_response(e.into()),
        };
    Box::pin(api::server_wrap(
        flow,
        state,
        &req,
        records,
        |state, _, req, _| {
            let merchant_id = merchant_id.clone();
            let merchant_connector_id = merchant_connector_id.clone();
            async move {
                let (key_store, merchant_account) =
                    get_merchant_account(&state, &merchant_id).await?;
                // Create customers if they are not already present
                let merchant_context = domain::MerchantContext::NormalMerchant(Box::new(
                    domain::Context(merchant_account.clone(), key_store.clone()),
                ));

                customers::migrate_customers(
                    state.clone(),
                    req.iter()
                        .map(|e| CustomerRequest::from((e.clone(), merchant_id.clone())))
                        .collect(),
                    merchant_context.clone(),
                )
                .await
                .change_context(errors::ApiErrorResponse::InternalServerError)?;
                Box::pin(migration::migrate_payment_methods(
                    state,
                    req,
                    &merchant_id,
                    &merchant_context,
                    merchant_connector_id,
                ))
                .await
            }
        },
        &auth::AdminApiAuth,
        api_locking::LockAction::NotApplicable,
    ))
    .await
}

#[cfg(all(
    any(feature = "v1", feature = "v2"),
    not(feature = "payment_methods_v2")
))]
#[instrument(skip_all, fields(flow = ?Flow::PaymentMethodSave))]
pub async fn save_payment_method_api(
    state: web::Data<AppState>,
    req: HttpRequest,
    json_payload: web::Json<payment_methods::PaymentMethodCreate>,
    path: web::Path<String>,
) -> HttpResponse {
    let flow = Flow::PaymentMethodSave;
    let payload = json_payload.into_inner();
    let pm_id = path.into_inner();
    let api_auth = auth::ApiKeyAuth::default();

    let (auth, _) = match auth::check_client_secret_and_get_auth(req.headers(), &payload, api_auth)
    {
        Ok((auth, _auth_flow)) => (auth, _auth_flow),
        Err(e) => return api::log_and_return_error_response(e),
    };

    Box::pin(api::server_wrap(
        flow,
        state,
        &req,
        payload,
        |state, auth: auth::AuthenticationData, req, _| {
            let merchant_context = domain::MerchantContext::NormalMerchant(Box::new(
                domain::Context(auth.merchant_account, auth.key_store),
            ));
            Box::pin(cards::add_payment_method_data(
                state,
                req,
                merchant_context,
                pm_id.clone(),
            ))
        },
        &*auth,
        api_locking::LockAction::NotApplicable,
    ))
    .await
}

#[cfg(feature = "v1")]
#[instrument(skip_all, fields(flow = ?Flow::PaymentMethodsList))]
pub async fn list_payment_method_api(
    state: web::Data<AppState>,
    req: HttpRequest,
    json_payload: web::Query<payment_methods::PaymentMethodListRequest>,
) -> HttpResponse {
    let flow = Flow::PaymentMethodsList;
    let payload = json_payload.into_inner();
    let api_auth = auth::ApiKeyAuth::default();

    let (auth, _) = match auth::check_client_secret_and_get_auth(req.headers(), &payload, api_auth)
    {
        Ok((auth, _auth_flow)) => (auth, _auth_flow),
        Err(e) => return api::log_and_return_error_response(e),
    };

    Box::pin(api::server_wrap(
        flow,
        state,
        &req,
        payload,
        |state, auth: auth::AuthenticationData, req, _| {
            // TODO (#7195): Fill platform_merchant_account in the client secret auth and pass it here.
            let merchant_context = domain::MerchantContext::NormalMerchant(Box::new(
                domain::Context(auth.merchant_account, auth.key_store),
            ));
            cards::list_payment_methods(state, merchant_context, req)
        },
        &*auth,
        api_locking::LockAction::NotApplicable,
    ))
    .await
}

#[cfg(all(
    any(feature = "v2", feature = "v1"),
    not(feature = "payment_methods_v2"),
    not(feature = "customer_v2")
))]
/// List payment methods for a Customer
///
/// To filter and list the applicable payment methods for a particular Customer ID
#[utoipa::path(
    get,
    path = "/customers/{customer_id}/payment_methods",
    params (
        ("accepted_country" = Vec<String>, Query, description = "The two-letter ISO currency code"),
        ("accepted_currency" = Vec<Currency>, Path, description = "The three-letter ISO currency code"),
        ("minimum_amount" = i64, Query, description = "The minimum amount accepted for processing by the particular payment method."),
        ("maximum_amount" = i64, Query, description = "The maximum amount amount accepted for processing by the particular payment method."),
        ("recurring_payment_enabled" = bool, Query, description = "Indicates whether the payment method is eligible for recurring payments"),
        ("installment_payment_enabled" = bool, Query, description = "Indicates whether the payment method is eligible for installment payments"),
    ),
    responses(
        (status = 200, description = "Payment Methods retrieved", body = CustomerPaymentMethodsListResponse),
        (status = 400, description = "Invalid Data"),
        (status = 404, description = "Payment Methods does not exist in records")
    ),
    tag = "Payment Methods",
    operation_id = "List all Payment Methods for a Customer",
    security(("api_key" = []))
)]
#[instrument(skip_all, fields(flow = ?Flow::CustomerPaymentMethodsList))]
pub async fn list_customer_payment_method_api(
    state: web::Data<AppState>,
    customer_id: web::Path<(id_type::CustomerId,)>,
    req: HttpRequest,
    query_payload: web::Query<payment_methods::PaymentMethodListRequest>,
) -> HttpResponse {
    let flow = Flow::CustomerPaymentMethodsList;
    let payload = query_payload.into_inner();
    let customer_id = customer_id.into_inner().0;
    let api_auth = auth::ApiKeyAuth::default();

    let ephemeral_auth = match auth::is_ephemeral_auth(req.headers(), api_auth) {
        Ok(auth) => auth,
        Err(err) => return api::log_and_return_error_response(err),
    };
    Box::pin(api::server_wrap(
        flow,
        state,
        &req,
        payload,
        |state, auth: auth::AuthenticationData, req, _| {
            let merchant_context = domain::MerchantContext::NormalMerchant(Box::new(
                domain::Context(auth.merchant_account, auth.key_store),
            ));
            cards::do_list_customer_pm_fetch_customer_if_not_passed(
                state,
                merchant_context,
                Some(req),
                Some(&customer_id),
                None,
            )
        },
        &*ephemeral_auth,
        api_locking::LockAction::NotApplicable,
    ))
    .await
}

#[cfg(all(
    any(feature = "v2", feature = "v1"),
    not(feature = "payment_methods_v2"),
    not(feature = "customer_v2")
))]
/// List payment methods for a Customer
///
/// To filter and list the applicable payment methods for a particular Customer ID
#[utoipa::path(
    get,
    path = "/customers/payment_methods",
    params (
        ("client-secret" = String, Path, description = "A secret known only to your application and the authorization server"),
        ("accepted_country" = Vec<String>, Query, description = "The two-letter ISO currency code"),
        ("accepted_currency" = Vec<Currency>, Path, description = "The three-letter ISO currency code"),
        ("minimum_amount" = i64, Query, description = "The minimum amount accepted for processing by the particular payment method."),
        ("maximum_amount" = i64, Query, description = "The maximum amount amount accepted for processing by the particular payment method."),
        ("recurring_payment_enabled" = bool, Query, description = "Indicates whether the payment method is eligible for recurring payments"),
        ("installment_payment_enabled" = bool, Query, description = "Indicates whether the payment method is eligible for installment payments"),
    ),
    responses(
        (status = 200, description = "Payment Methods retrieved for customer tied to its respective client-secret passed in the param", body = CustomerPaymentMethodsListResponse),
        (status = 400, description = "Invalid Data"),
        (status = 404, description = "Payment Methods does not exist in records")
    ),
    tag = "Payment Methods",
    operation_id = "List all Payment Methods for a Customer",
    security(("publishable_key" = []))
)]
#[instrument(skip_all, fields(flow = ?Flow::CustomerPaymentMethodsList))]
pub async fn list_customer_payment_method_api_client(
    state: web::Data<AppState>,
    req: HttpRequest,
    query_payload: web::Query<payment_methods::PaymentMethodListRequest>,
) -> HttpResponse {
    let flow = Flow::CustomerPaymentMethodsList;
    let payload = query_payload.into_inner();
    let api_key = auth::get_api_key(req.headers()).ok();
    let api_auth = auth::ApiKeyAuth::default();

    let (auth, _, is_ephemeral_auth) =
        match auth::get_ephemeral_or_other_auth(req.headers(), false, Some(&payload), api_auth)
            .await
        {
            Ok((auth, _auth_flow, is_ephemeral_auth)) => (auth, _auth_flow, is_ephemeral_auth),
            Err(e) => return api::log_and_return_error_response(e),
        };

    Box::pin(api::server_wrap(
        flow,
        state,
        &req,
        payload,
        |state, auth: auth::AuthenticationData, req, _| {
            let merchant_context = domain::MerchantContext::NormalMerchant(Box::new(
                domain::Context(auth.merchant_account, auth.key_store),
            ));
            cards::do_list_customer_pm_fetch_customer_if_not_passed(
                state,
                merchant_context,
                Some(req),
                None,
                is_ephemeral_auth.then_some(api_key).flatten(),
            )
        },
        &*auth,
        api_locking::LockAction::NotApplicable,
    ))
    .await
}

/// Generate a form link for collecting payment methods for a customer
#[instrument(skip_all, fields(flow = ?Flow::PaymentMethodCollectLink))]
pub async fn initiate_pm_collect_link_flow(
    state: web::Data<AppState>,
    req: HttpRequest,
    json_payload: web::Json<payment_methods::PaymentMethodCollectLinkRequest>,
) -> HttpResponse {
    let flow = Flow::PaymentMethodCollectLink;
    Box::pin(api::server_wrap(
        flow,
        state,
        &req,
        json_payload.into_inner(),
        |state, auth: auth::AuthenticationData, req, _| {
            let merchant_context = domain::MerchantContext::NormalMerchant(Box::new(
                domain::Context(auth.merchant_account, auth.key_store),
            ));
            payment_methods_routes::initiate_pm_collect_link(state, merchant_context, req)
        },
        &auth::ApiKeyAuth {
            is_connected_allowed: false,
            is_platform_allowed: false,
        },
        api_locking::LockAction::NotApplicable,
    ))
    .await
}

#[cfg(all(feature = "v2", feature = "olap"))]
#[instrument(skip_all, fields(flow = ?Flow::CustomerPaymentMethodsList))]
pub async fn list_customer_payment_method_api(
    state: web::Data<AppState>,
    customer_id: web::Path<id_type::GlobalCustomerId>,
    req: HttpRequest,
    query_payload: web::Query<api_models::payment_methods::PaymentMethodListRequest>,
) -> HttpResponse {
    let flow = Flow::CustomerPaymentMethodsList;
    let payload = query_payload.into_inner();
    let customer_id = customer_id.into_inner();

    Box::pin(api::server_wrap(
        flow,
        state,
        &req,
        payload,
        |state, auth: auth::AuthenticationData, _, _| {
            let merchant_context = domain::MerchantContext::NormalMerchant(Box::new(
                domain::Context(auth.merchant_account, auth.key_store),
            ));
            payment_methods_routes::list_saved_payment_methods_for_customer(
                state,
                merchant_context,
                customer_id.clone(),
            )
        },
        auth::auth_type(
            &auth::V2ApiKeyAuth {
                is_connected_allowed: false,
                is_platform_allowed: false,
            },
            &auth::JWTAuth {
                permission: Permission::MerchantCustomerRead,
            },
            req.headers(),
        ),
        api_locking::LockAction::NotApplicable,
    ))
    .await
}

#[cfg(all(feature = "v2", feature = "olap"))]
#[instrument(skip_all, fields(flow = ?Flow::GetPaymentMethodTokenData))]
pub async fn get_payment_method_token_data(
    state: web::Data<AppState>,
    req: HttpRequest,
    path: web::Path<id_type::GlobalPaymentMethodId>,
    json_payload: web::Json<api_models::payment_methods::GetTokenDataRequest>,
) -> HttpResponse {
    let flow = Flow::GetPaymentMethodTokenData;
    let payment_method_id = path.into_inner();
    let payload = json_payload.into_inner();

    Box::pin(api::server_wrap(
        flow,
        state,
        &req,
        payload,
        |state, auth: auth::AuthenticationData, req, _| {
            payment_methods_routes::get_token_data_for_payment_method(
                state,
                auth.merchant_account,
                auth.key_store,
                auth.profile,
                req,
                payment_method_id.clone(),
            )
        },
        auth::auth_type(
            &auth::V2ApiKeyAuth {
                is_connected_allowed: false,
                is_platform_allowed: false,
            },
            &auth::JWTAuth {
                permission: Permission::MerchantCustomerRead,
            },
            req.headers(),
        ),
        api_locking::LockAction::NotApplicable,
    ))
    .await
}

#[cfg(all(feature = "v2", feature = "olap"))]
#[instrument(skip_all, fields(flow = ?Flow::TotalPaymentMethodCount))]
pub async fn get_total_payment_method_count(
    state: web::Data<AppState>,
    req: HttpRequest,
) -> HttpResponse {
    let flow = Flow::TotalPaymentMethodCount;

    Box::pin(api::server_wrap(
        flow,
        state,
        &req,
        (),
        |state, auth: auth::AuthenticationData, _, _| {
            let merchant_context = domain::MerchantContext::NormalMerchant(Box::new(
                domain::Context(auth.merchant_account, auth.key_store),
            ));
            payment_methods_routes::get_total_saved_payment_methods_for_merchant(
                state,
                merchant_context,
            )
        },
        auth::auth_type(
            &auth::V2ApiKeyAuth {
                is_connected_allowed: false,
                is_platform_allowed: false,
            },
            &auth::JWTAuth {
                permission: Permission::MerchantCustomerRead,
            },
            req.headers(),
        ),
        api_locking::LockAction::NotApplicable,
    ))
    .await
}

#[cfg(all(any(feature = "v1", feature = "v2"), not(feature = "customer_v2")))]
/// Generate a form link for collecting payment methods for a customer
#[instrument(skip_all, fields(flow = ?Flow::PaymentMethodCollectLink))]
pub async fn render_pm_collect_link(
    state: web::Data<AppState>,
    req: HttpRequest,
    path: web::Path<(id_type::MerchantId, String)>,
) -> HttpResponse {
    let flow = Flow::PaymentMethodCollectLink;
    let (merchant_id, pm_collect_link_id) = path.into_inner();
    let payload = payment_methods::PaymentMethodCollectLinkRenderRequest {
        merchant_id: merchant_id.clone(),
        pm_collect_link_id,
    };
    Box::pin(api::server_wrap(
        flow,
        state,
        &req,
        payload,
        |state, auth: auth::AuthenticationData, req, _| {
            let merchant_context = domain::MerchantContext::NormalMerchant(Box::new(
                domain::Context(auth.merchant_account, auth.key_store),
            ));
            payment_methods_routes::render_pm_collect_link(state, merchant_context, req)
        },
        &auth::MerchantIdAuth(merchant_id),
        api_locking::LockAction::NotApplicable,
    ))
    .await
}

#[cfg(all(
    any(feature = "v1", feature = "v2"),
    not(feature = "payment_methods_v2")
))]
#[instrument(skip_all, fields(flow = ?Flow::PaymentMethodsRetrieve))]
pub async fn payment_method_retrieve_api(
    state: web::Data<AppState>,
    req: HttpRequest,
    path: web::Path<String>,
) -> HttpResponse {
    let flow = Flow::PaymentMethodsRetrieve;
    let payload = web::Json(PaymentMethodId {
        payment_method_id: path.into_inner(),
    })
    .into_inner();

    Box::pin(api::server_wrap(
        flow,
        state,
        &req,
        payload,
        |state, auth: auth::AuthenticationData, pm, _| {
            let merchant_context = domain::MerchantContext::NormalMerchant(Box::new(
                domain::Context(auth.merchant_account, auth.key_store),
            ));
            cards::retrieve_payment_method(state, pm, merchant_context)
        },
        &auth::HeaderAuth(auth::ApiKeyAuth {
            is_connected_allowed: false,
            is_platform_allowed: false,
        }),
        api_locking::LockAction::NotApplicable,
    ))
    .await
}

#[cfg(all(
    any(feature = "v1", feature = "v2"),
    not(feature = "payment_methods_v2")
))]
#[instrument(skip_all, fields(flow = ?Flow::PaymentMethodsUpdate))]
pub async fn payment_method_update_api(
    state: web::Data<AppState>,
    req: HttpRequest,
    path: web::Path<String>,
    json_payload: web::Json<payment_methods::PaymentMethodUpdate>,
) -> HttpResponse {
    let flow = Flow::PaymentMethodsUpdate;
    let payment_method_id = path.into_inner();
    let payload = json_payload.into_inner();
    let api_auth = auth::ApiKeyAuth::default();

    let (auth, _) = match auth::check_client_secret_and_get_auth(req.headers(), &payload, api_auth)
    {
        Ok((auth, _auth_flow)) => (auth, _auth_flow),
        Err(e) => return api::log_and_return_error_response(e),
    };

    Box::pin(api::server_wrap(
        flow,
        state,
        &req,
        payload,
        |state, auth: auth::AuthenticationData, req, _| {
            let merchant_context = domain::MerchantContext::NormalMerchant(Box::new(
                domain::Context(auth.merchant_account, auth.key_store),
            ));
            cards::update_customer_payment_method(state, merchant_context, req, &payment_method_id)
        },
        &*auth,
        api_locking::LockAction::NotApplicable,
    ))
    .await
}

#[cfg(all(
    any(feature = "v1", feature = "v2"),
    not(feature = "payment_methods_v2")
))]
#[instrument(skip_all, fields(flow = ?Flow::PaymentMethodsDelete))]
pub async fn payment_method_delete_api(
    state: web::Data<AppState>,
    req: HttpRequest,
    payment_method_id: web::Path<(String,)>,
) -> HttpResponse {
    let flow = Flow::PaymentMethodsDelete;
    let pm = PaymentMethodId {
        payment_method_id: payment_method_id.into_inner().0,
    };
    let api_auth = auth::ApiKeyAuth::default();

    let ephemeral_auth = match auth::is_ephemeral_auth(req.headers(), api_auth) {
        Ok(auth) => auth,
        Err(err) => return api::log_and_return_error_response(err),
    };

    Box::pin(api::server_wrap(
        flow,
        state,
        &req,
        pm,
        |state, auth: auth::AuthenticationData, req, _| {
            let merchant_context = domain::MerchantContext::NormalMerchant(Box::new(
                domain::Context(auth.merchant_account, auth.key_store),
            ));
            cards::delete_payment_method(state, merchant_context, req)
        },
        &*ephemeral_auth,
        api_locking::LockAction::NotApplicable,
    ))
    .await
}

#[cfg(feature = "v1")]
#[instrument(skip_all, fields(flow = ?Flow::ListCountriesCurrencies))]
pub async fn list_countries_currencies_for_connector_payment_method(
    state: web::Data<AppState>,
    req: HttpRequest,
    query_payload: web::Query<payment_methods::ListCountriesCurrenciesRequest>,
) -> HttpResponse {
    let flow = Flow::ListCountriesCurrencies;
    let payload = query_payload.into_inner();
    Box::pin(api::server_wrap(
        flow,
        state,
        &req,
        payload,
        |state, auth: auth::AuthenticationData, req, _| {
            cards::list_countries_currencies_for_connector_payment_method(
                state,
                req,
                auth.profile_id,
            )
        },
        #[cfg(not(feature = "release"))]
        auth::auth_type(
            &auth::HeaderAuth(auth::ApiKeyAuth {
                is_connected_allowed: false,
                is_platform_allowed: false,
            }),
            &auth::JWTAuth {
                permission: Permission::ProfileConnectorWrite,
            },
            req.headers(),
        ),
        #[cfg(feature = "release")]
        &auth::JWTAuth {
            permission: Permission::ProfileConnectorWrite,
        },
        api_locking::LockAction::NotApplicable,
    ))
    .await
}

#[cfg(feature = "v1")]
#[instrument(skip_all, fields(flow = ?Flow::DefaultPaymentMethodsSet))]
pub async fn default_payment_method_set_api(
    state: web::Data<AppState>,
    req: HttpRequest,
    path: web::Path<payment_methods::DefaultPaymentMethod>,
) -> HttpResponse {
    let flow = Flow::DefaultPaymentMethodsSet;
    let payload = path.into_inner();
    let pc = payload.clone();
    let customer_id = &pc.customer_id;
    let api_auth = auth::ApiKeyAuth::default();

    let ephemeral_auth = match auth::is_ephemeral_auth(req.headers(), api_auth) {
        Ok(auth) => auth,
        Err(err) => return api::log_and_return_error_response(err),
    };
    Box::pin(api::server_wrap(
        flow,
        state,
        &req,
        payload,
        |state, auth: auth::AuthenticationData, default_payment_method, _| async move {
            cards::set_default_payment_method(
                &state,
                auth.merchant_account.get_id(),
                auth.key_store,
                customer_id,
                default_payment_method.payment_method_id,
                auth.merchant_account.storage_scheme,
            )
            .await
        },
        &*ephemeral_auth,
        api_locking::LockAction::NotApplicable,
    ))
    .await
}

#[cfg(test)]
mod tests {
    #![allow(clippy::unwrap_used)]
    use api_models::payment_methods::PaymentMethodListRequest;

    use super::*;

    // #[test]
    // fn test_custom_list_deserialization() {
    //     let dummy_data = "amount=120&recurring_enabled=true&installment_payment_enabled=true";
    //     let de_query: web::Query<PaymentMethodListRequest> =
    //         web::Query::from_query(dummy_data).unwrap();
    //     let de_struct = de_query.into_inner();
    //     assert_eq!(de_struct.installment_payment_enabled, Some(true))
    // }

    #[test]
    fn test_custom_list_deserialization_multi_amount() {
        let dummy_data = "amount=120&recurring_enabled=true&amount=1000";
        let de_query: Result<web::Query<PaymentMethodListRequest>, _> =
            web::Query::from_query(dummy_data);
        assert!(de_query.is_err())
    }
}

#[derive(Clone)]
pub struct ParentPaymentMethodToken {
    key_for_token: String,
}

impl ParentPaymentMethodToken {
    pub fn create_key_for_token(
        (parent_pm_token, payment_method): (&String, api_models::enums::PaymentMethod),
    ) -> Self {
        Self {
            key_for_token: format!(
                "pm_token_{}_{}_hyperswitch",
                parent_pm_token, payment_method
            ),
        }
    }
    pub async fn insert(
        &self,
        fulfillment_time: i64,
        token: PaymentTokenData,
        state: &SessionState,
    ) -> CustomResult<(), errors::ApiErrorResponse> {
        let redis_conn = state
            .store
            .get_redis_conn()
            .change_context(errors::ApiErrorResponse::InternalServerError)
            .attach_printable("Failed to get redis connection")?;
        redis_conn
            .serialize_and_set_key_with_expiry(
                &self.key_for_token.as_str().into(),
                token,
                fulfillment_time,
            )
            .await
            .change_context(errors::StorageError::KVError)
            .change_context(errors::ApiErrorResponse::InternalServerError)
            .attach_printable("Failed to add token in redis")?;

        Ok(())
    }

    pub fn should_delete_payment_method_token(&self, status: IntentStatus) -> bool {
        // RequiresMerchantAction: When the payment goes for merchant review incase of potential fraud allow payment_method_token to be stored until resolved
        ![
            IntentStatus::RequiresCustomerAction,
            IntentStatus::RequiresMerchantAction,
        ]
        .contains(&status)
    }

    pub async fn delete(&self, state: &SessionState) -> CustomResult<(), errors::ApiErrorResponse> {
        let redis_conn = state
            .store
            .get_redis_conn()
            .change_context(errors::ApiErrorResponse::InternalServerError)
            .attach_printable("Failed to get redis connection")?;
        match redis_conn
            .delete_key(&self.key_for_token.as_str().into())
            .await
        {
            Ok(_) => Ok(()),
            Err(err) => {
                {
                    logger::info!("Error while deleting redis key: {:?}", err)
                };
                Ok(())
            }
        }
    }
}

#[cfg(all(
    any(feature = "v1", feature = "v2", feature = "olap", feature = "oltp"),
    not(feature = "payment_methods_v2")
))]
#[instrument(skip_all, fields(flow = ?Flow::TokenizeCard))]
pub async fn tokenize_card_api(
    state: web::Data<AppState>,
    req: HttpRequest,
    json_payload: web::Json<payment_methods::CardNetworkTokenizeRequest>,
) -> HttpResponse {
    let flow = Flow::TokenizeCard;

    Box::pin(api::server_wrap(
        flow,
        state,
        &req,
        json_payload.into_inner(),
        |state, _, req, _| async move {
            let merchant_id = req.merchant_id.clone();
            let (key_store, merchant_account) = get_merchant_account(&state, &merchant_id).await?;
            let merchant_context = domain::MerchantContext::NormalMerchant(Box::new(
                domain::Context(merchant_account, key_store),
            ));
            let res = Box::pin(cards::tokenize_card_flow(
                &state,
                CardNetworkTokenizeRequest::foreign_from(req),
                &merchant_context,
            ))
            .await?;
            Ok(services::ApplicationResponse::Json(res))
        },
        &auth::AdminApiAuth,
        api_locking::LockAction::NotApplicable,
    ))
    .await
}

#[cfg(all(
    any(feature = "v1", feature = "v2", feature = "olap", feature = "oltp"),
    not(feature = "payment_methods_v2")
))]
#[instrument(skip_all, fields(flow = ?Flow::TokenizeCardUsingPaymentMethodId))]
pub async fn tokenize_card_using_pm_api(
    state: web::Data<AppState>,
    req: HttpRequest,
    path: web::Path<String>,
    json_payload: web::Json<payment_methods::CardNetworkTokenizeRequest>,
) -> HttpResponse {
    let flow = Flow::TokenizeCardUsingPaymentMethodId;
    let pm_id = path.into_inner();
    let mut payload = json_payload.into_inner();
    if let payment_methods::TokenizeDataRequest::ExistingPaymentMethod(ref mut pm_data) =
        payload.data
    {
        pm_data.payment_method_id = pm_id;
    } else {
        return api::log_and_return_error_response(error_stack::report!(
            errors::ApiErrorResponse::InvalidDataValue { field_name: "card" }
        ));
    }

    Box::pin(api::server_wrap(
        flow,
        state,
        &req,
        payload,
        |state, _, req, _| async move {
            let merchant_id = req.merchant_id.clone();
            let (key_store, merchant_account) = get_merchant_account(&state, &merchant_id).await?;
            let merchant_context = domain::MerchantContext::NormalMerchant(Box::new(
                domain::Context(merchant_account, key_store),
            ));
            let res = Box::pin(cards::tokenize_card_flow(
                &state,
                CardNetworkTokenizeRequest::foreign_from(req),
                &merchant_context,
            ))
            .await?;
            Ok(services::ApplicationResponse::Json(res))
        },
        &auth::AdminApiAuth,
        api_locking::LockAction::NotApplicable,
    ))
    .await
}

#[cfg(all(
    any(feature = "v1", feature = "v2", feature = "olap", feature = "oltp"),
    not(feature = "payment_methods_v2")
))]
#[instrument(skip_all, fields(flow = ?Flow::TokenizeCardBatch))]
pub async fn tokenize_card_batch_api(
    state: web::Data<AppState>,
    req: HttpRequest,
    MultipartForm(form): MultipartForm<tokenize::CardNetworkTokenizeForm>,
) -> HttpResponse {
    let flow = Flow::TokenizeCardBatch;
    let (merchant_id, records) = match tokenize::get_tokenize_card_form_records(form) {
        Ok(res) => res,
        Err(e) => return api::log_and_return_error_response(e.into()),
    };

    Box::pin(api::server_wrap(
        flow,
        state,
        &req,
        records,
        |state, _, req, _| {
            let merchant_id = merchant_id.clone();
            async move {
                let (key_store, merchant_account) =
                    get_merchant_account(&state, &merchant_id).await?;
                let merchant_context = domain::MerchantContext::NormalMerchant(Box::new(
                    domain::Context(merchant_account, key_store),
                ));
                Box::pin(tokenize::tokenize_cards(&state, req, &merchant_context)).await
            }
        },
        &auth::AdminApiAuth,
        api_locking::LockAction::NotApplicable,
    ))
    .await
}

#[cfg(feature = "v2")]
#[instrument(skip_all, fields(flow = ?Flow::PaymentMethodSessionCreate))]
pub async fn payment_methods_session_create(
    state: web::Data<AppState>,
    req: HttpRequest,
    json_payload: web::Json<api_models::payment_methods::PaymentMethodSessionRequest>,
) -> HttpResponse {
    let flow = Flow::PaymentMethodSessionCreate;
    let payload = json_payload.into_inner();

    Box::pin(api::server_wrap(
        flow,
        state,
        &req,
        payload,
        |state, auth: auth::AuthenticationData, request, _| async move {
            let merchant_context = domain::MerchantContext::NormalMerchant(Box::new(
                domain::Context(auth.merchant_account, auth.key_store),
            ));
            payment_methods_routes::payment_methods_session_create(state, merchant_context, request)
                .await
        },
        &auth::V2ApiKeyAuth {
            is_connected_allowed: false,
            is_platform_allowed: false,
        },
        api_locking::LockAction::NotApplicable,
    ))
    .await
}

#[cfg(feature = "v2")]
#[instrument(skip_all, fields(flow = ?Flow::PaymentMethodSessionUpdate))]
pub async fn payment_methods_session_update(
    state: web::Data<AppState>,
    req: HttpRequest,
    path: web::Path<id_type::GlobalPaymentMethodSessionId>,
    json_payload: web::Json<api_models::payment_methods::PaymentMethodsSessionUpdateRequest>,
) -> HttpResponse {
    let flow = Flow::PaymentMethodSessionUpdate;
    let payment_method_session_id = path.into_inner();
    let payload = json_payload.into_inner();
    Box::pin(api::server_wrap(
        flow,
        state,
        &req,
        payload,
        |state, auth: auth::AuthenticationData, req, _| {
            let value = payment_method_session_id.clone();
            async move {
                let merchant_context = domain::MerchantContext::NormalMerchant(Box::new(
                    domain::Context(auth.merchant_account, auth.key_store),
                ));
                payment_methods_routes::payment_methods_session_update(
                    state,
                    merchant_context,
                    value.clone(),
                    req,
                )
                .await
            }
        },
        &auth::V2ApiKeyAuth {
            is_connected_allowed: false,
            is_platform_allowed: false,
        },
        api_locking::LockAction::NotApplicable,
    ))
    .await
}

#[cfg(feature = "v2")]
#[instrument(skip_all, fields(flow = ?Flow::PaymentMethodSessionRetrieve))]
pub async fn payment_methods_session_retrieve(
    state: web::Data<AppState>,
    req: HttpRequest,
    path: web::Path<id_type::GlobalPaymentMethodSessionId>,
) -> HttpResponse {
    let flow = Flow::PaymentMethodSessionRetrieve;
    let payment_method_session_id = path.into_inner();

    Box::pin(api::server_wrap(
        flow,
        state,
        &req,
        payment_method_session_id.clone(),
        |state, auth: auth::AuthenticationData, payment_method_session_id, _| async move {
            let merchant_context = domain::MerchantContext::NormalMerchant(Box::new(
                domain::Context(auth.merchant_account, auth.key_store),
            ));
            payment_methods_routes::payment_methods_session_retrieve(
                state,
                merchant_context,
                payment_method_session_id,
            )
            .await
        },
        auth::api_or_client_auth(
            &auth::V2ApiKeyAuth {
                is_connected_allowed: false,
                is_platform_allowed: false,
            },
            &auth::V2ClientAuth(
                common_utils::types::authentication::ResourceId::PaymentMethodSession(
                    payment_method_session_id,
                ),
            ),
            req.headers(),
        ),
        api_locking::LockAction::NotApplicable,
    ))
    .await
}

#[cfg(all(feature = "v2", feature = "payment_methods_v2"))]
#[instrument(skip_all, fields(flow = ?Flow::PaymentMethodsList))]
pub async fn payment_method_session_list_payment_methods(
    state: web::Data<AppState>,
    req: HttpRequest,
    path: web::Path<id_type::GlobalPaymentMethodSessionId>,
) -> HttpResponse {
    let flow = Flow::PaymentMethodsList;
    let payment_method_session_id = path.into_inner();

    Box::pin(api::server_wrap(
        flow,
        state,
        &req,
        payment_method_session_id.clone(),
        |state, auth: auth::AuthenticationData, payment_method_session_id, _| {
            let merchant_context = domain::MerchantContext::NormalMerchant(Box::new(
                domain::Context(auth.merchant_account, auth.key_store),
            ));
            payment_methods_routes::list_payment_methods_for_session(
                state,
                merchant_context,
                auth.profile,
                payment_method_session_id,
            )
        },
        &auth::V2ClientAuth(
            common_utils::types::authentication::ResourceId::PaymentMethodSession(
                payment_method_session_id,
            ),
        ),
        api_locking::LockAction::NotApplicable,
    ))
    .await
}

#[cfg(feature = "v2")]
#[derive(Clone, Debug, serde::Serialize)]
struct PaymentMethodsSessionGenericRequest<T: serde::Serialize> {
    payment_method_session_id: id_type::GlobalPaymentMethodSessionId,
    #[serde(flatten)]
    request: T,
}

#[cfg(feature = "v2")]
impl<T: serde::Serialize> common_utils::events::ApiEventMetric
    for PaymentMethodsSessionGenericRequest<T>
{
    fn get_api_event_type(&self) -> Option<common_utils::events::ApiEventsType> {
        Some(common_utils::events::ApiEventsType::PaymentMethodSession {
            payment_method_session_id: self.payment_method_session_id.clone(),
        })
    }
}

#[cfg(all(feature = "v2", feature = "payment_methods_v2"))]
#[instrument(skip_all, fields(flow = ?Flow::PaymentMethodSessionConfirm))]
pub async fn payment_method_session_confirm(
    state: web::Data<AppState>,
    req: HttpRequest,
    path: web::Path<id_type::GlobalPaymentMethodSessionId>,
    json_payload: web::Json<api_models::payment_methods::PaymentMethodSessionConfirmRequest>,
) -> HttpResponse {
    let flow = Flow::PaymentMethodSessionConfirm;
    let payload = json_payload.into_inner();
    let payment_method_session_id = path.into_inner();

    let request = PaymentMethodsSessionGenericRequest {
        payment_method_session_id: payment_method_session_id.clone(),
        request: payload,
    };

    Box::pin(api::server_wrap(
        flow,
        state,
        &req,
        request,
        |state, auth: auth::AuthenticationData, request, req_state| {
            let merchant_context = domain::MerchantContext::NormalMerchant(Box::new(
                domain::Context(auth.merchant_account, auth.key_store),
            ));
            payment_methods_routes::payment_methods_session_confirm(
                state,
                req_state,
                merchant_context,
                auth.profile,
                request.payment_method_session_id,
                request.request,
            )
        },
        &auth::V2ClientAuth(
            common_utils::types::authentication::ResourceId::PaymentMethodSession(
                payment_method_session_id,
            ),
        ),
        api_locking::LockAction::NotApplicable,
    ))
    .await
}

#[cfg(all(feature = "v2", feature = "payment_methods_v2"))]
#[instrument(skip_all, fields(flow = ?Flow::PaymentMethodSessionUpdateSavedPaymentMethod))]
pub async fn payment_method_session_update_saved_payment_method(
    state: web::Data<AppState>,
    req: HttpRequest,
    path: web::Path<id_type::GlobalPaymentMethodSessionId>,
    json_payload: web::Json<
        api_models::payment_methods::PaymentMethodSessionUpdateSavedPaymentMethod,
    >,
) -> HttpResponse {
    let flow = Flow::PaymentMethodSessionUpdateSavedPaymentMethod;
    let payload = json_payload.into_inner();
    let payment_method_session_id = path.into_inner();

    let request = PaymentMethodsSessionGenericRequest {
        payment_method_session_id: payment_method_session_id.clone(),
        request: payload,
    };

    Box::pin(api::server_wrap(
        flow,
        state,
        &req,
        request,
        |state, auth: auth::AuthenticationData, request, _| {
            let merchant_context = domain::MerchantContext::NormalMerchant(Box::new(
                domain::Context(auth.merchant_account, auth.key_store),
            ));
            payment_methods_routes::payment_methods_session_update_payment_method(
                state,
<<<<<<< HEAD
                auth.merchant_account,
                auth.key_store,
                auth.profile,
=======
                merchant_context,
>>>>>>> f5548870
                request.payment_method_session_id,
                request.request,
            )
        },
        &auth::V2ClientAuth(
            common_utils::types::authentication::ResourceId::PaymentMethodSession(
                payment_method_session_id,
            ),
        ),
        api_locking::LockAction::NotApplicable,
    ))
    .await
}

#[cfg(all(feature = "v2", feature = "payment_methods_v2"))]
#[instrument(skip_all, fields(flow = ?Flow::PaymentMethodSessionUpdateSavedPaymentMethod))]
pub async fn payment_method_session_delete_saved_payment_method(
    state: web::Data<AppState>,
    req: HttpRequest,
    path: web::Path<id_type::GlobalPaymentMethodSessionId>,
    json_payload: web::Json<
        api_models::payment_methods::PaymentMethodSessionDeleteSavedPaymentMethod,
    >,
) -> HttpResponse {
    let flow = Flow::PaymentMethodSessionDeleteSavedPaymentMethod;
    let payload = json_payload.into_inner();
    let payment_method_session_id = path.into_inner();

    let request = PaymentMethodsSessionGenericRequest {
        payment_method_session_id: payment_method_session_id.clone(),
        request: payload,
    };

    Box::pin(api::server_wrap(
        flow,
        state,
        &req,
        request,
        |state, auth: auth::AuthenticationData, request, _| {
            let merchant_context = domain::MerchantContext::NormalMerchant(Box::new(
                domain::Context(auth.merchant_account, auth.key_store),
            ));
            payment_methods_routes::payment_methods_session_delete_payment_method(
                state,
<<<<<<< HEAD
                auth.key_store,
                auth.merchant_account,
                auth.profile,
=======
                merchant_context,
>>>>>>> f5548870
                request.request.payment_method_id,
                request.payment_method_session_id,
            )
        },
        &auth::V2ClientAuth(
            common_utils::types::authentication::ResourceId::PaymentMethodSession(
                payment_method_session_id,
            ),
        ),
        api_locking::LockAction::NotApplicable,
    ))
    .await
}<|MERGE_RESOLUTION|>--- conflicted
+++ resolved
@@ -194,13 +194,8 @@
             ));
             payment_methods_routes::update_payment_method(
                 state,
-<<<<<<< HEAD
-                auth.merchant_account,
-                auth.key_store,
+                merchant_context,
                 auth.profile,
-=======
-                merchant_context,
->>>>>>> f5548870
                 req,
                 &payment_method_id,
             )
@@ -266,20 +261,10 @@
         &req,
         payload,
         |state, auth: auth::AuthenticationData, pm, _| {
-<<<<<<< HEAD
-            payment_methods_routes::delete_payment_method(
-                state,
-                pm,
-                auth.key_store,
-                auth.merchant_account,
-                auth.profile,
-            )
-=======
-            let merchant_context = domain::MerchantContext::NormalMerchant(Box::new(
-                domain::Context(auth.merchant_account, auth.key_store),
-            ));
-            payment_methods_routes::delete_payment_method(state, pm, merchant_context)
->>>>>>> f5548870
+            let merchant_context = domain::MerchantContext::NormalMerchant(Box::new(
+                domain::Context(auth.merchant_account, auth.key_store),
+            ));
+            payment_methods_routes::delete_payment_method(state, pm, merchant_context, auth.profile)
         },
         &auth::V2ApiKeyAuth {
             is_connected_allowed: false,
@@ -1459,13 +1444,8 @@
             ));
             payment_methods_routes::payment_methods_session_update_payment_method(
                 state,
-<<<<<<< HEAD
-                auth.merchant_account,
-                auth.key_store,
+                merchant_context,
                 auth.profile,
-=======
-                merchant_context,
->>>>>>> f5548870
                 request.payment_method_session_id,
                 request.request,
             )
@@ -1510,13 +1490,8 @@
             ));
             payment_methods_routes::payment_methods_session_delete_payment_method(
                 state,
-<<<<<<< HEAD
-                auth.key_store,
-                auth.merchant_account,
+                merchant_context,
                 auth.profile,
-=======
-                merchant_context,
->>>>>>> f5548870
                 request.request.payment_method_id,
                 request.payment_method_session_id,
             )
