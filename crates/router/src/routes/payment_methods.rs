--- conflicted
+++ resolved
@@ -201,13 +201,7 @@
         state,
         &req,
         payload,
-<<<<<<< HEAD
-        |state, auth, pm| {
-            cards::retrieve_payment_method(state, pm, auth.key_store, auth.merchant_account)
-        },
-=======
-        |state, auth, pm, _| cards::retrieve_payment_method(state, pm, auth.key_store),
->>>>>>> 3963219e
+        |state, auth, pm, _| cards::retrieve_payment_method(state, pm, auth.key_store,  auth.merchant_account),
         &auth::ApiKeyAuth,
         api_locking::LockAction::NotApplicable,
     ))
