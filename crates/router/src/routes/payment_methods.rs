use ::payment_methods::{
    controller::PaymentMethodsController,
    core::{migration, migration::payment_methods::migrate_payment_method},
};
#[cfg(all(feature = "v1", any(feature = "olap", feature = "oltp")))]
use actix_multipart::form::MultipartForm;
use actix_web::{web, HttpRequest, HttpResponse};
use common_utils::{errors::CustomResult, id_type, transformers::ForeignFrom};
use diesel_models::enums::IntentStatus;
use error_stack::{report, ResultExt};
use hyperswitch_domain_models::{
    bulk_tokenization::CardNetworkTokenizeRequest, merchant_key_store::MerchantKeyStore,
    payment_methods::PaymentMethodCustomerMigrate, transformers::ForeignTryFrom,
};
use router_env::{instrument, logger, tracing, Flow};

use super::app::{AppState, SessionState};
#[cfg(all(feature = "v1", any(feature = "olap", feature = "oltp")))]
use crate::core::{customers, payment_methods::tokenize};
use crate::{
    core::{
        api_locking,
        errors::{self, utils::StorageErrorExt},
        payment_methods::{self as payment_methods_routes, cards, migration as update_migration},
    },
    services::{self, api, authentication as auth, authorization::permissions::Permission},
    types::{
        api::payment_methods::{self, PaymentMethodId},
        domain,
        storage::payment_method::PaymentTokenData,
    },
};

#[cfg(feature = "v1")]
#[instrument(skip_all, fields(flow = ?Flow::PaymentMethodsCreate))]
pub async fn create_payment_method_api(
    state: web::Data<AppState>,
    req: HttpRequest,
    json_payload: web::Json<payment_methods::PaymentMethodCreate>,
) -> HttpResponse {
    let flow = Flow::PaymentMethodsCreate;

    Box::pin(api::server_wrap(
        flow,
        state,
        &req,
        json_payload.into_inner(),
        |state, auth: auth::AuthenticationData, req, _| async move {
            let platform = auth.into();
            Box::pin(cards::get_client_secret_or_add_payment_method(
                &state, req, &platform,
            ))
            .await
        },
        &auth::HeaderAuth(auth::ApiKeyAuth {
            is_connected_allowed: false,
            is_platform_allowed: false,
        }),
        api_locking::LockAction::NotApplicable,
    ))
    .await
}

#[cfg(feature = "v2")]
#[instrument(skip_all, fields(flow = ?Flow::PaymentMethodsCreate))]
pub async fn create_payment_method_api(
    state: web::Data<AppState>,
    req: HttpRequest,
    json_payload: web::Json<payment_methods::PaymentMethodCreate>,
) -> HttpResponse {
    let flow = Flow::PaymentMethodsCreate;

    Box::pin(api::server_wrap(
        flow,
        state,
        &req,
        json_payload.into_inner(),
        |state, auth: auth::AuthenticationData, req, req_state| async move {
            let platform = auth.clone().into();
            Box::pin(payment_methods_routes::create_payment_method(
                &state,
                &req_state,
                req,
                &platform,
                &auth.profile,
            ))
            .await
        },
        &auth::V2ApiKeyAuth {
            is_connected_allowed: false,
            is_platform_allowed: false,
        },
        api_locking::LockAction::NotApplicable,
    ))
    .await
}

#[cfg(feature = "v2")]
#[instrument(skip_all, fields(flow = ?Flow::PaymentMethodsCreate))]
pub async fn create_payment_method_intent_api(
    state: web::Data<AppState>,
    req: HttpRequest,
    json_payload: web::Json<payment_methods::PaymentMethodIntentCreate>,
) -> HttpResponse {
    let flow = Flow::PaymentMethodsCreate;

    Box::pin(api::server_wrap(
        flow,
        state,
        &req,
        json_payload.into_inner(),
        |state, auth: auth::AuthenticationData, req, _| async move {
            let platform = auth.into();
            Box::pin(payment_methods_routes::payment_method_intent_create(
                &state, req, &platform,
            ))
            .await
        },
        &auth::V2ApiKeyAuth {
            is_connected_allowed: false,
            is_platform_allowed: false,
        },
        api_locking::LockAction::NotApplicable,
    ))
    .await
}

/// This struct is used internally only
#[cfg(feature = "v2")]
#[derive(Debug, serde::Deserialize, serde::Serialize, Clone)]
pub struct PaymentMethodIntentConfirmInternal {
    pub id: id_type::GlobalPaymentMethodId,
    pub request: payment_methods::PaymentMethodIntentConfirm,
}

#[cfg(feature = "v2")]
impl From<PaymentMethodIntentConfirmInternal> for payment_methods::PaymentMethodIntentConfirm {
    fn from(item: PaymentMethodIntentConfirmInternal) -> Self {
        item.request
    }
}

#[cfg(feature = "v2")]
impl common_utils::events::ApiEventMetric for PaymentMethodIntentConfirmInternal {
    fn get_api_event_type(&self) -> Option<common_utils::events::ApiEventsType> {
        Some(common_utils::events::ApiEventsType::PaymentMethod {
            payment_method_id: self.id.clone(),
            payment_method_type: Some(self.request.payment_method_type),
            payment_method_subtype: Some(self.request.payment_method_subtype),
        })
    }
}

#[cfg(feature = "v2")]
#[instrument(skip_all, fields(flow = ?Flow::PaymentMethodsUpdate))]
pub async fn payment_method_update_api(
    state: web::Data<AppState>,
    req: HttpRequest,
    path: web::Path<id_type::GlobalPaymentMethodId>,
    json_payload: web::Json<payment_methods::PaymentMethodUpdate>,
) -> HttpResponse {
    let flow = Flow::PaymentMethodsUpdate;
    let payment_method_id = path.into_inner();
    let payload = json_payload.into_inner();

    Box::pin(api::server_wrap(
        flow,
        state,
        &req,
        payload,
        |state, auth: auth::AuthenticationData, req, _| {
            let platform = auth.clone().into();
            payment_methods_routes::update_payment_method(
                state,
                platform,
                auth.profile,
                req,
                &payment_method_id,
            )
        },
        &auth::V2ApiKeyAuth {
            is_connected_allowed: false,
            is_platform_allowed: false,
        },
        api_locking::LockAction::NotApplicable,
    ))
    .await
}

#[cfg(feature = "v2")]
#[instrument(skip_all, fields(flow = ?Flow::PaymentMethodsRetrieve))]
pub async fn payment_method_retrieve_api(
    state: web::Data<AppState>,
    req: HttpRequest,
    path: web::Path<String>,
) -> HttpResponse {
    let flow = Flow::PaymentMethodsRetrieve;
    let payload = web::Json(PaymentMethodId {
        payment_method_id: path.into_inner(),
    })
    .into_inner();

    Box::pin(api::server_wrap(
        flow,
        state,
        &req,
        payload,
        |state, auth: auth::AuthenticationData, pm, _| {
            let platform = auth.into();
            payment_methods_routes::retrieve_payment_method(state, pm, platform)
        },
        &auth::V2ApiKeyAuth {
            is_connected_allowed: false,
            is_platform_allowed: false,
        },
        api_locking::LockAction::NotApplicable,
    ))
    .await
}

#[cfg(feature = "v2")]
#[instrument(skip_all, fields(flow = ?Flow::PaymentMethodsDelete))]
pub async fn payment_method_delete_api(
    state: web::Data<AppState>,
    req: HttpRequest,
    path: web::Path<String>,
) -> HttpResponse {
    let flow = Flow::PaymentMethodsDelete;
    let payload = web::Json(PaymentMethodId {
        payment_method_id: path.into_inner(),
    })
    .into_inner();

    Box::pin(api::server_wrap(
        flow,
        state,
        &req,
        payload,
        |state, auth: auth::AuthenticationData, pm, _| {
            let platform = auth.clone().into();
            payment_methods_routes::delete_payment_method(state, pm, platform, auth.profile)
        },
        &auth::V2ApiKeyAuth {
            is_connected_allowed: false,
            is_platform_allowed: false,
        },
        api_locking::LockAction::NotApplicable,
    ))
    .await
}

#[instrument(skip_all, fields(flow = ?Flow::PaymentMethodsMigrate))]
pub async fn migrate_payment_method_api(
    state: web::Data<AppState>,
    req: HttpRequest,
    json_payload: web::Json<payment_methods::PaymentMethodMigrate>,
) -> HttpResponse {
    let flow = Flow::PaymentMethodsMigrate;
    Box::pin(api::server_wrap(
        flow,
        state,
        &req,
        json_payload.into_inner(),
        |state, _, req, _| async move {
            let merchant_id = req.merchant_id.clone();
            let (key_store, merchant_account) = get_merchant_account(&state, &merchant_id).await?;
            let platform = domain::Platform::new(
                merchant_account.clone(),
                key_store.clone(),
                merchant_account,
                key_store,
            );
            Box::pin(migrate_payment_method(
                &(&state).into(),
                req,
                &merchant_id,
                &platform,
                &cards::PmCards {
                    state: &state,
                    platform: &platform,
                },
                None,
            ))
            .await
        },
        &auth::AdminApiAuth,
        api_locking::LockAction::NotApplicable,
    ))
    .await
}

async fn get_merchant_account(
    state: &SessionState,
    merchant_id: &id_type::MerchantId,
) -> CustomResult<(MerchantKeyStore, domain::MerchantAccount), errors::ApiErrorResponse> {
    let key_store = state
        .store
        .get_merchant_key_store_by_merchant_id(
            merchant_id,
            &state.store.get_master_key().to_vec().into(),
        )
        .await
        .to_not_found_response(errors::ApiErrorResponse::MerchantAccountNotFound)?;

    let merchant_account = state
        .store
        .find_merchant_account_by_merchant_id(merchant_id, &key_store)
        .await
        .to_not_found_response(errors::ApiErrorResponse::MerchantAccountNotFound)?;
    Ok((key_store, merchant_account))
}

#[cfg(all(feature = "v1", any(feature = "olap", feature = "oltp")))]
#[instrument(skip_all, fields(flow = ?Flow::PaymentMethodsMigrate))]
pub async fn migrate_payment_methods(
    state: web::Data<AppState>,
    req: HttpRequest,
    MultipartForm(form): MultipartForm<migration::PaymentMethodsMigrateForm>,
) -> HttpResponse {
    let flow = Flow::PaymentMethodsMigrate;
    let (merchant_id, records, merchant_connector_ids) =
        match form.validate_and_get_payment_method_records() {
            Ok((merchant_id, records, merchant_connector_ids)) => {
                (merchant_id, records, merchant_connector_ids)
            }
            Err(e) => return api::log_and_return_error_response(e.into()),
        };
    Box::pin(api::server_wrap(
        flow,
        state,
        &req,
        records,
        |state, _, req, _| {
            let merchant_id = merchant_id.clone();
            let merchant_connector_ids = merchant_connector_ids.clone();
            async move {
                let (key_store, merchant_account) =
                    get_merchant_account(&state, &merchant_id).await?;
                // Create customers if they are not already present
                let platform = domain::Platform::new(
                    merchant_account.clone(),
                    key_store.clone(),
                    merchant_account,
                    key_store,
                );

                let mut mca_cache = std::collections::HashMap::new();
                let customers = Vec::<PaymentMethodCustomerMigrate>::foreign_try_from((
                    &req,
                    merchant_id.clone(),
                ))
                .map_err(|e| errors::ApiErrorResponse::InvalidRequestData {
                    message: e.to_string(),
                })?;

                for record in &customers {
                    if let Some(connector_customer_details) = &record.connector_customer_details {
                        for connector_customer in connector_customer_details {
                            if !mca_cache.contains_key(&connector_customer.merchant_connector_id) {
                                let mca = state
                        .store
                        .find_by_merchant_connector_account_merchant_id_merchant_connector_id(
                            &merchant_id,
                            &connector_customer.merchant_connector_id,
                            platform.get_processor().get_key_store(),
                        )
                        .await
                        .to_not_found_response(
                            errors::ApiErrorResponse::MerchantConnectorAccountNotFound {
                                id: connector_customer.merchant_connector_id.get_string_repr().to_string(),
                            },
                        )?;
                                mca_cache
                                    .insert(connector_customer.merchant_connector_id.clone(), mca);
                            }
                        }
                    }
                }

<<<<<<< HEAD
                let customer_migration_results = match customers::migrate_customers(
                    state.clone(),
                    customers,
                    merchant_context.clone(),
                )
                .await
                .change_context(errors::ApiErrorResponse::InternalServerError)?
                {
                    services::ApplicationResponse::Json(val) => val,
                    _ => {
                        return Err(report!(
                            errors::ApiErrorResponse::InternalServerError
                        ))
                        .attach_printable("Unexpected response from migrate_customers")
                    }
                };
=======
                customers::migrate_customers(state.clone(), customers, platform.clone())
                    .await
                    .change_context(errors::ApiErrorResponse::InternalServerError)?;
>>>>>>> 017813e3
                let controller = cards::PmCards {
                    state: &state,
                    platform: &platform,
                };
                Box::pin(migration::migrate_payment_methods(
                    &(&state).into(),
                    req,
                    &merchant_id,
                    &platform,
                    merchant_connector_ids,
                    &controller,
                    &customer_migration_results,
                ))
                .await
            }
        },
        &auth::AdminApiAuth,
        api_locking::LockAction::NotApplicable,
    ))
    .await
}

#[cfg(all(feature = "v1", any(feature = "olap", feature = "oltp")))]
#[instrument(skip_all, fields(flow = ?Flow::PaymentMethodsBatchUpdate))]
pub async fn update_payment_methods(
    state: web::Data<AppState>,
    req: HttpRequest,
    MultipartForm(form): MultipartForm<update_migration::PaymentMethodsUpdateForm>,
) -> HttpResponse {
    let flow = Flow::PaymentMethodsBatchUpdate;
    let (merchant_id, records) = match form.validate_and_get_payment_method_records() {
        Ok((merchant_id, records)) => (merchant_id, records),
        Err(e) => return api::log_and_return_error_response(e.into()),
    };
    Box::pin(api::server_wrap(
        flow,
        state,
        &req,
        records,
        |state, _, req, _| {
            let merchant_id = merchant_id.clone();
            async move {
                let (key_store, merchant_account) =
                    get_merchant_account(&state, &merchant_id).await?;
                let platform = domain::Platform::new(
                    merchant_account.clone(),
                    key_store.clone(),
                    merchant_account,
                    key_store,
                );
                Box::pin(update_migration::update_payment_methods(
                    &state,
                    req,
                    &merchant_id,
                    &platform,
                ))
                .await
            }
        },
        &auth::AdminApiAuth,
        api_locking::LockAction::NotApplicable,
    ))
    .await
}

#[cfg(feature = "v1")]
#[instrument(skip_all, fields(flow = ?Flow::PaymentMethodSave))]
pub async fn save_payment_method_api(
    state: web::Data<AppState>,
    req: HttpRequest,
    json_payload: web::Json<payment_methods::PaymentMethodCreate>,
    path: web::Path<String>,
) -> HttpResponse {
    let flow = Flow::PaymentMethodSave;
    let payload = json_payload.into_inner();
    let pm_id = path.into_inner();
    let api_auth = auth::ApiKeyAuth::default();

    let (auth, _) = match auth::check_client_secret_and_get_auth(req.headers(), &payload, api_auth)
    {
        Ok((auth, _auth_flow)) => (auth, _auth_flow),
        Err(e) => return api::log_and_return_error_response(e),
    };

    Box::pin(api::server_wrap(
        flow,
        state,
        &req,
        payload,
        |state, auth: auth::AuthenticationData, req, _| {
            let platform = auth.into();
            Box::pin(cards::add_payment_method_data(
                state,
                req,
                platform,
                pm_id.clone(),
            ))
        },
        &*auth,
        api_locking::LockAction::NotApplicable,
    ))
    .await
}

#[cfg(feature = "v1")]
#[instrument(skip_all, fields(flow = ?Flow::PaymentMethodsList))]
pub async fn list_payment_method_api(
    state: web::Data<AppState>,
    req: HttpRequest,
    json_payload: web::Query<payment_methods::PaymentMethodListRequest>,
) -> HttpResponse {
    let flow = Flow::PaymentMethodsList;
    let payload = json_payload.into_inner();
    let api_auth = auth::ApiKeyAuth::default();

    let (auth, _) = match auth::check_client_secret_and_get_auth(req.headers(), &payload, api_auth)
    {
        Ok((auth, _auth_flow)) => (auth, _auth_flow),
        Err(e) => return api::log_and_return_error_response(e),
    };

    Box::pin(api::server_wrap(
        flow,
        state,
        &req,
        payload,
        |state, auth: auth::AuthenticationData, req, _| {
            // TODO (#7195): Fill platform_merchant_account in the client secret auth and pass it here.
            let platform = auth.into();
            cards::list_payment_methods(state, platform, req)
        },
        &*auth,
        api_locking::LockAction::NotApplicable,
    ))
    .await
}

#[cfg(feature = "v1")]
/// List payment methods for a Customer
///
/// To filter and list the applicable payment methods for a particular Customer ID
#[instrument(skip_all, fields(flow = ?Flow::CustomerPaymentMethodsList))]
pub async fn list_customer_payment_method_api(
    state: web::Data<AppState>,
    customer_id: web::Path<(id_type::CustomerId,)>,
    req: HttpRequest,
    query_payload: web::Query<payment_methods::PaymentMethodListRequest>,
) -> HttpResponse {
    let flow = Flow::CustomerPaymentMethodsList;
    let payload = query_payload.into_inner();
    let customer_id = customer_id.into_inner().0;
    let api_auth = auth::ApiKeyAuth::default();

    let ephemeral_auth = match auth::is_ephemeral_auth(req.headers(), api_auth) {
        Ok(auth) => auth,
        Err(err) => return api::log_and_return_error_response(err),
    };
    Box::pin(api::server_wrap(
        flow,
        state,
        &req,
        payload,
        |state, auth: auth::AuthenticationData, req, _| {
            let platform = auth.into();
            cards::do_list_customer_pm_fetch_customer_if_not_passed(
                state,
                platform,
                Some(req),
                Some(&customer_id),
                None,
            )
        },
        &*ephemeral_auth,
        api_locking::LockAction::NotApplicable,
    ))
    .await
}

#[cfg(feature = "v1")]
/// List payment methods for a Customer
///
/// To filter and list the applicable payment methods for a particular Customer ID
#[instrument(skip_all, fields(flow = ?Flow::CustomerPaymentMethodsList))]
pub async fn list_customer_payment_method_api_client(
    state: web::Data<AppState>,
    req: HttpRequest,
    query_payload: web::Query<payment_methods::PaymentMethodListRequest>,
) -> HttpResponse {
    let flow = Flow::CustomerPaymentMethodsList;
    let payload = query_payload.into_inner();
    let api_key = auth::get_api_key(req.headers()).ok();
    let api_auth = auth::ApiKeyAuth::default();

    let (auth, _, is_ephemeral_auth) =
        match auth::get_ephemeral_or_other_auth(req.headers(), false, Some(&payload), api_auth)
            .await
        {
            Ok((auth, _auth_flow, is_ephemeral_auth)) => (auth, _auth_flow, is_ephemeral_auth),
            Err(e) => return api::log_and_return_error_response(e),
        };

    Box::pin(api::server_wrap(
        flow,
        state,
        &req,
        payload,
        |state, auth: auth::AuthenticationData, req, _| {
            let platform = auth.into();
            cards::do_list_customer_pm_fetch_customer_if_not_passed(
                state,
                platform,
                Some(req),
                None,
                is_ephemeral_auth.then_some(api_key).flatten(),
            )
        },
        &*auth,
        api_locking::LockAction::NotApplicable,
    ))
    .await
}

/// Generate a form link for collecting payment methods for a customer
#[instrument(skip_all, fields(flow = ?Flow::PaymentMethodCollectLink))]
pub async fn initiate_pm_collect_link_flow(
    state: web::Data<AppState>,
    req: HttpRequest,
    json_payload: web::Json<payment_methods::PaymentMethodCollectLinkRequest>,
) -> HttpResponse {
    let flow = Flow::PaymentMethodCollectLink;
    Box::pin(api::server_wrap(
        flow,
        state,
        &req,
        json_payload.into_inner(),
        |state, auth: auth::AuthenticationData, req, _| {
            let platform = auth.into();
            payment_methods_routes::initiate_pm_collect_link(state, platform, req)
        },
        &auth::ApiKeyAuth {
            is_connected_allowed: false,
            is_platform_allowed: false,
        },
        api_locking::LockAction::NotApplicable,
    ))
    .await
}

#[cfg(all(feature = "v2", feature = "olap"))]
#[instrument(skip_all, fields(flow = ?Flow::CustomerPaymentMethodsList))]
pub async fn list_customer_payment_method_api(
    state: web::Data<AppState>,
    customer_id: web::Path<id_type::GlobalCustomerId>,
    req: HttpRequest,
    query_payload: web::Query<api_models::payment_methods::ListMethodsForPaymentMethodsRequest>,
) -> HttpResponse {
    let flow = Flow::CustomerPaymentMethodsList;
    let payload = query_payload.into_inner();
    let customer_id = customer_id.into_inner();

    Box::pin(api::server_wrap(
        flow,
        state,
        &req,
        payload,
        |state, auth: auth::AuthenticationData, _, _| {
            let platform = auth.into();
            payment_methods_routes::list_saved_payment_methods_for_customer(
                state,
                platform,
                customer_id.clone(),
            )
        },
        auth::auth_type(
            &auth::V2ApiKeyAuth {
                is_connected_allowed: false,
                is_platform_allowed: false,
            },
            &auth::JWTAuth {
                permission: Permission::MerchantCustomerRead,
            },
            req.headers(),
        ),
        api_locking::LockAction::NotApplicable,
    ))
    .await
}

#[cfg(all(feature = "v2", feature = "olap"))]
#[instrument(skip_all, fields(flow = ?Flow::GetPaymentMethodTokenData))]
pub async fn get_payment_method_token_data(
    state: web::Data<AppState>,
    req: HttpRequest,
    path: web::Path<id_type::GlobalPaymentMethodId>,
    json_payload: web::Json<api_models::payment_methods::GetTokenDataRequest>,
) -> HttpResponse {
    let flow = Flow::GetPaymentMethodTokenData;
    let payment_method_id = path.into_inner();
    let payload = json_payload.into_inner();

    Box::pin(api::server_wrap(
        flow,
        state,
        &req,
        payload,
        |state, auth: auth::AuthenticationData, req, _| {
            payment_methods_routes::get_token_data_for_payment_method(
                state,
                auth.merchant_account,
                auth.key_store,
                auth.profile,
                req,
                payment_method_id.clone(),
            )
        },
        auth::auth_type(
            &auth::V2ApiKeyAuth {
                is_connected_allowed: false,
                is_platform_allowed: false,
            },
            &auth::JWTAuth {
                permission: Permission::MerchantCustomerRead,
            },
            req.headers(),
        ),
        api_locking::LockAction::NotApplicable,
    ))
    .await
}

#[cfg(all(feature = "v2", feature = "olap"))]
#[instrument(skip_all, fields(flow = ?Flow::TotalPaymentMethodCount))]
pub async fn get_total_payment_method_count(
    state: web::Data<AppState>,
    req: HttpRequest,
) -> HttpResponse {
    let flow = Flow::TotalPaymentMethodCount;

    Box::pin(api::server_wrap(
        flow,
        state,
        &req,
        (),
        |state, auth: auth::AuthenticationData, _, _| {
            let platform = auth.into();
            payment_methods_routes::get_total_saved_payment_methods_for_merchant(state, platform)
        },
        auth::auth_type(
            &auth::V2ApiKeyAuth {
                is_connected_allowed: false,
                is_platform_allowed: false,
            },
            &auth::JWTAuth {
                permission: Permission::MerchantCustomerRead,
            },
            req.headers(),
        ),
        api_locking::LockAction::NotApplicable,
    ))
    .await
}

#[cfg(feature = "v1")]
/// Generate a form link for collecting payment methods for a customer
#[instrument(skip_all, fields(flow = ?Flow::PaymentMethodCollectLink))]
pub async fn render_pm_collect_link(
    state: web::Data<AppState>,
    req: HttpRequest,
    path: web::Path<(id_type::MerchantId, String)>,
) -> HttpResponse {
    let flow = Flow::PaymentMethodCollectLink;
    let (merchant_id, pm_collect_link_id) = path.into_inner();
    let payload = payment_methods::PaymentMethodCollectLinkRenderRequest {
        merchant_id: merchant_id.clone(),
        pm_collect_link_id,
    };
    Box::pin(api::server_wrap(
        flow,
        state,
        &req,
        payload,
        |state, auth: auth::AuthenticationData, req, _| {
            let platform = auth.into();
            payment_methods_routes::render_pm_collect_link(state, platform, req)
        },
        &auth::MerchantIdAuth(merchant_id),
        api_locking::LockAction::NotApplicable,
    ))
    .await
}

#[cfg(feature = "v1")]
#[instrument(skip_all, fields(flow = ?Flow::PaymentMethodsRetrieve))]
pub async fn payment_method_retrieve_api(
    state: web::Data<AppState>,
    req: HttpRequest,
    path: web::Path<String>,
) -> HttpResponse {
    let flow = Flow::PaymentMethodsRetrieve;
    let payload = web::Json(PaymentMethodId {
        payment_method_id: path.into_inner(),
    })
    .into_inner();

    Box::pin(api::server_wrap(
        flow,
        state,
        &req,
        payload,
        |state, auth: auth::AuthenticationData, pm, _| async move {
            let platform = auth.into();
            cards::PmCards {
                state: &state,
                platform: &platform,
            }
            .retrieve_payment_method(pm)
            .await
        },
        &auth::HeaderAuth(auth::ApiKeyAuth {
            is_connected_allowed: false,
            is_platform_allowed: false,
        }),
        api_locking::LockAction::NotApplicable,
    ))
    .await
}

#[cfg(feature = "v1")]
#[instrument(skip_all, fields(flow = ?Flow::PaymentMethodsUpdate))]
pub async fn payment_method_update_api(
    state: web::Data<AppState>,
    req: HttpRequest,
    path: web::Path<String>,
    json_payload: web::Json<payment_methods::PaymentMethodUpdate>,
) -> HttpResponse {
    let flow = Flow::PaymentMethodsUpdate;
    let payment_method_id = path.into_inner();
    let payload = json_payload.into_inner();
    let api_auth = auth::ApiKeyAuth::default();

    let (auth, _) = match auth::check_client_secret_and_get_auth(req.headers(), &payload, api_auth)
    {
        Ok((auth, _auth_flow)) => (auth, _auth_flow),
        Err(e) => return api::log_and_return_error_response(e),
    };

    Box::pin(api::server_wrap(
        flow,
        state,
        &req,
        payload,
        |state, auth: auth::AuthenticationData, req, _| {
            let platform = auth.into();
            cards::update_customer_payment_method(state, platform, req, &payment_method_id, None)
        },
        &*auth,
        api_locking::LockAction::NotApplicable,
    ))
    .await
}

#[cfg(feature = "v1")]
#[instrument(skip_all, fields(flow = ?Flow::PaymentMethodsDelete))]
pub async fn payment_method_delete_api(
    state: web::Data<AppState>,
    req: HttpRequest,
    payment_method_id: web::Path<(String,)>,
) -> HttpResponse {
    let flow = Flow::PaymentMethodsDelete;
    let pm = PaymentMethodId {
        payment_method_id: payment_method_id.into_inner().0,
    };
    let api_auth = auth::ApiKeyAuth::default();

    let ephemeral_auth = match auth::is_ephemeral_auth(req.headers(), api_auth) {
        Ok(auth) => auth,
        Err(err) => return api::log_and_return_error_response(err),
    };

    Box::pin(api::server_wrap(
        flow,
        state,
        &req,
        pm,
        |state, auth: auth::AuthenticationData, req, _| async move {
            let platform = auth.into();
            cards::PmCards {
                state: &state,
                platform: &platform,
            }
            .delete_payment_method(req)
            .await
        },
        &*ephemeral_auth,
        api_locking::LockAction::NotApplicable,
    ))
    .await
}

#[cfg(feature = "v1")]
#[instrument(skip_all, fields(flow = ?Flow::ListCountriesCurrencies))]
pub async fn list_countries_currencies_for_connector_payment_method(
    state: web::Data<AppState>,
    req: HttpRequest,
    query_payload: web::Query<payment_methods::ListCountriesCurrenciesRequest>,
) -> HttpResponse {
    let flow = Flow::ListCountriesCurrencies;
    let payload = query_payload.into_inner();
    Box::pin(api::server_wrap(
        flow,
        state,
        &req,
        payload,
        |state, auth: auth::AuthenticationData, req, _| {
            cards::list_countries_currencies_for_connector_payment_method(
                state,
                req,
                auth.profile_id,
            )
        },
        #[cfg(not(feature = "release"))]
        auth::auth_type(
            &auth::HeaderAuth(auth::ApiKeyAuth {
                is_connected_allowed: false,
                is_platform_allowed: false,
            }),
            &auth::JWTAuth {
                permission: Permission::ProfileConnectorWrite,
            },
            req.headers(),
        ),
        #[cfg(feature = "release")]
        &auth::JWTAuth {
            permission: Permission::ProfileConnectorWrite,
        },
        api_locking::LockAction::NotApplicable,
    ))
    .await
}

#[cfg(feature = "v2")]
#[instrument(skip_all, fields(flow = ?Flow::ListCountriesCurrencies))]
pub async fn list_countries_currencies_for_connector_payment_method(
    state: web::Data<AppState>,
    req: HttpRequest,
    query_payload: web::Query<payment_methods::ListCountriesCurrenciesRequest>,
) -> HttpResponse {
    let flow = Flow::ListCountriesCurrencies;
    let payload = query_payload.into_inner();
    Box::pin(api::server_wrap(
        flow,
        state,
        &req,
        payload,
        |state, auth: auth::AuthenticationData, req, _| {
            cards::list_countries_currencies_for_connector_payment_method(
                state,
                req,
                Some(auth.profile.get_id().clone()),
            )
        },
        #[cfg(not(feature = "release"))]
        auth::auth_type(
            &auth::V2ApiKeyAuth {
                is_connected_allowed: false,
                is_platform_allowed: false,
            },
            &auth::JWTAuth {
                permission: Permission::ProfileConnectorRead,
            },
            req.headers(),
        ),
        #[cfg(feature = "release")]
        &auth::JWTAuth {
            permission: Permission::ProfileConnectorRead,
        },
        api_locking::LockAction::NotApplicable,
    ))
    .await
}

#[cfg(feature = "v1")]
#[instrument(skip_all, fields(flow = ?Flow::DefaultPaymentMethodsSet))]
pub async fn default_payment_method_set_api(
    state: web::Data<AppState>,
    req: HttpRequest,
    path: web::Path<payment_methods::DefaultPaymentMethod>,
) -> HttpResponse {
    let flow = Flow::DefaultPaymentMethodsSet;
    let payload = path.into_inner();
    let pc = payload.clone();
    let customer_id = &pc.customer_id;
    let api_auth = auth::ApiKeyAuth::default();

    let ephemeral_auth = match auth::is_ephemeral_auth(req.headers(), api_auth) {
        Ok(auth) => auth,
        Err(err) => return api::log_and_return_error_response(err),
    };
    Box::pin(api::server_wrap(
        flow,
        state,
        &req,
        payload,
        |state, auth: auth::AuthenticationData, default_payment_method, _| async move {
            let merchant_id = auth.merchant_account.get_id();
            cards::PmCards {
                state: &state,
                platform: &domain::Platform::new(
                    auth.merchant_account.clone(),
                    auth.key_store.clone(),
                    auth.merchant_account.clone(),
                    auth.key_store,
                ),
            }
            .set_default_payment_method(
                merchant_id,
                customer_id,
                default_payment_method.payment_method_id,
            )
            .await
        },
        &*ephemeral_auth,
        api_locking::LockAction::NotApplicable,
    ))
    .await
}

#[cfg(feature = "v1")]
#[cfg(test)]
mod tests {
    use api_models::payment_methods::PaymentMethodListRequest;

    use super::*;

    // #[test]
    // fn test_custom_list_deserialization() {
    //     let dummy_data = "amount=120&recurring_enabled=true&installment_payment_enabled=true";
    //     let de_query: web::Query<PaymentMethodListRequest> =
    //         web::Query::from_query(dummy_data).unwrap();
    //     let de_struct = de_query.into_inner();
    //     assert_eq!(de_struct.installment_payment_enabled, Some(true))
    // }

    #[test]
    fn test_custom_list_deserialization_multi_amount() {
        let dummy_data = "amount=120&recurring_enabled=true&amount=1000";
        let de_query: Result<web::Query<PaymentMethodListRequest>, _> =
            web::Query::from_query(dummy_data);
        assert!(de_query.is_err())
    }
}

#[derive(Clone)]
pub struct ParentPaymentMethodToken {
    key_for_token: String,
}

impl ParentPaymentMethodToken {
    pub fn create_key_for_token(
        (parent_pm_token, payment_method): (&String, api_models::enums::PaymentMethod),
    ) -> Self {
        Self {
            key_for_token: format!("pm_token_{parent_pm_token}_{payment_method}_hyperswitch"),
        }
    }

    #[cfg(feature = "v2")]
    pub fn return_key_for_token(
        (parent_pm_token, payment_method): (&String, api_models::enums::PaymentMethod),
    ) -> String {
        format!("pm_token_{parent_pm_token}_{payment_method}_hyperswitch")
    }

    pub async fn insert(
        &self,
        fulfillment_time: i64,
        token: PaymentTokenData,
        state: &SessionState,
    ) -> CustomResult<(), errors::ApiErrorResponse> {
        let redis_conn = state
            .store
            .get_redis_conn()
            .change_context(errors::ApiErrorResponse::InternalServerError)
            .attach_printable("Failed to get redis connection")?;
        redis_conn
            .serialize_and_set_key_with_expiry(
                &self.key_for_token.as_str().into(),
                token,
                fulfillment_time,
            )
            .await
            .change_context(errors::StorageError::KVError)
            .change_context(errors::ApiErrorResponse::InternalServerError)
            .attach_printable("Failed to add token in redis")?;

        Ok(())
    }

    pub fn should_delete_payment_method_token(&self, status: IntentStatus) -> bool {
        // RequiresMerchantAction: When the payment goes for merchant review incase of potential fraud allow payment_method_token to be stored until resolved
        ![
            IntentStatus::RequiresCustomerAction,
            IntentStatus::RequiresMerchantAction,
        ]
        .contains(&status)
    }

    pub async fn delete(&self, state: &SessionState) -> CustomResult<(), errors::ApiErrorResponse> {
        let redis_conn = state
            .store
            .get_redis_conn()
            .change_context(errors::ApiErrorResponse::InternalServerError)
            .attach_printable("Failed to get redis connection")?;
        match redis_conn
            .delete_key(&self.key_for_token.as_str().into())
            .await
        {
            Ok(_) => Ok(()),
            Err(err) => {
                {
                    logger::info!("Error while deleting redis key: {:?}", err)
                };
                Ok(())
            }
        }
    }
}

#[cfg(all(feature = "v1", any(feature = "olap", feature = "oltp")))]
#[instrument(skip_all, fields(flow = ?Flow::TokenizeCard))]
pub async fn tokenize_card_api(
    state: web::Data<AppState>,
    req: HttpRequest,
    json_payload: web::Json<payment_methods::CardNetworkTokenizeRequest>,
) -> HttpResponse {
    let flow = Flow::TokenizeCard;

    Box::pin(api::server_wrap(
        flow,
        state,
        &req,
        json_payload.into_inner(),
        |state, _, req, _| async move {
            let merchant_id = req.merchant_id.clone();
            let (key_store, merchant_account) = get_merchant_account(&state, &merchant_id).await?;
            let platform = domain::Platform::new(
                merchant_account.clone(),
                key_store.clone(),
                merchant_account,
                key_store,
            );
            let res = Box::pin(cards::tokenize_card_flow(
                &state,
                CardNetworkTokenizeRequest::foreign_from(req),
                &platform,
            ))
            .await?;
            Ok(services::ApplicationResponse::Json(res))
        },
        &auth::AdminApiAuth,
        api_locking::LockAction::NotApplicable,
    ))
    .await
}

#[cfg(all(feature = "v1", any(feature = "olap", feature = "oltp")))]
#[instrument(skip_all, fields(flow = ?Flow::TokenizeCardUsingPaymentMethodId))]
pub async fn tokenize_card_using_pm_api(
    state: web::Data<AppState>,
    req: HttpRequest,
    path: web::Path<String>,
    json_payload: web::Json<payment_methods::CardNetworkTokenizeRequest>,
) -> HttpResponse {
    let flow = Flow::TokenizeCardUsingPaymentMethodId;
    let pm_id = path.into_inner();
    let mut payload = json_payload.into_inner();
    if let payment_methods::TokenizeDataRequest::ExistingPaymentMethod(ref mut pm_data) =
        payload.data
    {
        pm_data.payment_method_id = pm_id;
    } else {
        return api::log_and_return_error_response(error_stack::report!(
            errors::ApiErrorResponse::InvalidDataValue { field_name: "card" }
        ));
    }

    Box::pin(api::server_wrap(
        flow,
        state,
        &req,
        payload,
        |state, _, req, _| async move {
            let merchant_id = req.merchant_id.clone();
            let (key_store, merchant_account) = get_merchant_account(&state, &merchant_id).await?;
            let platform = domain::Platform::new(
                merchant_account.clone(),
                key_store.clone(),
                merchant_account,
                key_store,
            );
            let res = Box::pin(cards::tokenize_card_flow(
                &state,
                CardNetworkTokenizeRequest::foreign_from(req),
                &platform,
            ))
            .await?;
            Ok(services::ApplicationResponse::Json(res))
        },
        &auth::AdminApiAuth,
        api_locking::LockAction::NotApplicable,
    ))
    .await
}

#[cfg(all(feature = "v1", any(feature = "olap", feature = "oltp")))]
#[instrument(skip_all, fields(flow = ?Flow::TokenizeCardBatch))]
pub async fn tokenize_card_batch_api(
    state: web::Data<AppState>,
    req: HttpRequest,
    MultipartForm(form): MultipartForm<tokenize::CardNetworkTokenizeForm>,
) -> HttpResponse {
    let flow = Flow::TokenizeCardBatch;
    let (merchant_id, records) = match tokenize::get_tokenize_card_form_records(form) {
        Ok(res) => res,
        Err(e) => return api::log_and_return_error_response(e.into()),
    };

    Box::pin(api::server_wrap(
        flow,
        state,
        &req,
        records,
        |state, _, req, _| {
            let merchant_id = merchant_id.clone();
            async move {
                let (key_store, merchant_account) =
                    get_merchant_account(&state, &merchant_id).await?;
                let platform = domain::Platform::new(
                    merchant_account.clone(),
                    key_store.clone(),
                    merchant_account,
                    key_store,
                );
                Box::pin(tokenize::tokenize_cards(&state, req, &platform)).await
            }
        },
        &auth::AdminApiAuth,
        api_locking::LockAction::NotApplicable,
    ))
    .await
}

#[cfg(feature = "v2")]
#[instrument(skip_all, fields(flow = ?Flow::PaymentMethodSessionCreate))]
pub async fn payment_methods_session_create(
    state: web::Data<AppState>,
    req: HttpRequest,
    json_payload: web::Json<api_models::payment_methods::PaymentMethodSessionRequest>,
) -> HttpResponse {
    let flow = Flow::PaymentMethodSessionCreate;
    let payload = json_payload.into_inner();

    Box::pin(api::server_wrap(
        flow,
        state,
        &req,
        payload,
        |state, auth: auth::AuthenticationData, request, _| async move {
            let platform = auth.into();
            payment_methods_routes::payment_methods_session_create(state, platform, request).await
        },
        &auth::V2ApiKeyAuth {
            is_connected_allowed: false,
            is_platform_allowed: false,
        },
        api_locking::LockAction::NotApplicable,
    ))
    .await
}

#[cfg(feature = "v2")]
#[instrument(skip_all, fields(flow = ?Flow::PaymentMethodSessionUpdate))]
pub async fn payment_methods_session_update(
    state: web::Data<AppState>,
    req: HttpRequest,
    path: web::Path<id_type::GlobalPaymentMethodSessionId>,
    json_payload: web::Json<api_models::payment_methods::PaymentMethodsSessionUpdateRequest>,
) -> HttpResponse {
    let flow = Flow::PaymentMethodSessionUpdate;
    let payment_method_session_id = path.into_inner();
    let payload = json_payload.into_inner();
    Box::pin(api::server_wrap(
        flow,
        state,
        &req,
        payload,
        |state, auth: auth::AuthenticationData, req, _| {
            let value = payment_method_session_id.clone();
            async move {
                let platform = auth.into();
                payment_methods_routes::payment_methods_session_update(
                    state,
                    platform,
                    value.clone(),
                    req,
                )
                .await
            }
        },
        &auth::V2ApiKeyAuth {
            is_connected_allowed: false,
            is_platform_allowed: false,
        },
        api_locking::LockAction::NotApplicable,
    ))
    .await
}

#[cfg(feature = "v2")]
#[instrument(skip_all, fields(flow = ?Flow::PaymentMethodSessionRetrieve))]
pub async fn payment_methods_session_retrieve(
    state: web::Data<AppState>,
    req: HttpRequest,
    path: web::Path<id_type::GlobalPaymentMethodSessionId>,
) -> HttpResponse {
    let flow = Flow::PaymentMethodSessionRetrieve;
    let payment_method_session_id = path.into_inner();

    Box::pin(api::server_wrap(
        flow,
        state,
        &req,
        payment_method_session_id.clone(),
        |state, auth: auth::AuthenticationData, payment_method_session_id, _| async move {
            let platform = auth.into();
            payment_methods_routes::payment_methods_session_retrieve(
                state,
                platform,
                payment_method_session_id,
            )
            .await
        },
        auth::api_or_client_auth(
            &auth::V2ApiKeyAuth {
                is_connected_allowed: false,
                is_platform_allowed: false,
            },
            &auth::V2ClientAuth(
                common_utils::types::authentication::ResourceId::PaymentMethodSession(
                    payment_method_session_id,
                ),
            ),
            req.headers(),
        ),
        api_locking::LockAction::NotApplicable,
    ))
    .await
}

#[cfg(feature = "v2")]
#[instrument(skip_all, fields(flow = ?Flow::PaymentMethodsList))]
pub async fn payment_method_session_list_payment_methods(
    state: web::Data<AppState>,
    req: HttpRequest,
    path: web::Path<id_type::GlobalPaymentMethodSessionId>,
) -> HttpResponse {
    let flow = Flow::PaymentMethodsList;
    let payment_method_session_id = path.into_inner();

    Box::pin(api::server_wrap(
        flow,
        state,
        &req,
        payment_method_session_id.clone(),
        |state, auth: auth::AuthenticationData, payment_method_session_id, _| {
            let platform = auth.clone().into();
            payment_methods_routes::list_payment_methods_for_session(
                state,
                platform,
                auth.profile,
                payment_method_session_id,
            )
        },
        &auth::V2ClientAuth(
            common_utils::types::authentication::ResourceId::PaymentMethodSession(
                payment_method_session_id,
            ),
        ),
        api_locking::LockAction::NotApplicable,
    ))
    .await
}

#[cfg(feature = "v2")]
#[derive(Clone, Debug, serde::Serialize)]
struct PaymentMethodsSessionGenericRequest<T: serde::Serialize> {
    payment_method_session_id: id_type::GlobalPaymentMethodSessionId,
    #[serde(flatten)]
    request: T,
}

#[cfg(feature = "v2")]
impl<T: serde::Serialize> common_utils::events::ApiEventMetric
    for PaymentMethodsSessionGenericRequest<T>
{
    fn get_api_event_type(&self) -> Option<common_utils::events::ApiEventsType> {
        Some(common_utils::events::ApiEventsType::PaymentMethodSession {
            payment_method_session_id: self.payment_method_session_id.clone(),
        })
    }
}

#[cfg(feature = "v2")]
#[instrument(skip_all, fields(flow = ?Flow::PaymentMethodSessionConfirm))]
pub async fn payment_method_session_confirm(
    state: web::Data<AppState>,
    req: HttpRequest,
    path: web::Path<id_type::GlobalPaymentMethodSessionId>,
    json_payload: web::Json<api_models::payment_methods::PaymentMethodSessionConfirmRequest>,
) -> HttpResponse {
    let flow = Flow::PaymentMethodSessionConfirm;
    let payload = json_payload.into_inner();
    let payment_method_session_id = path.into_inner();

    let request = PaymentMethodsSessionGenericRequest {
        payment_method_session_id: payment_method_session_id.clone(),
        request: payload,
    };

    Box::pin(api::server_wrap(
        flow,
        state,
        &req,
        request,
        |state, auth: auth::AuthenticationData, request, req_state| {
            let platform = auth.clone().into();
            payment_methods_routes::payment_methods_session_confirm(
                state,
                req_state,
                platform,
                auth.profile,
                request.payment_method_session_id,
                request.request,
            )
        },
        &auth::V2ClientAuth(
            common_utils::types::authentication::ResourceId::PaymentMethodSession(
                payment_method_session_id,
            ),
        ),
        api_locking::LockAction::NotApplicable,
    ))
    .await
}

#[cfg(feature = "v2")]
#[instrument(skip_all, fields(flow = ?Flow::PaymentMethodSessionUpdateSavedPaymentMethod))]
pub async fn payment_method_session_update_saved_payment_method(
    state: web::Data<AppState>,
    req: HttpRequest,
    path: web::Path<id_type::GlobalPaymentMethodSessionId>,
    json_payload: web::Json<
        api_models::payment_methods::PaymentMethodSessionUpdateSavedPaymentMethod,
    >,
) -> HttpResponse {
    let flow = Flow::PaymentMethodSessionUpdateSavedPaymentMethod;
    let payload = json_payload.into_inner();
    let payment_method_session_id = path.into_inner();

    let request = PaymentMethodsSessionGenericRequest {
        payment_method_session_id: payment_method_session_id.clone(),
        request: payload,
    };

    Box::pin(api::server_wrap(
        flow,
        state,
        &req,
        request,
        |state, auth: auth::AuthenticationData, request, _| {
            let platform = auth.clone().into();
            payment_methods_routes::payment_methods_session_update_payment_method(
                state,
                platform,
                auth.profile,
                request.payment_method_session_id,
                request.request,
            )
        },
        &auth::V2ClientAuth(
            common_utils::types::authentication::ResourceId::PaymentMethodSession(
                payment_method_session_id,
            ),
        ),
        api_locking::LockAction::NotApplicable,
    ))
    .await
}

#[cfg(feature = "v2")]
#[instrument(skip_all, fields(flow = ?Flow::PaymentMethodSessionUpdateSavedPaymentMethod))]
pub async fn payment_method_session_delete_saved_payment_method(
    state: web::Data<AppState>,
    req: HttpRequest,
    path: web::Path<id_type::GlobalPaymentMethodSessionId>,
    json_payload: web::Json<
        api_models::payment_methods::PaymentMethodSessionDeleteSavedPaymentMethod,
    >,
) -> HttpResponse {
    let flow = Flow::PaymentMethodSessionDeleteSavedPaymentMethod;
    let payload = json_payload.into_inner();
    let payment_method_session_id = path.into_inner();

    let request = PaymentMethodsSessionGenericRequest {
        payment_method_session_id: payment_method_session_id.clone(),
        request: payload,
    };

    Box::pin(api::server_wrap(
        flow,
        state,
        &req,
        request,
        |state, auth: auth::AuthenticationData, request, _| {
            let platform = auth.clone().into();
            payment_methods_routes::payment_methods_session_delete_payment_method(
                state,
                platform,
                auth.profile,
                request.request.payment_method_id,
                request.payment_method_session_id,
            )
        },
        &auth::V2ClientAuth(
            common_utils::types::authentication::ResourceId::PaymentMethodSession(
                payment_method_session_id,
            ),
        ),
        api_locking::LockAction::NotApplicable,
    ))
    .await
}

#[cfg(feature = "v2")]
#[instrument(skip_all, fields(flow = ?Flow::NetworkTokenStatusCheck))]
pub async fn network_token_status_check_api(
    state: web::Data<AppState>,
    req: HttpRequest,
    path: web::Path<id_type::GlobalPaymentMethodId>,
) -> HttpResponse {
    let flow = Flow::NetworkTokenStatusCheck;
    let payment_method_id = path.into_inner();

    Box::pin(api::server_wrap(
        flow,
        state,
        &req,
        payment_method_id,
        |state, auth: auth::AuthenticationData, payment_method_id, _| {
            let platform = auth.into();
            payment_methods_routes::check_network_token_status(state, platform, payment_method_id)
        },
        &auth::V2ApiKeyAuth {
            is_connected_allowed: false,
            is_platform_allowed: false,
        },
        api_locking::LockAction::NotApplicable,
    ))
    .await
}<|MERGE_RESOLUTION|>--- conflicted
+++ resolved
@@ -377,7 +377,6 @@
                     }
                 }
 
-<<<<<<< HEAD
                 let customer_migration_results = match customers::migrate_customers(
                     state.clone(),
                     customers,
@@ -394,11 +393,6 @@
                         .attach_printable("Unexpected response from migrate_customers")
                     }
                 };
-=======
-                customers::migrate_customers(state.clone(), customers, platform.clone())
-                    .await
-                    .change_context(errors::ApiErrorResponse::InternalServerError)?;
->>>>>>> 017813e3
                 let controller = cards::PmCards {
                     state: &state,
                     platform: &platform,
