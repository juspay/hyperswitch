--- conflicted
+++ resolved
@@ -263,11 +263,7 @@
     };
 
     let auth_type = if state.conf.merchant_id_auth.merchant_id_auth_enabled {
-<<<<<<< HEAD
-        &auth::MerchantIdAuth()
-=======
         &auth::MerchantIdAuth
->>>>>>> a88eebde
     } else {
         match env::which() {
             env::Env::Production => &auth::V2ApiKeyAuth {
@@ -2997,7 +2993,7 @@
     let locking_action = internal_payload.get_locking_input(flow.clone());
 
     let auth_type = if state.conf.merchant_id_auth.merchant_id_auth_enabled {
-        &auth::MerchantIdAuth()
+        &auth::MerchantIdAuth
     } else {
         match env::which() {
             env::Env::Production => &auth::V2ApiKeyAuth {
