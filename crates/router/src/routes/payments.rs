--- conflicted
+++ resolved
@@ -3172,22 +3172,21 @@
             let payment_id = req.global_payment_id;
             let request = req.payload;
 
-            let merchant_context = domain::MerchantContext::NormalMerchant(Box::new(
-                domain::Context(auth.merchant_account, auth.key_store),
-            ));
-
-<<<<<<< HEAD
+            let operation = payments::operations::PaymentIntentConfirm;
+            let merchant_context = domain::MerchantContext::NormalMerchant(Box::new(
+                domain::Context(auth.merchant_account, auth.key_store),
+            ));
+
             Box::pin(payments::payments_execute_core_wrapper(
-=======
-            Box::pin(payments::payments_execute_wrapper(
->>>>>>> 53f29f8d
                 state,
                 req_state,
                 merchant_context,
                 auth.profile,
+                operation,
                 request,
+                payment_id,
+                payments::CallConnectorAction::Trigger,
                 header_payload.clone(),
-                payment_id,
             ))
             .await
         },
