--- conflicted
+++ resolved
@@ -152,17 +152,12 @@
         merchant_id: merchant_id.clone(),
         attempt_id: attempt_id.clone(),
     };
-<<<<<<< HEAD
-
-    let locking_action = payload.get_locking_input(flow.clone());
-
-    api::server_wrap(
-        flow,
-        state.get_ref(),
-=======
-    api::server_wrap(flow,
-        state,
->>>>>>> e4b3cc79
+
+    let locking_action = payload.get_locking_input(flow.clone());
+
+    api::server_wrap(
+        flow,
+        state,
         &req,
         payload,
         |state,auth, req| {
