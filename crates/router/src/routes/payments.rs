use std::borrow::Cow;

use actix_web::{
    body::{BoxBody, MessageBody},
    web, HttpRequest, HttpResponse, Responder,
};
use error_stack::report;
use router_env::{
    tracing::{self, instrument},
    Flow,
};

use super::app::AppState;
use crate::{
    core::{errors::http_not_implemented, payments},
    services::api,

    types::api::{
        self as api_types, enums as api_enums,
        payments::{
            PaymentIdType, PaymentListConstraints, PaymentsCancelRequest, PaymentsCaptureRequest,
            PaymentsRequest, PaymentsRetrieveRequest,
        },
        Authorize, Capture, PSync, PaymentRetrieveBody, PaymentsResponse, PaymentsStartRequest,
        Verify, Void,
    }, // FIXME imports
};

#[instrument(skip_all, fields(flow = ?Flow::PaymentsCreate))]
// #[post("")]
pub async fn payments_create(
    state: web::Data<AppState>,
    req: HttpRequest,
    json_payload: web::Json<PaymentsRequest>,
) -> HttpResponse {
    let payload = json_payload.into_inner();

    if let Some(api_enums::CaptureMethod::Scheduled) = payload.capture_method {
        return http_not_implemented();
    };

    api::server_wrap(
        &state,
        &req,
        payload,
        |state, merchant_account, req| {
            // TODO: Change for making it possible for the flow to be inferred internally or through validation layer
            async {
<<<<<<< HEAD
                if req
                    .amount
                    .as_ref()
                    .map(|x| x != &api_types::Amount::Zero)
                    .unwrap_or(true)
                {
                    payments::payments_core::<Authorize, PaymentsResponse, _, _, _>(
                        state,
                        merchant_account,
                        payments::PaymentCreate,
                        req,
                        api::AuthFlow::Merchant,
                        payments::CallConnectorAction::Trigger,
                    )
                    .await
                } else {
                    payments::payments_core::<Verify, PaymentsResponse, _, _, _>(
                        state,
                        merchant_account,
                        payments::PaymentCreate,
                        req,
                        api::AuthFlow::Merchant,
                        payments::CallConnectorAction::Trigger,
                    )
                    .await
=======
                match req.amount.as_ref() {
                    Some(api_types::Amount::Value(_)) | None => {
                        payments::payments_core::<Authorize, PaymentsResponse, _, _, _>(
                            state,
                            merchant_account,
                            payments::PaymentCreate,
                            req,
                            api::AuthFlow::Merchant,
                            payments::CallConnectorAction::Trigger,
                        )
                        .await
                    }
                    Some(api_types::Amount::Zero) => {
                        payments::payments_core::<Verify, PaymentsResponse, _, _, _>(
                            state,
                            merchant_account,
                            payments::PaymentCreate,
                            req,
                            api::AuthFlow::Merchant,
                            payments::CallConnectorAction::Trigger,
                        )
                        .await
                    }
>>>>>>> 6ff7cc78
                }
            }
        },
        api::MerchantAuthentication::ApiKey,
    )
    .await
}

#[instrument(skip(state), fields(flow = ?Flow::PaymentsStart))]
pub async fn payments_start(
    state: web::Data<AppState>,
    req: HttpRequest,
    path: web::Path<(String, String, String)>,
) -> HttpResponse {
    let (payment_id, merchant_id, attempt_id) = path.into_inner();
    let payload = PaymentsStartRequest {
        payment_id: payment_id.clone(),
        merchant_id: merchant_id.clone(),
        txn_id: attempt_id.clone(),
    };
    api::server_wrap(
        &state,
        &req,
        payload,
        |state, merchant_account, req| {
            payments::payments_core::<Authorize, PaymentsResponse, _, _, _>(
                state,
                merchant_account,
                payments::operations::PaymentStart,
                req,
                api::AuthFlow::Client,
                payments::CallConnectorAction::Trigger,
            )
        },
        api::MerchantAuthentication::MerchantId(Cow::Borrowed(&merchant_id)),
    )
    .await
}

#[instrument(skip(state), fields(flow = ?Flow::PaymentsRetrieve))]
// #[get("/{payment_id}")]
pub async fn payments_retrieve(
    state: web::Data<AppState>,
    req: HttpRequest,
    path: web::Path<String>,
    json_payload: web::Query<PaymentRetrieveBody>,
) -> HttpResponse {
    let payload = PaymentsRetrieveRequest {
        resource_id: PaymentIdType::PaymentIntentId(path.to_string()),
        merchant_id: json_payload.merchant_id.clone(),
        force_sync: json_payload.force_sync.unwrap_or(false),
        param: None,
        connector: None,
    };
    let auth_type = match api::get_auth_type(&req) {
        Ok(auth_type) => auth_type,
        Err(err) => return api::log_and_return_error_response(report!(err)),
    };
    let _auth_flow = api::get_auth_flow(&auth_type);

    api::server_wrap(
        &state,
        &req,
        payload,
        |state, merchant_account, req| {
            payments::payments_core::<PSync, PaymentsResponse, _, _, _>(
                state,
                merchant_account,
                payments::PaymentStatus,
                req,
                api::AuthFlow::Merchant,
                payments::CallConnectorAction::Trigger,
            )
        },
        auth_type,
    )
    .await
}

#[instrument(skip_all, fields(flow = ?Flow::PaymentsUpdate))]
// #[post("/{payment_id}")]
pub async fn payments_update(
    state: web::Data<AppState>,
    req: HttpRequest,
    json_payload: web::Json<PaymentsRequest>,
    path: web::Path<String>,
) -> HttpResponse {
    let mut payload = json_payload.into_inner();

    if let Some(api_enums::CaptureMethod::Scheduled) = payload.capture_method {
        return http_not_implemented();
    };

    let payment_id = path.into_inner();

    payload.payment_id = Some(PaymentIdType::PaymentIntentId(payment_id));

    let auth_type;
    (payload, auth_type) = match api::get_auth_type_and_check_client_secret(&req, payload) {
        Ok(values) => values,
        Err(err) => return api::log_and_return_error_response(err),
    };
    let auth_flow = api::get_auth_flow(&auth_type);

    // return http_not_implemented();
    api::server_wrap(
        &state,
        &req,
        payload,
        |state, merchant_account, req| {
            payments::payments_core::<Authorize, PaymentsResponse, _, _, _>(
                state,
                merchant_account,
                payments::PaymentUpdate,
                req,
                auth_flow,
                payments::CallConnectorAction::Trigger,
            )
        },
        auth_type,
    )
    .await
}

#[instrument(skip_all, fields(flow = ?Flow::PaymentsConfirm))]
// #[post("/{payment_id}/confirm")]
pub async fn payments_confirm(
    state: web::Data<AppState>,
    req: HttpRequest,
    json_payload: web::Json<PaymentsRequest>,
    path: web::Path<String>,
) -> HttpResponse {
    let mut payload = json_payload.into_inner();

    if let Some(api_enums::CaptureMethod::Scheduled) = payload.capture_method {
        return http_not_implemented();
    };

    let payment_id = path.into_inner();
    payload.payment_id = Some(PaymentIdType::PaymentIntentId(payment_id));
    payload.confirm = Some(true);

    let auth_type;
    (payload, auth_type) = match api::get_auth_type_and_check_client_secret(&req, payload) {
        Ok(values) => values,
        Err(err) => return api::log_and_return_error_response(err),
    };

    let auth_flow = api::get_auth_flow(&auth_type);
    api::server_wrap(
        &state,
        &req,
        payload,
        |state, merchant_account, req| {
            payments::payments_core::<Authorize, PaymentsResponse, _, _, _>(
                state,
                merchant_account,
                payments::PaymentConfirm,
                req,
                auth_flow,
                payments::CallConnectorAction::Trigger,
            )
        },
        auth_type,
    )
    .await
}

#[instrument(skip_all, fields(flow = ?Flow::PaymentsCapture))]
// #[post("/{payment_id}/capture")]
pub(crate) async fn payments_capture(
    state: web::Data<AppState>,
    req: HttpRequest,
    json_payload: web::Json<PaymentsCaptureRequest>,
    path: web::Path<String>,
) -> HttpResponse {
    let capture_payload = PaymentsCaptureRequest {
        payment_id: Some(path.into_inner()),
        ..json_payload.into_inner()
    };

    api::server_wrap(
        &state,
        &req,
        capture_payload,
        |state, merchant_account, payload| {
            payments::payments_core::<Capture, PaymentsResponse, _, _, _>(
                state,
                merchant_account,
                payments::PaymentCapture,
                payload,
                api::AuthFlow::Merchant,
                payments::CallConnectorAction::Trigger,
            )
        },
        api::MerchantAuthentication::ApiKey,
    )
    .await
}

#[instrument(skip_all)]
pub async fn payments_response(
    state: web::Data<AppState>,
    req: HttpRequest,
    path: web::Path<(String, String, String)>,
) -> HttpResponse {
    let (payment_id, merchant_id, connector) = path.into_inner();
    let param_string = req.query_string();

    let payload = PaymentsRetrieveRequest {
        resource_id: PaymentIdType::PaymentIntentId(payment_id),
        merchant_id: Some(merchant_id.clone()),
        force_sync: true,
        param: Some(param_string.to_string()),
        connector: Some(connector),
    };
    api::server_wrap(
        &state,
        &req,
        payload,
        |state, merchant_account, req| {
            payments::handle_payments_redirect_response::<PSync>(state, merchant_account, req)
        },
        api::MerchantAuthentication::MerchantId(Cow::Borrowed(&merchant_id)),
    )
    .await
}

#[instrument(skip_all, fields(flow = ?Flow::PaymentsCancel))]
// #[post("/{payment_id}/cancel")]
pub async fn payments_cancel(
    state: web::Data<AppState>,
    req: HttpRequest,
    json_payload: web::Json<PaymentsCancelRequest>,
    path: web::Path<String>,
) -> impl Responder {
    let mut payload = json_payload.into_inner();
    let payment_id = path.into_inner();
    payload.payment_id = payment_id;

    api::server_wrap(
        &state,
        &req,
        payload,
        |state, merchant_account, req| {
            payments::payments_core::<Void, PaymentsResponse, _, _, _>(
                state,
                merchant_account,
                payments::PaymentCancel,
                req,
                api::AuthFlow::Merchant,
                payments::CallConnectorAction::Trigger,
            )
        },
        api::MerchantAuthentication::ApiKey,
    )
    .await
}

#[instrument(skip_all, fields(flow = ?Flow::PaymentsList))]
// #[get("/list")]
pub async fn payments_list(
    state: web::Data<AppState>,
    req: HttpRequest,
    payload: web::Query<PaymentListConstraints>,
) -> HttpResponse {
    let payload = payload.into_inner();
    api::server_wrap(
        &state,
        &req,
        payload,
        |state, merchant_account, req| {
            payments::list_payments(&*state.store, merchant_account, req)
        },
        api::MerchantAuthentication::ApiKey,
    )
    .await
}

fn _http_response<T: MessageBody + 'static>(response: T) -> HttpResponse<BoxBody> {
    HttpResponse::Ok()
        .content_type("application/json")
        .append_header(("Via", "Juspay_router"))
        .body(response)
}<|MERGE_RESOLUTION|>--- conflicted
+++ resolved
@@ -46,33 +46,6 @@
         |state, merchant_account, req| {
             // TODO: Change for making it possible for the flow to be inferred internally or through validation layer
             async {
-<<<<<<< HEAD
-                if req
-                    .amount
-                    .as_ref()
-                    .map(|x| x != &api_types::Amount::Zero)
-                    .unwrap_or(true)
-                {
-                    payments::payments_core::<Authorize, PaymentsResponse, _, _, _>(
-                        state,
-                        merchant_account,
-                        payments::PaymentCreate,
-                        req,
-                        api::AuthFlow::Merchant,
-                        payments::CallConnectorAction::Trigger,
-                    )
-                    .await
-                } else {
-                    payments::payments_core::<Verify, PaymentsResponse, _, _, _>(
-                        state,
-                        merchant_account,
-                        payments::PaymentCreate,
-                        req,
-                        api::AuthFlow::Merchant,
-                        payments::CallConnectorAction::Trigger,
-                    )
-                    .await
-=======
                 match req.amount.as_ref() {
                     Some(api_types::Amount::Value(_)) | None => {
                         payments::payments_core::<Authorize, PaymentsResponse, _, _, _>(
@@ -96,7 +69,6 @@
                         )
                         .await
                     }
->>>>>>> 6ff7cc78
                 }
             }
         },
