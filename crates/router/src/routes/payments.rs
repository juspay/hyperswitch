--- conflicted
+++ resolved
@@ -5,12 +5,8 @@
 use crate::{
     self as app,
     core::{errors::http_not_implemented, payments},
-<<<<<<< HEAD
     routes,
-    services::api,
-=======
     services::{api, authentication as auth},
->>>>>>> ca994f6a
     types::api::{self as api_types, enums as api_enums, payments as payment_types},
 };
 
