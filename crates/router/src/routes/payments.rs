--- conflicted
+++ resolved
@@ -18,12 +18,8 @@
                 PaymentIdType, PaymentListConstraints, PaymentsCancelRequest,
                 PaymentsCaptureRequest, PaymentsRequest, PaymentsRetrieveRequest,
             },
-<<<<<<< HEAD
             Authorize, PCapture, PSync, PaymentRetrieveBody, PaymentsResponse,
             PaymentsStartRequest, Verify, VerifyRequest, VerifyResponse, Void,
-=======
-            Authorize, Capture, PSync, PaymentRetrieveBody, PaymentsStartRequest, Void,
->>>>>>> 200a085f
         },
         storage::enums::CaptureMethod,
     }, // FIXME imports
@@ -288,11 +284,7 @@
         &req,
         capture_payload,
         |state, merchant_account, payload| {
-<<<<<<< HEAD
             payments::payments_core::<PCapture, PaymentsResponse, _, _, _>(
-=======
-            payments::payments_core::<Capture, _, _, _>(
->>>>>>> 200a085f
                 state,
                 merchant_account,
                 payments::PaymentCapture,
