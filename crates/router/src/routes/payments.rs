--- conflicted
+++ resolved
@@ -125,11 +125,7 @@
         state,
         &req,
         json_payload.into_inner(),
-<<<<<<< HEAD
-        |state, auth, req, req_state| {
-=======
         |state, auth: auth::AuthenticationDataV2, req, req_state| {
->>>>>>> 76b25732
             payments::payments_intent_core::<
                 api_types::CreateIntent,
                 payment_types::PaymentsCreateIntentResponse,
@@ -140,11 +136,7 @@
                 state,
                 req_state,
                 auth.merchant_account,
-<<<<<<< HEAD
-                auth.profile_id,
-=======
                 auth.profile,
->>>>>>> 76b25732
                 auth.key_store,
                 payments::operations::PaymentCreateIntent,
                 req,
