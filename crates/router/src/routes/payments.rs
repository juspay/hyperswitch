use std::borrow::Cow;

use actix_web::{
    body::{BoxBody, MessageBody},
    web, HttpRequest, HttpResponse, Responder,
};
use error_stack::report;
use router_env::{
    tracing::{self, instrument},
    Flow,
};

use super::app::AppState;
use crate::{
    core::{errors::http_not_implemented, payments},
    services::api,

    types::api::{
        enums as api_enums,
        payments::{
            PaymentIdType, PaymentListConstraints, PaymentsCancelRequest, PaymentsCaptureRequest,
            PaymentsRequest, PaymentsResponse, PaymentsRetrieveRequest, VerifyRequest,
        },
<<<<<<< HEAD
        Authorize, Capture, PSync, PaymentRetrieveBody, PaymentsSessionRequest,
        PaymentsSessionResponse, PaymentsStartRequest, Session, Verify, VerifyResponse, Void,
    },
=======
        Authorize, Capture, PSync, PaymentRetrieveBody, PaymentsResponse, PaymentsStartRequest,
        Verify, VerifyResponse, Void,
    }, // FIXME imports
>>>>>>> dd6bc20c
};

#[instrument(skip_all, fields(flow = ?Flow::PaymentsCreate))]
// #[post("")]
pub async fn payments_create(
    state: web::Data<AppState>,
    req: HttpRequest,
    json_payload: web::Json<PaymentsRequest>,
) -> HttpResponse {
    let payload = json_payload.into_inner();

    if let Some(api_enums::CaptureMethod::Scheduled) = payload.capture_method {
        return http_not_implemented();
    };
    match payload.amount {
        Some(0) | None => {
            api::server_wrap(
                &state,
                &req,
                payload.into(),
                |state, merchant_account, req| {
                    payments::payments_core::<Verify, VerifyResponse, _, _, _>(
                        state,
                        merchant_account,
                        payments::PaymentMethodValidate,
                        req,
                        api::AuthFlow::Merchant,
                        payments::CallConnectorAction::Trigger,
                    )
                },
                api::MerchantAuthentication::ApiKey,
            )
            .await
        }
        _ => {
            api::server_wrap(
                &state,
                &req,
                payload,
                |state, merchant_account, req| {
                    payments::payments_core::<Authorize, PaymentsResponse, _, _, _>(
                        state,
                        merchant_account,
                        payments::PaymentCreate,
                        req,
                        api::AuthFlow::Merchant,
                        payments::CallConnectorAction::Trigger,
                    )
                },
                api::MerchantAuthentication::ApiKey,
            )
            .await
        }
    }
}

#[instrument(skip(state), fields(flow = ?Flow::PaymentsStart))]
pub async fn payments_start(
    state: web::Data<AppState>,
    req: HttpRequest,
    path: web::Path<(String, String, String)>,
) -> HttpResponse {
    let (payment_id, merchant_id, attempt_id) = path.into_inner();
    let payload = PaymentsStartRequest {
        payment_id: payment_id.clone(),
        merchant_id: merchant_id.clone(),
        txn_id: attempt_id.clone(),
    };
    api::server_wrap(
        &state,
        &req,
        payload,
        |state, merchant_account, req| {
            payments::payments_core::<Authorize, PaymentsResponse, _, _, _>(
                state,
                merchant_account,
                payments::operations::PaymentStart,
                req,
                api::AuthFlow::Client,
                payments::CallConnectorAction::Trigger,
            )
        },
        api::MerchantAuthentication::MerchantId(Cow::Borrowed(&merchant_id)),
    )
    .await
}

#[instrument(skip(state), fields(flow = ?Flow::PaymentsRetrieve))]
// #[get("/{payment_id}")]
pub async fn payments_retrieve(
    state: web::Data<AppState>,
    req: HttpRequest,
    path: web::Path<String>,
    json_payload: web::Query<PaymentRetrieveBody>,
) -> HttpResponse {
    let payload = PaymentsRetrieveRequest {
        resource_id: PaymentIdType::PaymentIntentId(path.to_string()),
        merchant_id: json_payload.merchant_id.clone(),
        force_sync: json_payload.force_sync.unwrap_or(false),
        param: None,
        connector: None,
    };
    let auth_type = match api::get_auth_type(&req) {
        Ok(auth_type) => auth_type,
        Err(err) => return api::log_and_return_error_response(report!(err)),
    };
    let _auth_flow = api::get_auth_flow(&auth_type);

    api::server_wrap(
        &state,
        &req,
        payload,
        |state, merchant_account, req| {
            payments::payments_core::<PSync, PaymentsResponse, _, _, _>(
                state,
                merchant_account,
                payments::PaymentStatus,
                req,
                api::AuthFlow::Merchant,
                payments::CallConnectorAction::Trigger,
            )
        },
        auth_type,
    )
    .await
}

#[instrument(skip_all, fields(flow = ?Flow::PaymentsUpdate))]
// #[post("/{payment_id}")]
pub async fn payments_update(
    state: web::Data<AppState>,
    req: HttpRequest,
    json_payload: web::Json<PaymentsRequest>,
    path: web::Path<String>,
) -> HttpResponse {
    let mut payload = json_payload.into_inner();

    if let Some(api_enums::CaptureMethod::Scheduled) = payload.capture_method {
        return http_not_implemented();
    };

    let payment_id = path.into_inner();

    payload.payment_id = Some(PaymentIdType::PaymentIntentId(payment_id));

    let auth_type;
    (payload, auth_type) = match api::get_auth_type_and_check_client_secret(&req, payload) {
        Ok(values) => values,
        Err(err) => return api::log_and_return_error_response(err),
    };
    let auth_flow = api::get_auth_flow(&auth_type);

    // return http_not_implemented();
    api::server_wrap(
        &state,
        &req,
        payload,
        |state, merchant_account, req| {
            payments::payments_core::<Authorize, PaymentsResponse, _, _, _>(
                state,
                merchant_account,
                payments::PaymentUpdate,
                req,
                auth_flow,
                payments::CallConnectorAction::Trigger,
            )
        },
        auth_type,
    )
    .await
}

#[instrument(skip_all, fields(flow = ?Flow::PaymentsConfirm))]
// #[post("/{payment_id}/confirm")]
pub async fn payments_confirm(
    state: web::Data<AppState>,
    req: HttpRequest,
    json_payload: web::Json<PaymentsRequest>,
    path: web::Path<String>,
) -> HttpResponse {
    let mut payload = json_payload.into_inner();

    if let Some(api_enums::CaptureMethod::Scheduled) = payload.capture_method {
        return http_not_implemented();
    };

    let payment_id = path.into_inner();
    payload.payment_id = Some(PaymentIdType::PaymentIntentId(payment_id));
    payload.confirm = Some(true);

    let auth_type;
    (payload, auth_type) = match api::get_auth_type_and_check_client_secret(&req, payload) {
        Ok(values) => values,
        Err(err) => return api::log_and_return_error_response(err),
    };

    let auth_flow = api::get_auth_flow(&auth_type);
    api::server_wrap(
        &state,
        &req,
        payload,
        |state, merchant_account, req| {
            payments::payments_core::<Authorize, PaymentsResponse, _, _, _>(
                state,
                merchant_account,
                payments::PaymentConfirm,
                req,
                auth_flow,
                payments::CallConnectorAction::Trigger,
            )
        },
        auth_type,
    )
    .await
}

#[instrument(skip_all, fields(flow = ?Flow::PaymentsCapture))]
// #[post("/{payment_id}/capture")]
pub(crate) async fn payments_capture(
    state: web::Data<AppState>,
    req: HttpRequest,
    json_payload: web::Json<PaymentsCaptureRequest>,
    path: web::Path<String>,
) -> HttpResponse {
    let capture_payload = PaymentsCaptureRequest {
        payment_id: Some(path.into_inner()),
        ..json_payload.into_inner()
    };

    api::server_wrap(
        &state,
        &req,
        capture_payload,
        |state, merchant_account, payload| {
            payments::payments_core::<Capture, PaymentsResponse, _, _, _>(
                state,
                merchant_account,
                payments::PaymentCapture,
                payload,
                api::AuthFlow::Merchant,
                payments::CallConnectorAction::Trigger,
            )
        },
        api::MerchantAuthentication::ApiKey,
    )
    .await
}

#[instrument(skip_all, fields(flow = ?Flow::PaymentsCapture))]
// #[post("/{payment_id}/capture")]
pub(crate) async fn payments_connector_session(
    state: web::Data<AppState>,
    req: HttpRequest,
    json_payload: web::Json<PaymentsSessionRequest>,
) -> HttpResponse {
    let sessions_payload = json_payload.into_inner();

    api::server_wrap(
        &state,
        &req,
        sessions_payload,
        |state, merchant_account, payload| {
            payments::payments_core::<Session, PaymentsSessionResponse, _, _, _>(
                state,
                merchant_account,
                payments::PaymentSession,
                payload,
                api::AuthFlow::Merchant,
                payments::CallConnectorAction::Trigger,
            )
        },
        api::MerchantAuthentication::ApiKey,
    )
    .await
}

#[instrument(skip_all)]
pub async fn payments_response(
    state: web::Data<AppState>,
    req: HttpRequest,
    path: web::Path<(String, String, String)>,
) -> HttpResponse {
    let (payment_id, merchant_id, connector) = path.into_inner();
    let param_string = req.query_string();

    let payload = PaymentsRetrieveRequest {
        resource_id: PaymentIdType::PaymentIntentId(payment_id),
        merchant_id: Some(merchant_id.clone()),
        force_sync: true,
        param: Some(param_string.to_string()),
        connector: Some(connector),
    };
    api::server_wrap(
        &state,
        &req,
        payload,
        |state, merchant_account, req| {
            payments::handle_payments_redirect_response::<PSync>(state, merchant_account, req)
        },
        api::MerchantAuthentication::MerchantId(Cow::Borrowed(&merchant_id)),
    )
    .await
}

#[instrument(skip_all, fields(flow = ?Flow::PaymentsCancel))]
// #[post("/{payment_id}/cancel")]
pub async fn payments_cancel(
    state: web::Data<AppState>,
    req: HttpRequest,
    json_payload: web::Json<PaymentsCancelRequest>,
    path: web::Path<String>,
) -> impl Responder {
    let mut payload = json_payload.into_inner();
    let payment_id = path.into_inner();
    payload.payment_id = payment_id;

    api::server_wrap(
        &state,
        &req,
        payload,
        |state, merchant_account, req| {
            payments::payments_core::<Void, PaymentsResponse, _, _, _>(
                state,
                merchant_account,
                payments::PaymentCancel,
                req,
                api::AuthFlow::Merchant,
                payments::CallConnectorAction::Trigger,
            )
        },
        api::MerchantAuthentication::ApiKey,
    )
    .await
}

#[instrument(skip_all, fields(flow = ?Flow::PaymentsList))]
// #[get("/list")]
pub async fn payments_list(
    state: web::Data<AppState>,
    req: HttpRequest,
    payload: web::Query<PaymentListConstraints>,
) -> HttpResponse {
    let payload = payload.into_inner();
    api::server_wrap(
        &state,
        &req,
        payload,
        |state, merchant_account, req| {
            payments::list_payments(&*state.store, merchant_account, req)
        },
        api::MerchantAuthentication::ApiKey,
    )
    .await
}

fn _http_response<T: MessageBody + 'static>(response: T) -> HttpResponse<BoxBody> {
    HttpResponse::Ok()
        .content_type("application/json")
        .append_header(("Via", "Juspay_router"))
        .body(response)
}<|MERGE_RESOLUTION|>--- conflicted
+++ resolved
@@ -14,22 +14,15 @@
 use crate::{
     core::{errors::http_not_implemented, payments},
     services::api,
-
     types::api::{
         enums as api_enums,
         payments::{
             PaymentIdType, PaymentListConstraints, PaymentsCancelRequest, PaymentsCaptureRequest,
-            PaymentsRequest, PaymentsResponse, PaymentsRetrieveRequest, VerifyRequest,
-        },
-<<<<<<< HEAD
+            PaymentsRequest, PaymentsResponse, PaymentsRetrieveRequest,
+        },
         Authorize, Capture, PSync, PaymentRetrieveBody, PaymentsSessionRequest,
         PaymentsSessionResponse, PaymentsStartRequest, Session, Verify, VerifyResponse, Void,
     },
-=======
-        Authorize, Capture, PSync, PaymentRetrieveBody, PaymentsResponse, PaymentsStartRequest,
-        Verify, VerifyResponse, Void,
-    }, // FIXME imports
->>>>>>> dd6bc20c
 };
 
 #[instrument(skip_all, fields(flow = ?Flow::PaymentsCreate))]
