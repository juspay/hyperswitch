--- conflicted
+++ resolved
@@ -1282,11 +1282,7 @@
     json_payload: Option<web::Form<serde_json::Value>>,
     path: web::Path<(String, String, String)>,
 ) -> impl Responder {
-<<<<<<< HEAD
-    let flow = Flow::PaymentsRedirect;
-=======
     let flow = Flow::PaymentsAuthorize;
->>>>>>> e5b7bc62
 
     let (payment_id, merchant_id, connector) = path.into_inner();
     tracing::Span::current().record("payment_id", &payment_id);
