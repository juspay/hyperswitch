--- conflicted
+++ resolved
@@ -14,22 +14,11 @@
 use crate::{
     core::{errors::http_not_implemented, payments},
     services::api,
-<<<<<<< HEAD
-    types::{
-        api::{
-            payments::{
-                PaymentIdType, PaymentListConstraints, PaymentsCancelRequest,
-                PaymentsCaptureRequest, PaymentsRequest, PaymentsRetrieveRequest,
-            },
-            Authorize, Capture, PSync, PaymentRetrieveBody, PaymentsResponse, PaymentsStartRequest,
-            Verify, VerifyRequest, VerifyResponse, Void,
-=======
     types::api::{
         self as api_types, enums as api_enums,
         payments::{
             PaymentIdType, PaymentListConstraints, PaymentsCancelRequest, PaymentsCaptureRequest,
             PaymentsRequest, PaymentsResponse, PaymentsRetrieveRequest,
->>>>>>> dddc9eaf
         },
         Authorize, Capture, PSync, PaymentRetrieveBody, PaymentsSessionRequest,
         PaymentsSessionResponse, PaymentsStartRequest, Session, Verify, Void,
@@ -49,75 +38,12 @@
     if let Some(api_enums::CaptureMethod::Scheduled) = payload.capture_method {
         return http_not_implemented();
     };
-    match payload.amount {
-        Some(0) | None => {
-            api::server_wrap(
-                &state,
-                &req,
-                payload.into(),
-                |state, merchant_account, req| {
-                    payments::payments_core::<Verify, VerifyResponse, _, _, _>(
-                        state,
-                        merchant_account,
-                        payments::PaymentMethodValidate,
-                        req,
-                        api::AuthFlow::Merchant,
-                        payments::CallConnectorAction::Trigger,
-                    )
-                },
-                api::MerchantAuthentication::ApiKey,
-            )
-            .await
-        }
-        _ => {
-            api::server_wrap(
-                &state,
-                &req,
-                payload,
-                |state, merchant_account, req| {
-                    payments::payments_core::<Authorize, PaymentsResponse, _, _, _>(
-                        state,
-                        merchant_account,
-                        payments::PaymentCreate,
-                        req,
-                        api::AuthFlow::Merchant,
-                        payments::CallConnectorAction::Trigger,
-                    )
-                },
-                api::MerchantAuthentication::ApiKey,
-            )
-            .await
-        }
-    }
-}
-
-#[instrument(skip(state), fields(flow = ?Flow::PaymentsStart))]
-pub async fn payments_start(
-    state: web::Data<AppState>,
-    req: HttpRequest,
-    path: web::Path<(String, String, String)>,
-) -> HttpResponse {
-    let (payment_id, merchant_id, attempt_id) = path.into_inner();
-    let payload = PaymentsStartRequest {
-        payment_id: payment_id.clone(),
-        merchant_id: merchant_id.clone(),
-        txn_id: attempt_id.clone(),
-    };
-    api::server_wrap(
-        &state,
-        &req,
-        payload,
-        |state, merchant_account, req| {
-<<<<<<< HEAD
-            payments::payments_core::<Authorize, PaymentsResponse, _, _, _>(
-                state,
-                merchant_account,
-                payments::operations::PaymentStart,
-                req,
-                api::AuthFlow::Client,
-                payments::CallConnectorAction::Trigger,
-            )
-=======
+
+    api::server_wrap(
+        &state,
+        &req,
+        payload,
+        |state, merchant_account, req| {
             // TODO: Change for making it possible for the flow to be inferred internally or through validation layer
             async {
                 match req.amount.as_ref() {
@@ -145,44 +71,39 @@
                     }
                 }
             }
->>>>>>> dddc9eaf
+        },
+        api::MerchantAuthentication::ApiKey,
+    )
+    .await
+}
+
+#[instrument(skip(state), fields(flow = ?Flow::PaymentsStart))]
+pub async fn payments_start(
+    state: web::Data<AppState>,
+    req: HttpRequest,
+    path: web::Path<(String, String, String)>,
+) -> HttpResponse {
+    let (payment_id, merchant_id, attempt_id) = path.into_inner();
+    let payload = PaymentsStartRequest {
+        payment_id: payment_id.clone(),
+        merchant_id: merchant_id.clone(),
+        txn_id: attempt_id.clone(),
+    };
+    api::server_wrap(
+        &state,
+        &req,
+        payload,
+        |state, merchant_account, req| {
+            payments::payments_core::<Authorize, PaymentsResponse, _, _, _>(
+                state,
+                merchant_account,
+                payments::operations::PaymentStart,
+                req,
+                api::AuthFlow::Client,
+                payments::CallConnectorAction::Trigger,
+            )
         },
         api::MerchantAuthentication::MerchantId(Cow::Borrowed(&merchant_id)),
-    )
-    .await
-}
-
-#[allow(dead_code)]
-#[instrument(skip(state), fields(flow = ?Flow::ValidatePaymentMethod))]
-pub async fn validate_pm(
-    state: web::Data<AppState>,
-    req: HttpRequest,
-    json_payload: web::Json<VerifyRequest>,
-) -> HttpResponse {
-    let payload = json_payload.into_inner();
-    api::server_wrap(
-        &state,
-        &req,
-        payload,
-        |state, merchant_account, req| {
-<<<<<<< HEAD
-            payments::payments_core::<Verify, VerifyResponse, _, _, _>(
-=======
-            payments::payments_core::<Authorize, PaymentsResponse, _, _, _>(
->>>>>>> dddc9eaf
-                state,
-                merchant_account,
-                payments::PaymentMethodValidate,
-                req,
-                api::AuthFlow::Merchant,
-                payments::CallConnectorAction::Trigger,
-            )
-        },
-<<<<<<< HEAD
-        api::MerchantAuthentication::ApiKey,
-=======
-        api::MerchantAuthentication::MerchantId(Cow::Borrowed(&merchant_id)),
->>>>>>> dddc9eaf
     )
     .await
 }
