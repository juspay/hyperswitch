use std::borrow::Cow;

use actix_web::{
    body::{BoxBody, MessageBody},
    web, HttpRequest, HttpResponse, Responder,
};
use error_stack::report;
use router_env::{
    tracing::{self, instrument},
    Flow,
};

use super::app::AppState;
use crate::{
    core::{errors::http_not_implemented, payments},
    services::api,
<<<<<<< HEAD
    types::{
        api::{
            self as api_types,
            payments::{
                PaymentIdType, PaymentListConstraints, PaymentsCancelRequest,
                PaymentsCaptureRequest, PaymentsRequest, PaymentsRetrieveRequest,
            },
            Authorize, Capture, PSync, PaymentRetrieveBody, PaymentsResponse, PaymentsStartRequest,
            Verify, Void,
=======

    types::api::{
        enums as api_enums,
        payments::{
            PaymentIdType, PaymentListConstraints, PaymentsCancelRequest, PaymentsCaptureRequest,
            PaymentsRequest, PaymentsRetrieveRequest,
>>>>>>> e3a56202
        },
        Authorize, Capture, PSync, PaymentRetrieveBody, PaymentsResponse, PaymentsStartRequest,
        Verify, VerifyResponse, Void,
    }, // FIXME imports
};

#[instrument(skip_all, fields(flow = ?Flow::PaymentsCreate))]
// #[post("")]
pub async fn payments_create(
    state: web::Data<AppState>,
    req: HttpRequest,
    json_payload: web::Json<PaymentsRequest>,
) -> HttpResponse {
    let payload = json_payload.into_inner();

    if let Some(api_enums::CaptureMethod::Scheduled) = payload.capture_method {
        return http_not_implemented();
    };

    api::server_wrap(
        &state,
        &req,
        payload,
        |state, merchant_account, req| {
            // TODO: Change for making it possible for the flow to be inferred internally or through validation layer
            async {
                if req
                    .amount
                    .as_ref()
                    .map(|x| x != &api_types::Amount::Null)
                    .unwrap_or(true)
                {
                    payments::payments_core::<Authorize, PaymentsResponse, _, _, _>(
                        state,
                        merchant_account,
                        payments::PaymentCreate,
                        req,
                        api::AuthFlow::Merchant,
                        payments::CallConnectorAction::Trigger,
                    )
                    .await
                } else {
                    payments::payments_core::<Verify, PaymentsResponse, _, _, _>(
                        state,
                        merchant_account,
                        payments::PaymentCreate,
                        req,
                        api::AuthFlow::Merchant,
                        payments::CallConnectorAction::Trigger,
                    )
                    .await
                }
            }
        },
        api::MerchantAuthentication::ApiKey,
    )
    .await
}

#[instrument(skip(state), fields(flow = ?Flow::PaymentsStart))]
pub async fn payments_start(
    state: web::Data<AppState>,
    req: HttpRequest,
    path: web::Path<(String, String, String)>,
) -> HttpResponse {
    let (payment_id, merchant_id, attempt_id) = path.into_inner();
    let payload = PaymentsStartRequest {
        payment_id: payment_id.clone(),
        merchant_id: merchant_id.clone(),
        txn_id: attempt_id.clone(),
    };
    api::server_wrap(
        &state,
        &req,
        payload,
        |state, merchant_account, req| {
            payments::payments_core::<Authorize, PaymentsResponse, _, _, _>(
                state,
                merchant_account,
                payments::operations::PaymentStart,
                req,
                api::AuthFlow::Client,
                payments::CallConnectorAction::Trigger,
            )
        },
        api::MerchantAuthentication::MerchantId(Cow::Borrowed(&merchant_id)),
    )
    .await
}

#[instrument(skip(state), fields(flow = ?Flow::PaymentsRetrieve))]
// #[get("/{payment_id}")]
pub async fn payments_retrieve(
    state: web::Data<AppState>,
    req: HttpRequest,
    path: web::Path<String>,
    json_payload: web::Query<PaymentRetrieveBody>,
) -> HttpResponse {
    let payload = PaymentsRetrieveRequest {
        resource_id: PaymentIdType::PaymentIntentId(path.to_string()),
        merchant_id: json_payload.merchant_id.clone(),
        force_sync: json_payload.force_sync.unwrap_or(false),
        param: None,
        connector: None,
    };
    let auth_type = match api::get_auth_type(&req) {
        Ok(auth_type) => auth_type,
        Err(err) => return api::log_and_return_error_response(report!(err)),
    };
    let _auth_flow = api::get_auth_flow(&auth_type);

    api::server_wrap(
        &state,
        &req,
        payload,
        |state, merchant_account, req| {
            payments::payments_core::<PSync, PaymentsResponse, _, _, _>(
                state,
                merchant_account,
                payments::PaymentStatus,
                req,
                api::AuthFlow::Merchant,
                payments::CallConnectorAction::Trigger,
            )
        },
        auth_type,
    )
    .await
}

#[instrument(skip_all, fields(flow = ?Flow::PaymentsUpdate))]
// #[post("/{payment_id}")]
pub async fn payments_update(
    state: web::Data<AppState>,
    req: HttpRequest,
    json_payload: web::Json<PaymentsRequest>,
    path: web::Path<String>,
) -> HttpResponse {
    let mut payload = json_payload.into_inner();

    if let Some(api_enums::CaptureMethod::Scheduled) = payload.capture_method {
        return http_not_implemented();
    };

    let payment_id = path.into_inner();

    payload.payment_id = Some(PaymentIdType::PaymentIntentId(payment_id));

    let auth_type;
    (payload, auth_type) = match api::get_auth_type_and_check_client_secret(&req, payload) {
        Ok(values) => values,
        Err(err) => return api::log_and_return_error_response(err),
    };
    let auth_flow = api::get_auth_flow(&auth_type);

    // return http_not_implemented();
    api::server_wrap(
        &state,
        &req,
        payload,
        |state, merchant_account, req| {
            payments::payments_core::<Authorize, PaymentsResponse, _, _, _>(
                state,
                merchant_account,
                payments::PaymentUpdate,
                req,
                auth_flow,
                payments::CallConnectorAction::Trigger,
            )
        },
        auth_type,
    )
    .await
}

#[instrument(skip_all, fields(flow = ?Flow::PaymentsConfirm))]
// #[post("/{payment_id}/confirm")]
pub async fn payments_confirm(
    state: web::Data<AppState>,
    req: HttpRequest,
    json_payload: web::Json<PaymentsRequest>,
    path: web::Path<String>,
) -> HttpResponse {
    let mut payload = json_payload.into_inner();

    if let Some(api_enums::CaptureMethod::Scheduled) = payload.capture_method {
        return http_not_implemented();
    };

    let payment_id = path.into_inner();
    payload.payment_id = Some(PaymentIdType::PaymentIntentId(payment_id));
    payload.confirm = Some(true);

    let auth_type;
    (payload, auth_type) = match api::get_auth_type_and_check_client_secret(&req, payload) {
        Ok(values) => values,
        Err(err) => return api::log_and_return_error_response(err),
    };

    let auth_flow = api::get_auth_flow(&auth_type);
    api::server_wrap(
        &state,
        &req,
        payload,
        |state, merchant_account, req| {
            payments::payments_core::<Authorize, PaymentsResponse, _, _, _>(
                state,
                merchant_account,
                payments::PaymentConfirm,
                req,
                auth_flow,
                payments::CallConnectorAction::Trigger,
            )
        },
        auth_type,
    )
    .await
}

#[instrument(skip_all, fields(flow = ?Flow::PaymentsCapture))]
// #[post("/{payment_id}/capture")]
pub(crate) async fn payments_capture(
    state: web::Data<AppState>,
    req: HttpRequest,
    json_payload: web::Json<PaymentsCaptureRequest>,
    path: web::Path<String>,
) -> HttpResponse {
    let capture_payload = PaymentsCaptureRequest {
        payment_id: Some(path.into_inner()),
        ..json_payload.into_inner()
    };

    api::server_wrap(
        &state,
        &req,
        capture_payload,
        |state, merchant_account, payload| {
            payments::payments_core::<Capture, PaymentsResponse, _, _, _>(
                state,
                merchant_account,
                payments::PaymentCapture,
                payload,
                api::AuthFlow::Merchant,
                payments::CallConnectorAction::Trigger,
            )
        },
        api::MerchantAuthentication::ApiKey,
    )
    .await
}

#[instrument(skip_all)]
pub async fn payments_response(
    state: web::Data<AppState>,
    req: HttpRequest,
    path: web::Path<(String, String, String)>,
) -> HttpResponse {
    let (payment_id, merchant_id, connector) = path.into_inner();
    let param_string = req.query_string();

    let payload = PaymentsRetrieveRequest {
        resource_id: PaymentIdType::PaymentIntentId(payment_id),
        merchant_id: Some(merchant_id.clone()),
        force_sync: true,
        param: Some(param_string.to_string()),
        connector: Some(connector),
    };
    api::server_wrap(
        &state,
        &req,
        payload,
        |state, merchant_account, req| {
            payments::handle_payments_redirect_response::<PSync>(state, merchant_account, req)
        },
        api::MerchantAuthentication::MerchantId(Cow::Borrowed(&merchant_id)),
    )
    .await
}

#[instrument(skip_all, fields(flow = ?Flow::PaymentsCancel))]
// #[post("/{payment_id}/cancel")]
pub async fn payments_cancel(
    state: web::Data<AppState>,
    req: HttpRequest,
    json_payload: web::Json<PaymentsCancelRequest>,
    path: web::Path<String>,
) -> impl Responder {
    let mut payload = json_payload.into_inner();
    let payment_id = path.into_inner();
    payload.payment_id = payment_id;

    api::server_wrap(
        &state,
        &req,
        payload,
        |state, merchant_account, req| {
            payments::payments_core::<Void, PaymentsResponse, _, _, _>(
                state,
                merchant_account,
                payments::PaymentCancel,
                req,
                api::AuthFlow::Merchant,
                payments::CallConnectorAction::Trigger,
            )
        },
        api::MerchantAuthentication::ApiKey,
    )
    .await
}

#[instrument(skip_all, fields(flow = ?Flow::PaymentsList))]
// #[get("/list")]
pub async fn payments_list(
    state: web::Data<AppState>,
    req: HttpRequest,
    payload: web::Query<PaymentListConstraints>,
) -> HttpResponse {
    let payload = payload.into_inner();
    api::server_wrap(
        &state,
        &req,
        payload,
        |state, merchant_account, req| {
            payments::list_payments(&*state.store, merchant_account, req)
        },
        api::MerchantAuthentication::ApiKey,
    )
    .await
}

fn _http_response<T: MessageBody + 'static>(response: T) -> HttpResponse<BoxBody> {
    HttpResponse::Ok()
        .content_type("application/json")
        .append_header(("Via", "Juspay_router"))
        .body(response)
}<|MERGE_RESOLUTION|>--- conflicted
+++ resolved
@@ -14,27 +14,14 @@
 use crate::{
     core::{errors::http_not_implemented, payments},
     services::api,
-<<<<<<< HEAD
-    types::{
-        api::{
-            self as api_types,
-            payments::{
-                PaymentIdType, PaymentListConstraints, PaymentsCancelRequest,
-                PaymentsCaptureRequest, PaymentsRequest, PaymentsRetrieveRequest,
-            },
-            Authorize, Capture, PSync, PaymentRetrieveBody, PaymentsResponse, PaymentsStartRequest,
-            Verify, Void,
-=======
-
     types::api::{
-        enums as api_enums,
+        self as api_types, enums as api_enums,
         payments::{
             PaymentIdType, PaymentListConstraints, PaymentsCancelRequest, PaymentsCaptureRequest,
             PaymentsRequest, PaymentsRetrieveRequest,
->>>>>>> e3a56202
         },
         Authorize, Capture, PSync, PaymentRetrieveBody, PaymentsResponse, PaymentsStartRequest,
-        Verify, VerifyResponse, Void,
+        Verify, Void,
     }, // FIXME imports
 };
 
