--- conflicted
+++ resolved
@@ -20,16 +20,10 @@
             PaymentIdType, PaymentListConstraints, PaymentsCancelRequest, PaymentsCaptureRequest,
             PaymentsRequest, PaymentsResponse, PaymentsRetrieveRequest,
         },
-<<<<<<< HEAD
         Authorize, Capture, PSync, PaymentRetrieveBody, PaymentsSessionRequest,
-        PaymentsSessionResponse, PaymentsStartRequest, Session, Verify, VerifyResponse, Void,
+        PaymentsSessionResponse, PaymentsStartRequest, Session, Verify, Void,
     },
     //FIXME: remove specific imports
-=======
-        Authorize, Capture, PSync, PaymentRetrieveBody, PaymentsResponse, PaymentsStartRequest,
-        Verify, Void,
-    }, // FIXME imports
->>>>>>> 031c073e
 };
 
 #[instrument(skip_all, fields(flow = ?Flow::PaymentsCreate))]
