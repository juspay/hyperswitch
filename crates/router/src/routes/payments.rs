use crate::{
    core::api_locking::{self, GetLockingInput},
    services::authorization::permissions::Permission,
};
pub mod helpers;
use actix_web::{web, Responder};
use error_stack::report;
use hyperswitch_domain_models::payments::HeaderPayload;
use masking::PeekInterface;
use router_env::{env, instrument, logger, tracing, types, Flow};

use super::app::ReqState;
#[cfg(feature = "v2")]
use crate::core::payment_method_balance;
#[cfg(feature = "v2")]
use crate::core::revenue_recovery::api as recovery;
use crate::{
    self as app,
    core::{
        errors::{self, http_not_implemented},
        payments::{self, PaymentRedirectFlow},
    },
    routes::lock_utils,
    services::{api, authentication as auth},
    types::{
        api::{
            self as api_types, enums as api_enums,
            payments::{self as payment_types, PaymentIdTypeExt},
        },
        domain,
        transformers::ForeignTryFrom,
    },
};

#[cfg(feature = "v1")]
#[instrument(skip_all, fields(flow = ?Flow::PaymentsCreate, payment_id))]
pub async fn payments_create(
    state: web::Data<app::AppState>,
    req: actix_web::HttpRequest,
    json_payload: web::Json<payment_types::PaymentsRequest>,
) -> impl Responder {
    let flow = Flow::PaymentsCreate;
    let mut payload = json_payload.into_inner();
    if let Err(err) = payload
        .validate()
        .map_err(|message| errors::ApiErrorResponse::InvalidRequestData { message })
    {
        return api::log_and_return_error_response(err.into());
    };

    if let Some(api_enums::CaptureMethod::Scheduled) = payload.capture_method {
        return http_not_implemented();
    };

    if let Err(err) = get_or_generate_payment_id(&mut payload) {
        return api::log_and_return_error_response(err);
    }

    let header_payload = match HeaderPayload::foreign_try_from(req.headers()) {
        Ok(headers) => headers,
        Err(err) => {
            return api::log_and_return_error_response(err);
        }
    };

    tracing::Span::current().record(
        "payment_id",
        payload
            .payment_id
            .as_ref()
            .map(|payment_id_type| payment_id_type.get_payment_intent_id())
            .transpose()
            .unwrap_or_default()
            .as_ref()
            .map(|id| id.get_string_repr())
            .unwrap_or_default(),
    );

    let locking_action = payload.get_locking_input(flow.clone());

    let auth_type = match env::which() {
        env::Env::Production => {
            &auth::InternalMerchantIdProfileIdAuth(auth::HeaderAuth(auth::ApiKeyAuth {
                is_connected_allowed: false,
                is_platform_allowed: true,
            }))
        }
        _ => auth::auth_type(
            &auth::InternalMerchantIdProfileIdAuth(auth::HeaderAuth(auth::ApiKeyAuth {
                is_connected_allowed: false,
                is_platform_allowed: true,
            })),
            &auth::InternalMerchantIdProfileIdAuth(auth::JWTAuth {
                permission: Permission::ProfilePaymentWrite,
            }),
            req.headers(),
        ),
    };

    Box::pin(api::server_wrap(
        flow,
        state,
        &req,
        payload,
        |state, auth: auth::AuthenticationData, req, req_state| {
            let platform = auth.clone().into();
            authorize_verify_select::<_>(
                payments::PaymentCreate,
                state,
                req_state,
                platform,
                auth.profile_id,
                header_payload.clone(),
                req,
                api::AuthFlow::Client,
            )
        },
        auth_type,
        locking_action,
    ))
    .await
}

#[cfg(feature = "v2")]
pub async fn recovery_payments_create(
    state: web::Data<app::AppState>,
    req: actix_web::HttpRequest,
    json_payload: web::Json<payment_types::RecoveryPaymentsCreate>,
) -> impl Responder {
    let flow = Flow::RecoveryPaymentsCreate;
    let mut payload = json_payload.into_inner();
    Box::pin(api::server_wrap(
        flow,
        state,
        &req.clone(),
        payload,
        |state, auth: auth::AuthenticationData, req_payload, req_state| {
            let platform = auth.into();
            recovery::custom_revenue_recovery_core(
                state.to_owned(),
                req_state,
                platform,
                auth.profile,
                req_payload,
            )
        },
        &auth::V2ApiKeyAuth {
            is_connected_allowed: false,
            is_platform_allowed: false,
        },
        api_locking::LockAction::NotApplicable,
    ))
    .await
}

#[cfg(feature = "v2")]
#[instrument(skip_all, fields(flow = ?Flow::PaymentsCreateIntent, payment_id))]
pub async fn payments_create_intent(
    state: web::Data<app::AppState>,
    req: actix_web::HttpRequest,
    json_payload: web::Json<payment_types::PaymentsCreateIntentRequest>,
) -> impl Responder {
    use hyperswitch_domain_models::payments::PaymentIntentData;

    let flow = Flow::PaymentsCreateIntent;
    let header_payload = match HeaderPayload::foreign_try_from(req.headers()) {
        Ok(headers) => headers,
        Err(err) => {
            return api::log_and_return_error_response(err);
        }
    };
    let global_payment_id =
        common_utils::id_type::GlobalPaymentId::generate(&state.conf.cell_information.id);

    Box::pin(api::server_wrap(
        flow,
        state,
        &req,
        json_payload.into_inner(),
        |state, auth: auth::AuthenticationData, req, req_state| {
            let platform = auth.into();

            payments::payments_intent_core::<
                api_types::PaymentCreateIntent,
                payment_types::PaymentsIntentResponse,
                _,
                _,
                PaymentIntentData<api_types::PaymentCreateIntent>,
            >(
                state,
                req_state,
                platform,
                auth.profile,
                payments::operations::PaymentIntentCreate,
                req,
                global_payment_id.clone(),
                header_payload.clone(),
            )
        },
        match env::which() {
            env::Env::Production => &auth::V2ApiKeyAuth {
                is_connected_allowed: false,
                is_platform_allowed: false,
            },
            _ => auth::auth_type(
                &auth::V2ApiKeyAuth {
                    is_connected_allowed: false,
                    is_platform_allowed: false,
                },
                &auth::JWTAuth {
                    permission: Permission::ProfilePaymentWrite,
                },
                req.headers(),
            ),
        },
        api_locking::LockAction::NotApplicable,
    ))
    .await
}

#[cfg(feature = "v2")]
#[instrument(skip_all, fields(flow = ?Flow::PaymentsGetIntent, payment_id))]
pub async fn payments_get_intent(
    state: web::Data<app::AppState>,
    req: actix_web::HttpRequest,
    path: web::Path<common_utils::id_type::GlobalPaymentId>,
) -> impl Responder {
    use api_models::payments::PaymentsGetIntentRequest;
    use hyperswitch_domain_models::payments::PaymentIntentData;

    let flow = Flow::PaymentsGetIntent;
    let header_payload = match HeaderPayload::foreign_try_from(req.headers()) {
        Ok(headers) => headers,
        Err(err) => {
            return api::log_and_return_error_response(err);
        }
    };

    let payload = PaymentsGetIntentRequest {
        id: path.into_inner(),
    };

    let global_payment_id = payload.id.clone();

    Box::pin(api::server_wrap(
        flow,
        state,
        &req,
        payload,
        |state, auth: auth::AuthenticationData, req, req_state| {
            let platform = auth.into();
            payments::payments_intent_core::<
                api_types::PaymentGetIntent,
                payment_types::PaymentsIntentResponse,
                _,
                _,
                PaymentIntentData<api_types::PaymentGetIntent>,
            >(
                state,
                req_state,
                platform,
                auth.profile,
                payments::operations::PaymentGetIntent,
                req,
                global_payment_id.clone(),
                header_payload.clone(),
            )
        },
        auth::api_or_client_or_jwt_auth(
            &auth::V2ApiKeyAuth {
                is_connected_allowed: false,
                is_platform_allowed: false,
            },
            &auth::V2ClientAuth(common_utils::types::authentication::ResourceId::Payment(
                global_payment_id.clone(),
            )),
            &auth::JWTAuth {
                permission: Permission::ProfileRevenueRecoveryRead,
            },
            req.headers(),
        ),
        api_locking::LockAction::NotApplicable,
    ))
    .await
}

#[cfg(feature = "v2")]
#[instrument(skip_all, fields(flow = ?Flow::PaymentAttemptsList, payment_id,))]
pub async fn list_payment_attempts(
    state: web::Data<app::AppState>,
    req: actix_web::HttpRequest,
    path: web::Path<common_utils::id_type::GlobalPaymentId>,
) -> impl Responder {
    let flow = Flow::PaymentAttemptsList;
    let payment_intent_id = path.into_inner();

    let payload = api_models::payments::PaymentAttemptListRequest {
        payment_intent_id: payment_intent_id.clone(),
    };

    let header_payload = match HeaderPayload::foreign_try_from(req.headers()) {
        Ok(headers) => headers,
        Err(err) => {
            return api::log_and_return_error_response(err);
        }
    };

    Box::pin(api::server_wrap(
        flow,
        state,
        &req,
        payload.clone(),
        |session_state, auth, req_payload, req_state| {
            let platform = auth.into();

            payments::payments_list_attempts_using_payment_intent_id::<
                payments::operations::PaymentGetListAttempts,
                api_models::payments::PaymentAttemptListResponse,
                api_models::payments::PaymentAttemptListRequest,
                payments::operations::payment_attempt_list::PaymentGetListAttempts,
                hyperswitch_domain_models::payments::PaymentAttemptListData<
                    payments::operations::PaymentGetListAttempts,
                >,
            >(
                session_state,
                req_state,
                platform,
                auth.profile,
                payments::operations::PaymentGetListAttempts,
                payload.clone(),
                req_payload.payment_intent_id,
                header_payload.clone(),
            )
        },
        auth::auth_type(
            &auth::V2ApiKeyAuth {
                is_connected_allowed: false,
                is_platform_allowed: false,
            },
            &auth::JWTAuth {
                permission: Permission::ProfilePaymentRead,
            },
            req.headers(),
        ),
        api_locking::LockAction::NotApplicable,
    ))
    .await
}

#[cfg(feature = "v2")]
#[instrument(skip_all, fields(flow = ?Flow::PaymentsCreateAndConfirmIntent, payment_id))]
pub async fn payments_create_and_confirm_intent(
    state: web::Data<app::AppState>,
    req: actix_web::HttpRequest,
    json_payload: web::Json<payment_types::PaymentsRequest>,
) -> impl Responder {
    let flow = Flow::PaymentsCreateAndConfirmIntent;
    let header_payload = match HeaderPayload::foreign_try_from(req.headers()) {
        Ok(headers) => headers,
        Err(err) => {
            return api::log_and_return_error_response(err);
        }
    };

    let auth_type = if state.conf.merchant_id_auth.merchant_id_auth_enabled {
        &auth::MerchantIdAuth
    } else {
        match env::which() {
            env::Env::Production => &auth::V2ApiKeyAuth {
                is_connected_allowed: false,
                is_platform_allowed: false,
            },
            _ => auth::auth_type(
                &auth::V2ApiKeyAuth {
                    is_connected_allowed: false,
                    is_platform_allowed: false,
                },
                &auth::JWTAuth {
                    permission: Permission::ProfilePaymentWrite,
                },
                req.headers(),
            ),
        }
    };

    Box::pin(api::server_wrap(
        flow,
        state,
        &req,
        json_payload.into_inner(),
        |state, auth: auth::AuthenticationData, request, req_state| {
            let platform = auth.into();
            payments::payments_create_and_confirm_intent(
                state,
                req_state,
                platform,
                auth.profile,
                request,
                header_payload.clone(),
            )
        },
        auth_type,
        api_locking::LockAction::NotApplicable,
    ))
    .await
}

#[cfg(feature = "v2")]
#[instrument(skip_all, fields(flow = ?Flow::PaymentsUpdateIntent, payment_id))]
pub async fn payments_update_intent(
    state: web::Data<app::AppState>,
    req: actix_web::HttpRequest,
    json_payload: web::Json<payment_types::PaymentsUpdateIntentRequest>,
    path: web::Path<common_utils::id_type::GlobalPaymentId>,
) -> impl Responder {
    use hyperswitch_domain_models::payments::PaymentIntentData;

    let flow = Flow::PaymentsUpdateIntent;
    let header_payload = match HeaderPayload::foreign_try_from(req.headers()) {
        Ok(headers) => headers,
        Err(err) => {
            return api::log_and_return_error_response(err);
        }
    };

    let internal_payload = internal_payload_types::PaymentsGenericRequestWithResourceId {
        global_payment_id: path.into_inner(),
        payload: json_payload.into_inner(),
    };

    let global_payment_id = internal_payload.global_payment_id.clone();

    Box::pin(api::server_wrap(
        flow,
        state,
        &req,
        internal_payload,
        |state, auth: auth::AuthenticationData, req, req_state| {
            let platform = auth.into();
            payments::payments_intent_core::<
                api_types::PaymentUpdateIntent,
                payment_types::PaymentsIntentResponse,
                _,
                _,
                PaymentIntentData<api_types::PaymentUpdateIntent>,
            >(
                state,
                req_state,
                platform,
                auth.profile,
                payments::operations::PaymentUpdateIntent,
                req.payload,
                global_payment_id.clone(),
                header_payload.clone(),
            )
        },
        &auth::V2ApiKeyAuth {
            is_connected_allowed: false,
            is_platform_allowed: false,
        },
        api_locking::LockAction::NotApplicable,
    ))
    .await
}

#[cfg(feature = "v1")]
#[instrument(skip(state, req), fields(flow = ?Flow::PaymentsStart, payment_id))]
pub async fn payments_start(
    state: web::Data<app::AppState>,
    req: actix_web::HttpRequest,
    path: web::Path<(
        common_utils::id_type::PaymentId,
        common_utils::id_type::MerchantId,
        String,
    )>,
) -> impl Responder {
    let flow = Flow::PaymentsStart;
    let (payment_id, merchant_id, attempt_id) = path.into_inner();
    let payload = payment_types::PaymentsStartRequest {
        payment_id: payment_id.clone(),
        merchant_id: merchant_id.clone(),
        attempt_id: attempt_id.clone(),
    };

    let locking_action = payload.get_locking_input(flow.clone());
    tracing::Span::current().record("payment_id", payment_id.get_string_repr());

    Box::pin(api::server_wrap(
        flow,
        state,
        &req,
        payload,
        |state, auth: auth::AuthenticationData, req, req_state| {
            let platform = auth.clone().into();
            payments::payments_core::<
                api_types::Authorize,
                payment_types::PaymentsResponse,
                _,
                _,
                _,
                payments::PaymentData<api_types::Authorize>,
            >(
                state,
                req_state,
                platform,
                auth.profile_id,
                payments::operations::PaymentStart,
                req,
                api::AuthFlow::Client,
                payments::CallConnectorAction::Trigger,
                None,
                None,
                HeaderPayload::default(),
            )
        },
        &auth::MerchantIdAuth(merchant_id),
        locking_action,
    ))
    .await
}

#[cfg(feature = "v1")]
#[instrument(skip(state, req), fields(flow, payment_id))]
pub async fn payments_retrieve(
    state: web::Data<app::AppState>,
    req: actix_web::HttpRequest,
    path: web::Path<common_utils::id_type::PaymentId>,
    json_payload: web::Query<payment_types::PaymentRetrieveBody>,
) -> impl Responder {
    let flow = match json_payload.force_sync {
        Some(true) => Flow::PaymentsRetrieveForceSync,
        _ => Flow::PaymentsRetrieve,
    };
    let payment_id = path.into_inner();
    tracing::Span::current().record("payment_id", payment_id.get_string_repr());

    let payload = payment_types::PaymentsRetrieveRequest {
        resource_id: payment_types::PaymentIdType::PaymentIntentId(payment_id),
        merchant_id: json_payload.merchant_id.clone(),
        force_sync: json_payload.force_sync.unwrap_or(false),
        client_secret: json_payload.client_secret.clone(),
        expand_attempts: json_payload.expand_attempts,
        expand_captures: json_payload.expand_captures,
        all_keys_required: json_payload.all_keys_required,
        ..Default::default()
    };
    let header_payload = match HeaderPayload::foreign_try_from(req.headers()) {
        Ok(headers) => headers,
        Err(err) => {
            return api::log_and_return_error_response(err);
        }
    };

    tracing::Span::current().record("flow", flow.to_string());

    let api_auth = auth::ApiKeyAuth {
        is_connected_allowed: false,
        is_platform_allowed: true,
    };

    let (auth_type, auth_flow) = match auth::check_internal_api_key_auth(
        req.headers(),
        &payload,
        api_auth,
        state.conf.internal_merchant_id_profile_id_auth.clone(),
    ) {
        Ok(auth) => auth,
        Err(err) => return api::log_and_return_error_response(report!(err)),
    };

    let locking_action = payload.get_locking_input(flow.clone());

    Box::pin(api::server_wrap(
        flow,
        state,
        &req,
        payload,
        |state, auth: auth::AuthenticationData, req, req_state| {
            let platform = auth.clone().into();
            payments::payments_core::<
                api_types::PSync,
                payment_types::PaymentsResponse,
                _,
                _,
                _,
                payments::PaymentData<api_types::PSync>,
            >(
                state,
                req_state,
                platform,
                auth.profile_id,
                payments::PaymentStatus,
                req,
                auth_flow,
                payments::CallConnectorAction::Trigger,
                None,
                None,
                header_payload.clone(),
            )
        },
        auth::auth_type(
            &*auth_type,
            &auth::JWTAuth {
                permission: Permission::ProfilePaymentRead,
            },
            req.headers(),
        ),
        locking_action,
    ))
    .await
}

#[cfg(feature = "v1")]
#[instrument(skip(state, req), fields(flow, payment_id))]
pub async fn payments_retrieve_with_gateway_creds(
    state: web::Data<app::AppState>,
    req: actix_web::HttpRequest,
    json_payload: web::Json<payment_types::PaymentRetrieveBodyWithCredentials>,
) -> impl Responder {
    let api_auth = auth::ApiKeyAuth {
        is_connected_allowed: false,
        is_platform_allowed: true,
    };

    let (auth_type, _auth_flow) = match auth::get_auth_type_and_flow(req.headers(), api_auth) {
        Ok(auth) => auth,
        Err(err) => return api::log_and_return_error_response(report!(err)),
    };

    tracing::Span::current().record("payment_id", json_payload.payment_id.get_string_repr());

    let payload = payment_types::PaymentsRetrieveRequest {
        resource_id: payment_types::PaymentIdType::PaymentIntentId(json_payload.payment_id.clone()),
        merchant_id: json_payload.merchant_id.clone(),
        force_sync: json_payload.force_sync.unwrap_or(false),
        merchant_connector_details: json_payload.merchant_connector_details.clone(),
        ..Default::default()
    };

    let flow = match json_payload.force_sync {
        Some(true) => Flow::PaymentsRetrieveForceSync,
        _ => Flow::PaymentsRetrieve,
    };

    tracing::Span::current().record("flow", flow.to_string());

    let locking_action = payload.get_locking_input(flow.clone());

    Box::pin(api::server_wrap(
        flow,
        state,
        &req,
        payload,
        |state, auth: auth::AuthenticationData, req, req_state| {
            let platform = auth.clone().into();
            payments::payments_core::<
                api_types::PSync,
                payment_types::PaymentsResponse,
                _,
                _,
                _,
                payments::PaymentData<api_types::PSync>,
            >(
                state,
                req_state,
                platform,
                auth.profile_id,
                payments::PaymentStatus,
                req,
                api::AuthFlow::Merchant,
                payments::CallConnectorAction::Trigger,
                None,
                None,
                HeaderPayload::default(),
            )
        },
        &*auth_type,
        locking_action,
    ))
    .await
}

#[cfg(feature = "v1")]
#[instrument(skip_all, fields(flow = ?Flow::PaymentsUpdate, payment_id))]
pub async fn payments_update(
    state: web::Data<app::AppState>,
    req: actix_web::HttpRequest,
    json_payload: web::Json<payment_types::PaymentsRequest>,
    path: web::Path<common_utils::id_type::PaymentId>,
) -> impl Responder {
    let flow = Flow::PaymentsUpdate;
    let mut payload = json_payload.into_inner();
    if let Err(err) = payload
        .validate()
        .map_err(|message| errors::ApiErrorResponse::InvalidRequestData { message })
    {
        return api::log_and_return_error_response(err.into());
    };

    if let Some(api_enums::CaptureMethod::Scheduled) = payload.capture_method {
        return http_not_implemented();
    };

    let payment_id = path.into_inner();

    tracing::Span::current().record("payment_id", payment_id.get_string_repr());

    payload.payment_id = Some(payment_types::PaymentIdType::PaymentIntentId(payment_id));
    let api_auth = auth::ApiKeyAuth {
        is_connected_allowed: false,
        is_platform_allowed: true,
    };
    let (auth_type, auth_flow) = match auth::check_internal_api_key_auth_no_client_secret(
        req.headers(),
        api_auth,
        state.conf.internal_merchant_id_profile_id_auth.clone(),
    ) {
        Ok(auth) => auth,
        Err(err) => return api::log_and_return_error_response(report!(err)),
    };

    let locking_action = payload.get_locking_input(flow.clone());

    Box::pin(api::server_wrap(
        flow,
        state,
        &req,
        payload,
        |state, auth: auth::AuthenticationData, req, req_state| {
            let platform = auth.clone().into();
            authorize_verify_select::<_>(
                payments::PaymentUpdate,
                state,
                req_state,
                platform,
                auth.profile_id,
                HeaderPayload::default(),
                req,
                auth_flow,
            )
        },
        &*auth_type,
        locking_action,
    ))
    .await
}

#[cfg(feature = "v1")]
#[instrument(skip_all, fields(flow = ?Flow::PaymentsPostSessionTokens, payment_id))]
pub async fn payments_post_session_tokens(
    state: web::Data<app::AppState>,
    req: actix_web::HttpRequest,
    json_payload: web::Json<payment_types::PaymentsPostSessionTokensRequest>,
    path: web::Path<common_utils::id_type::PaymentId>,
) -> impl Responder {
    let flow = Flow::PaymentsPostSessionTokens;

    let payment_id = path.into_inner();
    let payload = payment_types::PaymentsPostSessionTokensRequest {
        payment_id,
        ..json_payload.into_inner()
    };
    tracing::Span::current().record("payment_id", payload.payment_id.get_string_repr());
    let header_payload = match HeaderPayload::foreign_try_from(req.headers()) {
        Ok(headers) => headers,
        Err(err) => {
            return api::log_and_return_error_response(err);
        }
    };

    let locking_action = payload.get_locking_input(flow.clone());

    Box::pin(api::server_wrap(
        flow,
        state,
        &req,
        payload,
        |state, auth, req, req_state| {
            let platform = auth.clone().into();
            payments::payments_core::<
                api_types::PostSessionTokens,
                payment_types::PaymentsPostSessionTokensResponse,
                _,
                _,
                _,
                payments::PaymentData<api_types::PostSessionTokens>,
            >(
                state,
                req_state,
                platform,
                auth.profile_id,
                payments::PaymentPostSessionTokens,
                req,
                api::AuthFlow::Client,
                payments::CallConnectorAction::Trigger,
                None,
                None,
                header_payload.clone(),
            )
        },
        &auth::PublishableKeyAuth,
        locking_action,
    ))
    .await
}

#[cfg(feature = "v1")]
#[instrument(skip_all, fields(flow = ?Flow::PaymentsUpdateMetadata, payment_id))]
pub async fn payments_update_metadata(
    state: web::Data<app::AppState>,
    req: actix_web::HttpRequest,
    json_payload: web::Json<payment_types::PaymentsUpdateMetadataRequest>,
    path: web::Path<common_utils::id_type::PaymentId>,
) -> impl Responder {
    let flow = Flow::PaymentsUpdateMetadata;

    let payment_id = path.into_inner();
    let payload = payment_types::PaymentsUpdateMetadataRequest {
        payment_id,
        ..json_payload.into_inner()
    };
    tracing::Span::current().record("payment_id", payload.payment_id.get_string_repr());
    let header_payload = match HeaderPayload::foreign_try_from(req.headers()) {
        Ok(headers) => headers,
        Err(err) => {
            return api::log_and_return_error_response(err);
        }
    };

    let locking_action = payload.get_locking_input(flow.clone());

    Box::pin(api::server_wrap(
        flow,
        state,
        &req,
        payload,
        |state, auth, req, req_state| {
            let platform = auth.clone().into();
            payments::payments_core::<
                api_types::UpdateMetadata,
                payment_types::PaymentsUpdateMetadataResponse,
                _,
                _,
                _,
                payments::PaymentData<api_types::UpdateMetadata>,
            >(
                state,
                req_state,
                platform,
                auth.profile_id,
                payments::PaymentUpdateMetadata,
                req,
                api::AuthFlow::Client,
                payments::CallConnectorAction::Trigger,
                None,
                None,
                header_payload.clone(),
            )
        },
        &auth::HeaderAuth(auth::ApiKeyAuth {
            is_connected_allowed: false,
            is_platform_allowed: true,
        }),
        locking_action,
    ))
    .await
}

#[cfg(feature = "v1")]
#[instrument(skip_all, fields(flow = ?Flow::PaymentsConfirm, payment_id))]
pub async fn payments_confirm(
    state: web::Data<app::AppState>,
    req: actix_web::HttpRequest,
    json_payload: web::Json<payment_types::PaymentsRequest>,
    path: web::Path<common_utils::id_type::PaymentId>,
) -> impl Responder {
    let flow = Flow::PaymentsConfirm;
    let mut payload = json_payload.into_inner();
    if let Err(err) = payload
        .validate()
        .map_err(|message| errors::ApiErrorResponse::InvalidRequestData { message })
    {
        return api::log_and_return_error_response(err.into());
    };

    if let Some(api_enums::CaptureMethod::Scheduled) = payload.capture_method {
        return http_not_implemented();
    };

    let header_payload = match HeaderPayload::foreign_try_from(req.headers()) {
        Ok(headers) => headers,
        Err(err) => {
            return api::log_and_return_error_response(err);
        }
    };

    if let Err(err) = helpers::populate_browser_info(&req, &mut payload, &header_payload) {
        return api::log_and_return_error_response(err);
    }

    let payment_id = path.into_inner();
    tracing::Span::current().record("payment_id", payment_id.get_string_repr());
    payload.payment_id = Some(payment_types::PaymentIdType::PaymentIntentId(payment_id));
    payload.confirm = Some(true);

    let api_auth = auth::ApiKeyAuth {
        is_connected_allowed: false,
        is_platform_allowed: true,
    };

    let (auth_type, auth_flow) = match auth::check_internal_api_key_auth(
        req.headers(),
        &payload,
        api_auth,
        state.conf.internal_merchant_id_profile_id_auth.clone(),
    ) {
        Ok(auth) => auth,
        Err(e) => return api::log_and_return_error_response(e),
    };

    let locking_action = payload.get_locking_input(flow.clone());

    Box::pin(api::server_wrap(
        flow,
        state,
        &req,
        payload,
        |state, auth: auth::AuthenticationData, req, req_state| {
            let platform = auth.clone().into();
            authorize_verify_select::<_>(
                payments::PaymentConfirm,
                state,
                req_state,
                platform,
                auth.profile_id,
                header_payload.clone(),
                req,
                auth_flow,
            )
        },
        &*auth_type,
        locking_action,
    ))
    .await
}

#[cfg(feature = "v1")]
#[instrument(skip_all, fields(flow = ?Flow::PaymentsCapture, payment_id))]
pub async fn payments_capture(
    state: web::Data<app::AppState>,
    req: actix_web::HttpRequest,
    json_payload: web::Json<payment_types::PaymentsCaptureRequest>,
    path: web::Path<common_utils::id_type::PaymentId>,
) -> impl Responder {
    let payment_id = path.into_inner();
    tracing::Span::current().record("payment_id", payment_id.get_string_repr());

    let flow = Flow::PaymentsCapture;
    let payload = payment_types::PaymentsCaptureRequest {
        payment_id,
        ..json_payload.into_inner()
    };

    let locking_action = payload.get_locking_input(flow.clone());

    Box::pin(api::server_wrap(
        flow,
        state,
        &req,
        payload,
        |state, auth: auth::AuthenticationData, payload, req_state| {
            let platform = auth.clone().into();
            payments::payments_core::<
                api_types::Capture,
                payment_types::PaymentsResponse,
                _,
                _,
                _,
                payments::PaymentData<api_types::Capture>,
            >(
                state,
                req_state,
                platform,
                auth.profile_id,
                payments::PaymentCapture,
                payload,
                api::AuthFlow::Merchant,
                payments::CallConnectorAction::Trigger,
                None,
                None,
                HeaderPayload::default(),
            )
        },
        &auth::HeaderAuth(auth::ApiKeyAuth {
            is_connected_allowed: false,
            is_platform_allowed: true,
        }),
        locking_action,
    ))
    .await
}

#[cfg(feature = "v1")]
#[instrument(skip_all, fields(flow = ?Flow::SessionUpdateTaxCalculation, payment_id))]
pub async fn payments_dynamic_tax_calculation(
    state: web::Data<app::AppState>,
    req: actix_web::HttpRequest,
    json_payload: web::Json<payment_types::PaymentsDynamicTaxCalculationRequest>,
    path: web::Path<common_utils::id_type::PaymentId>,
) -> impl Responder {
    let flow = Flow::SessionUpdateTaxCalculation;
    let payment_id = path.into_inner();
    let payload = payment_types::PaymentsDynamicTaxCalculationRequest {
        payment_id,
        ..json_payload.into_inner()
    };
    let header_payload = match HeaderPayload::foreign_try_from(req.headers()) {
        Ok(headers) => headers,
        Err(error) => {
            logger::error!(
                ?error,
                "Failed to get headers in payments_connector_session"
            );
            HeaderPayload::default()
        }
    };
    tracing::Span::current().record("payment_id", payload.payment_id.get_string_repr());
    let locking_action = payload.get_locking_input(flow.clone());
    Box::pin(api::server_wrap(
        flow,
        state,
        &req,
        payload,
        |state, auth: auth::AuthenticationData, payload, req_state| {
            let platform = auth.clone().into();
            payments::payments_core::<
                api_types::SdkSessionUpdate,
                payment_types::PaymentsDynamicTaxCalculationResponse,
                _,
                _,
                _,
                _,
            >(
                state,
                req_state,
                platform,
                auth.profile_id,
                payments::PaymentSessionUpdate,
                payload,
                api::AuthFlow::Client,
                payments::CallConnectorAction::Trigger,
                None,
                None,
                header_payload.clone(),
            )
        },
        &auth::PublishableKeyAuth,
        locking_action,
    ))
    .await
}

#[cfg(feature = "v2")]
#[instrument(skip_all, fields(flow = ?Flow::PaymentsSessionToken, payment_id))]
pub async fn payments_connector_session(
    state: web::Data<app::AppState>,
    req: actix_web::HttpRequest,
    json_payload: web::Json<payment_types::PaymentsSessionRequest>,
    path: web::Path<common_utils::id_type::GlobalPaymentId>,
) -> impl Responder {
    use hyperswitch_domain_models::payments::PaymentIntentData;
    let flow = Flow::PaymentsSessionToken;

    let global_payment_id = path.into_inner();
    tracing::Span::current().record("payment_id", global_payment_id.get_string_repr());

    let internal_payload = internal_payload_types::PaymentsGenericRequestWithResourceId {
        global_payment_id: global_payment_id.clone(),
        payload: json_payload.into_inner(),
    };

    let header_payload = match HeaderPayload::foreign_try_from(req.headers()) {
        Ok(headers) => headers,
        Err(err) => {
            return api::log_and_return_error_response(err);
        }
    };

    let locking_action = internal_payload.get_locking_input(flow.clone());

    Box::pin(api::server_wrap(
        flow,
        state,
        &req,
        internal_payload,
        |state, auth: auth::AuthenticationData, req, req_state| {
            let payment_id = req.global_payment_id;
            let request = req.payload;
            let operation = payments::operations::PaymentSessionIntent;
            let platform = auth.into();
            payments::payments_session_core::<
                api_types::Session,
                payment_types::PaymentsSessionResponse,
                _,
                _,
                _,
                PaymentIntentData<api_types::Session>,
            >(
                state,
                req_state,
                platform,
                auth.profile,
                operation,
                request,
                payment_id,
                payments::CallConnectorAction::Trigger,
                header_payload.clone(),
            )
        },
        &auth::V2ClientAuth(common_utils::types::authentication::ResourceId::Payment(
            global_payment_id,
        )),
        locking_action,
    ))
    .await
}

#[cfg(feature = "v1")]
#[instrument(skip_all, fields(flow = ?Flow::PaymentsSessionToken, payment_id))]
pub async fn payments_connector_session(
    state: web::Data<app::AppState>,
    req: actix_web::HttpRequest,
    json_payload: web::Json<payment_types::PaymentsSessionRequest>,
) -> impl Responder {
    let flow = Flow::PaymentsSessionToken;
    let payload = json_payload.into_inner();

    let header_payload = match HeaderPayload::foreign_try_from(req.headers()) {
        Ok(headers) => headers,
        Err(error) => {
            logger::error!(
                ?error,
                "Failed to get headers in payments_connector_session"
            );
            HeaderPayload::default()
        }
    };

    tracing::Span::current().record("payment_id", payload.payment_id.get_string_repr());

    let locking_action = payload.get_locking_input(flow.clone());

    Box::pin(api::server_wrap(
        flow,
        state,
        &req,
        payload,
        |state, auth: auth::AuthenticationData, payload, req_state| {
            let platform = auth.clone().into();
            payments::payments_core::<
                api_types::Session,
                payment_types::PaymentsSessionResponse,
                _,
                _,
                _,
                payments::PaymentData<api_types::Session>,
            >(
                state,
                req_state,
                platform,
                auth.profile_id,
                payments::PaymentSession,
                payload,
                api::AuthFlow::Client,
                payments::CallConnectorAction::Trigger,
                None,
                None,
                header_payload.clone(),
            )
        },
        &auth::HeaderAuth(auth::PublishableKeyAuth),
        locking_action,
    ))
    .await
}

#[cfg(feature = "v1")]
#[instrument(skip_all, fields(flow = ?Flow::PaymentsRedirect, payment_id))]
pub async fn payments_redirect_response(
    state: web::Data<app::AppState>,
    req: actix_web::HttpRequest,
    json_payload: Option<web::Form<serde_json::Value>>,
    path: web::Path<(
        common_utils::id_type::PaymentId,
        common_utils::id_type::MerchantId,
        String,
    )>,
) -> impl Responder {
    let flow = Flow::PaymentsRedirect;
    let (payment_id, merchant_id, connector) = path.into_inner();
    let param_string = req.query_string();

    tracing::Span::current().record("payment_id", payment_id.get_string_repr());

    let payload = payments::PaymentsRedirectResponseData {
        resource_id: payment_types::PaymentIdType::PaymentIntentId(payment_id),
        merchant_id: Some(merchant_id.clone()),
        force_sync: true,
        json_payload: json_payload.map(|payload| payload.0),
        param: Some(param_string.to_string()),
        connector: Some(connector),
        creds_identifier: None,
    };
    let locking_action = payload.get_locking_input(flow.clone());
    Box::pin(api::server_wrap(
        flow,
        state,
        &req,
        payload,
        |state, auth: auth::AuthenticationData, req, req_state| {
            let platform = auth.into();
            <payments::PaymentRedirectSync as PaymentRedirectFlow>::handle_payments_redirect_response(
                &payments::PaymentRedirectSync {},
                state,
                req_state,
                platform,
                req,
            )
        },
        &auth::MerchantIdAuth(merchant_id),
        locking_action,
    ))
    .await
}

#[cfg(feature = "v1")]
#[instrument(skip_all, fields(flow = ?Flow::PaymentsRedirect, payment_id))]
pub async fn payments_redirect_response_with_creds_identifier(
    state: web::Data<app::AppState>,
    req: actix_web::HttpRequest,
    path: web::Path<(
        common_utils::id_type::PaymentId,
        common_utils::id_type::MerchantId,
        String,
        String,
    )>,
) -> impl Responder {
    let (payment_id, merchant_id, connector, creds_identifier) = path.into_inner();
    let param_string = req.query_string();

    tracing::Span::current().record("payment_id", payment_id.get_string_repr());

    let payload = payments::PaymentsRedirectResponseData {
        resource_id: payment_types::PaymentIdType::PaymentIntentId(payment_id),
        merchant_id: Some(merchant_id.clone()),
        force_sync: true,
        json_payload: None,
        param: Some(param_string.to_string()),
        connector: Some(connector),
        creds_identifier: Some(creds_identifier),
    };
    let flow = Flow::PaymentsRedirect;
    let locking_action = payload.get_locking_input(flow.clone());
    Box::pin(api::server_wrap(
        flow,
        state,
        &req,
        payload,
        |state, auth: auth::AuthenticationData, req, req_state| {
            let platform = auth.into();
           <payments::PaymentRedirectSync as PaymentRedirectFlow>::handle_payments_redirect_response(
                &payments::PaymentRedirectSync {},
                state,
                req_state,
                platform,
                req,
            )
        },
        &auth::MerchantIdAuth(merchant_id),
        locking_action,
    ))
    .await
}

#[cfg(feature = "v1")]
#[instrument(skip_all, fields(flow =? Flow::PaymentsRedirect, payment_id))]
pub async fn payments_complete_authorize_redirect(
    state: web::Data<app::AppState>,
    req: actix_web::HttpRequest,
    json_payload: Option<web::Form<serde_json::Value>>,
    path: web::Path<(
        common_utils::id_type::PaymentId,
        common_utils::id_type::MerchantId,
        String,
    )>,
) -> impl Responder {
    let flow = Flow::PaymentsRedirect;
    let (payment_id, merchant_id, connector) = path.into_inner();
    let param_string = req.query_string();

    tracing::Span::current().record("payment_id", payment_id.get_string_repr());

    let payload = payments::PaymentsRedirectResponseData {
        resource_id: payment_types::PaymentIdType::PaymentIntentId(payment_id),
        merchant_id: Some(merchant_id.clone()),
        param: Some(param_string.to_string()),
        json_payload: json_payload.map(|s| s.0),
        force_sync: false,
        connector: Some(connector),
        creds_identifier: None,
    };
    let locking_action = payload.get_locking_input(flow.clone());
    Box::pin(api::server_wrap(
        flow,
        state,
        &req,
        payload,
        |state, auth: auth::AuthenticationData, req, req_state| {
            let platform = auth.into();
            <payments::PaymentRedirectCompleteAuthorize as PaymentRedirectFlow>::handle_payments_redirect_response(
                &payments::PaymentRedirectCompleteAuthorize {},
                state,
                req_state,
                platform,
                req,
            )
        },
        &auth::MerchantIdAuth(merchant_id),
        locking_action,
    ))
    .await
}

#[cfg(feature = "v1")]
#[instrument(skip_all, fields(flow =? Flow::PaymentsRedirect, payment_id))]
pub async fn payments_complete_authorize_redirect_with_creds_identifier(
    state: web::Data<app::AppState>,
    req: actix_web::HttpRequest,
    json_payload: Option<web::Form<serde_json::Value>>,
    path: web::Path<(
        common_utils::id_type::PaymentId,
        common_utils::id_type::MerchantId,
        String,
        String,
    )>,
) -> impl Responder {
    let flow = Flow::PaymentsRedirect;
    let (payment_id, merchant_id, connector, creds_identifier) = path.into_inner();
    let param_string = req.query_string();

    tracing::Span::current().record("payment_id", payment_id.get_string_repr());

    let payload = payments::PaymentsRedirectResponseData {
        resource_id: payment_types::PaymentIdType::PaymentIntentId(payment_id),
        merchant_id: Some(merchant_id.clone()),
        param: Some(param_string.to_string()),
        json_payload: json_payload.map(|s| s.0),
        force_sync: false,
        connector: Some(connector),
        creds_identifier: Some(creds_identifier),
    };
    let locking_action = payload.get_locking_input(flow.clone());
    Box::pin(api::server_wrap(
        flow,
        state,
        &req,
        payload,
        |state, auth: auth::AuthenticationData, req, req_state| {
            let platform = auth.into();
            <payments::PaymentRedirectCompleteAuthorize as PaymentRedirectFlow>::handle_payments_redirect_response(
                &payments::PaymentRedirectCompleteAuthorize {},
                state,
                req_state,
                platform,
                req,
            )
        },
        &auth::MerchantIdAuth(merchant_id),
        locking_action,
    ))
    .await
}

#[cfg(feature = "v1")]
#[instrument(skip_all, fields(flow =? Flow::PaymentsCompleteAuthorize, payment_id))]
pub async fn payments_complete_authorize(
    state: web::Data<app::AppState>,
    req: actix_web::HttpRequest,
    json_payload: web::Json<payment_types::PaymentsCompleteAuthorizeRequest>,
    path: web::Path<common_utils::id_type::PaymentId>,
) -> impl Responder {
    let flow = Flow::PaymentsCompleteAuthorize;
    let mut payload = json_payload.into_inner();

    let payment_id = path.into_inner();
    payload.payment_id.clone_from(&payment_id);

    tracing::Span::current().record("payment_id", payment_id.get_string_repr());

    let payment_confirm_req = payment_types::PaymentsRequest {
        payment_id: Some(payment_types::PaymentIdType::PaymentIntentId(
            payment_id.clone(),
        )),
        shipping: payload.shipping.clone(),
        client_secret: Some(payload.client_secret.peek().clone()),
        threeds_method_comp_ind: payload.threeds_method_comp_ind.clone(),
        ..Default::default()
    };

    let api_auth = auth::ApiKeyAuth {
        is_connected_allowed: false,
        is_platform_allowed: true,
    };

    let (auth_type, auth_flow) =
        match auth::check_client_secret_and_get_auth(req.headers(), &payment_confirm_req, api_auth)
        {
            Ok(auth) => auth,
            Err(err) => return api::log_and_return_error_response(report!(err)),
        };

    let locking_action = payload.get_locking_input(flow.clone());
    Box::pin(api::server_wrap(
        flow,
        state,
        &req,
        payload,
        |state, auth: auth::AuthenticationData, _req, req_state| {
            let platform = auth.clone().into();
            payments::payments_core::<
                api_types::CompleteAuthorize,
                payment_types::PaymentsResponse,
                _,
                _,
                _,
                payments::PaymentData<api_types::CompleteAuthorize>,
            >(
                state.clone(),
                req_state,
                platform,
                auth.profile_id,
                payments::operations::payment_complete_authorize::CompleteAuthorize,
                payment_confirm_req.clone(),
                auth_flow,
                payments::CallConnectorAction::Trigger,
                None,
                None,
                HeaderPayload::default(),
            )
        },
        &*auth_type,
        locking_action,
    ))
    .await
}

#[cfg(feature = "v1")]
#[instrument(skip_all, fields(flow = ?Flow::PaymentsCancel, payment_id))]
pub async fn payments_cancel(
    state: web::Data<app::AppState>,
    req: actix_web::HttpRequest,
    json_payload: web::Json<payment_types::PaymentsCancelRequest>,
    path: web::Path<common_utils::id_type::PaymentId>,
) -> impl Responder {
    let flow = Flow::PaymentsCancel;
    let mut payload = json_payload.into_inner();
    let payment_id = path.into_inner();

    tracing::Span::current().record("payment_id", payment_id.get_string_repr());

    payload.payment_id = payment_id;
    let locking_action = payload.get_locking_input(flow.clone());
    Box::pin(api::server_wrap(
        flow,
        state,
        &req,
        payload,
        |state, auth: auth::AuthenticationData, req, req_state| {
            let platform = auth.clone().into();
            payments::payments_core::<
                api_types::Void,
                payment_types::PaymentsResponse,
                _,
                _,
                _,
                payments::PaymentData<api_types::Void>,
            >(
                state,
                req_state,
                platform,
                auth.profile_id,
                payments::PaymentCancel,
                req,
                api::AuthFlow::Merchant,
                payments::CallConnectorAction::Trigger,
                None,
                None,
                HeaderPayload::default(),
            )
        },
        &auth::HeaderAuth(auth::ApiKeyAuth {
            is_connected_allowed: false,
            is_platform_allowed: true,
        }),
        locking_action,
    ))
    .await
}

#[cfg(feature = "v2")]
#[instrument(skip_all, fields(flow = ?Flow::PaymentsCancel, payment_id))]
pub async fn payments_cancel(
    state: web::Data<app::AppState>,
    req: actix_web::HttpRequest,
    json_payload: web::Json<payment_types::PaymentsCancelRequest>,
    path: web::Path<common_utils::id_type::GlobalPaymentId>,
) -> impl Responder {
    let flow = Flow::PaymentsCancel;
    let global_payment_id = path.into_inner();

    tracing::Span::current().record("payment_id", global_payment_id.get_string_repr());

    let internal_payload = internal_payload_types::PaymentsGenericRequestWithResourceId {
        global_payment_id: global_payment_id.clone(),
        payload: json_payload.into_inner(),
    };

    let header_payload = match HeaderPayload::foreign_try_from(req.headers()) {
        Ok(headers) => headers,
        Err(err) => {
            return api::log_and_return_error_response(err);
        }
    };

    let locking_action = internal_payload.get_locking_input(flow.clone());

    Box::pin(api::server_wrap(
        flow,
        state,
        &req,
        internal_payload,
        |state, auth: auth::AuthenticationData, req, req_state| async {
            let payment_id = req.global_payment_id;
            let request = req.payload;

            let operation = payments::operations::payment_cancel_v2::PaymentsCancel;
            let platform = auth.into();

            Box::pin(payments::payments_core::<
                hyperswitch_domain_models::router_flow_types::Void,
                api_models::payments::PaymentsCancelResponse,
                _,
                _,
                _,
                hyperswitch_domain_models::payments::PaymentCancelData<
                    hyperswitch_domain_models::router_flow_types::Void,
                >,
            >(
                state,
                req_state,
                platform,
                auth.profile,
                operation,
                request,
                payment_id,
                payments::CallConnectorAction::Trigger,
                header_payload.clone(),
            ))
            .await
        },
        auth::auth_type(
            &auth::V2ApiKeyAuth {
                is_connected_allowed: false,
                is_platform_allowed: false,
            },
            &auth::JWTAuth {
                permission: Permission::ProfilePaymentWrite,
            },
            req.headers(),
        ),
        locking_action,
    ))
    .await
}

#[cfg(feature = "v1")]
#[instrument(skip_all, fields(flow = ?Flow::PaymentsCancelPostCapture, payment_id))]
pub async fn payments_cancel_post_capture(
    state: web::Data<app::AppState>,
    req: actix_web::HttpRequest,
    json_payload: web::Json<payment_types::PaymentsCancelPostCaptureRequest>,
    path: web::Path<common_utils::id_type::PaymentId>,
) -> impl Responder {
    let flow = Flow::PaymentsCancelPostCapture;
    let mut payload = json_payload.into_inner();
    let payment_id = path.into_inner();

    tracing::Span::current().record("payment_id", payment_id.get_string_repr());

    payload.payment_id = payment_id;
    let locking_action = payload.get_locking_input(flow.clone());
    Box::pin(api::server_wrap(
        flow,
        state,
        &req,
        payload,
        |state, auth: auth::AuthenticationData, req, req_state| {
            let platform = auth.clone().into();
            payments::payments_core::<
                api_types::PostCaptureVoid,
                payment_types::PaymentsResponse,
                _,
                _,
                _,
                payments::PaymentData<api_types::PostCaptureVoid>,
            >(
                state,
                req_state,
                platform,
                auth.profile_id,
                payments::PaymentCancelPostCapture,
                req,
                api::AuthFlow::Merchant,
                payments::CallConnectorAction::Trigger,
                None,
                None,
                HeaderPayload::default(),
            )
        },
        &auth::HeaderAuth(auth::ApiKeyAuth {
            is_connected_allowed: false,
            is_platform_allowed: true,
        }),
        locking_action,
    ))
    .await
}

#[instrument(skip_all, fields(flow = ?Flow::PaymentsList))]
#[cfg(all(feature = "olap", feature = "v1"))]
pub async fn payments_list(
    state: web::Data<app::AppState>,
    req: actix_web::HttpRequest,
    payload: web::Query<payment_types::PaymentListConstraints>,
) -> impl Responder {
    let flow = Flow::PaymentsList;
    let payload = payload.into_inner();
    Box::pin(api::server_wrap(
        flow,
        state,
        &req,
        payload,
        |state, auth: auth::AuthenticationData, req, _| {
            let platform = auth.into();
            payments::list_payments(state, platform, None, req)
        },
        auth::auth_type(
            &auth::HeaderAuth(auth::ApiKeyAuth {
                is_connected_allowed: false,
                is_platform_allowed: true,
            }),
            &auth::JWTAuth {
                permission: Permission::MerchantPaymentRead,
            },
            req.headers(),
        ),
        api_locking::LockAction::NotApplicable,
    ))
    .await
}

#[instrument(skip_all, fields(flow = ?Flow::PaymentsList))]
#[cfg(all(feature = "olap", feature = "v2"))]
pub async fn payments_list(
    state: web::Data<app::AppState>,
    req: actix_web::HttpRequest,
    payload: web::Query<payment_types::PaymentListConstraints>,
) -> impl Responder {
    let flow = Flow::PaymentsList;
    let payload = payload.into_inner();
    Box::pin(api::server_wrap(
        flow,
        state,
        &req,
        payload,
        |state, auth: auth::AuthenticationData, req, _| {
            let platform = auth.into();
            payments::list_payments(state, platform, req)
        },
        auth::auth_type(
            &auth::V2ApiKeyAuth {
                is_connected_allowed: false,
                is_platform_allowed: false,
            },
            &auth::JWTAuth {
                permission: Permission::MerchantPaymentRead,
            },
            req.headers(),
        ),
        api_locking::LockAction::NotApplicable,
    ))
    .await
}

#[instrument(skip_all, fields(flow = ?Flow::PaymentsList))]
#[cfg(all(feature = "olap", feature = "v1"))]
pub async fn profile_payments_list(
    state: web::Data<app::AppState>,
    req: actix_web::HttpRequest,
    payload: web::Query<payment_types::PaymentListConstraints>,
) -> impl Responder {
    let flow = Flow::PaymentsList;
    let payload = payload.into_inner();
    Box::pin(api::server_wrap(
        flow,
        state,
        &req,
        payload,
        |state, auth: auth::AuthenticationData, req, _| {
            let platform = auth.clone().into();
            payments::list_payments(
                state,
                platform,
                auth.profile_id.map(|profile_id| vec![profile_id]),
                req,
            )
        },
        auth::auth_type(
            &auth::HeaderAuth(auth::ApiKeyAuth {
                is_connected_allowed: false,
                is_platform_allowed: true,
            }),
            &auth::JWTAuth {
                permission: Permission::ProfilePaymentRead,
            },
            req.headers(),
        ),
        api_locking::LockAction::NotApplicable,
    ))
    .await
}

#[instrument(skip_all, fields(flow = ?Flow::PaymentsList))]
#[cfg(all(feature = "olap", feature = "v1"))]
pub async fn payments_list_by_filter(
    state: web::Data<app::AppState>,
    req: actix_web::HttpRequest,
    payload: web::Json<payment_types::PaymentListFilterConstraints>,
) -> impl Responder {
    let flow = Flow::PaymentsList;
    let payload = payload.into_inner();
    Box::pin(api::server_wrap(
        flow,
        state,
        &req,
        payload,
        |state, auth: auth::AuthenticationData, req, _| {
            let platform = auth.into();
            payments::apply_filters_on_payments(state, platform, None, req)
        },
        &auth::JWTAuth {
            permission: Permission::MerchantPaymentRead,
        },
        api_locking::LockAction::NotApplicable,
    ))
    .await
}

#[instrument(skip_all, fields(flow = ?Flow::PaymentsList))]
#[cfg(all(feature = "olap", feature = "v1"))]
pub async fn profile_payments_list_by_filter(
    state: web::Data<app::AppState>,
    req: actix_web::HttpRequest,
    payload: web::Json<payment_types::PaymentListFilterConstraints>,
) -> impl Responder {
    let flow = Flow::PaymentsList;
    let payload = payload.into_inner();
    Box::pin(api::server_wrap(
        flow,
        state,
        &req,
        payload,
        |state, auth: auth::AuthenticationData, req, _| {
            let platform = auth.clone().into();
            payments::apply_filters_on_payments(
                state,
                platform,
                auth.profile_id.map(|profile_id| vec![profile_id]),
                req,
            )
        },
        &auth::JWTAuth {
            permission: Permission::ProfilePaymentRead,
        },
        api_locking::LockAction::NotApplicable,
    ))
    .await
}

#[instrument(skip_all, fields(flow = ?Flow::PaymentsList))]
#[cfg(all(feature = "olap", feature = "v1"))]
pub async fn get_filters_for_payments(
    state: web::Data<app::AppState>,
    req: actix_web::HttpRequest,
    payload: web::Json<common_utils::types::TimeRange>,
) -> impl Responder {
    let flow = Flow::PaymentsList;
    let payload = payload.into_inner();
    Box::pin(api::server_wrap(
        flow,
        state,
        &req,
        payload,
        |state, auth: auth::AuthenticationData, req, _| {
            let platform = auth.into();
            payments::get_filters_for_payments(state, platform, req)
        },
        &auth::JWTAuth {
            permission: Permission::MerchantPaymentRead,
        },
        api_locking::LockAction::NotApplicable,
    ))
    .await
}

#[instrument(skip_all, fields(flow = ?Flow::PaymentsFilters))]
#[cfg(feature = "olap")]
pub async fn get_payment_filters(
    state: web::Data<app::AppState>,
    req: actix_web::HttpRequest,
) -> impl Responder {
    let flow = Flow::PaymentsFilters;
    Box::pin(api::server_wrap(
        flow,
        state,
        &req,
        (),
        |state, auth: auth::AuthenticationData, _, _| {
            let platform = auth.into();
            payments::get_payment_filters(state, platform, None)
        },
        &auth::JWTAuth {
            permission: Permission::MerchantPaymentRead,
        },
        api_locking::LockAction::NotApplicable,
    ))
    .await
}

#[instrument(skip_all, fields(flow = ?Flow::PaymentsFilters))]
#[cfg(all(feature = "olap", feature = "v2"))]
pub async fn get_payment_filters_profile(
    state: web::Data<app::AppState>,
    req: actix_web::HttpRequest,
) -> impl Responder {
    let flow = Flow::PaymentsFilters;
    Box::pin(api::server_wrap(
        flow,
        state,
        &req,
        (),
        |state, auth: auth::AuthenticationData, _, _| {
            let platform = auth.into();
            payments::get_payment_filters(
                state,
                platform,
                Some(vec![auth.profile.get_id().clone()]),
            )
        },
        &auth::JWTAuth {
            permission: Permission::ProfilePaymentRead,
        },
        api_locking::LockAction::NotApplicable,
    ))
    .await
}

#[instrument(skip_all, fields(flow = ?Flow::PaymentsFilters))]
#[cfg(all(feature = "olap", feature = "v1"))]
pub async fn get_payment_filters_profile(
    state: web::Data<app::AppState>,
    req: actix_web::HttpRequest,
) -> impl Responder {
    let flow = Flow::PaymentsFilters;
    Box::pin(api::server_wrap(
        flow,
        state,
        &req,
        (),
        |state, auth: auth::AuthenticationData, _, _| {
            let platform = auth.clone().into();
            payments::get_payment_filters(
                state,
                platform,
                auth.profile_id.map(|profile_id| vec![profile_id]),
            )
        },
        &auth::JWTAuth {
            permission: Permission::ProfilePaymentRead,
        },
        api_locking::LockAction::NotApplicable,
    ))
    .await
}

#[instrument(skip_all, fields(flow = ?Flow::PaymentsAggregate))]
#[cfg(feature = "olap")]
pub async fn get_payments_aggregates(
    state: web::Data<app::AppState>,
    req: actix_web::HttpRequest,
    payload: web::Query<common_utils::types::TimeRange>,
) -> impl Responder {
    let flow = Flow::PaymentsAggregate;
    let payload = payload.into_inner();
    Box::pin(api::server_wrap(
        flow,
        state,
        &req,
        payload,
        |state, auth: auth::AuthenticationData, req, _| {
            let platform = auth.into();
            payments::get_aggregates_for_payments(state, platform, None, req)
        },
        &auth::JWTAuth {
            permission: Permission::MerchantPaymentRead,
        },
        api_locking::LockAction::NotApplicable,
    ))
    .await
}

#[cfg(all(feature = "oltp", feature = "v1"))]
#[instrument(skip_all, fields(flow = ?Flow::PaymentsApprove, payment_id))]
pub async fn payments_approve(
    state: web::Data<app::AppState>,
    http_req: actix_web::HttpRequest,
    json_payload: web::Json<payment_types::PaymentsApproveRequest>,
    path: web::Path<common_utils::id_type::PaymentId>,
) -> impl Responder {
    let mut payload = json_payload.into_inner();
    let payment_id = path.into_inner();

    tracing::Span::current().record("payment_id", payment_id.get_string_repr());

    payload.payment_id = payment_id;
    let flow = Flow::PaymentsApprove;
    let fpayload = FPaymentsApproveRequest(&payload);
    let locking_action = fpayload.get_locking_input(flow.clone());

    Box::pin(api::server_wrap(
        flow.clone(),
        state,
        &http_req,
        payload.clone(),
        |state, auth: auth::AuthenticationData, req, req_state| {
            let platform = auth.clone().into();
            payments::payments_core::<
                api_types::Capture,
                payment_types::PaymentsResponse,
                _,
                _,
                _,
                payments::PaymentData<api_types::Capture>,
            >(
                state,
                req_state,
                platform,
                auth.profile_id,
                payments::PaymentApprove,
                payment_types::PaymentsCaptureRequest {
                    payment_id: req.payment_id,
                    ..Default::default()
                },
                api::AuthFlow::Merchant,
                payments::CallConnectorAction::Trigger,
                None,
                None,
                HeaderPayload::default(),
            )
        },
        match env::which() {
            env::Env::Production => &auth::HeaderAuth(auth::ApiKeyAuth {
                is_connected_allowed: false,
                is_platform_allowed: true,
            }),
            _ => auth::auth_type(
                &auth::HeaderAuth(auth::ApiKeyAuth {
                    is_connected_allowed: false,
                    is_platform_allowed: true,
                }),
                &auth::JWTAuth {
                    permission: Permission::ProfilePaymentWrite,
                },
                http_req.headers(),
            ),
        },
        locking_action,
    ))
    .await
}

#[cfg(all(feature = "oltp", feature = "v1"))]
#[instrument(skip_all, fields(flow = ?Flow::PaymentsReject, payment_id))]
pub async fn payments_reject(
    state: web::Data<app::AppState>,
    http_req: actix_web::HttpRequest,
    json_payload: web::Json<payment_types::PaymentsRejectRequest>,
    path: web::Path<common_utils::id_type::PaymentId>,
) -> impl Responder {
    let mut payload = json_payload.into_inner();
    let payment_id = path.into_inner();

    tracing::Span::current().record("payment_id", payment_id.get_string_repr());

    payload.payment_id = payment_id;
    let flow = Flow::PaymentsReject;
    let fpayload = FPaymentsRejectRequest(&payload);
    let locking_action = fpayload.get_locking_input(flow.clone());

    Box::pin(api::server_wrap(
        flow.clone(),
        state,
        &http_req,
        payload.clone(),
        |state, auth: auth::AuthenticationData, req, req_state| {
            let platform = auth.clone().into();
            payments::payments_core::<
                api_types::Void,
                payment_types::PaymentsResponse,
                _,
                _,
                _,
                payments::PaymentData<api_types::Void>,
            >(
                state,
                req_state,
                platform,
                auth.profile_id,
                payments::PaymentReject,
                payment_types::PaymentsCancelRequest {
                    payment_id: req.payment_id,
                    cancellation_reason: Some("Rejected by merchant".to_string()),
                    ..Default::default()
                },
                api::AuthFlow::Merchant,
                payments::CallConnectorAction::Trigger,
                None,
                None,
                HeaderPayload::default(),
            )
        },
        match env::which() {
            env::Env::Production => &auth::HeaderAuth(auth::ApiKeyAuth {
                is_connected_allowed: false,
                is_platform_allowed: true,
            }),
            _ => auth::auth_type(
                &auth::HeaderAuth(auth::ApiKeyAuth {
                    is_connected_allowed: false,
                    is_platform_allowed: true,
                }),
                &auth::JWTAuth {
                    permission: Permission::ProfilePaymentWrite,
                },
                http_req.headers(),
            ),
        },
        locking_action,
    ))
    .await
}

#[cfg(feature = "v1")]
#[allow(clippy::too_many_arguments)]
async fn authorize_verify_select<Op>(
    operation: Op,
    state: app::SessionState,
    req_state: ReqState,
    platform: domain::Platform,
    profile_id: Option<common_utils::id_type::ProfileId>,
    header_payload: HeaderPayload,
    req: api_models::payments::PaymentsRequest,
    auth_flow: api::AuthFlow,
) -> errors::RouterResponse<api_models::payments::PaymentsResponse>
where
    Op: Sync
        + Clone
        + std::fmt::Debug
        + payments::operations::Operation<
            api_types::Authorize,
            api_models::payments::PaymentsRequest,
            Data = payments::PaymentData<api_types::Authorize>,
        > + payments::operations::Operation<
            api_types::SetupMandate,
            api_models::payments::PaymentsRequest,
            Data = payments::PaymentData<api_types::SetupMandate>,
        >,
{
    // TODO: Change for making it possible for the flow to be inferred internally or through validation layer
    // This is a temporary fix.
    // After analyzing the code structure,
    // the operation are flow agnostic, and the flow is only required in the post_update_tracker
    // Thus the flow can be generated just before calling the connector instead of explicitly passing it here.

    let is_recurring_details_type_nti_and_card_details = req
        .recurring_details
        .clone()
        .map(|recurring_details| {
            recurring_details.is_network_transaction_id_and_card_details_flow()
        })
        .unwrap_or(false);
    if is_recurring_details_type_nti_and_card_details {
        // no list of eligible connectors will be passed in the confirm call
        logger::debug!("Authorize call for NTI and Card Details flow");
        payments::proxy_for_payments_core::<
            api_types::Authorize,
            payment_types::PaymentsResponse,
            _,
            _,
            _,
            payments::PaymentData<api_types::Authorize>,
        >(
            state,
            req_state,
            platform,
            profile_id,
            operation,
            req.clone(),
            auth_flow,
            payments::CallConnectorAction::Trigger,
            header_payload,
            req.all_keys_required,
        )
        .await
    } else {
        let eligible_connectors = req.connector.clone();
        match req.payment_type.unwrap_or_default() {
            api_models::enums::PaymentType::Normal
            | api_models::enums::PaymentType::RecurringMandate
            | api_models::enums::PaymentType::NewMandate => {
                payments::payments_core::<
                    api_types::Authorize,
                    payment_types::PaymentsResponse,
                    _,
                    _,
                    _,
                    payments::PaymentData<api_types::Authorize>,
                >(
                    state,
                    req_state,
                    platform,
                    profile_id,
                    operation,
                    req,
                    auth_flow,
                    payments::CallConnectorAction::Trigger,
                    None,
                    eligible_connectors,
                    header_payload,
                )
                .await
            }
            api_models::enums::PaymentType::SetupMandate => {
                payments::payments_core::<
                    api_types::SetupMandate,
                    payment_types::PaymentsResponse,
                    _,
                    _,
                    _,
                    payments::PaymentData<api_types::SetupMandate>,
                >(
                    state,
                    req_state,
                    platform,
                    profile_id,
                    operation,
                    req,
                    auth_flow,
                    payments::CallConnectorAction::Trigger,
                    None,
                    eligible_connectors,
                    header_payload,
                )
                .await
            }
        }
    }
}

#[cfg(feature = "v1")]
#[instrument(skip_all, fields(flow = ?Flow::PaymentsIncrementalAuthorization, payment_id))]
pub async fn payments_incremental_authorization(
    state: web::Data<app::AppState>,
    req: actix_web::HttpRequest,
    json_payload: web::Json<payment_types::PaymentsIncrementalAuthorizationRequest>,
    path: web::Path<common_utils::id_type::PaymentId>,
) -> impl Responder {
    let flow = Flow::PaymentsIncrementalAuthorization;
    let mut payload = json_payload.into_inner();
    let payment_id = path.into_inner();

    tracing::Span::current().record("payment_id", payment_id.get_string_repr());

    payload.payment_id = payment_id;
    let locking_action = payload.get_locking_input(flow.clone());
    Box::pin(api::server_wrap(
        flow,
        state,
        &req,
        payload,
        |state, auth: auth::AuthenticationData, req, req_state| {
            let platform = auth.clone().into();
            payments::payments_core::<
                api_types::IncrementalAuthorization,
                payment_types::PaymentsResponse,
                _,
                _,
                _,
                payments::PaymentData<api_types::IncrementalAuthorization>,
            >(
                state,
                req_state,
                platform,
                auth.profile_id,
                payments::PaymentIncrementalAuthorization,
                req,
                api::AuthFlow::Merchant,
                payments::CallConnectorAction::Trigger,
                None,
                None,
                HeaderPayload::default(),
            )
        },
        &auth::HeaderAuth(auth::ApiKeyAuth {
            is_connected_allowed: false,
            is_platform_allowed: true,
        }),
        locking_action,
    ))
    .await
}

#[cfg(feature = "v1")]
#[instrument(skip_all, fields(flow = ?Flow::PaymentsExtendAuthorization, payment_id))]
pub async fn payments_extend_authorization(
    state: web::Data<app::AppState>,
    req: actix_web::HttpRequest,
    path: web::Path<common_utils::id_type::PaymentId>,
) -> impl Responder {
    let flow = Flow::PaymentsExtendAuthorization;
    let payment_id = path.into_inner();

    tracing::Span::current().record("payment_id", payment_id.get_string_repr());
    let payload = payment_types::PaymentsExtendAuthorizationRequest { payment_id };

    let locking_action = payload.get_locking_input(flow.clone());
    Box::pin(api::server_wrap(
        flow,
        state,
        &req,
        payload,
        |state, auth: auth::AuthenticationData, req, req_state| {
            let platform = auth.clone().into();
            payments::payments_core::<
                api_types::ExtendAuthorization,
                payment_types::PaymentsResponse,
                _,
                _,
                _,
                payments::PaymentData<api_types::ExtendAuthorization>,
            >(
                state,
                req_state,
                platform,
                auth.profile_id,
                payments::PaymentExtendAuthorization,
                req,
                api::AuthFlow::Merchant,
                payments::CallConnectorAction::Trigger,
                None,
                None,
                HeaderPayload::default(),
            )
        },
        &auth::HeaderAuth(auth::ApiKeyAuth {
            is_connected_allowed: false,
            is_platform_allowed: true,
        }),
        locking_action,
    ))
    .await
}

#[cfg(feature = "v1")]
#[instrument(skip_all, fields(flow = ?Flow::PaymentsExternalAuthentication, payment_id))]
pub async fn payments_external_authentication(
    state: web::Data<app::AppState>,
    req: actix_web::HttpRequest,
    json_payload: web::Json<payment_types::PaymentsExternalAuthenticationRequest>,
    path: web::Path<common_utils::id_type::PaymentId>,
) -> impl Responder {
    let flow = Flow::PaymentsExternalAuthentication;
    let mut payload = json_payload.into_inner();
    let payment_id = path.into_inner();

    tracing::Span::current().record("payment_id", payment_id.get_string_repr());

    payload.payment_id = payment_id;
    let locking_action = payload.get_locking_input(flow.clone());
    Box::pin(api::server_wrap(
        flow,
        state,
        &req,
        payload,
        |state, auth: auth::AuthenticationData, req, _| {
            let platform = auth.into();
            payments::payment_external_authentication::<
                hyperswitch_domain_models::router_flow_types::Authenticate,
            >(state, platform, req)
        },
        &auth::HeaderAuth(auth::PublishableKeyAuth),
        locking_action,
    ))
    .await
}

#[cfg(feature = "v1")]
#[instrument(skip_all, fields(flow = ?Flow::PaymentsAuthorize, payment_id))]
pub async fn post_3ds_payments_authorize(
    state: web::Data<app::AppState>,
    req: actix_web::HttpRequest,
    json_payload: Option<web::Form<serde_json::Value>>,
    path: web::Path<(
        common_utils::id_type::PaymentId,
        common_utils::id_type::MerchantId,
        String,
    )>,
) -> impl Responder {
    let flow = Flow::PaymentsAuthorize;

    let (payment_id, merchant_id, connector) = path.into_inner();
    tracing::Span::current().record("payment_id", payment_id.get_string_repr());
    let param_string = req.query_string();
    let payload = payments::PaymentsRedirectResponseData {
        resource_id: payment_types::PaymentIdType::PaymentIntentId(payment_id),
        merchant_id: Some(merchant_id.clone()),
        force_sync: true,
        json_payload: json_payload.map(|payload| payload.0),
        param: Some(param_string.to_string()),
        connector: Some(connector),
        creds_identifier: None,
    };

    let locking_action = payload.get_locking_input(flow.clone());

    Box::pin(api::server_wrap(
        flow,
        state,
        &req,
        payload,
        |state, auth: auth::AuthenticationData, req, req_state| {
            let platform = auth.into();
            <payments::PaymentAuthenticateCompleteAuthorize as PaymentRedirectFlow>::handle_payments_redirect_response(
                &payments::PaymentAuthenticateCompleteAuthorize {},
                state,
                req_state,
                platform,
                req,
            )
        },
        &auth::MerchantIdAuth(merchant_id),
        locking_action,
    ))
    .await
}

#[cfg(all(feature = "olap", feature = "v1"))]
pub async fn payments_manual_update(
    state: web::Data<app::AppState>,
    req: actix_web::HttpRequest,
    json_payload: web::Json<payment_types::PaymentsManualUpdateRequest>,
    path: web::Path<common_utils::id_type::PaymentId>,
) -> impl Responder {
    let flow = Flow::PaymentsManualUpdate;
    let mut payload = json_payload.into_inner();
    let payment_id = path.into_inner();

    let locking_action = payload.get_locking_input(flow.clone());

    tracing::Span::current().record("payment_id", payment_id.get_string_repr());

    payload.payment_id = payment_id;

    Box::pin(api::server_wrap(
        flow,
        state,
        &req,
        payload,
        |state, _auth, req, _req_state| payments::payments_manual_update(state, req),
        &auth::AdminApiAuthWithMerchantIdFromHeader,
        locking_action,
    ))
    .await
}

#[cfg(feature = "v1")]
/// Retrieve endpoint for merchant to fetch the encrypted customer payment method data
#[instrument(skip_all, fields(flow = ?Flow::GetExtendedCardInfo, payment_id))]
pub async fn retrieve_extended_card_info(
    state: web::Data<app::AppState>,
    req: actix_web::HttpRequest,
    path: web::Path<common_utils::id_type::PaymentId>,
) -> impl Responder {
    let flow = Flow::GetExtendedCardInfo;
    let payment_id = path.into_inner();

    Box::pin(api::server_wrap(
        flow,
        state,
        &req,
        payment_id,
        |state, auth: auth::AuthenticationData, payment_id, _| {
            let platform: domain::Platform = auth.into(); // check this
            payments::get_extended_card_info(
                state,
                platform.get_processor().get_account().get_id().to_owned(),
                payment_id,
            )
        },
        &auth::HeaderAuth(auth::ApiKeyAuth {
            is_connected_allowed: false,
            is_platform_allowed: true,
        }),
        api_locking::LockAction::NotApplicable,
    ))
    .await
}

#[cfg(all(feature = "oltp", feature = "v1"))]
#[instrument(skip_all, fields(flow = ?Flow::PaymentsSubmitEligibility, payment_id))]
pub async fn payments_submit_eligibility(
    state: web::Data<app::AppState>,
    http_req: actix_web::HttpRequest,
    json_payload: web::Json<payment_types::PaymentsEligibilityRequest>,
    path: web::Path<common_utils::id_type::PaymentId>,
) -> impl Responder {
    let flow = Flow::PaymentsSubmitEligibility;
    let payment_id = path.into_inner();
    let mut payload = json_payload.into_inner();
    payload.payment_id = payment_id.clone();

    let api_auth = auth::ApiKeyAuth {
        is_connected_allowed: false,
        is_platform_allowed: true,
    };

    let (auth_type, _auth_flow) =
        match auth::check_client_secret_and_get_auth(http_req.headers(), &payload, api_auth) {
            Ok(auth) => auth,
            Err(err) => return api::log_and_return_error_response(report!(err)),
        };

    Box::pin(api::server_wrap(
        flow,
        state,
        &http_req,
        payment_id,
        |state, auth: auth::AuthenticationData, payment_id, _| {
            let platform = auth.into();
            payments::payments_submit_eligibility(state, platform, payload.clone(), payment_id)
        },
        &*auth_type,
        api_locking::LockAction::NotApplicable,
    ))
    .await
}

#[cfg(feature = "v1")]
pub fn get_or_generate_payment_id(
    payload: &mut payment_types::PaymentsRequest,
) -> errors::RouterResult<()> {
    let given_payment_id = payload
        .payment_id
        .clone()
        .map(|payment_id| {
            payment_id
                .get_payment_intent_id()
                .map_err(|err| err.change_context(errors::ApiErrorResponse::PaymentNotFound))
        })
        .transpose()?;

    let payment_id = given_payment_id.unwrap_or(common_utils::id_type::PaymentId::default());

    payload.is_payment_id_from_merchant = matches!(
        &payload.payment_id,
        Some(payment_types::PaymentIdType::PaymentIntentId(_))
    );

    payload.payment_id = Some(api_models::payments::PaymentIdType::PaymentIntentId(
        payment_id,
    ));

    Ok(())
}

#[cfg(feature = "v1")]
impl GetLockingInput for payment_types::PaymentsRequest {
    fn get_locking_input<F>(&self, flow: F) -> api_locking::LockAction
    where
        F: types::FlowMetric,
        lock_utils::ApiIdentifier: From<F>,
    {
        match self.payment_id {
            Some(payment_types::PaymentIdType::PaymentIntentId(ref id)) => {
                let api_identifier = lock_utils::ApiIdentifier::from(flow);
                let intent_id_locking_input = api_locking::LockingInput {
                    unique_locking_key: id.get_string_repr().to_owned(),
                    api_identifier: api_identifier.clone(),
                    override_lock_retries: None,
                };
                if let Some(customer_id) = self
                    .customer_id
                    .as_ref()
                    .or(self.customer.as_ref().map(|customer| &customer.id))
                {
                    api_locking::LockAction::HoldMultiple {
                        inputs: vec![
                            intent_id_locking_input,
                            api_locking::LockingInput {
                                unique_locking_key: customer_id.get_string_repr().to_owned(),
                                api_identifier,
                                override_lock_retries: None,
                            },
                        ],
                    }
                } else {
                    api_locking::LockAction::Hold {
                        input: intent_id_locking_input,
                    }
                }
            }
            _ => api_locking::LockAction::NotApplicable,
        }
    }
}

#[cfg(feature = "v1")]
impl GetLockingInput for payment_types::PaymentsStartRequest {
    fn get_locking_input<F>(&self, flow: F) -> api_locking::LockAction
    where
        F: types::FlowMetric,
        lock_utils::ApiIdentifier: From<F>,
    {
        api_locking::LockAction::Hold {
            input: api_locking::LockingInput {
                unique_locking_key: self.payment_id.get_string_repr().to_owned(),
                api_identifier: lock_utils::ApiIdentifier::from(flow),
                override_lock_retries: None,
            },
        }
    }
}

#[cfg(feature = "v1")]
impl GetLockingInput for payment_types::PaymentsRetrieveRequest {
    fn get_locking_input<F>(&self, flow: F) -> api_locking::LockAction
    where
        F: types::FlowMetric,
        lock_utils::ApiIdentifier: From<F>,
    {
        match self.resource_id {
            payment_types::PaymentIdType::PaymentIntentId(ref id) if self.force_sync => {
                api_locking::LockAction::Hold {
                    input: api_locking::LockingInput {
                        unique_locking_key: id.get_string_repr().to_owned(),
                        api_identifier: lock_utils::ApiIdentifier::from(flow),
                        override_lock_retries: None,
                    },
                }
            }
            _ => api_locking::LockAction::NotApplicable,
        }
    }
}

#[cfg(feature = "v1")]
impl GetLockingInput for payment_types::PaymentsSessionRequest {
    fn get_locking_input<F>(&self, flow: F) -> api_locking::LockAction
    where
        F: types::FlowMetric,
        lock_utils::ApiIdentifier: From<F>,
    {
        api_locking::LockAction::Hold {
            input: api_locking::LockingInput {
                unique_locking_key: self.payment_id.get_string_repr().to_owned(),
                api_identifier: lock_utils::ApiIdentifier::from(flow),
                override_lock_retries: None,
            },
        }
    }
}

#[cfg(feature = "v2")]
impl GetLockingInput for payment_types::PaymentsSessionRequest {
    fn get_locking_input<F>(&self, flow: F) -> api_locking::LockAction
    where
        F: types::FlowMetric,
    {
        api_locking::LockAction::NotApplicable
    }
}

#[cfg(feature = "v1")]
impl GetLockingInput for payment_types::PaymentsDynamicTaxCalculationRequest {
    fn get_locking_input<F>(&self, flow: F) -> api_locking::LockAction
    where
        F: types::FlowMetric,
        lock_utils::ApiIdentifier: From<F>,
    {
        api_locking::LockAction::Hold {
            input: api_locking::LockingInput {
                unique_locking_key: self.payment_id.get_string_repr().to_owned(),
                api_identifier: lock_utils::ApiIdentifier::from(flow),
                override_lock_retries: None,
            },
        }
    }
}

#[cfg(feature = "v1")]
impl GetLockingInput for payment_types::PaymentsPostSessionTokensRequest {
    fn get_locking_input<F>(&self, flow: F) -> api_locking::LockAction
    where
        F: types::FlowMetric,
        lock_utils::ApiIdentifier: From<F>,
    {
        api_locking::LockAction::Hold {
            input: api_locking::LockingInput {
                unique_locking_key: self.payment_id.get_string_repr().to_owned(),
                api_identifier: lock_utils::ApiIdentifier::from(flow),
                override_lock_retries: None,
            },
        }
    }
}

#[cfg(feature = "v1")]
impl GetLockingInput for payment_types::PaymentsUpdateMetadataRequest {
    fn get_locking_input<F>(&self, flow: F) -> api_locking::LockAction
    where
        F: types::FlowMetric,
        lock_utils::ApiIdentifier: From<F>,
    {
        api_locking::LockAction::Hold {
            input: api_locking::LockingInput {
                unique_locking_key: self.payment_id.get_string_repr().to_owned(),
                api_identifier: lock_utils::ApiIdentifier::from(flow),
                override_lock_retries: None,
            },
        }
    }
}

#[cfg(feature = "v1")]
impl GetLockingInput for payments::PaymentsRedirectResponseData {
    fn get_locking_input<F>(&self, flow: F) -> api_locking::LockAction
    where
        F: types::FlowMetric,
        lock_utils::ApiIdentifier: From<F>,
    {
        match self.resource_id {
            payment_types::PaymentIdType::PaymentIntentId(ref id) => {
                api_locking::LockAction::Hold {
                    input: api_locking::LockingInput {
                        unique_locking_key: id.get_string_repr().to_owned(),
                        api_identifier: lock_utils::ApiIdentifier::from(flow),
                        override_lock_retries: None,
                    },
                }
            }
            _ => api_locking::LockAction::NotApplicable,
        }
    }
}

#[cfg(feature = "v2")]
impl GetLockingInput for payments::PaymentsRedirectResponseData {
    fn get_locking_input<F>(&self, flow: F) -> api_locking::LockAction
    where
        F: types::FlowMetric,
        lock_utils::ApiIdentifier: From<F>,
    {
        api_locking::LockAction::Hold {
            input: api_locking::LockingInput {
                unique_locking_key: self.payment_id.get_string_repr().to_owned(),
                api_identifier: lock_utils::ApiIdentifier::from(flow),
                override_lock_retries: None,
            },
        }
    }
}

#[cfg(feature = "v1")]
impl GetLockingInput for payment_types::PaymentsCompleteAuthorizeRequest {
    fn get_locking_input<F>(&self, flow: F) -> api_locking::LockAction
    where
        F: types::FlowMetric,
        lock_utils::ApiIdentifier: From<F>,
    {
        api_locking::LockAction::Hold {
            input: api_locking::LockingInput {
                unique_locking_key: self.payment_id.get_string_repr().to_owned(),
                api_identifier: lock_utils::ApiIdentifier::from(flow),
                override_lock_retries: None,
            },
        }
    }
}

#[cfg(feature = "v1")]
impl GetLockingInput for payment_types::PaymentsCancelRequest {
    fn get_locking_input<F>(&self, flow: F) -> api_locking::LockAction
    where
        F: types::FlowMetric,
        lock_utils::ApiIdentifier: From<F>,
    {
        api_locking::LockAction::Hold {
            input: api_locking::LockingInput {
                unique_locking_key: self.payment_id.get_string_repr().to_owned(),
                api_identifier: lock_utils::ApiIdentifier::from(flow),
                override_lock_retries: None,
            },
        }
    }
}

#[cfg(feature = "v1")]
impl GetLockingInput for payment_types::PaymentsCancelPostCaptureRequest {
    fn get_locking_input<F>(&self, flow: F) -> api_locking::LockAction
    where
        F: types::FlowMetric,
        lock_utils::ApiIdentifier: From<F>,
    {
        api_locking::LockAction::Hold {
            input: api_locking::LockingInput {
                unique_locking_key: self.payment_id.get_string_repr().to_owned(),
                api_identifier: lock_utils::ApiIdentifier::from(flow),
                override_lock_retries: None,
            },
        }
    }
}

#[cfg(feature = "v1")]
impl GetLockingInput for payment_types::PaymentsExtendAuthorizationRequest {
    fn get_locking_input<F>(&self, flow: F) -> api_locking::LockAction
    where
        F: types::FlowMetric,
        lock_utils::ApiIdentifier: From<F>,
    {
        api_locking::LockAction::Hold {
            input: api_locking::LockingInput {
                unique_locking_key: self.payment_id.get_string_repr().to_owned(),
                api_identifier: lock_utils::ApiIdentifier::from(flow),
                override_lock_retries: None,
            },
        }
    }
}

#[cfg(feature = "v1")]
impl GetLockingInput for payment_types::PaymentsCaptureRequest {
    fn get_locking_input<F>(&self, flow: F) -> api_locking::LockAction
    where
        F: types::FlowMetric,
        lock_utils::ApiIdentifier: From<F>,
    {
        api_locking::LockAction::Hold {
            input: api_locking::LockingInput {
                unique_locking_key: self.payment_id.get_string_repr().to_owned(),
                api_identifier: lock_utils::ApiIdentifier::from(flow),
                override_lock_retries: None,
            },
        }
    }
}

#[cfg(feature = "oltp")]
struct FPaymentsApproveRequest<'a>(&'a payment_types::PaymentsApproveRequest);

#[cfg(feature = "oltp")]
impl GetLockingInput for FPaymentsApproveRequest<'_> {
    fn get_locking_input<F>(&self, flow: F) -> api_locking::LockAction
    where
        F: types::FlowMetric,
        lock_utils::ApiIdentifier: From<F>,
    {
        api_locking::LockAction::Hold {
            input: api_locking::LockingInput {
                unique_locking_key: self.0.payment_id.get_string_repr().to_owned(),
                api_identifier: lock_utils::ApiIdentifier::from(flow),
                override_lock_retries: None,
            },
        }
    }
}

#[cfg(feature = "oltp")]
struct FPaymentsRejectRequest<'a>(&'a payment_types::PaymentsRejectRequest);

#[cfg(feature = "oltp")]
impl GetLockingInput for FPaymentsRejectRequest<'_> {
    fn get_locking_input<F>(&self, flow: F) -> api_locking::LockAction
    where
        F: types::FlowMetric,
        lock_utils::ApiIdentifier: From<F>,
    {
        api_locking::LockAction::Hold {
            input: api_locking::LockingInput {
                unique_locking_key: self.0.payment_id.get_string_repr().to_owned(),
                api_identifier: lock_utils::ApiIdentifier::from(flow),
                override_lock_retries: None,
            },
        }
    }
}

#[cfg(feature = "v1")]
impl GetLockingInput for payment_types::PaymentsIncrementalAuthorizationRequest {
    fn get_locking_input<F>(&self, flow: F) -> api_locking::LockAction
    where
        F: types::FlowMetric,
        lock_utils::ApiIdentifier: From<F>,
    {
        api_locking::LockAction::Hold {
            input: api_locking::LockingInput {
                unique_locking_key: self.payment_id.get_string_repr().to_owned(),
                api_identifier: lock_utils::ApiIdentifier::from(flow),
                override_lock_retries: None,
            },
        }
    }
}

#[cfg(feature = "v1")]
impl GetLockingInput for payment_types::PaymentsExternalAuthenticationRequest {
    fn get_locking_input<F>(&self, flow: F) -> api_locking::LockAction
    where
        F: types::FlowMetric,
        lock_utils::ApiIdentifier: From<F>,
    {
        api_locking::LockAction::Hold {
            input: api_locking::LockingInput {
                unique_locking_key: self.payment_id.get_string_repr().to_owned(),
                api_identifier: lock_utils::ApiIdentifier::from(flow),
                override_lock_retries: None,
            },
        }
    }
}

#[cfg(feature = "v1")]
impl GetLockingInput for payment_types::PaymentsManualUpdateRequest {
    fn get_locking_input<F>(&self, flow: F) -> api_locking::LockAction
    where
        F: types::FlowMetric,
        lock_utils::ApiIdentifier: From<F>,
    {
        api_locking::LockAction::Hold {
            input: api_locking::LockingInput {
                unique_locking_key: self.payment_id.get_string_repr().to_owned(),
                api_identifier: lock_utils::ApiIdentifier::from(flow),
                override_lock_retries: None,
            },
        }
    }
}

#[instrument(skip_all, fields(flow = ?Flow::PaymentsAggregate))]
#[cfg(all(feature = "olap", feature = "v1"))]
pub async fn get_payments_aggregates_profile(
    state: web::Data<app::AppState>,
    req: actix_web::HttpRequest,
    payload: web::Query<common_utils::types::TimeRange>,
) -> impl Responder {
    let flow = Flow::PaymentsAggregate;
    let payload = payload.into_inner();
    Box::pin(api::server_wrap(
        flow,
        state,
        &req,
        payload,
        |state, auth: auth::AuthenticationData, req, _| {
            let platform = auth.clone().into();
            payments::get_aggregates_for_payments(
                state,
                platform,
                auth.profile_id.map(|profile_id| vec![profile_id]),
                req,
            )
        },
        &auth::JWTAuth {
            permission: Permission::ProfilePaymentRead,
        },
        api_locking::LockAction::NotApplicable,
    ))
    .await
}
#[instrument(skip_all, fields(flow = ?Flow::PaymentsAggregate))]
#[cfg(all(feature = "olap", feature = "v2"))]
pub async fn get_payments_aggregates_profile(
    state: web::Data<app::AppState>,
    req: actix_web::HttpRequest,
    payload: web::Query<common_utils::types::TimeRange>,
) -> impl Responder {
    let flow = Flow::PaymentsAggregate;
    let payload = payload.into_inner();
    Box::pin(api::server_wrap(
        flow,
        state,
        &req,
        payload,
        |state, auth: auth::AuthenticationData, req, _| {
            let platform = auth.into();
            payments::get_aggregates_for_payments(
                state,
                platform,
                Some(vec![auth.profile.get_id().clone()]),
                req,
            )
        },
        &auth::JWTAuth {
            permission: Permission::ProfilePaymentRead,
        },
        api_locking::LockAction::NotApplicable,
    ))
    .await
}

#[cfg(feature = "v2")]
/// A private module to hold internal types to be used in route handlers.
/// This is because we will need to implement certain traits on these types which will have the resource id
/// But the api payload will not contain the resource id
/// So these types can hold the resource id along with actual api payload, on which api event and locking action traits can be implemented
mod internal_payload_types {
    use super::*;

    // Serialize is implemented because of api events
    #[derive(Debug, serde::Serialize)]
    pub struct PaymentsGenericRequestWithResourceId<T: serde::Serialize> {
        pub global_payment_id: common_utils::id_type::GlobalPaymentId,
        #[serde(flatten)]
        pub payload: T,
    }

    impl<T: serde::Serialize> GetLockingInput for PaymentsGenericRequestWithResourceId<T> {
        fn get_locking_input<F>(&self, flow: F) -> api_locking::LockAction
        where
            F: types::FlowMetric,
            lock_utils::ApiIdentifier: From<F>,
        {
            api_locking::LockAction::Hold {
                input: api_locking::LockingInput {
                    unique_locking_key: self.global_payment_id.get_string_repr().to_owned(),
                    api_identifier: lock_utils::ApiIdentifier::from(flow),
                    override_lock_retries: None,
                },
            }
        }
    }

    impl<T: serde::Serialize> common_utils::events::ApiEventMetric
        for PaymentsGenericRequestWithResourceId<T>
    {
        fn get_api_event_type(&self) -> Option<common_utils::events::ApiEventsType> {
            Some(common_utils::events::ApiEventsType::Payment {
                payment_id: self.global_payment_id.clone(),
            })
        }
    }
}

#[cfg(feature = "v2")]
#[instrument(skip_all, fields(flow = ?Flow::PaymentStartRedirection, payment_id))]
pub async fn payments_start_redirection(
    state: web::Data<app::AppState>,
    req: actix_web::HttpRequest,
    payload: web::Query<api_models::payments::PaymentStartRedirectionParams>,
    path: web::Path<common_utils::id_type::GlobalPaymentId>,
) -> impl Responder {
    let flow = Flow::PaymentStartRedirection;

    let global_payment_id = path.into_inner();
    tracing::Span::current().record("payment_id", global_payment_id.get_string_repr());

    let publishable_key = &payload.publishable_key;
    let profile_id = &payload.profile_id;

    let payment_start_redirection_request = api_models::payments::PaymentStartRedirectionRequest {
        id: global_payment_id.clone(),
    };

    let internal_payload = internal_payload_types::PaymentsGenericRequestWithResourceId {
        global_payment_id: global_payment_id.clone(),
        payload: payment_start_redirection_request.clone(),
    };

    let locking_action = internal_payload.get_locking_input(flow.clone());

    Box::pin(api::server_wrap(
        flow,
        state,
        &req,
        payment_start_redirection_request.clone(),
        |state, auth: auth::AuthenticationData, _req, req_state| async {
            let platform = auth.into();
            payments::payment_start_redirection(
                state,
                platform,
                payment_start_redirection_request.clone(),
            )
            .await
        },
        &auth::PublishableKeyAndProfileIdAuth {
            publishable_key: publishable_key.clone(),
            profile_id: profile_id.clone(),
        },
        locking_action,
    ))
    .await
}

#[cfg(feature = "v2")]
#[instrument(skip_all, fields(flow = ?Flow::PaymentsConfirmIntent, payment_id))]
pub async fn payment_confirm_intent(
    state: web::Data<app::AppState>,
    req: actix_web::HttpRequest,
    json_payload: web::Json<api_models::payments::PaymentsConfirmIntentRequest>,
    path: web::Path<common_utils::id_type::GlobalPaymentId>,
) -> impl Responder {
    use hyperswitch_domain_models::payments::PaymentConfirmData;

    let flow = Flow::PaymentsConfirmIntent;

    // TODO: Populate browser information into the payload
    // if let Err(err) = helpers::populate_ip_into_browser_info(&req, &mut payload) {
    //     return api::log_and_return_error_response(err);
    // }

    let global_payment_id = path.into_inner();
    tracing::Span::current().record("payment_id", global_payment_id.get_string_repr());

    let internal_payload = internal_payload_types::PaymentsGenericRequestWithResourceId {
        global_payment_id: global_payment_id.clone(),
        payload: json_payload.into_inner(),
    };

    let header_payload = match HeaderPayload::foreign_try_from(req.headers()) {
        Ok(headers) => headers,
        Err(err) => {
            return api::log_and_return_error_response(err);
        }
    };

    let locking_action = internal_payload.get_locking_input(flow.clone());

    Box::pin(api::server_wrap(
        flow,
        state,
        &req,
        internal_payload,
        |state, auth: auth::AuthenticationData, req, req_state| async {
            let payment_id = req.global_payment_id;
            let request = req.payload;

<<<<<<< HEAD
            let operation = payments::operations::PaymentIntentConfirm;
            let platform = auth.into();
=======
            let merchant_context = domain::MerchantContext::NormalMerchant(Box::new(
                domain::Context(auth.merchant_account, auth.key_store),
            ));
>>>>>>> 7b044ade

            Box::pin(payments::payments_execute_wrapper(
                state,
                req_state,
                platform,
                auth.profile,
                request,
                header_payload.clone(),
                payment_id,
            ))
            .await
        },
        auth::api_or_client_auth(
            &auth::V2ApiKeyAuth {
                is_connected_allowed: false,
                is_platform_allowed: false,
            },
            &auth::V2ClientAuth(common_utils::types::authentication::ResourceId::Payment(
                global_payment_id,
            )),
            req.headers(),
        ),
        locking_action,
    ))
    .await
}

#[cfg(feature = "v2")]
#[instrument(skip_all, fields(flow = ?Flow::ApplyPaymentMethodData, payment_id))]
pub async fn payments_apply_pm_data(
    state: web::Data<app::AppState>,
    req: actix_web::HttpRequest,
    json_payload: web::Json<api_models::payments::ApplyPaymentMethodDataRequest>,
    path: web::Path<common_utils::id_type::GlobalPaymentId>,
) -> impl Responder {
    let flow = Flow::ApplyPaymentMethodData;

    let global_payment_id = path.into_inner();
    tracing::Span::current().record("payment_id", global_payment_id.get_string_repr());

    let internal_payload = internal_payload_types::PaymentsGenericRequestWithResourceId {
        global_payment_id: global_payment_id.clone(),
        payload: json_payload.into_inner(),
    };

    Box::pin(api::server_wrap(
        flow,
        state,
        &req,
        internal_payload,
        |state, auth: auth::AuthenticationData, req, req_state| async {
            let payment_id = req.global_payment_id;
            let request = req.payload;

            let platform = auth.into();
            Box::pin(
                payment_method_balance::payments_check_and_apply_pm_data_core(
                    state,
                    platform,
                    auth.profile,
                    req_state,
                    request,
                    payment_id,
                ),
            )
            .await
        },
        auth::api_or_client_auth(
            &auth::V2ApiKeyAuth {
                is_connected_allowed: false,
                is_platform_allowed: false,
            },
            &auth::V2ClientAuth(common_utils::types::authentication::ResourceId::Payment(
                global_payment_id,
            )),
            req.headers(),
        ),
        api_locking::LockAction::NotApplicable,
    ))
    .await
}

#[cfg(feature = "v2")]
<<<<<<< HEAD
#[instrument(skip_all, fields(flow = ?Flow::ApplyPaymentMethodData, payment_id))]
pub async fn payments_apply_pm_data(
    state: web::Data<app::AppState>,
    req: actix_web::HttpRequest,
    json_payload: web::Json<api_models::payments::ApplyPaymentMethodDataRequest>,
    path: web::Path<common_utils::id_type::GlobalPaymentId>,
) -> impl Responder {
    let flow = Flow::ApplyPaymentMethodData;

    let global_payment_id = path.into_inner();
    tracing::Span::current().record("payment_id", global_payment_id.get_string_repr());

    let internal_payload = internal_payload_types::PaymentsGenericRequestWithResourceId {
        global_payment_id: global_payment_id.clone(),
        payload: json_payload.into_inner(),
    };

    Box::pin(api::server_wrap(
        flow,
        state,
        &req,
        internal_payload,
        |state, auth: auth::AuthenticationData, req, req_state| async {
            let payment_id = req.global_payment_id;
            let request = req.payload;

            let platform = auth.into();
            Box::pin(payment_method_balance::payments_apply_pm_data_core(
                state, platform, req_state, request, payment_id,
            ))
            .await
        },
        auth::api_or_client_auth(
            &auth::V2ApiKeyAuth {
                is_connected_allowed: false,
                is_platform_allowed: false,
            },
            &auth::V2ClientAuth(common_utils::types::authentication::ResourceId::Payment(
                global_payment_id,
            )),
            req.headers(),
        ),
        api_locking::LockAction::NotApplicable,
    ))
    .await
}

#[cfg(feature = "v2")]
=======
>>>>>>> 7b044ade
#[instrument(skip_all, fields(flow = ?Flow::ProxyConfirmIntent, payment_id))]
pub async fn proxy_confirm_intent(
    state: web::Data<app::AppState>,
    req: actix_web::HttpRequest,
    json_payload: web::Json<api_models::payments::ProxyPaymentsRequest>,
    path: web::Path<common_utils::id_type::GlobalPaymentId>,
) -> impl Responder {
    use hyperswitch_domain_models::payments::PaymentConfirmData;

    let flow = Flow::ProxyConfirmIntent;

    // Extract the payment ID from the path
    let global_payment_id = path.into_inner();
    tracing::Span::current().record("payment_id", global_payment_id.get_string_repr());

    // Parse and validate headers
    let header_payload = match HeaderPayload::foreign_try_from(req.headers()) {
        Ok(headers) => headers,
        Err(err) => {
            return api::log_and_return_error_response(err);
        }
    };

    // Prepare the internal payload
    let internal_payload = internal_payload_types::PaymentsGenericRequestWithResourceId {
        global_payment_id,
        payload: json_payload.into_inner(),
    };

    // Determine the locking action, if required
    let locking_action = internal_payload.get_locking_input(flow.clone());

    Box::pin(api::server_wrap(
        flow,
        state,
        &req,
        internal_payload,
        |state, auth: auth::AuthenticationData, req, req_state| {
            let payment_id = req.global_payment_id;
            let request = req.payload;

            // Define the operation for proxy payments intent
            let operation = payments::operations::proxy_payments_intent::PaymentProxyIntent;

            let platform = auth.into();
            // Call the core proxy logic
            Box::pin(payments::proxy_for_payments_core::<
                api_types::Authorize,
                api_models::payments::PaymentsResponse,
                _,
                _,
                _,
                PaymentConfirmData<api_types::Authorize>,
            >(
                state,
                req_state,
                platform,
                auth.profile,
                operation,
                request,
                payment_id,
                payments::CallConnectorAction::Trigger,
                header_payload.clone(),
                None,
            ))
        },
        &auth::V2ApiKeyAuth {
            is_connected_allowed: false,
            is_platform_allowed: false,
        },
        locking_action,
    ))
    .await
}

#[cfg(feature = "v2")]
#[instrument(skip_all, fields(flow = ?Flow::ProxyConfirmIntent, payment_id))]
pub async fn confirm_intent_with_external_vault_proxy(
    state: web::Data<app::AppState>,
    req: actix_web::HttpRequest,
    json_payload: web::Json<api_models::payments::ExternalVaultProxyPaymentsRequest>,
    path: web::Path<common_utils::id_type::GlobalPaymentId>,
) -> impl Responder {
    use hyperswitch_domain_models::payments::PaymentConfirmData;

    let flow = Flow::ProxyConfirmIntent;

    // Extract the payment ID from the path
    let global_payment_id = path.into_inner();
    tracing::Span::current().record("payment_id", global_payment_id.get_string_repr());

    // Parse and validate headers
    let header_payload = match HeaderPayload::foreign_try_from(req.headers()) {
        Ok(headers) => headers,
        Err(err) => {
            return api::log_and_return_error_response(err);
        }
    };

    // Prepare the internal payload
    let internal_payload = internal_payload_types::PaymentsGenericRequestWithResourceId {
        global_payment_id: global_payment_id.clone(),
        payload: json_payload.into_inner(),
    };

    // Determine the locking action, if required
    let locking_action = internal_payload.get_locking_input(flow.clone());

    Box::pin(api::server_wrap(
        flow,
        state,
        &req,
        internal_payload,
        |state, auth: auth::AuthenticationData, req, req_state| {
            let payment_id = req.global_payment_id;
            let request = req.payload;

            // Define the operation for proxy payments intent
            let operation = payments::operations::external_vault_proxy_payment_intent::ExternalVaultProxyPaymentIntent;

            let platform = auth.into();
            // Call the core proxy logic
            Box::pin(payments::external_vault_proxy_for_payments_core::<
                api_types::ExternalVaultProxy,
                api_models::payments::PaymentsResponse,
                _,
                _,
                _,
                PaymentConfirmData<api_types::ExternalVaultProxy>,
            >(
                state,
                req_state,
                platform,
                auth.profile,
                operation,
                request,
                payment_id,
                payments::CallConnectorAction::Trigger,
                header_payload.clone(),
                None,
            ))
        },
        auth::api_or_client_auth(
            &auth::V2ApiKeyAuth {
                is_connected_allowed: false,
                is_platform_allowed: false,
            },
            &auth::V2ClientAuth(common_utils::types::authentication::ResourceId::Payment(
                global_payment_id,
            )),
            req.headers(),
        ),
        locking_action,
    ))
    .await
}

#[cfg(feature = "v2")]
#[instrument(skip(state, req), fields(flow, payment_id))]
pub async fn payment_status(
    state: web::Data<app::AppState>,
    req: actix_web::HttpRequest,
    payload: web::Query<api_models::payments::PaymentsStatusRequest>,
    path: web::Path<common_utils::id_type::GlobalPaymentId>,
) -> impl Responder {
    use hyperswitch_domain_models::payments::PaymentStatusData;

    let flow = match payload.force_sync {
        true => Flow::PaymentsRetrieveForceSync,
        false => Flow::PaymentsRetrieve,
    };

    let global_payment_id = path.into_inner();
    tracing::Span::current().record("payment_id", global_payment_id.get_string_repr());

    let payload = payment_types::PaymentsRetrieveRequest {
        force_sync: payload.force_sync,
        expand_attempts: payload.expand_attempts,
        param: payload.param.clone(),
        return_raw_connector_response: payload.return_raw_connector_response,
        merchant_connector_details: None,
    };

    let internal_payload = internal_payload_types::PaymentsGenericRequestWithResourceId {
        global_payment_id,
        payload,
    };

    let header_payload = match HeaderPayload::foreign_try_from(req.headers()) {
        Ok(headers) => headers,
        Err(err) => {
            return api::log_and_return_error_response(err);
        }
    };

    let locking_action = internal_payload.get_locking_input(flow.clone());

    Box::pin(api::server_wrap(
        flow,
        state,
        &req,
        internal_payload,
        |state, auth: auth::AuthenticationData, req, req_state| async {
            let payment_id = req.global_payment_id;
            let request = req.payload;

            let operation = payments::operations::PaymentGet;

            let platform = auth.into();
            Box::pin(payments::payments_core::<
                api_types::PSync,
                api_models::payments::PaymentsResponse,
                _,
                _,
                _,
                PaymentStatusData<api_types::PSync>,
            >(
                state,
                req_state,
                platform,
                auth.profile,
                operation,
                request,
                payment_id,
                payments::CallConnectorAction::Trigger,
                header_payload.clone(),
            ))
            .await
        },
        auth::auth_type(
            &auth::V2ApiKeyAuth {
                is_connected_allowed: false,
                is_platform_allowed: false,
            },
            &auth::JWTAuth {
                permission: Permission::ProfilePaymentRead,
            },
            req.headers(),
        ),
        locking_action,
    ))
    .await
}

#[cfg(feature = "v2")]
#[instrument(skip(state, req), fields(flow, payment_id))]
pub async fn payments_status_with_gateway_creds(
    state: web::Data<app::AppState>,
    req: actix_web::HttpRequest,
    payload: web::Json<api_models::payments::PaymentsRetrieveRequest>,
    path: web::Path<common_utils::id_type::GlobalPaymentId>,
) -> impl Responder {
    use hyperswitch_domain_models::payments::PaymentStatusData;

    let flow = match payload.force_sync {
        true => Flow::PaymentsRetrieveForceSync,
        false => Flow::PaymentsRetrieve,
    };
    tracing::Span::current().record("flow", flow.to_string());

    let global_payment_id = path.into_inner();
    tracing::Span::current().record("payment_id", global_payment_id.get_string_repr());

    let internal_payload = internal_payload_types::PaymentsGenericRequestWithResourceId {
        global_payment_id,
        payload: payload.into_inner(),
    };

    let header_payload = match HeaderPayload::foreign_try_from(req.headers()) {
        Ok(headers) => headers,
        Err(err) => {
            return api::log_and_return_error_response(err);
        }
    };

    let locking_action = internal_payload.get_locking_input(flow.clone());

    let auth_type = if state.conf.merchant_id_auth.merchant_id_auth_enabled {
        &auth::MerchantIdAuth
    } else {
        match env::which() {
            env::Env::Production => &auth::V2ApiKeyAuth {
                is_connected_allowed: false,
                is_platform_allowed: false,
            },
            _ => auth::auth_type(
                &auth::V2ApiKeyAuth {
                    is_connected_allowed: false,
                    is_platform_allowed: false,
                },
                &auth::JWTAuth {
                    permission: Permission::ProfilePaymentWrite,
                },
                req.headers(),
            ),
        }
    };

    Box::pin(api::server_wrap(
        flow,
        state,
        &req,
        internal_payload,
        |state, auth: auth::AuthenticationData, req, req_state| async {
            let payment_id = req.global_payment_id;
            let request = req.payload;

            let operation = payments::operations::PaymentGet;

            let platform = auth.into();
            Box::pin(payments::payments_core::<
                api_types::PSync,
                api_models::payments::PaymentsResponse,
                _,
                _,
                _,
                PaymentStatusData<api_types::PSync>,
            >(
                state,
                req_state,
                platform,
                auth.profile,
                operation,
                request,
                payment_id,
                payments::CallConnectorAction::Trigger,
                header_payload.clone(),
            ))
            .await
        },
        auth_type,
        locking_action,
    ))
    .await
}

#[cfg(feature = "v2")]
#[instrument(skip(state, req), fields(flow, payment_id))]
pub async fn payment_get_intent_using_merchant_reference_id(
    state: web::Data<app::AppState>,
    req: actix_web::HttpRequest,
    path: web::Path<common_utils::id_type::PaymentReferenceId>,
) -> impl Responder {
    use crate::db::domain::platform;

    let flow = Flow::PaymentsRetrieveUsingMerchantReferenceId;
    let header_payload = match HeaderPayload::foreign_try_from(req.headers()) {
        Ok(headers) => headers,
        Err(err) => {
            return api::log_and_return_error_response(err);
        }
    };

    let merchant_reference_id = path.into_inner();

    Box::pin(api::server_wrap(
        flow,
        state,
        &req,
        (),
        |state, auth: auth::AuthenticationData, _, req_state| async {
            let platform = auth.into();
            Box::pin(payments::payments_get_intent_using_merchant_reference(
                state,
                platform,
                auth.profile,
                req_state,
                &merchant_reference_id,
                header_payload.clone(),
            ))
            .await
        },
        &auth::V2ApiKeyAuth {
            is_connected_allowed: false,
            is_platform_allowed: false,
        },
        api_locking::LockAction::NotApplicable,
    ))
    .await
}

#[cfg(feature = "v2")]
#[instrument(skip_all, fields(flow = ?Flow::PaymentsRedirect, payment_id))]
pub async fn payments_finish_redirection(
    state: web::Data<app::AppState>,
    req: actix_web::HttpRequest,
    json_payload: Option<web::Form<serde_json::Value>>,
    path: web::Path<(
        common_utils::id_type::GlobalPaymentId,
        String,
        common_utils::id_type::ProfileId,
    )>,
) -> impl Responder {
    let flow = Flow::PaymentsRedirect;
    let (payment_id, publishable_key, profile_id) = path.into_inner();
    let param_string = req.query_string();

    tracing::Span::current().record("payment_id", payment_id.get_string_repr());

    let payload = payments::PaymentsRedirectResponseData {
        payment_id,
        json_payload: json_payload.map(|payload| payload.0),
        query_params: param_string.to_string(),
    };

    let locking_action = payload.get_locking_input(flow.clone());

    Box::pin(api::server_wrap(
        flow,
        state,
        &req,
        payload,
        |state, auth, req, req_state| {
            let platform = auth.into();
            <payments::PaymentRedirectSync as PaymentRedirectFlow>::handle_payments_redirect_response(
                &payments::PaymentRedirectSync {},
                state,
                req_state,
                platform,
                auth.profile,
                req,
            )
        },
        &auth::PublishableKeyAndProfileIdAuth {
            publishable_key: publishable_key.clone(),
            profile_id: profile_id.clone(),
        },
        locking_action,
    ))
    .await
}

#[cfg(feature = "v2")]
#[instrument(skip(state, req), fields(flow, payment_id))]
pub async fn payments_capture(
    state: web::Data<app::AppState>,
    req: actix_web::HttpRequest,
    payload: web::Json<api_models::payments::PaymentsCaptureRequest>,
    path: web::Path<common_utils::id_type::GlobalPaymentId>,
) -> impl Responder {
    use hyperswitch_domain_models::payments::PaymentCaptureData;
    let flow = Flow::PaymentsCapture;

    let global_payment_id = path.into_inner();
    tracing::Span::current().record("payment_id", global_payment_id.get_string_repr());

    let internal_payload = internal_payload_types::PaymentsGenericRequestWithResourceId {
        global_payment_id,
        payload: payload.into_inner(),
    };

    let header_payload = match HeaderPayload::foreign_try_from(req.headers()) {
        Ok(headers) => headers,
        Err(err) => {
            return api::log_and_return_error_response(err);
        }
    };

    let locking_action = internal_payload.get_locking_input(flow.clone());

    Box::pin(api::server_wrap(
        flow,
        state,
        &req,
        internal_payload,
        |state, auth: auth::AuthenticationData, req, req_state| async {
            let payment_id = req.global_payment_id;
            let request = req.payload;

            let operation = payments::operations::payment_capture_v2::PaymentsCapture;
            let platform = auth.into();

            Box::pin(payments::payments_core::<
                api_types::Capture,
                api_models::payments::PaymentsCaptureResponse,
                _,
                _,
                _,
                PaymentCaptureData<api_types::Capture>,
            >(
                state,
                req_state,
                platform,
                auth.profile,
                operation,
                request,
                payment_id,
                payments::CallConnectorAction::Trigger,
                header_payload.clone(),
            ))
            .await
        },
        auth::auth_type(
            &auth::V2ApiKeyAuth {
                is_connected_allowed: false,
                is_platform_allowed: false,
            },
            &auth::JWTAuth {
                permission: Permission::ProfileAccountWrite,
            },
            req.headers(),
        ),
        locking_action,
    ))
    .await
}

#[cfg(feature = "v2")]
#[instrument(skip_all, fields(flow = ?Flow::PaymentMethodsList))]
pub async fn list_payment_methods(
    state: web::Data<app::AppState>,
    req: actix_web::HttpRequest,
    path: web::Path<common_utils::id_type::GlobalPaymentId>,
    query_payload: web::Query<api_models::payments::ListMethodsForPaymentsRequest>,
) -> impl Responder {
    use crate::db::domain::platform;

    let flow = Flow::PaymentMethodsList;
    let payload = query_payload.into_inner();
    let global_payment_id = path.into_inner();

    tracing::Span::current().record("payment_id", global_payment_id.get_string_repr());

    let internal_payload = internal_payload_types::PaymentsGenericRequestWithResourceId {
        global_payment_id: global_payment_id.clone(),
        payload,
    };

    let header_payload = match HeaderPayload::foreign_try_from(req.headers()) {
        Ok(headers) => headers,
        Err(err) => {
            return api::log_and_return_error_response(err);
        }
    };

    Box::pin(api::server_wrap(
        flow,
        state,
        &req,
        internal_payload,
        |state, auth, req, _| {
            let platform = auth.into();
            payments::payment_methods::list_payment_methods(
                state,
                platform,
                auth.profile,
                req.global_payment_id,
                req.payload,
                &header_payload,
            )
        },
        &auth::V2ClientAuth(common_utils::types::authentication::ResourceId::Payment(
            global_payment_id,
        )),
        api_locking::LockAction::NotApplicable,
    ))
    .await
}<|MERGE_RESOLUTION|>--- conflicted
+++ resolved
@@ -3073,14 +3073,7 @@
             let payment_id = req.global_payment_id;
             let request = req.payload;
 
-<<<<<<< HEAD
-            let operation = payments::operations::PaymentIntentConfirm;
             let platform = auth.into();
-=======
-            let merchant_context = domain::MerchantContext::NormalMerchant(Box::new(
-                domain::Context(auth.merchant_account, auth.key_store),
-            ));
->>>>>>> 7b044ade
 
             Box::pin(payments::payments_execute_wrapper(
                 state,
@@ -3164,57 +3157,6 @@
 }
 
 #[cfg(feature = "v2")]
-<<<<<<< HEAD
-#[instrument(skip_all, fields(flow = ?Flow::ApplyPaymentMethodData, payment_id))]
-pub async fn payments_apply_pm_data(
-    state: web::Data<app::AppState>,
-    req: actix_web::HttpRequest,
-    json_payload: web::Json<api_models::payments::ApplyPaymentMethodDataRequest>,
-    path: web::Path<common_utils::id_type::GlobalPaymentId>,
-) -> impl Responder {
-    let flow = Flow::ApplyPaymentMethodData;
-
-    let global_payment_id = path.into_inner();
-    tracing::Span::current().record("payment_id", global_payment_id.get_string_repr());
-
-    let internal_payload = internal_payload_types::PaymentsGenericRequestWithResourceId {
-        global_payment_id: global_payment_id.clone(),
-        payload: json_payload.into_inner(),
-    };
-
-    Box::pin(api::server_wrap(
-        flow,
-        state,
-        &req,
-        internal_payload,
-        |state, auth: auth::AuthenticationData, req, req_state| async {
-            let payment_id = req.global_payment_id;
-            let request = req.payload;
-
-            let platform = auth.into();
-            Box::pin(payment_method_balance::payments_apply_pm_data_core(
-                state, platform, req_state, request, payment_id,
-            ))
-            .await
-        },
-        auth::api_or_client_auth(
-            &auth::V2ApiKeyAuth {
-                is_connected_allowed: false,
-                is_platform_allowed: false,
-            },
-            &auth::V2ClientAuth(common_utils::types::authentication::ResourceId::Payment(
-                global_payment_id,
-            )),
-            req.headers(),
-        ),
-        api_locking::LockAction::NotApplicable,
-    ))
-    .await
-}
-
-#[cfg(feature = "v2")]
-=======
->>>>>>> 7b044ade
 #[instrument(skip_all, fields(flow = ?Flow::ProxyConfirmIntent, payment_id))]
 pub async fn proxy_confirm_intent(
     state: web::Data<app::AppState>,
