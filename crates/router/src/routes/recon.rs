--- conflicted
+++ resolved
@@ -85,13 +85,9 @@
         .find_user_role_by_user_id(&user.user_id, UserRoleVersion::V1)
         .await
         .to_not_found_response(errors::ApiErrorResponse::MerchantAccountNotFound)?
-<<<<<<< HEAD
         .merchant_id
         .ok_or(errors::ApiErrorResponse::InternalServerError)?;
-=======
-        .merchant_id;
     let key_manager_state = &(&state).into();
->>>>>>> 4838a86e
     let key_store = db
         .get_merchant_key_store_by_merchant_id(
             key_manager_state,
