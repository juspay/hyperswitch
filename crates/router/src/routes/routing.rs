//! Analysis for usage of Routing in Payment flows
//!
//! Functions that are used to perform the api level configuration, retrieval, updation
//! of Routing configs.

use actix_web::{web, HttpRequest, Responder};
use api_models::{enums, routing as routing_types, routing::RoutingRetrieveQuery};
use common_enums::EntityType;
use router_env::{
    tracing::{self, instrument},
    Flow,
};

use crate::{
    core::{api_locking, conditional_config, routing, surcharge_decision_config},
    routes::AppState,
    services::{api as oss_api, authentication as auth, authorization::permissions::Permission},
};
#[cfg(feature = "olap")]
#[instrument(skip_all)]
pub async fn routing_create_config(
    state: web::Data<AppState>,
    req: HttpRequest,
    json_payload: web::Json<routing_types::RoutingConfigRequest>,
    transaction_type: &enums::TransactionType,
) -> impl Responder {
    let flow = Flow::RoutingCreateConfig;
    Box::pin(oss_api::server_wrap(
        flow,
        state,
        &req,
        json_payload.into_inner(),
        |state, auth: auth::AuthenticationData, payload, _| {
            routing::create_routing_algorithm_under_profile(
                state,
                auth.merchant_account,
                auth.key_store,
                auth.profile_id,
                payload,
                transaction_type,
            )
        },
        #[cfg(not(feature = "release"))]
        auth::auth_type(
            &auth::HeaderAuth(auth::ApiKeyAuth),
            &auth::JWTAuth {
                permission: Permission::RoutingWrite,
                minimum_entity_level: EntityType::Profile,
            },
            req.headers(),
        ),
        #[cfg(feature = "release")]
        &auth::JWTAuth {
            permission: Permission::RoutingWrite,
            minimum_entity_level: EntityType::Profile,
        },
        api_locking::LockAction::NotApplicable,
    ))
    .await
}

#[cfg(all(feature = "olap", feature = "v1"))]
#[instrument(skip_all)]
pub async fn routing_link_config(
    state: web::Data<AppState>,
    req: HttpRequest,
    path: web::Path<common_utils::id_type::RoutingId>,
    transaction_type: &enums::TransactionType,
) -> impl Responder {
    let flow = Flow::RoutingLinkConfig;
    Box::pin(oss_api::server_wrap(
        flow,
        state,
        &req,
        path.into_inner(),
        |state, auth: auth::AuthenticationData, algorithm, _| {
            routing::link_routing_config(
                state,
                auth.merchant_account,
                auth.key_store,
                auth.profile_id,
                algorithm,
                transaction_type,
            )
        },
        #[cfg(not(feature = "release"))]
        auth::auth_type(
            &auth::HeaderAuth(auth::ApiKeyAuth),
            &auth::JWTAuth {
                permission: Permission::RoutingWrite,
                minimum_entity_level: EntityType::Profile,
            },
            req.headers(),
        ),
        #[cfg(feature = "release")]
        &auth::JWTAuth {
            permission: Permission::RoutingWrite,
            minimum_entity_level: EntityType::Profile,
        },
        api_locking::LockAction::NotApplicable,
    ))
    .await
}

#[cfg(all(feature = "olap", feature = "v2"))]
#[instrument(skip_all)]
pub async fn routing_link_config(
    state: web::Data<AppState>,
    req: HttpRequest,
    path: web::Path<common_utils::id_type::ProfileId>,
    json_payload: web::Json<routing_types::RoutingAlgorithmId>,
    transaction_type: &enums::TransactionType,
) -> impl Responder {
    let flow = Flow::RoutingLinkConfig;
    let wrapper = routing_types::RoutingLinkWrapper {
        profile_id: path.into_inner(),
        algorithm_id: json_payload.into_inner(),
    };

    Box::pin(oss_api::server_wrap(
        flow,
        state,
        &req,
        wrapper.clone(),
        |state, auth: auth::AuthenticationData, wrapper, _| {
            routing::link_routing_config_under_profile(
                state,
                auth.merchant_account,
                auth.key_store,
                wrapper.profile_id,
                wrapper.algorithm_id.routing_algorithm_id,
                transaction_type,
            )
        },
        #[cfg(not(feature = "release"))]
        auth::auth_type(
            &auth::ApiKeyAuth,
            &auth::JWTAuthProfileFromRoute {
                profile_id: routing_payload_wrapper.profile_id,
                required_permission: Permission::RoutingWrite,
                minimum_entity_level: EntityType::Merchant,
            },
            req.headers(),
        ),
        #[cfg(feature = "release")]
        &auth::JWTAuthProfileFromRoute {
            profile_id: wrapper.profile_id,
            required_permission: Permission::RoutingWrite,
            minimum_entity_level: EntityType::Merchant,
        },
        api_locking::LockAction::NotApplicable,
    ))
    .await
}

#[cfg(feature = "olap")]
#[instrument(skip_all)]
pub async fn routing_retrieve_config(
    state: web::Data<AppState>,
    req: HttpRequest,
    path: web::Path<common_utils::id_type::RoutingId>,
) -> impl Responder {
    let algorithm_id = path.into_inner();
    let flow = Flow::RoutingRetrieveConfig;
    Box::pin(oss_api::server_wrap(
        flow,
        state,
        &req,
        algorithm_id,
        |state, auth: auth::AuthenticationData, algorithm_id, _| {
            routing::retrieve_routing_algorithm_from_algorithm_id(
                state,
                auth.merchant_account,
                auth.key_store,
                auth.profile_id,
                algorithm_id,
            )
        },
        #[cfg(not(feature = "release"))]
        auth::auth_type(
            &auth::HeaderAuth(auth::ApiKeyAuth),
            &auth::JWTAuth {
                permission: Permission::RoutingRead,
                minimum_entity_level: EntityType::Profile,
            },
            req.headers(),
        ),
        #[cfg(feature = "release")]
        &auth::JWTAuth {
            permission: Permission::RoutingRead,
            minimum_entity_level: EntityType::Profile,
        },
        api_locking::LockAction::NotApplicable,
    ))
    .await
}

#[cfg(feature = "olap")]
#[instrument(skip_all)]
pub async fn list_routing_configs(
    state: web::Data<AppState>,
    req: HttpRequest,
    query: web::Query<RoutingRetrieveQuery>,
    transaction_type: &enums::TransactionType,
) -> impl Responder {
    let flow = Flow::RoutingRetrieveDictionary;
    Box::pin(oss_api::server_wrap(
        flow,
        state,
        &req,
        query.into_inner(),
        |state, auth: auth::AuthenticationData, query_params, _| {
            routing::retrieve_merchant_routing_dictionary(
                state,
                auth.merchant_account,
                None,
                query_params,
                transaction_type,
            )
        },
        #[cfg(not(feature = "release"))]
        auth::auth_type(
            &auth::HeaderAuth(auth::ApiKeyAuth),
            &auth::JWTAuth {
                permission: Permission::RoutingRead,
                minimum_entity_level: EntityType::Merchant,
            },
            req.headers(),
        ),
        #[cfg(feature = "release")]
        &auth::JWTAuth {
            permission: Permission::RoutingRead,
            minimum_entity_level: EntityType::Merchant,
        },
        api_locking::LockAction::NotApplicable,
    ))
    .await
}

#[cfg(feature = "olap")]
#[instrument(skip_all)]
pub async fn list_routing_configs_for_profile(
    state: web::Data<AppState>,
    req: HttpRequest,
    query: web::Query<RoutingRetrieveQuery>,
    transaction_type: &enums::TransactionType,
) -> impl Responder {
    let flow = Flow::RoutingRetrieveDictionary;
    Box::pin(oss_api::server_wrap(
        flow,
        state,
        &req,
        query.into_inner(),
        |state, auth: auth::AuthenticationData, query_params, _| {
            routing::retrieve_merchant_routing_dictionary(
                state,
                auth.merchant_account,
                auth.profile_id.map(|profile_id| vec![profile_id]),
                query_params,
                transaction_type,
            )
        },
        #[cfg(not(feature = "release"))]
        auth::auth_type(
            &auth::HeaderAuth(auth::ApiKeyAuth),
            &auth::JWTAuth {
                permission: Permission::RoutingRead,
                minimum_entity_level: EntityType::Profile,
            },
            req.headers(),
        ),
        #[cfg(feature = "release")]
        &auth::JWTAuth {
            permission: Permission::RoutingRead,
            minimum_entity_level: EntityType::Profile,
        },
        api_locking::LockAction::NotApplicable,
    ))
    .await
}

#[cfg(all(feature = "olap", feature = "v2"))]
#[instrument(skip_all)]
pub async fn routing_unlink_config(
    state: web::Data<AppState>,
    req: HttpRequest,
    path: web::Path<common_utils::id_type::ProfileId>,
    transaction_type: &enums::TransactionType,
) -> impl Responder {
    let flow = Flow::RoutingUnlinkConfig;
    let path = path.into_inner();
    Box::pin(oss_api::server_wrap(
        flow,
        state,
        &req,
        path.clone(),
        |state, auth: auth::AuthenticationData, path, _| {
            routing::unlink_routing_config_under_profile(
                state,
                auth.merchant_account,
                auth.key_store,
                path,
                transaction_type,
            )
        },
        #[cfg(not(feature = "release"))]
        auth::auth_type(
            &auth::ApiKeyAuth,
            &auth::JWTAuthProfileFromRoute {
                profile_id: path,
                required_permission: Permission::RoutingWrite,
            },
            req.headers(),
        ),
        #[cfg(feature = "release")]
        &auth::JWTAuthProfileFromRoute {
            profile_id: path,
            required_permission: Permission::RoutingWrite,
            minimum_entity_level: EntityType::Merchant,
        },
        api_locking::LockAction::NotApplicable,
    ))
    .await
}

#[cfg(all(feature = "olap", feature = "v1"))]
#[instrument(skip_all)]
pub async fn routing_unlink_config(
    state: web::Data<AppState>,
    req: HttpRequest,
    payload: web::Json<routing_types::RoutingConfigRequest>,
    transaction_type: &enums::TransactionType,
) -> impl Responder {
    let flow = Flow::RoutingUnlinkConfig;
    Box::pin(oss_api::server_wrap(
        flow,
        state,
        &req,
        payload.into_inner(),
        |state, auth: auth::AuthenticationData, payload_req, _| {
            routing::unlink_routing_config(
                state,
                auth.merchant_account,
                auth.key_store,
                payload_req,
                auth.profile_id,
                transaction_type,
            )
        },
        #[cfg(not(feature = "release"))]
        auth::auth_type(
            &auth::HeaderAuth(auth::ApiKeyAuth),
            &auth::JWTAuth {
                permission: Permission::RoutingWrite,
                minimum_entity_level: EntityType::Profile,
            },
            req.headers(),
        ),
        #[cfg(feature = "release")]
        &auth::JWTAuth {
            permission: Permission::RoutingWrite,
            minimum_entity_level: EntityType::Profile,
        },
        api_locking::LockAction::NotApplicable,
    ))
    .await
}

#[cfg(all(feature = "olap", feature = "v2"))]
#[instrument(skip_all)]
pub async fn routing_update_default_config(
    state: web::Data<AppState>,
    req: HttpRequest,
    path: web::Path<common_utils::id_type::ProfileId>,
    json_payload: web::Json<Vec<routing_types::RoutableConnectorChoice>>,
) -> impl Responder {
    let wrapper = routing_types::ProfileDefaultRoutingConfig {
        profile_id: path.into_inner(),
        connectors: json_payload.into_inner(),
    };
    Box::pin(oss_api::server_wrap(
        Flow::RoutingUpdateDefaultConfig,
        state,
        &req,
        wrapper,
        |state, auth: auth::AuthenticationData, wrapper, _| {
            routing::update_default_fallback_routing(
                state,
                auth.merchant_account,
                auth.key_store,
                wrapper.profile_id,
                wrapper.connectors,
            )
        },
        #[cfg(not(feature = "release"))]
        auth::auth_type(
            &auth::HeaderAuth(auth::ApiKeyAuth),
            &auth::JWTAuth {
                permission: Permission::RoutingWrite,
                minimum_entity_level: EntityType::Merchant,
            },
            req.headers(),
        ),
        #[cfg(feature = "release")]
        &auth::JWTAuth {
            permission: Permission::RoutingWrite,
            minimum_entity_level: EntityType::Merchant,
        },
        api_locking::LockAction::NotApplicable,
    ))
    .await
}

#[cfg(all(feature = "olap", feature = "v1"))]
#[instrument(skip_all)]
pub async fn routing_update_default_config(
    state: web::Data<AppState>,
    req: HttpRequest,
    json_payload: web::Json<Vec<routing_types::RoutableConnectorChoice>>,
    transaction_type: &enums::TransactionType,
) -> impl Responder {
    Box::pin(oss_api::server_wrap(
        Flow::RoutingUpdateDefaultConfig,
        state,
        &req,
        json_payload.into_inner(),
        |state, auth: auth::AuthenticationData, updated_config, _| {
            routing::update_default_routing_config(
                state,
                auth.merchant_account,
                updated_config,
                transaction_type,
            )
        },
        #[cfg(not(feature = "release"))]
        auth::auth_type(
            &auth::HeaderAuth(auth::ApiKeyAuth),
            &auth::JWTAuth {
                permission: Permission::RoutingWrite,
                minimum_entity_level: EntityType::Merchant,
            },
            req.headers(),
        ),
        #[cfg(feature = "release")]
        &auth::JWTAuth {
            permission: Permission::RoutingWrite,
            minimum_entity_level: EntityType::Merchant,
        },
        api_locking::LockAction::NotApplicable,
    ))
    .await
}

#[cfg(all(feature = "olap", feature = "v2"))]
#[instrument(skip_all)]
pub async fn routing_retrieve_default_config(
    state: web::Data<AppState>,
    req: HttpRequest,
    path: web::Path<common_utils::id_type::ProfileId>,
) -> impl Responder {
    let path = path.into_inner();
    Box::pin(oss_api::server_wrap(
        Flow::RoutingRetrieveDefaultConfig,
        state,
        &req,
        path.clone(),
        |state, auth: auth::AuthenticationData, profile_id, _| {
            routing::retrieve_default_fallback_algorithm_for_profile(
                state,
                auth.merchant_account,
                auth.key_store,
                profile_id,
            )
        },
        #[cfg(not(feature = "release"))]
        auth::auth_type(
            &auth::HeaderAuth(auth::ApiKeyAuth),
            &auth::JWTAuthProfileFromRoute {
                profile_id: path,
                required_permission: Permission::RoutingRead,
                minimum_entity_level: EntityType::Merchant,
            },
            req.headers(),
        ),
        #[cfg(feature = "release")]
        &auth::JWTAuthProfileFromRoute {
            profile_id: path,
            required_permission: Permission::RoutingRead,
            minimum_entity_level: EntityType::Merchant,
        },
        api_locking::LockAction::NotApplicable,
    ))
    .await
}

#[cfg(all(feature = "olap", feature = "v1"))]
#[instrument(skip_all)]
pub async fn routing_retrieve_default_config(
    state: web::Data<AppState>,
    req: HttpRequest,
    transaction_type: &enums::TransactionType,
) -> impl Responder {
    Box::pin(oss_api::server_wrap(
        Flow::RoutingRetrieveDefaultConfig,
        state,
        &req,
        (),
        |state, auth: auth::AuthenticationData, _, _| {
            routing::retrieve_default_routing_config(state, auth.merchant_account, transaction_type)
        },
        #[cfg(not(feature = "release"))]
        auth::auth_type(
            &auth::HeaderAuth(auth::ApiKeyAuth),
            &auth::JWTAuth {
                permission: Permission::RoutingRead,
                minimum_entity_level: EntityType::Profile,
            },
            req.headers(),
        ),
        #[cfg(feature = "release")]
        &auth::JWTAuth {
            permission: Permission::RoutingRead,
            minimum_entity_level: EntityType::Profile,
        },
        api_locking::LockAction::NotApplicable,
    ))
    .await
}

#[cfg(feature = "olap")]
#[instrument(skip_all)]
pub async fn upsert_surcharge_decision_manager_config(
    state: web::Data<AppState>,
    req: HttpRequest,
    json_payload: web::Json<api_models::surcharge_decision_configs::SurchargeDecisionConfigReq>,
) -> impl Responder {
    let flow = Flow::DecisionManagerUpsertConfig;
    Box::pin(oss_api::server_wrap(
        flow,
        state,
        &req,
        json_payload.into_inner(),
        |state, auth: auth::AuthenticationData, update_decision, _| {
            surcharge_decision_config::upsert_surcharge_decision_config(
                state,
                auth.key_store,
                auth.merchant_account,
                update_decision,
            )
        },
        #[cfg(not(feature = "release"))]
        auth::auth_type(
            &auth::HeaderAuth(auth::ApiKeyAuth),
            &auth::JWTAuth {
                permission: Permission::SurchargeDecisionManagerWrite,
                minimum_entity_level: EntityType::Merchant,
            },
            req.headers(),
        ),
        #[cfg(feature = "release")]
        &auth::JWTAuth {
            permission: Permission::SurchargeDecisionManagerWrite,
            minimum_entity_level: EntityType::Merchant,
        },
        api_locking::LockAction::NotApplicable,
    ))
    .await
}
#[cfg(feature = "olap")]
#[instrument(skip_all)]
pub async fn delete_surcharge_decision_manager_config(
    state: web::Data<AppState>,
    req: HttpRequest,
) -> impl Responder {
    let flow = Flow::DecisionManagerDeleteConfig;
    Box::pin(oss_api::server_wrap(
        flow,
        state,
        &req,
        (),
        |state, auth: auth::AuthenticationData, (), _| {
            surcharge_decision_config::delete_surcharge_decision_config(
                state,
                auth.key_store,
                auth.merchant_account,
            )
        },
        #[cfg(not(feature = "release"))]
        auth::auth_type(
            &auth::HeaderAuth(auth::ApiKeyAuth),
            &auth::JWTAuth {
                permission: Permission::SurchargeDecisionManagerWrite,
                minimum_entity_level: EntityType::Merchant,
            },
            req.headers(),
        ),
        #[cfg(feature = "release")]
        &auth::JWTAuth {
            permission: Permission::SurchargeDecisionManagerWrite,
            minimum_entity_level: EntityType::Merchant,
        },
        api_locking::LockAction::NotApplicable,
    ))
    .await
}

#[cfg(feature = "olap")]
#[instrument(skip_all)]
pub async fn retrieve_surcharge_decision_manager_config(
    state: web::Data<AppState>,
    req: HttpRequest,
) -> impl Responder {
    let flow = Flow::DecisionManagerRetrieveConfig;
    Box::pin(oss_api::server_wrap(
        flow,
        state,
        &req,
        (),
        |state, auth: auth::AuthenticationData, _, _| {
            surcharge_decision_config::retrieve_surcharge_decision_config(
                state,
                auth.merchant_account,
            )
        },
        #[cfg(not(feature = "release"))]
        auth::auth_type(
            &auth::HeaderAuth(auth::ApiKeyAuth),
            &auth::JWTAuth {
                permission: Permission::SurchargeDecisionManagerRead,
                minimum_entity_level: EntityType::Merchant,
            },
            req.headers(),
        ),
        #[cfg(feature = "release")]
        &auth::JWTAuth {
            permission: Permission::SurchargeDecisionManagerRead,
            minimum_entity_level: EntityType::Merchant,
        },
        api_locking::LockAction::NotApplicable,
    ))
    .await
}

#[cfg(feature = "olap")]
#[instrument(skip_all)]
pub async fn upsert_decision_manager_config(
    state: web::Data<AppState>,
    req: HttpRequest,
    json_payload: web::Json<api_models::conditional_configs::DecisionManager>,
) -> impl Responder {
    let flow = Flow::DecisionManagerUpsertConfig;
    Box::pin(oss_api::server_wrap(
        flow,
        state,
        &req,
        json_payload.into_inner(),
        |state, auth: auth::AuthenticationData, update_decision, _| {
            conditional_config::upsert_conditional_config(
                state,
                auth.key_store,
                auth.merchant_account,
                update_decision,
            )
        },
        #[cfg(not(feature = "release"))]
        auth::auth_type(
            &auth::HeaderAuth(auth::ApiKeyAuth),
            &auth::JWTAuth {
                permission: Permission::SurchargeDecisionManagerRead,
                minimum_entity_level: EntityType::Merchant,
            },
            req.headers(),
        ),
        #[cfg(feature = "release")]
        &auth::JWTAuth {
            permission: Permission::SurchargeDecisionManagerRead,
            minimum_entity_level: EntityType::Merchant,
        },
        api_locking::LockAction::NotApplicable,
    ))
    .await
}

#[cfg(feature = "olap")]
#[instrument(skip_all)]
pub async fn delete_decision_manager_config(
    state: web::Data<AppState>,
    req: HttpRequest,
) -> impl Responder {
    let flow = Flow::DecisionManagerDeleteConfig;
    Box::pin(oss_api::server_wrap(
        flow,
        state,
        &req,
        (),
        |state, auth: auth::AuthenticationData, (), _| {
            conditional_config::delete_conditional_config(
                state,
                auth.key_store,
                auth.merchant_account,
            )
        },
        #[cfg(not(feature = "release"))]
        auth::auth_type(
            &auth::HeaderAuth(auth::ApiKeyAuth),
            &auth::JWTAuth {
                permission: Permission::SurchargeDecisionManagerWrite,
                minimum_entity_level: EntityType::Merchant,
            },
            req.headers(),
        ),
        #[cfg(feature = "release")]
        &auth::JWTAuth {
            permission: Permission::SurchargeDecisionManagerWrite,
            minimum_entity_level: EntityType::Merchant,
        },
        api_locking::LockAction::NotApplicable,
    ))
    .await
}

#[cfg(feature = "olap")]
#[instrument(skip_all)]
pub async fn retrieve_decision_manager_config(
    state: web::Data<AppState>,
    req: HttpRequest,
) -> impl Responder {
    let flow = Flow::DecisionManagerRetrieveConfig;
    Box::pin(oss_api::server_wrap(
        flow,
        state,
        &req,
        (),
        |state, auth: auth::AuthenticationData, _, _| {
            conditional_config::retrieve_conditional_config(state, auth.merchant_account)
        },
        #[cfg(not(feature = "release"))]
        auth::auth_type(
            &auth::HeaderAuth(auth::ApiKeyAuth),
            &auth::JWTAuth {
                permission: Permission::SurchargeDecisionManagerRead,
                minimum_entity_level: EntityType::Merchant,
            },
            req.headers(),
        ),
        #[cfg(feature = "release")]
        &auth::JWTAuth {
            permission: Permission::SurchargeDecisionManagerRead,
            minimum_entity_level: EntityType::Merchant,
        },
        api_locking::LockAction::NotApplicable,
    ))
    .await
}

#[cfg(all(feature = "olap", feature = "v1"))]
#[instrument(skip_all)]
pub async fn routing_retrieve_linked_config(
    state: web::Data<AppState>,
    req: HttpRequest,
    query: web::Query<routing_types::RoutingRetrieveLinkQuery>,
    transaction_type: &enums::TransactionType,
) -> impl Responder {
    use crate::services::authentication::AuthenticationData;
    let flow = Flow::RoutingRetrieveActiveConfig;
    let query = query.into_inner();
    if let Some(profile_id) = query.profile_id.clone() {
        Box::pin(oss_api::server_wrap(
            flow,
            state,
            &req,
            query.clone(),
            |state, auth: AuthenticationData, query_params, _| {
                routing::retrieve_linked_routing_config(
                    state,
                    auth.merchant_account,
                    auth.key_store,
                    auth.profile_id,
                    query_params,
                    transaction_type,
                )
            },
            #[cfg(not(feature = "release"))]
            auth::auth_type(
                &auth::HeaderAuth(auth::ApiKeyAuth),
                &auth::JWTAuthProfileFromRoute {
                    profile_id,
                    required_permission: Permission::RoutingRead,
                    minimum_entity_level: EntityType::Profile,
                },
                req.headers(),
            ),
            #[cfg(feature = "release")]
            &auth::JWTAuthProfileFromRoute {
                profile_id,
                required_permission: Permission::RoutingRead,
                minimum_entity_level: EntityType::Profile,
            },
            api_locking::LockAction::NotApplicable,
        ))
        .await
    } else {
        Box::pin(oss_api::server_wrap(
            flow,
            state,
            &req,
            query.clone(),
            |state, auth: AuthenticationData, query_params, _| {
                routing::retrieve_linked_routing_config(
                    state,
                    auth.merchant_account,
                    auth.key_store,
                    auth.profile_id,
                    query_params,
                    transaction_type,
                )
            },
            #[cfg(not(feature = "release"))]
            auth::auth_type(
                &auth::HeaderAuth(auth::ApiKeyAuth),
                &auth::JWTAuth {
                    permission: Permission::RoutingRead,
                    minimum_entity_level: EntityType::Profile,
                },
                req.headers(),
            ),
            #[cfg(feature = "release")]
            &auth::JWTAuth {
                permission: Permission::RoutingRead,
                minimum_entity_level: EntityType::Profile,
            },
            api_locking::LockAction::NotApplicable,
        ))
        .await
    }
}

#[cfg(all(feature = "olap", feature = "v2"))]
#[instrument(skip_all)]
pub async fn routing_retrieve_linked_config(
    state: web::Data<AppState>,
    req: HttpRequest,
    query: web::Query<RoutingRetrieveQuery>,
    path: web::Path<common_utils::id_type::ProfileId>,
    transaction_type: &enums::TransactionType,
) -> impl Responder {
    use crate::services::authentication::AuthenticationData;
    let flow = Flow::RoutingRetrieveActiveConfig;
    let wrapper = routing_types::RoutingRetrieveLinkQueryWrapper {
        routing_query: query.into_inner(),
        profile_id: path.into_inner(),
    };
    Box::pin(oss_api::server_wrap(
        flow,
        state,
        &req,
        wrapper.clone(),
        |state, auth: AuthenticationData, wrapper, _| {
            routing::retrieve_routing_config_under_profile(
                state,
                auth.merchant_account,
                auth.key_store,
                wrapper.routing_query,
                wrapper.profile_id,
                transaction_type,
            )
        },
        #[cfg(not(feature = "release"))]
        auth::auth_type(
            &auth::HeaderAuth(auth::ApiKeyAuth),
            &auth::JWTAuthProfileFromRoute {
                profile_id: wrapper.profile_id,
                required_permission: Permission::RoutingRead,
                minimum_entity_level: EntityType::Profile,
            },
            req.headers(),
        ),
        #[cfg(feature = "release")]
        &auth::JWTAuthProfileFromRoute {
            profile_id: wrapper.profile_id,
            required_permission: Permission::RoutingRead,
            minimum_entity_level: EntityType::Profile,
        },
        api_locking::LockAction::NotApplicable,
    ))
    .await
}

#[cfg(feature = "olap")]
#[instrument(skip_all)]
pub async fn routing_retrieve_default_config_for_profiles(
    state: web::Data<AppState>,
    req: HttpRequest,
    transaction_type: &enums::TransactionType,
) -> impl Responder {
    Box::pin(oss_api::server_wrap(
        Flow::RoutingRetrieveDefaultConfig,
        state,
        &req,
        (),
        |state, auth: auth::AuthenticationData, _, _| {
            routing::retrieve_default_routing_config_for_profiles(
                state,
                auth.merchant_account,
                auth.key_store,
                transaction_type,
            )
        },
        #[cfg(not(feature = "release"))]
        auth::auth_type(
            &auth::HeaderAuth(auth::ApiKeyAuth),
            &auth::JWTAuth {
                permission: Permission::RoutingRead,
                minimum_entity_level: EntityType::Merchant,
            },
            req.headers(),
        ),
        #[cfg(feature = "release")]
        auth::auth_type(
            &auth::HeaderAuth(auth::ApiKeyAuth),
            &auth::JWTAuth {
                permission: Permission::RoutingRead,
                minimum_entity_level: EntityType::Merchant,
            },
            req.headers(),
        ),
        api_locking::LockAction::NotApplicable,
    ))
    .await
}

#[cfg(feature = "olap")]
#[instrument(skip_all)]
pub async fn routing_update_default_config_for_profile(
    state: web::Data<AppState>,
    req: HttpRequest,
    path: web::Path<common_utils::id_type::ProfileId>,
    json_payload: web::Json<Vec<routing_types::RoutableConnectorChoice>>,
    transaction_type: &enums::TransactionType,
) -> impl Responder {
    let routing_payload_wrapper = routing_types::RoutingPayloadWrapper {
        updated_config: json_payload.into_inner(),
        profile_id: path.into_inner(),
    };
    Box::pin(oss_api::server_wrap(
        Flow::RoutingUpdateDefaultConfig,
        state,
        &req,
        routing_payload_wrapper.clone(),
        |state, auth: auth::AuthenticationData, wrapper, _| {
            routing::update_default_routing_config_for_profile(
                state,
                auth.merchant_account,
                auth.key_store,
                wrapper.updated_config,
                wrapper.profile_id,
                transaction_type,
            )
        },
        #[cfg(not(feature = "release"))]
        auth::auth_type(
            &auth::HeaderAuth(auth::ApiKeyAuth),
            &auth::JWTAuthProfileFromRoute {
                profile_id: routing_payload_wrapper.profile_id,
                required_permission: Permission::RoutingWrite,
                minimum_entity_level: EntityType::Profile,
            },
            req.headers(),
        ),
        #[cfg(feature = "release")]
        &auth::JWTAuthProfileFromRoute {
            profile_id: routing_payload_wrapper.profile_id,
            required_permission: Permission::RoutingWrite,
            minimum_entity_level: EntityType::Profile,
        },
        api_locking::LockAction::NotApplicable,
    ))
    .await
}

#[cfg(all(feature = "olap", feature = "v1"))]
#[instrument(skip_all)]
pub async fn toggle_dynamic_routing(
    state: web::Data<AppState>,
    req: HttpRequest,
    query: web::Query<api_models::routing::ToggleDynamicRoutingQuery>,
    path: web::Path<routing_types::ToggleDynamicRoutingPath>,
) -> impl Responder {
    use crate::services::authentication::AuthenticationData;
    let flow = Flow::RoutingRetrieveActiveConfig;
    let wrapper = routing_types::ToggleDynamicRoutingWrapper {
        status: query.into_inner().status,
        profile_id: path.into_inner().profile_id,
    };
    Box::pin(oss_api::server_wrap(
        flow,
        state,
        &req,
        wrapper.clone(),
        |state,
         auth: AuthenticationData,
         wrapper: routing_types::ToggleDynamicRoutingWrapper,
         _| {
            routing::toggle_dynamic_routing(
                state,
                auth.merchant_account,
                auth.key_store,
<<<<<<< HEAD
                // auth.profile_id,
=======
>>>>>>> 3ef87c2a
                wrapper.status,
                wrapper.profile_id,
            )
        },
        #[cfg(not(feature = "release"))]
        auth::auth_type(
            &auth::HeaderAuth(auth::ApiKeyAuth),
            &auth::JWTAuthProfileFromRoute {
                profile_id: wrapper.profile_id,
                required_permission: Permission::RoutingWrite,
                minimum_entity_level: EntityType::Merchant,
            },
            req.headers(),
        ),
        #[cfg(feature = "release")]
        &auth::JWTAuthProfileFromRoute {
            profile_id: wrapper.profile_id,
            required_permission: Permission::RoutingWrite,
            minimum_entity_level: EntityType::Merchant,
        },
        api_locking::LockAction::NotApplicable,
    ))
    .await
}

#[cfg(all(feature = "olap", feature = "v1"))]
#[instrument(skip_all)]
pub async fn dynamic_routing_update_configs(
    state: web::Data<AppState>,
    req: HttpRequest,
    path: web::Path<routing_types::DynamicRoutingUpdateConfigQuery>,
    json_payload: web::Json<routing_types::DynamicRoutingConfig>,
) -> impl Responder {
    let flow = Flow::UpdateDynamicRoutingConfigs;
    let routing_payload_wrapper = routing_types::DynamicRoutingPayloadWrapper {
        updated_config: json_payload.into_inner(),
        algorithm_id: path.clone().algorithm_id,
        profile_id: path.clone().profile_id,
    };
    Box::pin(oss_api::server_wrap(
        flow,
        state,
        &req,
        routing_payload_wrapper.clone(),
        |state, _, wrapper: routing_types::DynamicRoutingPayloadWrapper, _| async {
            Box::pin(routing::dynamic_routing_update_configs(
                state,
                wrapper.updated_config,
                wrapper.algorithm_id,
                wrapper.profile_id,
            ))
            .await
        },
        &auth::AdminApiAuth,
        api_locking::LockAction::NotApplicable,
    ))
    .await
}<|MERGE_RESOLUTION|>--- conflicted
+++ resolved
@@ -1005,10 +1005,6 @@
                 state,
                 auth.merchant_account,
                 auth.key_store,
-<<<<<<< HEAD
-                // auth.profile_id,
-=======
->>>>>>> 3ef87c2a
                 wrapper.status,
                 wrapper.profile_id,
             )
