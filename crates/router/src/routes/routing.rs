--- conflicted
+++ resolved
@@ -60,11 +60,7 @@
 pub async fn routing_link_config(
     state: web::Data<AppState>,
     req: HttpRequest,
-<<<<<<< HEAD
-    path: web::Path,
-=======
-    path: web::Path<String>,
->>>>>>> c555a88c
+    path: web::Path<common_utils::id_type::RoutingId>,
     transaction_type: &enums::TransactionType,
 ) -> impl Responder {
     let flow = Flow::RoutingLinkConfig;
@@ -143,7 +139,7 @@
 pub async fn routing_retrieve_config(
     state: web::Data<AppState>,
     req: HttpRequest,
-    path: web::Path<String>,
+    path: web::Path<common_utils::id_type::RoutingId>,
 ) -> impl Responder {
     let algorithm_id = path.into_inner();
     let flow = Flow::RoutingRetrieveConfig;
