--- conflicted
+++ resolved
@@ -210,9 +210,6 @@
     .await
 }
 
-<<<<<<< HEAD
-#[cfg(all(feature = "olap", feature = "v2"))]
-=======
 #[cfg(feature = "olap")]
 #[instrument(skip_all)]
 pub async fn list_routing_configs_for_profile(
@@ -257,8 +254,7 @@
     .await
 }
 
-#[cfg(all(feature = "olap", feature = "v2", feature = "routing_v2"))]
->>>>>>> 84f079cc
+#[cfg(all(feature = "olap", feature = "v2"))]
 #[instrument(skip_all)]
 pub async fn routing_unlink_config(
     state: web::Data<AppState>,
