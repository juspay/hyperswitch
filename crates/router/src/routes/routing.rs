--- conflicted
+++ resolved
@@ -22,12 +22,8 @@
     state: web::Data<AppState>,
     req: HttpRequest,
     json_payload: web::Json<routing_types::RoutingConfigRequest>,
-<<<<<<< HEAD
-    transaction_type: enums::TransactionType,
+    transaction_type: Option<enums::TransactionType>,
     algorithm_type: enums::AlgorithmType,
-=======
-    transaction_type: Option<enums::TransactionType>,
->>>>>>> 8f5872d6
 ) -> impl Responder {
     let flow = Flow::RoutingCreateConfig;
     Box::pin(oss_api::server_wrap(
@@ -43,16 +39,11 @@
                 state,
                 merchant_context,
                 auth.profile_id,
-<<<<<<< HEAD
-                payload,
-                transaction_type,
-                algorithm_type,
-=======
                 payload.clone(),
                 transaction_type
                     .or(payload.transaction_type)
                     .unwrap_or(enums::TransactionType::Payment),
->>>>>>> 8f5872d6
+                algorithm_type,
             )
         },
         auth::auth_type(
