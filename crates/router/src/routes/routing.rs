--- conflicted
+++ resolved
@@ -75,12 +75,8 @@
                 state,
                 auth.merchant_account,
                 auth.key_store,
-<<<<<<< HEAD
                 auth.profile_id,
-                algorithm_id.0,
-=======
                 algorithm,
->>>>>>> 2049ab05
                 transaction_type,
             )
         },
