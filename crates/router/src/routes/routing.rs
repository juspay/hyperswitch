--- conflicted
+++ resolved
@@ -520,18 +520,13 @@
             state,
             &req,
             query.into_inner(),
-<<<<<<< HEAD
             |state, auth: AuthenticationData, query_params, _| {
-                routing::retrieve_linked_routing_config(state, auth.merchant_account, query_params)
-=======
-            |state, auth: AuthenticationData, query_params| {
                 routing::retrieve_linked_routing_config(
                     state,
                     auth.merchant_account,
                     query_params,
                     transaction_type,
                 )
->>>>>>> 405cf77b
             },
             #[cfg(not(feature = "release"))]
             auth::auth_type(
