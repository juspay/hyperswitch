--- conflicted
+++ resolved
@@ -1129,55 +1129,6 @@
 
 #[cfg(all(feature = "olap", feature = "v1", feature = "dynamic_routing"))]
 #[instrument(skip_all)]
-<<<<<<< HEAD
-pub async fn toggle_success_based_routing(
-    state: web::Data<AppState>,
-    req: HttpRequest,
-    query: web::Query<api_models::routing::ToggleDynamicRoutingQuery>,
-    path: web::Path<routing_types::ToggleDynamicRoutingPath>,
-) -> impl Responder {
-    let flow = Flow::ToggleDynamicRouting;
-    let wrapper = routing_types::ToggleDynamicRoutingWrapper {
-        feature_to_enable: query.into_inner().enable,
-        profile_id: path.into_inner().profile_id,
-    };
-    Box::pin(oss_api::server_wrap(
-        flow,
-        state,
-        &req,
-        wrapper.clone(),
-        |state,
-         auth: auth::AuthenticationData,
-         wrapper: routing_types::ToggleDynamicRoutingWrapper,
-         _| {
-            routing::toggle_specific_dynamic_routing(
-                state,
-                auth.platform,
-                wrapper.feature_to_enable,
-                wrapper.profile_id,
-                api_models::routing::DynamicRoutingType::SuccessRateBasedRouting,
-            )
-        },
-        auth::auth_type(
-            &auth::HeaderAuth(auth::ApiKeyAuth {
-                is_connected_allowed: false,
-                is_platform_allowed: false,
-            }),
-            &auth::JWTAuthProfileFromRoute {
-                profile_id: wrapper.profile_id,
-                required_permission: Permission::ProfileRoutingWrite,
-            },
-            req.headers(),
-        ),
-        api_locking::LockAction::NotApplicable,
-    ))
-    .await
-}
-
-#[cfg(all(feature = "olap", feature = "v1", feature = "dynamic_routing"))]
-#[instrument(skip_all)]
-=======
->>>>>>> fd1b730c
 pub async fn create_success_based_routing(
     state: web::Data<AppState>,
     req: HttpRequest,
@@ -1416,55 +1367,6 @@
 
 #[cfg(all(feature = "olap", feature = "v1", feature = "dynamic_routing"))]
 #[instrument(skip_all)]
-<<<<<<< HEAD
-pub async fn toggle_elimination_routing(
-    state: web::Data<AppState>,
-    req: HttpRequest,
-    query: web::Query<api_models::routing::ToggleDynamicRoutingQuery>,
-    path: web::Path<routing_types::ToggleDynamicRoutingPath>,
-) -> impl Responder {
-    let flow = Flow::ToggleDynamicRouting;
-    let wrapper = routing_types::ToggleDynamicRoutingWrapper {
-        feature_to_enable: query.into_inner().enable,
-        profile_id: path.into_inner().profile_id,
-    };
-    Box::pin(oss_api::server_wrap(
-        flow,
-        state,
-        &req,
-        wrapper.clone(),
-        |state,
-         auth: auth::AuthenticationData,
-         wrapper: routing_types::ToggleDynamicRoutingWrapper,
-         _| {
-            routing::toggle_specific_dynamic_routing(
-                state,
-                auth.platform,
-                wrapper.feature_to_enable,
-                wrapper.profile_id,
-                api_models::routing::DynamicRoutingType::EliminationRouting,
-            )
-        },
-        auth::auth_type(
-            &auth::HeaderAuth(auth::ApiKeyAuth {
-                is_connected_allowed: false,
-                is_platform_allowed: false,
-            }),
-            &auth::JWTAuthProfileFromRoute {
-                profile_id: wrapper.profile_id,
-                required_permission: Permission::ProfileRoutingWrite,
-            },
-            req.headers(),
-        ),
-        api_locking::LockAction::NotApplicable,
-    ))
-    .await
-}
-
-#[cfg(all(feature = "olap", feature = "v1", feature = "dynamic_routing"))]
-#[instrument(skip_all)]
-=======
->>>>>>> fd1b730c
 pub async fn create_elimination_routing(
     state: web::Data<AppState>,
     req: HttpRequest,
