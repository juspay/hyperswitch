--- conflicted
+++ resolved
@@ -568,11 +568,7 @@
 
 #[cfg(feature = "olap")]
 #[instrument(skip_all)]
-<<<<<<< HEAD
-pub async fn create_connector_agnostic_mandate_config(
-=======
 pub async fn upsert_connector_agnostic_mandate_config(
->>>>>>> 3f7efbb3
     state: web::Data<AppState>,
     req: HttpRequest,
     json_payload: web::Json<routing_types::DetailedConnectorChoice>,
@@ -589,11 +585,7 @@
         &req,
         json_payload.into_inner(),
         |state, _auth: AuthenticationData, mandate_config| {
-<<<<<<< HEAD
-            Box::pin(routing::create_connector_agnostic_mandate_config(
-=======
             Box::pin(routing::upsert_connector_agnostic_mandate_config(
->>>>>>> 3f7efbb3
                 state,
                 &business_profile_id,
                 mandate_config,
