//! Analysis for usage of Routing in Payment flows
//!
//! Functions that are used to perform the api level configuration, retrieval, updation
//! of Routing configs.

use actix_web::{web, HttpRequest, Responder};
<<<<<<< HEAD
use api_models::{enums, routing as routing_types, routing::RoutingRetrieveQuery};
use error_stack::ResultExt;
=======
use api_models::{
    enums,
    routing::{self as routing_types, RoutingRetrieveQuery},
};
use hyperswitch_domain_models::merchant_context::MerchantKeyStore;
use payment_methods::core::errors::ApiErrorResponse;
>>>>>>> a6f4d726
use router_env::{
    tracing::{self, instrument},
    Flow,
};

use crate::{
<<<<<<< HEAD
    core::{
        api_locking, conditional_config, errors,
        payments::routing::utils::{
            DecisionEngineApiHandler, EuclidApiClient, RoutingEvaluateRequest,
        },
        routing, surcharge_decision_config,
    },
=======
    core::{api_locking, conditional_config, routing, surcharge_decision_config},
    db::errors::StorageErrorExt,
>>>>>>> a6f4d726
    routes::AppState,
    services,
    services::{api as oss_api, authentication as auth, authorization::permissions::Permission},
    types::domain,
};
#[cfg(all(feature = "olap", feature = "v1"))]
#[instrument(skip_all)]
pub async fn routing_create_config(
    state: web::Data<AppState>,
    req: HttpRequest,
    json_payload: web::Json<routing_types::RoutingConfigRequest>,
    transaction_type: Option<enums::TransactionType>,
) -> impl Responder {
    let flow = Flow::RoutingCreateConfig;
    Box::pin(oss_api::server_wrap(
        flow,
        state,
        &req,
        json_payload.into_inner(),
        |state, auth: auth::AuthenticationData, payload, _| {
            let merchant_context = domain::MerchantContext::NormalMerchant(Box::new(
                domain::Context(auth.merchant_account, auth.key_store),
            ));
            routing::create_routing_algorithm_under_profile(
                state,
                merchant_context,
                auth.profile_id,
                payload.clone(),
                transaction_type
                    .or(payload.transaction_type)
                    .unwrap_or(enums::TransactionType::Payment),
            )
        },
        auth::auth_type(
            &auth::HeaderAuth(auth::ApiKeyAuth {
                is_connected_allowed: false,
                is_platform_allowed: false,
            }),
            &auth::JWTAuth {
                permission: Permission::ProfileRoutingWrite,
            },
            req.headers(),
        ),
        api_locking::LockAction::NotApplicable,
    ))
    .await
}

#[cfg(all(feature = "olap", feature = "v2"))]
#[instrument(skip_all)]
pub async fn routing_create_config(
    state: web::Data<AppState>,
    req: HttpRequest,
    json_payload: web::Json<routing_types::RoutingConfigRequest>,
    transaction_type: enums::TransactionType,
) -> impl Responder {
    let flow = Flow::RoutingCreateConfig;
    Box::pin(oss_api::server_wrap(
        flow,
        state,
        &req,
        json_payload.into_inner(),
        |state, auth: auth::AuthenticationData, payload, _| {
            let merchant_context = domain::MerchantContext::NormalMerchant(Box::new(
                domain::Context(auth.merchant_account, auth.key_store),
            ));
            routing::create_routing_algorithm_under_profile(
                state,
                merchant_context,
                Some(auth.profile.get_id().clone()),
                payload,
                transaction_type,
            )
        },
        #[cfg(not(feature = "release"))]
        auth::auth_type(
            &auth::V2ApiKeyAuth {
                is_connected_allowed: false,
                is_platform_allowed: false,
            },
            &auth::JWTAuth {
                permission: Permission::ProfileRoutingWrite,
            },
            req.headers(),
        ),
        #[cfg(feature = "release")]
        &auth::JWTAuth {
            permission: Permission::ProfileRoutingWrite,
        },
        api_locking::LockAction::NotApplicable,
    ))
    .await
}

#[cfg(all(feature = "olap", feature = "v1"))]
#[instrument(skip_all)]
pub async fn routing_link_config(
    state: web::Data<AppState>,
    req: HttpRequest,
    path: web::Path<common_utils::id_type::RoutingId>,
    json_payload: web::Json<routing_types::RoutingActivatePayload>,
    transaction_type: Option<enums::TransactionType>,
) -> impl Responder {
    let flow = Flow::RoutingLinkConfig;
    Box::pin(oss_api::server_wrap(
        flow,
        state,
        &req,
        path.into_inner(),
        |state, auth: auth::AuthenticationData, algorithm, _| {
            let merchant_context = domain::MerchantContext::NormalMerchant(Box::new(
                domain::Context(auth.merchant_account, auth.key_store),
            ));
            routing::link_routing_config(
                state,
                merchant_context,
                auth.profile_id,
                algorithm,
                transaction_type
                    .or(json_payload.transaction_type)
                    .unwrap_or(enums::TransactionType::Payment),
            )
        },
        auth::auth_type(
            &auth::HeaderAuth(auth::ApiKeyAuth {
                is_connected_allowed: false,
                is_platform_allowed: false,
            }),
            &auth::JWTAuth {
                permission: Permission::ProfileRoutingWrite,
            },
            req.headers(),
        ),
        api_locking::LockAction::NotApplicable,
    ))
    .await
}

#[cfg(all(feature = "olap", feature = "v2"))]
#[instrument(skip_all)]
pub async fn routing_link_config(
    state: web::Data<AppState>,
    req: HttpRequest,
    path: web::Path<common_utils::id_type::ProfileId>,
    json_payload: web::Json<routing_types::RoutingAlgorithmId>,
    transaction_type: &enums::TransactionType,
) -> impl Responder {
    let flow = Flow::RoutingLinkConfig;
    let wrapper = routing_types::RoutingLinkWrapper {
        profile_id: path.into_inner(),
        algorithm_id: json_payload.into_inner(),
    };

    Box::pin(oss_api::server_wrap(
        flow,
        state,
        &req,
        wrapper.clone(),
        |state, auth: auth::AuthenticationData, wrapper, _| {
            let merchant_context = domain::MerchantContext::NormalMerchant(Box::new(
                domain::Context(auth.merchant_account, auth.key_store),
            ));
            routing::link_routing_config_under_profile(
                state,
                merchant_context,
                wrapper.profile_id,
                wrapper.algorithm_id.routing_algorithm_id,
                transaction_type,
            )
        },
        #[cfg(not(feature = "release"))]
        auth::auth_type(
            &auth::V2ApiKeyAuth {
                is_connected_allowed: false,
                is_platform_allowed: false,
            },
            &auth::JWTAuthProfileFromRoute {
                profile_id: wrapper.profile_id,
                required_permission: Permission::MerchantRoutingWrite,
            },
            req.headers(),
        ),
        #[cfg(feature = "release")]
        &auth::JWTAuthProfileFromRoute {
            profile_id: wrapper.profile_id,
            required_permission: Permission::MerchantRoutingWrite,
        },
        api_locking::LockAction::NotApplicable,
    ))
    .await
}

#[cfg(all(feature = "olap", feature = "v1"))]
#[instrument(skip_all)]
pub async fn routing_retrieve_config(
    state: web::Data<AppState>,
    req: HttpRequest,
    path: web::Path<common_utils::id_type::RoutingId>,
) -> impl Responder {
    let algorithm_id = path.into_inner();
    let flow = Flow::RoutingRetrieveConfig;
    Box::pin(oss_api::server_wrap(
        flow,
        state,
        &req,
        algorithm_id,
        |state, auth: auth::AuthenticationData, algorithm_id, _| {
            let merchant_context = domain::MerchantContext::NormalMerchant(Box::new(
                domain::Context(auth.merchant_account, auth.key_store),
            ));
            routing::retrieve_routing_algorithm_from_algorithm_id(
                state,
                merchant_context,
                auth.profile_id,
                algorithm_id,
            )
        },
        auth::auth_type(
            &auth::HeaderAuth(auth::ApiKeyAuth {
                is_connected_allowed: false,
                is_platform_allowed: false,
            }),
            &auth::JWTAuth {
                permission: Permission::ProfileRoutingRead,
            },
            req.headers(),
        ),
        api_locking::LockAction::NotApplicable,
    ))
    .await
}

#[cfg(all(feature = "olap", feature = "v2"))]
#[instrument(skip_all)]
pub async fn routing_retrieve_config(
    state: web::Data<AppState>,
    req: HttpRequest,
    path: web::Path<common_utils::id_type::RoutingId>,
) -> impl Responder {
    let algorithm_id = path.into_inner();
    let flow = Flow::RoutingRetrieveConfig;
    Box::pin(oss_api::server_wrap(
        flow,
        state,
        &req,
        algorithm_id,
        |state, auth: auth::AuthenticationData, algorithm_id, _| {
            let merchant_context = domain::MerchantContext::NormalMerchant(Box::new(
                domain::Context(auth.merchant_account, auth.key_store),
            ));
            routing::retrieve_routing_algorithm_from_algorithm_id(
                state,
                merchant_context,
                Some(auth.profile.get_id().clone()),
                algorithm_id,
            )
        },
        #[cfg(not(feature = "release"))]
        auth::auth_type(
            &auth::V2ApiKeyAuth {
                is_connected_allowed: false,
                is_platform_allowed: false,
            },
            &auth::JWTAuth {
                permission: Permission::ProfileRoutingRead,
            },
            req.headers(),
        ),
        #[cfg(feature = "release")]
        &auth::JWTAuth {
            permission: Permission::ProfileRoutingRead,
        },
        api_locking::LockAction::NotApplicable,
    ))
    .await
}

#[cfg(feature = "olap")]
#[instrument(skip_all)]
pub async fn list_routing_configs(
    state: web::Data<AppState>,
    req: HttpRequest,
    query: web::Query<RoutingRetrieveQuery>,
    transaction_type: Option<enums::TransactionType>,
) -> impl Responder {
    let flow = Flow::RoutingRetrieveDictionary;
    Box::pin(oss_api::server_wrap(
        flow,
        state,
        &req,
        query.into_inner(),
        |state, auth: auth::AuthenticationData, query_params, _| {
            let merchant_context = domain::MerchantContext::NormalMerchant(Box::new(
                domain::Context(auth.merchant_account, auth.key_store),
            ));
            routing::retrieve_merchant_routing_dictionary(
                state,
                merchant_context,
                None,
                query_params.clone(),
                transaction_type
                    .or(query_params.transaction_type)
                    .unwrap_or(enums::TransactionType::Payment),
            )
        },
        auth::auth_type(
            &auth::HeaderAuth(auth::ApiKeyAuth {
                is_connected_allowed: false,
                is_platform_allowed: false,
            }),
            &auth::JWTAuth {
                permission: Permission::MerchantRoutingRead,
            },
            req.headers(),
        ),
        api_locking::LockAction::NotApplicable,
    ))
    .await
}

#[cfg(all(feature = "olap", feature = "v1"))]
#[instrument(skip_all)]
pub async fn list_routing_configs_for_profile(
    state: web::Data<AppState>,
    req: HttpRequest,
    query: web::Query<RoutingRetrieveQuery>,
    transaction_type: Option<enums::TransactionType>,
) -> impl Responder {
    let flow = Flow::RoutingRetrieveDictionary;
    Box::pin(oss_api::server_wrap(
        flow,
        state,
        &req,
        query.into_inner(),
        |state, auth: auth::AuthenticationData, query_params, _| {
            let merchant_context = domain::MerchantContext::NormalMerchant(Box::new(
                domain::Context(auth.merchant_account, auth.key_store),
            ));
            routing::retrieve_merchant_routing_dictionary(
                state,
                merchant_context,
                auth.profile_id.map(|profile_id| vec![profile_id]),
                query_params.clone(),
                transaction_type
                    .or(query_params.transaction_type)
                    .unwrap_or(enums::TransactionType::Payment),
            )
        },
        auth::auth_type(
            &auth::HeaderAuth(auth::ApiKeyAuth {
                is_connected_allowed: false,
                is_platform_allowed: false,
            }),
            &auth::JWTAuth {
                permission: Permission::ProfileRoutingRead,
            },
            req.headers(),
        ),
        api_locking::LockAction::NotApplicable,
    ))
    .await
}

#[cfg(all(feature = "olap", feature = "v2"))]
#[instrument(skip_all)]
pub async fn routing_unlink_config(
    state: web::Data<AppState>,
    req: HttpRequest,
    path: web::Path<common_utils::id_type::ProfileId>,
    transaction_type: &enums::TransactionType,
) -> impl Responder {
    let flow = Flow::RoutingUnlinkConfig;
    let path = path.into_inner();
    Box::pin(oss_api::server_wrap(
        flow,
        state,
        &req,
        path.clone(),
        |state, auth: auth::AuthenticationData, path, _| {
            let merchant_context = domain::MerchantContext::NormalMerchant(Box::new(
                domain::Context(auth.merchant_account, auth.key_store),
            ));
            routing::unlink_routing_config_under_profile(
                state,
                merchant_context,
                path,
                transaction_type,
            )
        },
        #[cfg(not(feature = "release"))]
        auth::auth_type(
            &auth::V2ApiKeyAuth {
                is_connected_allowed: false,
                is_platform_allowed: false,
            },
            &auth::JWTAuthProfileFromRoute {
                profile_id: path,
                required_permission: Permission::MerchantRoutingWrite,
            },
            req.headers(),
        ),
        #[cfg(feature = "release")]
        &auth::JWTAuthProfileFromRoute {
            profile_id: path,
            required_permission: Permission::MerchantRoutingWrite,
        },
        api_locking::LockAction::NotApplicable,
    ))
    .await
}

#[cfg(all(feature = "olap", feature = "v1"))]
#[instrument(skip_all)]
pub async fn routing_unlink_config(
    state: web::Data<AppState>,
    req: HttpRequest,
    payload: web::Json<routing_types::RoutingConfigRequest>,
    transaction_type: Option<enums::TransactionType>,
) -> impl Responder {
    let flow = Flow::RoutingUnlinkConfig;
    Box::pin(oss_api::server_wrap(
        flow,
        state,
        &req,
        payload.into_inner(),
        |state, auth: auth::AuthenticationData, payload_req, _| {
            let merchant_context = domain::MerchantContext::NormalMerchant(Box::new(
                domain::Context(auth.merchant_account, auth.key_store),
            ));
            routing::unlink_routing_config(
                state,
                merchant_context,
                payload_req.clone(),
                auth.profile_id,
                transaction_type
                    .or(payload_req.transaction_type)
                    .unwrap_or(enums::TransactionType::Payment),
            )
        },
        auth::auth_type(
            &auth::HeaderAuth(auth::ApiKeyAuth {
                is_connected_allowed: false,
                is_platform_allowed: false,
            }),
            &auth::JWTAuth {
                permission: Permission::ProfileRoutingWrite,
            },
            req.headers(),
        ),
        api_locking::LockAction::NotApplicable,
    ))
    .await
}

#[cfg(all(feature = "olap", feature = "v2"))]
#[instrument(skip_all)]
pub async fn routing_update_default_config(
    state: web::Data<AppState>,
    req: HttpRequest,
    path: web::Path<common_utils::id_type::ProfileId>,
    json_payload: web::Json<Vec<routing_types::RoutableConnectorChoice>>,
) -> impl Responder {
    let wrapper = routing_types::ProfileDefaultRoutingConfig {
        profile_id: path.into_inner(),
        connectors: json_payload.into_inner(),
    };
    Box::pin(oss_api::server_wrap(
        Flow::RoutingUpdateDefaultConfig,
        state,
        &req,
        wrapper,
        |state, auth: auth::AuthenticationData, wrapper, _| {
            let merchant_context = domain::MerchantContext::NormalMerchant(Box::new(
                domain::Context(auth.merchant_account, auth.key_store),
            ));
            routing::update_default_fallback_routing(
                state,
                merchant_context,
                wrapper.profile_id,
                wrapper.connectors,
            )
        },
        #[cfg(not(feature = "release"))]
        auth::auth_type(
            &auth::V2ApiKeyAuth {
                is_connected_allowed: false,
                is_platform_allowed: false,
            },
            &auth::JWTAuth {
                permission: Permission::MerchantRoutingWrite,
            },
            req.headers(),
        ),
        #[cfg(feature = "release")]
        &auth::JWTAuth {
            permission: Permission::MerchantRoutingWrite,
        },
        api_locking::LockAction::NotApplicable,
    ))
    .await
}

#[cfg(all(feature = "olap", feature = "v1"))]
#[instrument(skip_all)]
pub async fn routing_update_default_config(
    state: web::Data<AppState>,
    req: HttpRequest,
    json_payload: web::Json<Vec<routing_types::RoutableConnectorChoice>>,
    transaction_type: &enums::TransactionType,
) -> impl Responder {
    Box::pin(oss_api::server_wrap(
        Flow::RoutingUpdateDefaultConfig,
        state,
        &req,
        json_payload.into_inner(),
        |state, auth: auth::AuthenticationData, updated_config, _| {
            let merchant_context = domain::MerchantContext::NormalMerchant(Box::new(
                domain::Context(auth.merchant_account, auth.key_store),
            ));
            routing::update_default_routing_config(
                state,
                merchant_context,
                updated_config,
                transaction_type,
            )
        },
        auth::auth_type(
            &auth::HeaderAuth(auth::ApiKeyAuth {
                is_connected_allowed: false,
                is_platform_allowed: false,
            }),
            &auth::JWTAuth {
                permission: Permission::MerchantRoutingWrite,
            },
            req.headers(),
        ),
        api_locking::LockAction::NotApplicable,
    ))
    .await
}

#[cfg(all(feature = "olap", feature = "v2"))]
#[instrument(skip_all)]
pub async fn routing_retrieve_default_config(
    state: web::Data<AppState>,
    req: HttpRequest,
    path: web::Path<common_utils::id_type::ProfileId>,
) -> impl Responder {
    let path = path.into_inner();
    Box::pin(oss_api::server_wrap(
        Flow::RoutingRetrieveDefaultConfig,
        state,
        &req,
        path.clone(),
        |state, auth: auth::AuthenticationData, profile_id, _| {
            let merchant_context = domain::MerchantContext::NormalMerchant(Box::new(
                domain::Context(auth.merchant_account, auth.key_store),
            ));
            routing::retrieve_default_fallback_algorithm_for_profile(
                state,
                merchant_context,
                profile_id,
            )
        },
        #[cfg(not(feature = "release"))]
        auth::auth_type(
            &auth::V2ApiKeyAuth {
                is_connected_allowed: false,
                is_platform_allowed: false,
            },
            &auth::JWTAuthProfileFromRoute {
                profile_id: path,
                required_permission: Permission::MerchantRoutingRead,
            },
            req.headers(),
        ),
        #[cfg(feature = "release")]
        &auth::JWTAuthProfileFromRoute {
            profile_id: path,
            required_permission: Permission::MerchantRoutingRead,
        },
        api_locking::LockAction::NotApplicable,
    ))
    .await
}

#[cfg(all(feature = "olap", feature = "v1"))]
#[instrument(skip_all)]
pub async fn routing_retrieve_default_config(
    state: web::Data<AppState>,
    req: HttpRequest,
    transaction_type: &enums::TransactionType,
) -> impl Responder {
    Box::pin(oss_api::server_wrap(
        Flow::RoutingRetrieveDefaultConfig,
        state,
        &req,
        (),
        |state, auth: auth::AuthenticationData, _, _| {
            let merchant_context = domain::MerchantContext::NormalMerchant(Box::new(
                domain::Context(auth.merchant_account, auth.key_store),
            ));
            routing::retrieve_default_routing_config(
                state,
                auth.profile_id,
                merchant_context,
                transaction_type,
            )
        },
        auth::auth_type(
            &auth::HeaderAuth(auth::ApiKeyAuth {
                is_connected_allowed: false,
                is_platform_allowed: false,
            }),
            &auth::JWTAuth {
                permission: Permission::ProfileRoutingRead,
            },
            req.headers(),
        ),
        api_locking::LockAction::NotApplicable,
    ))
    .await
}

#[cfg(feature = "olap")]
#[instrument(skip_all)]
pub async fn upsert_surcharge_decision_manager_config(
    state: web::Data<AppState>,
    req: HttpRequest,
    json_payload: web::Json<api_models::surcharge_decision_configs::SurchargeDecisionConfigReq>,
) -> impl Responder {
    let flow = Flow::DecisionManagerUpsertConfig;
    Box::pin(oss_api::server_wrap(
        flow,
        state,
        &req,
        json_payload.into_inner(),
        |state, auth: auth::AuthenticationData, update_decision, _| {
            let merchant_context = domain::MerchantContext::NormalMerchant(Box::new(
                domain::Context(auth.merchant_account, auth.key_store),
            ));
            surcharge_decision_config::upsert_surcharge_decision_config(
                state,
                merchant_context,
                update_decision,
            )
        },
        #[cfg(not(feature = "release"))]
        auth::auth_type(
            &auth::HeaderAuth(auth::ApiKeyAuth {
                is_connected_allowed: false,
                is_platform_allowed: false,
            }),
            &auth::JWTAuth {
                permission: Permission::MerchantSurchargeDecisionManagerWrite,
            },
            req.headers(),
        ),
        #[cfg(feature = "release")]
        &auth::JWTAuth {
            permission: Permission::MerchantSurchargeDecisionManagerWrite,
        },
        api_locking::LockAction::NotApplicable,
    ))
    .await
}
#[cfg(feature = "olap")]
#[instrument(skip_all)]
pub async fn delete_surcharge_decision_manager_config(
    state: web::Data<AppState>,
    req: HttpRequest,
) -> impl Responder {
    let flow = Flow::DecisionManagerDeleteConfig;
    Box::pin(oss_api::server_wrap(
        flow,
        state,
        &req,
        (),
        |state, auth: auth::AuthenticationData, (), _| {
            let merchant_context = domain::MerchantContext::NormalMerchant(Box::new(
                domain::Context(auth.merchant_account, auth.key_store),
            ));
            surcharge_decision_config::delete_surcharge_decision_config(state, merchant_context)
        },
        #[cfg(not(feature = "release"))]
        auth::auth_type(
            &auth::HeaderAuth(auth::ApiKeyAuth {
                is_connected_allowed: false,
                is_platform_allowed: false,
            }),
            &auth::JWTAuth {
                permission: Permission::MerchantSurchargeDecisionManagerWrite,
            },
            req.headers(),
        ),
        #[cfg(feature = "release")]
        &auth::JWTAuth {
            permission: Permission::MerchantSurchargeDecisionManagerWrite,
        },
        api_locking::LockAction::NotApplicable,
    ))
    .await
}

#[cfg(feature = "olap")]
#[instrument(skip_all)]
pub async fn retrieve_surcharge_decision_manager_config(
    state: web::Data<AppState>,
    req: HttpRequest,
) -> impl Responder {
    let flow = Flow::DecisionManagerRetrieveConfig;
    Box::pin(oss_api::server_wrap(
        flow,
        state,
        &req,
        (),
        |state, auth: auth::AuthenticationData, _, _| {
            let merchant_context = domain::MerchantContext::NormalMerchant(Box::new(
                domain::Context(auth.merchant_account, auth.key_store),
            ));
            surcharge_decision_config::retrieve_surcharge_decision_config(state, merchant_context)
        },
        #[cfg(not(feature = "release"))]
        auth::auth_type(
            &auth::HeaderAuth(auth::ApiKeyAuth {
                is_connected_allowed: false,
                is_platform_allowed: false,
            }),
            &auth::JWTAuth {
                permission: Permission::MerchantSurchargeDecisionManagerRead,
            },
            req.headers(),
        ),
        #[cfg(feature = "release")]
        &auth::JWTAuth {
            permission: Permission::MerchantSurchargeDecisionManagerRead,
        },
        api_locking::LockAction::NotApplicable,
    ))
    .await
}

#[cfg(all(feature = "olap", feature = "v1"))]
#[instrument(skip_all)]
pub async fn upsert_decision_manager_config(
    state: web::Data<AppState>,
    req: HttpRequest,
    json_payload: web::Json<api_models::conditional_configs::DecisionManager>,
) -> impl Responder {
    let flow = Flow::DecisionManagerUpsertConfig;
    Box::pin(oss_api::server_wrap(
        flow,
        state,
        &req,
        json_payload.into_inner(),
        |state, auth: auth::AuthenticationData, update_decision, _| {
            let merchant_context = domain::MerchantContext::NormalMerchant(Box::new(
                domain::Context(auth.merchant_account, auth.key_store),
            ));
            conditional_config::upsert_conditional_config(state, merchant_context, update_decision)
        },
        #[cfg(not(feature = "release"))]
        auth::auth_type(
            &auth::HeaderAuth(auth::ApiKeyAuth {
                is_connected_allowed: false,
                is_platform_allowed: false,
            }),
            &auth::JWTAuth {
                permission: Permission::MerchantThreeDsDecisionManagerWrite,
            },
            req.headers(),
        ),
        #[cfg(feature = "release")]
        &auth::JWTAuth {
            permission: Permission::MerchantThreeDsDecisionManagerWrite,
        },
        api_locking::LockAction::NotApplicable,
    ))
    .await
}

#[cfg(all(feature = "olap", feature = "v2"))]
#[instrument(skip_all)]
pub async fn upsert_decision_manager_config(
    state: web::Data<AppState>,
    req: HttpRequest,
    json_payload: web::Json<api_models::conditional_configs::DecisionManagerRequest>,
) -> impl Responder {
    let flow = Flow::DecisionManagerUpsertConfig;
    Box::pin(oss_api::server_wrap(
        flow,
        state,
        &req,
        json_payload.into_inner(),
        |state, auth: auth::AuthenticationData, update_decision, _| {
            conditional_config::upsert_conditional_config(
                state,
                auth.key_store,
                update_decision,
                auth.profile,
            )
        },
        #[cfg(not(feature = "release"))]
        auth::auth_type(
            &auth::V2ApiKeyAuth {
                is_connected_allowed: false,
                is_platform_allowed: false,
            },
            &auth::JWTAuth {
                permission: Permission::ProfileThreeDsDecisionManagerWrite,
            },
            req.headers(),
        ),
        #[cfg(feature = "release")]
        &auth::JWTAuth {
            permission: Permission::ProfileThreeDsDecisionManagerWrite,
        },
        api_locking::LockAction::NotApplicable,
    ))
    .await
}

#[cfg(feature = "olap")]
#[instrument(skip_all)]
pub async fn delete_decision_manager_config(
    state: web::Data<AppState>,
    req: HttpRequest,
) -> impl Responder {
    let flow = Flow::DecisionManagerDeleteConfig;
    Box::pin(oss_api::server_wrap(
        flow,
        state,
        &req,
        (),
        |state, auth: auth::AuthenticationData, (), _| {
            let merchant_context = domain::MerchantContext::NormalMerchant(Box::new(
                domain::Context(auth.merchant_account, auth.key_store),
            ));
            conditional_config::delete_conditional_config(state, merchant_context)
        },
        #[cfg(not(feature = "release"))]
        auth::auth_type(
            &auth::HeaderAuth(auth::ApiKeyAuth {
                is_connected_allowed: false,
                is_platform_allowed: false,
            }),
            &auth::JWTAuth {
                permission: Permission::MerchantThreeDsDecisionManagerWrite,
            },
            req.headers(),
        ),
        #[cfg(feature = "release")]
        &auth::JWTAuth {
            permission: Permission::MerchantThreeDsDecisionManagerWrite,
        },
        api_locking::LockAction::NotApplicable,
    ))
    .await
}

#[cfg(all(feature = "olap", feature = "v2"))]
#[cfg(feature = "olap")]
#[instrument(skip_all)]
pub async fn retrieve_decision_manager_config(
    state: web::Data<AppState>,
    req: HttpRequest,
) -> impl Responder {
    let flow = Flow::DecisionManagerRetrieveConfig;
    Box::pin(oss_api::server_wrap(
        flow,
        state,
        &req,
        (),
        |state, auth: auth::AuthenticationData, _, _| {
            conditional_config::retrieve_conditional_config(state, auth.key_store, auth.profile)
        },
        #[cfg(not(feature = "release"))]
        auth::auth_type(
            &auth::V2ApiKeyAuth {
                is_connected_allowed: false,
                is_platform_allowed: false,
            },
            &auth::JWTAuth {
                permission: Permission::ProfileThreeDsDecisionManagerWrite,
            },
            req.headers(),
        ),
        #[cfg(feature = "release")]
        &auth::JWTAuth {
            permission: Permission::ProfileThreeDsDecisionManagerWrite,
        },
        api_locking::LockAction::NotApplicable,
    ))
    .await
}

#[cfg(all(feature = "olap", feature = "v1"))]
#[cfg(feature = "olap")]
#[instrument(skip_all)]
pub async fn retrieve_decision_manager_config(
    state: web::Data<AppState>,
    req: HttpRequest,
) -> impl Responder {
    let flow = Flow::DecisionManagerRetrieveConfig;
    Box::pin(oss_api::server_wrap(
        flow,
        state,
        &req,
        (),
        |state, auth: auth::AuthenticationData, _, _| {
            let merchant_context = domain::MerchantContext::NormalMerchant(Box::new(
                domain::Context(auth.merchant_account, auth.key_store),
            ));
            conditional_config::retrieve_conditional_config(state, merchant_context)
        },
        #[cfg(not(feature = "release"))]
        auth::auth_type(
            &auth::HeaderAuth(auth::ApiKeyAuth {
                is_connected_allowed: false,
                is_platform_allowed: false,
            }),
            &auth::JWTAuth {
                permission: Permission::MerchantThreeDsDecisionManagerRead,
            },
            req.headers(),
        ),
        #[cfg(feature = "release")]
        &auth::JWTAuth {
            permission: Permission::MerchantThreeDsDecisionManagerRead,
        },
        api_locking::LockAction::NotApplicable,
    ))
    .await
}

#[cfg(all(feature = "olap", feature = "v1"))]
#[instrument(skip_all)]
pub async fn routing_retrieve_linked_config(
    state: web::Data<AppState>,
    req: HttpRequest,
    query: web::Query<routing_types::RoutingRetrieveLinkQuery>,
    transaction_type: Option<enums::TransactionType>,
) -> impl Responder {
    use crate::services::authentication::AuthenticationData;
    let flow = Flow::RoutingRetrieveActiveConfig;
    let query = query.into_inner();
    if let Some(profile_id) = query.profile_id.clone() {
        Box::pin(oss_api::server_wrap(
            flow,
            state,
            &req,
            query.clone(),
            |state, auth: AuthenticationData, query_params, _| {
                let merchant_context = domain::MerchantContext::NormalMerchant(Box::new(
                    domain::Context(auth.merchant_account, auth.key_store),
                ));
                routing::retrieve_linked_routing_config(
                    state,
                    merchant_context,
                    auth.profile_id,
                    query_params,
                    transaction_type
                        .or(query.transaction_type)
                        .unwrap_or(enums::TransactionType::Payment),
                )
            },
            auth::auth_type(
                &auth::HeaderAuth(auth::ApiKeyAuth {
                    is_connected_allowed: false,
                    is_platform_allowed: false,
                }),
                &auth::JWTAuthProfileFromRoute {
                    profile_id,
                    required_permission: Permission::ProfileRoutingRead,
                },
                req.headers(),
            ),
            api_locking::LockAction::NotApplicable,
        ))
        .await
    } else {
        Box::pin(oss_api::server_wrap(
            flow,
            state,
            &req,
            query.clone(),
            |state, auth: AuthenticationData, query_params, _| {
                let merchant_context = domain::MerchantContext::NormalMerchant(Box::new(
                    domain::Context(auth.merchant_account, auth.key_store),
                ));
                routing::retrieve_linked_routing_config(
                    state,
                    merchant_context,
                    auth.profile_id,
                    query_params,
                    transaction_type
                        .or(query.transaction_type)
                        .unwrap_or(enums::TransactionType::Payment),
                )
            },
            auth::auth_type(
                &auth::HeaderAuth(auth::ApiKeyAuth {
                    is_connected_allowed: false,
                    is_platform_allowed: false,
                }),
                &auth::JWTAuth {
                    permission: Permission::ProfileRoutingRead,
                },
                req.headers(),
            ),
            api_locking::LockAction::NotApplicable,
        ))
        .await
    }
}

#[cfg(all(feature = "olap", feature = "v2"))]
#[instrument(skip_all)]
pub async fn routing_retrieve_linked_config(
    state: web::Data<AppState>,
    req: HttpRequest,
    query: web::Query<RoutingRetrieveQuery>,
    path: web::Path<common_utils::id_type::ProfileId>,
    transaction_type: &enums::TransactionType,
) -> impl Responder {
    use crate::services::authentication::AuthenticationData;
    let flow = Flow::RoutingRetrieveActiveConfig;
    let wrapper = routing_types::RoutingRetrieveLinkQueryWrapper {
        routing_query: query.into_inner(),
        profile_id: path.into_inner(),
    };
    Box::pin(oss_api::server_wrap(
        flow,
        state,
        &req,
        wrapper.clone(),
        |state, auth: AuthenticationData, wrapper, _| {
            let merchant_context = domain::MerchantContext::NormalMerchant(Box::new(
                domain::Context(auth.merchant_account, auth.key_store),
            ));
            routing::retrieve_routing_config_under_profile(
                state,
                merchant_context,
                wrapper.routing_query,
                wrapper.profile_id,
                transaction_type,
            )
        },
        #[cfg(not(feature = "release"))]
        auth::auth_type(
            &auth::V2ApiKeyAuth {
                is_connected_allowed: false,
                is_platform_allowed: false,
            },
            &auth::JWTAuthProfileFromRoute {
                profile_id: wrapper.profile_id,
                required_permission: Permission::ProfileRoutingRead,
            },
            req.headers(),
        ),
        #[cfg(feature = "release")]
        &auth::JWTAuthProfileFromRoute {
            profile_id: wrapper.profile_id,
            required_permission: Permission::ProfileRoutingRead,
        },
        api_locking::LockAction::NotApplicable,
    ))
    .await
}

#[cfg(feature = "olap")]
#[instrument(skip_all)]
pub async fn routing_retrieve_default_config_for_profiles(
    state: web::Data<AppState>,
    req: HttpRequest,
    transaction_type: &enums::TransactionType,
) -> impl Responder {
    Box::pin(oss_api::server_wrap(
        Flow::RoutingRetrieveDefaultConfig,
        state,
        &req,
        (),
        |state, auth: auth::AuthenticationData, _, _| {
            let merchant_context = domain::MerchantContext::NormalMerchant(Box::new(
                domain::Context(auth.merchant_account, auth.key_store),
            ));
            routing::retrieve_default_routing_config_for_profiles(
                state,
                merchant_context,
                transaction_type,
            )
        },
        #[cfg(not(feature = "release"))]
        auth::auth_type(
            &auth::HeaderAuth(auth::ApiKeyAuth {
                is_connected_allowed: false,
                is_platform_allowed: false,
            }),
            &auth::JWTAuth {
                permission: Permission::MerchantRoutingRead,
            },
            req.headers(),
        ),
        #[cfg(feature = "release")]
        auth::auth_type(
            &auth::HeaderAuth(auth::ApiKeyAuth {
                is_connected_allowed: false,
                is_platform_allowed: false,
            }),
            &auth::JWTAuth {
                permission: Permission::MerchantRoutingRead,
            },
            req.headers(),
        ),
        api_locking::LockAction::NotApplicable,
    ))
    .await
}

#[cfg(feature = "olap")]
#[instrument(skip_all)]
pub async fn routing_update_default_config_for_profile(
    state: web::Data<AppState>,
    req: HttpRequest,
    path: web::Path<common_utils::id_type::ProfileId>,
    json_payload: web::Json<Vec<routing_types::RoutableConnectorChoice>>,
    transaction_type: &enums::TransactionType,
) -> impl Responder {
    let routing_payload_wrapper = routing_types::RoutingPayloadWrapper {
        updated_config: json_payload.into_inner(),
        profile_id: path.into_inner(),
    };
    Box::pin(oss_api::server_wrap(
        Flow::RoutingUpdateDefaultConfig,
        state,
        &req,
        routing_payload_wrapper.clone(),
        |state, auth: auth::AuthenticationData, wrapper, _| {
            let merchant_context = domain::MerchantContext::NormalMerchant(Box::new(
                domain::Context(auth.merchant_account, auth.key_store),
            ));
            routing::update_default_routing_config_for_profile(
                state,
                merchant_context,
                wrapper.updated_config,
                wrapper.profile_id,
                transaction_type,
            )
        },
        auth::auth_type(
            &auth::HeaderAuth(auth::ApiKeyAuth {
                is_connected_allowed: false,
                is_platform_allowed: false,
            }),
            &auth::JWTAuthProfileFromRoute {
                profile_id: routing_payload_wrapper.profile_id,
                required_permission: Permission::ProfileRoutingWrite,
            },
            req.headers(),
        ),
        api_locking::LockAction::NotApplicable,
    ))
    .await
}

#[cfg(all(feature = "olap", feature = "v1", feature = "dynamic_routing"))]
#[instrument(skip_all)]
pub async fn toggle_success_based_routing(
    state: web::Data<AppState>,
    req: HttpRequest,
    query: web::Query<api_models::routing::ToggleDynamicRoutingQuery>,
    path: web::Path<routing_types::ToggleDynamicRoutingPath>,
) -> impl Responder {
    let flow = Flow::ToggleDynamicRouting;
    let wrapper = routing_types::ToggleDynamicRoutingWrapper {
        feature_to_enable: query.into_inner().enable,
        profile_id: path.into_inner().profile_id,
    };
    Box::pin(oss_api::server_wrap(
        flow,
        state,
        &req,
        wrapper.clone(),
        |state,
         auth: auth::AuthenticationData,
         wrapper: routing_types::ToggleDynamicRoutingWrapper,
         _| {
            let merchant_context = domain::MerchantContext::NormalMerchant(Box::new(
                domain::Context(auth.merchant_account, auth.key_store),
            ));
            routing::toggle_specific_dynamic_routing(
                state,
                merchant_context,
                wrapper.feature_to_enable,
                wrapper.profile_id,
                api_models::routing::DynamicRoutingType::SuccessRateBasedRouting,
            )
        },
        auth::auth_type(
            &auth::HeaderAuth(auth::ApiKeyAuth {
                is_connected_allowed: false,
                is_platform_allowed: false,
            }),
            &auth::JWTAuthProfileFromRoute {
                profile_id: wrapper.profile_id,
                required_permission: Permission::ProfileRoutingWrite,
            },
            req.headers(),
        ),
        api_locking::LockAction::NotApplicable,
    ))
    .await
}

#[cfg(all(feature = "olap", feature = "v1", feature = "dynamic_routing"))]
#[instrument(skip_all)]
pub async fn success_based_routing_update_configs(
    state: web::Data<AppState>,
    req: HttpRequest,
    path: web::Path<routing_types::DynamicRoutingUpdateConfigQuery>,
    json_payload: web::Json<routing_types::SuccessBasedRoutingConfig>,
) -> impl Responder {
    let flow = Flow::UpdateDynamicRoutingConfigs;
    let routing_payload_wrapper = routing_types::SuccessBasedRoutingPayloadWrapper {
        updated_config: json_payload.into_inner(),
        algorithm_id: path.clone().algorithm_id,
        profile_id: path.clone().profile_id,
    };
    Box::pin(oss_api::server_wrap(
        flow,
        state,
        &req,
        routing_payload_wrapper.clone(),
        |state, _, wrapper: routing_types::SuccessBasedRoutingPayloadWrapper, _| async {
            Box::pin(routing::success_based_routing_update_configs(
                state,
                wrapper.updated_config,
                wrapper.algorithm_id,
                wrapper.profile_id,
            ))
            .await
        },
        auth::auth_type(
            &auth::HeaderAuth(auth::ApiKeyAuth {
                is_connected_allowed: false,
                is_platform_allowed: false,
            }),
            &auth::JWTAuthProfileFromRoute {
                profile_id: routing_payload_wrapper.profile_id,
                required_permission: Permission::ProfileRoutingWrite,
            },
            req.headers(),
        ),
        api_locking::LockAction::NotApplicable,
    ))
    .await
}

#[cfg(all(feature = "olap", feature = "v1", feature = "dynamic_routing"))]
#[instrument(skip_all)]
pub async fn elimination_routing_update_configs(
    state: web::Data<AppState>,
    req: HttpRequest,
    path: web::Path<routing_types::DynamicRoutingUpdateConfigQuery>,
    json_payload: web::Json<routing_types::EliminationRoutingConfig>,
) -> impl Responder {
    let flow = Flow::UpdateDynamicRoutingConfigs;
    let routing_payload_wrapper = routing_types::EliminationRoutingPayloadWrapper {
        updated_config: json_payload.into_inner(),
        algorithm_id: path.clone().algorithm_id,
        profile_id: path.clone().profile_id,
    };
    Box::pin(oss_api::server_wrap(
        flow,
        state,
        &req,
        routing_payload_wrapper.clone(),
        |state, _, wrapper: routing_types::EliminationRoutingPayloadWrapper, _| async {
            Box::pin(routing::elimination_routing_update_configs(
                state,
                wrapper.updated_config,
                wrapper.algorithm_id,
                wrapper.profile_id,
            ))
            .await
        },
        auth::auth_type(
            &auth::HeaderAuth(auth::ApiKeyAuth {
                is_connected_allowed: false,
                is_platform_allowed: false,
            }),
            &auth::JWTAuthProfileFromRoute {
                profile_id: routing_payload_wrapper.profile_id,
                required_permission: Permission::ProfileRoutingWrite,
            },
            req.headers(),
        ),
        api_locking::LockAction::NotApplicable,
    ))
    .await
}

#[cfg(all(feature = "olap", feature = "v1", feature = "dynamic_routing"))]
#[instrument(skip_all)]
pub async fn contract_based_routing_setup_config(
    state: web::Data<AppState>,
    req: HttpRequest,
    path: web::Path<routing_types::ToggleDynamicRoutingPath>,
    query: web::Query<api_models::routing::ToggleDynamicRoutingQuery>,
    json_payload: Option<web::Json<routing_types::ContractBasedRoutingConfig>>,
) -> impl Responder {
    let flow = Flow::ToggleDynamicRouting;
    let routing_payload_wrapper = routing_types::ContractBasedRoutingSetupPayloadWrapper {
        config: json_payload.map(|json| json.into_inner()),
        profile_id: path.into_inner().profile_id,
        features_to_enable: query.into_inner().enable,
    };
    Box::pin(oss_api::server_wrap(
        flow,
        state,
        &req,
        routing_payload_wrapper.clone(),
        |state,
         auth: auth::AuthenticationData,
         wrapper: routing_types::ContractBasedRoutingSetupPayloadWrapper,
         _| async move {
            let merchant_context = domain::MerchantContext::NormalMerchant(Box::new(
                domain::Context(auth.merchant_account, auth.key_store),
            ));
            Box::pin(routing::contract_based_dynamic_routing_setup(
                state,
                merchant_context,
                wrapper.profile_id,
                wrapper.features_to_enable,
                wrapper.config,
            ))
            .await
        },
        auth::auth_type(
            &auth::HeaderAuth(auth::ApiKeyAuth {
                is_connected_allowed: false,
                is_platform_allowed: false,
            }),
            &auth::JWTAuthProfileFromRoute {
                profile_id: routing_payload_wrapper.profile_id,
                required_permission: Permission::ProfileRoutingWrite,
            },
            req.headers(),
        ),
        api_locking::LockAction::NotApplicable,
    ))
    .await
}

#[cfg(all(feature = "olap", feature = "v1", feature = "dynamic_routing"))]
#[instrument(skip_all)]
pub async fn contract_based_routing_update_configs(
    state: web::Data<AppState>,
    req: HttpRequest,
    path: web::Path<routing_types::DynamicRoutingUpdateConfigQuery>,
    json_payload: web::Json<routing_types::ContractBasedRoutingConfig>,
) -> impl Responder {
    let flow = Flow::UpdateDynamicRoutingConfigs;
    let routing_payload_wrapper = routing_types::ContractBasedRoutingPayloadWrapper {
        updated_config: json_payload.into_inner(),
        algorithm_id: path.algorithm_id.clone(),
        profile_id: path.profile_id.clone(),
    };
    Box::pin(oss_api::server_wrap(
        flow,
        state,
        &req,
        routing_payload_wrapper.clone(),
        |state,
         auth: auth::AuthenticationData,
         wrapper: routing_types::ContractBasedRoutingPayloadWrapper,
         _| async {
            let merchant_context = domain::MerchantContext::NormalMerchant(Box::new(
                domain::Context(auth.merchant_account, auth.key_store),
            ));
            Box::pin(routing::contract_based_routing_update_configs(
                state,
                wrapper.updated_config,
                merchant_context,
                wrapper.algorithm_id,
                wrapper.profile_id,
            ))
            .await
        },
        auth::auth_type(
            &auth::HeaderAuth(auth::ApiKeyAuth {
                is_connected_allowed: false,
                is_platform_allowed: false,
            }),
            &auth::JWTAuthProfileFromRoute {
                profile_id: routing_payload_wrapper.profile_id,
                required_permission: Permission::ProfileRoutingWrite,
            },
            req.headers(),
        ),
        api_locking::LockAction::NotApplicable,
    ))
    .await
}

#[cfg(all(feature = "olap", feature = "v1", feature = "dynamic_routing"))]
#[instrument(skip_all)]
pub async fn toggle_elimination_routing(
    state: web::Data<AppState>,
    req: HttpRequest,
    query: web::Query<api_models::routing::ToggleDynamicRoutingQuery>,
    path: web::Path<routing_types::ToggleDynamicRoutingPath>,
) -> impl Responder {
    let flow = Flow::ToggleDynamicRouting;
    let wrapper = routing_types::ToggleDynamicRoutingWrapper {
        feature_to_enable: query.into_inner().enable,
        profile_id: path.into_inner().profile_id,
    };
    Box::pin(oss_api::server_wrap(
        flow,
        state,
        &req,
        wrapper.clone(),
        |state,
         auth: auth::AuthenticationData,
         wrapper: routing_types::ToggleDynamicRoutingWrapper,
         _| {
            let merchant_context = domain::MerchantContext::NormalMerchant(Box::new(
                domain::Context(auth.merchant_account, auth.key_store),
            ));
            routing::toggle_specific_dynamic_routing(
                state,
                merchant_context,
                wrapper.feature_to_enable,
                wrapper.profile_id,
                api_models::routing::DynamicRoutingType::EliminationRouting,
            )
        },
        auth::auth_type(
            &auth::HeaderAuth(auth::ApiKeyAuth {
                is_connected_allowed: false,
                is_platform_allowed: false,
            }),
            &auth::JWTAuthProfileFromRoute {
                profile_id: wrapper.profile_id,
                required_permission: Permission::ProfileRoutingWrite,
            },
            req.headers(),
        ),
        api_locking::LockAction::NotApplicable,
    ))
    .await
}

#[cfg(all(feature = "olap", feature = "v1"))]
#[instrument(skip_all)]
pub async fn set_dynamic_routing_volume_split(
    state: web::Data<AppState>,
    req: HttpRequest,
    query: web::Query<api_models::routing::DynamicRoutingVolumeSplitQuery>,
    path: web::Path<routing_types::ToggleDynamicRoutingPath>,
) -> impl Responder {
    let flow = Flow::VolumeSplitOnRoutingType;
    let routing_info = api_models::routing::RoutingVolumeSplit {
        routing_type: api_models::routing::RoutingType::Dynamic,
        split: query.into_inner().split,
    };
    let payload = api_models::routing::RoutingVolumeSplitWrapper {
        routing_info,
        profile_id: path.into_inner().profile_id,
    };

    Box::pin(oss_api::server_wrap(
        flow,
        state,
        &req,
        payload.clone(),
        |state,
         auth: auth::AuthenticationData,
         payload: api_models::routing::RoutingVolumeSplitWrapper,
         _| {
            let merchant_context = domain::MerchantContext::NormalMerchant(Box::new(
                domain::Context(auth.merchant_account, auth.key_store),
            ));
            routing::configure_dynamic_routing_volume_split(
                state,
                merchant_context,
                payload.profile_id,
                payload.routing_info,
            )
        },
        auth::auth_type(
            &auth::HeaderAuth(auth::ApiKeyAuth {
                is_connected_allowed: false,
                is_platform_allowed: false,
            }),
            &auth::JWTAuthProfileFromRoute {
                profile_id: payload.profile_id,
                required_permission: Permission::ProfileRoutingWrite,
            },
            req.headers(),
        ),
        api_locking::LockAction::NotApplicable,
    ))
    .await
}

#[cfg(all(feature = "olap", feature = "v1"))]
#[instrument(skip_all)]
pub async fn get_dynamic_routing_volume_split(
    state: web::Data<AppState>,
    req: HttpRequest,
    path: web::Path<routing_types::ToggleDynamicRoutingPath>,
) -> impl Responder {
    let flow = Flow::VolumeSplitOnRoutingType;

    let payload = path.into_inner();
    Box::pin(oss_api::server_wrap(
        flow,
        state,
        &req,
        payload.clone(),
        |state, auth: auth::AuthenticationData, payload, _| {
            let merchant_context = domain::MerchantContext::NormalMerchant(Box::new(
                domain::Context(auth.merchant_account, auth.key_store),
            ));
            routing::retrieve_dynamic_routing_volume_split(
                state,
                merchant_context,
                payload.profile_id,
            )
        },
        auth::auth_type(
            &auth::HeaderAuth(auth::ApiKeyAuth {
                is_connected_allowed: false,
                is_platform_allowed: false,
            }),
            &auth::JWTAuthProfileFromRoute {
                profile_id: payload.profile_id,
                required_permission: Permission::ProfileRoutingRead,
            },
            req.headers(),
        ),
        api_locking::LockAction::NotApplicable,
    ))
    .await
}
<<<<<<< HEAD
const EUCLID_API_TIMEOUT: u64 = 5;
#[cfg(all(feature = "olap", feature = "v1"))]
#[instrument(skip_all)]
pub async fn evaluate_routing_rule(
    state: web::Data<AppState>,
    req: HttpRequest,
    json_payload: web::Json<RoutingEvaluateRequest>,
) -> impl Responder {
    let json_payload = json_payload.into_inner();
    let flow = Flow::RoutingEvaluateRule;
=======

use actix_web::HttpResponse;
#[instrument(skip_all, fields(flow = ?Flow::DecisionEngineRuleMigration))]
pub async fn migrate_routing_rules_for_profile(
    state: web::Data<AppState>,
    req: HttpRequest,
    query: web::Query<routing_types::RuleMigrationQuery>,
) -> HttpResponse {
    let flow = Flow::DecisionEngineRuleMigration;

>>>>>>> a6f4d726
    Box::pin(oss_api::server_wrap(
        flow,
        state,
        &req,
<<<<<<< HEAD
        json_payload.clone(),
        |state, _auth: auth::AuthenticationData, payload, _| async move {
            let euclid_response: serde_json::Value = EuclidApiClient::send_decision_engine_request(
                &state,
                services::Method::Post,
                "routing/evaluate",
                Some(payload),
                Some(EUCLID_API_TIMEOUT),
            )
            .await
            .change_context(errors::ApiErrorResponse::InternalServerError)
            .attach_printable("Failed to evaluate routing rule")?;

            Ok(services::ApplicationResponse::Json(euclid_response))
        },
        &auth::ApiKeyAuth {
            is_connected_allowed: false,
            is_platform_allowed: false,
        },
        api_locking::LockAction::NotApplicable,
    ))
    .await
=======
        query.into_inner(),
        |state, _, query_params, _| async move {
            let merchant_id = query_params.merchant_id.clone();
            let (key_store, merchant_account) = get_merchant_account(&state, &merchant_id).await?;
            let merchant_context = domain::MerchantContext::NormalMerchant(Box::new(
                domain::Context(merchant_account, key_store),
            ));
            let res = Box::pin(routing::migrate_rules_for_profile(
                state,
                merchant_context,
                query_params,
            ))
            .await?;
            Ok(crate::services::ApplicationResponse::Json(res))
        },
        &auth::AdminApiAuth,
        api_locking::LockAction::NotApplicable,
    ))
    .await
}

async fn get_merchant_account(
    state: &super::SessionState,
    merchant_id: &common_utils::id_type::MerchantId,
) -> common_utils::errors::CustomResult<(MerchantKeyStore, domain::MerchantAccount), ApiErrorResponse>
{
    let key_manager_state = &state.into();
    let key_store = state
        .store
        .get_merchant_key_store_by_merchant_id(
            key_manager_state,
            merchant_id,
            &state.store.get_master_key().to_vec().into(),
        )
        .await
        .to_not_found_response(ApiErrorResponse::MerchantAccountNotFound)?;

    let merchant_account = state
        .store
        .find_merchant_account_by_merchant_id(key_manager_state, merchant_id, &key_store)
        .await
        .to_not_found_response(ApiErrorResponse::MerchantAccountNotFound)?;
    Ok((key_store, merchant_account))
>>>>>>> a6f4d726
}<|MERGE_RESOLUTION|>--- conflicted
+++ resolved
@@ -4,24 +4,20 @@
 //! of Routing configs.
 
 use actix_web::{web, HttpRequest, Responder};
-<<<<<<< HEAD
 use api_models::{enums, routing as routing_types, routing::RoutingRetrieveQuery};
 use error_stack::ResultExt;
-=======
 use api_models::{
     enums,
     routing::{self as routing_types, RoutingRetrieveQuery},
 };
 use hyperswitch_domain_models::merchant_context::MerchantKeyStore;
 use payment_methods::core::errors::ApiErrorResponse;
->>>>>>> a6f4d726
 use router_env::{
     tracing::{self, instrument},
     Flow,
 };
 
 use crate::{
-<<<<<<< HEAD
     core::{
         api_locking, conditional_config, errors,
         payments::routing::utils::{
@@ -29,10 +25,8 @@
         },
         routing, surcharge_decision_config,
     },
-=======
     core::{api_locking, conditional_config, routing, surcharge_decision_config},
     db::errors::StorageErrorExt,
->>>>>>> a6f4d726
     routes::AppState,
     services,
     services::{api as oss_api, authentication as auth, authorization::permissions::Permission},
@@ -1580,7 +1574,6 @@
     ))
     .await
 }
-<<<<<<< HEAD
 const EUCLID_API_TIMEOUT: u64 = 5;
 #[cfg(all(feature = "olap", feature = "v1"))]
 #[instrument(skip_all)]
@@ -1591,23 +1584,10 @@
 ) -> impl Responder {
     let json_payload = json_payload.into_inner();
     let flow = Flow::RoutingEvaluateRule;
-=======
-
-use actix_web::HttpResponse;
-#[instrument(skip_all, fields(flow = ?Flow::DecisionEngineRuleMigration))]
-pub async fn migrate_routing_rules_for_profile(
-    state: web::Data<AppState>,
-    req: HttpRequest,
-    query: web::Query<routing_types::RuleMigrationQuery>,
-) -> HttpResponse {
-    let flow = Flow::DecisionEngineRuleMigration;
-
->>>>>>> a6f4d726
-    Box::pin(oss_api::server_wrap(
-        flow,
-        state,
-        &req,
-<<<<<<< HEAD
+    Box::pin(oss_api::server_wrap(
+        flow,
+        state,
+        &req,
         json_payload.clone(),
         |state, _auth: auth::AuthenticationData, payload, _| async move {
             let euclid_response: serde_json::Value = EuclidApiClient::send_decision_engine_request(
@@ -1630,7 +1610,21 @@
         api_locking::LockAction::NotApplicable,
     ))
     .await
-=======
+}
+
+use actix_web::HttpResponse;
+#[instrument(skip_all, fields(flow = ?Flow::DecisionEngineRuleMigration))]
+pub async fn migrate_routing_rules_for_profile(
+    state: web::Data<AppState>,
+    req: HttpRequest,
+    query: web::Query<routing_types::RuleMigrationQuery>,
+) -> HttpResponse {
+    let flow = Flow::DecisionEngineRuleMigration;
+
+    Box::pin(oss_api::server_wrap(
+        flow,
+        state,
+        &req,
         query.into_inner(),
         |state, _, query_params, _| async move {
             let merchant_id = query_params.merchant_id.clone();
@@ -1674,5 +1668,4 @@
         .await
         .to_not_found_response(ApiErrorResponse::MerchantAccountNotFound)?;
     Ok((key_store, merchant_account))
->>>>>>> a6f4d726
 }