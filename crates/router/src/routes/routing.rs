--- conflicted
+++ resolved
@@ -127,55 +127,6 @@
     query: web::Query<RoutingRetrieveQuery>,
     transaction_type: &enums::TransactionType,
 ) -> impl Responder {
-<<<<<<< HEAD
-    #[cfg(feature = "business_profile_routing")]
-    {
-        let flow = Flow::RoutingRetrieveDictionary;
-        Box::pin(oss_api::server_wrap(
-            flow,
-            state,
-            &req,
-            query.into_inner(),
-            |state, auth: auth::AuthenticationData, query_params, _| {
-                routing::retrieve_merchant_routing_dictionary(
-                    state,
-                    auth.merchant_account,
-                    query_params,
-                    transaction_type,
-                )
-            },
-            #[cfg(not(feature = "release"))]
-            auth::auth_type(
-                &auth::HeaderAuth(auth::ApiKeyAuth),
-                &auth::JWTAuth(Permission::RoutingRead),
-                req.headers(),
-            ),
-            #[cfg(feature = "release")]
-            &auth::JWTAuth(Permission::RoutingRead),
-            api_locking::LockAction::NotApplicable,
-        ))
-        .await
-    }
-
-    #[cfg(not(feature = "business_profile_routing"))]
-    {
-        let flow = Flow::RoutingRetrieveDictionary;
-        Box::pin(oss_api::server_wrap(
-            flow,
-            state,
-            &req,
-            (),
-            |state, auth: auth::AuthenticationData, _, _| {
-                routing::retrieve_merchant_routing_dictionary(state, auth.merchant_account)
-            },
-            #[cfg(not(feature = "release"))]
-            auth::auth_type(
-                &auth::HeaderAuth(auth::ApiKeyAuth),
-                &auth::JWTAuth(Permission::RoutingRead),
-                req.headers(),
-            ),
-            #[cfg(feature = "release")]
-=======
     let flow = Flow::RoutingRetrieveDictionary;
     Box::pin(oss_api::server_wrap(
         flow,
@@ -192,8 +143,7 @@
         },
         #[cfg(not(feature = "release"))]
         auth::auth_type(
-            &auth::ApiKeyAuth,
->>>>>>> e098415b
+            &auth::HeaderAuth(auth::ApiKeyAuth),
             &auth::JWTAuth(Permission::RoutingRead),
             req.headers(),
         ),
@@ -212,60 +162,6 @@
     payload: web::Json<routing_types::RoutingConfigRequest>,
     transaction_type: &enums::TransactionType,
 ) -> impl Responder {
-<<<<<<< HEAD
-    #[cfg(feature = "business_profile_routing")]
-    {
-        let flow = Flow::RoutingUnlinkConfig;
-        Box::pin(oss_api::server_wrap(
-            flow,
-            state,
-            &req,
-            payload.into_inner(),
-            |state, auth: auth::AuthenticationData, payload_req, _| {
-                routing::unlink_routing_config(
-                    state,
-                    auth.merchant_account,
-                    payload_req,
-                    transaction_type,
-                )
-            },
-            #[cfg(not(feature = "release"))]
-            auth::auth_type(
-                &auth::HeaderAuth(auth::ApiKeyAuth),
-                &auth::JWTAuth(Permission::RoutingWrite),
-                req.headers(),
-            ),
-            #[cfg(feature = "release")]
-            &auth::JWTAuth(Permission::RoutingWrite),
-            api_locking::LockAction::NotApplicable,
-        ))
-        .await
-    }
-
-    #[cfg(not(feature = "business_profile_routing"))]
-    {
-        let flow = Flow::RoutingUnlinkConfig;
-        Box::pin(oss_api::server_wrap(
-            flow,
-            state,
-            &req,
-            (),
-            |state, auth: auth::AuthenticationData, _, _| {
-                routing::unlink_routing_config(
-                    state,
-                    auth.merchant_account,
-                    auth.key_store,
-                    transaction_type,
-                )
-            },
-            #[cfg(not(feature = "release"))]
-            auth::auth_type(
-                &auth::HeaderAuth(auth::ApiKeyAuth),
-                &auth::JWTAuth(Permission::RoutingWrite),
-                req.headers(),
-            ),
-            #[cfg(feature = "release")]
-=======
     let flow = Flow::RoutingUnlinkConfig;
     Box::pin(oss_api::server_wrap(
         flow,
@@ -282,8 +178,7 @@
         },
         #[cfg(not(feature = "release"))]
         auth::auth_type(
-            &auth::ApiKeyAuth,
->>>>>>> e098415b
+            &auth::HeaderAuth(auth::ApiKeyAuth),
             &auth::JWTAuth(Permission::RoutingWrite),
             req.headers(),
         ),
@@ -554,56 +449,6 @@
     query: web::Query<RoutingRetrieveLinkQuery>,
     transaction_type: &enums::TransactionType,
 ) -> impl Responder {
-<<<<<<< HEAD
-    #[cfg(feature = "business_profile_routing")]
-    {
-        use crate::services::authentication::AuthenticationData;
-        let flow = Flow::RoutingRetrieveActiveConfig;
-        Box::pin(oss_api::server_wrap(
-            flow,
-            state,
-            &req,
-            query.into_inner(),
-            |state, auth: AuthenticationData, query_params, _| {
-                routing::retrieve_linked_routing_config(
-                    state,
-                    auth.merchant_account,
-                    query_params,
-                    transaction_type,
-                )
-            },
-            #[cfg(not(feature = "release"))]
-            auth::auth_type(
-                &auth::HeaderAuth(auth::ApiKeyAuth),
-                &auth::JWTAuth(Permission::RoutingRead),
-                req.headers(),
-            ),
-            #[cfg(feature = "release")]
-            &auth::JWTAuth(Permission::RoutingRead),
-            api_locking::LockAction::NotApplicable,
-        ))
-        .await
-    }
-
-    #[cfg(not(feature = "business_profile_routing"))]
-    {
-        let flow = Flow::RoutingRetrieveActiveConfig;
-        Box::pin(oss_api::server_wrap(
-            flow,
-            state,
-            &req,
-            (),
-            |state, auth: auth::AuthenticationData, _, _| {
-                routing::retrieve_linked_routing_config(state, auth.merchant_account)
-            },
-            #[cfg(not(feature = "release"))]
-            auth::auth_type(
-                &auth::HeaderAuth(auth::ApiKeyAuth),
-                &auth::JWTAuth(Permission::RoutingRead),
-                req.headers(),
-            ),
-            #[cfg(feature = "release")]
-=======
     use crate::services::authentication::AuthenticationData;
     let flow = Flow::RoutingRetrieveActiveConfig;
     Box::pin(oss_api::server_wrap(
@@ -621,8 +466,7 @@
         },
         #[cfg(not(feature = "release"))]
         auth::auth_type(
-            &auth::ApiKeyAuth,
->>>>>>> e098415b
+            &auth::HeaderAuth(auth::ApiKeyAuth),
             &auth::JWTAuth(Permission::RoutingRead),
             req.headers(),
         ),
