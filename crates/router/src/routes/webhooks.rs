use actix_web::{web, HttpRequest, Responder};
use router_env::{instrument, tracing, Flow};

use super::app::AppState;
use crate::{
    core::{
        api_locking,
        payment_methods::Oss,
        webhooks::{self, types},
    },
    services::{api, authentication as auth},
};

#[instrument(skip_all, fields(flow = ?Flow::IncomingWebhookReceive))]
pub async fn receive_incoming_webhook<W: types::OutgoingWebhookType>(
    state: web::Data<AppState>,
    req: HttpRequest,
    body: web::Bytes,
    path: web::Path<(String, String)>,
) -> impl Responder {
    let flow = Flow::IncomingWebhookReceive;
    let (merchant_id, connector_id_or_name) = path.into_inner();

<<<<<<< HEAD
    api::server_wrap(
        flow.clone(),
=======
    Box::pin(api::server_wrap(
        flow,
>>>>>>> d634fdea
        state,
        &req,
        (),
        |state, auth, _| {
            webhooks::webhooks_wrapper::<W, Oss>(
                &flow,
                state.to_owned(),
                &req,
                auth.merchant_account,
                auth.key_store,
                &connector_id_or_name,
                body.clone(),
            )
        },
        &auth::MerchantIdAuth(merchant_id),
        api_locking::LockAction::NotApplicable,
    ))
    .await
}<|MERGE_RESOLUTION|>--- conflicted
+++ resolved
@@ -21,13 +21,8 @@
     let flow = Flow::IncomingWebhookReceive;
     let (merchant_id, connector_id_or_name) = path.into_inner();
 
-<<<<<<< HEAD
-    api::server_wrap(
+    Box::pin(api::server_wrap(
         flow.clone(),
-=======
-    Box::pin(api::server_wrap(
-        flow,
->>>>>>> d634fdea
         state,
         &req,
         (),
