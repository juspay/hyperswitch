--- conflicted
+++ resolved
@@ -23,20 +23,15 @@
         state.get_ref(),
         &req,
         body,
-<<<<<<< HEAD
-        |state, merchant_account, body| {
-            webhooks::webhooks_core::<W>(state, &req, merchant_account, &connector_label, body)
-=======
         |state, auth, body| {
             webhooks::webhooks_core::<W>(
                 state,
                 &req,
                 auth.merchant_account,
                 auth.key_store,
-                &connector_name,
+                &connector_label,
                 body,
             )
->>>>>>> 6dd61b62
         },
         &auth::MerchantIdAuth(merchant_id),
     )
