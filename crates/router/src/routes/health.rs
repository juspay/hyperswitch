use actix_web::{web, HttpRequest};
use api_models::health_check::RouterHealthCheckResponse;
use router_env::{instrument, logger, tracing, Flow};

use super::app;
use crate::{
    core::{api_locking, health_check::HealthCheckInterface},
    errors::{self, RouterResponse},
    routes::metrics,
    services::{api, authentication as auth},
};
/// .
// #[logger::instrument(skip_all, name = "name1", level = "warn", fields( key1 = "val1" ))]
#[instrument(skip_all)]
// #[actix_web::get("/health")]
pub async fn health() -> impl actix_web::Responder {
    metrics::HEALTH_METRIC.add(&metrics::CONTEXT, 1, &[]);
    logger::info!("Health was called");
    actix_web::HttpResponse::Ok().body("health is good")
}

#[instrument(skip_all, fields(flow = ?Flow::DeepHealthCheck))]
pub async fn deep_health_check(
    state: web::Data<app::AppState>,
    request: HttpRequest,
) -> impl actix_web::Responder {
    metrics::HEALTH_METRIC.add(&metrics::CONTEXT, 1, &[]);

    let flow = Flow::DeepHealthCheck;

    Box::pin(api::server_wrap(
        flow,
        state,
        &request,
        (),
        |state, _, _| deep_health_check_func(state),
        &auth::NoAuth,
        api_locking::LockAction::NotApplicable,
    ))
    .await
}

async fn deep_health_check_func(state: app::AppState) -> RouterResponse<RouterHealthCheckResponse> {
    logger::info!("Deep health check was called");

    logger::debug!("Database health check begin");

    let db_status = state.health_check_db().await.map(|_| true).map_err(|err| {
        error_stack::report!(errors::ApiErrorResponse::HealthCheckError {
            component: "Database",
            message: err.to_string()
        })
    })?;

    logger::debug!("Database health check end");

    logger::debug!("Redis health check begin");

    let redis_status = state
        .health_check_redis()
        .await
        .map(|_| true)
        .map_err(|err| {
            error_stack::report!(errors::ApiErrorResponse::HealthCheckError {
                component: "Redis",
                message: err.to_string()
            })
        })?;

    logger::debug!("Redis health check end");

    logger::debug!("Locker health check begin");

    let locker_status = state
        .health_check_locker()
        .await
        .map(|_| true)
        .map_err(|err| {
            error_stack::report!(errors::ApiErrorResponse::HealthCheckError {
                component: "Locker",
                message: err.to_string()
            })
        })?;

    #[cfg(feature = "olap")]
    let analytics_status = state
        .health_check_analytics()
        .await
        .map(|_| true)
        .map_err(|err| {
            error_stack::report!(errors::ApiErrorResponse::HealthCheckError {
                component: "Analytics",
                message: err.to_string()
            })
        })?;
<<<<<<< HEAD
=======

    let outgoing_check = state
        .health_check_outgoing()
        .await
        .map(|_| true)
        .map_err(|err| {
            error_stack::report!(errors::ApiErrorResponse::HealthCheckError {
                component: "Outgoing Request",
                message: err.to_string()
            })
        })?;
>>>>>>> 892b04f8

    logger::debug!("Locker health check end");

    let response = RouterHealthCheckResponse {
        database: db_status,
        redis: redis_status,
        locker: locker_status,
        #[cfg(feature = "olap")]
        analytics: analytics_status,
<<<<<<< HEAD
=======
        outgoing_request: outgoing_check,
>>>>>>> 892b04f8
    };

    Ok(api::ApplicationResponse::Json(response))
}<|MERGE_RESOLUTION|>--- conflicted
+++ resolved
@@ -93,8 +93,6 @@
                 message: err.to_string()
             })
         })?;
-<<<<<<< HEAD
-=======
 
     let outgoing_check = state
         .health_check_outgoing()
@@ -106,7 +104,6 @@
                 message: err.to_string()
             })
         })?;
->>>>>>> 892b04f8
 
     logger::debug!("Locker health check end");
 
@@ -116,10 +113,7 @@
         locker: locker_status,
         #[cfg(feature = "olap")]
         analytics: analytics_status,
-<<<<<<< HEAD
-=======
         outgoing_request: outgoing_check,
->>>>>>> 892b04f8
     };
 
     Ok(api::ApplicationResponse::Json(response))
