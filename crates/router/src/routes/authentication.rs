use actix_web::{web, HttpRequest, Responder};
use api_models::authentication::{AuthenticationAuthenticateRequest, AuthenticationCreateRequest};
#[cfg(feature = "v1")]
use api_models::authentication::{
    AuthenticationEligibilityRequest, AuthenticationSessionTokenRequest,
    AuthenticationSyncPostUpdateRequest, AuthenticationSyncRequest,
};
use router_env::{instrument, tracing, Flow};

use crate::{
    core::{api_locking, unified_authentication_service},
    routes::app::{self},
    services::{api, authentication as auth},
    types::domain,
};

#[cfg(feature = "v1")]
#[instrument(skip_all, fields(flow = ?Flow::AuthenticationCreate))]
pub async fn authentication_create(
    state: web::Data<app::AppState>,
    req: HttpRequest,
    json_payload: web::Json<AuthenticationCreateRequest>,
) -> impl Responder {
    let flow = Flow::AuthenticationCreate;

    Box::pin(api::server_wrap(
        flow,
        state,
        &req,
        json_payload.into_inner(),
        |state, auth: auth::AuthenticationData, req, _| {
            let merchant_context = domain::MerchantContext::NormalMerchant(Box::new(
                domain::Context(auth.merchant_account, auth.key_store),
            ));
            unified_authentication_service::authentication_create_core(state, merchant_context, req)
        },
        &auth::HeaderAuth(auth::ApiKeyAuth {
            is_connected_allowed: false,
            is_platform_allowed: false,
        }),
        api_locking::LockAction::NotApplicable,
    ))
    .await
}

#[cfg(feature = "v1")]
#[instrument(skip_all, fields(flow = ?Flow::AuthenticationEligibility))]
pub async fn authentication_eligibility(
    state: web::Data<app::AppState>,
    req: HttpRequest,
    json_payload: web::Json<AuthenticationEligibilityRequest>,
    path: web::Path<common_utils::id_type::AuthenticationId>,
) -> impl Responder {
    let flow = Flow::AuthenticationEligibility;

    let api_auth = auth::ApiKeyAuth::default();
    let payload = json_payload.into_inner();

    let (auth, _) = match auth::check_client_secret_and_get_auth(req.headers(), &payload, api_auth)
    {
        Ok((auth, _auth_flow)) => (auth, _auth_flow),
        Err(e) => return api::log_and_return_error_response(e),
    };

    let authentication_id = path.into_inner();
    Box::pin(api::server_wrap(
        flow,
        state,
        &req,
        payload,
        |state, auth: auth::AuthenticationData, req, _| {
            let merchant_context = domain::MerchantContext::NormalMerchant(Box::new(
                domain::Context(auth.merchant_account, auth.key_store),
            ));
            unified_authentication_service::authentication_eligibility_core(
                state,
                merchant_context,
                req,
                authentication_id.clone(),
            )
        },
        &*auth,
        api_locking::LockAction::NotApplicable,
    ))
    .await
}

#[cfg(feature = "v1")]
#[instrument(skip_all, fields(flow = ?Flow::AuthenticationAuthenticate))]
pub async fn authentication_authenticate(
    state: web::Data<app::AppState>,
    req: HttpRequest,
    json_payload: web::Json<AuthenticationAuthenticateRequest>,
    path: web::Path<common_utils::id_type::AuthenticationId>,
) -> impl Responder {
    let flow = Flow::AuthenticationAuthenticate;
    let authentication_id = path.into_inner();
    let api_auth = auth::ApiKeyAuth::default();
    let payload = AuthenticationAuthenticateRequest {
        authentication_id,
        ..json_payload.into_inner()
    };

    let (auth, auth_flow) =
        match auth::check_client_secret_and_get_auth(req.headers(), &payload, api_auth) {
            Ok((auth, auth_flow)) => (auth, auth_flow),
            Err(e) => return api::log_and_return_error_response(e),
        };

    Box::pin(api::server_wrap(
        flow,
        state,
        &req,
        payload,
        |state, auth: auth::AuthenticationData, req, _| {
            let merchant_context = domain::MerchantContext::NormalMerchant(Box::new(
                domain::Context(auth.merchant_account, auth.key_store),
            ));
            unified_authentication_service::authentication_authenticate_core(
                state,
                merchant_context,
                req,
                auth_flow,
            )
        },
        &*auth,
        api_locking::LockAction::NotApplicable,
    ))
    .await
}

#[cfg(feature = "v1")]
#[instrument(skip_all, fields(flow = ?Flow::AuthenticationSync))]
pub async fn authentication_sync(
    state: web::Data<app::AppState>,
    req: HttpRequest,
    path: web::Path<(
        common_utils::id_type::MerchantId,
        common_utils::id_type::AuthenticationId,
    )>,
    json_payload: web::Json<AuthenticationSyncRequest>,
) -> impl Responder {
    let flow = Flow::AuthenticationSync;
    let api_auth = auth::ApiKeyAuth::default();
<<<<<<< HEAD

=======
>>>>>>> 7eb75435
    let (_merchant_id, authentication_id) = path.into_inner();
    let payload = AuthenticationSyncRequest {
        authentication_id,
        ..json_payload.into_inner()
    };
    let (auth, auth_flow) =
        match auth::check_client_secret_and_get_auth(req.headers(), &payload, api_auth) {
            Ok((auth, auth_flow)) => (auth, auth_flow),
            Err(e) => return api::log_and_return_error_response(e),
        };

    Box::pin(api::server_wrap(
        flow,
        state,
        &req,
        payload,
        |state, auth: auth::AuthenticationData, req, _| {
            let merchant_context = domain::MerchantContext::NormalMerchant(Box::new(
                domain::Context(auth.merchant_account, auth.key_store),
            ));
            unified_authentication_service::authentication_sync_core(
                state,
                merchant_context,
                auth_flow,
                req,
            )
        },
        &*auth,
        api_locking::LockAction::NotApplicable,
    ))
    .await
}

#[cfg(feature = "v1")]
#[instrument(skip_all, fields(flow = ?Flow::AuthenticationSyncPostUpdate))]
pub async fn authentication_sync_post_update(
    state: web::Data<app::AppState>,
    req: HttpRequest,
    path: web::Path<(
        common_utils::id_type::MerchantId,
        common_utils::id_type::AuthenticationId,
    )>,
) -> impl Responder {
    let flow = Flow::AuthenticationSyncPostUpdate;
    let (merchant_id, authentication_id) = path.into_inner();
    let payload = AuthenticationSyncPostUpdateRequest { authentication_id };

    Box::pin(api::server_wrap(
        flow,
        state,
        &req,
        payload,
        |state, auth: auth::AuthenticationData, req, _| {
            let merchant_context = domain::MerchantContext::NormalMerchant(Box::new(
                domain::Context(auth.merchant_account, auth.key_store),
            ));
            unified_authentication_service::authentication_post_sync_core(
                state,
                merchant_context,
                req,
            )
        },
        &auth::MerchantIdAuth(merchant_id),
        api_locking::LockAction::NotApplicable,
    ))
    .await
}

#[cfg(feature = "v1")]
#[instrument(skip_all, fields(flow = ?Flow::AuthenticationSessionToken))]
pub async fn authentication_session_token(
    state: web::Data<app::AppState>,
    req: HttpRequest,
    path: web::Path<common_utils::id_type::AuthenticationId>,
    json_payload: web::Json<AuthenticationSessionTokenRequest>,
) -> impl Responder {
    let flow = Flow::AuthenticationSessionToken;
    let authentication_id = path.into_inner();
    let api_auth = auth::ApiKeyAuth::default();

    let payload = AuthenticationSessionTokenRequest {
        authentication_id: authentication_id.clone(),
        ..json_payload.into_inner()
    };

    let (auth, _auth_flow) =
        match auth::check_client_secret_and_get_auth(req.headers(), &payload, api_auth) {
            Ok((auth, auth_flow)) => (auth, auth_flow),
            Err(e) => return api::log_and_return_error_response(e),
        };

    Box::pin(api::server_wrap(
        flow,
        state,
        &req,
        payload,
        |state, auth: auth::AuthenticationData, req, _| {
            let merchant_context = domain::MerchantContext::NormalMerchant(Box::new(
                domain::Context(auth.merchant_account, auth.key_store),
            ));
            unified_authentication_service::authentication_session_core(
                state,
                merchant_context,
                req,
            )
        },
        &*auth,
        api_locking::LockAction::NotApplicable,
    ))
    .await
}<|MERGE_RESOLUTION|>--- conflicted
+++ resolved
@@ -142,10 +142,6 @@
 ) -> impl Responder {
     let flow = Flow::AuthenticationSync;
     let api_auth = auth::ApiKeyAuth::default();
-<<<<<<< HEAD
-
-=======
->>>>>>> 7eb75435
     let (_merchant_id, authentication_id) = path.into_inner();
     let payload = AuthenticationSyncRequest {
         authentication_id,
