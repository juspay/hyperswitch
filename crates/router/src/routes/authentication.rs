use actix_web::{web, HttpRequest, Responder};
<<<<<<< HEAD
use api_models::authentication::{AuthenticationAuthenticateRequest, AuthenticationCreateRequest};
#[cfg(feature = "v1")]
use api_models::authentication::{AuthenticationEligibilityRequest, AuthenticationSyncRequest};
=======
#[cfg(feature = "v1")]
use api_models::authentication::AuthenticationEligibilityRequest;
use api_models::authentication::{AuthenticationAuthenticateRequest, AuthenticationCreateRequest};
>>>>>>> 38c19f30
use router_env::{instrument, tracing, Flow};

use crate::{
    core::{api_locking, unified_authentication_service},
    routes::app::{self},
    services::{api, authentication as auth},
    types::domain,
};

#[cfg(feature = "v1")]
#[instrument(skip_all, fields(flow = ?Flow::AuthenticationCreate))]
pub async fn authentication_create(
    state: web::Data<app::AppState>,
    req: HttpRequest,
    json_payload: web::Json<AuthenticationCreateRequest>,
) -> impl Responder {
    let flow = Flow::AuthenticationCreate;

    Box::pin(api::server_wrap(
        flow,
        state,
        &req,
        json_payload.into_inner(),
        |state, auth: auth::AuthenticationData, req, _| {
            let merchant_context = domain::MerchantContext::NormalMerchant(Box::new(
                domain::Context(auth.merchant_account, auth.key_store),
            ));
            unified_authentication_service::authentication_create_core(state, merchant_context, req)
        },
        &auth::HeaderAuth(auth::ApiKeyAuth {
            is_connected_allowed: false,
            is_platform_allowed: false,
        }),
        api_locking::LockAction::NotApplicable,
    ))
    .await
}

#[cfg(feature = "v1")]
#[instrument(skip_all, fields(flow = ?Flow::AuthenticationEligibility))]
pub async fn authentication_eligibility(
    state: web::Data<app::AppState>,
    req: HttpRequest,
    json_payload: web::Json<AuthenticationEligibilityRequest>,
    path: web::Path<common_utils::id_type::AuthenticationId>,
) -> impl Responder {
    let flow = Flow::AuthenticationEligibility;

    let api_auth = auth::ApiKeyAuth::default();
    let payload = json_payload.into_inner();

    let (auth, _) = match auth::check_client_secret_and_get_auth(req.headers(), &payload, api_auth)
    {
        Ok((auth, _auth_flow)) => (auth, _auth_flow),
        Err(e) => return api::log_and_return_error_response(e),
    };

    let authentication_id = path.into_inner();
    Box::pin(api::server_wrap(
        flow,
        state,
        &req,
        payload,
        |state, auth: auth::AuthenticationData, req, _| {
            let merchant_context = domain::MerchantContext::NormalMerchant(Box::new(
                domain::Context(auth.merchant_account, auth.key_store),
            ));
            unified_authentication_service::authentication_eligibility_core(
                state,
                merchant_context,
                req,
                authentication_id.clone(),
            )
        },
        &*auth,
        api_locking::LockAction::NotApplicable,
    ))
    .await
}

#[cfg(feature = "v1")]
<<<<<<< HEAD
#[instrument(skip_all, fields(flow = ?Flow::AuthenticationEligibility))]
=======
#[instrument(skip_all, fields(flow = ?Flow::AuthenticationAuthenticate))]
>>>>>>> 38c19f30
pub async fn authentication_authenticate(
    state: web::Data<app::AppState>,
    req: HttpRequest,
    json_payload: web::Json<AuthenticationAuthenticateRequest>,
    path: web::Path<common_utils::id_type::AuthenticationId>,
) -> impl Responder {
<<<<<<< HEAD
    let flow = Flow::AuthenticationEligibility;

    let api_auth = auth::ApiKeyAuth::default();
    let payload = json_payload.into_inner();
=======
    let flow = Flow::AuthenticationAuthenticate;
    let authentication_id = path.into_inner();
    let api_auth = auth::ApiKeyAuth::default();
    let payload = AuthenticationAuthenticateRequest {
        authentication_id,
        ..json_payload.into_inner()
    };
>>>>>>> 38c19f30

    let (auth, auth_flow) =
        match auth::check_client_secret_and_get_auth(req.headers(), &payload, api_auth) {
            Ok((auth, auth_flow)) => (auth, auth_flow),
            Err(e) => return api::log_and_return_error_response(e),
        };

<<<<<<< HEAD
    let authentication_id = path.into_inner();
=======
>>>>>>> 38c19f30
    Box::pin(api::server_wrap(
        flow,
        state,
        &req,
        payload,
        |state, auth: auth::AuthenticationData, req, _| {
            let merchant_context = domain::MerchantContext::NormalMerchant(Box::new(
                domain::Context(auth.merchant_account, auth.key_store),
            ));
            unified_authentication_service::authentication_authenticate_core(
                state,
                merchant_context,
                req,
<<<<<<< HEAD
                authentication_id.clone(),
                auth_flow,
            )
        },
        &*auth,
        api_locking::LockAction::NotApplicable,
    ))
    .await
}

#[cfg(feature = "v1")]
#[instrument(skip_all, fields(flow = ?Flow::AuthenticationSync))]
pub async fn authentication_sync(
    state: web::Data<app::AppState>,
    req: HttpRequest,
    path: web::Path<common_utils::id_type::AuthenticationId>,
    json_payload: web::Query<AuthenticationSyncRequest>,
) -> impl Responder {
    let flow = Flow::AuthenticationSync;
    let api_auth = auth::ApiKeyAuth::default();
    let authentication_id = path.into_inner();
    let payload = json_payload.into_inner();
    let (auth, auth_flow) =
        match auth::check_client_secret_and_get_auth(req.headers(), &payload, api_auth) {
            Ok((auth, auth_flow)) => (auth, auth_flow),
            Err(e) => return api::log_and_return_error_response(e),
        };

    Box::pin(api::server_wrap(
        flow,
        state,
        &req,
        payload,
        |state, auth: auth::AuthenticationData, req, _| {
            let merchant_context = domain::MerchantContext::NormalMerchant(Box::new(
                domain::Context(auth.merchant_account, auth.key_store),
            ));
            unified_authentication_service::authentication_sync_core(
                state,
                merchant_context,
                authentication_id.clone(),
                auth_flow,
                req,
=======
                auth_flow,
>>>>>>> 38c19f30
            )
        },
        &*auth,
        api_locking::LockAction::NotApplicable,
    ))
    .await
}<|MERGE_RESOLUTION|>--- conflicted
+++ resolved
@@ -1,13 +1,7 @@
 use actix_web::{web, HttpRequest, Responder};
-<<<<<<< HEAD
 use api_models::authentication::{AuthenticationAuthenticateRequest, AuthenticationCreateRequest};
 #[cfg(feature = "v1")]
 use api_models::authentication::{AuthenticationEligibilityRequest, AuthenticationSyncRequest};
-=======
-#[cfg(feature = "v1")]
-use api_models::authentication::AuthenticationEligibilityRequest;
-use api_models::authentication::{AuthenticationAuthenticateRequest, AuthenticationCreateRequest};
->>>>>>> 38c19f30
 use router_env::{instrument, tracing, Flow};
 
 use crate::{
@@ -89,23 +83,13 @@
 }
 
 #[cfg(feature = "v1")]
-<<<<<<< HEAD
-#[instrument(skip_all, fields(flow = ?Flow::AuthenticationEligibility))]
-=======
 #[instrument(skip_all, fields(flow = ?Flow::AuthenticationAuthenticate))]
->>>>>>> 38c19f30
 pub async fn authentication_authenticate(
     state: web::Data<app::AppState>,
     req: HttpRequest,
     json_payload: web::Json<AuthenticationAuthenticateRequest>,
     path: web::Path<common_utils::id_type::AuthenticationId>,
 ) -> impl Responder {
-<<<<<<< HEAD
-    let flow = Flow::AuthenticationEligibility;
-
-    let api_auth = auth::ApiKeyAuth::default();
-    let payload = json_payload.into_inner();
-=======
     let flow = Flow::AuthenticationAuthenticate;
     let authentication_id = path.into_inner();
     let api_auth = auth::ApiKeyAuth::default();
@@ -113,7 +97,6 @@
         authentication_id,
         ..json_payload.into_inner()
     };
->>>>>>> 38c19f30
 
     let (auth, auth_flow) =
         match auth::check_client_secret_and_get_auth(req.headers(), &payload, api_auth) {
@@ -121,10 +104,6 @@
             Err(e) => return api::log_and_return_error_response(e),
         };
 
-<<<<<<< HEAD
-    let authentication_id = path.into_inner();
-=======
->>>>>>> 38c19f30
     Box::pin(api::server_wrap(
         flow,
         state,
@@ -138,8 +117,6 @@
                 state,
                 merchant_context,
                 req,
-<<<<<<< HEAD
-                authentication_id.clone(),
                 auth_flow,
             )
         },
@@ -160,7 +137,10 @@
     let flow = Flow::AuthenticationSync;
     let api_auth = auth::ApiKeyAuth::default();
     let authentication_id = path.into_inner();
-    let payload = json_payload.into_inner();
+    let payload = AuthenticationSyncRequest {
+        authentication_id,
+        ..json_payload.into_inner()
+    };
     let (auth, auth_flow) =
         match auth::check_client_secret_and_get_auth(req.headers(), &payload, api_auth) {
             Ok((auth, auth_flow)) => (auth, auth_flow),
@@ -179,12 +159,8 @@
             unified_authentication_service::authentication_sync_core(
                 state,
                 merchant_context,
-                authentication_id.clone(),
                 auth_flow,
                 req,
-=======
-                auth_flow,
->>>>>>> 38c19f30
             )
         },
         &*auth,
