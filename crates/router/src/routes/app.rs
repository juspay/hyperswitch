--- conflicted
+++ resolved
@@ -779,13 +779,12 @@
                         .route(web::delete().to(payment_method_delete_api)),
                 )
                 .service(
-<<<<<<< HEAD
+                    web::resource("/{payment_method_id}/update")
+                        .route(web::post().to(payment_method_update_api)),
+                )
+                .service(
                     web::resource("/{payment_method_id}/save")
                         .route(web::post().to(save_payment_method_api)),
-=======
-                    web::resource("/{payment_method_id}/update")
-                        .route(web::post().to(payment_method_update_api)),
->>>>>>> ef1914ec
                 )
                 .service(
                     web::resource("/auth/link").route(web::post().to(pm_auth::link_token_create)),
