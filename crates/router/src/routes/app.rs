use std::{collections::HashMap, sync::Arc};

use actix_web::{web, Scope};
#[cfg(all(feature = "olap", feature = "v1"))]
use api_models::routing::RoutingRetrieveQuery;
#[cfg(feature = "olap")]
use common_enums::TransactionType;
#[cfg(feature = "partial-auth")]
use common_utils::crypto::Blake3;
#[cfg(feature = "email")]
use external_services::email::{
    no_email::NoEmailClient, ses::AwsSes, smtp::SmtpServer, EmailClientConfigs, EmailService,
};
use external_services::{file_storage::FileStorageInterface, grpc_client::GrpcClients};
use hyperswitch_interfaces::{
    encryption_interface::EncryptionManagementInterface,
    secrets_interface::secret_state::{RawSecret, SecuredSecret},
};
use router_env::tracing_actix_web::RequestId;
use scheduler::SchedulerInterface;
use storage_impl::{config::TenantConfig, redis::RedisStore, MockDb};
use tokio::sync::oneshot;

use self::settings::Tenant;
#[cfg(any(feature = "olap", feature = "oltp"))]
use super::currency;
#[cfg(feature = "dummy_connector")]
use super::dummy_connector::*;
#[cfg(all(
    any(feature = "v1", feature = "v2"),
    not(feature = "customer_v2"),
    feature = "oltp"
))]
use super::ephemeral_key::*;
#[cfg(any(feature = "olap", feature = "oltp"))]
use super::payment_methods::*;
#[cfg(feature = "payouts")]
use super::payout_link::*;
#[cfg(feature = "payouts")]
use super::payouts::*;
#[cfg(all(
    feature = "oltp",
    any(feature = "v1", feature = "v2"),
    not(feature = "customer_v2")
))]
use super::pm_auth;
#[cfg(feature = "oltp")]
use super::poll;
#[cfg(feature = "olap")]
use super::routing;
#[cfg(all(feature = "olap", feature = "v1"))]
use super::verification::{apple_pay_merchant_registration, retrieve_apple_pay_verified_domains};
#[cfg(feature = "oltp")]
use super::webhooks::*;
use super::{
    admin, api_keys, cache::*, connector_onboarding, disputes, files, gsm, health::*, profiles,
    user, user_role,
};
#[cfg(feature = "v1")]
use super::{apple_pay_certificates_migration, blocklist, payment_link, webhook_events};
#[cfg(any(feature = "olap", feature = "oltp"))]
use super::{configs::*, customers::*, payments};
#[cfg(all(any(feature = "olap", feature = "oltp"), feature = "v1"))]
use super::{mandates::*, refunds::*};
#[cfg(feature = "olap")]
pub use crate::analytics::opensearch::OpenSearchClient;
#[cfg(feature = "olap")]
use crate::analytics::AnalyticsProvider;
#[cfg(feature = "partial-auth")]
use crate::errors::RouterResult;
#[cfg(feature = "v1")]
use crate::routes::cards_info::card_iin_info;
#[cfg(all(feature = "frm", feature = "oltp"))]
use crate::routes::fraud_check as frm_routes;
#[cfg(all(feature = "recon", feature = "olap"))]
use crate::routes::recon as recon_routes;
pub use crate::{
    configs::settings,
    db::{CommonStorageInterface, GlobalStorageInterface, StorageImpl, StorageInterface},
    events::EventsHandler,
    services::{get_cache_store, get_store},
};
use crate::{
    configs::{secrets_transformers, Settings},
    db::kafka_store::{KafkaStore, TenantID},
};

#[derive(Clone)]
pub struct ReqState {
    pub event_context: events::EventContext<crate::events::EventType, EventsHandler>,
}

#[derive(Clone)]
pub struct SessionState {
    pub store: Box<dyn StorageInterface>,
    /// Global store is used for global schema operations in tables like Users and Tenants
    pub global_store: Box<dyn GlobalStorageInterface>,
    pub conf: Arc<settings::Settings<RawSecret>>,
    pub api_client: Box<dyn crate::services::ApiClient>,
    pub event_handler: EventsHandler,
    #[cfg(feature = "email")]
    pub email_client: Arc<Box<dyn EmailService>>,
    #[cfg(feature = "olap")]
    pub pool: AnalyticsProvider,
    pub file_storage_client: Arc<dyn FileStorageInterface>,
    pub request_id: Option<RequestId>,
    pub base_url: String,
    pub tenant: Tenant,
    #[cfg(feature = "olap")]
    pub opensearch_client: Arc<OpenSearchClient>,
    pub grpc_client: Arc<GrpcClients>,
}
impl scheduler::SchedulerSessionState for SessionState {
    fn get_db(&self) -> Box<dyn SchedulerInterface> {
        self.store.get_scheduler_db()
    }
}
impl SessionState {
    pub fn get_req_state(&self) -> ReqState {
        ReqState {
            event_context: events::EventContext::new(self.event_handler.clone()),
        }
    }
}

pub trait SessionStateInfo {
    fn conf(&self) -> settings::Settings<RawSecret>;
    fn store(&self) -> Box<dyn StorageInterface>;
    fn event_handler(&self) -> EventsHandler;
    fn get_request_id(&self) -> Option<String>;
    fn add_request_id(&mut self, request_id: RequestId);
    #[cfg(feature = "partial-auth")]
    fn get_detached_auth(&self) -> RouterResult<(Blake3, &[u8])>;
    fn session_state(&self) -> SessionState;
}

impl SessionStateInfo for SessionState {
    fn store(&self) -> Box<dyn StorageInterface> {
        self.store.to_owned()
    }
    fn conf(&self) -> settings::Settings<RawSecret> {
        self.conf.as_ref().to_owned()
    }
    fn event_handler(&self) -> EventsHandler {
        self.event_handler.clone()
    }
    fn get_request_id(&self) -> Option<String> {
        self.api_client.get_request_id()
    }
    fn add_request_id(&mut self, request_id: RequestId) {
        self.api_client.add_request_id(request_id);
        self.store.add_request_id(request_id.to_string());
        self.request_id.replace(request_id);
    }

    #[cfg(feature = "partial-auth")]
    fn get_detached_auth(&self) -> RouterResult<(Blake3, &[u8])> {
        use error_stack::ResultExt;
        use hyperswitch_domain_models::errors::api_error_response as errors;
        use masking::prelude::PeekInterface as _;
        use router_env::logger;

        let output = CHECKSUM_KEY.get_or_try_init(|| {
            let conf = self.conf();
            let context = conf
                .api_keys
                .get_inner()
                .checksum_auth_context
                .peek()
                .clone();
            let key = conf.api_keys.get_inner().checksum_auth_key.peek();
            hex::decode(key).map(|key| {
                (
                    masking::StrongSecret::new(context),
                    masking::StrongSecret::new(key),
                )
            })
        });

        match output {
            Ok((context, key)) => Ok((Blake3::new(context.peek().clone()), key.peek())),
            Err(err) => {
                logger::error!("Failed to get checksum key");
                Err(err).change_context(errors::ApiErrorResponse::InternalServerError)
            }
        }
    }
    fn session_state(&self) -> SessionState {
        self.clone()
    }
}
#[derive(Clone)]
pub struct AppState {
    pub flow_name: String,
    pub global_store: Box<dyn GlobalStorageInterface>,
    pub stores: HashMap<String, Box<dyn StorageInterface>>,
    pub conf: Arc<settings::Settings<RawSecret>>,
    pub event_handler: EventsHandler,
    #[cfg(feature = "email")]
    pub email_client: Arc<Box<dyn EmailService>>,
    pub api_client: Box<dyn crate::services::ApiClient>,
    #[cfg(feature = "olap")]
    pub pools: HashMap<String, AnalyticsProvider>,
    #[cfg(feature = "olap")]
    pub opensearch_client: Arc<OpenSearchClient>,
    pub request_id: Option<RequestId>,
    pub file_storage_client: Arc<dyn FileStorageInterface>,
    pub encryption_client: Arc<dyn EncryptionManagementInterface>,
    pub grpc_client: Arc<GrpcClients>,
}
impl scheduler::SchedulerAppState for AppState {
    fn get_tenants(&self) -> Vec<String> {
        self.conf.multitenancy.get_tenant_ids()
    }
}
pub trait AppStateInfo {
    fn conf(&self) -> settings::Settings<RawSecret>;
    fn event_handler(&self) -> EventsHandler;
    #[cfg(feature = "email")]
    fn email_client(&self) -> Arc<Box<dyn EmailService>>;
    fn add_request_id(&mut self, request_id: RequestId);
    fn add_flow_name(&mut self, flow_name: String);
    fn get_request_id(&self) -> Option<String>;
}

#[cfg(feature = "partial-auth")]
static CHECKSUM_KEY: once_cell::sync::OnceCell<(
    masking::StrongSecret<String>,
    masking::StrongSecret<Vec<u8>>,
)> = once_cell::sync::OnceCell::new();

impl AppStateInfo for AppState {
    fn conf(&self) -> settings::Settings<RawSecret> {
        self.conf.as_ref().to_owned()
    }
    #[cfg(feature = "email")]
    fn email_client(&self) -> Arc<Box<dyn EmailService>> {
        self.email_client.to_owned()
    }
    fn event_handler(&self) -> EventsHandler {
        self.event_handler.clone()
    }
    fn add_request_id(&mut self, request_id: RequestId) {
        self.api_client.add_request_id(request_id);
        self.request_id.replace(request_id);
    }

    fn add_flow_name(&mut self, flow_name: String) {
        self.api_client.add_flow_name(flow_name);
    }
    fn get_request_id(&self) -> Option<String> {
        self.api_client.get_request_id()
    }
}

impl AsRef<Self> for AppState {
    fn as_ref(&self) -> &Self {
        self
    }
}

#[cfg(feature = "email")]
pub async fn create_email_client(
    settings: &settings::Settings<RawSecret>,
) -> Box<dyn EmailService> {
    match &settings.email.client_config {
        EmailClientConfigs::Ses { aws_ses } => Box::new(
            AwsSes::create(
                &settings.email,
                aws_ses,
                settings.proxy.https_url.to_owned(),
            )
            .await,
        ),
        EmailClientConfigs::Smtp { smtp } => {
            Box::new(SmtpServer::create(&settings.email, smtp.clone()).await)
        }
        EmailClientConfigs::NoEmailClient => Box::new(NoEmailClient::create().await),
    }
}

impl AppState {
    /// # Panics
    ///
    /// Panics if Store can't be created or JWE decryption fails
    pub async fn with_storage(
        conf: settings::Settings<SecuredSecret>,
        storage_impl: StorageImpl,
        shut_down_signal: oneshot::Sender<()>,
        api_client: Box<dyn crate::services::ApiClient>,
    ) -> Self {
        #[allow(clippy::expect_used)]
        let secret_management_client = conf
            .secrets_management
            .get_secret_management_client()
            .await
            .expect("Failed to create secret management client");

        let conf = Box::pin(secrets_transformers::fetch_raw_secrets(
            conf,
            &*secret_management_client,
        ))
        .await;

        #[allow(clippy::expect_used)]
        let encryption_client = conf
            .encryption_management
            .get_encryption_management_client()
            .await
            .expect("Failed to create encryption client");

        Box::pin(async move {
            let testable = storage_impl == StorageImpl::PostgresqlTest;
            #[allow(clippy::expect_used)]
            let event_handler = conf
                .events
                .get_event_handler()
                .await
                .expect("Failed to create event handler");

            #[allow(clippy::expect_used)]
            #[cfg(feature = "olap")]
            let opensearch_client = Arc::new(
                conf.opensearch
                    .get_opensearch_client()
                    .await
                    .expect("Failed to create opensearch client"),
            );

            #[cfg(feature = "olap")]
            let mut pools: HashMap<String, AnalyticsProvider> = HashMap::new();
            let mut stores = HashMap::new();
            #[allow(clippy::expect_used)]
            let cache_store = get_cache_store(&conf.clone(), shut_down_signal, testable)
                .await
                .expect("Failed to create store");
            let global_store: Box<dyn GlobalStorageInterface> = Self::get_store_interface(
                &storage_impl,
                &event_handler,
                &conf,
                &conf.multitenancy.global_tenant,
                Arc::clone(&cache_store),
                testable,
            )
            .await
            .get_global_storage_interface();
            for (tenant_name, tenant) in conf.clone().multitenancy.get_tenants() {
                let store: Box<dyn StorageInterface> = Self::get_store_interface(
                    &storage_impl,
                    &event_handler,
                    &conf,
                    tenant,
                    Arc::clone(&cache_store),
                    testable,
                )
                .await
                .get_storage_interface();
                stores.insert(tenant_name.clone(), store);
                #[cfg(feature = "olap")]
                let pool = AnalyticsProvider::from_conf(conf.analytics.get_inner(), tenant).await;
                #[cfg(feature = "olap")]
                pools.insert(tenant_name.clone(), pool);
            }

            #[cfg(feature = "email")]
            let email_client = Arc::new(create_email_client(&conf).await);

            let file_storage_client = conf.file_storage.get_file_storage_client().await;

            let grpc_client = conf.grpc_client.get_grpc_client_interface().await;

            Self {
                flow_name: String::from("default"),
                stores,
                global_store,
                conf: Arc::new(conf),
                #[cfg(feature = "email")]
                email_client,
                api_client,
                event_handler,
                #[cfg(feature = "olap")]
                pools,
                #[cfg(feature = "olap")]
                opensearch_client,
                request_id: None,
                file_storage_client,
                encryption_client,
                grpc_client,
            }
        })
        .await
    }

    async fn get_store_interface(
        storage_impl: &StorageImpl,
        event_handler: &EventsHandler,
        conf: &Settings,
        tenant: &dyn TenantConfig,
        cache_store: Arc<RedisStore>,
        testable: bool,
    ) -> Box<dyn CommonStorageInterface> {
        match storage_impl {
            StorageImpl::Postgresql | StorageImpl::PostgresqlTest => match event_handler {
                EventsHandler::Kafka(kafka_client) => Box::new(
                    KafkaStore::new(
                        #[allow(clippy::expect_used)]
                        get_store(&conf.clone(), tenant, Arc::clone(&cache_store), testable)
                            .await
                            .expect("Failed to create store"),
                        kafka_client.clone(),
                        TenantID(tenant.get_schema().to_string()),
                        tenant,
                    )
                    .await,
                ),
                EventsHandler::Logs(_) => Box::new(
                    #[allow(clippy::expect_used)]
                    get_store(conf, tenant, Arc::clone(&cache_store), testable)
                        .await
                        .expect("Failed to create store"),
                ),
            },
            #[allow(clippy::expect_used)]
            StorageImpl::Mock => Box::new(
                MockDb::new(&conf.redis)
                    .await
                    .expect("Failed to create mock store"),
            ),
        }
    }

    pub async fn new(
        conf: settings::Settings<SecuredSecret>,
        shut_down_signal: oneshot::Sender<()>,
        api_client: Box<dyn crate::services::ApiClient>,
    ) -> Self {
        Box::pin(Self::with_storage(
            conf,
            StorageImpl::Postgresql,
            shut_down_signal,
            api_client,
        ))
        .await
    }

    pub fn get_session_state<E, F>(self: Arc<Self>, tenant: &str, err: F) -> Result<SessionState, E>
    where
        F: FnOnce() -> E + Copy,
    {
        let tenant_conf = self.conf.multitenancy.get_tenant(tenant).ok_or_else(err)?;
        let mut event_handler = self.event_handler.clone();
        event_handler.add_tenant(tenant_conf);
        Ok(SessionState {
            store: self.stores.get(tenant).ok_or_else(err)?.clone(),
            global_store: self.global_store.clone(),
            conf: Arc::clone(&self.conf),
            api_client: self.api_client.clone(),
            event_handler,
            #[cfg(feature = "olap")]
            pool: self.pools.get(tenant).ok_or_else(err)?.clone(),
            file_storage_client: self.file_storage_client.clone(),
            request_id: self.request_id,
            base_url: tenant_conf.base_url.clone(),
            tenant: tenant_conf.clone(),
            #[cfg(feature = "email")]
            email_client: Arc::clone(&self.email_client),
            #[cfg(feature = "olap")]
            opensearch_client: Arc::clone(&self.opensearch_client),
            grpc_client: Arc::clone(&self.grpc_client),
        })
    }
}

pub struct Health;

impl Health {
    pub fn server(state: AppState) -> Scope {
        web::scope("health")
            .app_data(web::Data::new(state))
            .service(web::resource("").route(web::get().to(health)))
            .service(web::resource("/ready").route(web::get().to(deep_health_check)))
    }
}

#[cfg(feature = "dummy_connector")]
pub struct DummyConnector;

#[cfg(all(feature = "dummy_connector", feature = "v1"))]
impl DummyConnector {
    pub fn server(state: AppState) -> Scope {
        let mut routes_with_restricted_access = web::scope("");
        #[cfg(not(feature = "external_access_dc"))]
        {
            routes_with_restricted_access =
                routes_with_restricted_access.guard(actix_web::guard::Host("localhost"));
        }
        routes_with_restricted_access = routes_with_restricted_access
            .service(web::resource("/payment").route(web::post().to(dummy_connector_payment)))
            .service(
                web::resource("/payments/{payment_id}")
                    .route(web::get().to(dummy_connector_payment_data)),
            )
            .service(
                web::resource("/{payment_id}/refund").route(web::post().to(dummy_connector_refund)),
            )
            .service(
                web::resource("/refunds/{refund_id}")
                    .route(web::get().to(dummy_connector_refund_data)),
            );
        web::scope("/dummy-connector")
            .app_data(web::Data::new(state))
            .service(
                web::resource("/authorize/{attempt_id}")
                    .route(web::get().to(dummy_connector_authorize_payment)),
            )
            .service(
                web::resource("/complete/{attempt_id}")
                    .route(web::get().to(dummy_connector_complete_payment)),
            )
            .service(routes_with_restricted_access)
    }
}

pub struct Payments;

#[cfg(all(
    any(feature = "olap", feature = "oltp"),
    feature = "v2",
    feature = "payment_methods_v2",
))]
impl Payments {
    pub fn server(state: AppState) -> Scope {
        let mut route = web::scope("/v2/payments").app_data(web::Data::new(state));
        route = route.service(
            web::resource("/create-intent").route(web::post().to(payments::payments_create_intent)),
        );

        route = route.service(
            web::scope("/{payment_id}")
                .service(
                    web::resource("/confirm-intent")
                        .route(web::post().to(payments::payment_confirm_intent)),
                )
                .service(
                    web::resource("/get-intent")
                        .route(web::get().to(payments::payments_get_intent)),
                )
                .service(
                    web::resource("/create-external-sdk-tokens")
                        .route(web::post().to(payments::payments_connector_session)),
                )
                .service(web::resource("").route(web::get().to(payments::payment_status)))
                .service(
                    web::resource("/start_redirection")
                        .route(web::get().to(payments::payments_start_redirection)),
                )
                .service(
                    web::resource("/finish_redirection/{publishable_key}/{profile_id}")
                        .route(web::get().to(payments::payments_finish_redirection)),
                ),
        );

        route
    }
}

#[cfg(feature = "v1")]
impl Payments {
    pub fn server(state: AppState) -> Scope {
        let mut route = web::scope("/payments").app_data(web::Data::new(state));

        #[cfg(feature = "olap")]
        {
            route = route
                .service(
                    web::resource("/list")
                        .route(web::get().to(payments::payments_list))
                        .route(web::post().to(payments::payments_list_by_filter)),
                )
                .service(
                    web::resource("/profile/list")
                        .route(web::get().to(payments::profile_payments_list))
                        .route(web::post().to(payments::profile_payments_list_by_filter)),
                )
                .service(
                    web::resource("/filter")
                        .route(web::post().to(payments::get_filters_for_payments)),
                )
                .service(
                    web::resource("/v2/filter").route(web::get().to(payments::get_payment_filters)),
                )
                .service(
                    web::resource("/aggregate")
                        .route(web::get().to(payments::get_payments_aggregates)),
                )
                .service(
                    web::resource("/profile/aggregate")
                        .route(web::get().to(payments::get_payments_aggregates_profile)),
                )
                .service(
                    web::resource("/v2/profile/filter")
                        .route(web::get().to(payments::get_payment_filters_profile)),
                )
                .service(
                    web::resource("/{payment_id}/manual-update")
                        .route(web::put().to(payments::payments_manual_update)),
                )
        }
        #[cfg(feature = "oltp")]
        {
            route = route
                .service(web::resource("").route(web::post().to(payments::payments_create)))
                .service(
                    web::resource("/session_tokens")
                        .route(web::post().to(payments::payments_connector_session)),
                )
                .service(
                    web::resource("/sync")
                        .route(web::post().to(payments::payments_retrieve_with_gateway_creds)),
                )
                .service(
                    web::resource("/{payment_id}")
                        .route(web::get().to(payments::payments_retrieve))
                        .route(web::post().to(payments::payments_update)),
                )
                .service(
                    web::resource("/{payment_id}/post_session_tokens").route(web::post().to(payments::payments_post_session_tokens)),
                )
                .service(
                    web::resource("/{payment_id}/confirm").route(web::post().to(payments::payments_confirm)),
                )
                .service(
                    web::resource("/{payment_id}/cancel").route(web::post().to(payments::payments_cancel)),
                )
                .service(
                    web::resource("/{payment_id}/capture").route(web::post().to(payments::payments_capture)),
                )
                .service(
                    web::resource("/{payment_id}/approve")
                        .route(web::post().to(payments::payments_approve)),
                )
                .service(
                    web::resource("/{payment_id}/reject")
                        .route(web::post().to(payments::payments_reject)),
                )
                .service(
                    web::resource("/redirect/{payment_id}/{merchant_id}/{attempt_id}")
                        .route(web::get().to(payments::payments_start)),
                )
                .service(
                    web::resource(
                        "/{payment_id}/{merchant_id}/redirect/response/{connector}/{creds_identifier}",
                    )
                    .route(web::get().to(payments::payments_redirect_response_with_creds_identifier)),
                )
                .service(
                    web::resource("/{payment_id}/{merchant_id}/redirect/response/{connector}")
                        .route(web::get().to(payments::payments_redirect_response))
                        .route(web::post().to(payments::payments_redirect_response))
                )
                .service(
                    web::resource("/{payment_id}/{merchant_id}/redirect/complete/{connector}")
                        .route(web::get().to(payments::payments_complete_authorize_redirect))
                        .route(web::post().to(payments::payments_complete_authorize_redirect)),
                )
                .service(
                    web::resource("/{payment_id}/complete_authorize")
                        .route(web::post().to(payments::payments_complete_authorize)),
                )
                .service(
                    web::resource("/{payment_id}/incremental_authorization").route(web::post().to(payments::payments_incremental_authorization)),
                )
                .service(
                    web::resource("/{payment_id}/{merchant_id}/authorize/{connector}").route(web::post().to(payments::post_3ds_payments_authorize)),
                )
                .service(
                    web::resource("/{payment_id}/3ds/authentication").route(web::post().to(payments::payments_external_authentication)),
                )
                .service(
                    web::resource("/{payment_id}/extended_card_info").route(web::get().to(payments::retrieve_extended_card_info)),
                )
                .service(
                web::resource("{payment_id}/calculate_tax")
                    .route(web::post().to(payments::payments_dynamic_tax_calculation)),
                );
        }
        route
    }
}

#[cfg(any(feature = "olap", feature = "oltp"))]
pub struct Forex;

#[cfg(all(any(feature = "olap", feature = "oltp"), feature = "v1"))]
impl Forex {
    pub fn server(state: AppState) -> Scope {
        web::scope("/forex")
            .app_data(web::Data::new(state.clone()))
            .app_data(web::Data::new(state.clone()))
            .service(web::resource("/rates").route(web::get().to(currency::retrieve_forex)))
            .service(
                web::resource("/convert_from_minor").route(web::get().to(currency::convert_forex)),
            )
    }
}

#[cfg(feature = "olap")]
pub struct Routing;

#[cfg(all(feature = "olap", feature = "v2"))]
impl Routing {
    pub fn server(state: AppState) -> Scope {
        web::scope("/v2/routing_algorithm")
            .app_data(web::Data::new(state.clone()))
            .service(
                web::resource("").route(web::post().to(|state, req, payload| {
                    routing::routing_create_config(state, req, payload, &TransactionType::Payment)
                })),
            )
            .service(
                web::resource("/{algorithm_id}")
                    .route(web::get().to(routing::routing_retrieve_config)),
            )
    }
}
#[cfg(all(feature = "olap", feature = "v1"))]
impl Routing {
    pub fn server(state: AppState) -> Scope {
        #[allow(unused_mut)]
        let mut route = web::scope("/routing")
            .app_data(web::Data::new(state.clone()))
            .service(
                web::resource("/active").route(web::get().to(|state, req, query_params| {
                    routing::routing_retrieve_linked_config(
                        state,
                        req,
                        query_params,
                        &TransactionType::Payment,
                    )
                })),
            )
            .service(
                web::resource("")
                    .route(
                        web::get().to(|state, req, path: web::Query<RoutingRetrieveQuery>| {
                            routing::list_routing_configs(
                                state,
                                req,
                                path,
                                &TransactionType::Payment,
                            )
                        }),
                    )
                    .route(web::post().to(|state, req, payload| {
                        routing::routing_create_config(
                            state,
                            req,
                            payload,
                            &TransactionType::Payment,
                        )
                    })),
            )
            .service(web::resource("/list/profile").route(web::get().to(
                |state, req, query: web::Query<RoutingRetrieveQuery>| {
                    routing::list_routing_configs_for_profile(
                        state,
                        req,
                        query,
                        &TransactionType::Payment,
                    )
                },
            )))
            .service(
                web::resource("/default").route(web::post().to(|state, req, payload| {
                    routing::routing_update_default_config(
                        state,
                        req,
                        payload,
                        &TransactionType::Payment,
                    )
                })),
            )
            .service(
                web::resource("/deactivate").route(web::post().to(|state, req, payload| {
                    routing::routing_unlink_config(state, req, payload, &TransactionType::Payment)
                })),
            )
            .service(
                web::resource("/decision")
                    .route(web::put().to(routing::upsert_decision_manager_config))
                    .route(web::get().to(routing::retrieve_decision_manager_config))
                    .route(web::delete().to(routing::delete_decision_manager_config)),
            )
            .service(
                web::resource("/decision/surcharge")
                    .route(web::put().to(routing::upsert_surcharge_decision_manager_config))
                    .route(web::get().to(routing::retrieve_surcharge_decision_manager_config))
                    .route(web::delete().to(routing::delete_surcharge_decision_manager_config)),
            )
            .service(
                web::resource("/default/profile/{profile_id}").route(web::post().to(
                    |state, req, path, payload| {
                        routing::routing_update_default_config_for_profile(
                            state,
                            req,
                            path,
                            payload,
                            &TransactionType::Payment,
                        )
                    },
                )),
            )
            .service(
                web::resource("/default/profile").route(web::get().to(|state, req| {
                    routing::routing_retrieve_default_config(state, req, &TransactionType::Payment)
                })),
            );

        #[cfg(feature = "payouts")]
        {
            route = route
                .service(
                    web::resource("/payouts")
                        .route(web::get().to(
                            |state, req, path: web::Query<RoutingRetrieveQuery>| {
                                routing::list_routing_configs(
                                    state,
                                    req,
                                    path,
                                    &TransactionType::Payout,
                                )
                            },
                        ))
                        .route(web::post().to(|state, req, payload| {
                            routing::routing_create_config(
                                state,
                                req,
                                payload,
                                &TransactionType::Payout,
                            )
                        })),
                )
                .service(web::resource("/payouts/list/profile").route(web::get().to(
                    |state, req, query: web::Query<RoutingRetrieveQuery>| {
                        routing::list_routing_configs_for_profile(
                            state,
                            req,
                            query,
                            &TransactionType::Payout,
                        )
                    },
                )))
                .service(web::resource("/payouts/active").route(web::get().to(
                    |state, req, query_params| {
                        routing::routing_retrieve_linked_config(
                            state,
                            req,
                            query_params,
                            &TransactionType::Payout,
                        )
                    },
                )))
                .service(
                    web::resource("/payouts/default")
                        .route(web::get().to(|state, req| {
                            routing::routing_retrieve_default_config(
                                state,
                                req,
                                &TransactionType::Payout,
                            )
                        }))
                        .route(web::post().to(|state, req, payload| {
                            routing::routing_update_default_config(
                                state,
                                req,
                                payload,
                                &TransactionType::Payout,
                            )
                        })),
                )
                .service(
                    web::resource("/payouts/{algorithm_id}/activate").route(web::post().to(
                        |state, req, path| {
                            routing::routing_link_config(state, req, path, &TransactionType::Payout)
                        },
                    )),
                )
                .service(web::resource("/payouts/deactivate").route(web::post().to(
                    |state, req, payload| {
                        routing::routing_unlink_config(
                            state,
                            req,
                            payload,
                            &TransactionType::Payout,
                        )
                    },
                )))
                .service(
                    web::resource("/payouts/default/profile/{profile_id}").route(web::post().to(
                        |state, req, path, payload| {
                            routing::routing_update_default_config_for_profile(
                                state,
                                req,
                                path,
                                payload,
                                &TransactionType::Payout,
                            )
                        },
                    )),
                )
                .service(
                    web::resource("/payouts/default/profile").route(web::get().to(|state, req| {
                        routing::routing_retrieve_default_config_for_profiles(
                            state,
                            req,
                            &TransactionType::Payout,
                        )
                    })),
                );
        }

        route = route
            .service(
                web::resource("/{algorithm_id}")
                    .route(web::get().to(routing::routing_retrieve_config)),
            )
            .service(
                web::resource("/{algorithm_id}/activate").route(web::post().to(
                    |state, req, path| {
                        routing::routing_link_config(state, req, path, &TransactionType::Payment)
                    },
                )),
            );
        route
    }
}

pub struct Customers;

#[cfg(all(
    feature = "v2",
    feature = "customer_v2",
    any(feature = "olap", feature = "oltp")
))]
impl Customers {
    pub fn server(state: AppState) -> Scope {
        let mut route = web::scope("/v2/customers").app_data(web::Data::new(state));
        #[cfg(all(feature = "oltp", feature = "v2", feature = "customer_v2"))]
        {
            route = route
                .service(web::resource("").route(web::post().to(customers_create)))
                .service(
                    web::resource("/{id}")
                        .route(web::post().to(customers_update))
                        .route(web::post().to(customers_retrieve))
                        .route(web::delete().to(customers_delete)),
                )
        }
        #[cfg(all(feature = "olap", feature = "v2", feature = "customer_v2"))]
        {
            route = route.service(web::resource("/list").route(web::get().to(customers_list)))
        }
        #[cfg(all(feature = "oltp", feature = "v2", feature = "payment_methods_v2"))]
        {
            route = route.service(
                web::resource("/{customer_id}/saved_payment_methods")
                    .route(web::get().to(list_customer_payment_method_api)),
            );
        }
        route
    }
}

#[cfg(all(
    any(feature = "v1", feature = "v2"),
    not(feature = "customer_v2"),
    not(feature = "payment_methods_v2"),
    any(feature = "olap", feature = "oltp")
))]
impl Customers {
    pub fn server(state: AppState) -> Scope {
        let mut route = web::scope("/customers").app_data(web::Data::new(state));

        #[cfg(feature = "olap")]
        {
            route = route
                .service(
                    web::resource("/{customer_id}/mandates")
                        .route(web::get().to(get_customer_mandates)),
                )
                .service(web::resource("/list").route(web::get().to(customers_list)))
        }

        #[cfg(feature = "oltp")]
        {
            route = route
                .service(web::resource("").route(web::post().to(customers_create)))
                .service(
                    web::resource("/payment_methods")
                        .route(web::get().to(list_customer_payment_method_api_client)),
                )
                .service(
                    web::resource("/{customer_id}/payment_methods")
                        .route(web::get().to(list_customer_payment_method_api)),
                )
                .service(
                    web::resource("/{customer_id}/payment_methods/{payment_method_id}/default")
                        .route(web::post().to(default_payment_method_set_api)),
                )
                .service(
                    web::resource("/{customer_id}")
                        .route(web::get().to(customers_retrieve))
                        .route(web::post().to(customers_update))
                        .route(web::delete().to(customers_delete)),
                )
        }

        route
    }
}
pub struct Refunds;

#[cfg(all(any(feature = "olap", feature = "oltp"), feature = "v1"))]
impl Refunds {
    pub fn server(state: AppState) -> Scope {
        let mut route = web::scope("/refunds").app_data(web::Data::new(state));

        #[cfg(feature = "olap")]
        {
            route = route
                .service(web::resource("/list").route(web::post().to(refunds_list)))
                .service(web::resource("/profile/list").route(web::post().to(refunds_list_profile)))
                .service(web::resource("/filter").route(web::post().to(refunds_filter_list)))
                .service(web::resource("/v2/filter").route(web::get().to(get_refunds_filters)))
                .service(web::resource("/aggregate").route(web::get().to(get_refunds_aggregates)))
                .service(
                    web::resource("/profile/aggregate")
                        .route(web::get().to(get_refunds_aggregate_profile)),
                )
                .service(
                    web::resource("/v2/profile/filter")
                        .route(web::get().to(get_refunds_filters_profile)),
                )
                .service(
                    web::resource("/{id}/manual-update")
                        .route(web::put().to(refunds_manual_update)),
                );
        }
        #[cfg(feature = "oltp")]
        {
            route = route
                .service(web::resource("").route(web::post().to(refunds_create)))
                .service(web::resource("/sync").route(web::post().to(refunds_retrieve_with_body)))
                .service(
                    web::resource("/{id}")
                        .route(web::get().to(refunds_retrieve))
                        .route(web::post().to(refunds_update)),
                );
        }
        route
    }
}

#[cfg(feature = "payouts")]
pub struct Payouts;

#[cfg(all(feature = "payouts", feature = "v1"))]
impl Payouts {
    pub fn server(state: AppState) -> Scope {
        let mut route = web::scope("/payouts").app_data(web::Data::new(state));
        route = route.service(web::resource("/create").route(web::post().to(payouts_create)));

        #[cfg(feature = "olap")]
        {
            route = route
                .service(
                    web::resource("/list")
                        .route(web::get().to(payouts_list))
                        .route(web::post().to(payouts_list_by_filter)),
                )
                .service(
                    web::resource("/profile/list")
                        .route(web::get().to(payouts_list_profile))
                        .route(web::post().to(payouts_list_by_filter_profile)),
                )
                .service(
                    web::resource("/filter")
                        .route(web::post().to(payouts_list_available_filters_for_merchant)),
                )
                .service(
                    web::resource("/profile/filter")
                        .route(web::post().to(payouts_list_available_filters_for_profile)),
                );
        }
        route = route
            .service(
                web::resource("/{payout_id}")
                    .route(web::get().to(payouts_retrieve))
                    .route(web::put().to(payouts_update)),
            )
            .service(web::resource("/{payout_id}/confirm").route(web::post().to(payouts_confirm)))
            .service(web::resource("/{payout_id}/cancel").route(web::post().to(payouts_cancel)))
            .service(web::resource("/{payout_id}/fulfill").route(web::post().to(payouts_fulfill)));
        route
    }
}

#[cfg(all(feature = "oltp", feature = "v2", feature = "payment_methods_v2",))]
impl PaymentMethods {
    pub fn server(state: AppState) -> Scope {
        let mut route = web::scope("/v2/payment_methods").app_data(web::Data::new(state));
        route = route
            .service(web::resource("").route(web::post().to(create_payment_method_api)))
            .service(
                web::resource("/create-intent")
                    .route(web::post().to(create_payment_method_intent_api)),
            )
            .service(
                web::resource("/{id}/confirm-intent")
                    .route(web::post().to(confirm_payment_method_intent_api)),
            )
            .service(
                web::resource("/{id}/update_saved_payment_method")
                    .route(web::patch().to(payment_method_update_api)),
            )
            .service(web::resource("/{id}").route(web::get().to(payment_method_retrieve_api)))
            .service(web::resource("/{id}").route(web::delete().to(payment_method_delete_api)));

        route
    }
}
pub struct PaymentMethods;

#[cfg(all(
    any(feature = "v1", feature = "v2"),
    any(feature = "olap", feature = "oltp"),
    not(feature = "customer_v2")
))]
impl PaymentMethods {
    pub fn server(state: AppState) -> Scope {
        let mut route = web::scope("/payment_methods").app_data(web::Data::new(state));
        #[cfg(feature = "olap")]
        {
            route = route.service(
                web::resource("/filter")
                    .route(web::get().to(list_countries_currencies_for_connector_payment_method)),
            );
        }
        #[cfg(feature = "oltp")]
        {
            route = route
                .service(
                    web::resource("")
                        .route(web::post().to(create_payment_method_api))
                        .route(web::get().to(list_payment_method_api)), // TODO : added for sdk compatibility for now, need to deprecate this later
                )
                .service(
                    web::resource("/migrate").route(web::post().to(migrate_payment_method_api)),
                )
                .service(
                    web::resource("/migrate-batch").route(web::post().to(migrate_payment_methods)),
                )
                .service(
                    web::resource("/collect").route(web::post().to(initiate_pm_collect_link_flow)),
                )
                .service(
                    web::resource("/collect/{merchant_id}/{collect_id}")
                        .route(web::get().to(render_pm_collect_link)),
                )
                .service(
                    web::resource("/{payment_method_id}")
                        .route(web::get().to(payment_method_retrieve_api))
                        .route(web::delete().to(payment_method_delete_api)),
                )
                .service(
                    web::resource("/{payment_method_id}/update")
                        .route(web::post().to(payment_method_update_api)),
                )
                .service(
                    web::resource("/{payment_method_id}/save")
                        .route(web::post().to(save_payment_method_api)),
                )
                .service(
                    web::resource("/auth/link").route(web::post().to(pm_auth::link_token_create)),
                )
                .service(
                    web::resource("/auth/exchange").route(web::post().to(pm_auth::exchange_token)),
                )
        }
        route
    }
}

#[cfg(all(feature = "olap", feature = "recon", feature = "v1"))]
pub struct Recon;

#[cfg(all(feature = "olap", feature = "recon", feature = "v1"))]
impl Recon {
    pub fn server(state: AppState) -> Scope {
        web::scope("/recon")
            .app_data(web::Data::new(state))
            .service(
                web::resource("/{merchant_id}/update")
                    .route(web::post().to(recon_routes::update_merchant)),
            )
            .service(web::resource("/token").route(web::get().to(recon_routes::get_recon_token)))
            .service(
                web::resource("/request").route(web::post().to(recon_routes::request_for_recon)),
            )
            .service(web::resource("/verify_token").route(web::get().to(user::verify_recon_token)))
    }
}

#[cfg(feature = "olap")]
pub struct Blocklist;

#[cfg(all(feature = "olap", feature = "v1"))]
impl Blocklist {
    pub fn server(state: AppState) -> Scope {
        web::scope("/blocklist")
            .app_data(web::Data::new(state))
            .service(
                web::resource("")
                    .route(web::get().to(blocklist::list_blocked_payment_methods))
                    .route(web::post().to(blocklist::add_entry_to_blocklist))
                    .route(web::delete().to(blocklist::remove_entry_from_blocklist)),
            )
            .service(
                web::resource("/toggle").route(web::post().to(blocklist::toggle_blocklist_guard)),
            )
    }
}

#[cfg(feature = "olap")]
pub struct Organization;

#[cfg(all(feature = "olap", feature = "v1"))]
impl Organization {
    pub fn server(state: AppState) -> Scope {
        web::scope("/organization")
            .app_data(web::Data::new(state))
            .service(web::resource("").route(web::post().to(admin::organization_create)))
            .service(
                web::resource("/{id}")
                    .route(web::get().to(admin::organization_retrieve))
                    .route(web::put().to(admin::organization_update)),
            )
    }
}

#[cfg(all(feature = "v2", feature = "olap"))]
impl Organization {
    pub fn server(state: AppState) -> Scope {
        web::scope("/v2/organization")
            .app_data(web::Data::new(state))
            .service(web::resource("").route(web::post().to(admin::organization_create)))
            .service(
                web::scope("/{id}")
                    .service(
                        web::resource("")
                            .route(web::get().to(admin::organization_retrieve))
                            .route(web::put().to(admin::organization_update)),
                    )
                    .service(
                        web::resource("/merchant_accounts")
                            .route(web::get().to(admin::merchant_account_list)),
                    ),
            )
    }
}

pub struct MerchantAccount;

#[cfg(all(feature = "v2", feature = "olap"))]
impl MerchantAccount {
    pub fn server(state: AppState) -> Scope {
        web::scope("/v2/merchant_accounts")
            .app_data(web::Data::new(state))
            .service(web::resource("").route(web::post().to(admin::merchant_account_create)))
            .service(
                web::scope("/{id}")
                    .service(
                        web::resource("")
                            .route(web::get().to(admin::retrieve_merchant_account))
                            .route(web::put().to(admin::update_merchant_account)),
                    )
                    .service(
                        web::resource("/profiles").route(web::get().to(profiles::profiles_list)),
                    ),
            )
    }
}

#[cfg(all(feature = "olap", feature = "v1"))]
impl MerchantAccount {
    pub fn server(state: AppState) -> Scope {
        web::scope("/accounts")
            .app_data(web::Data::new(state))
            .service(web::resource("").route(web::post().to(admin::merchant_account_create)))
            .service(web::resource("/list").route(web::get().to(admin::merchant_account_list)))
            .service(
                web::resource("/{id}/kv")
                    .route(web::post().to(admin::merchant_account_toggle_kv))
                    .route(web::get().to(admin::merchant_account_kv_status)),
            )
            .service(
                web::resource("/transfer")
                    .route(web::post().to(admin::merchant_account_transfer_keys)),
            )
            .service(
                web::resource("/kv").route(web::post().to(admin::merchant_account_toggle_all_kv)),
            )
            .service(
                web::resource("/{id}")
                    .route(web::get().to(admin::retrieve_merchant_account))
                    .route(web::post().to(admin::update_merchant_account))
                    .route(web::delete().to(admin::delete_merchant_account)),
            )
    }
}

pub struct MerchantConnectorAccount;

#[cfg(all(any(feature = "olap", feature = "oltp"), feature = "v2"))]
impl MerchantConnectorAccount {
    pub fn server(state: AppState) -> Scope {
        let mut route = web::scope("/v2/connector_accounts").app_data(web::Data::new(state));

        #[cfg(feature = "olap")]
        {
            use super::admin::*;

            route = route
                .service(web::resource("").route(web::post().to(connector_create)))
                .service(
                    web::resource("/{id}")
                        .route(web::put().to(connector_update))
                        .route(web::get().to(connector_retrieve))
                        .route(web::delete().to(connector_delete)),
                );
        }
        route
    }
}

#[cfg(all(any(feature = "olap", feature = "oltp"), feature = "v1"))]
impl MerchantConnectorAccount {
    pub fn server(state: AppState) -> Scope {
        let mut route = web::scope("/account").app_data(web::Data::new(state));

        #[cfg(feature = "olap")]
        {
            use super::admin::*;

            route = route
                .service(
                    web::resource("/connectors/verify")
                        .route(web::post().to(super::verify_connector::payment_connector_verify)),
                )
                .service(
                    web::resource("/{merchant_id}/connectors")
                        .route(web::post().to(connector_create))
                        .route(web::get().to(connector_list)),
                )
                .service(
                    web::resource("/{merchant_id}/connectors/{merchant_connector_id}")
                        .route(web::get().to(connector_retrieve))
                        .route(web::post().to(connector_update))
                        .route(web::delete().to(connector_delete)),
                );
        }
        #[cfg(feature = "oltp")]
        {
            route = route.service(
                web::resource("/payment_methods").route(web::get().to(list_payment_method_api)),
            );
        }
        route
    }
}

pub struct EphemeralKey;

#[cfg(all(
    any(feature = "v1", feature = "v2"),
    not(feature = "customer_v2"),
    feature = "oltp"
))]
impl EphemeralKey {
    pub fn server(config: AppState) -> Scope {
        web::scope("/ephemeral_keys")
            .app_data(web::Data::new(config))
            .service(web::resource("").route(web::post().to(ephemeral_key_create)))
            .service(web::resource("/{id}").route(web::delete().to(ephemeral_key_delete)))
    }
}

pub struct Mandates;

#[cfg(all(any(feature = "olap", feature = "oltp"), feature = "v1"))]
impl Mandates {
    pub fn server(state: AppState) -> Scope {
        let mut route = web::scope("/mandates").app_data(web::Data::new(state));

        #[cfg(feature = "olap")]
        {
            route =
                route.service(web::resource("/list").route(web::get().to(retrieve_mandates_list)));
            route = route.service(web::resource("/{id}").route(web::get().to(get_mandate)));
        }
        #[cfg(feature = "oltp")]
        {
            route =
                route.service(web::resource("/revoke/{id}").route(web::post().to(revoke_mandate)));
        }
        route
    }
}

pub struct Webhooks;

#[cfg(all(feature = "oltp", feature = "v1"))]
impl Webhooks {
    pub fn server(config: AppState) -> Scope {
        use api_models::webhooks as webhook_type;

        #[allow(unused_mut)]
        let mut route = web::scope("/webhooks")
            .app_data(web::Data::new(config))
            .service(
                web::resource("/{merchant_id}/{connector_id_or_name}")
                    .route(
                        web::post().to(receive_incoming_webhook::<webhook_type::OutgoingWebhook>),
                    )
                    .route(web::get().to(receive_incoming_webhook::<webhook_type::OutgoingWebhook>))
                    .route(
                        web::put().to(receive_incoming_webhook::<webhook_type::OutgoingWebhook>),
                    ),
            );

        #[cfg(feature = "frm")]
        {
            route = route.service(
                web::resource("/frm_fulfillment")
                    .route(web::post().to(frm_routes::frm_fulfillment)),
            );
        }

        route
    }
}

#[cfg(all(feature = "oltp", feature = "v2"))]
impl Webhooks {
    pub fn server(config: AppState) -> Scope {
        use api_models::webhooks as webhook_type;

        #[allow(unused_mut)]
        let mut route = web::scope("/v2/webhooks")
            .app_data(web::Data::new(config))
            .service(
                web::resource("/{merchant_id}/{profile_id}/{connector_id}")
                    .route(
                        web::post().to(receive_incoming_webhook::<webhook_type::OutgoingWebhook>),
                    )
                    .route(web::get().to(receive_incoming_webhook::<webhook_type::OutgoingWebhook>))
                    .route(
                        web::put().to(receive_incoming_webhook::<webhook_type::OutgoingWebhook>),
                    ),
            );

        route
    }
}

pub struct Configs;

#[cfg(any(feature = "olap", feature = "oltp"))]
impl Configs {
    pub fn server(config: AppState) -> Scope {
        web::scope("/configs")
            .app_data(web::Data::new(config))
            .service(web::resource("/").route(web::post().to(config_key_create)))
            .service(
                web::resource("/{key}")
                    .route(web::get().to(config_key_retrieve))
                    .route(web::post().to(config_key_update))
                    .route(web::delete().to(config_key_delete)),
            )
    }
}

pub struct ApplePayCertificatesMigration;

#[cfg(all(feature = "olap", feature = "v1"))]
impl ApplePayCertificatesMigration {
    pub fn server(state: AppState) -> Scope {
        web::scope("/apple_pay_certificates_migration")
            .app_data(web::Data::new(state))
            .service(web::resource("").route(
                web::post().to(apple_pay_certificates_migration::apple_pay_certificates_migration),
            ))
    }
}

pub struct Poll;

#[cfg(all(feature = "oltp", feature = "v1"))]
impl Poll {
    pub fn server(config: AppState) -> Scope {
        web::scope("/poll")
            .app_data(web::Data::new(config))
            .service(
                web::resource("/status/{poll_id}").route(web::get().to(poll::retrieve_poll_status)),
            )
    }
}

pub struct ApiKeys;

#[cfg(all(feature = "olap", feature = "v2"))]
impl ApiKeys {
    pub fn server(state: AppState) -> Scope {
        web::scope("/v2/api_keys")
            .app_data(web::Data::new(state))
            .service(web::resource("").route(web::post().to(api_keys::api_key_create)))
            .service(web::resource("/list").route(web::get().to(api_keys::api_key_list)))
            .service(
                web::resource("/{key_id}")
                    .route(web::get().to(api_keys::api_key_retrieve))
                    .route(web::put().to(api_keys::api_key_update))
                    .route(web::delete().to(api_keys::api_key_revoke)),
            )
    }
}

#[cfg(all(feature = "olap", feature = "v1"))]
impl ApiKeys {
    pub fn server(state: AppState) -> Scope {
        web::scope("/api_keys/{merchant_id}")
            .app_data(web::Data::new(state))
            .service(web::resource("").route(web::post().to(api_keys::api_key_create)))
            .service(web::resource("/list").route(web::get().to(api_keys::api_key_list)))
            .service(
                web::resource("/{key_id}")
                    .route(web::get().to(api_keys::api_key_retrieve))
                    .route(web::post().to(api_keys::api_key_update))
                    .route(web::delete().to(api_keys::api_key_revoke)),
            )
    }
}

pub struct Disputes;

#[cfg(all(feature = "olap", feature = "v1"))]
impl Disputes {
    pub fn server(state: AppState) -> Scope {
        web::scope("/disputes")
            .app_data(web::Data::new(state))
            .service(web::resource("/list").route(web::get().to(disputes::retrieve_disputes_list)))
            .service(
                web::resource("/profile/list")
                    .route(web::get().to(disputes::retrieve_disputes_list_profile)),
            )
            .service(web::resource("/filter").route(web::get().to(disputes::get_disputes_filters)))
            .service(
                web::resource("/profile/filter")
                    .route(web::get().to(disputes::get_disputes_filters_profile)),
            )
            .service(
                web::resource("/accept/{dispute_id}")
                    .route(web::post().to(disputes::accept_dispute)),
            )
            .service(
                web::resource("/aggregate").route(web::get().to(disputes::get_disputes_aggregate)),
            )
            .service(
                web::resource("/profile/aggregate")
                    .route(web::get().to(disputes::get_disputes_aggregate_profile)),
            )
            .service(
                web::resource("/evidence")
                    .route(web::post().to(disputes::submit_dispute_evidence))
                    .route(web::put().to(disputes::attach_dispute_evidence))
                    .route(web::delete().to(disputes::delete_dispute_evidence)),
            )
            .service(
                web::resource("/evidence/{dispute_id}")
                    .route(web::get().to(disputes::retrieve_dispute_evidence)),
            )
            .service(
                web::resource("/{dispute_id}").route(web::get().to(disputes::retrieve_dispute)),
            )
    }
}

pub struct Cards;

#[cfg(feature = "v1")]
impl Cards {
    pub fn server(state: AppState) -> Scope {
        web::scope("/cards")
            .app_data(web::Data::new(state))
            .service(web::resource("/{bin}").route(web::get().to(card_iin_info)))
    }
}

pub struct Files;

#[cfg(all(feature = "olap", feature = "v1"))]
impl Files {
    pub fn server(state: AppState) -> Scope {
        web::scope("/files")
            .app_data(web::Data::new(state))
            .service(web::resource("").route(web::post().to(files::files_create)))
            .service(
                web::resource("/{file_id}")
                    .route(web::delete().to(files::files_delete))
                    .route(web::get().to(files::files_retrieve)),
            )
    }
}

pub struct Cache;

impl Cache {
    pub fn server(state: AppState) -> Scope {
        web::scope("/cache")
            .app_data(web::Data::new(state))
            .service(web::resource("/invalidate/{key}").route(web::post().to(invalidate)))
    }
}

pub struct PaymentLink;

#[cfg(all(feature = "olap", feature = "v1"))]
impl PaymentLink {
    pub fn server(state: AppState) -> Scope {
        web::scope("/payment_link")
            .app_data(web::Data::new(state))
            .service(web::resource("/list").route(web::post().to(payment_link::payments_link_list)))
            .service(
                web::resource("/{payment_link_id}")
                    .route(web::get().to(payment_link::payment_link_retrieve)),
            )
            .service(
                web::resource("{merchant_id}/{payment_id}")
                    .route(web::get().to(payment_link::initiate_payment_link)),
            )
            .service(
                web::resource("s/{merchant_id}/{payment_id}")
                    .route(web::get().to(payment_link::initiate_secure_payment_link)),
            )
            .service(
                web::resource("status/{merchant_id}/{payment_id}")
                    .route(web::get().to(payment_link::payment_link_status)),
            )
    }
}

#[cfg(feature = "payouts")]
pub struct PayoutLink;

#[cfg(all(feature = "payouts", feature = "v1"))]
impl PayoutLink {
    pub fn server(state: AppState) -> Scope {
        let mut route = web::scope("/payout_link").app_data(web::Data::new(state));
        route = route.service(
            web::resource("/{merchant_id}/{payout_id}").route(web::get().to(render_payout_link)),
        );
        route
    }
}

pub struct Profile;
#[cfg(all(feature = "olap", feature = "v2"))]
impl Profile {
    pub fn server(state: AppState) -> Scope {
        web::scope("/v2/profiles")
            .app_data(web::Data::new(state))
            .service(web::resource("").route(web::post().to(profiles::profile_create)))
            .service(
                web::scope("/{profile_id}")
                    .service(
                        web::resource("")
                            .route(web::get().to(profiles::profile_retrieve))
                            .route(web::put().to(profiles::profile_update)),
                    )
                    .service(
                        web::resource("/connector_accounts")
                            .route(web::get().to(admin::connector_list)),
                    )
                    .service(
                        web::resource("/fallback_routing")
                            .route(web::get().to(routing::routing_retrieve_default_config))
                            .route(web::patch().to(routing::routing_update_default_config)),
                    )
                    .service(
                        web::resource("/activate_routing_algorithm").route(web::patch().to(
                            |state, req, path, payload| {
                                routing::routing_link_config(
                                    state,
                                    req,
                                    path,
                                    payload,
                                    &TransactionType::Payment,
                                )
                            },
                        )),
                    )
                    .service(
                        web::resource("/deactivate_routing_algorithm").route(web::patch().to(
                            |state, req, path| {
                                routing::routing_unlink_config(
                                    state,
                                    req,
                                    path,
                                    &TransactionType::Payment,
                                )
                            },
                        )),
                    )
                    .service(web::resource("/routing_algorithm").route(web::get().to(
                        |state, req, query_params, path| {
                            routing::routing_retrieve_linked_config(
                                state,
                                req,
                                query_params,
                                path,
                                &TransactionType::Payment,
                            )
                        },
                    ))),
            )
    }
}
#[cfg(all(feature = "olap", feature = "v1"))]
impl Profile {
    pub fn server(state: AppState) -> Scope {
        let mut route = web::scope("/account/{account_id}/business_profile")
            .app_data(web::Data::new(state))
            .service(
                web::resource("")
                    .route(web::post().to(profiles::profile_create))
                    .route(web::get().to(profiles::profiles_list)),
<<<<<<< HEAD
            )
            .service(
                web::scope("/{profile_id}")
                    .service(
                        web::scope("/dynamic_routing")
                            .service(
                                web::scope("/success_based")
                                    .service(web::resource("/toggle").route(
                                        web::post().to(routing::toggle_success_based_routing),
                                    ))
                                    .service(web::resource("/config/{algorithm_id}").route(
                                        web::patch().to(|state, req, path, payload| {
                                            routing::success_based_routing_update_configs(
                                                state, req, path, payload,
                                            )
                                        }),
                                    )),
                            )
                            .service(
                                web::scope("/elimination")
                                    .service(web::resource("/toggle").route(
                                        web::post().to(routing::toggle_elimination_routing),
                                    )),
                            ),
                    )
                    .service(
                        web::resource("")
                            .route(web::get().to(profiles::profile_retrieve))
                            .route(web::post().to(profiles::profile_update))
                            .route(web::delete().to(profiles::profile_delete)),
                    )
                    .service(
                        web::resource("/toggle_extended_card_info")
                            .route(web::post().to(profiles::toggle_extended_card_info)),
                    )
                    .service(
                        web::resource("/toggle_connector_agnostic_mit")
                            .route(web::post().to(profiles::toggle_connector_agnostic_mit)),
=======
            );

        #[cfg(feature = "dynamic_routing")]
        {
            route =
                route.service(
                    web::scope("/{profile_id}/dynamic_routing").service(
                        web::scope("/success_based")
                            .service(
                                web::resource("/toggle")
                                    .route(web::post().to(routing::toggle_success_based_routing)),
                            )
                            .service(web::resource("/config/{algorithm_id}").route(
                                web::patch().to(|state, req, path, payload| {
                                    routing::success_based_routing_update_configs(
                                        state, req, path, payload,
                                    )
                                }),
                            )),
>>>>>>> f2457831
                    ),
                );
        }

        route = route.service(
            web::scope("/{profile_id}")
                .service(
                    web::resource("")
                        .route(web::get().to(profiles::profile_retrieve))
                        .route(web::post().to(profiles::profile_update))
                        .route(web::delete().to(profiles::profile_delete)),
                )
                .service(
                    web::resource("/toggle_extended_card_info")
                        .route(web::post().to(profiles::toggle_extended_card_info)),
                )
                .service(
                    web::resource("/toggle_connector_agnostic_mit")
                        .route(web::post().to(profiles::toggle_connector_agnostic_mit)),
                ),
        );

        route
    }
}

pub struct ProfileNew;

#[cfg(feature = "olap")]
impl ProfileNew {
    #[cfg(feature = "v1")]
    pub fn server(state: AppState) -> Scope {
        web::scope("/account/{account_id}/profile")
            .app_data(web::Data::new(state))
            .service(
                web::resource("").route(web::get().to(profiles::profiles_list_at_profile_level)),
            )
            .service(
                web::resource("/connectors").route(web::get().to(admin::connector_list_profile)),
            )
    }
    #[cfg(feature = "v2")]
    pub fn server(state: AppState) -> Scope {
        web::scope("/account/{account_id}/profile").app_data(web::Data::new(state))
    }
}

pub struct Gsm;

#[cfg(all(feature = "olap", feature = "v1"))]
impl Gsm {
    pub fn server(state: AppState) -> Scope {
        web::scope("/gsm")
            .app_data(web::Data::new(state))
            .service(web::resource("").route(web::post().to(gsm::create_gsm_rule)))
            .service(web::resource("/get").route(web::post().to(gsm::get_gsm_rule)))
            .service(web::resource("/update").route(web::post().to(gsm::update_gsm_rule)))
            .service(web::resource("/delete").route(web::post().to(gsm::delete_gsm_rule)))
    }
}

#[cfg(feature = "olap")]
pub struct Verify;

#[cfg(all(feature = "olap", feature = "v1"))]
impl Verify {
    pub fn server(state: AppState) -> Scope {
        web::scope("/verify")
            .app_data(web::Data::new(state))
            .service(
                web::resource("/apple_pay/{merchant_id}")
                    .route(web::post().to(apple_pay_merchant_registration)),
            )
            .service(
                web::resource("/applepay_verified_domains")
                    .route(web::get().to(retrieve_apple_pay_verified_domains)),
            )
    }
}

pub struct User;

#[cfg(all(feature = "olap", feature = "v1"))]
impl User {
    pub fn server(state: AppState) -> Scope {
        let mut route = web::scope("/user").app_data(web::Data::new(state));

        route = route
            .service(web::resource("").route(web::get().to(user::get_user_details)))
            .service(web::resource("/signin").route(web::post().to(user::user_signin)))
            .service(web::resource("/v2/signin").route(web::post().to(user::user_signin)))
            // signin/signup with sso using openidconnect
            .service(web::resource("/oidc").route(web::post().to(user::sso_sign)))
            .service(web::resource("/signout").route(web::post().to(user::signout)))
            .service(web::resource("/rotate_password").route(web::post().to(user::rotate_password)))
            .service(web::resource("/change_password").route(web::post().to(user::change_password)))
            .service(
                web::resource("/internal_signup").route(web::post().to(user::internal_user_signup)),
            )
            .service(
                web::resource("/create_merchant")
                    .route(web::post().to(user::user_merchant_account_create)),
            )
            // TODO: To be deprecated
            .service(
                web::resource("/permission_info")
                    .route(web::get().to(user_role::get_authorization_info)),
            )
            // TODO: To be deprecated
            .service(
                web::resource("/module/list").route(web::get().to(user_role::get_role_information)),
            )
            .service(
                web::resource("/parent/list")
                    .route(web::get().to(user_role::get_parent_group_info)),
            )
            .service(
                web::resource("/update").route(web::post().to(user::update_user_account_details)),
            )
            .service(
                web::resource("/data")
                    .route(web::get().to(user::get_multiple_dashboard_metadata))
                    .route(web::post().to(user::set_dashboard_metadata)),
            );

        route = route
            .service(web::scope("/key").service(
                web::resource("/transfer").route(web::post().to(user::transfer_user_key)),
            ));

        route = route.service(
            web::scope("/list")
                .service(web::resource("/org").route(web::get().to(user::list_orgs_for_user)))
                .service(
                    web::resource("/merchant")
                        .route(web::get().to(user::list_merchants_for_user_in_org)),
                )
                .service(
                    web::resource("/profile")
                        .route(web::get().to(user::list_profiles_for_user_in_org_and_merchant)),
                )
                .service(
                    web::resource("/invitation")
                        .route(web::get().to(user_role::list_invitations_for_user)),
                ),
        );

        route = route.service(
            web::scope("/switch")
                .service(web::resource("/org").route(web::post().to(user::switch_org_for_user)))
                .service(
                    web::resource("/merchant")
                        .route(web::post().to(user::switch_merchant_for_user_in_org)),
                )
                .service(
                    web::resource("/profile")
                        .route(web::post().to(user::switch_profile_for_user_in_org_and_merchant)),
                ),
        );

        // Two factor auth routes
        route = route.service(
            web::scope("/2fa")
                // TODO: to be deprecated
                .service(web::resource("").route(web::get().to(user::check_two_factor_auth_status)))
                .service(
                    web::resource("/v2")
                        .route(web::get().to(user::check_two_factor_auth_status_with_attempts)),
                )
                .service(
                    web::scope("/totp")
                        .service(web::resource("/begin").route(web::get().to(user::totp_begin)))
                        .service(web::resource("/reset").route(web::get().to(user::totp_reset)))
                        .service(
                            web::resource("/verify")
                                .route(web::post().to(user::totp_verify))
                                .route(web::put().to(user::totp_update)),
                        ),
                )
                .service(
                    web::scope("/recovery_code")
                        .service(
                            web::resource("/verify")
                                .route(web::post().to(user::verify_recovery_code)),
                        )
                        .service(
                            web::resource("/generate")
                                .route(web::get().to(user::generate_recovery_codes)),
                        ),
                )
                .service(
                    web::resource("/terminate")
                        .route(web::get().to(user::terminate_two_factor_auth)),
                ),
        );

        route = route.service(
            web::scope("/auth")
                .service(
                    web::resource("")
                        .route(web::post().to(user::create_user_authentication_method))
                        .route(web::put().to(user::update_user_authentication_method)),
                )
                .service(
                    web::resource("/list")
                        .route(web::get().to(user::list_user_authentication_methods)),
                )
                .service(web::resource("/url").route(web::get().to(user::get_sso_auth_url)))
                .service(
                    web::resource("/select").route(web::post().to(user::terminate_auth_select)),
                ),
        );

        #[cfg(feature = "email")]
        {
            route = route
                .service(web::resource("/from_email").route(web::post().to(user::user_from_email)))
                .service(
                    web::resource("/connect_account")
                        .route(web::post().to(user::user_connect_account)),
                )
                .service(
                    web::resource("/forgot_password").route(web::post().to(user::forgot_password)),
                )
                .service(
                    web::resource("/reset_password").route(web::post().to(user::reset_password)),
                )
                .service(
                    web::resource("/signup_with_merchant_id")
                        .route(web::post().to(user::user_signup_with_merchant_id)),
                )
                .service(web::resource("/verify_email").route(web::post().to(user::verify_email)))
                .service(
                    web::resource("/v2/verify_email").route(web::post().to(user::verify_email)),
                )
                .service(
                    web::resource("/verify_email_request")
                        .route(web::post().to(user::verify_email_request)),
                )
                .service(
                    web::resource("/user/resend_invite").route(web::post().to(user::resend_invite)),
                )
                .service(
                    web::resource("/accept_invite_from_email")
                        .route(web::post().to(user::accept_invite_from_email)),
                );
        }
        #[cfg(not(feature = "email"))]
        {
            route = route.service(web::resource("/signup").route(web::post().to(user::user_signup)))
        }

        // User management
        route = route.service(
            web::scope("/user")
                .service(web::resource("").route(web::post().to(user::list_user_roles_details)))
                // TODO: To be deprecated
                .service(web::resource("/v2").route(web::post().to(user::list_user_roles_details)))
                .service(
                    web::resource("/list").route(web::get().to(user_role::list_users_in_lineage)),
                )
                // TODO: To be deprecated
                .service(
                    web::resource("/v2/list")
                        .route(web::get().to(user_role::list_users_in_lineage)),
                )
                .service(
                    web::resource("/invite_multiple")
                        .route(web::post().to(user::invite_multiple_user)),
                )
                .service(
                    web::scope("/invite/accept")
                        .service(
                            web::resource("")
                                .route(web::post().to(user_role::accept_invitations_v2)),
                        )
                        .service(
                            web::resource("/pre_auth")
                                .route(web::post().to(user_role::accept_invitations_pre_auth)),
                        )
                        .service(
                            web::scope("/v2")
                                .service(
                                    web::resource("")
                                        .route(web::post().to(user_role::accept_invitations_v2)),
                                )
                                .service(
                                    web::resource("/pre_auth").route(
                                        web::post().to(user_role::accept_invitations_pre_auth),
                                    ),
                                ),
                        ),
                )
                .service(
                    web::resource("/update_role")
                        .route(web::post().to(user_role::update_user_role)),
                )
                .service(
                    web::resource("/delete").route(web::delete().to(user_role::delete_user_role)),
                ),
        );

        // Role information
        route =
            route.service(
                web::scope("/role")
                    .service(
                        web::resource("")
                            .route(web::get().to(user_role::get_role_from_token))
                            .route(web::post().to(user_role::create_role)),
                    )
                    .service(web::resource("/v2").route(
                        web::get().to(user_role::get_groups_and_resources_for_role_from_token),
                    ))
                    // TODO: To be deprecated
                    .service(
                        web::resource("/v2/list")
                            .route(web::get().to(user_role::list_roles_with_info)),
                    )
                    .service(
                        web::scope("/list")
                            .service(
                                web::resource("")
                                    .route(web::get().to(user_role::list_roles_with_info)),
                            )
                            .service(web::resource("/invite").route(
                                web::get().to(user_role::list_invitable_roles_at_entity_level),
                            ))
                            .service(web::resource("/update").route(
                                web::get().to(user_role::list_updatable_roles_at_entity_level),
                            )),
                    )
                    .service(
                        web::resource("/{role_id}")
                            .route(web::get().to(user_role::get_role))
                            .route(web::put().to(user_role::update_role)),
                    )
                    .service(
                        web::resource("/{role_id}/v2")
                            .route(web::get().to(user_role::get_parent_info_for_role)),
                    ),
            );

        #[cfg(feature = "dummy_connector")]
        {
            route = route.service(
                web::resource("/sample_data")
                    .route(web::post().to(user::generate_sample_data))
                    .route(web::delete().to(user::delete_sample_data)),
            )
        }
        route
    }
}

pub struct ConnectorOnboarding;

#[cfg(all(feature = "olap", feature = "v1"))]
impl ConnectorOnboarding {
    pub fn server(state: AppState) -> Scope {
        web::scope("/connector_onboarding")
            .app_data(web::Data::new(state))
            .service(
                web::resource("/action_url")
                    .route(web::post().to(connector_onboarding::get_action_url)),
            )
            .service(
                web::resource("/sync")
                    .route(web::post().to(connector_onboarding::sync_onboarding_status)),
            )
            .service(
                web::resource("/reset_tracking_id")
                    .route(web::post().to(connector_onboarding::reset_tracking_id)),
            )
    }
}

#[cfg(feature = "olap")]
pub struct WebhookEvents;

#[cfg(all(feature = "olap", feature = "v1"))]
impl WebhookEvents {
    pub fn server(config: AppState) -> Scope {
        web::scope("/events/{merchant_id}")
            .app_data(web::Data::new(config))
            .service(
                web::resource("")
                    .route(web::get().to(webhook_events::list_initial_webhook_delivery_attempts)),
            )
            .service(
                web::scope("/{event_id}")
                    .service(
                        web::resource("attempts")
                            .route(web::get().to(webhook_events::list_webhook_delivery_attempts)),
                    )
                    .service(
                        web::resource("retry")
                            .route(web::post().to(webhook_events::retry_webhook_delivery_attempt)),
                    ),
            )
    }
}<|MERGE_RESOLUTION|>--- conflicted
+++ resolved
@@ -149,7 +149,7 @@
     }
     fn add_request_id(&mut self, request_id: RequestId) {
         self.api_client.add_request_id(request_id);
-        self.store.add_request_id(request_id.to_string());
+        self.store.add_request_id(request_id.to_string());<<<<<<< feat_elimination_routing
         self.request_id.replace(request_id);
     }
 
@@ -1743,7 +1743,6 @@
                 web::resource("")
                     .route(web::post().to(profiles::profile_create))
                     .route(web::get().to(profiles::profiles_list)),
-<<<<<<< HEAD
             )
             .service(
                 web::scope("/{profile_id}")
@@ -1782,27 +1781,6 @@
                     .service(
                         web::resource("/toggle_connector_agnostic_mit")
                             .route(web::post().to(profiles::toggle_connector_agnostic_mit)),
-=======
-            );
-
-        #[cfg(feature = "dynamic_routing")]
-        {
-            route =
-                route.service(
-                    web::scope("/{profile_id}/dynamic_routing").service(
-                        web::scope("/success_based")
-                            .service(
-                                web::resource("/toggle")
-                                    .route(web::post().to(routing::toggle_success_based_routing)),
-                            )
-                            .service(web::resource("/config/{algorithm_id}").route(
-                                web::patch().to(|state, req, path, payload| {
-                                    routing::success_based_routing_update_configs(
-                                        state, req, path, payload,
-                                    )
-                                }),
-                            )),
->>>>>>> f2457831
                     ),
                 );
         }
