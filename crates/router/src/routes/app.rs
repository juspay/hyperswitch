use std::{collections::HashMap, sync::Arc};

use actix_web::{web, Scope};
#[cfg(all(feature = "olap", feature = "v1"))]
use api_models::routing::RoutingRetrieveQuery;
use api_models::routing::RuleMigrationQuery;
#[cfg(feature = "olap")]
use common_enums::TransactionType;
#[cfg(feature = "partial-auth")]
use common_utils::crypto::Blake3;
use common_utils::id_type;
#[cfg(feature = "email")]
use external_services::email::{
    no_email::NoEmailClient, ses::AwsSes, smtp::SmtpServer, EmailClientConfigs, EmailService,
};
#[cfg(all(feature = "revenue_recovery", feature = "v2"))]
use external_services::grpc_client::revenue_recovery::GrpcRecoveryHeaders;
use external_services::{
    file_storage::FileStorageInterface,
    grpc_client::{GrpcClients, GrpcHeaders, GrpcHeadersUcs, GrpcHeadersUcsBuilderInitial},
};
use hyperswitch_interfaces::{
    crm::CrmInterface,
    encryption_interface::EncryptionManagementInterface,
    secrets_interface::secret_state::{RawSecret, SecuredSecret},
};
use router_env::tracing_actix_web::RequestId;
use scheduler::SchedulerInterface;
use storage_impl::{config::TenantConfig, redis::RedisStore, MockDb};
use tokio::sync::oneshot;

use self::settings::Tenant;
#[cfg(any(feature = "olap", feature = "oltp"))]
use super::currency;
#[cfg(feature = "dummy_connector")]
use super::dummy_connector::*;
#[cfg(all(any(feature = "v1", feature = "v2"), feature = "oltp"))]
use super::ephemeral_key::*;
#[cfg(any(feature = "olap", feature = "oltp"))]
use super::payment_methods;
#[cfg(feature = "payouts")]
use super::payout_link::*;
#[cfg(feature = "payouts")]
use super::payouts::*;
#[cfg(all(feature = "oltp", feature = "v1"))]
use super::pm_auth;
#[cfg(feature = "oltp")]
use super::poll;
#[cfg(feature = "v2")]
use super::proxy;
#[cfg(all(feature = "v2", feature = "revenue_recovery", feature = "oltp"))]
use super::recovery_webhooks::*;
#[cfg(all(feature = "oltp", feature = "v2"))]
use super::refunds;
#[cfg(feature = "olap")]
use super::routing;
#[cfg(all(feature = "oltp", feature = "v2"))]
use super::tokenization as tokenization_routes;
#[cfg(all(feature = "olap", any(feature = "v1", feature = "v2")))]
use super::verification::{apple_pay_merchant_registration, retrieve_apple_pay_verified_domains};
#[cfg(feature = "oltp")]
use super::webhooks::*;
use super::{
    admin, api_keys, cache::*, chat, connector_onboarding, disputes, files, gsm, health::*,
    profiles, relay, user, user_role,
};
#[cfg(feature = "v1")]
use super::{apple_pay_certificates_migration, blocklist, payment_link, webhook_events};
#[cfg(any(feature = "olap", feature = "oltp"))]
use super::{configs::*, customers, payments};
#[cfg(all(any(feature = "olap", feature = "oltp"), feature = "v1"))]
use super::{mandates::*, refunds::*};
#[cfg(feature = "olap")]
pub use crate::analytics::opensearch::OpenSearchClient;
#[cfg(feature = "olap")]
use crate::analytics::AnalyticsProvider;
#[cfg(feature = "partial-auth")]
use crate::errors::RouterResult;
#[cfg(feature = "oltp")]
use crate::routes::authentication;
#[cfg(feature = "v1")]
use crate::routes::cards_info::{
    card_iin_info, create_cards_info, migrate_cards_info, update_cards_info,
};
#[cfg(all(feature = "olap", feature = "v1"))]
use crate::routes::feature_matrix;
#[cfg(all(feature = "frm", feature = "oltp"))]
use crate::routes::fraud_check as frm_routes;
#[cfg(all(feature = "olap", feature = "v1"))]
use crate::routes::profile_acquirer;
#[cfg(all(feature = "recon", feature = "olap"))]
use crate::routes::recon as recon_routes;
pub use crate::{
    configs::settings,
    db::{
        AccountsStorageInterface, CommonStorageInterface, GlobalStorageInterface, StorageImpl,
        StorageInterface,
    },
    events::EventsHandler,
    services::{get_cache_store, get_store},
};
use crate::{
    configs::{secrets_transformers, Settings},
    db::kafka_store::{KafkaStore, TenantID},
    routes::{hypersense as hypersense_routes, three_ds_decision_rule},
};

#[derive(Clone)]
pub struct ReqState {
    pub event_context: events::EventContext<crate::events::EventType, EventsHandler>,
}

#[derive(Clone)]
pub struct SessionState {
    pub store: Box<dyn StorageInterface>,
    /// Global store is used for global schema operations in tables like Users and Tenants
    pub global_store: Box<dyn GlobalStorageInterface>,
    pub accounts_store: Box<dyn AccountsStorageInterface>,
    pub conf: Arc<settings::Settings<RawSecret>>,
    pub api_client: Box<dyn crate::services::ApiClient>,
    pub event_handler: EventsHandler,
    #[cfg(feature = "email")]
    pub email_client: Arc<Box<dyn EmailService>>,
    #[cfg(feature = "olap")]
    pub pool: AnalyticsProvider,
    pub file_storage_client: Arc<dyn FileStorageInterface>,
    pub request_id: Option<RequestId>,
    pub base_url: String,
    pub tenant: Tenant,
    #[cfg(feature = "olap")]
    pub opensearch_client: Option<Arc<OpenSearchClient>>,
    pub grpc_client: Arc<GrpcClients>,
    pub theme_storage_client: Arc<dyn FileStorageInterface>,
    pub locale: String,
    pub crm_client: Arc<dyn CrmInterface>,
    pub infra_components: Option<serde_json::Value>,
    pub enhancement: Option<HashMap<String, String>>,
}
impl scheduler::SchedulerSessionState for SessionState {
    fn get_db(&self) -> Box<dyn SchedulerInterface> {
        self.store.get_scheduler_db()
    }
}
impl SessionState {
    pub fn get_req_state(&self) -> ReqState {
        ReqState {
            event_context: events::EventContext::new(self.event_handler.clone()),
        }
    }
    pub fn get_grpc_headers(&self) -> GrpcHeaders {
        GrpcHeaders {
            tenant_id: self.tenant.tenant_id.get_string_repr().to_string(),
            request_id: self.request_id.map(|req_id| (*req_id).to_string()),
        }
    }
    pub fn get_grpc_headers_ucs(&self) -> GrpcHeadersUcsBuilderInitial {
        let tenant_id = self.tenant.tenant_id.get_string_repr().to_string();
        GrpcHeadersUcs::builder().tenant_id(tenant_id)
    }
    #[cfg(all(feature = "revenue_recovery", feature = "v2"))]
    pub fn get_recovery_grpc_headers(&self) -> GrpcRecoveryHeaders {
        GrpcRecoveryHeaders {
            request_id: self.request_id.map(|req_id| (*req_id).to_string()),
        }
    }
}

pub trait SessionStateInfo {
    fn conf(&self) -> settings::Settings<RawSecret>;
    fn store(&self) -> Box<dyn StorageInterface>;
    fn event_handler(&self) -> EventsHandler;
    fn get_request_id(&self) -> Option<String>;
    fn add_request_id(&mut self, request_id: RequestId);
    #[cfg(feature = "partial-auth")]
    fn get_detached_auth(&self) -> RouterResult<(Blake3, &[u8])>;
    fn session_state(&self) -> SessionState;
    fn global_store(&self) -> Box<dyn GlobalStorageInterface>;
}

impl SessionStateInfo for SessionState {
    fn store(&self) -> Box<dyn StorageInterface> {
        self.store.to_owned()
    }
    fn conf(&self) -> settings::Settings<RawSecret> {
        self.conf.as_ref().to_owned()
    }
    fn event_handler(&self) -> EventsHandler {
        self.event_handler.clone()
    }
    fn get_request_id(&self) -> Option<String> {
        self.api_client.get_request_id()
    }
    fn add_request_id(&mut self, request_id: RequestId) {
        self.api_client.add_request_id(request_id);
        self.store.add_request_id(request_id.to_string());
        self.request_id.replace(request_id);
    }

    #[cfg(feature = "partial-auth")]
    fn get_detached_auth(&self) -> RouterResult<(Blake3, &[u8])> {
        use error_stack::ResultExt;
        use hyperswitch_domain_models::errors::api_error_response as errors;
        use masking::prelude::PeekInterface as _;
        use router_env::logger;

        let output = CHECKSUM_KEY.get_or_try_init(|| {
            let conf = self.conf();
            let context = conf
                .api_keys
                .get_inner()
                .checksum_auth_context
                .peek()
                .clone();
            let key = conf.api_keys.get_inner().checksum_auth_key.peek();
            hex::decode(key).map(|key| {
                (
                    masking::StrongSecret::new(context),
                    masking::StrongSecret::new(key),
                )
            })
        });

        match output {
            Ok((context, key)) => Ok((Blake3::new(context.peek().clone()), key.peek())),
            Err(err) => {
                logger::error!("Failed to get checksum key");
                Err(err).change_context(errors::ApiErrorResponse::InternalServerError)
            }
        }
    }
    fn session_state(&self) -> SessionState {
        self.clone()
    }
    fn global_store(&self) -> Box<(dyn GlobalStorageInterface)> {
        self.global_store.to_owned()
    }
}
#[derive(Clone)]
pub struct AppState {
    pub flow_name: String,
    pub global_store: Box<dyn GlobalStorageInterface>,
    // TODO: use a separate schema for accounts_store
    pub accounts_store: HashMap<id_type::TenantId, Box<dyn AccountsStorageInterface>>,
    pub stores: HashMap<id_type::TenantId, Box<dyn StorageInterface>>,
    pub conf: Arc<settings::Settings<RawSecret>>,
    pub event_handler: EventsHandler,
    #[cfg(feature = "email")]
    pub email_client: Arc<Box<dyn EmailService>>,
    pub api_client: Box<dyn crate::services::ApiClient>,
    #[cfg(feature = "olap")]
    pub pools: HashMap<id_type::TenantId, AnalyticsProvider>,
    #[cfg(feature = "olap")]
    pub opensearch_client: Option<Arc<OpenSearchClient>>,
    pub request_id: Option<RequestId>,
    pub file_storage_client: Arc<dyn FileStorageInterface>,
    pub encryption_client: Arc<dyn EncryptionManagementInterface>,
    pub grpc_client: Arc<GrpcClients>,
    pub theme_storage_client: Arc<dyn FileStorageInterface>,
    pub crm_client: Arc<dyn CrmInterface>,
    pub infra_components: Option<serde_json::Value>,
    pub enhancement: Option<HashMap<String, String>>,
}
impl scheduler::SchedulerAppState for AppState {
    fn get_tenants(&self) -> Vec<id_type::TenantId> {
        self.conf.multitenancy.get_tenant_ids()
    }
}
pub trait AppStateInfo {
    fn conf(&self) -> settings::Settings<RawSecret>;
    fn event_handler(&self) -> EventsHandler;
    #[cfg(feature = "email")]
    fn email_client(&self) -> Arc<Box<dyn EmailService>>;
    fn add_request_id(&mut self, request_id: RequestId);
    fn add_flow_name(&mut self, flow_name: String);
    fn get_request_id(&self) -> Option<String>;
}

#[cfg(feature = "partial-auth")]
static CHECKSUM_KEY: once_cell::sync::OnceCell<(
    masking::StrongSecret<String>,
    masking::StrongSecret<Vec<u8>>,
)> = once_cell::sync::OnceCell::new();

impl AppStateInfo for AppState {
    fn conf(&self) -> settings::Settings<RawSecret> {
        self.conf.as_ref().to_owned()
    }
    #[cfg(feature = "email")]
    fn email_client(&self) -> Arc<Box<dyn EmailService>> {
        self.email_client.to_owned()
    }
    fn event_handler(&self) -> EventsHandler {
        self.event_handler.clone()
    }
    fn add_request_id(&mut self, request_id: RequestId) {
        self.api_client.add_request_id(request_id);
        self.request_id.replace(request_id);
    }

    fn add_flow_name(&mut self, flow_name: String) {
        self.api_client.add_flow_name(flow_name);
    }
    fn get_request_id(&self) -> Option<String> {
        self.api_client.get_request_id()
    }
}

impl AsRef<Self> for AppState {
    fn as_ref(&self) -> &Self {
        self
    }
}

#[cfg(feature = "email")]
pub async fn create_email_client(
    settings: &settings::Settings<RawSecret>,
) -> Box<dyn EmailService> {
    match &settings.email.client_config {
        EmailClientConfigs::Ses { aws_ses } => Box::new(
            AwsSes::create(
                &settings.email,
                aws_ses,
                settings.proxy.https_url.to_owned(),
            )
            .await,
        ),
        EmailClientConfigs::Smtp { smtp } => {
            Box::new(SmtpServer::create(&settings.email, smtp.clone()).await)
        }
        EmailClientConfigs::NoEmailClient => Box::new(NoEmailClient::create().await),
    }
}

impl AppState {
    /// # Panics
    ///
    /// Panics if Store can't be created or JWE decryption fails
    pub async fn with_storage(
        conf: settings::Settings<SecuredSecret>,
        storage_impl: StorageImpl,
        shut_down_signal: oneshot::Sender<()>,
        api_client: Box<dyn crate::services::ApiClient>,
    ) -> Self {
        #[allow(clippy::expect_used)]
        let secret_management_client = conf
            .secrets_management
            .get_secret_management_client()
            .await
            .expect("Failed to create secret management client");

        let conf = Box::pin(secrets_transformers::fetch_raw_secrets(
            conf,
            &*secret_management_client,
        ))
        .await;

        #[allow(clippy::expect_used)]
        let encryption_client = conf
            .encryption_management
            .get_encryption_management_client()
            .await
            .expect("Failed to create encryption client");

        Box::pin(async move {
            let testable = storage_impl == StorageImpl::PostgresqlTest;
            #[allow(clippy::expect_used)]
            let event_handler = conf
                .events
                .get_event_handler()
                .await
                .expect("Failed to create event handler");

            #[allow(clippy::expect_used)]
            #[cfg(feature = "olap")]
            let opensearch_client = conf
                .opensearch
                .get_opensearch_client()
                .await
                .expect("Failed to initialize OpenSearch client.")
                .map(Arc::new);

            #[allow(clippy::expect_used)]
            let cache_store = get_cache_store(&conf.clone(), shut_down_signal, testable)
                .await
                .expect("Failed to create store");
            let global_store: Box<dyn GlobalStorageInterface> = Self::get_store_interface(
                &storage_impl,
                &event_handler,
                &conf,
                &conf.multitenancy.global_tenant,
                Arc::clone(&cache_store),
                testable,
            )
            .await
            .get_global_storage_interface();
            #[cfg(feature = "olap")]
            let pools = conf
                .multitenancy
                .tenants
                .get_pools_map(conf.analytics.get_inner())
                .await;
            let stores = conf
                .multitenancy
                .tenants
                .get_store_interface_map(&storage_impl, &conf, Arc::clone(&cache_store), testable)
                .await;
            let accounts_store = conf
                .multitenancy
                .tenants
                .get_accounts_store_interface_map(
                    &storage_impl,
                    &conf,
                    Arc::clone(&cache_store),
                    testable,
                )
                .await;

            #[cfg(feature = "email")]
            let email_client = Arc::new(create_email_client(&conf).await);

            let file_storage_client = conf.file_storage.get_file_storage_client().await;
            let theme_storage_client = conf.theme.storage.get_file_storage_client().await;
            let crm_client = conf.crm.get_crm_client().await;

            let grpc_client = conf.grpc_client.get_grpc_client_interface().await;
            let infra_component_values = Self::process_env_mappings(conf.infra_values.clone());
            let enhancement = conf.enhancement.clone();
            Self {
                flow_name: String::from("default"),
                stores,
                global_store,
                accounts_store,
                conf: Arc::new(conf),
                #[cfg(feature = "email")]
                email_client,
                api_client,
                event_handler,
                #[cfg(feature = "olap")]
                pools,
                #[cfg(feature = "olap")]
                opensearch_client,
                request_id: None,
                file_storage_client,
                encryption_client,
                grpc_client,
                theme_storage_client,
                crm_client,
                infra_components: infra_component_values,
                enhancement,
            }
        })
        .await
    }

    /// # Panics
    ///
    /// Panics if Failed to create store
    pub async fn get_store_interface(
        storage_impl: &StorageImpl,
        event_handler: &EventsHandler,
        conf: &Settings,
        tenant: &dyn TenantConfig,
        cache_store: Arc<RedisStore>,
        testable: bool,
    ) -> Box<dyn CommonStorageInterface> {
        match storage_impl {
            StorageImpl::Postgresql | StorageImpl::PostgresqlTest => match event_handler {
                EventsHandler::Kafka(kafka_client) => Box::new(
                    KafkaStore::new(
                        #[allow(clippy::expect_used)]
                        get_store(&conf.clone(), tenant, Arc::clone(&cache_store), testable)
                            .await
                            .expect("Failed to create store"),
                        kafka_client.clone(),
                        TenantID(tenant.get_tenant_id().get_string_repr().to_owned()),
                        tenant,
                    )
                    .await,
                ),
                EventsHandler::Logs(_) => Box::new(
                    #[allow(clippy::expect_used)]
                    get_store(conf, tenant, Arc::clone(&cache_store), testable)
                        .await
                        .expect("Failed to create store"),
                ),
            },
            #[allow(clippy::expect_used)]
            StorageImpl::Mock => Box::new(
                MockDb::new(&conf.redis)
                    .await
                    .expect("Failed to create mock store"),
            ),
        }
    }

    pub async fn new(
        conf: settings::Settings<SecuredSecret>,
        shut_down_signal: oneshot::Sender<()>,
        api_client: Box<dyn crate::services::ApiClient>,
    ) -> Self {
        Box::pin(Self::with_storage(
            conf,
            StorageImpl::Postgresql,
            shut_down_signal,
            api_client,
        ))
        .await
    }

    pub fn get_session_state<E, F>(
        self: Arc<Self>,
        tenant: &id_type::TenantId,
        locale: Option<String>,
        err: F,
    ) -> Result<SessionState, E>
    where
        F: FnOnce() -> E + Copy,
    {
        let tenant_conf = self.conf.multitenancy.get_tenant(tenant).ok_or_else(err)?;
        let mut event_handler = self.event_handler.clone();
        event_handler.add_tenant(tenant_conf);
        let store = self.stores.get(tenant).ok_or_else(err)?.clone();
        Ok(SessionState {
            store,
            global_store: self.global_store.clone(),
            accounts_store: self.accounts_store.get(tenant).ok_or_else(err)?.clone(),
            conf: Arc::clone(&self.conf),
            api_client: self.api_client.clone(),
            event_handler,
            #[cfg(feature = "olap")]
            pool: self.pools.get(tenant).ok_or_else(err)?.clone(),
            file_storage_client: self.file_storage_client.clone(),
            request_id: self.request_id,
            base_url: tenant_conf.base_url.clone(),
            tenant: tenant_conf.clone(),
            #[cfg(feature = "email")]
            email_client: Arc::clone(&self.email_client),
            #[cfg(feature = "olap")]
            opensearch_client: self.opensearch_client.clone(),
            grpc_client: Arc::clone(&self.grpc_client),
            theme_storage_client: self.theme_storage_client.clone(),
            locale: locale.unwrap_or(common_utils::consts::DEFAULT_LOCALE.to_string()),
            crm_client: self.crm_client.clone(),
            infra_components: self.infra_components.clone(),
            enhancement: self.enhancement.clone(),
        })
    }

    pub fn process_env_mappings(
        mappings: Option<HashMap<String, String>>,
    ) -> Option<serde_json::Value> {
        let result: HashMap<String, String> = mappings?
            .into_iter()
            .filter_map(|(key, env_var)| std::env::var(&env_var).ok().map(|value| (key, value)))
            .collect();

        if result.is_empty() {
            None
        } else {
            Some(serde_json::Value::Object(
                result
                    .into_iter()
                    .map(|(k, v)| (k, serde_json::Value::String(v)))
                    .collect(),
            ))
        }
    }
}

pub struct Health;

#[cfg(feature = "v1")]
impl Health {
    pub fn server(state: AppState) -> Scope {
        web::scope("health")
            .app_data(web::Data::new(state))
            .service(web::resource("").route(web::get().to(health)))
            .service(web::resource("/ready").route(web::get().to(deep_health_check)))
    }
}

#[cfg(feature = "v2")]
impl Health {
    pub fn server(state: AppState) -> Scope {
        web::scope("/v2/health")
            .app_data(web::Data::new(state))
            .service(web::resource("").route(web::get().to(health)))
            .service(web::resource("/ready").route(web::get().to(deep_health_check)))
    }
}

#[cfg(feature = "dummy_connector")]
pub struct DummyConnector;

#[cfg(all(feature = "dummy_connector", feature = "v1"))]
impl DummyConnector {
    pub fn server(state: AppState) -> Scope {
        let mut routes_with_restricted_access = web::scope("");
        #[cfg(not(feature = "external_access_dc"))]
        {
            routes_with_restricted_access =
                routes_with_restricted_access.guard(actix_web::guard::Host("localhost"));
        }
        routes_with_restricted_access = routes_with_restricted_access
            .service(web::resource("/payment").route(web::post().to(dummy_connector_payment)))
            .service(
                web::resource("/payments/{payment_id}")
                    .route(web::get().to(dummy_connector_payment_data)),
            )
            .service(
                web::resource("/{payment_id}/refund").route(web::post().to(dummy_connector_refund)),
            )
            .service(
                web::resource("/refunds/{refund_id}")
                    .route(web::get().to(dummy_connector_refund_data)),
            );
        web::scope("/dummy-connector")
            .app_data(web::Data::new(state))
            .service(
                web::resource("/authorize/{attempt_id}")
                    .route(web::get().to(dummy_connector_authorize_payment)),
            )
            .service(
                web::resource("/complete/{attempt_id}")
                    .route(web::get().to(dummy_connector_complete_payment)),
            )
            .service(routes_with_restricted_access)
    }
}

#[cfg(all(feature = "dummy_connector", feature = "v2"))]
impl DummyConnector {
    pub fn server(state: AppState) -> Scope {
        let mut routes_with_restricted_access = web::scope("");
        #[cfg(not(feature = "external_access_dc"))]
        {
            routes_with_restricted_access =
                routes_with_restricted_access.guard(actix_web::guard::Host("localhost"));
        }
        routes_with_restricted_access = routes_with_restricted_access
            .service(web::resource("/payment").route(web::post().to(dummy_connector_payment)));
        web::scope("/dummy-connector")
            .app_data(web::Data::new(state))
            .service(routes_with_restricted_access)
    }
}
pub struct Payments;

#[cfg(all(any(feature = "olap", feature = "oltp"), feature = "v2"))]
impl Payments {
    pub fn server(state: AppState) -> Scope {
        let mut route = web::scope("/v2/payments").app_data(web::Data::new(state));
        route = route
            .service(
                web::resource("/create-intent")
                    .route(web::post().to(payments::payments_create_intent)),
            )
            .service(web::resource("/filter").route(web::get().to(payments::get_payment_filters)))
            .service(
                web::resource("/profile/filter")
                    .route(web::get().to(payments::get_payment_filters_profile)),
            )
            .service(
                web::resource("")
                    .route(web::post().to(payments::payments_create_and_confirm_intent)),
            )
            .service(web::resource("/list").route(web::get().to(payments::payments_list)))
            .service(
                web::resource("/aggregate").route(web::get().to(payments::get_payments_aggregates)),
            )
            .service(
                web::resource("/recovery")
                    .route(web::post().to(payments::recovery_payments_create)),
            )
            .service(
                web::resource("/profile/aggregate")
                    .route(web::get().to(payments::get_payments_aggregates_profile)),
            );

        route =
            route
                .service(web::resource("/ref/{merchant_reference_id}").route(
                    web::get().to(payments::payment_get_intent_using_merchant_reference_id),
                ));

        route = route.service(
            web::scope("/{payment_id}")
                .service(
                    web::resource("/confirm-intent")
                        .route(web::post().to(payments::payment_confirm_intent)),
                )
                // TODO: Deprecated. Remove this in favour of /list-attempts
                .service(
                    web::resource("/list_attempts")
                        .route(web::get().to(payments::list_payment_attempts)),
                )
                .service(
                    web::resource("/list-attempts")
                        .route(web::get().to(payments::list_payment_attempts)),
                )
                .service(
                    web::resource("/proxy-confirm-intent")
                        .route(web::post().to(payments::proxy_confirm_intent)),
                )
                .service(
                    web::resource("/confirm-intent/external-vault-proxy")
                        .route(web::post().to(payments::confirm_intent_with_external_vault_proxy)),
                )
                .service(
                    web::resource("/get-intent")
                        .route(web::get().to(payments::payments_get_intent)),
                )
                .service(
                    web::resource("/update-intent")
                        .route(web::put().to(payments::payments_update_intent)),
                )
                .service(
                    web::resource("/create-external-sdk-tokens")
                        .route(web::post().to(payments::payments_connector_session)),
                )
                .service(
                    web::resource("")
                        .route(web::get().to(payments::payment_status))
                        .route(web::post().to(payments::payments_status_with_gateway_creds)),
                )
                .service(
                    web::resource("/start-redirection")
                        .route(web::get().to(payments::payments_start_redirection)),
                )
                .service(
                    web::resource("/payment-methods")
                        .route(web::get().to(payments::list_payment_methods)),
                )
                .service(
                    web::resource("/finish-redirection/{publishable_key}/{profile_id}")
                        .route(web::get().to(payments::payments_finish_redirection)),
                )
                .service(
                    web::resource("/capture").route(web::post().to(payments::payments_capture)),
                )
<<<<<<< HEAD
                .service(web::resource("/cancel").route(web::post().to(payments::payments_cancel))),
=======
                .service(
                    web::resource("/check-gift-card-balance")
                        .route(web::post().to(payments::payment_check_gift_card_balance)),
                ),
>>>>>>> 21316596
        );

        route
    }
}

pub struct Relay;

#[cfg(feature = "oltp")]
impl Relay {
    pub fn server(state: AppState) -> Scope {
        web::scope("/relay")
            .app_data(web::Data::new(state))
            .service(web::resource("").route(web::post().to(relay::relay)))
            .service(web::resource("/{relay_id}").route(web::get().to(relay::relay_retrieve)))
    }
}

#[cfg(feature = "v2")]
pub struct Proxy;

#[cfg(all(feature = "oltp", feature = "v2"))]
impl Proxy {
    pub fn server(state: AppState) -> Scope {
        web::scope("/v2/proxy")
            .app_data(web::Data::new(state))
            .service(web::resource("").route(web::post().to(proxy::proxy)))
    }
}

#[cfg(feature = "v1")]
impl Payments {
    pub fn server(state: AppState) -> Scope {
        let mut route = web::scope("/payments").app_data(web::Data::new(state));

        #[cfg(feature = "olap")]
        {
            route = route
                .service(
                    web::resource("/list")
                        .route(web::get().to(payments::payments_list))
                        .route(web::post().to(payments::payments_list_by_filter)),
                )
                .service(
                    web::resource("/profile/list")
                        .route(web::get().to(payments::profile_payments_list))
                        .route(web::post().to(payments::profile_payments_list_by_filter)),
                )
                .service(
                    web::resource("/filter")
                        .route(web::post().to(payments::get_filters_for_payments)),
                )
                .service(
                    web::resource("/v2/filter").route(web::get().to(payments::get_payment_filters)),
                )
                .service(
                    web::resource("/aggregate")
                        .route(web::get().to(payments::get_payments_aggregates)),
                )
                .service(
                    web::resource("/profile/aggregate")
                        .route(web::get().to(payments::get_payments_aggregates_profile)),
                )
                .service(
                    web::resource("/v2/profile/filter")
                        .route(web::get().to(payments::get_payment_filters_profile)),
                )
                .service(
                    web::resource("/{payment_id}/manual-update")
                        .route(web::put().to(payments::payments_manual_update)),
                )
        }
        #[cfg(feature = "oltp")]
        {
            route = route
                .service(web::resource("").route(web::post().to(payments::payments_create)))
                .service(
                    web::resource("/session_tokens")
                        .route(web::post().to(payments::payments_connector_session)),
                )
                .service(
                    web::resource("/sync")
                        .route(web::post().to(payments::payments_retrieve_with_gateway_creds)),
                )
                .service(
                    web::resource("/{payment_id}")
                        .route(web::get().to(payments::payments_retrieve))
                        .route(web::post().to(payments::payments_update)),
                )
                .service(
                    web::resource("/{payment_id}/post_session_tokens").route(web::post().to(payments::payments_post_session_tokens)),
                )
                .service(
                    web::resource("/{payment_id}/confirm").route(web::post().to(payments::payments_confirm)),
                )
                .service(
                    web::resource("/{payment_id}/cancel").route(web::post().to(payments::payments_cancel)),
                )
                .service(
                    web::resource("/{payment_id}/cancel_post_capture").route(web::post().to(payments::payments_cancel_post_capture)),
                )
                .service(
                    web::resource("/{payment_id}/capture").route(web::post().to(payments::payments_capture)),
                )
                .service(
                    web::resource("/{payment_id}/approve")
                        .route(web::post().to(payments::payments_approve)),
                )
                .service(
                    web::resource("/{payment_id}/reject")
                        .route(web::post().to(payments::payments_reject)),
                )
                .service(
                    web::resource("/redirect/{payment_id}/{merchant_id}/{attempt_id}")
                        .route(web::get().to(payments::payments_start)),
                )
                .service(
                    web::resource(
                        "/{payment_id}/{merchant_id}/redirect/response/{connector}/{creds_identifier}",
                    )
                    .route(web::get().to(payments::payments_redirect_response_with_creds_identifier)),
                )
                .service(
                    web::resource("/{payment_id}/{merchant_id}/redirect/response/{connector}")
                        .route(web::get().to(payments::payments_redirect_response))
                        .route(web::post().to(payments::payments_redirect_response))
                )
                .service(
                    web::resource("/{payment_id}/{merchant_id}/redirect/complete/{connector}/{creds_identifier}")
                        .route(web::get().to(payments::payments_complete_authorize_redirect_with_creds_identifier))
                        .route(web::post().to(payments::payments_complete_authorize_redirect_with_creds_identifier))
                )
                .service(
                    web::resource("/{payment_id}/{merchant_id}/redirect/complete/{connector}")
                        .route(web::get().to(payments::payments_complete_authorize_redirect))
                        .route(web::post().to(payments::payments_complete_authorize_redirect)),
                )
                .service(
                    web::resource("/{payment_id}/complete_authorize")
                        .route(web::post().to(payments::payments_complete_authorize)),
                )
                .service(
                    web::resource("/{payment_id}/incremental_authorization").route(web::post().to(payments::payments_incremental_authorization)),
                )
                .service(
                    web::resource("/{payment_id}/{merchant_id}/authorize/{connector}").route(web::post().to(payments::post_3ds_payments_authorize)),
                )
                .service(
                    web::resource("/{payment_id}/3ds/authentication").route(web::post().to(payments::payments_external_authentication)),
                )
                .service(
                    web::resource("/{payment_id}/extended_card_info").route(web::get().to(payments::retrieve_extended_card_info)),
                )
                .service(
                web::resource("{payment_id}/calculate_tax")
                    .route(web::post().to(payments::payments_dynamic_tax_calculation)),
                )
                .service(
                    web::resource("{payment_id}/update_metadata")
                        .route(web::post().to(payments::payments_update_metadata)),
                );
        }
        route
    }
}

#[cfg(any(feature = "olap", feature = "oltp"))]
pub struct Forex;

#[cfg(all(any(feature = "olap", feature = "oltp"), feature = "v1"))]
impl Forex {
    pub fn server(state: AppState) -> Scope {
        web::scope("/forex")
            .app_data(web::Data::new(state.clone()))
            .app_data(web::Data::new(state.clone()))
            .service(web::resource("/rates").route(web::get().to(currency::retrieve_forex)))
            .service(
                web::resource("/convert_from_minor").route(web::get().to(currency::convert_forex)),
            )
    }
}

#[cfg(feature = "olap")]
pub struct Routing;

#[cfg(all(feature = "olap", feature = "v2"))]
impl Routing {
    pub fn server(state: AppState) -> Scope {
        web::scope("/v2/routing-algorithms")
            .app_data(web::Data::new(state.clone()))
            .service(
                web::resource("").route(web::post().to(|state, req, payload| {
                    routing::routing_create_config(state, req, payload, TransactionType::Payment)
                })),
            )
            .service(
                web::resource("/{algorithm_id}")
                    .route(web::get().to(routing::routing_retrieve_config)),
            )
    }
}
#[cfg(all(feature = "olap", feature = "v1"))]
impl Routing {
    pub fn server(state: AppState) -> Scope {
        #[allow(unused_mut)]
        let mut route = web::scope("/routing")
            .app_data(web::Data::new(state.clone()))
            .service(
                web::resource("/active").route(web::get().to(|state, req, query_params| {
                    routing::routing_retrieve_linked_config(state, req, query_params, None)
                })),
            )
            .service(
                web::resource("")
                    .route(
                        web::get().to(|state, req, path: web::Query<RoutingRetrieveQuery>| {
                            routing::list_routing_configs(state, req, path, None)
                        }),
                    )
                    .route(web::post().to(|state, req, payload| {
                        routing::routing_create_config(state, req, payload, None)
                    })),
            )
            .service(web::resource("/list/profile").route(web::get().to(
                |state, req, query: web::Query<RoutingRetrieveQuery>| {
                    routing::list_routing_configs_for_profile(state, req, query, None)
                },
            )))
            .service(
                web::resource("/default").route(web::post().to(|state, req, payload| {
                    routing::routing_update_default_config(
                        state,
                        req,
                        payload,
                        &TransactionType::Payment,
                    )
                })),
            )
            .service(web::resource("/rule/migrate").route(web::post().to(
                |state, req, query: web::Query<RuleMigrationQuery>| {
                    routing::migrate_routing_rules_for_profile(state, req, query)
                },
            )))
            .service(
                web::resource("/deactivate").route(web::post().to(|state, req, payload| {
                    routing::routing_unlink_config(state, req, payload, None)
                })),
            )
            .service(
                web::resource("/decision")
                    .route(web::put().to(routing::upsert_decision_manager_config))
                    .route(web::get().to(routing::retrieve_decision_manager_config))
                    .route(web::delete().to(routing::delete_decision_manager_config)),
            )
            .service(
                web::resource("/decision/surcharge")
                    .route(web::put().to(routing::upsert_surcharge_decision_manager_config))
                    .route(web::get().to(routing::retrieve_surcharge_decision_manager_config))
                    .route(web::delete().to(routing::delete_surcharge_decision_manager_config)),
            )
            .service(
                web::resource("/default/profile/{profile_id}").route(web::post().to(
                    |state, req, path, payload| {
                        routing::routing_update_default_config_for_profile(
                            state,
                            req,
                            path,
                            payload,
                            &TransactionType::Payment,
                        )
                    },
                )),
            )
            .service(
                web::resource("/default/profile").route(web::get().to(|state, req| {
                    routing::routing_retrieve_default_config(state, req, &TransactionType::Payment)
                })),
            );

        #[cfg(feature = "dynamic_routing")]
        {
            route = route
                .service(
                    web::resource("/evaluate")
                        .route(web::post().to(routing::call_decide_gateway_open_router)),
                )
                .service(
                    web::resource("/feedback")
                        .route(web::post().to(routing::call_update_gateway_score_open_router)),
                )
        }

        #[cfg(feature = "payouts")]
        {
            route = route
                .service(
                    web::resource("/payouts")
                        .route(web::get().to(
                            |state, req, path: web::Query<RoutingRetrieveQuery>| {
                                routing::list_routing_configs(
                                    state,
                                    req,
                                    path,
                                    Some(TransactionType::Payout),
                                )
                            },
                        ))
                        .route(web::post().to(|state, req, payload| {
                            routing::routing_create_config(
                                state,
                                req,
                                payload,
                                Some(TransactionType::Payout),
                            )
                        })),
                )
                .service(web::resource("/payouts/list/profile").route(web::get().to(
                    |state, req, query: web::Query<RoutingRetrieveQuery>| {
                        routing::list_routing_configs_for_profile(
                            state,
                            req,
                            query,
                            Some(TransactionType::Payout),
                        )
                    },
                )))
                .service(web::resource("/payouts/active").route(web::get().to(
                    |state, req, query_params| {
                        routing::routing_retrieve_linked_config(
                            state,
                            req,
                            query_params,
                            Some(TransactionType::Payout),
                        )
                    },
                )))
                .service(
                    web::resource("/payouts/default")
                        .route(web::get().to(|state, req| {
                            routing::routing_retrieve_default_config(
                                state,
                                req,
                                &TransactionType::Payout,
                            )
                        }))
                        .route(web::post().to(|state, req, payload| {
                            routing::routing_update_default_config(
                                state,
                                req,
                                payload,
                                &TransactionType::Payout,
                            )
                        })),
                )
                .service(
                    web::resource("/payouts/{algorithm_id}/activate").route(web::post().to(
                        |state, req, path, payload| {
                            routing::routing_link_config(
                                state,
                                req,
                                path,
                                payload,
                                Some(TransactionType::Payout),
                            )
                        },
                    )),
                )
                .service(web::resource("/payouts/deactivate").route(web::post().to(
                    |state, req, payload| {
                        routing::routing_unlink_config(
                            state,
                            req,
                            payload,
                            Some(TransactionType::Payout),
                        )
                    },
                )))
                .service(
                    web::resource("/payouts/default/profile/{profile_id}").route(web::post().to(
                        |state, req, path, payload| {
                            routing::routing_update_default_config_for_profile(
                                state,
                                req,
                                path,
                                payload,
                                &TransactionType::Payout,
                            )
                        },
                    )),
                )
                .service(
                    web::resource("/payouts/default/profile").route(web::get().to(|state, req| {
                        routing::routing_retrieve_default_config_for_profiles(
                            state,
                            req,
                            &TransactionType::Payout,
                        )
                    })),
                );
        }

        route = route
            .service(
                web::resource("/{algorithm_id}")
                    .route(web::get().to(routing::routing_retrieve_config)),
            )
            .service(
                web::resource("/{algorithm_id}/activate").route(web::post().to(
                    |state, req, payload, path| {
                        routing::routing_link_config(state, req, path, payload, None)
                    },
                )),
            )
            .service(
                web::resource("/rule/evaluate")
                    .route(web::post().to(routing::evaluate_routing_rule)),
            );
        route
    }
}

pub struct Customers;

#[cfg(all(feature = "v2", any(feature = "olap", feature = "oltp")))]
impl Customers {
    pub fn server(state: AppState) -> Scope {
        let mut route = web::scope("/v2/customers").app_data(web::Data::new(state));
        #[cfg(all(feature = "olap", feature = "v2"))]
        {
            route = route
                .service(web::resource("/list").route(web::get().to(customers::customers_list)))
                .service(
                    web::resource("/total-payment-methods")
                        .route(web::get().to(payment_methods::get_total_payment_method_count)),
                )
                .service(
                    web::resource("/{id}/saved-payment-methods")
                        .route(web::get().to(payment_methods::list_customer_payment_method_api)),
                )
        }
        #[cfg(all(feature = "oltp", feature = "v2"))]
        {
            route = route
                .service(web::resource("").route(web::post().to(customers::customers_create)))
                .service(
                    web::resource("/{id}")
                        .route(web::put().to(customers::customers_update))
                        .route(web::get().to(customers::customers_retrieve))
                        .route(web::delete().to(customers::customers_delete)),
                )
        }
        route
    }
}

#[cfg(all(feature = "v1", any(feature = "olap", feature = "oltp")))]
impl Customers {
    pub fn server(state: AppState) -> Scope {
        let mut route = web::scope("/customers").app_data(web::Data::new(state));

        #[cfg(feature = "olap")]
        {
            route = route
                .service(
                    web::resource("/{customer_id}/mandates")
                        .route(web::get().to(customers::get_customer_mandates)),
                )
                .service(web::resource("/list").route(web::get().to(customers::customers_list)))
        }

        #[cfg(feature = "oltp")]
        {
            route = route
                .service(web::resource("").route(web::post().to(customers::customers_create)))
                .service(
                    web::resource("/payment_methods").route(
                        web::get().to(payment_methods::list_customer_payment_method_api_client),
                    ),
                )
                .service(
                    web::resource("/{customer_id}/payment_methods")
                        .route(web::get().to(payment_methods::list_customer_payment_method_api)),
                )
                .service(
                    web::resource("/{customer_id}/payment_methods/{payment_method_id}/default")
                        .route(web::post().to(payment_methods::default_payment_method_set_api)),
                )
                .service(
                    web::resource("/{customer_id}")
                        .route(web::get().to(customers::customers_retrieve))
                        .route(web::post().to(customers::customers_update))
                        .route(web::delete().to(customers::customers_delete)),
                )
        }

        route
    }
}
pub struct Refunds;

#[cfg(all(any(feature = "olap", feature = "oltp"), feature = "v1"))]
impl Refunds {
    pub fn server(state: AppState) -> Scope {
        let mut route = web::scope("/refunds").app_data(web::Data::new(state));

        #[cfg(feature = "olap")]
        {
            route = route
                .service(web::resource("/list").route(web::post().to(refunds_list)))
                .service(web::resource("/profile/list").route(web::post().to(refunds_list_profile)))
                .service(web::resource("/filter").route(web::post().to(refunds_filter_list)))
                .service(web::resource("/v2/filter").route(web::get().to(get_refunds_filters)))
                .service(web::resource("/aggregate").route(web::get().to(get_refunds_aggregates)))
                .service(
                    web::resource("/profile/aggregate")
                        .route(web::get().to(get_refunds_aggregate_profile)),
                )
                .service(
                    web::resource("/v2/profile/filter")
                        .route(web::get().to(get_refunds_filters_profile)),
                )
                .service(
                    web::resource("/{id}/manual-update")
                        .route(web::put().to(refunds_manual_update)),
                );
        }
        #[cfg(feature = "oltp")]
        {
            route = route
                .service(web::resource("").route(web::post().to(refunds_create)))
                .service(web::resource("/sync").route(web::post().to(refunds_retrieve_with_body)))
                .service(
                    web::resource("/{id}")
                        .route(web::get().to(refunds_retrieve))
                        .route(web::post().to(refunds_update)),
                );
        }
        route
    }
}

#[cfg(all(feature = "v2", any(feature = "olap", feature = "oltp")))]
impl Refunds {
    pub fn server(state: AppState) -> Scope {
        let mut route = web::scope("/v2/refunds").app_data(web::Data::new(state));

        #[cfg(feature = "olap")]
        {
            route =
                route.service(web::resource("/list").route(web::post().to(refunds::refunds_list)));
        }
        #[cfg(feature = "oltp")]
        {
            route = route
                .service(web::resource("").route(web::post().to(refunds::refunds_create)))
                .service(
                    web::resource("/{id}")
                        .route(web::get().to(refunds::refunds_retrieve))
                        .route(web::post().to(refunds::refunds_retrieve_with_gateway_creds)),
                )
                .service(
                    web::resource("/{id}/update-metadata")
                        .route(web::put().to(refunds::refunds_metadata_update)),
                );
        }

        route
    }
}

#[cfg(feature = "payouts")]
pub struct Payouts;

#[cfg(all(feature = "payouts", feature = "v1"))]
impl Payouts {
    pub fn server(state: AppState) -> Scope {
        let mut route = web::scope("/payouts").app_data(web::Data::new(state));
        route = route.service(web::resource("/create").route(web::post().to(payouts_create)));

        #[cfg(feature = "olap")]
        {
            route = route
                .service(
                    web::resource("/list")
                        .route(web::get().to(payouts_list))
                        .route(web::post().to(payouts_list_by_filter)),
                )
                .service(
                    web::resource("/profile/list")
                        .route(web::get().to(payouts_list_profile))
                        .route(web::post().to(payouts_list_by_filter_profile)),
                )
                .service(
                    web::resource("/filter")
                        .route(web::post().to(payouts_list_available_filters_for_merchant)),
                )
                .service(
                    web::resource("/profile/filter")
                        .route(web::post().to(payouts_list_available_filters_for_profile)),
                );
        }
        route = route
            .service(
                web::resource("/{payout_id}")
                    .route(web::get().to(payouts_retrieve))
                    .route(web::put().to(payouts_update)),
            )
            .service(web::resource("/{payout_id}/confirm").route(web::post().to(payouts_confirm)))
            .service(web::resource("/{payout_id}/cancel").route(web::post().to(payouts_cancel)))
            .service(web::resource("/{payout_id}/fulfill").route(web::post().to(payouts_fulfill)));
        route
    }
}

#[cfg(all(feature = "v2", any(feature = "olap", feature = "oltp")))]
impl PaymentMethods {
    pub fn server(state: AppState) -> Scope {
        let mut route = web::scope("/v2/payment-methods").app_data(web::Data::new(state));

        #[cfg(feature = "olap")]
        {
            route =
                route.service(web::resource("/filter").route(
                    web::get().to(
                        payment_methods::list_countries_currencies_for_connector_payment_method,
                    ),
                ));
        }
        #[cfg(feature = "oltp")]
        {
            route = route
                .service(
                    web::resource("")
                        .route(web::post().to(payment_methods::create_payment_method_api)),
                )
                .service(
                    web::resource("/create-intent")
                        .route(web::post().to(payment_methods::create_payment_method_intent_api)),
                );

            route = route.service(
                web::scope("/{id}")
                    .service(
                        web::resource("")
                            .route(web::get().to(payment_methods::payment_method_retrieve_api))
                            .route(web::delete().to(payment_methods::payment_method_delete_api)),
                    )
                    .service(web::resource("/list-enabled-payment-methods").route(
                        web::get().to(payment_methods::payment_method_session_list_payment_methods),
                    ))
                    .service(
                        web::resource("/update-saved-payment-method")
                            .route(web::put().to(payment_methods::payment_method_update_api)),
                    )
                    .service(
                        web::resource("/get-token")
                            .route(web::get().to(payment_methods::get_payment_method_token_data)),
                    ),
            );
        }

        route
    }
}
pub struct PaymentMethods;

#[cfg(all(feature = "v1", any(feature = "olap", feature = "oltp")))]
impl PaymentMethods {
    pub fn server(state: AppState) -> Scope {
        let mut route = web::scope("/payment_methods").app_data(web::Data::new(state));
        #[cfg(feature = "olap")]
        {
            route =
                route.service(web::resource("/filter").route(
                    web::get().to(
                        payment_methods::list_countries_currencies_for_connector_payment_method,
                    ),
                ));
        }
        #[cfg(feature = "oltp")]
        {
            route = route
                .service(
                    web::resource("")
                        .route(web::post().to(payment_methods::create_payment_method_api))
                        .route(web::get().to(payment_methods::list_payment_method_api)), // TODO : added for sdk compatibility for now, need to deprecate this later
                )
                .service(
                    web::resource("/migrate")
                        .route(web::post().to(payment_methods::migrate_payment_method_api)),
                )
                .service(
                    web::resource("/migrate-batch")
                        .route(web::post().to(payment_methods::migrate_payment_methods)),
                )
                .service(
                    web::resource("/update-batch")
                        .route(web::post().to(payment_methods::update_payment_methods)),
                )
                .service(
                    web::resource("/tokenize-card")
                        .route(web::post().to(payment_methods::tokenize_card_api)),
                )
                .service(
                    web::resource("/tokenize-card-batch")
                        .route(web::post().to(payment_methods::tokenize_card_batch_api)),
                )
                .service(
                    web::resource("/collect")
                        .route(web::post().to(payment_methods::initiate_pm_collect_link_flow)),
                )
                .service(
                    web::resource("/collect/{merchant_id}/{collect_id}")
                        .route(web::get().to(payment_methods::render_pm_collect_link)),
                )
                .service(
                    web::resource("/{payment_method_id}")
                        .route(web::get().to(payment_methods::payment_method_retrieve_api))
                        .route(web::delete().to(payment_methods::payment_method_delete_api)),
                )
                .service(
                    web::resource("/{payment_method_id}/tokenize-card")
                        .route(web::post().to(payment_methods::tokenize_card_using_pm_api)),
                )
                .service(
                    web::resource("/{payment_method_id}/update")
                        .route(web::post().to(payment_methods::payment_method_update_api)),
                )
                .service(
                    web::resource("/{payment_method_id}/save")
                        .route(web::post().to(payment_methods::save_payment_method_api)),
                )
                .service(
                    web::resource("/auth/link").route(web::post().to(pm_auth::link_token_create)),
                )
                .service(
                    web::resource("/auth/exchange").route(web::post().to(pm_auth::exchange_token)),
                )
        }
        route
    }
}

#[cfg(all(feature = "v2", feature = "oltp"))]
pub struct PaymentMethodSession;

#[cfg(all(feature = "v2", feature = "oltp"))]
impl PaymentMethodSession {
    pub fn server(state: AppState) -> Scope {
        let mut route = web::scope("/v2/payment-method-sessions").app_data(web::Data::new(state));
        route = route.service(
            web::resource("")
                .route(web::post().to(payment_methods::payment_methods_session_create)),
        );

        route =
            route.service(
                web::scope("/{payment_method_session_id}")
                    .service(
                        web::resource("")
                            .route(web::get().to(payment_methods::payment_methods_session_retrieve))
                            .route(web::put().to(payment_methods::payment_methods_session_update))
                            .route(web::delete().to(
                                payment_methods::payment_method_session_delete_saved_payment_method,
                            )),
                    )
                    .service(web::resource("/list-payment-methods").route(
                        web::get().to(payment_methods::payment_method_session_list_payment_methods),
                    ))
                    .service(
                        web::resource("/confirm")
                            .route(web::post().to(payment_methods::payment_method_session_confirm)),
                    )
                    .service(web::resource("/update-saved-payment-method").route(
                        web::put().to(
                            payment_methods::payment_method_session_update_saved_payment_method,
                        ),
                    )),
            );

        route
    }
}

#[cfg(all(feature = "v2", feature = "oltp"))]
pub struct Tokenization;

#[cfg(all(feature = "v2", feature = "oltp"))]
impl Tokenization {
    pub fn server(state: AppState) -> Scope {
        web::scope("/v2/tokenize")
            .app_data(web::Data::new(state))
            .service(
                web::resource("")
                    .route(web::post().to(tokenization_routes::create_token_vault_api)),
            )
            .service(
                web::resource("/{id}")
                    .route(web::delete().to(tokenization_routes::delete_tokenized_data_api)),
            )
    }
}

#[cfg(all(feature = "olap", feature = "recon", feature = "v1"))]
pub struct Recon;

#[cfg(all(feature = "olap", feature = "recon", feature = "v1"))]
impl Recon {
    pub fn server(state: AppState) -> Scope {
        web::scope("/recon")
            .app_data(web::Data::new(state))
            .service(
                web::resource("/{merchant_id}/update")
                    .route(web::post().to(recon_routes::update_merchant)),
            )
            .service(web::resource("/token").route(web::get().to(recon_routes::get_recon_token)))
            .service(
                web::resource("/request").route(web::post().to(recon_routes::request_for_recon)),
            )
            .service(
                web::resource("/verify_token")
                    .route(web::get().to(recon_routes::verify_recon_token)),
            )
    }
}

pub struct Hypersense;

impl Hypersense {
    pub fn server(state: AppState) -> Scope {
        web::scope("/hypersense")
            .app_data(web::Data::new(state))
            .service(
                web::resource("/token")
                    .route(web::get().to(hypersense_routes::get_hypersense_token)),
            )
            .service(
                web::resource("/verify_token")
                    .route(web::post().to(hypersense_routes::verify_hypersense_token)),
            )
            .service(
                web::resource("/signout")
                    .route(web::post().to(hypersense_routes::signout_hypersense_token)),
            )
    }
}

#[cfg(feature = "olap")]
pub struct Blocklist;

#[cfg(all(feature = "olap", feature = "v1"))]
impl Blocklist {
    pub fn server(state: AppState) -> Scope {
        web::scope("/blocklist")
            .app_data(web::Data::new(state))
            .service(
                web::resource("")
                    .route(web::get().to(blocklist::list_blocked_payment_methods))
                    .route(web::post().to(blocklist::add_entry_to_blocklist))
                    .route(web::delete().to(blocklist::remove_entry_from_blocklist)),
            )
            .service(
                web::resource("/toggle").route(web::post().to(blocklist::toggle_blocklist_guard)),
            )
    }
}

#[cfg(feature = "olap")]
pub struct Organization;

#[cfg(all(feature = "olap", feature = "v1"))]
impl Organization {
    pub fn server(state: AppState) -> Scope {
        web::scope("/organization")
            .app_data(web::Data::new(state))
            .service(web::resource("").route(web::post().to(admin::organization_create)))
            .service(
                web::resource("/{id}")
                    .route(web::get().to(admin::organization_retrieve))
                    .route(web::put().to(admin::organization_update)),
            )
    }
}

#[cfg(all(feature = "v2", feature = "olap"))]
impl Organization {
    pub fn server(state: AppState) -> Scope {
        web::scope("/v2/organizations")
            .app_data(web::Data::new(state))
            .service(web::resource("").route(web::post().to(admin::organization_create)))
            .service(
                web::scope("/{id}")
                    .service(
                        web::resource("")
                            .route(web::get().to(admin::organization_retrieve))
                            .route(web::put().to(admin::organization_update)),
                    )
                    .service(
                        web::resource("/merchant-accounts")
                            .route(web::get().to(admin::merchant_account_list)),
                    ),
            )
    }
}

pub struct MerchantAccount;

#[cfg(all(feature = "v2", feature = "olap"))]
impl MerchantAccount {
    pub fn server(state: AppState) -> Scope {
        web::scope("/v2/merchant-accounts")
            .app_data(web::Data::new(state))
            .service(web::resource("").route(web::post().to(admin::merchant_account_create)))
            .service(
                web::scope("/{id}")
                    .service(
                        web::resource("")
                            .route(web::get().to(admin::retrieve_merchant_account))
                            .route(web::put().to(admin::update_merchant_account)),
                    )
                    .service(
                        web::resource("/profiles").route(web::get().to(profiles::profiles_list)),
                    )
                    .service(
                        web::resource("/kv")
                            .route(web::post().to(admin::merchant_account_toggle_kv))
                            .route(web::get().to(admin::merchant_account_kv_status)),
                    ),
            )
    }
}

#[cfg(all(feature = "olap", feature = "v1"))]
impl MerchantAccount {
    pub fn server(state: AppState) -> Scope {
        let mut routes = web::scope("/accounts")
            .service(web::resource("").route(web::post().to(admin::merchant_account_create)))
            .service(web::resource("/list").route(web::get().to(admin::merchant_account_list)))
            .service(
                web::resource("/{id}/kv")
                    .route(web::post().to(admin::merchant_account_toggle_kv))
                    .route(web::get().to(admin::merchant_account_kv_status)),
            )
            .service(
                web::resource("/transfer")
                    .route(web::post().to(admin::merchant_account_transfer_keys)),
            )
            .service(
                web::resource("/kv").route(web::post().to(admin::merchant_account_toggle_all_kv)),
            )
            .service(
                web::resource("/{id}")
                    .route(web::get().to(admin::retrieve_merchant_account))
                    .route(web::post().to(admin::update_merchant_account))
                    .route(web::delete().to(admin::delete_merchant_account)),
            );
        if state.conf.platform.enabled {
            routes = routes.service(
                web::resource("/{id}/platform")
                    .route(web::post().to(admin::merchant_account_enable_platform_account)),
            )
        }
        routes.app_data(web::Data::new(state))
    }
}

pub struct MerchantConnectorAccount;

#[cfg(all(any(feature = "olap", feature = "oltp"), feature = "v2"))]
impl MerchantConnectorAccount {
    pub fn server(state: AppState) -> Scope {
        let mut route = web::scope("/v2/connector-accounts").app_data(web::Data::new(state));

        #[cfg(feature = "olap")]
        {
            use super::admin::*;

            route = route
                .service(web::resource("").route(web::post().to(connector_create)))
                .service(
                    web::resource("/{id}")
                        .route(web::put().to(connector_update))
                        .route(web::get().to(connector_retrieve))
                        .route(web::delete().to(connector_delete)),
                );
        }
        route
    }
}

#[cfg(all(any(feature = "olap", feature = "oltp"), feature = "v1"))]
impl MerchantConnectorAccount {
    pub fn server(state: AppState) -> Scope {
        let mut route = web::scope("/account").app_data(web::Data::new(state));

        #[cfg(feature = "olap")]
        {
            use super::admin::*;

            route = route
                .service(
                    web::resource("/connectors/verify")
                        .route(web::post().to(super::verify_connector::payment_connector_verify)),
                )
                .service(
                    web::resource("/{merchant_id}/connectors")
                        .route(web::post().to(connector_create))
                        .route(web::get().to(connector_list)),
                )
                .service(
                    web::resource("/{merchant_id}/connectors/{merchant_connector_id}")
                        .route(web::get().to(connector_retrieve))
                        .route(web::post().to(connector_update))
                        .route(web::delete().to(connector_delete)),
                );
        }
        #[cfg(feature = "oltp")]
        {
            route = route.service(
                web::resource("/payment_methods")
                    .route(web::get().to(payment_methods::list_payment_method_api)),
            );
        }
        route
    }
}

pub struct EphemeralKey;

#[cfg(all(feature = "v1", feature = "oltp"))]
impl EphemeralKey {
    pub fn server(config: AppState) -> Scope {
        web::scope("/ephemeral_keys")
            .app_data(web::Data::new(config))
            .service(web::resource("").route(web::post().to(ephemeral_key_create)))
            .service(web::resource("/{id}").route(web::delete().to(ephemeral_key_delete)))
    }
}

#[cfg(feature = "v2")]
impl EphemeralKey {
    pub fn server(config: AppState) -> Scope {
        web::scope("/v2/client-secret")
            .app_data(web::Data::new(config))
            .service(web::resource("").route(web::post().to(client_secret_create)))
            .service(web::resource("/{id}").route(web::delete().to(client_secret_delete)))
    }
}

pub struct Mandates;

#[cfg(all(any(feature = "olap", feature = "oltp"), feature = "v1"))]
impl Mandates {
    pub fn server(state: AppState) -> Scope {
        let mut route = web::scope("/mandates").app_data(web::Data::new(state));

        #[cfg(feature = "olap")]
        {
            route =
                route.service(web::resource("/list").route(web::get().to(retrieve_mandates_list)));
            route = route.service(web::resource("/{id}").route(web::get().to(get_mandate)));
        }
        #[cfg(feature = "oltp")]
        {
            route =
                route.service(web::resource("/revoke/{id}").route(web::post().to(revoke_mandate)));
        }
        route
    }
}

pub struct Webhooks;

#[cfg(all(feature = "oltp", feature = "v1"))]
impl Webhooks {
    pub fn server(config: AppState) -> Scope {
        use api_models::webhooks as webhook_type;

        #[allow(unused_mut)]
        let mut route = web::scope("/webhooks")
            .app_data(web::Data::new(config))
            .service(
                web::resource("/network_token_requestor/ref")
                    .route(
                        web::post().to(receive_network_token_requestor_incoming_webhook::<
                            webhook_type::OutgoingWebhook,
                        >),
                    )
                    .route(
                        web::get().to(receive_network_token_requestor_incoming_webhook::<
                            webhook_type::OutgoingWebhook,
                        >),
                    )
                    .route(
                        web::put().to(receive_network_token_requestor_incoming_webhook::<
                            webhook_type::OutgoingWebhook,
                        >),
                    ),
            )
            .service(
                web::resource("/{merchant_id}/{connector_id_or_name}")
                    .route(
                        web::post().to(receive_incoming_webhook::<webhook_type::OutgoingWebhook>),
                    )
                    .route(web::get().to(receive_incoming_webhook::<webhook_type::OutgoingWebhook>))
                    .route(
                        web::put().to(receive_incoming_webhook::<webhook_type::OutgoingWebhook>),
                    ),
            );

        #[cfg(feature = "frm")]
        {
            route = route.service(
                web::resource("/frm_fulfillment")
                    .route(web::post().to(frm_routes::frm_fulfillment)),
            );
        }

        route
    }
}

pub struct RelayWebhooks;

#[cfg(feature = "oltp")]
impl RelayWebhooks {
    pub fn server(state: AppState) -> Scope {
        use api_models::webhooks as webhook_type;
        web::scope("/webhooks/relay")
            .app_data(web::Data::new(state))
            .service(web::resource("/{merchant_id}/{connector_id}").route(
                web::post().to(receive_incoming_relay_webhook::<webhook_type::OutgoingWebhook>),
            ))
    }
}

#[cfg(all(feature = "oltp", feature = "v2"))]
impl Webhooks {
    pub fn server(config: AppState) -> Scope {
        use api_models::webhooks as webhook_type;

        #[allow(unused_mut)]
        let mut route = web::scope("/v2/webhooks")
            .app_data(web::Data::new(config))
            .service(
                web::resource("/{merchant_id}/{profile_id}/{connector_id}")
                    .route(
                        web::post().to(receive_incoming_webhook::<webhook_type::OutgoingWebhook>),
                    )
                    .route(web::get().to(receive_incoming_webhook::<webhook_type::OutgoingWebhook>))
                    .route(
                        web::put().to(receive_incoming_webhook::<webhook_type::OutgoingWebhook>),
                    ),
            );

        #[cfg(all(feature = "revenue_recovery", feature = "v2"))]
        {
            route = route.service(
                web::resource("/recovery/{merchant_id}/{profile_id}/{connector_id}").route(
                    web::post()
                        .to(recovery_receive_incoming_webhook::<webhook_type::OutgoingWebhook>),
                ),
            );
        }

        route
    }
}

pub struct Configs;

#[cfg(all(feature = "v1", any(feature = "olap", feature = "oltp")))]
impl Configs {
    pub fn server(config: AppState) -> Scope {
        web::scope("/configs")
            .app_data(web::Data::new(config))
            .service(web::resource("/").route(web::post().to(config_key_create)))
            .service(
                web::resource("/{key}")
                    .route(web::get().to(config_key_retrieve))
                    .route(web::post().to(config_key_update))
                    .route(web::delete().to(config_key_delete)),
            )
    }
}

#[cfg(all(feature = "v2", any(feature = "olap", feature = "oltp")))]
impl Configs {
    pub fn server(config: AppState) -> Scope {
        web::scope("/v2/configs")
            .app_data(web::Data::new(config))
            .service(web::resource("/").route(web::post().to(config_key_create)))
            .service(
                web::resource("/{key}")
                    .route(web::get().to(config_key_retrieve))
                    .route(web::post().to(config_key_update))
                    .route(web::delete().to(config_key_delete)),
            )
    }
}

pub struct ApplePayCertificatesMigration;

#[cfg(all(feature = "olap", feature = "v1"))]
impl ApplePayCertificatesMigration {
    pub fn server(state: AppState) -> Scope {
        web::scope("/apple_pay_certificates_migration")
            .app_data(web::Data::new(state))
            .service(web::resource("").route(
                web::post().to(apple_pay_certificates_migration::apple_pay_certificates_migration),
            ))
    }
}

pub struct Poll;

#[cfg(all(feature = "oltp", feature = "v1"))]
impl Poll {
    pub fn server(config: AppState) -> Scope {
        web::scope("/poll")
            .app_data(web::Data::new(config))
            .service(
                web::resource("/status/{poll_id}").route(web::get().to(poll::retrieve_poll_status)),
            )
    }
}

pub struct ApiKeys;

#[cfg(all(feature = "olap", feature = "v2"))]
impl ApiKeys {
    pub fn server(state: AppState) -> Scope {
        web::scope("/v2/api-keys")
            .app_data(web::Data::new(state))
            .service(web::resource("").route(web::post().to(api_keys::api_key_create)))
            .service(web::resource("/list").route(web::get().to(api_keys::api_key_list)))
            .service(
                web::resource("/{key_id}")
                    .route(web::get().to(api_keys::api_key_retrieve))
                    .route(web::put().to(api_keys::api_key_update))
                    .route(web::delete().to(api_keys::api_key_revoke)),
            )
    }
}

#[cfg(all(feature = "olap", feature = "v1"))]
impl ApiKeys {
    pub fn server(state: AppState) -> Scope {
        web::scope("/api_keys/{merchant_id}")
            .app_data(web::Data::new(state))
            .service(web::resource("").route(web::post().to(api_keys::api_key_create)))
            .service(web::resource("/list").route(web::get().to(api_keys::api_key_list)))
            .service(
                web::resource("/{key_id}")
                    .route(web::get().to(api_keys::api_key_retrieve))
                    .route(web::post().to(api_keys::api_key_update))
                    .route(web::delete().to(api_keys::api_key_revoke)),
            )
    }
}

pub struct Disputes;

#[cfg(all(feature = "olap", feature = "v1"))]
impl Disputes {
    pub fn server(state: AppState) -> Scope {
        web::scope("/disputes")
            .app_data(web::Data::new(state))
            .service(web::resource("/list").route(web::get().to(disputes::retrieve_disputes_list)))
            .service(
                web::resource("/profile/list")
                    .route(web::get().to(disputes::retrieve_disputes_list_profile)),
            )
            .service(web::resource("/filter").route(web::get().to(disputes::get_disputes_filters)))
            .service(
                web::resource("/profile/filter")
                    .route(web::get().to(disputes::get_disputes_filters_profile)),
            )
            .service(
                web::resource("/accept/{dispute_id}")
                    .route(web::post().to(disputes::accept_dispute)),
            )
            .service(
                web::resource("/aggregate").route(web::get().to(disputes::get_disputes_aggregate)),
            )
            .service(
                web::resource("/profile/aggregate")
                    .route(web::get().to(disputes::get_disputes_aggregate_profile)),
            )
            .service(
                web::resource("/evidence")
                    .route(web::post().to(disputes::submit_dispute_evidence))
                    .route(web::put().to(disputes::attach_dispute_evidence))
                    .route(web::delete().to(disputes::delete_dispute_evidence)),
            )
            .service(
                web::resource("/evidence/{dispute_id}")
                    .route(web::get().to(disputes::retrieve_dispute_evidence)),
            )
            .service(
                web::resource("/{dispute_id}").route(web::get().to(disputes::retrieve_dispute)),
            )
            .service(
                web::resource("/{connector_id}/fetch")
                    .route(web::get().to(disputes::fetch_disputes)),
            )
    }
}

pub struct Cards;

#[cfg(all(feature = "oltp", feature = "v1"))]
impl Cards {
    pub fn server(state: AppState) -> Scope {
        web::scope("/cards")
            .app_data(web::Data::new(state))
            .service(web::resource("/create").route(web::post().to(create_cards_info)))
            .service(web::resource("/update").route(web::post().to(update_cards_info)))
            .service(web::resource("/update-batch").route(web::post().to(migrate_cards_info)))
            .service(web::resource("/{bin}").route(web::get().to(card_iin_info)))
    }
}

pub struct Files;

#[cfg(all(feature = "olap", feature = "v1"))]
impl Files {
    pub fn server(state: AppState) -> Scope {
        web::scope("/files")
            .app_data(web::Data::new(state))
            .service(web::resource("").route(web::post().to(files::files_create)))
            .service(
                web::resource("/{file_id}")
                    .route(web::delete().to(files::files_delete))
                    .route(web::get().to(files::files_retrieve)),
            )
    }
}

pub struct Cache;

impl Cache {
    pub fn server(state: AppState) -> Scope {
        web::scope("/cache")
            .app_data(web::Data::new(state))
            .service(web::resource("/invalidate/{key}").route(web::post().to(invalidate)))
    }
}

pub struct PaymentLink;

#[cfg(all(feature = "olap", feature = "v1"))]
impl PaymentLink {
    pub fn server(state: AppState) -> Scope {
        web::scope("/payment_link")
            .app_data(web::Data::new(state))
            .service(web::resource("/list").route(web::post().to(payment_link::payments_link_list)))
            .service(
                web::resource("/{payment_link_id}")
                    .route(web::get().to(payment_link::payment_link_retrieve)),
            )
            .service(
                web::resource("{merchant_id}/{payment_id}")
                    .route(web::get().to(payment_link::initiate_payment_link)),
            )
            .service(
                web::resource("s/{merchant_id}/{payment_id}")
                    .route(web::get().to(payment_link::initiate_secure_payment_link)),
            )
            .service(
                web::resource("status/{merchant_id}/{payment_id}")
                    .route(web::get().to(payment_link::payment_link_status)),
            )
    }
}

#[cfg(feature = "payouts")]
pub struct PayoutLink;

#[cfg(all(feature = "payouts", feature = "v1"))]
impl PayoutLink {
    pub fn server(state: AppState) -> Scope {
        let mut route = web::scope("/payout_link").app_data(web::Data::new(state));
        route = route.service(
            web::resource("/{merchant_id}/{payout_id}").route(web::get().to(render_payout_link)),
        );
        route
    }
}
pub struct Profile;
#[cfg(all(feature = "olap", feature = "v2"))]
impl Profile {
    pub fn server(state: AppState) -> Scope {
        web::scope("/v2/profiles")
            .app_data(web::Data::new(state))
            .service(web::resource("").route(web::post().to(profiles::profile_create)))
            .service(
                web::scope("/{profile_id}")
                    .service(
                        web::resource("")
                            .route(web::get().to(profiles::profile_retrieve))
                            .route(web::put().to(profiles::profile_update)),
                    )
                    .service(
                        web::resource("/connector-accounts")
                            .route(web::get().to(admin::connector_list)),
                    )
                    .service(
                        web::resource("/fallback-routing")
                            .route(web::get().to(routing::routing_retrieve_default_config))
                            .route(web::patch().to(routing::routing_update_default_config)),
                    )
                    .service(
                        web::resource("/activate-routing-algorithm").route(web::patch().to(
                            |state, req, path, payload| {
                                routing::routing_link_config(
                                    state,
                                    req,
                                    path,
                                    payload,
                                    &TransactionType::Payment,
                                )
                            },
                        )),
                    )
                    .service(
                        web::resource("/deactivate-routing-algorithm").route(web::patch().to(
                            |state, req, path| {
                                routing::routing_unlink_config(
                                    state,
                                    req,
                                    path,
                                    &TransactionType::Payment,
                                )
                            },
                        )),
                    )
                    .service(web::resource("/routing-algorithm").route(web::get().to(
                        |state, req, query_params, path| {
                            routing::routing_retrieve_linked_config(
                                state,
                                req,
                                query_params,
                                path,
                                &TransactionType::Payment,
                            )
                        },
                    )))
                    .service(
                        web::resource("/decision")
                            .route(web::put().to(routing::upsert_decision_manager_config))
                            .route(web::get().to(routing::retrieve_decision_manager_config)),
                    ),
            )
    }
}
#[cfg(all(feature = "olap", feature = "v1"))]
impl Profile {
    pub fn server(state: AppState) -> Scope {
        let mut route = web::scope("/account/{account_id}/business_profile")
            .app_data(web::Data::new(state))
            .service(
                web::resource("")
                    .route(web::post().to(profiles::profile_create))
                    .route(web::get().to(profiles::profiles_list)),
            );

        #[cfg(feature = "dynamic_routing")]
        {
            route = route.service(
                web::scope("/{profile_id}/dynamic_routing")
                    .service(
                        web::scope("/success_based")
                            .service(
                                web::resource("/toggle")
                                    .route(web::post().to(routing::toggle_success_based_routing)),
                            )
                            .service(
                                web::resource("/create")
                                    .route(web::post().to(routing::create_success_based_routing)),
                            )
                            .service(web::resource("/config/{algorithm_id}").route(
                                web::patch().to(|state, req, path, payload| {
                                    routing::success_based_routing_update_configs(
                                        state, req, path, payload,
                                    )
                                }),
                            )),
                    )
                    .service(
                        web::resource("/set_volume_split")
                            .route(web::post().to(routing::set_dynamic_routing_volume_split)),
                    )
                    .service(
                        web::resource("/get_volume_split")
                            .route(web::get().to(routing::get_dynamic_routing_volume_split)),
                    )
                    .service(
                        web::scope("/elimination")
                            .service(
                                web::resource("/toggle")
                                    .route(web::post().to(routing::toggle_elimination_routing)),
                            )
                            .service(
                                web::resource("/create")
                                    .route(web::post().to(routing::create_elimination_routing)),
                            )
                            .service(web::resource("config/{algorithm_id}").route(
                                web::patch().to(|state, req, path, payload| {
                                    routing::elimination_routing_update_configs(
                                        state, req, path, payload,
                                    )
                                }),
                            )),
                    )
                    .service(
                        web::scope("/contracts")
                            .service(web::resource("/toggle").route(
                                web::post().to(routing::contract_based_routing_setup_config),
                            ))
                            .service(web::resource("/config/{algorithm_id}").route(
                                web::patch().to(|state, req, path, payload| {
                                    routing::contract_based_routing_update_configs(
                                        state, req, path, payload,
                                    )
                                }),
                            )),
                    ),
            );
        }

        route = route.service(
            web::scope("/{profile_id}")
                .service(
                    web::resource("")
                        .route(web::get().to(profiles::profile_retrieve))
                        .route(web::post().to(profiles::profile_update))
                        .route(web::delete().to(profiles::profile_delete)),
                )
                .service(
                    web::resource("/toggle_extended_card_info")
                        .route(web::post().to(profiles::toggle_extended_card_info)),
                )
                .service(
                    web::resource("/toggle_connector_agnostic_mit")
                        .route(web::post().to(profiles::toggle_connector_agnostic_mit)),
                ),
        );

        route
    }
}

pub struct ProfileNew;

#[cfg(feature = "olap")]
impl ProfileNew {
    #[cfg(feature = "v1")]
    pub fn server(state: AppState) -> Scope {
        web::scope("/account/{account_id}/profile")
            .app_data(web::Data::new(state))
            .service(
                web::resource("").route(web::get().to(profiles::profiles_list_at_profile_level)),
            )
            .service(
                web::resource("/connectors").route(web::get().to(admin::connector_list_profile)),
            )
    }
    #[cfg(feature = "v2")]
    pub fn server(state: AppState) -> Scope {
        web::scope("/account/{account_id}/profile").app_data(web::Data::new(state))
    }
}

pub struct Gsm;

#[cfg(all(feature = "v1", feature = "olap"))]
impl Gsm {
    pub fn server(state: AppState) -> Scope {
        web::scope("/gsm")
            .app_data(web::Data::new(state))
            .service(web::resource("").route(web::post().to(gsm::create_gsm_rule)))
            .service(web::resource("/get").route(web::post().to(gsm::get_gsm_rule)))
            .service(web::resource("/update").route(web::post().to(gsm::update_gsm_rule)))
            .service(web::resource("/delete").route(web::post().to(gsm::delete_gsm_rule)))
    }
}

#[cfg(all(feature = "v2", feature = "olap"))]
impl Gsm {
    pub fn server(state: AppState) -> Scope {
        web::scope("/v2/gsm")
            .app_data(web::Data::new(state))
            .service(web::resource("").route(web::post().to(gsm::create_gsm_rule)))
            .service(web::resource("/get").route(web::post().to(gsm::get_gsm_rule)))
            .service(web::resource("/update").route(web::post().to(gsm::update_gsm_rule)))
            .service(web::resource("/delete").route(web::post().to(gsm::delete_gsm_rule)))
    }
}
pub struct Chat;

#[cfg(feature = "olap")]
impl Chat {
    pub fn server(state: AppState) -> Scope {
        let mut route = web::scope("/chat").app_data(web::Data::new(state.clone()));
        if state.conf.chat.get_inner().enabled {
            route = route.service(
                web::scope("/ai")
                    .service(
                        web::resource("/data")
                            .route(web::post().to(chat::get_data_from_hyperswitch_ai_workflow)),
                    )
                    .service(
                        web::resource("/list").route(web::get().to(chat::get_all_conversations)),
                    ),
            );
        }
        route
    }
}
pub struct ThreeDsDecisionRule;

#[cfg(feature = "oltp")]
impl ThreeDsDecisionRule {
    pub fn server(state: AppState) -> Scope {
        web::scope("/three_ds_decision")
            .app_data(web::Data::new(state))
            .service(
                web::resource("/execute")
                    .route(web::post().to(three_ds_decision_rule::execute_decision_rule)),
            )
    }
}

#[cfg(feature = "olap")]
pub struct Verify;
#[cfg(all(feature = "olap", feature = "v1"))]
impl Verify {
    pub fn server(state: AppState) -> Scope {
        web::scope("/verify")
            .app_data(web::Data::new(state))
            .service(
                web::resource("/apple_pay/{merchant_id}")
                    .route(web::post().to(apple_pay_merchant_registration)),
            )
            .service(
                web::resource("/applepay_verified_domains")
                    .route(web::get().to(retrieve_apple_pay_verified_domains)),
            )
    }
}

#[cfg(all(feature = "olap", feature = "v2"))]
impl Verify {
    pub fn server(state: AppState) -> Scope {
        web::scope("/v2/verify")
            .app_data(web::Data::new(state))
            .service(
                web::resource("/apple-pay/{merchant_id}")
                    .route(web::post().to(apple_pay_merchant_registration)),
            )
            .service(
                web::resource("/applepay-verified-domains")
                    .route(web::get().to(retrieve_apple_pay_verified_domains)),
            )
    }
}

pub struct UserDeprecated;

#[cfg(all(feature = "olap", feature = "v2"))]
impl UserDeprecated {
    pub fn server(state: AppState) -> Scope {
        // TODO: Deprecated. Remove this in favour of /v2/users
        let mut route = web::scope("/v2/user").app_data(web::Data::new(state));

        route = route.service(
            web::resource("/create_merchant")
                .route(web::post().to(user::user_merchant_account_create)),
        );
        route = route.service(
            web::scope("/list")
                .service(
                    web::resource("/merchant")
                        .route(web::get().to(user::list_merchants_for_user_in_org)),
                )
                .service(
                    web::resource("/profile")
                        .route(web::get().to(user::list_profiles_for_user_in_org_and_merchant)),
                ),
        );

        route = route.service(
            web::scope("/switch")
                .service(
                    web::resource("/merchant")
                        .route(web::post().to(user::switch_merchant_for_user_in_org)),
                )
                .service(
                    web::resource("/profile")
                        .route(web::post().to(user::switch_profile_for_user_in_org_and_merchant)),
                ),
        );

        route = route.service(
            web::resource("/data")
                .route(web::get().to(user::get_multiple_dashboard_metadata))
                .route(web::post().to(user::set_dashboard_metadata)),
        );

        route
    }
}

pub struct User;

#[cfg(all(feature = "olap", feature = "v2"))]
impl User {
    pub fn server(state: AppState) -> Scope {
        let mut route = web::scope("/v2/users").app_data(web::Data::new(state));

        route = route.service(
            web::resource("/create-merchant")
                .route(web::post().to(user::user_merchant_account_create)),
        );
        route = route.service(
            web::scope("/list")
                .service(
                    web::resource("/merchant")
                        .route(web::get().to(user::list_merchants_for_user_in_org)),
                )
                .service(
                    web::resource("/profile")
                        .route(web::get().to(user::list_profiles_for_user_in_org_and_merchant)),
                ),
        );

        route = route.service(
            web::scope("/switch")
                .service(
                    web::resource("/merchant")
                        .route(web::post().to(user::switch_merchant_for_user_in_org)),
                )
                .service(
                    web::resource("/profile")
                        .route(web::post().to(user::switch_profile_for_user_in_org_and_merchant)),
                ),
        );

        route = route.service(
            web::resource("/data")
                .route(web::get().to(user::get_multiple_dashboard_metadata))
                .route(web::post().to(user::set_dashboard_metadata)),
        );

        route
    }
}

#[cfg(all(feature = "olap", feature = "v1"))]
impl User {
    pub fn server(state: AppState) -> Scope {
        let mut route = web::scope("/user").app_data(web::Data::new(state.clone()));

        route = route
            .service(web::resource("").route(web::get().to(user::get_user_details)))
            .service(web::resource("/signin").route(web::post().to(user::user_signin)))
            .service(web::resource("/v2/signin").route(web::post().to(user::user_signin)))
            // signin/signup with sso using openidconnect
            .service(web::resource("/oidc").route(web::post().to(user::sso_sign)))
            .service(web::resource("/signout").route(web::post().to(user::signout)))
            .service(web::resource("/rotate_password").route(web::post().to(user::rotate_password)))
            .service(web::resource("/change_password").route(web::post().to(user::change_password)))
            .service(
                web::resource("/internal_signup").route(web::post().to(user::internal_user_signup)),
            )
            .service(
                web::resource("/tenant_signup").route(web::post().to(user::create_tenant_user)),
            )
            .service(web::resource("/create_org").route(web::post().to(user::user_org_create)))
            .service(
                web::resource("/create_merchant")
                    .route(web::post().to(user::user_merchant_account_create)),
            )
            // TODO: To be deprecated
            .service(
                web::resource("/permission_info")
                    .route(web::get().to(user_role::get_authorization_info)),
            )
            // TODO: To be deprecated
            .service(
                web::resource("/module/list").route(web::get().to(user_role::get_role_information)),
            )
            .service(
                web::resource("/parent/list")
                    .route(web::get().to(user_role::get_parent_group_info)),
            )
            .service(
                web::resource("/update").route(web::post().to(user::update_user_account_details)),
            )
            .service(
                web::resource("/data")
                    .route(web::get().to(user::get_multiple_dashboard_metadata))
                    .route(web::post().to(user::set_dashboard_metadata)),
            );

        if state.conf.platform.enabled {
            route = route.service(
                web::resource("/create_platform").route(web::post().to(user::create_platform)),
            )
        }

        route = route
            .service(web::scope("/key").service(
                web::resource("/transfer").route(web::post().to(user::transfer_user_key)),
            ));

        route = route.service(
            web::scope("/list")
                .service(web::resource("/org").route(web::get().to(user::list_orgs_for_user)))
                .service(
                    web::resource("/merchant")
                        .route(web::get().to(user::list_merchants_for_user_in_org)),
                )
                .service(
                    web::resource("/profile")
                        .route(web::get().to(user::list_profiles_for_user_in_org_and_merchant)),
                )
                .service(
                    web::resource("/invitation")
                        .route(web::get().to(user_role::list_invitations_for_user)),
                ),
        );

        route = route.service(
            web::scope("/switch")
                .service(web::resource("/org").route(web::post().to(user::switch_org_for_user)))
                .service(
                    web::resource("/merchant")
                        .route(web::post().to(user::switch_merchant_for_user_in_org)),
                )
                .service(
                    web::resource("/profile")
                        .route(web::post().to(user::switch_profile_for_user_in_org_and_merchant)),
                ),
        );

        // Two factor auth routes
        route = route.service(
            web::scope("/2fa")
                // TODO: to be deprecated
                .service(web::resource("").route(web::get().to(user::check_two_factor_auth_status)))
                .service(
                    web::resource("/v2")
                        .route(web::get().to(user::check_two_factor_auth_status_with_attempts)),
                )
                .service(
                    web::scope("/totp")
                        .service(web::resource("/begin").route(web::get().to(user::totp_begin)))
                        .service(web::resource("/reset").route(web::get().to(user::totp_reset)))
                        .service(
                            web::resource("/verify")
                                .route(web::post().to(user::totp_verify))
                                .route(web::put().to(user::totp_update)),
                        ),
                )
                .service(
                    web::scope("/recovery_code")
                        .service(
                            web::resource("/verify")
                                .route(web::post().to(user::verify_recovery_code)),
                        )
                        .service(
                            web::resource("/generate")
                                .route(web::get().to(user::generate_recovery_codes)),
                        ),
                )
                .service(
                    web::resource("/terminate")
                        .route(web::get().to(user::terminate_two_factor_auth)),
                ),
        );

        route = route.service(
            web::scope("/auth")
                .service(
                    web::resource("")
                        .route(web::post().to(user::create_user_authentication_method))
                        .route(web::put().to(user::update_user_authentication_method)),
                )
                .service(
                    web::resource("/list")
                        .route(web::get().to(user::list_user_authentication_methods)),
                )
                .service(web::resource("/url").route(web::get().to(user::get_sso_auth_url)))
                .service(
                    web::resource("/select").route(web::post().to(user::terminate_auth_select)),
                ),
        );

        #[cfg(feature = "email")]
        {
            route = route
                .service(web::resource("/from_email").route(web::post().to(user::user_from_email)))
                .service(
                    web::resource("/connect_account")
                        .route(web::post().to(user::user_connect_account)),
                )
                .service(
                    web::resource("/forgot_password").route(web::post().to(user::forgot_password)),
                )
                .service(
                    web::resource("/reset_password").route(web::post().to(user::reset_password)),
                )
                .service(
                    web::resource("/signup_with_merchant_id")
                        .route(web::post().to(user::user_signup_with_merchant_id)),
                )
                .service(web::resource("/verify_email").route(web::post().to(user::verify_email)))
                .service(
                    web::resource("/v2/verify_email").route(web::post().to(user::verify_email)),
                )
                .service(
                    web::resource("/verify_email_request")
                        .route(web::post().to(user::verify_email_request)),
                )
                .service(
                    web::resource("/user/resend_invite").route(web::post().to(user::resend_invite)),
                )
                .service(
                    web::resource("/accept_invite_from_email")
                        .route(web::post().to(user::accept_invite_from_email)),
                );
        }
        #[cfg(not(feature = "email"))]
        {
            route = route.service(web::resource("/signup").route(web::post().to(user::user_signup)))
        }

        // User management
        route = route.service(
            web::scope("/user")
                .service(web::resource("").route(web::post().to(user::list_user_roles_details)))
                // TODO: To be deprecated
                .service(web::resource("/v2").route(web::post().to(user::list_user_roles_details)))
                .service(
                    web::resource("/list").route(web::get().to(user_role::list_users_in_lineage)),
                )
                // TODO: To be deprecated
                .service(
                    web::resource("/v2/list")
                        .route(web::get().to(user_role::list_users_in_lineage)),
                )
                .service(
                    web::resource("/invite_multiple")
                        .route(web::post().to(user::invite_multiple_user)),
                )
                .service(
                    web::scope("/invite/accept")
                        .service(
                            web::resource("")
                                .route(web::post().to(user_role::accept_invitations_v2)),
                        )
                        .service(
                            web::resource("/pre_auth")
                                .route(web::post().to(user_role::accept_invitations_pre_auth)),
                        )
                        .service(
                            web::scope("/v2")
                                .service(
                                    web::resource("")
                                        .route(web::post().to(user_role::accept_invitations_v2)),
                                )
                                .service(
                                    web::resource("/pre_auth").route(
                                        web::post().to(user_role::accept_invitations_pre_auth),
                                    ),
                                ),
                        ),
                )
                .service(
                    web::resource("/update_role")
                        .route(web::post().to(user_role::update_user_role)),
                )
                .service(
                    web::resource("/delete").route(web::delete().to(user_role::delete_user_role)),
                ),
        );

        if state.conf().clone_connector_allowlist.is_some() {
            route = route.service(
                web::resource("/clone_connector").route(web::post().to(user::clone_connector)),
            );
        }

        // Role information
        route = route.service(
            web::scope("/role")
                .service(
                    web::resource("")
                        .route(web::get().to(user_role::get_role_from_token))
                        // TODO: To be deprecated
                        .route(web::post().to(user_role::create_role)),
                )
                .service(
                    web::resource("/v2")
                        .route(web::post().to(user_role::create_role_v2))
                        .route(
                            web::get().to(user_role::get_groups_and_resources_for_role_from_token),
                        ),
                )
                // TODO: To be deprecated
                .service(
                    web::resource("/v2/list").route(web::get().to(user_role::list_roles_with_info)),
                )
                .service(
                    web::scope("/list")
                        .service(
                            web::resource("").route(web::get().to(user_role::list_roles_with_info)),
                        )
                        .service(
                            web::resource("/invite").route(
                                web::get().to(user_role::list_invitable_roles_at_entity_level),
                            ),
                        )
                        .service(
                            web::resource("/update").route(
                                web::get().to(user_role::list_updatable_roles_at_entity_level),
                            ),
                        ),
                )
                .service(
                    web::resource("/{role_id}")
                        .route(web::get().to(user_role::get_role))
                        .route(web::put().to(user_role::update_role)),
                )
                .service(
                    web::resource("/{role_id}/v2")
                        .route(web::get().to(user_role::get_parent_info_for_role)),
                ),
        );

        #[cfg(feature = "dummy_connector")]
        {
            route = route.service(
                web::resource("/sample_data")
                    .route(web::post().to(user::generate_sample_data))
                    .route(web::delete().to(user::delete_sample_data)),
            )
        }
        // Admin Theme
        // TODO: To be deprecated
        route = route.service(
            web::scope("/admin/theme")
                .service(
                    web::resource("")
                        .route(web::get().to(user::theme::get_theme_using_lineage))
                        .route(web::post().to(user::theme::create_theme)),
                )
                .service(
                    web::resource("/{theme_id}")
                        .route(web::get().to(user::theme::get_theme_using_theme_id))
                        .route(web::put().to(user::theme::update_theme))
                        .route(web::post().to(user::theme::upload_file_to_theme_storage))
                        .route(web::delete().to(user::theme::delete_theme)),
                ),
        );
        // User Theme
        route = route.service(
            web::scope("/theme")
                .service(
                    web::resource("")
                        .route(web::post().to(user::theme::create_user_theme))
                        .route(web::get().to(user::theme::get_user_theme_using_lineage)),
                )
                .service(
                    web::resource("/list")
                        .route(web::get().to(user::theme::list_all_themes_in_lineage)),
                )
                .service(
                    web::resource("/{theme_id}")
                        .route(web::get().to(user::theme::get_user_theme_using_theme_id))
                        .route(web::put().to(user::theme::update_user_theme))
                        .route(web::post().to(user::theme::upload_file_to_user_theme_storage))
                        .route(web::delete().to(user::theme::delete_user_theme)),
                ),
        );
        route
    }
}

pub struct ConnectorOnboarding;

#[cfg(all(feature = "olap", feature = "v1"))]
impl ConnectorOnboarding {
    pub fn server(state: AppState) -> Scope {
        web::scope("/connector_onboarding")
            .app_data(web::Data::new(state))
            .service(
                web::resource("/action_url")
                    .route(web::post().to(connector_onboarding::get_action_url)),
            )
            .service(
                web::resource("/sync")
                    .route(web::post().to(connector_onboarding::sync_onboarding_status)),
            )
            .service(
                web::resource("/reset_tracking_id")
                    .route(web::post().to(connector_onboarding::reset_tracking_id)),
            )
    }
}

#[cfg(feature = "olap")]
pub struct WebhookEvents;

#[cfg(all(feature = "olap", feature = "v1"))]
impl WebhookEvents {
    pub fn server(config: AppState) -> Scope {
        web::scope("/events")
            .app_data(web::Data::new(config))
            .service(web::scope("/profile/list").service(web::resource("").route(
                web::post().to(webhook_events::list_initial_webhook_delivery_attempts_with_jwtauth),
            )))
            .service(
                web::scope("/{merchant_id}")
                    .service(web::resource("").route(
                        web::post().to(webhook_events::list_initial_webhook_delivery_attempts),
                    ))
                    .service(
                        web::scope("/{event_id}")
                            .service(web::resource("attempts").route(
                                web::get().to(webhook_events::list_webhook_delivery_attempts),
                            ))
                            .service(web::resource("retry").route(
                                web::post().to(webhook_events::retry_webhook_delivery_attempt),
                            )),
                    ),
            )
    }
}

#[cfg(feature = "olap")]
pub struct FeatureMatrix;

#[cfg(all(feature = "olap", feature = "v1"))]
impl FeatureMatrix {
    pub fn server(state: AppState) -> Scope {
        web::scope("/feature_matrix")
            .app_data(web::Data::new(state))
            .service(web::resource("").route(web::get().to(feature_matrix::fetch_feature_matrix)))
    }
}

#[cfg(feature = "olap")]
pub struct ProcessTrackerDeprecated;

#[cfg(all(feature = "olap", feature = "v2"))]
impl ProcessTrackerDeprecated {
    pub fn server(state: AppState) -> Scope {
        use super::process_tracker::revenue_recovery;
        // TODO: Deprecated. Remove this in favour of /v2/process-trackers
        web::scope("/v2/process_tracker/revenue_recovery_workflow")
            .app_data(web::Data::new(state.clone()))
            .service(
                web::resource("/{revenue_recovery_id}")
                    .route(web::get().to(revenue_recovery::revenue_recovery_pt_retrieve_api)),
            )
    }
}

#[cfg(feature = "olap")]
pub struct ProcessTracker;

#[cfg(all(feature = "olap", feature = "v2"))]
impl ProcessTracker {
    pub fn server(state: AppState) -> Scope {
        use super::process_tracker::revenue_recovery;
        web::scope("/v2/process-trackers/revenue-recovery-workflow")
            .app_data(web::Data::new(state.clone()))
            .service(
                web::resource("/{revenue_recovery_id}")
                    .route(web::get().to(revenue_recovery::revenue_recovery_pt_retrieve_api)),
            )
    }
}

pub struct Authentication;

#[cfg(feature = "v1")]
impl Authentication {
    pub fn server(state: AppState) -> Scope {
        web::scope("/authentication")
            .app_data(web::Data::new(state))
            .service(web::resource("").route(web::post().to(authentication::authentication_create)))
            .service(
                web::resource("/{authentication_id}/eligibility")
                    .route(web::post().to(authentication::authentication_eligibility)),
            )
            .service(
                web::resource("/{authentication_id}/authenticate")
                    .route(web::post().to(authentication::authentication_authenticate)),
            )
            .service(
                web::resource("{merchant_id}/{authentication_id}/sync")
                    .route(web::post().to(authentication::authentication_sync))
                    .route(web::get().to(authentication::authentication_sync_post_update)),
            )
    }
}

#[cfg(feature = "olap")]
pub struct ProfileAcquirer;

#[cfg(all(feature = "olap", feature = "v1"))]
impl ProfileAcquirer {
    pub fn server(state: AppState) -> Scope {
        web::scope("/profile_acquirer")
            .app_data(web::Data::new(state))
            .service(
                web::resource("").route(web::post().to(profile_acquirer::create_profile_acquirer)),
            )
            .service(
                web::resource("/{profile_id}/{profile_acquirer_id}")
                    .route(web::post().to(profile_acquirer::profile_acquirer_update)),
            )
    }
}<|MERGE_RESOLUTION|>--- conflicted
+++ resolved
@@ -738,14 +738,11 @@
                 .service(
                     web::resource("/capture").route(web::post().to(payments::payments_capture)),
                 )
-<<<<<<< HEAD
-                .service(web::resource("/cancel").route(web::post().to(payments::payments_cancel))),
-=======
                 .service(
                     web::resource("/check-gift-card-balance")
                         .route(web::post().to(payments::payment_check_gift_card_balance)),
-                ),
->>>>>>> 21316596
+                )
+                .service(web::resource("/cancel").route(web::post().to(payments::payments_cancel))),
         );
 
         route
