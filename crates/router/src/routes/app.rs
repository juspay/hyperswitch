use std::sync::Arc;

use actix_web::{web, Scope};
#[cfg(all(feature = "kms", feature = "olap"))]
use analytics::AnalyticsConfig;
#[cfg(feature = "email")]
use external_services::email::{ses::AwsSes, EmailService};
#[cfg(feature = "kms")]
use external_services::kms::{self, decrypt::KmsDecrypt};
#[cfg(all(feature = "olap", feature = "kms"))]
use masking::PeekInterface;
use router_env::tracing_actix_web::RequestId;
use scheduler::SchedulerInterface;
use storage_impl::MockDb;
use tokio::sync::oneshot;

#[cfg(any(feature = "olap", feature = "oltp"))]
use super::currency;
#[cfg(feature = "dummy_connector")]
use super::dummy_connector::*;
#[cfg(feature = "payouts")]
use super::payouts::*;
#[cfg(feature = "olap")]
use super::routing as cloud_routing;
#[cfg(all(feature = "olap", feature = "kms"))]
use super::verification::{apple_pay_merchant_registration, retrieve_apple_pay_verified_domains};
#[cfg(feature = "olap")]
use super::{
    admin::*, api_keys::*, disputes::*, files::*, gsm::*, locker_migration, payment_link::*,
    user::*, user_role::*,
};
use super::{cache::*, health::*};
#[cfg(any(feature = "olap", feature = "oltp"))]
use super::{configs::*, customers::*, mandates::*, payments::*, refunds::*};
#[cfg(feature = "oltp")]
use super::{ephemeral_key::*, payment_methods::*, webhooks::*};
#[cfg(feature = "olap")]
use crate::routes::verify_connector::payment_connector_verify;
pub use crate::{
    configs::settings,
    db::{StorageImpl, StorageInterface},
    events::EventsHandler,
    routes::cards_info::card_iin_info,
    services::get_store,
};

#[derive(Clone)]
pub struct AppState {
    pub flow_name: String,
    pub store: Box<dyn StorageInterface>,
    pub conf: Arc<settings::Settings>,
    pub event_handler: EventsHandler,
    #[cfg(feature = "email")]
    pub email_client: Arc<dyn EmailService>,
    #[cfg(feature = "kms")]
    pub kms_secrets: Arc<settings::ActiveKmsSecrets>,
    pub api_client: Box<dyn crate::services::ApiClient>,
    #[cfg(feature = "olap")]
    pub pool: crate::analytics::AnalyticsProvider,
}

impl scheduler::SchedulerAppState for AppState {
    fn get_db(&self) -> Box<dyn SchedulerInterface> {
        self.store.get_scheduler_db()
    }
}

pub trait AppStateInfo {
    fn conf(&self) -> settings::Settings;
    fn store(&self) -> Box<dyn StorageInterface>;
    fn event_handler(&self) -> EventsHandler;
    #[cfg(feature = "email")]
    fn email_client(&self) -> Arc<dyn EmailService>;
    fn add_request_id(&mut self, request_id: RequestId);
    fn add_merchant_id(&mut self, merchant_id: Option<String>);
    fn add_flow_name(&mut self, flow_name: String);
    fn get_request_id(&self) -> Option<String>;
}

impl AppStateInfo for AppState {
    fn conf(&self) -> settings::Settings {
        self.conf.as_ref().to_owned()
    }
    fn store(&self) -> Box<dyn StorageInterface> {
        self.store.to_owned()
    }
    #[cfg(feature = "email")]
    fn email_client(&self) -> Arc<dyn EmailService> {
        self.email_client.to_owned()
    }
    fn event_handler(&self) -> EventsHandler {
        self.event_handler.clone()
    }
    fn add_request_id(&mut self, request_id: RequestId) {
        self.api_client.add_request_id(request_id);
        self.store.add_request_id(request_id.to_string())
    }

    fn add_merchant_id(&mut self, merchant_id: Option<String>) {
        self.api_client.add_merchant_id(merchant_id);
    }
    fn add_flow_name(&mut self, flow_name: String) {
        self.api_client.add_flow_name(flow_name);
    }
    fn get_request_id(&self) -> Option<String> {
        self.api_client.get_request_id()
    }
}

impl AsRef<Self> for AppState {
    fn as_ref(&self) -> &Self {
        self
    }
}

#[cfg(feature = "email")]
pub async fn create_email_client(settings: &settings::Settings) -> impl EmailService {
    match settings.email.active_email_client {
        external_services::email::AvailableEmailClients::SES => {
            AwsSes::create(&settings.email, settings.proxy.https_url.to_owned()).await
        }
    }
}

impl AppState {
    /// # Panics
    ///
    /// Panics if Store can't be created or JWE decryption fails
    pub async fn with_storage(
        #[cfg_attr(not(all(feature = "olap", feature = "kms")), allow(unused_mut))]
        mut conf: settings::Settings,
        storage_impl: StorageImpl,
        shut_down_signal: oneshot::Sender<()>,
        api_client: Box<dyn crate::services::ApiClient>,
    ) -> Self {
        Box::pin(async move {
            #[cfg(feature = "kms")]
            let kms_client = kms::get_kms_client(&conf.kms).await;
            let testable = storage_impl == StorageImpl::PostgresqlTest;
            #[allow(clippy::expect_used)]
            let event_handler = conf
                .events
                .get_event_handler()
                .await
                .expect("Failed to create event handler");
            let store: Box<dyn StorageInterface> = match storage_impl {
                StorageImpl::Postgresql | StorageImpl::PostgresqlTest => match &event_handler {
                    EventsHandler::Kafka(kafka_client) => Box::new(
                        crate::db::KafkaStore::new(
                            #[allow(clippy::expect_used)]
                            get_store(&conf.clone(), shut_down_signal, testable)
                                .await
                                .expect("Failed to create store"),
                            kafka_client.clone(),
                        )
                        .await,
                    ),
                    EventsHandler::Logs(_) => Box::new(
                        #[allow(clippy::expect_used)]
                        get_store(&conf, shut_down_signal, testable)
                            .await
                            .expect("Failed to create store"),
                    ),
                },
                #[allow(clippy::expect_used)]
                StorageImpl::Mock => Box::new(
                    MockDb::new(&conf.redis)
                        .await
                        .expect("Failed to create mock store"),
                ),
            };

            #[cfg(all(feature = "kms", feature = "olap"))]
            #[allow(clippy::expect_used)]
            match conf.analytics {
                AnalyticsConfig::Clickhouse { .. } => {}
                AnalyticsConfig::Sqlx { ref mut sqlx }
                | AnalyticsConfig::CombinedCkh { ref mut sqlx, .. }
                | AnalyticsConfig::CombinedSqlx { ref mut sqlx, .. } => {
                    sqlx.password = kms_client
                        .decrypt(&sqlx.password.peek())
                        .await
                        .expect("Failed to decrypt password")
                        .into();
                }
            };

            #[cfg(feature = "olap")]
            let pool = crate::analytics::AnalyticsProvider::from_conf(&conf.analytics).await;

            #[cfg(feature = "kms")]
            #[allow(clippy::expect_used)]
            let kms_secrets = settings::ActiveKmsSecrets {
                jwekey: conf.jwekey.clone().into(),
            }
            .decrypt_inner(kms_client)
            .await
            .expect("Failed while performing KMS decryption");

            #[cfg(feature = "email")]
            let email_client = Arc::new(create_email_client(&conf).await);

            Self {
                flow_name: String::from("default"),
                store,
                conf: Arc::new(conf),
                #[cfg(feature = "email")]
                email_client,
                #[cfg(feature = "kms")]
                kms_secrets: Arc::new(kms_secrets),
                api_client,
                event_handler,
                #[cfg(feature = "olap")]
                pool,
            }
        })
        .await
    }

    pub async fn new(
        conf: settings::Settings,
        shut_down_signal: oneshot::Sender<()>,
        api_client: Box<dyn crate::services::ApiClient>,
    ) -> Self {
        Box::pin(Self::with_storage(
            conf,
            StorageImpl::Postgresql,
            shut_down_signal,
            api_client,
        ))
        .await
    }
}

pub struct Health;

impl Health {
    pub fn server(state: AppState) -> Scope {
        web::scope("")
            .app_data(web::Data::new(state))
            .service(web::resource("/health").route(web::get().to(health)))
    }
}

#[cfg(feature = "dummy_connector")]
pub struct DummyConnector;

#[cfg(feature = "dummy_connector")]
impl DummyConnector {
    pub fn server(state: AppState) -> Scope {
        let mut routes_with_restricted_access = web::scope("");
        #[cfg(not(feature = "external_access_dc"))]
        {
            routes_with_restricted_access =
                routes_with_restricted_access.guard(actix_web::guard::Host("localhost"));
        }
        routes_with_restricted_access = routes_with_restricted_access
            .service(web::resource("/payment").route(web::post().to(dummy_connector_payment)))
            .service(
                web::resource("/payments/{payment_id}")
                    .route(web::get().to(dummy_connector_payment_data)),
            )
            .service(
                web::resource("/{payment_id}/refund").route(web::post().to(dummy_connector_refund)),
            )
            .service(
                web::resource("/refunds/{refund_id}")
                    .route(web::get().to(dummy_connector_refund_data)),
            );
        web::scope("/dummy-connector")
            .app_data(web::Data::new(state))
            .service(
                web::resource("/authorize/{attempt_id}")
                    .route(web::get().to(dummy_connector_authorize_payment)),
            )
            .service(
                web::resource("/complete/{attempt_id}")
                    .route(web::get().to(dummy_connector_complete_payment)),
            )
            .service(routes_with_restricted_access)
    }
}

pub struct Payments;

#[cfg(any(feature = "olap", feature = "oltp"))]
impl Payments {
    pub fn server(state: AppState) -> Scope {
        let mut route = web::scope("/payments").app_data(web::Data::new(state));

        #[cfg(feature = "olap")]
        {
            route = route
                .service(
                    web::resource("/list")
                        .route(web::get().to(payments_list))
                        .route(web::post().to(payments_list_by_filter)),
                )
                .service(web::resource("/filter").route(web::post().to(get_filters_for_payments)))
        }
        #[cfg(feature = "oltp")]
        {
            route = route
                .service(web::resource("").route(web::post().to(payments_create)))
                .service(
                    web::resource("/session_tokens")
                        .route(web::post().to(payments_connector_session)),
                )
                .service(
                    web::resource("/sync")
                        .route(web::post().to(payments_retrieve_with_gateway_creds)),
                )
                .service(
                    web::resource("/{payment_id}")
                        .route(web::get().to(payments_retrieve))
                        .route(web::post().to(payments_update)),
                )
                .service(
                    web::resource("/{payment_id}/confirm").route(web::post().to(payments_confirm)),
                )
                .service(
                    web::resource("/{payment_id}/cancel").route(web::post().to(payments_cancel)),
                )
                .service(
                    web::resource("/{payment_id}/capture").route(web::post().to(payments_capture)),
                )
                .service(
                    web::resource("/redirect/{payment_id}/{merchant_id}/{attempt_id}")
                        .route(web::get().to(payments_start)),
                )
                .service(
                    web::resource(
                        "/{payment_id}/{merchant_id}/redirect/response/{connector}/{creds_identifier}",
                    )
                    .route(web::get().to(payments_redirect_response_with_creds_identifier)),
                )
                .service(
                    web::resource("/{payment_id}/{merchant_id}/redirect/response/{connector}")
                        .route(web::get().to(payments_redirect_response))
                        .route(web::post().to(payments_redirect_response))
                )
                .service(
                    web::resource("/{payment_id}/{merchant_id}/redirect/complete/{connector}")
                        .route(web::get().to(payments_complete_authorize))
                        .route(web::post().to(payments_complete_authorize)),
                );
        }
        route
    }
}

#[cfg(any(feature = "olap", feature = "oltp"))]
pub struct Forex;

#[cfg(any(feature = "olap", feature = "oltp"))]
impl Forex {
    pub fn server(state: AppState) -> Scope {
        web::scope("/forex")
            .app_data(web::Data::new(state.clone()))
            .app_data(web::Data::new(state.clone()))
            .service(web::resource("/rates").route(web::get().to(currency::retrieve_forex)))
            .service(
                web::resource("/convert_from_minor").route(web::get().to(currency::convert_forex)),
            )
    }
}

#[cfg(feature = "olap")]
pub struct Routing;

#[cfg(feature = "olap")]
impl Routing {
    pub fn server(state: AppState) -> Scope {
        web::scope("/routing")
            .app_data(web::Data::new(state.clone()))
            .service(
                web::resource("/active")
                    .route(web::get().to(cloud_routing::routing_retrieve_linked_config)),
            )
            .service(
                web::resource("")
                    .route(web::get().to(cloud_routing::routing_retrieve_dictionary))
                    .route(web::post().to(cloud_routing::routing_create_config)),
            )
            .service(
                web::resource("/default")
                    .route(web::get().to(cloud_routing::routing_retrieve_default_config))
                    .route(web::post().to(cloud_routing::routing_update_default_config)),
            )
            .service(
                web::resource("/deactivate")
                    .route(web::post().to(cloud_routing::routing_unlink_config)),
            )
            .service(
                web::resource("/decision")
                    .route(web::put().to(cloud_routing::upsert_decision_manager_config))
                    .route(web::get().to(cloud_routing::retrieve_decision_manager_config))
                    .route(web::delete().to(cloud_routing::delete_decision_manager_config)),
            )
            .service(
                web::resource("/decision/surcharge")
                    .route(web::put().to(cloud_routing::upsert_surcharge_decision_manager_config))
                    .route(web::get().to(cloud_routing::retrieve_surcharge_decision_manager_config))
                    .route(
                        web::delete().to(cloud_routing::delete_surcharge_decision_manager_config),
                    ),
            )
            .service(
                web::resource("/{algorithm_id}")
                    .route(web::get().to(cloud_routing::routing_retrieve_config)),
            )
            .service(
                web::resource("/{algorithm_id}/activate")
                    .route(web::post().to(cloud_routing::routing_link_config)),
            )
            .service(
                web::resource("/default/profile/{profile_id}").route(
                    web::post().to(cloud_routing::routing_update_default_config_for_profile),
                ),
            )
            .service(
                web::resource("/default/profile").route(
                    web::get().to(cloud_routing::routing_retrieve_default_config_for_profiles),
                ),
            )
    }
}

pub struct Customers;

#[cfg(any(feature = "olap", feature = "oltp"))]
impl Customers {
    pub fn server(state: AppState) -> Scope {
        let mut route = web::scope("/customers").app_data(web::Data::new(state));

        #[cfg(feature = "olap")]
        {
            route = route
                .service(
                    web::resource("/{customer_id}/mandates")
                        .route(web::get().to(get_customer_mandates)),
                )
                .service(web::resource("/list").route(web::get().to(customers_list)))
        }

        #[cfg(feature = "oltp")]
        {
            route = route
                .service(web::resource("").route(web::post().to(customers_create)))
                .service(
                    web::resource("/payment_methods")
                        .route(web::get().to(list_customer_payment_method_api_client)),
                )
                .service(
                    web::resource("/{customer_id}/payment_methods")
                        .route(web::get().to(list_customer_payment_method_api)),
                )
                .service(
                    web::resource("/{customer_id}")
                        .route(web::get().to(customers_retrieve))
                        .route(web::post().to(customers_update))
                        .route(web::delete().to(customers_delete)),
                );
        }

        route
    }
}

pub struct Refunds;

#[cfg(any(feature = "olap", feature = "oltp"))]
impl Refunds {
    pub fn server(state: AppState) -> Scope {
        let mut route = web::scope("/refunds").app_data(web::Data::new(state));

        #[cfg(feature = "olap")]
        {
            route = route
                .service(web::resource("/list").route(web::post().to(refunds_list)))
                .service(web::resource("/filter").route(web::post().to(refunds_filter_list)));
        }
        #[cfg(feature = "oltp")]
        {
            route = route
                .service(web::resource("").route(web::post().to(refunds_create)))
                .service(web::resource("/sync").route(web::post().to(refunds_retrieve_with_body)))
                .service(
                    web::resource("/{id}")
                        .route(web::get().to(refunds_retrieve))
                        .route(web::post().to(refunds_update)),
                );
        }
        route
    }
}

#[cfg(feature = "payouts")]
pub struct Payouts;

#[cfg(feature = "payouts")]
impl Payouts {
    pub fn server(state: AppState) -> Scope {
        let route = web::scope("/payouts").app_data(web::Data::new(state));
        route
            .service(web::resource("/create").route(web::post().to(payouts_create)))
            .service(web::resource("/{payout_id}/cancel").route(web::post().to(payouts_cancel)))
            .service(web::resource("/{payout_id}/fulfill").route(web::post().to(payouts_fulfill)))
            .service(
                web::resource("/{payout_id}")
                    .route(web::get().to(payouts_retrieve))
                    .route(web::put().to(payouts_update)),
            )
    }
}

pub struct PaymentMethods;

#[cfg(feature = "oltp")]
impl PaymentMethods {
    pub fn server(state: AppState) -> Scope {
        web::scope("/payment_methods")
            .app_data(web::Data::new(state))
            .service(
                web::resource("")
                    .route(web::post().to(create_payment_method_api))
                    .route(web::get().to(list_payment_method_api)), // TODO : added for sdk compatibility for now, need to deprecate this later
            )
            .service(
                web::resource("/{payment_method_id}")
                    .route(web::get().to(payment_method_retrieve_api))
                    .route(web::post().to(payment_method_update_api))
                    .route(web::delete().to(payment_method_delete_api)),
            )
    }
}

pub struct MerchantAccount;

#[cfg(feature = "olap")]
impl MerchantAccount {
    pub fn server(state: AppState) -> Scope {
        web::scope("/accounts")
            .app_data(web::Data::new(state))
            .service(web::resource("").route(web::post().to(merchant_account_create)))
            .service(web::resource("/list").route(web::get().to(merchant_account_list)))
            .service(
                web::resource("/{id}/kv")
                    .route(web::post().to(merchant_account_toggle_kv))
                    .route(web::get().to(merchant_account_kv_status)),
            )
            .service(
                web::resource("/{id}")
                    .route(web::get().to(retrieve_merchant_account))
                    .route(web::post().to(update_merchant_account))
                    .route(web::delete().to(delete_merchant_account)),
            )
    }
}

pub struct MerchantConnectorAccount;

#[cfg(any(feature = "olap", feature = "oltp"))]
impl MerchantConnectorAccount {
    pub fn server(state: AppState) -> Scope {
        let mut route = web::scope("/account").app_data(web::Data::new(state));

        #[cfg(feature = "olap")]
        {
            use super::admin::*;

            route = route
                .service(
                    web::resource("/connectors/verify")
                        .route(web::post().to(payment_connector_verify)),
                )
                .service(
                    web::resource("/{merchant_id}/connectors")
                        .route(web::post().to(payment_connector_create))
                        .route(web::get().to(payment_connector_list)),
                )
                .service(
                    web::resource("/{merchant_id}/connectors/{merchant_connector_id}")
                        .route(web::get().to(payment_connector_retrieve))
                        .route(web::post().to(payment_connector_update))
                        .route(web::delete().to(payment_connector_delete)),
                );
        }
        #[cfg(feature = "oltp")]
        {
            route = route.service(
                web::resource("/payment_methods").route(web::get().to(list_payment_method_api)),
            );
        }
        route
    }
}

pub struct EphemeralKey;

#[cfg(feature = "oltp")]
impl EphemeralKey {
    pub fn server(config: AppState) -> Scope {
        web::scope("/ephemeral_keys")
            .app_data(web::Data::new(config))
            .service(web::resource("").route(web::post().to(ephemeral_key_create)))
            .service(web::resource("/{id}").route(web::delete().to(ephemeral_key_delete)))
    }
}

pub struct Mandates;

#[cfg(any(feature = "olap", feature = "oltp"))]
impl Mandates {
    pub fn server(state: AppState) -> Scope {
        let mut route = web::scope("/mandates").app_data(web::Data::new(state));

        #[cfg(feature = "olap")]
        {
            route =
                route.service(web::resource("/list").route(web::get().to(retrieve_mandates_list)));
            route = route.service(web::resource("/{id}").route(web::get().to(get_mandate)));
        }
        #[cfg(feature = "oltp")]
        {
            route =
                route.service(web::resource("/revoke/{id}").route(web::post().to(revoke_mandate)));
        }
        route
    }
}

pub struct Webhooks;

#[cfg(feature = "oltp")]
impl Webhooks {
    pub fn server(config: AppState) -> Scope {
        use api_models::webhooks as webhook_type;

        web::scope("/webhooks")
            .app_data(web::Data::new(config))
            .service(
                web::resource("/{merchant_id}/{connector_id_or_name}")
                    .route(
                        web::post().to(receive_incoming_webhook::<webhook_type::OutgoingWebhook>),
                    )
                    .route(web::get().to(receive_incoming_webhook::<webhook_type::OutgoingWebhook>))
                    .route(
                        web::put().to(receive_incoming_webhook::<webhook_type::OutgoingWebhook>),
                    ),
            )
    }
}

pub struct Configs;

#[cfg(any(feature = "olap", feature = "oltp"))]
impl Configs {
    pub fn server(config: AppState) -> Scope {
        web::scope("/configs")
            .app_data(web::Data::new(config))
            .service(web::resource("/").route(web::post().to(config_key_create)))
            .service(
                web::resource("/{key}")
                    .route(web::get().to(config_key_retrieve))
                    .route(web::post().to(config_key_update)),
            )
    }
}

pub struct ApiKeys;

#[cfg(feature = "olap")]
impl ApiKeys {
    pub fn server(state: AppState) -> Scope {
        web::scope("/api_keys/{merchant_id}")
            .app_data(web::Data::new(state))
            .service(web::resource("").route(web::post().to(api_key_create)))
            .service(web::resource("/list").route(web::get().to(api_key_list)))
            .service(
                web::resource("/{key_id}")
                    .route(web::get().to(api_key_retrieve))
                    .route(web::post().to(api_key_update))
                    .route(web::delete().to(api_key_revoke)),
            )
    }
}

pub struct Disputes;

#[cfg(feature = "olap")]
impl Disputes {
    pub fn server(state: AppState) -> Scope {
        web::scope("/disputes")
            .app_data(web::Data::new(state))
            .service(web::resource("/list").route(web::get().to(retrieve_disputes_list)))
            .service(web::resource("/accept/{dispute_id}").route(web::post().to(accept_dispute)))
            .service(
                web::resource("/evidence")
                    .route(web::post().to(submit_dispute_evidence))
                    .route(web::put().to(attach_dispute_evidence)),
            )
            .service(
                web::resource("/evidence/{dispute_id}")
                    .route(web::get().to(retrieve_dispute_evidence)),
            )
            .service(web::resource("/{dispute_id}").route(web::get().to(retrieve_dispute)))
    }
}

pub struct Cards;

impl Cards {
    pub fn server(state: AppState) -> Scope {
        web::scope("/cards")
            .app_data(web::Data::new(state))
            .service(web::resource("/{bin}").route(web::get().to(card_iin_info)))
    }
}

pub struct Files;

#[cfg(feature = "olap")]
impl Files {
    pub fn server(state: AppState) -> Scope {
        web::scope("/files")
            .app_data(web::Data::new(state))
            .service(web::resource("").route(web::post().to(files_create)))
            .service(
                web::resource("/{file_id}")
                    .route(web::delete().to(files_delete))
                    .route(web::get().to(files_retrieve)),
            )
    }
}

pub struct Cache;

impl Cache {
    pub fn server(state: AppState) -> Scope {
        web::scope("/cache")
            .app_data(web::Data::new(state))
            .service(web::resource("/invalidate/{key}").route(web::post().to(invalidate)))
    }
}

pub struct PaymentLink;
#[cfg(feature = "olap")]
impl PaymentLink {
    pub fn server(state: AppState) -> Scope {
        web::scope("/payment_link")
            .app_data(web::Data::new(state))
            .service(web::resource("/list").route(web::post().to(payments_link_list)))
            .service(
                web::resource("/{payment_link_id}").route(web::get().to(payment_link_retrieve)),
            )
            .service(
                web::resource("{merchant_id}/{payment_id}")
                    .route(web::get().to(initiate_payment_link)),
            )
    }
}

pub struct BusinessProfile;

#[cfg(feature = "olap")]
impl BusinessProfile {
    pub fn server(state: AppState) -> Scope {
        web::scope("/account/{account_id}/business_profile")
            .app_data(web::Data::new(state))
            .service(
                web::resource("")
                    .route(web::post().to(business_profile_create))
                    .route(web::get().to(business_profiles_list)),
            )
            .service(
                web::resource("/{profile_id}")
                    .route(web::get().to(business_profile_retrieve))
                    .route(web::post().to(business_profile_update))
                    .route(web::delete().to(business_profile_delete)),
            )
    }
}

pub struct Gsm;

#[cfg(feature = "olap")]
impl Gsm {
    pub fn server(state: AppState) -> Scope {
        web::scope("/gsm")
            .app_data(web::Data::new(state))
            .service(web::resource("").route(web::post().to(create_gsm_rule)))
            .service(web::resource("/get").route(web::post().to(get_gsm_rule)))
            .service(web::resource("/update").route(web::post().to(update_gsm_rule)))
            .service(web::resource("/delete").route(web::post().to(delete_gsm_rule)))
    }
}

#[cfg(all(feature = "olap", feature = "kms"))]
pub struct Verify;

#[cfg(all(feature = "olap", feature = "kms"))]
impl Verify {
    pub fn server(state: AppState) -> Scope {
        web::scope("/verify")
            .app_data(web::Data::new(state))
            .service(
                web::resource("/apple_pay/{merchant_id}")
                    .route(web::post().to(apple_pay_merchant_registration)),
            )
            .service(
                web::resource("/applepay_verified_domains")
                    .route(web::get().to(retrieve_apple_pay_verified_domains)),
            )
    }
}

pub struct User;

#[cfg(feature = "olap")]
impl User {
    pub fn server(state: AppState) -> Scope {
        let mut route = web::scope("/user").app_data(web::Data::new(state));

        route = route
            .service(web::resource("/signin").route(web::post().to(user_signin)))
            .service(web::resource("/change_password").route(web::post().to(change_password)))
            .service(
                web::resource("/data/merchant")
                    .route(web::post().to(set_merchant_scoped_dashboard_metadata)),
            )
            .service(web::resource("/data").route(web::get().to(get_multiple_dashboard_metadata)))
            .service(web::resource("/internal_signup").route(web::post().to(internal_user_signup)))
            .service(web::resource("/switch_merchant").route(web::post().to(switch_merchant_id)))
            .service(
                web::resource("/create_merchant")
                    .route(web::post().to(user_merchant_account_create)),
            )
<<<<<<< HEAD
=======
            .service(web::resource("/switch/list").route(web::get().to(list_merchant_ids_for_user)))
            .service(web::resource("/user/list").route(web::get().to(get_user_details)))
            // User Role APIs
>>>>>>> ec15ddd0
            .service(web::resource("/permission_info").route(web::get().to(get_authorization_info)))
            .service(web::resource("/user/update_role").route(web::post().to(update_user_role)))
            .service(web::resource("/role/list").route(web::get().to(list_roles)))
            .service(web::resource("/role/{role_id}").route(web::get().to(get_role)));

        #[cfg(feature = "dummy_connector")]
        {
            route = route.service(
                web::resource("/sample_data")
                    .route(web::post().to(generate_sample_data))
                    .route(web::delete().to(delete_sample_data)),
            )
        }
        #[cfg(feature = "email")]
        {
            route = route
                .service(
                    web::resource("/connect_account").route(web::post().to(user_connect_account)),
                )
                .service(
                    web::resource("/signup_with_merchant_id")
                        .route(web::post().to(user_signup_with_merchant_id)),
                );
        }
        #[cfg(not(feature = "email"))]
        {
            route = route.service(web::resource("/signup").route(web::post().to(user_signup)))
        }
        route
    }
}

pub struct LockerMigrate;

#[cfg(feature = "olap")]
impl LockerMigrate {
    pub fn server(state: AppState) -> Scope {
        web::scope("locker_migration/{merchant_id}")
            .app_data(web::Data::new(state))
            .service(
                web::resource("").route(web::post().to(locker_migration::rust_locker_migration)),
            )
    }
}<|MERGE_RESOLUTION|>--- conflicted
+++ resolved
@@ -836,12 +836,8 @@
                 web::resource("/create_merchant")
                     .route(web::post().to(user_merchant_account_create)),
             )
-<<<<<<< HEAD
-=======
             .service(web::resource("/switch/list").route(web::get().to(list_merchant_ids_for_user)))
             .service(web::resource("/user/list").route(web::get().to(get_user_details)))
-            // User Role APIs
->>>>>>> ec15ddd0
             .service(web::resource("/permission_info").route(web::get().to(get_authorization_info)))
             .service(web::resource("/user/update_role").route(web::post().to(update_user_role)))
             .service(web::resource("/role/list").route(web::get().to(list_roles)))
