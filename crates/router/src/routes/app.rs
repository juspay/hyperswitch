use std::{collections::HashMap, sync::Arc};

use actix_web::{web, Scope};
#[cfg(all(
    feature = "olap",
    any(feature = "v1", feature = "v2"),
    not(feature = "routing_v2")
))]
use api_models::routing::RoutingRetrieveQuery;
#[cfg(feature = "olap")]
use common_enums::TransactionType;
#[cfg(feature = "partial-auth")]
use common_utils::crypto::Blake3;
#[cfg(feature = "email")]
use external_services::email::{ses::AwsSes, EmailService};
use external_services::file_storage::FileStorageInterface;
use hyperswitch_interfaces::{
    encryption_interface::EncryptionManagementInterface,
    secrets_interface::secret_state::{RawSecret, SecuredSecret},
};
use router_env::tracing_actix_web::RequestId;
use scheduler::SchedulerInterface;
use storage_impl::{config::TenantConfig, redis::RedisStore, MockDb};
use tokio::sync::oneshot;

use self::settings::Tenant;
#[cfg(feature = "olap")]
use super::blocklist;
#[cfg(any(feature = "olap", feature = "oltp"))]
use super::currency;
#[cfg(feature = "dummy_connector")]
use super::dummy_connector::*;
#[cfg(all(any(feature = "olap", feature = "oltp"), not(feature = "customer_v2")))]
use super::payment_methods::*;
#[cfg(feature = "payouts")]
use super::payout_link::*;
#[cfg(feature = "payouts")]
use super::payouts::*;
#[cfg(all(
    feature = "oltp",
    any(feature = "v1", feature = "v2"),
    not(feature = "customer_v2")
))]
use super::pm_auth;
#[cfg(feature = "oltp")]
use super::poll::retrieve_poll_status;
#[cfg(feature = "olap")]
use super::routing;
#[cfg(feature = "olap")]
use super::verification::{apple_pay_merchant_registration, retrieve_apple_pay_verified_domains};
#[cfg(feature = "olap")]
use super::{
    admin::*, api_keys::*, apple_pay_certificates_migration, connector_onboarding::*, disputes::*,
    files::*, gsm::*, payment_link::*, user::*, user_role::*, webhook_events::*,
};
use super::{cache::*, health::*};
#[cfg(any(feature = "olap", feature = "oltp"))]
use super::{configs::*, customers::*, mandates::*, payments::*, refunds::*};
#[cfg(feature = "oltp")]
use super::{ephemeral_key::*, webhooks::*};
#[cfg(feature = "olap")]
pub use crate::analytics::opensearch::OpenSearchClient;
#[cfg(feature = "olap")]
use crate::analytics::AnalyticsProvider;
#[cfg(feature = "partial-auth")]
use crate::errors::RouterResult;
#[cfg(all(feature = "frm", feature = "oltp"))]
use crate::routes::fraud_check as frm_routes;
#[cfg(all(feature = "recon", feature = "olap"))]
use crate::routes::recon as recon_routes;
pub use crate::{
    configs::settings,
    db::{CommonStorageInterface, GlobalStorageInterface, StorageImpl, StorageInterface},
    events::EventsHandler,
    routes::cards_info::card_iin_info,
    services::{get_cache_store, get_store},
};
use crate::{
    configs::{secrets_transformers, Settings},
    db::kafka_store::{KafkaStore, TenantID},
};

#[derive(Clone)]
pub struct ReqState {
    pub event_context: events::EventContext<crate::events::EventType, EventsHandler>,
}

#[derive(Clone)]
pub struct SessionState {
    pub store: Box<dyn StorageInterface>,
    /// Global store is used for global schema operations in tables like Users and Tenants
    pub global_store: Box<dyn GlobalStorageInterface>,
    pub conf: Arc<settings::Settings<RawSecret>>,
    pub api_client: Box<dyn crate::services::ApiClient>,
    pub event_handler: EventsHandler,
    #[cfg(feature = "email")]
    pub email_client: Arc<dyn EmailService>,
    #[cfg(feature = "olap")]
    pub pool: AnalyticsProvider,
    pub file_storage_client: Arc<dyn FileStorageInterface>,
    pub request_id: Option<RequestId>,
    pub base_url: String,
    pub tenant: Tenant,
    #[cfg(feature = "olap")]
    pub opensearch_client: Arc<OpenSearchClient>,
}
impl scheduler::SchedulerSessionState for SessionState {
    fn get_db(&self) -> Box<dyn SchedulerInterface> {
        self.store.get_scheduler_db()
    }
}
impl SessionState {
    pub fn get_req_state(&self) -> ReqState {
        ReqState {
            event_context: events::EventContext::new(self.event_handler.clone()),
        }
    }
}

pub trait SessionStateInfo {
    fn conf(&self) -> settings::Settings<RawSecret>;
    fn store(&self) -> Box<dyn StorageInterface>;
    fn event_handler(&self) -> EventsHandler;
    fn get_request_id(&self) -> Option<String>;
    fn add_request_id(&mut self, request_id: RequestId);
    #[cfg(feature = "partial-auth")]
    fn get_detached_auth(&self) -> RouterResult<(Blake3, &[u8])>;
    fn session_state(&self) -> SessionState;
}

impl SessionStateInfo for SessionState {
    fn store(&self) -> Box<dyn StorageInterface> {
        self.store.to_owned()
    }
    fn conf(&self) -> settings::Settings<RawSecret> {
        self.conf.as_ref().to_owned()
    }
    fn event_handler(&self) -> EventsHandler {
        self.event_handler.clone()
    }
    fn get_request_id(&self) -> Option<String> {
        self.api_client.get_request_id()
    }
    fn add_request_id(&mut self, request_id: RequestId) {
        self.api_client.add_request_id(request_id);
        self.store.add_request_id(request_id.to_string());
        self.request_id.replace(request_id);
    }

    #[cfg(feature = "partial-auth")]
    fn get_detached_auth(&self) -> RouterResult<(Blake3, &[u8])> {
        use error_stack::ResultExt;
        use hyperswitch_domain_models::errors::api_error_response as errors;
        use masking::prelude::PeekInterface as _;
        use router_env::logger;

        let output = CHECKSUM_KEY.get_or_try_init(|| {
            let conf = self.conf();
            let context = conf
                .api_keys
                .get_inner()
                .checksum_auth_context
                .peek()
                .clone();
            let key = conf.api_keys.get_inner().checksum_auth_key.peek();
            hex::decode(key).map(|key| {
                (
                    masking::StrongSecret::new(context),
                    masking::StrongSecret::new(key),
                )
            })
        });

        match output {
            Ok((context, key)) => Ok((Blake3::new(context.peek().clone()), key.peek())),
            Err(err) => {
                logger::error!("Failed to get checksum key");
                Err(err).change_context(errors::ApiErrorResponse::InternalServerError)
            }
        }
    }
    fn session_state(&self) -> SessionState {
        self.clone()
    }
}
#[derive(Clone)]
pub struct AppState {
    pub flow_name: String,
    pub global_store: Box<dyn GlobalStorageInterface>,
    pub stores: HashMap<String, Box<dyn StorageInterface>>,
    pub conf: Arc<settings::Settings<RawSecret>>,
    pub event_handler: EventsHandler,
    #[cfg(feature = "email")]
    pub email_client: Arc<dyn EmailService>,
    pub api_client: Box<dyn crate::services::ApiClient>,
    #[cfg(feature = "olap")]
    pub pools: HashMap<String, AnalyticsProvider>,
    #[cfg(feature = "olap")]
    pub opensearch_client: Arc<OpenSearchClient>,
    pub request_id: Option<RequestId>,
    pub file_storage_client: Arc<dyn FileStorageInterface>,
    pub encryption_client: Arc<dyn EncryptionManagementInterface>,
}
impl scheduler::SchedulerAppState for AppState {
    fn get_tenants(&self) -> Vec<String> {
        self.conf.multitenancy.get_tenant_names()
    }
}
pub trait AppStateInfo {
    fn conf(&self) -> settings::Settings<RawSecret>;
    fn event_handler(&self) -> EventsHandler;
    #[cfg(feature = "email")]
    fn email_client(&self) -> Arc<dyn EmailService>;
    fn add_request_id(&mut self, request_id: RequestId);
    fn add_flow_name(&mut self, flow_name: String);
    fn get_request_id(&self) -> Option<String>;
}

#[cfg(feature = "partial-auth")]
static CHECKSUM_KEY: once_cell::sync::OnceCell<(
    masking::StrongSecret<String>,
    masking::StrongSecret<Vec<u8>>,
)> = once_cell::sync::OnceCell::new();

impl AppStateInfo for AppState {
    fn conf(&self) -> settings::Settings<RawSecret> {
        self.conf.as_ref().to_owned()
    }
    #[cfg(feature = "email")]
    fn email_client(&self) -> Arc<dyn EmailService> {
        self.email_client.to_owned()
    }
    fn event_handler(&self) -> EventsHandler {
        self.event_handler.clone()
    }
    fn add_request_id(&mut self, request_id: RequestId) {
        self.api_client.add_request_id(request_id);
        self.request_id.replace(request_id);
    }

    fn add_flow_name(&mut self, flow_name: String) {
        self.api_client.add_flow_name(flow_name);
    }
    fn get_request_id(&self) -> Option<String> {
        self.api_client.get_request_id()
    }
}

impl AsRef<Self> for AppState {
    fn as_ref(&self) -> &Self {
        self
    }
}

#[cfg(feature = "email")]
pub async fn create_email_client(settings: &settings::Settings<RawSecret>) -> impl EmailService {
    match settings.email.active_email_client {
        external_services::email::AvailableEmailClients::SES => {
            AwsSes::create(&settings.email, settings.proxy.https_url.to_owned()).await
        }
    }
}

impl AppState {
    /// # Panics
    ///
    /// Panics if Store can't be created or JWE decryption fails
    pub async fn with_storage(
        conf: settings::Settings<SecuredSecret>,
        storage_impl: StorageImpl,
        shut_down_signal: oneshot::Sender<()>,
        api_client: Box<dyn crate::services::ApiClient>,
    ) -> Self {
        #[allow(clippy::expect_used)]
        let secret_management_client = conf
            .secrets_management
            .get_secret_management_client()
            .await
            .expect("Failed to create secret management client");

        let conf = Box::pin(secrets_transformers::fetch_raw_secrets(
            conf,
            &*secret_management_client,
        ))
        .await;

        #[allow(clippy::expect_used)]
        let encryption_client = conf
            .encryption_management
            .get_encryption_management_client()
            .await
            .expect("Failed to create encryption client");

        Box::pin(async move {
            let testable = storage_impl == StorageImpl::PostgresqlTest;
            #[allow(clippy::expect_used)]
            let event_handler = conf
                .events
                .get_event_handler()
                .await
                .expect("Failed to create event handler");

            #[allow(clippy::expect_used)]
            #[cfg(feature = "olap")]
            let opensearch_client = Arc::new(
                conf.opensearch
                    .get_opensearch_client()
                    .await
                    .expect("Failed to create opensearch client"),
            );

            #[cfg(feature = "olap")]
            let mut pools: HashMap<String, AnalyticsProvider> = HashMap::new();
            let mut stores = HashMap::new();
            #[allow(clippy::expect_used)]
            let cache_store = get_cache_store(&conf.clone(), shut_down_signal, testable)
                .await
                .expect("Failed to create store");
            let global_store: Box<dyn GlobalStorageInterface> = Self::get_store_interface(
                &storage_impl,
                &event_handler,
                &conf,
                &conf.multitenancy.global_tenant,
                Arc::clone(&cache_store),
                testable,
            )
            .await
            .get_global_storage_interface();
            for (tenant_name, tenant) in conf.clone().multitenancy.get_tenants() {
                let store: Box<dyn StorageInterface> = Self::get_store_interface(
                    &storage_impl,
                    &event_handler,
                    &conf,
                    tenant,
                    Arc::clone(&cache_store),
                    testable,
                )
                .await
                .get_storage_interface();
                stores.insert(tenant_name.clone(), store);
                #[cfg(feature = "olap")]
                let pool = AnalyticsProvider::from_conf(conf.analytics.get_inner(), tenant).await;
                #[cfg(feature = "olap")]
                pools.insert(tenant_name.clone(), pool);
            }

            #[cfg(feature = "email")]
            let email_client = Arc::new(create_email_client(&conf).await);

            let file_storage_client = conf.file_storage.get_file_storage_client().await;

            Self {
                flow_name: String::from("default"),
                stores,
                global_store,
                conf: Arc::new(conf),
                #[cfg(feature = "email")]
                email_client,
                api_client,
                event_handler,
                #[cfg(feature = "olap")]
                pools,
                #[cfg(feature = "olap")]
                opensearch_client,
                request_id: None,
                file_storage_client,
                encryption_client,
            }
        })
        .await
    }

    async fn get_store_interface(
        storage_impl: &StorageImpl,
        event_handler: &EventsHandler,
        conf: &Settings,
        tenant: &dyn TenantConfig,
        cache_store: Arc<RedisStore>,
        testable: bool,
    ) -> Box<dyn CommonStorageInterface> {
        match storage_impl {
            StorageImpl::Postgresql | StorageImpl::PostgresqlTest => match event_handler {
                EventsHandler::Kafka(kafka_client) => Box::new(
                    KafkaStore::new(
                        #[allow(clippy::expect_used)]
                        get_store(&conf.clone(), tenant, Arc::clone(&cache_store), testable)
                            .await
                            .expect("Failed to create store"),
                        kafka_client.clone(),
                        TenantID(tenant.get_schema().to_string()),
                        tenant,
                    )
                    .await,
                ),
                EventsHandler::Logs(_) => Box::new(
                    #[allow(clippy::expect_used)]
                    get_store(conf, tenant, Arc::clone(&cache_store), testable)
                        .await
                        .expect("Failed to create store"),
                ),
            },
            #[allow(clippy::expect_used)]
            StorageImpl::Mock => Box::new(
                MockDb::new(&conf.redis)
                    .await
                    .expect("Failed to create mock store"),
            ),
        }
    }

    pub async fn new(
        conf: settings::Settings<SecuredSecret>,
        shut_down_signal: oneshot::Sender<()>,
        api_client: Box<dyn crate::services::ApiClient>,
    ) -> Self {
        Box::pin(Self::with_storage(
            conf,
            StorageImpl::Postgresql,
            shut_down_signal,
            api_client,
        ))
        .await
    }

    pub fn get_session_state<E, F>(self: Arc<Self>, tenant: &str, err: F) -> Result<SessionState, E>
    where
        F: FnOnce() -> E + Copy,
    {
        let tenant_conf = self.conf.multitenancy.get_tenant(tenant).ok_or_else(err)?;
        let mut event_handler = self.event_handler.clone();
        event_handler.add_tenant(tenant_conf);
        Ok(SessionState {
            store: self.stores.get(tenant).ok_or_else(err)?.clone(),
            global_store: self.global_store.clone(),
            conf: Arc::clone(&self.conf),
            api_client: self.api_client.clone(),
            event_handler,
            #[cfg(feature = "olap")]
            pool: self.pools.get(tenant).ok_or_else(err)?.clone(),
            file_storage_client: self.file_storage_client.clone(),
            request_id: self.request_id,
            base_url: tenant_conf.base_url.clone(),
            tenant: tenant_conf.clone(),
            #[cfg(feature = "email")]
            email_client: Arc::clone(&self.email_client),
            #[cfg(feature = "olap")]
            opensearch_client: Arc::clone(&self.opensearch_client),
        })
    }
}

pub struct Health;

impl Health {
    pub fn server(state: AppState) -> Scope {
        web::scope("health")
            .app_data(web::Data::new(state))
            .service(web::resource("").route(web::get().to(health)))
            .service(web::resource("/ready").route(web::get().to(deep_health_check)))
    }
}

#[cfg(feature = "dummy_connector")]
pub struct DummyConnector;

#[cfg(feature = "dummy_connector")]
impl DummyConnector {
    pub fn server(state: AppState) -> Scope {
        let mut routes_with_restricted_access = web::scope("");
        #[cfg(not(feature = "external_access_dc"))]
        {
            routes_with_restricted_access =
                routes_with_restricted_access.guard(actix_web::guard::Host("localhost"));
        }
        routes_with_restricted_access = routes_with_restricted_access
            .service(web::resource("/payment").route(web::post().to(dummy_connector_payment)))
            .service(
                web::resource("/payments/{payment_id}")
                    .route(web::get().to(dummy_connector_payment_data)),
            )
            .service(
                web::resource("/{payment_id}/refund").route(web::post().to(dummy_connector_refund)),
            )
            .service(
                web::resource("/refunds/{refund_id}")
                    .route(web::get().to(dummy_connector_refund_data)),
            );
        web::scope("/dummy-connector")
            .app_data(web::Data::new(state))
            .service(
                web::resource("/authorize/{attempt_id}")
                    .route(web::get().to(dummy_connector_authorize_payment)),
            )
            .service(
                web::resource("/complete/{attempt_id}")
                    .route(web::get().to(dummy_connector_complete_payment)),
            )
            .service(routes_with_restricted_access)
    }
}

pub struct Payments;

#[cfg(any(feature = "olap", feature = "oltp"))]
impl Payments {
    pub fn server(state: AppState) -> Scope {
        let mut route = web::scope("/payments").app_data(web::Data::new(state));

        #[cfg(feature = "olap")]
        {
            route = route
                .service(
                    web::resource("/list")
                        .route(web::get().to(payments_list))
                        .route(web::post().to(payments_list_by_filter)),
                )
                .service(web::resource("/filter").route(web::post().to(get_filters_for_payments)))
                .service(web::resource("/v2/filter").route(web::get().to(get_payment_filters)))
                .service(
                    web::resource("/{payment_id}/manual-update")
                        .route(web::put().to(payments_manual_update)),
                )
        }
        #[cfg(feature = "oltp")]
        {
            route = route
                .service(web::resource("").route(web::post().to(payments_create)))
                .service(
                    web::resource("/session_tokens")
                        .route(web::post().to(payments_connector_session)),
                )
                .service(
                    web::resource("/sync")
                        .route(web::post().to(payments_retrieve_with_gateway_creds)),
                )
                .service(
                    web::resource("/{payment_id}")
                        .route(web::get().to(payments_retrieve))
                        .route(web::post().to(payments_update)),
                )
                .service(
                    web::resource("/{payment_id}/confirm").route(web::post().to(payments_confirm)),
                )
                .service(
                    web::resource("/{payment_id}/cancel").route(web::post().to(payments_cancel)),
                )
                .service(
                    web::resource("/{payment_id}/capture").route(web::post().to(payments_capture)),
                )
                .service(
                    web::resource("/{payment_id}/approve")
                        .route(web::post().to(payments_approve)),
                )
                .service(
                    web::resource("/{payment_id}/reject")
                        .route(web::post().to(payments_reject)),
                )
                .service(
                    web::resource("/redirect/{payment_id}/{merchant_id}/{attempt_id}")
                        .route(web::get().to(payments_start)),
                )
                .service(
                    web::resource(
                        "/{payment_id}/{merchant_id}/redirect/response/{connector}/{creds_identifier}",
                    )
                    .route(web::get().to(payments_redirect_response_with_creds_identifier)),
                )
                .service(
                    web::resource("/{payment_id}/{merchant_id}/redirect/response/{connector}")
                        .route(web::get().to(payments_redirect_response))
                        .route(web::post().to(payments_redirect_response))
                )
                .service(
                    web::resource("/{payment_id}/{merchant_id}/redirect/complete/{connector}")
                        .route(web::get().to(payments_complete_authorize_redirect))
                        .route(web::post().to(payments_complete_authorize_redirect)),
                )
                .service(
                    web::resource("/{payment_id}/complete_authorize")
                        .route(web::post().to(payments_complete_authorize)),
                )
                .service(
                    web::resource("/{payment_id}/incremental_authorization").route(web::post().to(payments_incremental_authorization)),
                )
                .service(
                    web::resource("/{payment_id}/{merchant_id}/authorize/{connector}").route(web::post().to(post_3ds_payments_authorize)),
                )
                .service(
                    web::resource("/{payment_id}/3ds/authentication").route(web::post().to(payments_external_authentication)),
                )
                .service(
                    web::resource("/{payment_id}/extended_card_info").route(web::get().to(retrieve_extended_card_info)),
                );
        }
        route
    }
}

#[cfg(any(feature = "olap", feature = "oltp"))]
pub struct Forex;

#[cfg(any(feature = "olap", feature = "oltp"))]
impl Forex {
    pub fn server(state: AppState) -> Scope {
        web::scope("/forex")
            .app_data(web::Data::new(state.clone()))
            .app_data(web::Data::new(state.clone()))
            .service(web::resource("/rates").route(web::get().to(currency::retrieve_forex)))
            .service(
                web::resource("/convert_from_minor").route(web::get().to(currency::convert_forex)),
            )
    }
}

#[cfg(feature = "olap")]
pub struct Routing;

#[cfg(all(feature = "olap", feature = "v2", feature = "routing_v2"))]
impl Routing {
    pub fn server(state: AppState) -> Scope {
        web::scope("/v2/routing_algorithm")
            .app_data(web::Data::new(state.clone()))
            .service(
                web::resource("").route(web::post().to(|state, req, payload| {
                    routing::routing_create_config(state, req, payload, &TransactionType::Payment)
                })),
            )
            .service(
                web::resource("/{algorithm_id}")
                    .route(web::get().to(routing::routing_retrieve_config)),
            )
    }
}
#[cfg(all(
    feature = "olap",
    any(feature = "v1", feature = "v2"),
    not(feature = "routing_v2")
))]
impl Routing {
    pub fn server(state: AppState) -> Scope {
        #[allow(unused_mut)]
        let mut route = web::scope("/routing")
            .app_data(web::Data::new(state.clone()))
            .service(
                web::resource("/active").route(web::get().to(|state, req, query_params| {
                    routing::routing_retrieve_linked_config(
                        state,
                        req,
                        query_params,
                        &TransactionType::Payment,
                    )
                })),
            )
            .service(
                web::resource("")
                    .route(
                        web::get().to(|state, req, path: web::Query<RoutingRetrieveQuery>| {
                            routing::list_routing_configs(
                                state,
                                req,
                                path,
                                &TransactionType::Payment,
                            )
                        }),
                    )
                    .route(web::post().to(|state, req, payload| {
                        routing::routing_create_config(
                            state,
                            req,
                            payload,
                            &TransactionType::Payment,
                        )
                    })),
            )
            .service(
                web::resource("/default")
                    .route(web::get().to(|state, req| {
                        routing::routing_retrieve_default_config(
                            state,
                            req,
                            &TransactionType::Payment,
                        )
                    }))
                    .route(web::post().to(|state, req, payload| {
                        routing::routing_update_default_config(
                            state,
                            req,
                            payload,
                            &TransactionType::Payment,
                        )
                    })),
            )
            .service(
                web::resource("/deactivate").route(web::post().to(|state, req, payload| {
                    routing::routing_unlink_config(state, req, payload, &TransactionType::Payment)
                })),
            )
            .service(
                web::resource("/decision")
                    .route(web::put().to(routing::upsert_decision_manager_config))
                    .route(web::get().to(routing::retrieve_decision_manager_config))
                    .route(web::delete().to(routing::delete_decision_manager_config)),
            )
            .service(
                web::resource("/decision/surcharge")
                    .route(web::put().to(routing::upsert_surcharge_decision_manager_config))
                    .route(web::get().to(routing::retrieve_surcharge_decision_manager_config))
                    .route(web::delete().to(routing::delete_surcharge_decision_manager_config)),
            )
            .service(
                web::resource("/default/profile/{profile_id}").route(web::post().to(
                    |state, req, path, payload| {
                        routing::routing_update_default_config_for_profile(
                            state,
                            req,
                            path,
                            payload,
                            &TransactionType::Payment,
                        )
                    },
                )),
            )
            .service(
                web::resource("/default/profile").route(web::get().to(|state, req| {
                    routing::routing_retrieve_default_config_for_profiles(
                        state,
                        req,
                        &TransactionType::Payment,
                    )
                })),
            );

        #[cfg(feature = "payouts")]
        {
            route = route
                .service(
                    web::resource("/payouts")
                        .route(web::get().to(
                            |state, req, path: web::Query<RoutingRetrieveQuery>| {
                                routing::list_routing_configs(
                                    state,
                                    req,
                                    path,
                                    &TransactionType::Payout,
                                )
                            },
                        ))
                        .route(web::post().to(|state, req, payload| {
                            routing::routing_create_config(
                                state,
                                req,
                                payload,
                                &TransactionType::Payout,
                            )
                        })),
                )
                .service(web::resource("/payouts/active").route(web::get().to(
                    |state, req, query_params| {
                        routing::routing_retrieve_linked_config(
                            state,
                            req,
                            query_params,
                            &TransactionType::Payout,
                        )
                    },
                )))
                .service(
                    web::resource("/payouts/default")
                        .route(web::get().to(|state, req| {
                            routing::routing_retrieve_default_config(
                                state,
                                req,
                                &TransactionType::Payout,
                            )
                        }))
                        .route(web::post().to(|state, req, payload| {
                            routing::routing_update_default_config(
                                state,
                                req,
                                payload,
                                &TransactionType::Payout,
                            )
                        })),
                )
                .service(
                    web::resource("/payouts/{algorithm_id}/activate").route(web::post().to(
                        |state, req, path| {
                            routing::routing_link_config(state, req, path, &TransactionType::Payout)
                        },
                    )),
                )
                .service(web::resource("/payouts/deactivate").route(web::post().to(
                    |state, req, payload| {
                        routing::routing_unlink_config(
                            state,
                            req,
                            payload,
                            &TransactionType::Payout,
                        )
                    },
                )))
                .service(
                    web::resource("/payouts/default/profile/{profile_id}").route(web::post().to(
                        |state, req, path, payload| {
                            routing::routing_update_default_config_for_profile(
                                state,
                                req,
                                path,
                                payload,
                                &TransactionType::Payout,
                            )
                        },
                    )),
                )
                .service(
                    web::resource("/payouts/default/profile").route(web::get().to(|state, req| {
                        routing::routing_retrieve_default_config_for_profiles(
                            state,
                            req,
                            &TransactionType::Payout,
                        )
                    })),
                );
        }

        route = route
            .service(
                web::resource("/{algorithm_id}")
                    .route(web::get().to(routing::routing_retrieve_config)),
            )
            .service(
                web::resource("/{algorithm_id}/activate").route(web::post().to(
                    |state, req, path| {
                        routing::routing_link_config(state, req, path, &TransactionType::Payment)
                    },
                )),
            );
        route
    }
}

pub struct Customers;

#[cfg(all(
    feature = "v2",
    feature = "customer_v2",
    any(feature = "olap", feature = "oltp")
))]
impl Customers {
    pub fn server(state: AppState) -> Scope {
        let mut route = web::scope("/v2/customers").app_data(web::Data::new(state));
        #[cfg(all(feature = "oltp", feature = "v2", feature = "customer_v2"))]
        {
            route = route.service(web::resource("").route(web::post().to(customers_create)))
        }
        route
    }
}

#[cfg(all(
    any(feature = "v1", feature = "v2"),
    not(feature = "customer_v2"),
    any(feature = "olap", feature = "oltp")
))]
impl Customers {
    pub fn server(state: AppState) -> Scope {
        let mut route = web::scope("/customers").app_data(web::Data::new(state));

        #[cfg(feature = "olap")]
        {
            route = route
                .service(
                    web::resource("/{customer_id}/mandates")
                        .route(web::get().to(get_customer_mandates)),
                )
                .service(web::resource("/list").route(web::get().to(customers_list)))
        }

        #[cfg(feature = "oltp")]
        {
            route = route
                .service(web::resource("").route(web::post().to(customers_create)))
                .service(
                    web::resource("/payment_methods")
                        .route(web::get().to(list_customer_payment_method_api_client)),
                )
                .service(
                    web::resource("/{customer_id}/payment_methods")
                        .route(web::get().to(list_customer_payment_method_api)),
                )
                .service(
                    web::resource("/{customer_id}/payment_methods/{payment_method_id}/default")
                        .route(web::post().to(default_payment_method_set_api)),
                )
                .service(
                    web::resource("/{customer_id}")
                        .route(web::get().to(customers_retrieve))
                        .route(web::post().to(customers_update))
                        .route(web::delete().to(customers_delete)),
                );
        }

        route
    }
}

pub struct Refunds;

#[cfg(any(feature = "olap", feature = "oltp"))]
impl Refunds {
    pub fn server(state: AppState) -> Scope {
        let mut route = web::scope("/refunds").app_data(web::Data::new(state));

        #[cfg(feature = "olap")]
        {
            route = route
                .service(web::resource("/list").route(web::post().to(refunds_list)))
                .service(web::resource("/filter").route(web::post().to(refunds_filter_list)))
                .service(web::resource("/v2/filter").route(web::get().to(get_refunds_filters)))
                .service(
                    web::resource("/{id}/manual-update")
                        .route(web::put().to(refunds_manual_update)),
                );
        }
        #[cfg(feature = "oltp")]
        {
            route = route
                .service(web::resource("").route(web::post().to(refunds_create)))
                .service(web::resource("/sync").route(web::post().to(refunds_retrieve_with_body)))
                .service(
                    web::resource("/{id}")
                        .route(web::get().to(refunds_retrieve))
                        .route(web::post().to(refunds_update)),
                );
        }
        route
    }
}

#[cfg(feature = "payouts")]
pub struct Payouts;

#[cfg(feature = "payouts")]
impl Payouts {
    pub fn server(state: AppState) -> Scope {
        let mut route = web::scope("/payouts").app_data(web::Data::new(state));
        route = route.service(web::resource("/create").route(web::post().to(payouts_create)));

        #[cfg(feature = "olap")]
        {
            route = route
                .service(
                    web::resource("/list")
                        .route(web::get().to(payouts_list))
                        .route(web::post().to(payouts_list_by_filter)),
                )
                .service(
                    web::resource("/filter").route(web::post().to(payouts_list_available_filters)),
                );
        }
        route = route
            .service(
                web::resource("/{payout_id}")
                    .route(web::get().to(payouts_retrieve))
                    .route(web::put().to(payouts_update)),
            )
            .service(web::resource("/{payout_id}/confirm").route(web::post().to(payouts_confirm)))
            .service(web::resource("/{payout_id}/cancel").route(web::post().to(payouts_cancel)))
            .service(web::resource("/{payout_id}/fulfill").route(web::post().to(payouts_fulfill)));
        route
    }
}

pub struct PaymentMethods;

#[cfg(all(
    any(feature = "v1", feature = "v2"),
    any(feature = "olap", feature = "oltp"),
    not(feature = "customer_v2")
))]
impl PaymentMethods {
    pub fn server(state: AppState) -> Scope {
        let mut route = web::scope("/payment_methods").app_data(web::Data::new(state));
        #[cfg(feature = "olap")]
        {
            route = route.service(
                web::resource("/filter")
                    .route(web::get().to(list_countries_currencies_for_connector_payment_method)),
            );
        }
        #[cfg(feature = "oltp")]
        {
            route = route
                .service(
                    web::resource("")
                        .route(web::post().to(create_payment_method_api))
                        .route(web::get().to(list_payment_method_api)), // TODO : added for sdk compatibility for now, need to deprecate this later
                )
                .service(
                    web::resource("/migrate").route(web::post().to(migrate_payment_method_api)),
                )
                .service(
                    web::resource("/migrate-batch").route(web::post().to(migrate_payment_methods)),
                )
                .service(
                    web::resource("/collect").route(web::post().to(initiate_pm_collect_link_flow)),
                )
                .service(
                    web::resource("/collect/{merchant_id}/{collect_id}")
                        .route(web::get().to(render_pm_collect_link)),
                )
                .service(
                    web::resource("/{payment_method_id}")
                        .route(web::get().to(payment_method_retrieve_api))
                        .route(web::delete().to(payment_method_delete_api)),
                )
                .service(
                    web::resource("/{payment_method_id}/update")
                        .route(web::post().to(payment_method_update_api)),
                )
                .service(
                    web::resource("/{payment_method_id}/save")
                        .route(web::post().to(save_payment_method_api)),
                )
                .service(
                    web::resource("/auth/link").route(web::post().to(pm_auth::link_token_create)),
                )
                .service(
                    web::resource("/auth/exchange").route(web::post().to(pm_auth::exchange_token)),
                )
        }
        route
    }
}

#[cfg(all(feature = "olap", feature = "recon"))]
pub struct Recon;

#[cfg(all(feature = "olap", feature = "recon"))]
impl Recon {
    pub fn server(state: AppState) -> Scope {
        web::scope("/recon")
            .app_data(web::Data::new(state))
            .service(
                web::resource("/update_merchant")
                    .route(web::post().to(recon_routes::update_merchant)),
            )
            .service(web::resource("/token").route(web::get().to(recon_routes::get_recon_token)))
            .service(
                web::resource("/request").route(web::post().to(recon_routes::request_for_recon)),
            )
            .service(web::resource("/verify_token").route(web::get().to(verify_recon_token)))
    }
}

#[cfg(feature = "olap")]
pub struct Blocklist;

#[cfg(feature = "olap")]
impl Blocklist {
    pub fn server(state: AppState) -> Scope {
        web::scope("/blocklist")
            .app_data(web::Data::new(state))
            .service(
                web::resource("")
                    .route(web::get().to(blocklist::list_blocked_payment_methods))
                    .route(web::post().to(blocklist::add_entry_to_blocklist))
                    .route(web::delete().to(blocklist::remove_entry_from_blocklist)),
            )
            .service(
                web::resource("/toggle").route(web::post().to(blocklist::toggle_blocklist_guard)),
            )
    }
}

#[cfg(feature = "olap")]
pub struct Organization;
#[cfg(feature = "olap")]
impl Organization {
    pub fn server(state: AppState) -> Scope {
        web::scope("/organization")
            .app_data(web::Data::new(state))
            .service(web::resource("").route(web::post().to(organization_create)))
            .service(
                web::resource("/{id}")
                    .route(web::get().to(organization_retrieve))
                    .route(web::put().to(organization_update)),
            )
    }
}

pub struct MerchantAccount;

#[cfg(all(feature = "v2", feature = "olap", feature = "merchant_account_v2"))]
impl MerchantAccount {
    pub fn server(state: AppState) -> Scope {
        web::scope("/v2/accounts")
            .app_data(web::Data::new(state))
            .service(web::resource("").route(web::post().to(merchant_account_create)))
    }
}

#[cfg(all(
    feature = "olap",
    any(feature = "v1", feature = "v2"),
    not(feature = "merchant_account_v2")
))]
impl MerchantAccount {
    pub fn server(state: AppState) -> Scope {
        web::scope("/accounts")
            .app_data(web::Data::new(state))
            .service(web::resource("").route(web::post().to(merchant_account_create)))
            .service(web::resource("/list").route(web::get().to(merchant_account_list)))
            .service(
                web::resource("/{id}/kv")
                    .route(web::post().to(merchant_account_toggle_kv))
                    .route(web::get().to(merchant_account_kv_status)),
            )
            .service(
                web::resource("/transfer").route(web::post().to(merchant_account_transfer_keys)),
            )
            .service(web::resource("/kv").route(web::post().to(merchant_account_toggle_all_kv)))
            .service(
                web::resource("/{id}")
                    .route(web::get().to(retrieve_merchant_account))
                    .route(web::post().to(update_merchant_account))
                    .route(web::delete().to(delete_merchant_account)),
            )
    }
}

pub struct MerchantConnectorAccount;

#[cfg(all(
    any(feature = "olap", feature = "oltp"),
    feature = "v2",
    feature = "merchant_connector_account_v2"
))]
impl MerchantConnectorAccount {
    pub fn server(state: AppState) -> Scope {
        let mut route = web::scope("/connector_accounts").app_data(web::Data::new(state));

        #[cfg(feature = "olap")]
        {
            use super::admin::*;

            route = route
                .service(web::resource("").route(web::post().to(payment_connector_create)))
<<<<<<< HEAD
                .service(web::resource("/{id}").route(web::post().to(payment_connector_update)))
                .service(web::resource("/{id}").route(web::get().to(payment_connector_retrieve)))
                .service(web::resource("/{id}").route(web::delete().to(payment_connector_delete)));
=======
                .service(web::resource("/{id}").route(web::post().to(payment_connector_update)));
>>>>>>> 4364630d
        }
        route
    }
}

#[cfg(all(
    any(feature = "olap", feature = "oltp"),
    any(feature = "v1", feature = "v2"),
    not(feature = "merchant_connector_account_v2")
))]
impl MerchantConnectorAccount {
    pub fn server(state: AppState) -> Scope {
        let mut route = web::scope("/account").app_data(web::Data::new(state));

        #[cfg(feature = "olap")]
        {
            use super::admin::*;

            route = route
                .service(
                    web::resource("/connectors/verify")
                        .route(web::post().to(super::verify_connector::payment_connector_verify)),
                )
                .service(
                    web::resource("/{merchant_id}/connectors")
                        .route(web::post().to(payment_connector_create))
                        .route(web::get().to(payment_connector_list)),
                )
                .service(
                    web::resource("/{merchant_id}/connectors/{merchant_connector_id}")
                        .route(web::get().to(payment_connector_retrieve))
                        .route(web::post().to(payment_connector_update))
                        .route(web::delete().to(payment_connector_delete)),
                );
        }
        #[cfg(feature = "oltp")]
        {
            route = route.service(
                web::resource("/payment_methods").route(web::get().to(list_payment_method_api)),
            );
        }
        route
    }
}

pub struct EphemeralKey;

#[cfg(feature = "oltp")]
impl EphemeralKey {
    pub fn server(config: AppState) -> Scope {
        web::scope("/ephemeral_keys")
            .app_data(web::Data::new(config))
            .service(web::resource("").route(web::post().to(ephemeral_key_create)))
            .service(web::resource("/{id}").route(web::delete().to(ephemeral_key_delete)))
    }
}

pub struct Mandates;

#[cfg(any(feature = "olap", feature = "oltp"))]
impl Mandates {
    pub fn server(state: AppState) -> Scope {
        let mut route = web::scope("/mandates").app_data(web::Data::new(state));

        #[cfg(feature = "olap")]
        {
            route =
                route.service(web::resource("/list").route(web::get().to(retrieve_mandates_list)));
            route = route.service(web::resource("/{id}").route(web::get().to(get_mandate)));
        }
        #[cfg(feature = "oltp")]
        {
            route =
                route.service(web::resource("/revoke/{id}").route(web::post().to(revoke_mandate)));
        }
        route
    }
}

pub struct Webhooks;

#[cfg(feature = "oltp")]
impl Webhooks {
    pub fn server(config: AppState) -> Scope {
        use api_models::webhooks as webhook_type;

        #[allow(unused_mut)]
        let mut route = web::scope("/webhooks")
            .app_data(web::Data::new(config))
            .service(
                web::resource("/{merchant_id}/{connector_id_or_name}")
                    .route(
                        web::post().to(receive_incoming_webhook::<webhook_type::OutgoingWebhook>),
                    )
                    .route(web::get().to(receive_incoming_webhook::<webhook_type::OutgoingWebhook>))
                    .route(
                        web::put().to(receive_incoming_webhook::<webhook_type::OutgoingWebhook>),
                    ),
            );

        #[cfg(feature = "frm")]
        {
            route = route.service(
                web::resource("/frm_fulfillment")
                    .route(web::post().to(frm_routes::frm_fulfillment)),
            );
        }

        route
    }
}

pub struct Configs;

#[cfg(any(feature = "olap", feature = "oltp"))]
impl Configs {
    pub fn server(config: AppState) -> Scope {
        web::scope("/configs")
            .app_data(web::Data::new(config))
            .service(web::resource("/").route(web::post().to(config_key_create)))
            .service(
                web::resource("/{key}")
                    .route(web::get().to(config_key_retrieve))
                    .route(web::post().to(config_key_update))
                    .route(web::delete().to(config_key_delete)),
            )
    }
}

pub struct ApplePayCertificatesMigration;

#[cfg(feature = "olap")]
impl ApplePayCertificatesMigration {
    pub fn server(state: AppState) -> Scope {
        web::scope("/apple_pay_certificates_migration")
            .app_data(web::Data::new(state))
            .service(web::resource("").route(
                web::post().to(apple_pay_certificates_migration::apple_pay_certificates_migration),
            ))
    }
}

pub struct Poll;

#[cfg(feature = "oltp")]
impl Poll {
    pub fn server(config: AppState) -> Scope {
        web::scope("/poll")
            .app_data(web::Data::new(config))
            .service(web::resource("/status/{poll_id}").route(web::get().to(retrieve_poll_status)))
    }
}

pub struct ApiKeys;

#[cfg(feature = "olap")]
impl ApiKeys {
    pub fn server(state: AppState) -> Scope {
        web::scope("/api_keys/{merchant_id}")
            .app_data(web::Data::new(state))
            .service(web::resource("").route(web::post().to(api_key_create)))
            .service(web::resource("/list").route(web::get().to(api_key_list)))
            .service(
                web::resource("/{key_id}")
                    .route(web::get().to(api_key_retrieve))
                    .route(web::post().to(api_key_update))
                    .route(web::delete().to(api_key_revoke)),
            )
    }
}

pub struct Disputes;

#[cfg(feature = "olap")]
impl Disputes {
    pub fn server(state: AppState) -> Scope {
        web::scope("/disputes")
            .app_data(web::Data::new(state))
            .service(web::resource("/list").route(web::get().to(retrieve_disputes_list)))
            .service(web::resource("/accept/{dispute_id}").route(web::post().to(accept_dispute)))
            .service(
                web::resource("/evidence")
                    .route(web::post().to(submit_dispute_evidence))
                    .route(web::put().to(attach_dispute_evidence))
                    .route(web::delete().to(delete_dispute_evidence)),
            )
            .service(
                web::resource("/evidence/{dispute_id}")
                    .route(web::get().to(retrieve_dispute_evidence)),
            )
            .service(web::resource("/{dispute_id}").route(web::get().to(retrieve_dispute)))
    }
}

pub struct Cards;

impl Cards {
    pub fn server(state: AppState) -> Scope {
        web::scope("/cards")
            .app_data(web::Data::new(state))
            .service(web::resource("/{bin}").route(web::get().to(card_iin_info)))
    }
}

pub struct Files;

#[cfg(feature = "olap")]
impl Files {
    pub fn server(state: AppState) -> Scope {
        web::scope("/files")
            .app_data(web::Data::new(state))
            .service(web::resource("").route(web::post().to(files_create)))
            .service(
                web::resource("/{file_id}")
                    .route(web::delete().to(files_delete))
                    .route(web::get().to(files_retrieve)),
            )
    }
}

pub struct Cache;

impl Cache {
    pub fn server(state: AppState) -> Scope {
        web::scope("/cache")
            .app_data(web::Data::new(state))
            .service(web::resource("/invalidate/{key}").route(web::post().to(invalidate)))
    }
}

pub struct PaymentLink;
#[cfg(feature = "olap")]
impl PaymentLink {
    pub fn server(state: AppState) -> Scope {
        web::scope("/payment_link")
            .app_data(web::Data::new(state))
            .service(web::resource("/list").route(web::post().to(payments_link_list)))
            .service(
                web::resource("/{payment_link_id}").route(web::get().to(payment_link_retrieve)),
            )
            .service(
                web::resource("{merchant_id}/{payment_id}")
                    .route(web::get().to(initiate_payment_link)),
            )
            .service(
                web::resource("s/{merchant_id}/{payment_id}")
                    .route(web::get().to(initiate_secure_payment_link)),
            )
            .service(
                web::resource("status/{merchant_id}/{payment_id}")
                    .route(web::get().to(payment_link_status)),
            )
    }
}

#[cfg(feature = "payouts")]
pub struct PayoutLink;

#[cfg(feature = "payouts")]
impl PayoutLink {
    pub fn server(state: AppState) -> Scope {
        let mut route = web::scope("/payout_link").app_data(web::Data::new(state));
        route = route.service(
            web::resource("/{merchant_id}/{payout_id}").route(web::get().to(render_payout_link)),
        );
        route
    }
}

pub struct BusinessProfile;
#[cfg(all(feature = "olap", feature = "v2", feature = "routing_v2"))]
impl BusinessProfile {
    pub fn server(state: AppState) -> Scope {
        web::scope("/v2/profiles")
            .app_data(web::Data::new(state))
            .service(
                web::scope("/{profile_id}")
                    .service(
                        web::resource("/fallback_routing")
                            .route(web::get().to(|state, req| {
                                routing::routing_retrieve_default_config(
                                    state,
                                    req,
                                    &TransactionType::Payment,
                                )
                            }))
                            .route(web::post().to(|state, req, payload| {
                                routing::routing_update_default_config(
                                    state,
                                    req,
                                    payload,
                                    &TransactionType::Payment,
                                )
                            })),
                    )
                    .service(
                        web::resource("/activate_routing_algorithm").route(web::patch().to(
                            |state, req, path, payload| {
                                routing::routing_link_config(
                                    state,
                                    req,
                                    path,
                                    payload,
                                    &TransactionType::Payment,
                                )
                            },
                        )),
                    )
                    .service(web::resource("/deactivate_routing_algorithm").route(
                        web::patch().to(|state, req, path| {
                            routing::routing_unlink_config(
                                state,
                                req,
                                path,
                                &TransactionType::Payment,
                            )
                        }),
                    )),
            )
    }
}
#[cfg(all(
    feature = "olap",
    any(feature = "v1", feature = "v2"),
    not(feature = "routing_v2")
))]
impl BusinessProfile {
    pub fn server(state: AppState) -> Scope {
        web::scope("/account/{account_id}/business_profile")
            .app_data(web::Data::new(state))
            .service(
                web::resource("")
                    .route(web::post().to(business_profile_create))
                    .route(web::get().to(business_profiles_list)),
            )
            .service(
                web::scope("/{profile_id}")
                    .service(
                        web::resource("")
                            .route(web::get().to(business_profile_retrieve))
                            .route(web::post().to(business_profile_update))
                            .route(web::delete().to(business_profile_delete)),
                    )
                    .service(
                        web::resource("/toggle_extended_card_info")
                            .route(web::post().to(toggle_extended_card_info)),
                    )
                    .service(
                        web::resource("/toggle_connector_agnostic_mit")
                            .route(web::post().to(toggle_connector_agnostic_mit)),
                    ),
            )
    }
}

pub struct Gsm;

#[cfg(feature = "olap")]
impl Gsm {
    pub fn server(state: AppState) -> Scope {
        web::scope("/gsm")
            .app_data(web::Data::new(state))
            .service(web::resource("").route(web::post().to(create_gsm_rule)))
            .service(web::resource("/get").route(web::post().to(get_gsm_rule)))
            .service(web::resource("/update").route(web::post().to(update_gsm_rule)))
            .service(web::resource("/delete").route(web::post().to(delete_gsm_rule)))
    }
}

#[cfg(feature = "olap")]
pub struct Verify;

#[cfg(feature = "olap")]
impl Verify {
    pub fn server(state: AppState) -> Scope {
        web::scope("/verify")
            .app_data(web::Data::new(state))
            .service(
                web::resource("/apple_pay/{merchant_id}")
                    .route(web::post().to(apple_pay_merchant_registration)),
            )
            .service(
                web::resource("/applepay_verified_domains")
                    .route(web::get().to(retrieve_apple_pay_verified_domains)),
            )
    }
}

pub struct User;

#[cfg(feature = "olap")]
impl User {
    pub fn server(state: AppState) -> Scope {
        let mut route = web::scope("/user").app_data(web::Data::new(state));

        route = route
            .service(web::resource("").route(web::get().to(get_user_details)))
            .service(web::resource("/v2/signin").route(web::post().to(user_signin)))
            // signin/signup with sso using openidconnect
            .service(web::resource("/oidc").route(web::post().to(sso_sign)))
            .service(web::resource("/signout").route(web::post().to(signout)))
            .service(web::resource("/rotate_password").route(web::post().to(rotate_password)))
            .service(web::resource("/change_password").route(web::post().to(change_password)))
            .service(web::resource("/internal_signup").route(web::post().to(internal_user_signup)))
            .service(web::resource("/switch_merchant").route(web::post().to(switch_merchant_id)))
            .service(
                web::resource("/create_merchant")
                    .route(web::post().to(user_merchant_account_create)),
            )
            // TODO: Remove this endpoint once migration to /merchants/list is done
            .service(web::resource("/switch/list").route(web::get().to(list_merchants_for_user)))
            .service(web::resource("/merchants/list").route(web::get().to(list_merchants_for_user)))
            // The route is utilized to select an invitation from a list of merchants in an intermediate state
            .service(
                web::resource("/merchants_select/list")
                    .route(web::get().to(list_merchants_for_user)),
            )
            .service(web::resource("/permission_info").route(web::get().to(get_authorization_info)))
            .service(web::resource("/update").route(web::post().to(update_user_account_details)))
            .service(
                web::resource("/data")
                    .route(web::get().to(get_multiple_dashboard_metadata))
                    .route(web::post().to(set_dashboard_metadata)),
            );

        route = route.service(
            web::scope("/key")
                .service(web::resource("/transfer").route(web::post().to(transfer_user_key))),
        );

        // Two factor auth routes
        route = route.service(
            web::scope("/2fa")
                .service(web::resource("").route(web::get().to(check_two_factor_auth_status)))
                .service(
                    web::scope("/totp")
                        .service(web::resource("/begin").route(web::get().to(totp_begin)))
                        .service(web::resource("/reset").route(web::get().to(totp_reset)))
                        .service(
                            web::resource("/verify")
                                .route(web::post().to(totp_verify))
                                .route(web::put().to(totp_update)),
                        ),
                )
                .service(
                    web::scope("/recovery_code")
                        .service(
                            web::resource("/verify").route(web::post().to(verify_recovery_code)),
                        )
                        .service(
                            web::resource("/generate")
                                .route(web::get().to(generate_recovery_codes)),
                        ),
                )
                .service(
                    web::resource("/terminate").route(web::get().to(terminate_two_factor_auth)),
                ),
        );

        route = route.service(
            web::scope("/auth")
                .service(
                    web::resource("")
                        .route(web::post().to(create_user_authentication_method))
                        .route(web::put().to(update_user_authentication_method)),
                )
                .service(
                    web::resource("/list").route(web::get().to(list_user_authentication_methods)),
                )
                .service(web::resource("/url").route(web::get().to(get_sso_auth_url)))
                .service(web::resource("/select").route(web::post().to(terminate_auth_select))),
        );

        #[cfg(feature = "email")]
        {
            route = route
                .service(web::resource("/from_email").route(web::post().to(user_from_email)))
                .service(
                    web::resource("/connect_account").route(web::post().to(user_connect_account)),
                )
                .service(web::resource("/forgot_password").route(web::post().to(forgot_password)))
                .service(web::resource("/reset_password").route(web::post().to(reset_password)))
                .service(
                    web::resource("/signup_with_merchant_id")
                        .route(web::post().to(user_signup_with_merchant_id)),
                )
                .service(web::resource("/v2/verify_email").route(web::post().to(verify_email)))
                .service(
                    web::resource("/verify_email_request")
                        .route(web::post().to(verify_email_request)),
                )
                .service(web::resource("/user/resend_invite").route(web::post().to(resend_invite)))
                .service(
                    web::resource("/accept_invite_from_email")
                        .route(web::post().to(accept_invite_from_email)),
                );
        }
        #[cfg(not(feature = "email"))]
        {
            route = route.service(web::resource("/signup").route(web::post().to(user_signup)))
        }

        // User management
        route = route.service(
            web::scope("/user")
                .service(web::resource("").route(web::get().to(get_user_role_details)))
                .service(
                    web::resource("/list").route(web::get().to(list_users_for_merchant_account)),
                )
                .service(
                    web::resource("/invite_multiple").route(web::post().to(invite_multiple_user)),
                )
                .service(
                    web::resource("/invite/accept")
                        .route(web::post().to(merchant_select))
                        .route(web::put().to(accept_invitation)),
                )
                .service(web::resource("/update_role").route(web::post().to(update_user_role)))
                .service(
                    web::resource("/transfer_ownership")
                        .route(web::post().to(transfer_org_ownership)),
                )
                .service(web::resource("/delete").route(web::delete().to(delete_user_role))),
        );

        // Role information
        route = route.service(
            web::scope("/role")
                .service(
                    web::resource("")
                        .route(web::get().to(get_role_from_token))
                        .route(web::post().to(create_role)),
                )
                .service(web::resource("/list").route(web::get().to(list_all_roles)))
                .service(
                    web::resource("/{role_id}")
                        .route(web::get().to(get_role))
                        .route(web::put().to(update_role)),
                ),
        );

        #[cfg(feature = "dummy_connector")]
        {
            route = route.service(
                web::resource("/sample_data")
                    .route(web::post().to(generate_sample_data))
                    .route(web::delete().to(delete_sample_data)),
            )
        }
        route
    }
}

pub struct ConnectorOnboarding;

#[cfg(feature = "olap")]
impl ConnectorOnboarding {
    pub fn server(state: AppState) -> Scope {
        web::scope("/connector_onboarding")
            .app_data(web::Data::new(state))
            .service(web::resource("/action_url").route(web::post().to(get_action_url)))
            .service(web::resource("/sync").route(web::post().to(sync_onboarding_status)))
            .service(web::resource("/reset_tracking_id").route(web::post().to(reset_tracking_id)))
    }
}

#[cfg(feature = "olap")]
pub struct WebhookEvents;

#[cfg(feature = "olap")]
impl WebhookEvents {
    pub fn server(config: AppState) -> Scope {
        web::scope("/events/{merchant_id_or_profile_id}")
            .app_data(web::Data::new(config))
            .service(web::resource("").route(web::get().to(list_initial_webhook_delivery_attempts)))
            .service(
                web::scope("/{event_id}")
                    .service(
                        web::resource("attempts")
                            .route(web::get().to(list_webhook_delivery_attempts)),
                    )
                    .service(
                        web::resource("retry")
                            .route(web::post().to(retry_webhook_delivery_attempt)),
                    ),
            )
    }
}<|MERGE_RESOLUTION|>--- conflicted
+++ resolved
@@ -1146,13 +1146,9 @@
 
             route = route
                 .service(web::resource("").route(web::post().to(payment_connector_create)))
-<<<<<<< HEAD
                 .service(web::resource("/{id}").route(web::post().to(payment_connector_update)))
                 .service(web::resource("/{id}").route(web::get().to(payment_connector_retrieve)))
                 .service(web::resource("/{id}").route(web::delete().to(payment_connector_delete)));
-=======
-                .service(web::resource("/{id}").route(web::post().to(payment_connector_update)));
->>>>>>> 4364630d
         }
         route
     }
