--- conflicted
+++ resolved
@@ -439,11 +439,7 @@
             )
             .service(
                 web::resource("/business_profile/{business_profile_id}/configs/pg_agnostic_mit")
-<<<<<<< HEAD
-                    .route(web::post().to(cloud_routing::create_connector_agnostic_mandate_config)),
-=======
                     .route(web::post().to(cloud_routing::upsert_connector_agnostic_mandate_config)),
->>>>>>> 3f7efbb3
             )
             .service(
                 web::resource("/default")
