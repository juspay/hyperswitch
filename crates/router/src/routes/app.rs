use std::{collections::HashMap, sync::Arc};

use actix_web::{web, Scope};
#[cfg(all(feature = "olap", feature = "v1"))]
use api_models::routing::RoutingRetrieveQuery;
#[cfg(feature = "olap")]
use common_enums::TransactionType;
#[cfg(feature = "partial-auth")]
use common_utils::crypto::Blake3;
#[cfg(feature = "email")]
use external_services::email::{ses::AwsSes, EmailService};
use external_services::file_storage::FileStorageInterface;
use hyperswitch_interfaces::{
    encryption_interface::EncryptionManagementInterface,
    secrets_interface::secret_state::{RawSecret, SecuredSecret},
};
use router_env::tracing_actix_web::RequestId;
use scheduler::SchedulerInterface;
use storage_impl::{config::TenantConfig, redis::RedisStore, MockDb};
use tokio::sync::oneshot;

use self::settings::Tenant;
#[cfg(any(feature = "olap", feature = "oltp"))]
use super::currency;
#[cfg(feature = "dummy_connector")]
use super::dummy_connector::*;
#[cfg(all(
    any(feature = "v1", feature = "v2"),
    not(feature = "customer_v2"),
    feature = "oltp"
))]
use super::ephemeral_key::*;
#[cfg(any(feature = "olap", feature = "oltp"))]
use super::payment_methods::*;
#[cfg(feature = "payouts")]
use super::payout_link::*;
#[cfg(feature = "payouts")]
use super::payouts::*;
#[cfg(all(
    feature = "oltp",
    any(feature = "v1", feature = "v2"),
    not(feature = "customer_v2")
))]
use super::pm_auth;
#[cfg(feature = "oltp")]
use super::poll::retrieve_poll_status;
#[cfg(feature = "olap")]
use super::routing;
#[cfg(feature = "olap")]
use super::verification::{apple_pay_merchant_registration, retrieve_apple_pay_verified_domains};
#[cfg(all(feature = "oltp", feature = "v1"))]
use super::webhooks::*;
use super::{
    admin, api_keys, cache::*, connector_onboarding, disputes, files, gsm, health::*, user,
    user_role,
};
#[cfg(feature = "v1")]
use super::{apple_pay_certificates_migration, blocklist, payment_link, webhook_events};
#[cfg(any(feature = "olap", feature = "oltp"))]
use super::{configs::*, customers::*, payments::*};
#[cfg(all(any(feature = "olap", feature = "oltp"), feature = "v1"))]
use super::{mandates::*, refunds::*};
#[cfg(feature = "olap")]
pub use crate::analytics::opensearch::OpenSearchClient;
#[cfg(feature = "olap")]
use crate::analytics::AnalyticsProvider;
#[cfg(feature = "partial-auth")]
use crate::errors::RouterResult;
#[cfg(all(feature = "frm", feature = "oltp"))]
use crate::routes::fraud_check as frm_routes;
#[cfg(all(feature = "recon", feature = "olap"))]
use crate::routes::recon as recon_routes;
pub use crate::{
    configs::settings,
    db::{CommonStorageInterface, GlobalStorageInterface, StorageImpl, StorageInterface},
    events::EventsHandler,
    routes::cards_info::card_iin_info,
    services::{get_cache_store, get_store},
};
use crate::{
    configs::{secrets_transformers, Settings},
    db::kafka_store::{KafkaStore, TenantID},
};

#[derive(Clone)]
pub struct ReqState {
    pub event_context: events::EventContext<crate::events::EventType, EventsHandler>,
}

#[derive(Clone)]
pub struct SessionState {
    pub store: Box<dyn StorageInterface>,
    /// Global store is used for global schema operations in tables like Users and Tenants
    pub global_store: Box<dyn GlobalStorageInterface>,
    pub conf: Arc<settings::Settings<RawSecret>>,
    pub api_client: Box<dyn crate::services::ApiClient>,
    pub event_handler: EventsHandler,
    #[cfg(feature = "email")]
    pub email_client: Arc<dyn EmailService>,
    #[cfg(feature = "olap")]
    pub pool: AnalyticsProvider,
    pub file_storage_client: Arc<dyn FileStorageInterface>,
    pub request_id: Option<RequestId>,
    pub base_url: String,
    pub tenant: Tenant,
    #[cfg(feature = "olap")]
    pub opensearch_client: Arc<OpenSearchClient>,
}
impl scheduler::SchedulerSessionState for SessionState {
    fn get_db(&self) -> Box<dyn SchedulerInterface> {
        self.store.get_scheduler_db()
    }
}
impl SessionState {
    pub fn get_req_state(&self) -> ReqState {
        ReqState {
            event_context: events::EventContext::new(self.event_handler.clone()),
        }
    }
}

pub trait SessionStateInfo {
    fn conf(&self) -> settings::Settings<RawSecret>;
    fn store(&self) -> Box<dyn StorageInterface>;
    fn event_handler(&self) -> EventsHandler;
    fn get_request_id(&self) -> Option<String>;
    fn add_request_id(&mut self, request_id: RequestId);
    #[cfg(feature = "partial-auth")]
    fn get_detached_auth(&self) -> RouterResult<(Blake3, &[u8])>;
    fn session_state(&self) -> SessionState;
}

impl SessionStateInfo for SessionState {
    fn store(&self) -> Box<dyn StorageInterface> {
        self.store.to_owned()
    }
    fn conf(&self) -> settings::Settings<RawSecret> {
        self.conf.as_ref().to_owned()
    }
    fn event_handler(&self) -> EventsHandler {
        self.event_handler.clone()
    }
    fn get_request_id(&self) -> Option<String> {
        self.api_client.get_request_id()
    }
    fn add_request_id(&mut self, request_id: RequestId) {
        self.api_client.add_request_id(request_id);
        self.store.add_request_id(request_id.to_string());
        self.request_id.replace(request_id);
    }

    #[cfg(feature = "partial-auth")]
    fn get_detached_auth(&self) -> RouterResult<(Blake3, &[u8])> {
        use error_stack::ResultExt;
        use hyperswitch_domain_models::errors::api_error_response as errors;
        use masking::prelude::PeekInterface as _;
        use router_env::logger;

        let output = CHECKSUM_KEY.get_or_try_init(|| {
            let conf = self.conf();
            let context = conf
                .api_keys
                .get_inner()
                .checksum_auth_context
                .peek()
                .clone();
            let key = conf.api_keys.get_inner().checksum_auth_key.peek();
            hex::decode(key).map(|key| {
                (
                    masking::StrongSecret::new(context),
                    masking::StrongSecret::new(key),
                )
            })
        });

        match output {
            Ok((context, key)) => Ok((Blake3::new(context.peek().clone()), key.peek())),
            Err(err) => {
                logger::error!("Failed to get checksum key");
                Err(err).change_context(errors::ApiErrorResponse::InternalServerError)
            }
        }
    }
    fn session_state(&self) -> SessionState {
        self.clone()
    }
}
#[derive(Clone)]
pub struct AppState {
    pub flow_name: String,
    pub global_store: Box<dyn GlobalStorageInterface>,
    pub stores: HashMap<String, Box<dyn StorageInterface>>,
    pub conf: Arc<settings::Settings<RawSecret>>,
    pub event_handler: EventsHandler,
    #[cfg(feature = "email")]
    pub email_client: Arc<dyn EmailService>,
    pub api_client: Box<dyn crate::services::ApiClient>,
    #[cfg(feature = "olap")]
    pub pools: HashMap<String, AnalyticsProvider>,
    #[cfg(feature = "olap")]
    pub opensearch_client: Arc<OpenSearchClient>,
    pub request_id: Option<RequestId>,
    pub file_storage_client: Arc<dyn FileStorageInterface>,
    pub encryption_client: Arc<dyn EncryptionManagementInterface>,
}
impl scheduler::SchedulerAppState for AppState {
    fn get_tenants(&self) -> Vec<String> {
        self.conf.multitenancy.get_tenant_names()
    }
}
pub trait AppStateInfo {
    fn conf(&self) -> settings::Settings<RawSecret>;
    fn event_handler(&self) -> EventsHandler;
    #[cfg(feature = "email")]
    fn email_client(&self) -> Arc<dyn EmailService>;
    fn add_request_id(&mut self, request_id: RequestId);
    fn add_flow_name(&mut self, flow_name: String);
    fn get_request_id(&self) -> Option<String>;
}

#[cfg(feature = "partial-auth")]
static CHECKSUM_KEY: once_cell::sync::OnceCell<(
    masking::StrongSecret<String>,
    masking::StrongSecret<Vec<u8>>,
)> = once_cell::sync::OnceCell::new();

impl AppStateInfo for AppState {
    fn conf(&self) -> settings::Settings<RawSecret> {
        self.conf.as_ref().to_owned()
    }
    #[cfg(feature = "email")]
    fn email_client(&self) -> Arc<dyn EmailService> {
        self.email_client.to_owned()
    }
    fn event_handler(&self) -> EventsHandler {
        self.event_handler.clone()
    }
    fn add_request_id(&mut self, request_id: RequestId) {
        self.api_client.add_request_id(request_id);
        self.request_id.replace(request_id);
    }

    fn add_flow_name(&mut self, flow_name: String) {
        self.api_client.add_flow_name(flow_name);
    }
    fn get_request_id(&self) -> Option<String> {
        self.api_client.get_request_id()
    }
}

impl AsRef<Self> for AppState {
    fn as_ref(&self) -> &Self {
        self
    }
}

#[cfg(feature = "email")]
pub async fn create_email_client(settings: &settings::Settings<RawSecret>) -> impl EmailService {
    match settings.email.active_email_client {
        external_services::email::AvailableEmailClients::SES => {
            AwsSes::create(&settings.email, settings.proxy.https_url.to_owned()).await
        }
    }
}

impl AppState {
    /// # Panics
    ///
    /// Panics if Store can't be created or JWE decryption fails
    pub async fn with_storage(
        conf: settings::Settings<SecuredSecret>,
        storage_impl: StorageImpl,
        shut_down_signal: oneshot::Sender<()>,
        api_client: Box<dyn crate::services::ApiClient>,
    ) -> Self {
        #[allow(clippy::expect_used)]
        let secret_management_client = conf
            .secrets_management
            .get_secret_management_client()
            .await
            .expect("Failed to create secret management client");

        let conf = Box::pin(secrets_transformers::fetch_raw_secrets(
            conf,
            &*secret_management_client,
        ))
        .await;

        #[allow(clippy::expect_used)]
        let encryption_client = conf
            .encryption_management
            .get_encryption_management_client()
            .await
            .expect("Failed to create encryption client");

        Box::pin(async move {
            let testable = storage_impl == StorageImpl::PostgresqlTest;
            #[allow(clippy::expect_used)]
            let event_handler = conf
                .events
                .get_event_handler()
                .await
                .expect("Failed to create event handler");

            #[allow(clippy::expect_used)]
            #[cfg(feature = "olap")]
            let opensearch_client = Arc::new(
                conf.opensearch
                    .get_opensearch_client()
                    .await
                    .expect("Failed to create opensearch client"),
            );

            #[cfg(feature = "olap")]
            let mut pools: HashMap<String, AnalyticsProvider> = HashMap::new();
            let mut stores = HashMap::new();
            #[allow(clippy::expect_used)]
            let cache_store = get_cache_store(&conf.clone(), shut_down_signal, testable)
                .await
                .expect("Failed to create store");
            let global_store: Box<dyn GlobalStorageInterface> = Self::get_store_interface(
                &storage_impl,
                &event_handler,
                &conf,
                &conf.multitenancy.global_tenant,
                Arc::clone(&cache_store),
                testable,
            )
            .await
            .get_global_storage_interface();
            for (tenant_name, tenant) in conf.clone().multitenancy.get_tenants() {
                let store: Box<dyn StorageInterface> = Self::get_store_interface(
                    &storage_impl,
                    &event_handler,
                    &conf,
                    tenant,
                    Arc::clone(&cache_store),
                    testable,
                )
                .await
                .get_storage_interface();
                stores.insert(tenant_name.clone(), store);
                #[cfg(feature = "olap")]
                let pool = AnalyticsProvider::from_conf(conf.analytics.get_inner(), tenant).await;
                #[cfg(feature = "olap")]
                pools.insert(tenant_name.clone(), pool);
            }

            #[cfg(feature = "email")]
            let email_client = Arc::new(create_email_client(&conf).await);

            let file_storage_client = conf.file_storage.get_file_storage_client().await;

            Self {
                flow_name: String::from("default"),
                stores,
                global_store,
                conf: Arc::new(conf),
                #[cfg(feature = "email")]
                email_client,
                api_client,
                event_handler,
                #[cfg(feature = "olap")]
                pools,
                #[cfg(feature = "olap")]
                opensearch_client,
                request_id: None,
                file_storage_client,
                encryption_client,
            }
        })
        .await
    }

    async fn get_store_interface(
        storage_impl: &StorageImpl,
        event_handler: &EventsHandler,
        conf: &Settings,
        tenant: &dyn TenantConfig,
        cache_store: Arc<RedisStore>,
        testable: bool,
    ) -> Box<dyn CommonStorageInterface> {
        match storage_impl {
            StorageImpl::Postgresql | StorageImpl::PostgresqlTest => match event_handler {
                EventsHandler::Kafka(kafka_client) => Box::new(
                    KafkaStore::new(
                        #[allow(clippy::expect_used)]
                        get_store(&conf.clone(), tenant, Arc::clone(&cache_store), testable)
                            .await
                            .expect("Failed to create store"),
                        kafka_client.clone(),
                        TenantID(tenant.get_schema().to_string()),
                        tenant,
                    )
                    .await,
                ),
                EventsHandler::Logs(_) => Box::new(
                    #[allow(clippy::expect_used)]
                    get_store(conf, tenant, Arc::clone(&cache_store), testable)
                        .await
                        .expect("Failed to create store"),
                ),
            },
            #[allow(clippy::expect_used)]
            StorageImpl::Mock => Box::new(
                MockDb::new(&conf.redis)
                    .await
                    .expect("Failed to create mock store"),
            ),
        }
    }

    pub async fn new(
        conf: settings::Settings<SecuredSecret>,
        shut_down_signal: oneshot::Sender<()>,
        api_client: Box<dyn crate::services::ApiClient>,
    ) -> Self {
        Box::pin(Self::with_storage(
            conf,
            StorageImpl::Postgresql,
            shut_down_signal,
            api_client,
        ))
        .await
    }

    pub fn get_session_state<E, F>(self: Arc<Self>, tenant: &str, err: F) -> Result<SessionState, E>
    where
        F: FnOnce() -> E + Copy,
    {
        let tenant_conf = self.conf.multitenancy.get_tenant(tenant).ok_or_else(err)?;
        let mut event_handler = self.event_handler.clone();
        event_handler.add_tenant(tenant_conf);
        Ok(SessionState {
            store: self.stores.get(tenant).ok_or_else(err)?.clone(),
            global_store: self.global_store.clone(),
            conf: Arc::clone(&self.conf),
            api_client: self.api_client.clone(),
            event_handler,
            #[cfg(feature = "olap")]
            pool: self.pools.get(tenant).ok_or_else(err)?.clone(),
            file_storage_client: self.file_storage_client.clone(),
            request_id: self.request_id,
            base_url: tenant_conf.base_url.clone(),
            tenant: tenant_conf.clone(),
            #[cfg(feature = "email")]
            email_client: Arc::clone(&self.email_client),
            #[cfg(feature = "olap")]
            opensearch_client: Arc::clone(&self.opensearch_client),
        })
    }
}

pub struct Health;

impl Health {
    pub fn server(state: AppState) -> Scope {
        web::scope("health")
            .app_data(web::Data::new(state))
            .service(web::resource("").route(web::get().to(health)))
            .service(web::resource("/ready").route(web::get().to(deep_health_check)))
    }
}

#[cfg(feature = "dummy_connector")]
pub struct DummyConnector;

#[cfg(feature = "dummy_connector")]
impl DummyConnector {
    pub fn server(state: AppState) -> Scope {
        let mut routes_with_restricted_access = web::scope("");
        #[cfg(not(feature = "external_access_dc"))]
        {
            routes_with_restricted_access =
                routes_with_restricted_access.guard(actix_web::guard::Host("localhost"));
        }
        routes_with_restricted_access = routes_with_restricted_access
            .service(web::resource("/payment").route(web::post().to(dummy_connector_payment)))
            .service(
                web::resource("/payments/{payment_id}")
                    .route(web::get().to(dummy_connector_payment_data)),
            )
            .service(
                web::resource("/{payment_id}/refund").route(web::post().to(dummy_connector_refund)),
            )
            .service(
                web::resource("/refunds/{refund_id}")
                    .route(web::get().to(dummy_connector_refund_data)),
            );
        web::scope("/dummy-connector")
            .app_data(web::Data::new(state))
            .service(
                web::resource("/authorize/{attempt_id}")
                    .route(web::get().to(dummy_connector_authorize_payment)),
            )
            .service(
                web::resource("/complete/{attempt_id}")
                    .route(web::get().to(dummy_connector_complete_payment)),
            )
            .service(routes_with_restricted_access)
    }
}

pub struct Payments;

#[cfg(all(
    any(feature = "olap", feature = "oltp"),
    feature = "v2",
    feature = "payment_methods_v2",
    feature = "payment_v2"
))]
impl Payments {
    pub fn server(state: AppState) -> Scope {
        let mut route = web::scope("/v2/payments").app_data(web::Data::new(state));
        route = route.service(
            web::resource("/{payment_id}/saved_payment_methods")
                .route(web::get().to(list_customer_payment_method_for_payment)),
        );

        route
    }
}

#[cfg(all(
    any(feature = "olap", feature = "oltp"),
    any(feature = "v2", feature = "v1"),
    not(feature = "payment_methods_v2"),
    not(feature = "payment_v2")
))]
impl Payments {
    pub fn server(state: AppState) -> Scope {
        let mut route = web::scope("/payments").app_data(web::Data::new(state));

        #[cfg(feature = "olap")]
        {
            route = route
                .service(
                    web::resource("/list")
                        .route(web::get().to(payments_list))
                        .route(web::post().to(payments_list_by_filter)),
                )
                .service(
                    web::resource("/profile/list")
                        .route(web::get().to(profile_payments_list))
                        .route(web::post().to(profile_payments_list_by_filter)),
                )
                .service(web::resource("/filter").route(web::post().to(get_filters_for_payments)))
                .service(web::resource("/v2/filter").route(web::get().to(get_payment_filters)))
                .service(web::resource("/aggregate").route(web::get().to(get_payments_aggregates)))
                .service(
                    web::resource("/profile/aggregate")
                        .route(web::get().to(get_payments_aggregates_profile)),
                )
                .service(
                    web::resource("/v2/profile/filter")
                        .route(web::get().to(get_payment_filters_profile)),
                )
                .service(
                    web::resource("/{payment_id}/manual-update")
                        .route(web::put().to(payments_manual_update)),
                )
        }
        #[cfg(feature = "oltp")]
        {
            route = route
                .service(web::resource("").route(web::post().to(payments_create)))
                .service(
                    web::resource("/session_tokens")
                        .route(web::post().to(payments_connector_session)),
                )
                .service(
                    web::resource("/sync")
                        .route(web::post().to(payments_retrieve_with_gateway_creds)),
                )
                .service(
                    web::resource("/{payment_id}")
                        .route(web::get().to(payments_retrieve))
                        .route(web::post().to(payments_update)),
                )
                .service(
                    web::resource("/{payment_id}/confirm").route(web::post().to(payments_confirm)),
                )
                .service(
                    web::resource("/{payment_id}/cancel").route(web::post().to(payments_cancel)),
                )
                .service(
                    web::resource("/{payment_id}/capture").route(web::post().to(payments_capture)),
                )
                .service(
                    web::resource("/{payment_id}/approve")
                        .route(web::post().to(payments_approve)),
                )
                .service(
                    web::resource("/{payment_id}/reject")
                        .route(web::post().to(payments_reject)),
                )
                .service(
                    web::resource("/redirect/{payment_id}/{merchant_id}/{attempt_id}")
                        .route(web::get().to(payments_start)),
                )
                .service(
                    web::resource(
                        "/{payment_id}/{merchant_id}/redirect/response/{connector}/{creds_identifier}",
                    )
                    .route(web::get().to(payments_redirect_response_with_creds_identifier)),
                )
                .service(
                    web::resource("/{payment_id}/{merchant_id}/redirect/response/{connector}")
                        .route(web::get().to(payments_redirect_response))
                        .route(web::post().to(payments_redirect_response))
                )
                .service(
                    web::resource("/{payment_id}/{merchant_id}/redirect/complete/{connector}")
                        .route(web::get().to(payments_complete_authorize_redirect))
                        .route(web::post().to(payments_complete_authorize_redirect)),
                )
                .service(
                    web::resource("/{payment_id}/complete_authorize")
                        .route(web::post().to(payments_complete_authorize)),
                )
                .service(
                    web::resource("/{payment_id}/incremental_authorization").route(web::post().to(payments_incremental_authorization)),
                )
                .service(
                    web::resource("/{payment_id}/{merchant_id}/authorize/{connector}").route(web::post().to(post_3ds_payments_authorize)),
                )
                .service(
                    web::resource("/{payment_id}/3ds/authentication").route(web::post().to(payments_external_authentication)),
                )
                .service(
                    web::resource("/{payment_id}/extended_card_info").route(web::get().to(retrieve_extended_card_info)),
                )
                .service(
                web::resource("{payment_id}/calculate_tax")
                    .route(web::post().to(payments_dynamic_tax_calculation)),
                );
        }
        route
    }
}

#[cfg(any(feature = "olap", feature = "oltp"))]
pub struct Forex;

#[cfg(any(feature = "olap", feature = "oltp"))]
impl Forex {
    pub fn server(state: AppState) -> Scope {
        web::scope("/forex")
            .app_data(web::Data::new(state.clone()))
            .app_data(web::Data::new(state.clone()))
            .service(web::resource("/rates").route(web::get().to(currency::retrieve_forex)))
            .service(
                web::resource("/convert_from_minor").route(web::get().to(currency::convert_forex)),
            )
    }
}

#[cfg(feature = "olap")]
pub struct Routing;

#[cfg(all(feature = "olap", feature = "v2"))]
impl Routing {
    pub fn server(state: AppState) -> Scope {
        web::scope("/v2/routing_algorithm")
            .app_data(web::Data::new(state.clone()))
            .service(
                web::resource("").route(web::post().to(|state, req, payload| {
                    routing::routing_create_config(state, req, payload, &TransactionType::Payment)
                })),
            )
            .service(
                web::resource("/{algorithm_id}")
                    .route(web::get().to(routing::routing_retrieve_config)),
            )
    }
}
#[cfg(all(feature = "olap", feature = "v1"))]
impl Routing {
    pub fn server(state: AppState) -> Scope {
        #[allow(unused_mut)]
        let mut route = web::scope("/routing")
            .app_data(web::Data::new(state.clone()))
            .service(
                web::resource("/active").route(web::get().to(|state, req, query_params| {
                    routing::routing_retrieve_linked_config(
                        state,
                        req,
                        query_params,
                        &TransactionType::Payment,
                    )
                })),
            )
            .service(
                web::resource("")
                    .route(
                        web::get().to(|state, req, path: web::Query<RoutingRetrieveQuery>| {
                            routing::list_routing_configs(
                                state,
                                req,
                                path,
                                &TransactionType::Payment,
                            )
                        }),
                    )
                    .route(web::post().to(|state, req, payload| {
                        routing::routing_create_config(
                            state,
                            req,
                            payload,
                            &TransactionType::Payment,
                        )
                    })),
            )
            .service(web::resource("/list/profile").route(web::get().to(
                |state, req, query: web::Query<RoutingRetrieveQuery>| {
                    routing::list_routing_configs_for_profile(
                        state,
                        req,
                        query,
                        &TransactionType::Payment,
                    )
                },
            )))
            .service(
                web::resource("/default")
                    .route(web::get().to(|state, req| {
                        routing::routing_retrieve_default_config(
                            state,
                            req,
                            &TransactionType::Payment,
                        )
                    }))
                    .route(web::post().to(|state, req, payload| {
                        routing::routing_update_default_config(
                            state,
                            req,
                            payload,
                            &TransactionType::Payment,
                        )
                    })),
            )
            .service(
                web::resource("/deactivate").route(web::post().to(|state, req, payload| {
                    routing::routing_unlink_config(state, req, payload, &TransactionType::Payment)
                })),
            )
            .service(
                web::resource("/decision")
                    .route(web::put().to(routing::upsert_decision_manager_config))
                    .route(web::get().to(routing::retrieve_decision_manager_config))
                    .route(web::delete().to(routing::delete_decision_manager_config)),
            )
            .service(
                web::resource("/decision/surcharge")
                    .route(web::put().to(routing::upsert_surcharge_decision_manager_config))
                    .route(web::get().to(routing::retrieve_surcharge_decision_manager_config))
                    .route(web::delete().to(routing::delete_surcharge_decision_manager_config)),
            )
            .service(
                web::resource("/default/profile/{profile_id}").route(web::post().to(
                    |state, req, path, payload| {
                        routing::routing_update_default_config_for_profile(
                            state,
                            req,
                            path,
                            payload,
                            &TransactionType::Payment,
                        )
                    },
                )),
            )
            .service(
                web::resource("/default/profile").route(web::get().to(|state, req| {
                    routing::routing_retrieve_default_config_for_profiles(
                        state,
                        req,
                        &TransactionType::Payment,
                    )
                })),
            );

        #[cfg(feature = "payouts")]
        {
            route = route
                .service(
                    web::resource("/payouts")
                        .route(web::get().to(
                            |state, req, path: web::Query<RoutingRetrieveQuery>| {
                                routing::list_routing_configs(
                                    state,
                                    req,
                                    path,
                                    &TransactionType::Payout,
                                )
                            },
                        ))
                        .route(web::post().to(|state, req, payload| {
                            routing::routing_create_config(
                                state,
                                req,
                                payload,
                                &TransactionType::Payout,
                            )
                        })),
                )
                .service(web::resource("/payouts/list/profile").route(web::get().to(
                    |state, req, query: web::Query<RoutingRetrieveQuery>| {
                        routing::list_routing_configs_for_profile(
                            state,
                            req,
                            query,
                            &TransactionType::Payout,
                        )
                    },
                )))
                .service(web::resource("/payouts/active").route(web::get().to(
                    |state, req, query_params| {
                        routing::routing_retrieve_linked_config(
                            state,
                            req,
                            query_params,
                            &TransactionType::Payout,
                        )
                    },
                )))
                .service(
                    web::resource("/payouts/default")
                        .route(web::get().to(|state, req| {
                            routing::routing_retrieve_default_config(
                                state,
                                req,
                                &TransactionType::Payout,
                            )
                        }))
                        .route(web::post().to(|state, req, payload| {
                            routing::routing_update_default_config(
                                state,
                                req,
                                payload,
                                &TransactionType::Payout,
                            )
                        })),
                )
                .service(
                    web::resource("/payouts/{algorithm_id}/activate").route(web::post().to(
                        |state, req, path| {
                            routing::routing_link_config(state, req, path, &TransactionType::Payout)
                        },
                    )),
                )
                .service(web::resource("/payouts/deactivate").route(web::post().to(
                    |state, req, payload| {
                        routing::routing_unlink_config(
                            state,
                            req,
                            payload,
                            &TransactionType::Payout,
                        )
                    },
                )))
                .service(
                    web::resource("/payouts/default/profile/{profile_id}").route(web::post().to(
                        |state, req, path, payload| {
                            routing::routing_update_default_config_for_profile(
                                state,
                                req,
                                path,
                                payload,
                                &TransactionType::Payout,
                            )
                        },
                    )),
                )
                .service(
                    web::resource("/payouts/default/profile").route(web::get().to(|state, req| {
                        routing::routing_retrieve_default_config_for_profiles(
                            state,
                            req,
                            &TransactionType::Payout,
                        )
                    })),
                );
        }

        route = route
            .service(
                web::resource("/{algorithm_id}")
                    .route(web::get().to(routing::routing_retrieve_config)),
            )
            .service(
                web::resource("/{algorithm_id}/activate").route(web::post().to(
                    |state, req, path| {
                        routing::routing_link_config(state, req, path, &TransactionType::Payment)
                    },
                )),
            );
        route
    }
}

pub struct Customers;

#[cfg(all(
    feature = "v2",
    feature = "customer_v2",
    any(feature = "olap", feature = "oltp")
))]
impl Customers {
    pub fn server(state: AppState) -> Scope {
        let mut route = web::scope("/v2/customers").app_data(web::Data::new(state));
        #[cfg(all(feature = "oltp", feature = "v2", feature = "customer_v2"))]
        {
            route = route
                .service(web::resource("").route(web::post().to(customers_create)))
                .service(
                    web::resource("/{id}")
                        .route(web::post().to(customers_update))
                        .route(web::post().to(customers_retrieve))
                        .route(web::delete().to(customers_delete)),
                )
        }
        #[cfg(all(feature = "olap", feature = "v2", feature = "customer_v2"))]
        {
            route = route.service(web::resource("/list").route(web::get().to(customers_list)))
        }
        #[cfg(all(feature = "oltp", feature = "v2", feature = "payment_methods_v2"))]
        {
            route = route.service(
                web::resource("/{customer_id}/saved_payment_methods")
                    .route(web::get().to(list_customer_payment_method_api)),
            );
        }
        route
    }
}

#[cfg(all(
    any(feature = "v1", feature = "v2"),
    not(feature = "customer_v2"),
    not(feature = "payment_methods_v2"),
    any(feature = "olap", feature = "oltp")
))]
impl Customers {
    pub fn server(state: AppState) -> Scope {
        let mut route = web::scope("/customers").app_data(web::Data::new(state));

        #[cfg(feature = "olap")]
        {
            route = route
                .service(
                    web::resource("/{customer_id}/mandates")
                        .route(web::get().to(get_customer_mandates)),
                )
                .service(web::resource("/list").route(web::get().to(customers_list)))
        }

        #[cfg(feature = "oltp")]
        {
            route = route
                .service(web::resource("").route(web::post().to(customers_create)))
                .service(
                    web::resource("/payment_methods")
                        .route(web::get().to(list_customer_payment_method_api_client)),
                )
                .service(
                    web::resource("/{customer_id}/payment_methods")
                        .route(web::get().to(list_customer_payment_method_api)),
                )
                .service(
                    web::resource("/{customer_id}/payment_methods/{payment_method_id}/default")
                        .route(web::post().to(default_payment_method_set_api)),
                )
                .service(
                    web::resource("/{customer_id}")
                        .route(web::get().to(customers_retrieve))
                        .route(web::post().to(customers_update))
                        .route(web::delete().to(customers_delete)),
                )
        }

        route
    }
}
pub struct Refunds;

#[cfg(all(any(feature = "olap", feature = "oltp"), feature = "v1"))]
impl Refunds {
    pub fn server(state: AppState) -> Scope {
        let mut route = web::scope("/refunds").app_data(web::Data::new(state));

        #[cfg(feature = "olap")]
        {
            route = route
                .service(web::resource("/list").route(web::post().to(refunds_list)))
                .service(web::resource("/profile/list").route(web::post().to(refunds_list_profile)))
                .service(web::resource("/filter").route(web::post().to(refunds_filter_list)))
                .service(web::resource("/v2/filter").route(web::get().to(get_refunds_filters)))
                .service(web::resource("/aggregate").route(web::get().to(get_refunds_aggregates)))
                .service(
                    web::resource("/v2/profile/filter")
                        .route(web::get().to(get_refunds_filters_profile)),
                )
                .service(
                    web::resource("/{id}/manual-update")
                        .route(web::put().to(refunds_manual_update)),
                );
        }
        #[cfg(feature = "oltp")]
        {
            route = route
                .service(web::resource("").route(web::post().to(refunds_create)))
                .service(web::resource("/sync").route(web::post().to(refunds_retrieve_with_body)))
                .service(
                    web::resource("/{id}")
                        .route(web::get().to(refunds_retrieve))
                        .route(web::post().to(refunds_update)),
                );
        }
        route
    }
}

#[cfg(feature = "payouts")]
pub struct Payouts;

#[cfg(feature = "payouts")]
impl Payouts {
    pub fn server(state: AppState) -> Scope {
        let mut route = web::scope("/payouts").app_data(web::Data::new(state));
        route = route.service(web::resource("/create").route(web::post().to(payouts_create)));

        #[cfg(feature = "olap")]
        {
            route = route
                .service(
                    web::resource("/list")
                        .route(web::get().to(payouts_list))
                        .route(web::post().to(payouts_list_by_filter)),
                )
                .service(
                    web::resource("/profile/list")
                        .route(web::get().to(payouts_list_profile))
                        .route(web::post().to(payouts_list_by_filter_profile)),
                )
                .service(
                    web::resource("/filter")
                        .route(web::post().to(payouts_list_available_filters_for_merchant)),
                )
                .service(
                    web::resource("/profile/filter")
                        .route(web::post().to(payouts_list_available_filters_for_profile)),
                );
        }
        route = route
            .service(
                web::resource("/{payout_id}")
                    .route(web::get().to(payouts_retrieve))
                    .route(web::put().to(payouts_update)),
            )
            .service(web::resource("/{payout_id}/confirm").route(web::post().to(payouts_confirm)))
            .service(web::resource("/{payout_id}/cancel").route(web::post().to(payouts_cancel)))
            .service(web::resource("/{payout_id}/fulfill").route(web::post().to(payouts_fulfill)));
        route
    }
}

pub struct PaymentMethods;

#[cfg(all(
    any(feature = "v1", feature = "v2"),
    any(feature = "olap", feature = "oltp"),
    not(feature = "customer_v2")
))]
impl PaymentMethods {
    pub fn server(state: AppState) -> Scope {
        let mut route = web::scope("/payment_methods").app_data(web::Data::new(state));
        #[cfg(feature = "olap")]
        {
            route = route.service(
                web::resource("/filter")
                    .route(web::get().to(list_countries_currencies_for_connector_payment_method)),
            );
        }
        #[cfg(feature = "oltp")]
        {
            route = route
                .service(
                    web::resource("")
                        .route(web::post().to(create_payment_method_api))
                        .route(web::get().to(list_payment_method_api)), // TODO : added for sdk compatibility for now, need to deprecate this later
                )
                .service(
                    web::resource("/migrate").route(web::post().to(migrate_payment_method_api)),
                )
                .service(
                    web::resource("/migrate-batch").route(web::post().to(migrate_payment_methods)),
                )
                .service(
                    web::resource("/collect").route(web::post().to(initiate_pm_collect_link_flow)),
                )
                .service(
                    web::resource("/collect/{merchant_id}/{collect_id}")
                        .route(web::get().to(render_pm_collect_link)),
                )
                .service(
                    web::resource("/{payment_method_id}")
                        .route(web::get().to(payment_method_retrieve_api))
                        .route(web::delete().to(payment_method_delete_api)),
                )
                .service(
                    web::resource("/{payment_method_id}/update")
                        .route(web::post().to(payment_method_update_api)),
                )
                .service(
                    web::resource("/{payment_method_id}/save")
                        .route(web::post().to(save_payment_method_api)),
                )
                .service(
                    web::resource("/auth/link").route(web::post().to(pm_auth::link_token_create)),
                )
                .service(
                    web::resource("/auth/exchange").route(web::post().to(pm_auth::exchange_token)),
                )
        }
        route
    }
}

#[cfg(all(feature = "olap", feature = "recon", feature = "v1"))]
pub struct Recon;

#[cfg(all(feature = "olap", feature = "recon", feature = "v1"))]
impl Recon {
    pub fn server(state: AppState) -> Scope {
        web::scope("/recon")
            .app_data(web::Data::new(state))
            .service(
                web::resource("/{merchant_id}/update")
                    .route(web::post().to(recon_routes::update_merchant)),
            )
            .service(web::resource("/token").route(web::get().to(recon_routes::get_recon_token)))
            .service(
                web::resource("/request").route(web::post().to(recon_routes::request_for_recon)),
            )
            .service(web::resource("/verify_token").route(web::get().to(user::verify_recon_token)))
    }
}

#[cfg(feature = "olap")]
pub struct Blocklist;

#[cfg(all(feature = "olap", feature = "v1"))]
impl Blocklist {
    pub fn server(state: AppState) -> Scope {
        web::scope("/blocklist")
            .app_data(web::Data::new(state))
            .service(
                web::resource("")
                    .route(web::get().to(blocklist::list_blocked_payment_methods))
                    .route(web::post().to(blocklist::add_entry_to_blocklist))
                    .route(web::delete().to(blocklist::remove_entry_from_blocklist)),
            )
            .service(
                web::resource("/toggle").route(web::post().to(blocklist::toggle_blocklist_guard)),
            )
    }
}

#[cfg(feature = "olap")]
pub struct Organization;

#[cfg(all(feature = "olap", feature = "v1"))]
impl Organization {
    pub fn server(state: AppState) -> Scope {
        web::scope("/organization")
            .app_data(web::Data::new(state))
            .service(web::resource("").route(web::post().to(admin::organization_create)))
            .service(
                web::resource("/{id}")
                    .route(web::get().to(admin::organization_retrieve))
                    .route(web::put().to(admin::organization_update)),
            )
    }
}

#[cfg(all(feature = "v2", feature = "olap"))]
impl Organization {
    pub fn server(state: AppState) -> Scope {
        web::scope("/v2/organization")
            .app_data(web::Data::new(state))
            .service(web::resource("").route(web::post().to(admin::organization_create)))
            .service(
                web::resource("/{id}")
                    .route(web::get().to(admin::organization_retrieve))
                    .route(web::put().to(admin::organization_update)),
            )
    }
}

pub struct MerchantAccount;

#[cfg(all(feature = "v2", feature = "olap"))]
impl MerchantAccount {
    pub fn server(state: AppState) -> Scope {
        web::scope("/v2/accounts")
            .app_data(web::Data::new(state))
            .service(web::resource("").route(web::post().to(admin::merchant_account_create)))
            .service(
                web::resource("/{id}")
                    .route(web::get().to(admin::retrieve_merchant_account))
                    .route(web::put().to(admin::update_merchant_account)),
            )
    }
}

#[cfg(all(feature = "olap", feature = "v1"))]
impl MerchantAccount {
    pub fn server(state: AppState) -> Scope {
        web::scope("/accounts")
            .app_data(web::Data::new(state))
            .service(web::resource("").route(web::post().to(admin::merchant_account_create)))
            .service(web::resource("/list").route(web::get().to(admin::merchant_account_list)))
            .service(
                web::resource("/{id}/kv")
                    .route(web::post().to(admin::merchant_account_toggle_kv))
                    .route(web::get().to(admin::merchant_account_kv_status)),
            )
            .service(
                web::resource("/transfer")
                    .route(web::post().to(admin::merchant_account_transfer_keys)),
            )
            .service(
                web::resource("/kv").route(web::post().to(admin::merchant_account_toggle_all_kv)),
            )
            .service(
                web::resource("/{id}")
                    .route(web::get().to(admin::retrieve_merchant_account))
                    .route(web::post().to(admin::update_merchant_account))
                    .route(web::delete().to(admin::delete_merchant_account)),
            )
    }
}

pub struct MerchantConnectorAccount;

#[cfg(all(any(feature = "olap", feature = "oltp"), feature = "v2"))]
impl MerchantConnectorAccount {
    pub fn server(state: AppState) -> Scope {
        let mut route = web::scope("/v2/connector_accounts").app_data(web::Data::new(state));

        #[cfg(feature = "olap")]
        {
            use super::admin::*;

            route = route
                .service(web::resource("").route(web::post().to(connector_create)))
                .service(
                    web::resource("/{id}")
                        .route(web::put().to(connector_update))
                        .route(web::get().to(connector_retrieve))
                        .route(web::delete().to(connector_delete)),
                );
        }
        route
    }
}

#[cfg(all(any(feature = "olap", feature = "oltp"), feature = "v1"))]
impl MerchantConnectorAccount {
    pub fn server(state: AppState) -> Scope {
        let mut route = web::scope("/account").app_data(web::Data::new(state));

        #[cfg(feature = "olap")]
        {
            use super::admin::*;

            route = route
                .service(
                    web::resource("/connectors/verify")
                        .route(web::post().to(super::verify_connector::payment_connector_verify)),
                )
                .service(
                    web::resource("/{merchant_id}/connectors")
                        .route(web::post().to(connector_create))
                        .route(web::get().to(payment_connector_list)),
                )
                .service(
                    web::resource("/{merchant_id}/connectors/{merchant_connector_id}")
                        .route(web::get().to(connector_retrieve))
                        .route(web::post().to(connector_update))
                        .route(web::delete().to(connector_delete)),
                );
        }
        #[cfg(feature = "oltp")]
        {
            route = route.service(
                web::resource("/payment_methods").route(web::get().to(list_payment_method_api)),
            );
        }
        route
    }
}

pub struct EphemeralKey;

#[cfg(all(
    any(feature = "v1", feature = "v2"),
    not(feature = "customer_v2"),
    feature = "oltp"
))]
impl EphemeralKey {
    pub fn server(config: AppState) -> Scope {
        web::scope("/ephemeral_keys")
            .app_data(web::Data::new(config))
            .service(web::resource("").route(web::post().to(ephemeral_key_create)))
            .service(web::resource("/{id}").route(web::delete().to(ephemeral_key_delete)))
    }
}

pub struct Mandates;

#[cfg(all(any(feature = "olap", feature = "oltp"), feature = "v1"))]
impl Mandates {
    pub fn server(state: AppState) -> Scope {
        let mut route = web::scope("/mandates").app_data(web::Data::new(state));

        #[cfg(feature = "olap")]
        {
            route =
                route.service(web::resource("/list").route(web::get().to(retrieve_mandates_list)));
            route = route.service(web::resource("/{id}").route(web::get().to(get_mandate)));
        }
        #[cfg(feature = "oltp")]
        {
            route =
                route.service(web::resource("/revoke/{id}").route(web::post().to(revoke_mandate)));
        }
        route
    }
}

pub struct Webhooks;

#[cfg(all(feature = "oltp", feature = "v1"))]
impl Webhooks {
    pub fn server(config: AppState) -> Scope {
        use api_models::webhooks as webhook_type;

        #[allow(unused_mut)]
        let mut route = web::scope("/webhooks")
            .app_data(web::Data::new(config))
            .service(
                web::resource("/{merchant_id}/{connector_id_or_name}")
                    .route(
                        web::post().to(receive_incoming_webhook::<webhook_type::OutgoingWebhook>),
                    )
                    .route(web::get().to(receive_incoming_webhook::<webhook_type::OutgoingWebhook>))
                    .route(
                        web::put().to(receive_incoming_webhook::<webhook_type::OutgoingWebhook>),
                    ),
            );

        #[cfg(feature = "frm")]
        {
            route = route.service(
                web::resource("/frm_fulfillment")
                    .route(web::post().to(frm_routes::frm_fulfillment)),
            );
        }

        route
    }
}

pub struct Configs;

#[cfg(any(feature = "olap", feature = "oltp"))]
impl Configs {
    pub fn server(config: AppState) -> Scope {
        web::scope("/configs")
            .app_data(web::Data::new(config))
            .service(web::resource("/").route(web::post().to(config_key_create)))
            .service(
                web::resource("/{key}")
                    .route(web::get().to(config_key_retrieve))
                    .route(web::post().to(config_key_update))
                    .route(web::delete().to(config_key_delete)),
            )
    }
}

pub struct ApplePayCertificatesMigration;

#[cfg(all(feature = "olap", feature = "v1"))]
impl ApplePayCertificatesMigration {
    pub fn server(state: AppState) -> Scope {
        web::scope("/apple_pay_certificates_migration")
            .app_data(web::Data::new(state))
            .service(web::resource("").route(
                web::post().to(apple_pay_certificates_migration::apple_pay_certificates_migration),
            ))
    }
}

pub struct Poll;

#[cfg(feature = "oltp")]
impl Poll {
    pub fn server(config: AppState) -> Scope {
        web::scope("/poll")
            .app_data(web::Data::new(config))
            .service(web::resource("/status/{poll_id}").route(web::get().to(retrieve_poll_status)))
    }
}

pub struct ApiKeys;

#[cfg(all(feature = "olap", feature = "v2"))]
impl ApiKeys {
    pub fn server(state: AppState) -> Scope {
        web::scope("/v2/api_keys")
            .app_data(web::Data::new(state))
            .service(web::resource("").route(web::post().to(api_keys::api_key_create)))
            .service(web::resource("/list").route(web::get().to(api_keys::api_key_list)))
            .service(
                web::resource("/{key_id}")
                    .route(web::get().to(api_keys::api_key_retrieve))
                    .route(web::put().to(api_keys::api_key_update))
                    .route(web::delete().to(api_keys::api_key_revoke)),
            )
    }
}

#[cfg(all(feature = "olap", feature = "v1"))]
impl ApiKeys {
    pub fn server(state: AppState) -> Scope {
        web::scope("/api_keys/{merchant_id}")
            .app_data(web::Data::new(state))
            .service(web::resource("").route(web::post().to(api_keys::api_key_create)))
            .service(web::resource("/list").route(web::get().to(api_keys::api_key_list)))
            .service(
                web::resource("/{key_id}")
                    .route(web::get().to(api_keys::api_key_retrieve))
                    .route(web::post().to(api_keys::api_key_update))
                    .route(web::delete().to(api_keys::api_key_revoke)),
            )
    }
}

pub struct Disputes;

#[cfg(all(feature = "olap", feature = "v1"))]
impl Disputes {
    pub fn server(state: AppState) -> Scope {
        web::scope("/disputes")
            .app_data(web::Data::new(state))
            .service(web::resource("/list").route(web::get().to(disputes::retrieve_disputes_list)))
            .service(
                web::resource("/profile/list")
                    .route(web::get().to(disputes::retrieve_disputes_list_profile)),
            )
            .service(
                web::resource("/accept/{dispute_id}")
                    .route(web::post().to(disputes::accept_dispute)),
            )
<<<<<<< HEAD
            .service(web::resource("/filter").route(web::get().to(get_disputes_filters)))
            .service(
                web::resource("/profile/filter").route(web::get().to(get_disputes_filters_proflie)),
            )
            .service(web::resource("/accept/{dispute_id}").route(web::post().to(accept_dispute)))
=======
>>>>>>> 4d28cf27
            .service(
                web::resource("/evidence")
                    .route(web::post().to(disputes::submit_dispute_evidence))
                    .route(web::put().to(disputes::attach_dispute_evidence))
                    .route(web::delete().to(disputes::delete_dispute_evidence)),
            )
            .service(
                web::resource("/evidence/{dispute_id}")
                    .route(web::get().to(disputes::retrieve_dispute_evidence)),
            )
            .service(
                web::resource("/{dispute_id}").route(web::get().to(disputes::retrieve_dispute)),
            )
    }
}

pub struct Cards;

impl Cards {
    pub fn server(state: AppState) -> Scope {
        web::scope("/cards")
            .app_data(web::Data::new(state))
            .service(web::resource("/{bin}").route(web::get().to(card_iin_info)))
    }
}

pub struct Files;

#[cfg(all(feature = "olap", feature = "v1"))]
impl Files {
    pub fn server(state: AppState) -> Scope {
        web::scope("/files")
            .app_data(web::Data::new(state))
            .service(web::resource("").route(web::post().to(files::files_create)))
            .service(
                web::resource("/{file_id}")
                    .route(web::delete().to(files::files_delete))
                    .route(web::get().to(files::files_retrieve)),
            )
    }
}

pub struct Cache;

impl Cache {
    pub fn server(state: AppState) -> Scope {
        web::scope("/cache")
            .app_data(web::Data::new(state))
            .service(web::resource("/invalidate/{key}").route(web::post().to(invalidate)))
    }
}

pub struct PaymentLink;

#[cfg(all(feature = "olap", feature = "v1"))]
impl PaymentLink {
    pub fn server(state: AppState) -> Scope {
        web::scope("/payment_link")
            .app_data(web::Data::new(state))
            .service(web::resource("/list").route(web::post().to(payment_link::payments_link_list)))
            .service(
                web::resource("/{payment_link_id}")
                    .route(web::get().to(payment_link::payment_link_retrieve)),
            )
            .service(
                web::resource("{merchant_id}/{payment_id}")
                    .route(web::get().to(payment_link::initiate_payment_link)),
            )
            .service(
                web::resource("s/{merchant_id}/{payment_id}")
                    .route(web::get().to(payment_link::initiate_secure_payment_link)),
            )
            .service(
                web::resource("status/{merchant_id}/{payment_id}")
                    .route(web::get().to(payment_link::payment_link_status)),
            )
    }
}

#[cfg(feature = "payouts")]
pub struct PayoutLink;

#[cfg(feature = "payouts")]
impl PayoutLink {
    pub fn server(state: AppState) -> Scope {
        let mut route = web::scope("/payout_link").app_data(web::Data::new(state));
        route = route.service(
            web::resource("/{merchant_id}/{payout_id}").route(web::get().to(render_payout_link)),
        );
        route
    }
}

pub struct BusinessProfile;
#[cfg(all(feature = "olap", feature = "v2"))]
impl BusinessProfile {
    pub fn server(state: AppState) -> Scope {
        web::scope("/v2/profiles")
            .app_data(web::Data::new(state))
            .service(web::resource("").route(web::post().to(super::admin::business_profile_create)))
            .service(
                web::scope("/{profile_id}")
                    .service(
                        web::resource("")
                            .route(web::get().to(super::admin::business_profile_retrieve))
                            .route(web::put().to(super::admin::business_profile_update)),
                    )
                    .service(
                        web::resource("/fallback_routing")
                            .route(web::get().to(routing::routing_retrieve_default_config))
                            .route(web::post().to(routing::routing_update_default_config)),
                    )
                    .service(
                        web::resource("/activate_routing_algorithm").route(web::patch().to(
                            |state, req, path, payload| {
                                routing::routing_link_config(
                                    state,
                                    req,
                                    path,
                                    payload,
                                    &TransactionType::Payment,
                                )
                            },
                        )),
                    )
                    .service(
                        web::resource("/deactivate_routing_algorithm").route(web::patch().to(
                            |state, req, path| {
                                routing::routing_unlink_config(
                                    state,
                                    req,
                                    path,
                                    &TransactionType::Payment,
                                )
                            },
                        )),
                    )
                    .service(web::resource("/routing_algorithm").route(web::get().to(
                        |state, req, query_params, path| {
                            routing::routing_retrieve_linked_config(
                                state,
                                req,
                                query_params,
                                path,
                                &TransactionType::Payment,
                            )
                        },
                    ))),
            )
    }
}
#[cfg(all(feature = "olap", feature = "v1"))]
impl BusinessProfile {
    pub fn server(state: AppState) -> Scope {
        web::scope("/account/{account_id}/business_profile")
            .app_data(web::Data::new(state))
            .service(
                web::resource("")
                    .route(web::post().to(admin::business_profile_create))
                    .route(web::get().to(admin::business_profiles_list)),
            )
            .service(
                web::scope("/{profile_id}")
                    .service(
                        web::resource("")
                            .route(web::get().to(admin::business_profile_retrieve))
                            .route(web::post().to(admin::business_profile_update))
                            .route(web::delete().to(admin::business_profile_delete)),
                    )
                    .service(
                        web::resource("/toggle_extended_card_info")
                            .route(web::post().to(admin::toggle_extended_card_info)),
                    )
                    .service(
                        web::resource("/toggle_connector_agnostic_mit")
                            .route(web::post().to(admin::toggle_connector_agnostic_mit)),
                    ),
            )
    }
}

pub struct BusinessProfileNew;

#[cfg(feature = "olap")]
impl BusinessProfileNew {
    pub fn server(state: AppState) -> Scope {
        web::scope("/account/{account_id}/profile")
            .app_data(web::Data::new(state))
            .service(
                web::resource("")
                    .route(web::get().to(admin::business_profiles_list_at_profile_level)),
            )
            .service(
                web::resource("/connectors")
                    .route(web::get().to(admin::payment_connector_list_profile)),
            )
    }
}

pub struct Gsm;

#[cfg(all(feature = "olap", feature = "v1"))]
impl Gsm {
    pub fn server(state: AppState) -> Scope {
        web::scope("/gsm")
            .app_data(web::Data::new(state))
            .service(web::resource("").route(web::post().to(gsm::create_gsm_rule)))
            .service(web::resource("/get").route(web::post().to(gsm::get_gsm_rule)))
            .service(web::resource("/update").route(web::post().to(gsm::update_gsm_rule)))
            .service(web::resource("/delete").route(web::post().to(gsm::delete_gsm_rule)))
    }
}

#[cfg(feature = "olap")]
pub struct Verify;

#[cfg(all(feature = "olap", feature = "v1"))]
impl Verify {
    pub fn server(state: AppState) -> Scope {
        web::scope("/verify")
            .app_data(web::Data::new(state))
            .service(
                web::resource("/apple_pay/{merchant_id}")
                    .route(web::post().to(apple_pay_merchant_registration)),
            )
            .service(
                web::resource("/applepay_verified_domains")
                    .route(web::get().to(retrieve_apple_pay_verified_domains)),
            )
    }
}

pub struct User;

#[cfg(all(feature = "olap", feature = "v1"))]
impl User {
    pub fn server(state: AppState) -> Scope {
        let mut route = web::scope("/user").app_data(web::Data::new(state));

        route = route
            .service(web::resource("").route(web::get().to(user::get_user_details)))
            .service(web::resource("/signin").route(web::post().to(user::user_signin)))
            .service(web::resource("/v2/signin").route(web::post().to(user::user_signin)))
            // signin/signup with sso using openidconnect
            .service(web::resource("/oidc").route(web::post().to(user::sso_sign)))
            .service(web::resource("/signout").route(web::post().to(user::signout)))
            .service(web::resource("/rotate_password").route(web::post().to(user::rotate_password)))
            .service(web::resource("/change_password").route(web::post().to(user::change_password)))
            .service(
                web::resource("/internal_signup").route(web::post().to(user::internal_user_signup)),
            )
            .service(
                web::resource("/switch_merchant").route(web::post().to(user::switch_merchant_id)),
            )
            .service(
                web::resource("/create_merchant")
                    .route(web::post().to(user::user_merchant_account_create)),
            )
            // TODO: Remove this endpoint once migration to /merchants/list is done
            .service(
                web::resource("/switch/list").route(web::get().to(user::list_merchants_for_user)),
            )
            .service(
                web::resource("/merchants/list")
                    .route(web::get().to(user::list_merchants_for_user)),
            )
            // The route is utilized to select an invitation from a list of merchants in an intermediate state
            .service(
                web::resource("/merchants_select/list")
                    .route(web::get().to(user::list_merchants_for_user)),
            )
            .service(
                web::resource("/permission_info")
                    .route(web::get().to(user_role::get_authorization_info)),
            )
            .service(
                web::resource("/module/list").route(web::get().to(user_role::get_role_information)),
            )
            .service(
                web::resource("/update").route(web::post().to(user::update_user_account_details)),
            )
            .service(
                web::resource("/data")
                    .route(web::get().to(user::get_multiple_dashboard_metadata))
                    .route(web::post().to(user::set_dashboard_metadata)),
            );

        route = route
            .service(web::scope("/key").service(
                web::resource("/transfer").route(web::post().to(user::transfer_user_key)),
            ));

        route = route.service(
            web::scope("/list")
                .service(web::resource("/org").route(web::get().to(user::list_orgs_for_user)))
                .service(
                    web::resource("/merchant")
                        .route(web::get().to(user::list_merchants_for_user_in_org)),
                )
                .service(
                    web::resource("/profile")
                        .route(web::get().to(user::list_profiles_for_user_in_org_and_merchant)),
                )
                .service(
                    web::resource("/invitation")
                        .route(web::get().to(user_role::list_invitations_for_user)),
                ),
        );

        route = route.service(
            web::scope("/switch")
                .service(web::resource("/org").route(web::post().to(user::switch_org_for_user)))
                .service(
                    web::resource("/merchant")
                        .route(web::post().to(user::switch_merchant_for_user_in_org)),
                )
                .service(
                    web::resource("/profile")
                        .route(web::post().to(user::switch_profile_for_user_in_org_and_merchant)),
                ),
        );

        // Two factor auth routes
        route = route.service(
            web::scope("/2fa")
                .service(web::resource("").route(web::get().to(user::check_two_factor_auth_status)))
                .service(
                    web::scope("/totp")
                        .service(web::resource("/begin").route(web::get().to(user::totp_begin)))
                        .service(web::resource("/reset").route(web::get().to(user::totp_reset)))
                        .service(
                            web::resource("/verify")
                                .route(web::post().to(user::totp_verify))
                                .route(web::put().to(user::totp_update)),
                        ),
                )
                .service(
                    web::scope("/recovery_code")
                        .service(
                            web::resource("/verify")
                                .route(web::post().to(user::verify_recovery_code)),
                        )
                        .service(
                            web::resource("/generate")
                                .route(web::get().to(user::generate_recovery_codes)),
                        ),
                )
                .service(
                    web::resource("/terminate")
                        .route(web::get().to(user::terminate_two_factor_auth)),
                ),
        );

        route = route.service(
            web::scope("/auth")
                .service(
                    web::resource("")
                        .route(web::post().to(user::create_user_authentication_method))
                        .route(web::put().to(user::update_user_authentication_method)),
                )
                .service(
                    web::resource("/list")
                        .route(web::get().to(user::list_user_authentication_methods)),
                )
                .service(web::resource("/url").route(web::get().to(user::get_sso_auth_url)))
                .service(
                    web::resource("/select").route(web::post().to(user::terminate_auth_select)),
                ),
        );

        #[cfg(feature = "email")]
        {
            route = route
                .service(web::resource("/from_email").route(web::post().to(user::user_from_email)))
                .service(
                    web::resource("/connect_account")
                        .route(web::post().to(user::user_connect_account)),
                )
                .service(
                    web::resource("/forgot_password").route(web::post().to(user::forgot_password)),
                )
                .service(
                    web::resource("/reset_password").route(web::post().to(user::reset_password)),
                )
                .service(
                    web::resource("/signup_with_merchant_id")
                        .route(web::post().to(user::user_signup_with_merchant_id)),
                )
                .service(web::resource("/verify_email").route(web::post().to(user::verify_email)))
                .service(
                    web::resource("/v2/verify_email").route(web::post().to(user::verify_email)),
                )
                .service(
                    web::resource("/verify_email_request")
                        .route(web::post().to(user::verify_email_request)),
                )
                .service(
                    web::resource("/user/resend_invite").route(web::post().to(user::resend_invite)),
                )
                .service(
                    web::resource("/accept_invite_from_email")
                        .route(web::post().to(user::accept_invite_from_email)),
                );
        }
        #[cfg(not(feature = "email"))]
        {
            route = route.service(web::resource("/signup").route(web::post().to(user::user_signup)))
        }

        // User management
        route = route.service(
            web::scope("/user")
                .service(web::resource("").route(web::get().to(user::get_user_role_details)))
                .service(web::resource("/v2").route(web::post().to(user::list_user_roles_details)))
                .service(
                    web::resource("/list")
                        .route(web::get().to(user::list_users_for_merchant_account)),
                )
                .service(
                    web::resource("/v2/list")
                        .route(web::get().to(user_role::list_users_in_lineage)),
                )
                .service(
                    web::resource("/invite_multiple")
                        .route(web::post().to(user::invite_multiple_user)),
                )
                .service(
                    web::scope("/invite/accept")
                        .service(
                            web::resource("")
                                .route(web::post().to(user_role::merchant_select))
                                .route(web::put().to(user_role::accept_invitation)),
                        )
                        .service(
                            web::scope("/v2")
                                .service(
                                    web::resource("")
                                        .route(web::post().to(user_role::accept_invitations_v2)),
                                )
                                .service(
                                    web::resource("/pre_auth").route(
                                        web::post().to(user_role::accept_invitations_pre_auth),
                                    ),
                                ),
                        ),
                )
                .service(
                    web::resource("/update_role")
                        .route(web::post().to(user_role::update_user_role)),
                )
                .service(
                    web::resource("/delete").route(web::delete().to(user_role::delete_user_role)),
                ),
        );

        // Role information
        route = route.service(
            web::scope("/role")
                .service(
                    web::resource("")
                        .route(web::get().to(user_role::get_role_from_token))
                        .route(web::post().to(user_role::create_role)),
                )
                .service(
                    web::resource("/v2/list").route(web::get().to(user_role::list_roles_with_info)),
                )
                .service(
                    web::scope("/list")
                        .service(web::resource("").route(web::get().to(user_role::list_all_roles)))
                        .service(
                            web::resource("/invite").route(
                                web::get().to(user_role::list_invitable_roles_at_entity_level),
                            ),
                        )
                        .service(
                            web::resource("/update").route(
                                web::get().to(user_role::list_updatable_roles_at_entity_level),
                            ),
                        ),
                )
                .service(
                    web::resource("/{role_id}")
                        .route(web::get().to(user_role::get_role))
                        .route(web::put().to(user_role::update_role)),
                ),
        );

        #[cfg(feature = "dummy_connector")]
        {
            route = route.service(
                web::resource("/sample_data")
                    .route(web::post().to(user::generate_sample_data))
                    .route(web::delete().to(user::delete_sample_data)),
            )
        }
        route
    }
}

pub struct ConnectorOnboarding;

#[cfg(all(feature = "olap", feature = "v1"))]
impl ConnectorOnboarding {
    pub fn server(state: AppState) -> Scope {
        web::scope("/connector_onboarding")
            .app_data(web::Data::new(state))
            .service(
                web::resource("/action_url")
                    .route(web::post().to(connector_onboarding::get_action_url)),
            )
            .service(
                web::resource("/sync")
                    .route(web::post().to(connector_onboarding::sync_onboarding_status)),
            )
            .service(
                web::resource("/reset_tracking_id")
                    .route(web::post().to(connector_onboarding::reset_tracking_id)),
            )
    }
}

#[cfg(feature = "olap")]
pub struct WebhookEvents;

#[cfg(all(feature = "olap", feature = "v1"))]
impl WebhookEvents {
    pub fn server(config: AppState) -> Scope {
        web::scope("/events/{merchant_id}")
            .app_data(web::Data::new(config))
            .service(
                web::resource("")
                    .route(web::get().to(webhook_events::list_initial_webhook_delivery_attempts)),
            )
            .service(
                web::scope("/{event_id}")
                    .service(
                        web::resource("attempts")
                            .route(web::get().to(webhook_events::list_webhook_delivery_attempts)),
                    )
                    .service(
                        web::resource("retry")
                            .route(web::post().to(webhook_events::retry_webhook_delivery_attempt)),
                    ),
            )
    }
}<|MERGE_RESOLUTION|>--- conflicted
+++ resolved
@@ -1459,18 +1459,14 @@
                 web::resource("/profile/list")
                     .route(web::get().to(disputes::retrieve_disputes_list_profile)),
             )
+            .service(web::resource("/filter").route(web::get().to(get_disputes_filters)))
+            .service(
+                web::resource("/profile/filter").route(web::get().to(get_disputes_filters_proflie)),
+            )
             .service(
                 web::resource("/accept/{dispute_id}")
                     .route(web::post().to(disputes::accept_dispute)),
             )
-<<<<<<< HEAD
-            .service(web::resource("/filter").route(web::get().to(get_disputes_filters)))
-            .service(
-                web::resource("/profile/filter").route(web::get().to(get_disputes_filters_proflie)),
-            )
-            .service(web::resource("/accept/{dispute_id}").route(web::post().to(accept_dispute)))
-=======
->>>>>>> 4d28cf27
             .service(
                 web::resource("/evidence")
                     .route(web::post().to(disputes::submit_dispute_evidence))
