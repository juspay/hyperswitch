--- conflicted
+++ resolved
@@ -922,11 +922,8 @@
             .service(web::resource("/role").route(web::get().to(get_role_from_token)))
             .service(web::resource("/role/{role_id}").route(web::get().to(get_role)))
             .service(web::resource("/user/invite").route(web::post().to(invite_user)))
-<<<<<<< HEAD
             .service(web::resource("/user/invite/accept").route(web::post().to(accept_invitation)))
-=======
             .service(web::resource("/update").route(web::post().to(update_user_account_details)))
->>>>>>> 1c04ac75
             .service(
                 web::resource("/data")
                     .route(web::get().to(get_multiple_dashboard_metadata))
