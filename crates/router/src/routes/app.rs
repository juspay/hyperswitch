--- conflicted
+++ resolved
@@ -572,9 +572,7 @@
                 web::resource("/create-intent")
                     .route(web::post().to(payments::payments_create_intent)),
             )
-<<<<<<< HEAD
-            .service(web::resource("/list").route(web::get().to(payments::payments_list)));
-=======
+            .service(web::resource("/list").route(web::get().to(payments::payments_list)))
             .service(
                 web::resource("/aggregate").route(web::get().to(payments::get_payments_aggregates)),
             )
@@ -582,7 +580,6 @@
                 web::resource("/profile/aggregate")
                     .route(web::get().to(payments::get_payments_aggregates_profile)),
             );
->>>>>>> 3607b30c
 
         route =
             route
