--- conflicted
+++ resolved
@@ -1178,7 +1178,6 @@
     pub fn server(state: AppState) -> Scope {
         let mut route = web::scope("/v2/refunds").app_data(web::Data::new(state));
 
-<<<<<<< HEAD
         #[cfg(feature = "olap")]
         {
             route =
@@ -1186,13 +1185,10 @@
         }
         #[cfg(feature = "oltp")]
         {
-            route = route.service(web::resource("").route(web::post().to(refunds::refunds_create)));
-        }
-=======
-        route = route
+            route = route
             .service(web::resource("").route(web::post().to(refunds::refunds_create)))
             .service(web::resource("/{id}").route(web::get().to(refunds::refunds_retrieve)));
->>>>>>> 1e243fad
+        }
 
         route
     }
