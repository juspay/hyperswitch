--- conflicted
+++ resolved
@@ -55,10 +55,7 @@
     fn add_request_id(&mut self, request_id: Option<String>);
     fn add_merchant_id(&mut self, merchant_id: Option<String>);
     fn add_flow_name(&mut self, flow_name: String);
-<<<<<<< HEAD
     fn get_request_id(&self) -> Option<String>;
-=======
->>>>>>> e4b3cc79
 }
 
 impl AppStateInfo for AppState {
@@ -81,12 +78,9 @@
     fn add_flow_name(&mut self, flow_name: String) {
         self.flow_name = flow_name;
     }
-<<<<<<< HEAD
     fn get_request_id(&self) -> Option<String> {
         self.api_client.get_request_id()
     }
-=======
->>>>>>> e4b3cc79
 }
 
 impl AsRef<Self> for AppState {
