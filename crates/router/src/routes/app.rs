--- conflicted
+++ resolved
@@ -213,12 +213,8 @@
         GrpcHeadersUcs::builder()
             .tenant_id(tenant_id)
             .request_id(request_id)
-<<<<<<< HEAD
-            .shadow_mode(Some(shadow_mode))
+            .shadow_mode(shadow_mode)
             .proxy_config(proxy_config)
-=======
-            .shadow_mode(shadow_mode)
->>>>>>> 53f29f8d
     }
     #[cfg(all(feature = "revenue_recovery", feature = "v2"))]
     pub fn get_recovery_grpc_headers(&self) -> GrpcRecoveryHeaders {
