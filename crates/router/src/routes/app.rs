--- conflicted
+++ resolved
@@ -429,13 +429,10 @@
                     .route(web::post().to(submit_dispute_evidence))
                     .route(web::put().to(attach_dispute_evidence)),
             )
-<<<<<<< HEAD
             .service(
                 web::resource("/evidence/{dispute_id}")
                     .route(web::get().to(retrieve_dispute_evidence)),
             )
-=======
->>>>>>> d7cfb4a1
             .service(web::resource("/{dispute_id}").route(web::get().to(retrieve_dispute)))
     }
 }
