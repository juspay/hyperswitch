--- conflicted
+++ resolved
@@ -1776,13 +1776,10 @@
                             web::resource("/toggle")
                                 .route(web::post().to(routing::toggle_elimination_routing)),
                         ),
-<<<<<<< HEAD
                     )
                     .service(
                         web::resource("/set_volume_split")
                             .route(web::post().to(routing::set_dynamic_routing_volume_split)),
-=======
->>>>>>> 64383915
                     ),
             );
         }
