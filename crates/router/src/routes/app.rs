use std::{collections::HashMap, sync::Arc};

use actix_web::{web, Scope};
#[cfg(all(feature = "olap", feature = "v1"))]
use api_models::routing::RoutingRetrieveQuery;
use api_models::routing::RuleMigrationQuery;
#[cfg(feature = "olap")]
use common_enums::{ExecutionMode, TransactionType};
#[cfg(feature = "partial-auth")]
use common_utils::crypto::Blake3;
use common_utils::{
    id_type,
    types::{keymanager::KeyManagerState, TenantConfig},
};
#[cfg(feature = "email")]
use external_services::email::{
    no_email::NoEmailClient, ses::AwsSes, smtp::SmtpServer, EmailClientConfigs, EmailService,
};
#[cfg(all(feature = "revenue_recovery", feature = "v2"))]
use external_services::grpc_client::revenue_recovery::GrpcRecoveryHeaders;
use external_services::{
    file_storage::FileStorageInterface,
    grpc_client::{GrpcClients, GrpcHeaders, GrpcHeadersUcs, GrpcHeadersUcsBuilderInitial},
    superposition::SuperpositionClient,
};
use hyperswitch_interfaces::{
    crm::CrmInterface,
    encryption_interface::EncryptionManagementInterface,
    helpers as interfaces_helpers,
    secrets_interface::secret_state::{RawSecret, SecuredSecret},
    types as interfaces_types,
};
use router_env::RequestId;
use scheduler::SchedulerInterface;
use storage_impl::{redis::RedisStore, MockDb};
use tokio::sync::oneshot;

use self::settings::Tenant;
#[cfg(any(feature = "olap", feature = "oltp"))]
use super::currency;
#[cfg(feature = "dummy_connector")]
use super::dummy_connector::*;
#[cfg(all(any(feature = "v1", feature = "v2"), feature = "oltp"))]
use super::ephemeral_key::*;
#[cfg(any(feature = "olap", feature = "oltp"))]
use super::payment_methods;
#[cfg(feature = "payouts")]
use super::payout_link::*;
#[cfg(feature = "payouts")]
use super::payouts::*;
#[cfg(all(feature = "oltp", feature = "v1"))]
use super::pm_auth;
#[cfg(feature = "oltp")]
use super::poll;
#[cfg(feature = "v2")]
use super::proxy;
#[cfg(all(feature = "v2", feature = "revenue_recovery", feature = "oltp"))]
use super::recovery_webhooks::*;
#[cfg(all(feature = "oltp", feature = "v2"))]
use super::refunds;
#[cfg(feature = "olap")]
use super::routing;
#[cfg(all(feature = "oltp", feature = "v2"))]
use super::tokenization as tokenization_routes;
#[cfg(all(feature = "olap", any(feature = "v1", feature = "v2")))]
use super::verification::{apple_pay_merchant_registration, retrieve_apple_pay_verified_domains};
#[cfg(feature = "oltp")]
use super::webhooks::*;
use super::{
    admin, api_keys, cache::*, chat, connector_onboarding, disputes, files, gsm, health::*, oidc,
    profiles, relay, user, user_role,
};
#[cfg(feature = "v1")]
use super::{
    apple_pay_certificates_migration, blocklist, payment_link, subscription, webhook_events,
};
#[cfg(any(feature = "olap", feature = "oltp"))]
use super::{configs::*, customers, payments};
#[cfg(all(any(feature = "olap", feature = "oltp"), feature = "v1"))]
use super::{mandates::*, refunds::*};
#[cfg(feature = "olap")]
pub use crate::analytics::opensearch::OpenSearchClient;
#[cfg(feature = "olap")]
use crate::analytics::AnalyticsProvider;
#[cfg(feature = "partial-auth")]
use crate::errors::RouterResult;
#[cfg(feature = "oltp")]
use crate::routes::authentication;
#[cfg(feature = "v1")]
use crate::routes::cards_info::{
    card_iin_info, create_cards_info, migrate_cards_info, update_cards_info,
};
#[cfg(all(feature = "olap", feature = "v1"))]
use crate::routes::feature_matrix;
#[cfg(all(feature = "frm", feature = "oltp"))]
use crate::routes::fraud_check as frm_routes;
#[cfg(all(feature = "olap", feature = "v1"))]
use crate::routes::profile_acquirer;
#[cfg(all(feature = "recon", feature = "olap"))]
use crate::routes::recon as recon_routes;
pub use crate::{
    configs::settings,
    db::{
        AccountsStorageInterface, CommonStorageInterface, GlobalStorageInterface, StorageImpl,
        StorageInterface,
    },
    events::EventsHandler,
    services::{get_cache_store, get_store},
    types::transformers::ForeignFrom,
};
use crate::{
    configs::{secrets_transformers, Settings},
    db::kafka_store::{KafkaStore, TenantID},
    routes::{hypersense as hypersense_routes, three_ds_decision_rule},
};

#[derive(Clone)]
pub struct ReqState {
    pub event_context: events::EventContext<crate::events::EventType, EventsHandler>,
}

#[derive(Clone)]
pub struct SessionState {
    pub store: Box<dyn StorageInterface>,
    /// Global store is used for global schema operations in tables like Users and Tenants
    pub global_store: Box<dyn GlobalStorageInterface>,
    pub accounts_store: Box<dyn AccountsStorageInterface>,
    pub conf: Arc<settings::Settings<RawSecret>>,
    pub api_client: Box<dyn crate::services::ApiClient>,
    pub event_handler: EventsHandler,
    #[cfg(feature = "email")]
    pub email_client: Arc<Box<dyn EmailService>>,
    #[cfg(feature = "olap")]
    pub pool: AnalyticsProvider,
    pub file_storage_client: Arc<dyn FileStorageInterface>,
    pub request_id: Option<RequestId>,
    pub base_url: String,
    pub tenant: Tenant,
    #[cfg(feature = "olap")]
    pub opensearch_client: Option<Arc<OpenSearchClient>>,
    pub grpc_client: Arc<GrpcClients>,
    pub theme_storage_client: Arc<dyn FileStorageInterface>,
    pub locale: String,
    pub crm_client: Arc<dyn CrmInterface>,
    pub infra_components: Option<serde_json::Value>,
    pub enhancement: Option<HashMap<String, String>>,
    pub superposition_service: Option<Arc<SuperpositionClient>>,
}
impl scheduler::SchedulerSessionState for SessionState {
    fn get_db(&self) -> Box<dyn SchedulerInterface> {
        self.store.get_scheduler_db()
    }
    fn get_application_source(&self) -> common_enums::ApplicationSource {
        self.conf.application_source
    }
}
impl SessionState {
    pub fn set_store(&mut self, store: Box<dyn StorageInterface>) {
        self.store = store;
    }
    pub fn get_req_state(&self) -> ReqState {
        ReqState {
            event_context: events::EventContext::new(self.event_handler.clone()),
        }
    }
    pub fn get_grpc_headers(&self) -> GrpcHeaders {
        GrpcHeaders {
            tenant_id: self.tenant.tenant_id.get_string_repr().to_string(),
            request_id: self.request_id.as_ref().map(|req_id| req_id.to_string()),
        }
    }
    pub fn get_grpc_headers_ucs(
        &self,
        unified_connector_service_execution_mode: ExecutionMode,
    ) -> GrpcHeadersUcsBuilderInitial {
        let tenant_id = self.tenant.tenant_id.get_string_repr().to_string();
        let request_id = self.request_id.clone();
        let shadow_mode = match unified_connector_service_execution_mode {
            ExecutionMode::Primary => Some(false),
            ExecutionMode::Shadow => Some(true),
            ExecutionMode::NotApplicable => None,
        };
        GrpcHeadersUcs::builder()
            .tenant_id(tenant_id)
            .request_id(request_id)
            .shadow_mode(shadow_mode)
    }
    #[cfg(all(feature = "revenue_recovery", feature = "v2"))]
    pub fn get_recovery_grpc_headers(&self) -> GrpcRecoveryHeaders {
        GrpcRecoveryHeaders {
            request_id: self.request_id.as_ref().map(|req_id| req_id.to_string()),
        }
    }
}

pub trait SessionStateInfo {
    fn conf(&self) -> settings::Settings<RawSecret>;
    fn store(&self) -> Box<dyn StorageInterface>;
    fn event_handler(&self) -> EventsHandler;
    fn get_request_id(&self) -> Option<String>;
    fn add_request_id(&mut self, request_id: RequestId);
    #[cfg(feature = "partial-auth")]
    fn get_detached_auth(&self) -> RouterResult<(Blake3, &[u8])>;
    fn session_state(&self) -> SessionState;
    fn global_store(&self) -> Box<dyn GlobalStorageInterface>;
}

impl SessionStateInfo for SessionState {
    fn store(&self) -> Box<dyn StorageInterface> {
        self.store.to_owned()
    }
    fn conf(&self) -> settings::Settings<RawSecret> {
        self.conf.as_ref().to_owned()
    }
    fn event_handler(&self) -> EventsHandler {
        self.event_handler.clone()
    }
    fn get_request_id(&self) -> Option<String> {
        self.api_client.get_request_id_str()
    }
    fn add_request_id(&mut self, request_id: RequestId) {
        self.api_client.add_request_id(request_id.clone());
        self.store.add_request_id(request_id.to_string());
        self.request_id.replace(request_id);
    }

    #[cfg(feature = "partial-auth")]
    fn get_detached_auth(&self) -> RouterResult<(Blake3, &[u8])> {
        use error_stack::ResultExt;
        use hyperswitch_domain_models::errors::api_error_response as errors;
        use masking::prelude::PeekInterface as _;
        use router_env::logger;

        let output = CHECKSUM_KEY.get_or_try_init(|| {
            let conf = self.conf();
            let context = conf
                .api_keys
                .get_inner()
                .checksum_auth_context
                .peek()
                .clone();
            let key = conf.api_keys.get_inner().checksum_auth_key.peek();
            hex::decode(key).map(|key| {
                (
                    masking::StrongSecret::new(context),
                    masking::StrongSecret::new(key),
                )
            })
        });

        match output {
            Ok((context, key)) => Ok((Blake3::new(context.peek().clone()), key.peek())),
            Err(err) => {
                logger::error!("Failed to get checksum key");
                Err(err).change_context(errors::ApiErrorResponse::InternalServerError)
            }
        }
    }
    fn session_state(&self) -> SessionState {
        self.clone()
    }
    fn global_store(&self) -> Box<dyn GlobalStorageInterface> {
        self.global_store.to_owned()
    }
}

impl interfaces_helpers::GetComparisonServiceConfig for SessionState {
    fn get_comparison_service_config(&self) -> Option<interfaces_types::ComparisonServiceConfig> {
        self.conf.comparison_service.clone()
    }
}

impl hyperswitch_interfaces::api_client::ApiClientWrapper for SessionState {
    fn get_api_client(&self) -> &dyn crate::services::ApiClient {
        self.api_client.as_ref()
    }
    fn get_proxy(&self) -> hyperswitch_interfaces::types::Proxy {
        self.conf.proxy.clone()
    }
    fn get_request_id(&self) -> Option<RequestId> {
        self.request_id.clone()
    }
    fn get_request_id_str(&self) -> Option<String> {
        self.request_id.as_ref().map(|req_id| req_id.to_string())
    }
    fn get_tenant(&self) -> Tenant {
        self.tenant.clone()
    }
    fn get_connectors(&self) -> hyperswitch_domain_models::connector_endpoints::Connectors {
        self.conf.connectors.clone()
    }
    fn event_handler(&self) -> &dyn hyperswitch_interfaces::events::EventHandlerInterface {
        &self.event_handler
    }
}
#[derive(Clone)]
pub struct AppState {
    pub flow_name: String,
    pub global_store: Box<dyn GlobalStorageInterface>,
    // TODO: use a separate schema for accounts_store
    pub accounts_store: HashMap<id_type::TenantId, Box<dyn AccountsStorageInterface>>,
    pub stores: HashMap<id_type::TenantId, Box<dyn StorageInterface>>,
    pub conf: Arc<settings::Settings<RawSecret>>,
    pub event_handler: EventsHandler,
    #[cfg(feature = "email")]
    pub email_client: Arc<Box<dyn EmailService>>,
    pub api_client: Box<dyn crate::services::ApiClient>,
    #[cfg(feature = "olap")]
    pub pools: HashMap<id_type::TenantId, AnalyticsProvider>,
    #[cfg(feature = "olap")]
    pub opensearch_client: Option<Arc<OpenSearchClient>>,
    pub request_id: Option<RequestId>,
    pub file_storage_client: Arc<dyn FileStorageInterface>,
    pub encryption_client: Arc<dyn EncryptionManagementInterface>,
    pub grpc_client: Arc<GrpcClients>,
    pub theme_storage_client: Arc<dyn FileStorageInterface>,
    pub crm_client: Arc<dyn CrmInterface>,
    pub infra_components: Option<serde_json::Value>,
    pub enhancement: Option<HashMap<String, String>>,
    pub superposition_service: Option<Arc<SuperpositionClient>>,
}
impl scheduler::SchedulerAppState for AppState {
    fn get_tenants(&self) -> Vec<id_type::TenantId> {
        self.conf.multitenancy.get_tenant_ids()
    }
}
pub trait AppStateInfo {
    fn conf(&self) -> settings::Settings<RawSecret>;
    fn event_handler(&self) -> EventsHandler;
    #[cfg(feature = "email")]
    fn email_client(&self) -> Arc<Box<dyn EmailService>>;
    fn add_request_id(&mut self, request_id: RequestId);
    fn add_flow_name(&mut self, flow_name: String);
    fn get_request_id(&self) -> Option<String>;
}

#[cfg(feature = "partial-auth")]
static CHECKSUM_KEY: once_cell::sync::OnceCell<(
    masking::StrongSecret<String>,
    masking::StrongSecret<Vec<u8>>,
)> = once_cell::sync::OnceCell::new();

impl AppStateInfo for AppState {
    fn conf(&self) -> settings::Settings<RawSecret> {
        self.conf.as_ref().to_owned()
    }
    #[cfg(feature = "email")]
    fn email_client(&self) -> Arc<Box<dyn EmailService>> {
        self.email_client.to_owned()
    }
    fn event_handler(&self) -> EventsHandler {
        self.event_handler.clone()
    }
    fn add_request_id(&mut self, request_id: RequestId) {
        self.api_client.add_request_id(request_id.clone());
        self.request_id.replace(request_id);
    }

    fn add_flow_name(&mut self, flow_name: String) {
        self.api_client.add_flow_name(flow_name);
    }
    fn get_request_id(&self) -> Option<String> {
        self.api_client.get_request_id_str()
    }
}

impl AsRef<Self> for AppState {
    fn as_ref(&self) -> &Self {
        self
    }
}

#[cfg(feature = "email")]
pub async fn create_email_client(
    settings: &settings::Settings<RawSecret>,
) -> Box<dyn EmailService> {
    match &settings.email.client_config {
        EmailClientConfigs::Ses { aws_ses } => Box::new(
            AwsSes::create(
                &settings.email,
                aws_ses,
                settings.proxy.https_url.to_owned(),
            )
            .await,
        ),
        EmailClientConfigs::Smtp { smtp } => {
            Box::new(SmtpServer::create(&settings.email, smtp.clone()).await)
        }
        EmailClientConfigs::NoEmailClient => Box::new(NoEmailClient::create().await),
    }
}

impl AppState {
    /// # Panics
    ///
    /// Panics if Store can't be created or JWE decryption fails
    pub async fn with_storage(
        conf: settings::Settings<SecuredSecret>,
        storage_impl: StorageImpl,
        shut_down_signal: oneshot::Sender<()>,
        api_client: Box<dyn crate::services::ApiClient>,
    ) -> Self {
        #[allow(clippy::expect_used)]
        let secret_management_client = conf
            .secrets_management
            .get_secret_management_client()
            .await
            .expect("Failed to create secret management client");

        let conf = Box::pin(secrets_transformers::fetch_raw_secrets(
            conf,
            &*secret_management_client,
        ))
        .await;

        #[allow(clippy::expect_used)]
        let encryption_client = conf
            .encryption_management
            .get_encryption_management_client()
            .await
            .expect("Failed to create encryption client");

        Box::pin(async move {
            let testable = storage_impl == StorageImpl::PostgresqlTest;
            #[allow(clippy::expect_used)]
            let event_handler = conf
                .events
                .get_event_handler()
                .await
                .expect("Failed to create event handler");

            #[allow(clippy::expect_used)]
            #[cfg(feature = "olap")]
            let opensearch_client = conf
                .opensearch
                .get_opensearch_client()
                .await
                .expect("Failed to initialize OpenSearch client.")
                .map(Arc::new);

            #[allow(clippy::expect_used)]
            let cache_store = get_cache_store(&conf.clone(), shut_down_signal, testable)
                .await
                .expect("Failed to create store");
            let global_store: Box<dyn GlobalStorageInterface> = Box::pin(Self::get_store_interface(
                &storage_impl,
                &event_handler,
                &conf,
                &conf.multitenancy.global_tenant,
                Arc::clone(&cache_store),
                testable,
            ))
            .await
            .get_global_storage_interface();
            #[cfg(feature = "olap")]
            let pools = conf
                .multitenancy
                .tenants
                .get_pools_map(conf.analytics.get_inner())
                .await;
            let stores = conf
                .multitenancy
                .tenants
                .get_store_interface_map(&storage_impl, &conf, Arc::clone(&cache_store), testable)
                .await;
            let accounts_store = conf
                .multitenancy
                .tenants
                .get_accounts_store_interface_map(
                    &storage_impl,
                    &conf,
                    Arc::clone(&cache_store),
                    testable,
                )
                .await;

            #[cfg(feature = "email")]
            let email_client = Arc::new(create_email_client(&conf).await);

            let file_storage_client = conf.file_storage.get_file_storage_client().await;
            let theme_storage_client = conf.theme.storage.get_file_storage_client().await;
            let crm_client = conf.crm.get_crm_client().await;

            let grpc_client = conf.grpc_client.get_grpc_client_interface().await;
            let infra_component_values = Self::process_env_mappings(conf.infra_values.clone());
            let enhancement = conf.enhancement.clone();
            let superposition_service = if conf.superposition.get_inner().enabled {
                match SuperpositionClient::new(conf.superposition.get_inner().clone()).await {
                    Ok(client) => {
                        router_env::logger::info!("Superposition client initialized successfully");
                        Some(Arc::new(client))
                    }
                    Err(err) => {
                        router_env::logger::warn!(
                            "Failed to initialize superposition client: {:?}. Continuing without superposition support.",
                            err
                        );
                        None
                    }
                }
            } else {
                None
            };
            Self {
                flow_name: String::from("default"),
                stores,
                global_store,
                accounts_store,
                conf: Arc::new(conf),
                #[cfg(feature = "email")]
                email_client,
                api_client,
                event_handler,
                #[cfg(feature = "olap")]
                pools,
                #[cfg(feature = "olap")]
                opensearch_client,
                request_id: None,
                file_storage_client,
                encryption_client,
                grpc_client,
                theme_storage_client,
                crm_client,
                infra_components: infra_component_values,
                enhancement,
                superposition_service,
            }
        })
        .await
    }

    /// # Panics
    ///
    /// Panics if Failed to create store
    pub async fn get_store_interface(
        storage_impl: &StorageImpl,
        event_handler: &EventsHandler,
        conf: &Settings,
        tenant: &dyn TenantConfig,
        cache_store: Arc<RedisStore>,
        testable: bool,
    ) -> Box<dyn CommonStorageInterface> {
        let km_conf = conf.key_manager.get_inner();
        let key_manager_state = KeyManagerState {
            global_tenant_id: conf.multitenancy.global_tenant.tenant_id.clone(),
            tenant_id: tenant.get_tenant_id().clone(),
            enabled: km_conf.enabled,
            url: km_conf.url.clone(),
            client_idle_timeout: conf.proxy.idle_pool_connection_timeout,
            #[cfg(feature = "km_forward_x_request_id")]
            request_id: None,
            #[cfg(feature = "keymanager_mtls")]
            cert: km_conf.cert.clone(),
            #[cfg(feature = "keymanager_mtls")]
            ca: km_conf.ca.clone(),
            infra_values: Self::process_env_mappings(conf.infra_values.clone()),
        };
        match storage_impl {
            StorageImpl::Postgresql | StorageImpl::PostgresqlTest => match event_handler {
                EventsHandler::Kafka(kafka_client) => Box::new(
                    KafkaStore::new(
                        #[allow(clippy::expect_used)]
                        get_store(
                            &conf.clone(),
                            tenant,
                            Arc::clone(&cache_store),
                            testable,
                            key_manager_state,
                        )
                        .await
                        .expect("Failed to create store"),
                        kafka_client.clone(),
                        TenantID(tenant.get_tenant_id().get_string_repr().to_owned()),
                        tenant,
                    )
                    .await,
                ),
                EventsHandler::Logs(_) => Box::new(
                    #[allow(clippy::expect_used)]
                    get_store(
                        conf,
                        tenant,
                        Arc::clone(&cache_store),
                        testable,
                        key_manager_state,
                    )
                    .await
                    .expect("Failed to create store"),
                ),
            },
            #[allow(clippy::expect_used)]
            StorageImpl::Mock => Box::new(
                MockDb::new(&conf.redis, key_manager_state)
                    .await
                    .expect("Failed to create mock store"),
            ),
        }
    }

    pub async fn new(
        conf: settings::Settings<SecuredSecret>,
        shut_down_signal: oneshot::Sender<()>,
        api_client: Box<dyn crate::services::ApiClient>,
    ) -> Self {
        Box::pin(Self::with_storage(
            conf,
            StorageImpl::Postgresql,
            shut_down_signal,
            api_client,
        ))
        .await
    }

    pub fn get_session_state<E, F>(
        self: Arc<Self>,
        tenant: &id_type::TenantId,
        locale: Option<String>,
        err: F,
    ) -> Result<SessionState, E>
    where
        F: FnOnce() -> E + Copy,
    {
        let tenant_conf = self.conf.multitenancy.get_tenant(tenant).ok_or_else(err)?;
        let mut event_handler = self.event_handler.clone();
        event_handler.add_tenant(tenant_conf);
        let mut store = self.stores.get(tenant).ok_or_else(err)?.clone();
        let key_manager_state = KeyManagerState::foreign_from((self.as_ref(), tenant_conf.clone()));
        store.set_key_manager_state(key_manager_state);
        Ok(SessionState {
            store,
            global_store: self.global_store.clone(),
            accounts_store: self.accounts_store.get(tenant).ok_or_else(err)?.clone(),
            conf: Arc::clone(&self.conf),
            api_client: self.api_client.clone(),
            event_handler,
            #[cfg(feature = "olap")]
            pool: self.pools.get(tenant).ok_or_else(err)?.clone(),
            file_storage_client: self.file_storage_client.clone(),
            request_id: self.request_id.clone(),
            base_url: tenant_conf.base_url.clone(),
            tenant: tenant_conf.clone(),
            #[cfg(feature = "email")]
            email_client: Arc::clone(&self.email_client),
            #[cfg(feature = "olap")]
            opensearch_client: self.opensearch_client.clone(),
            grpc_client: Arc::clone(&self.grpc_client),
            theme_storage_client: self.theme_storage_client.clone(),
            locale: locale.unwrap_or(common_utils::consts::DEFAULT_LOCALE.to_string()),
            crm_client: self.crm_client.clone(),
            infra_components: self.infra_components.clone(),
            enhancement: self.enhancement.clone(),
            superposition_service: self.superposition_service.clone(),
        })
    }

    pub fn process_env_mappings(
        mappings: Option<HashMap<String, String>>,
    ) -> Option<serde_json::Value> {
        let result: HashMap<String, String> = mappings?
            .into_iter()
            .filter_map(|(key, env_var)| std::env::var(&env_var).ok().map(|value| (key, value)))
            .collect();

        if result.is_empty() {
            None
        } else {
            Some(serde_json::Value::Object(
                result
                    .into_iter()
                    .map(|(k, v)| (k, serde_json::Value::String(v)))
                    .collect(),
            ))
        }
    }
}

pub struct Health;

#[cfg(feature = "v1")]
impl Health {
    pub fn server(state: AppState) -> Scope {
        web::scope("health")
            .app_data(web::Data::new(state))
            .service(web::resource("").route(web::get().to(health)))
            .service(web::resource("/ready").route(web::get().to(deep_health_check)))
    }
}

#[cfg(feature = "v2")]
impl Health {
    pub fn server(state: AppState) -> Scope {
        web::scope("/v2/health")
            .app_data(web::Data::new(state))
            .service(web::resource("").route(web::get().to(health)))
            .service(web::resource("/ready").route(web::get().to(deep_health_check)))
    }
}

#[cfg(feature = "dummy_connector")]
pub struct DummyConnector;

#[cfg(all(feature = "dummy_connector", feature = "v1"))]
impl DummyConnector {
    pub fn server(state: AppState) -> Scope {
        let mut routes_with_restricted_access = web::scope("");
        #[cfg(not(feature = "external_access_dc"))]
        {
            routes_with_restricted_access =
                routes_with_restricted_access.guard(actix_web::guard::Host("localhost"));
        }
        routes_with_restricted_access = routes_with_restricted_access
            .service(web::resource("/payment").route(web::post().to(dummy_connector_payment)))
            .service(
                web::resource("/payments/{payment_id}")
                    .route(web::get().to(dummy_connector_payment_data)),
            )
            .service(
                web::resource("/{payment_id}/refund").route(web::post().to(dummy_connector_refund)),
            )
            .service(
                web::resource("/refunds/{refund_id}")
                    .route(web::get().to(dummy_connector_refund_data)),
            );
        web::scope("/dummy-connector")
            .app_data(web::Data::new(state))
            .service(
                web::resource("/authorize/{attempt_id}")
                    .route(web::get().to(dummy_connector_authorize_payment)),
            )
            .service(
                web::resource("/complete/{attempt_id}")
                    .route(web::get().to(dummy_connector_complete_payment)),
            )
            .service(routes_with_restricted_access)
    }
}

#[cfg(all(feature = "dummy_connector", feature = "v2"))]
impl DummyConnector {
    pub fn server(state: AppState) -> Scope {
        let mut routes_with_restricted_access = web::scope("");
        #[cfg(not(feature = "external_access_dc"))]
        {
            routes_with_restricted_access =
                routes_with_restricted_access.guard(actix_web::guard::Host("localhost"));
        }
        routes_with_restricted_access = routes_with_restricted_access
            .service(web::resource("/payment").route(web::post().to(dummy_connector_payment)));
        web::scope("/dummy-connector")
            .app_data(web::Data::new(state))
            .service(routes_with_restricted_access)
    }
}
pub struct Payments;

#[cfg(all(any(feature = "olap", feature = "oltp"), feature = "v2"))]
impl Payments {
    pub fn server(state: AppState) -> Scope {
        let mut route = web::scope("/v2/payments").app_data(web::Data::new(state));
        route = route
            .service(
                web::resource("/create-intent")
                    .route(web::post().to(payments::payments_create_intent)),
            )
            .service(web::resource("/filter").route(web::get().to(payments::get_payment_filters)))
            .service(
                web::resource("/profile/filter")
                    .route(web::get().to(payments::get_payment_filters_profile)),
            )
            .service(
                web::resource("")
                    .route(web::post().to(payments::payments_create_and_confirm_intent)),
            )
            .service(web::resource("/list").route(web::get().to(payments::payments_list)))
            .service(
                web::resource("/recovery-list")
                    .route(web::get().to(payments::revenue_recovery_invoices_list)),
            )
            .service(
                web::resource("/aggregate").route(web::get().to(payments::get_payments_aggregates)),
            )
            .service(
                web::resource("/recovery")
                    .route(web::post().to(payments::recovery_payments_create)),
            )
            .service(
                web::resource("/profile/aggregate")
                    .route(web::get().to(payments::get_payments_aggregates_profile)),
            );

        route =
            route
                .service(web::resource("/ref/{merchant_reference_id}").route(
                    web::get().to(payments::payment_get_intent_using_merchant_reference_id),
                ));

        route = route.service(
            web::scope("/{payment_id}")
                .service(
                    web::resource("/confirm-intent")
                        .route(web::post().to(payments::payment_confirm_intent)),
                )
                // TODO: Deprecated. Remove this in favour of /list-attempts
                .service(
                    web::resource("/list_attempts")
                        .route(web::get().to(payments::list_payment_attempts)),
                )
                .service(
                    web::resource("/list-attempts")
                        .route(web::get().to(payments::list_payment_attempts)),
                )
                .service(
                    web::resource("/proxy-confirm-intent")
                        .route(web::post().to(payments::proxy_confirm_intent)),
                )
                .service(
                    web::resource("/confirm-intent/external-vault-proxy")
                        .route(web::post().to(payments::confirm_intent_with_external_vault_proxy)),
                )
                .service(
                    web::resource("/get-intent")
                        .route(web::get().to(payments::payments_get_intent)),
                )
                .service(
                    web::resource("/get-revenue-recovery-intent")
                        .route(web::get().to(payments::revenue_recovery_get_intent)),
                )
                .service(
                    web::resource("/update-intent")
                        .route(web::put().to(payments::payments_update_intent)),
                )
                .service(
                    web::resource("/create-external-sdk-tokens")
                        .route(web::post().to(payments::payments_connector_session)),
                )
                .service(
                    web::resource("")
                        .route(web::get().to(payments::payment_status))
                        .route(web::post().to(payments::payments_status_with_gateway_creds)),
                )
                .service(
                    web::resource("/start-redirection")
                        .route(web::get().to(payments::payments_start_redirection)),
                )
                .service(web::scope("/payment-methods").service(
                    web::resource("").route(web::get().to(payments::list_payment_methods)),
                ))
                .service(
                    web::resource("/eligibility/check-balance-and-apply-pm-data")
                        .route(web::post().to(payments::payments_apply_pm_data)),
                )
                .service(
                    web::resource("/finish-redirection/{publishable_key}/{profile_id}")
                        .route(web::get().to(payments::payments_finish_redirection)),
                )
                .service(
                    web::resource("/capture").route(web::post().to(payments::payments_capture)),
                )
                .service(web::resource("/cancel").route(web::post().to(payments::payments_cancel))),
        );

        route
    }
}

pub struct Relay;

#[cfg(feature = "oltp")]
impl Relay {
    pub fn server(state: AppState) -> Scope {
        web::scope("/relay")
            .app_data(web::Data::new(state))
            .service(web::resource("").route(web::post().to(relay::relay)))
            .service(web::resource("/{relay_id}").route(web::get().to(relay::relay_retrieve)))
    }
}

#[cfg(feature = "v2")]
pub struct Proxy;

#[cfg(all(feature = "oltp", feature = "v2"))]
impl Proxy {
    pub fn server(state: AppState) -> Scope {
        web::scope("/v2/proxy")
            .app_data(web::Data::new(state))
            .service(web::resource("").route(web::post().to(proxy::proxy)))
    }
}

#[cfg(feature = "v1")]
impl Payments {
    pub fn server(state: AppState) -> Scope {
        let mut route = web::scope("/payments").app_data(web::Data::new(state));

        #[cfg(feature = "olap")]
        {
            route = route
                .service(
                    web::resource("/list")
                        .route(web::get().to(payments::payments_list))
                        .route(web::post().to(payments::payments_list_by_filter)),
                )
                .service(
                    web::resource("/profile/list")
                        .route(web::get().to(payments::profile_payments_list))
                        .route(web::post().to(payments::profile_payments_list_by_filter)),
                )
                .service(
                    web::resource("/filter")
                        .route(web::post().to(payments::get_filters_for_payments)),
                )
                .service(
                    web::resource("/v2/filter").route(web::get().to(payments::get_payment_filters)),
                )
                .service(
                    web::resource("/aggregate")
                        .route(web::get().to(payments::get_payments_aggregates)),
                )
                .service(
                    web::resource("/profile/aggregate")
                        .route(web::get().to(payments::get_payments_aggregates_profile)),
                )
                .service(
                    web::resource("/v2/profile/filter")
                        .route(web::get().to(payments::get_payment_filters_profile)),
                )
                .service(
                    web::resource("/{payment_id}/manual-update")
                        .route(web::put().to(payments::payments_manual_update)),
                )
        }
        #[cfg(feature = "oltp")]
        {
            route = route
                .service(web::resource("").route(web::post().to(payments::payments_create)))
                .service(
                    web::resource("/session_tokens")
                        .route(web::post().to(payments::payments_connector_session)),
                )
                .service(
                    web::resource("/sync")
                        .route(web::post().to(payments::payments_retrieve_with_gateway_creds)),
                )
                .service(
                    web::resource("/{payment_id}")
                        .route(web::get().to(payments::payments_retrieve))
                        .route(web::post().to(payments::payments_update)),
                )
                .service(
                    web::resource("/{payment_id}/post_session_tokens").route(web::post().to(payments::payments_post_session_tokens)),
                )
                .service(
                    web::resource("/{payment_id}/confirm").route(web::post().to(payments::payments_confirm)),
                )
                .service(
                    web::resource("/{payment_id}/cancel").route(web::post().to(payments::payments_cancel)),
                )
                .service(
                    web::resource("/{payment_id}/cancel_post_capture").route(web::post().to(payments::payments_cancel_post_capture)),
                )
                .service(
                    web::resource("/{payment_id}/capture").route(web::post().to(payments::payments_capture)),
                )
                .service(
                    web::resource("/{payment_id}/approve")
                        .route(web::post().to(payments::payments_approve)),
                )
                .service(
                    web::resource("/{payment_id}/reject")
                        .route(web::post().to(payments::payments_reject)),
                )
                .service(
                    web::resource("/{payment_id}/eligibility")
                        .route(web::post().to(payments::payments_submit_eligibility)),
                )
                .service(
                    web::resource("/redirect/{payment_id}/{merchant_id}/{attempt_id}")
                        .route(web::get().to(payments::payments_start)),
                )
                .service(
                    web::resource(
                        "/{payment_id}/{merchant_id}/redirect/response/{connector}/{creds_identifier}",
                    )
                    .route(web::get().to(payments::payments_redirect_response_with_creds_identifier)),
                )
                .service(
                    web::resource("/{payment_id}/{merchant_id}/redirect/response/{connector}")
                        .route(web::get().to(payments::payments_redirect_response))
                        .route(web::post().to(payments::payments_redirect_response))
                )
                .service(
                    web::resource("/{payment_id}/{merchant_id}/redirect/complete/{connector}/{creds_identifier}")
                        .route(web::get().to(payments::payments_complete_authorize_redirect_with_creds_identifier))
                        .route(web::post().to(payments::payments_complete_authorize_redirect_with_creds_identifier))
                )
                .service(
                    web::resource("/{payment_id}/{merchant_id}/redirect/complete/{connector}")
                        .route(web::get().to(payments::payments_complete_authorize_redirect))
                        .route(web::post().to(payments::payments_complete_authorize_redirect)),
                )
                .service(
                    web::resource("/{payment_id}/complete_authorize")
                        .route(web::post().to(payments::payments_complete_authorize)),
                )
                .service(
                    web::resource("/{payment_id}/incremental_authorization").route(web::post().to(payments::payments_incremental_authorization)),
                )
                .service(
                    web::resource("/{payment_id}/extend_authorization").route(web::post().to(payments::payments_extend_authorization)),
                )
                .service(
                    web::resource("/{payment_id}/{merchant_id}/authorize/{connector}")
                        .route(web::post().to(payments::post_3ds_payments_authorize))
                        .route(web::get().to(payments::post_3ds_payments_authorize))
                )
                .service(
                    web::resource("/{payment_id}/3ds/authentication").route(web::post().to(payments::payments_external_authentication)),
                )
                .service(
                    web::resource("/{payment_id}/extended_card_info").route(web::get().to(payments::retrieve_extended_card_info)),
                )
                .service(
                web::resource("{payment_id}/calculate_tax")
                    .route(web::post().to(payments::payments_dynamic_tax_calculation)),
                )
                .service(
                    web::resource("{payment_id}/update_metadata")
                        .route(web::post().to(payments::payments_update_metadata)),
                );
        }
        route
    }
}

#[cfg(any(feature = "olap", feature = "oltp"))]
pub struct Forex;

#[cfg(all(any(feature = "olap", feature = "oltp"), feature = "v1"))]
impl Forex {
    pub fn server(state: AppState) -> Scope {
        web::scope("/forex")
            .app_data(web::Data::new(state.clone()))
            .app_data(web::Data::new(state.clone()))
            .service(web::resource("/rates").route(web::get().to(currency::retrieve_forex)))
            .service(
                web::resource("/convert_from_minor").route(web::get().to(currency::convert_forex)),
            )
    }
}

#[cfg(feature = "olap")]
pub struct Routing;

#[cfg(all(feature = "olap", feature = "v2"))]
impl Routing {
    pub fn server(state: AppState) -> Scope {
        web::scope("/v2/routing-algorithms")
            .app_data(web::Data::new(state.clone()))
            .service(
                web::resource("").route(web::post().to(|state, req, payload| {
                    routing::routing_create_config(state, req, payload, TransactionType::Payment)
                })),
            )
            .service(
                web::resource("/{algorithm_id}")
                    .route(web::get().to(routing::routing_retrieve_config)),
            )
    }
}
#[cfg(all(feature = "olap", feature = "v1"))]
impl Routing {
    pub fn server(state: AppState) -> Scope {
        #[allow(unused_mut)]
        let mut route = web::scope("/routing")
            .app_data(web::Data::new(state.clone()))
            .service(
                web::resource("/active").route(web::get().to(|state, req, query_params| {
                    routing::routing_retrieve_linked_config(state, req, query_params, None)
                })),
            )
            .service(
                web::resource("")
                    .route(
                        web::get().to(|state, req, path: web::Query<RoutingRetrieveQuery>| {
                            routing::list_routing_configs(state, req, path, None)
                        }),
                    )
                    .route(web::post().to(|state, req, payload| {
                        routing::routing_create_config(state, req, payload, None)
                    })),
            )
            .service(web::resource("/list/profile").route(web::get().to(
                |state, req, query: web::Query<RoutingRetrieveQuery>| {
                    routing::list_routing_configs_for_profile(state, req, query, None)
                },
            )))
            .service(
                web::resource("/default").route(web::post().to(|state, req, payload| {
                    routing::routing_update_default_config(
                        state,
                        req,
                        payload,
                        &TransactionType::Payment,
                    )
                })),
            )
            .service(web::resource("/rule/migrate").route(web::post().to(
                |state, req, query: web::Query<RuleMigrationQuery>| {
                    routing::migrate_routing_rules_for_profile(state, req, query)
                },
            )))
            .service(
                web::resource("/deactivate").route(web::post().to(|state, req, payload| {
                    routing::routing_unlink_config(state, req, payload, None)
                })),
            )
            .service(
                web::resource("/decision")
                    .route(web::put().to(routing::upsert_decision_manager_config))
                    .route(web::get().to(routing::retrieve_decision_manager_config))
                    .route(web::delete().to(routing::delete_decision_manager_config)),
            )
            .service(
                web::resource("/decision/surcharge")
                    .route(web::put().to(routing::upsert_surcharge_decision_manager_config))
                    .route(web::get().to(routing::retrieve_surcharge_decision_manager_config))
                    .route(web::delete().to(routing::delete_surcharge_decision_manager_config)),
            )
            .service(
                web::resource("/default/profile/{profile_id}").route(web::post().to(
                    |state, req, path, payload| {
                        routing::routing_update_default_config_for_profile(
                            state,
                            req,
                            path,
                            payload,
                            &TransactionType::Payment,
                        )
                    },
                )),
            )
            .service(
                web::resource("/default/profile").route(web::get().to(|state, req| {
                    routing::routing_retrieve_default_config(state, req, &TransactionType::Payment)
                })),
            );

        #[cfg(feature = "dynamic_routing")]
        {
            route = route
                .service(
                    web::resource("/evaluate")
                        .route(web::post().to(routing::call_decide_gateway_open_router)),
                )
                .service(
                    web::resource("/feedback")
                        .route(web::post().to(routing::call_update_gateway_score_open_router)),
                )
        }

        #[cfg(feature = "payouts")]
        {
            route = route
                .service(
                    web::resource("/payouts")
                        .route(web::get().to(
                            |state, req, path: web::Query<RoutingRetrieveQuery>| {
                                routing::list_routing_configs(
                                    state,
                                    req,
                                    path,
                                    Some(TransactionType::Payout),
                                )
                            },
                        ))
                        .route(web::post().to(|state, req, payload| {
                            routing::routing_create_config(
                                state,
                                req,
                                payload,
                                Some(TransactionType::Payout),
                            )
                        })),
                )
                .service(web::resource("/payouts/list/profile").route(web::get().to(
                    |state, req, query: web::Query<RoutingRetrieveQuery>| {
                        routing::list_routing_configs_for_profile(
                            state,
                            req,
                            query,
                            Some(TransactionType::Payout),
                        )
                    },
                )))
                .service(web::resource("/payouts/active").route(web::get().to(
                    |state, req, query_params| {
                        routing::routing_retrieve_linked_config(
                            state,
                            req,
                            query_params,
                            Some(TransactionType::Payout),
                        )
                    },
                )))
                .service(
                    web::resource("/payouts/default")
                        .route(web::get().to(|state, req| {
                            routing::routing_retrieve_default_config(
                                state,
                                req,
                                &TransactionType::Payout,
                            )
                        }))
                        .route(web::post().to(|state, req, payload| {
                            routing::routing_update_default_config(
                                state,
                                req,
                                payload,
                                &TransactionType::Payout,
                            )
                        })),
                )
                .service(
                    web::resource("/payouts/{algorithm_id}/activate").route(web::post().to(
                        |state, req, path, payload| {
                            routing::routing_link_config(
                                state,
                                req,
                                path,
                                payload,
                                Some(TransactionType::Payout),
                            )
                        },
                    )),
                )
                .service(web::resource("/payouts/deactivate").route(web::post().to(
                    |state, req, payload| {
                        routing::routing_unlink_config(
                            state,
                            req,
                            payload,
                            Some(TransactionType::Payout),
                        )
                    },
                )))
                .service(
                    web::resource("/payouts/default/profile/{profile_id}").route(web::post().to(
                        |state, req, path, payload| {
                            routing::routing_update_default_config_for_profile(
                                state,
                                req,
                                path,
                                payload,
                                &TransactionType::Payout,
                            )
                        },
                    )),
                )
                .service(
                    web::resource("/payouts/default/profile").route(web::get().to(|state, req| {
                        routing::routing_retrieve_default_config_for_profiles(
                            state,
                            req,
                            &TransactionType::Payout,
                        )
                    })),
                );
        }

        route = route
            .service(
                web::resource("/{algorithm_id}")
                    .route(web::get().to(routing::routing_retrieve_config)),
            )
            .service(
                web::resource("/{algorithm_id}/activate").route(web::post().to(
                    |state, req, payload, path| {
                        routing::routing_link_config(state, req, path, payload, None)
                    },
                )),
            )
            .service(
                web::resource("/rule/evaluate")
                    .route(web::post().to(routing::evaluate_routing_rule)),
            );
        route
    }
}

#[cfg(feature = "oltp")]
pub struct Subscription;

#[cfg(all(feature = "oltp", feature = "v1"))]
impl Subscription {
    pub fn server(state: AppState) -> Scope {
        let route = web::scope("/subscriptions").app_data(web::Data::new(state.clone()));

        route
            .service(
                web::resource("").route(web::post().to(|state, req, payload| {
                    subscription::create_and_confirm_subscription(state, req, payload)
                })),
            )
            .service(web::resource("/create").route(
                web::post().to(|state, req, payload| {
                    subscription::create_subscription(state, req, payload)
                }),
            ))
            .service(web::resource("/estimate").route(web::get().to(subscription::get_estimate)))
            .service(
                web::resource("/items").route(web::get().to(subscription::get_subscription_items)),
            )
            .service(web::resource("/list").route(web::get().to(subscription::list_subscriptions)))
            .service(
                web::resource("/{subscription_id}/confirm").route(web::post().to(
                    |state, req, id, payload| {
                        subscription::confirm_subscription(state, req, id, payload)
                    },
                )),
            )
            .service(
                web::resource("/{subscription_id}/update").route(web::put().to(
                    |state, req, id, payload| {
                        subscription::update_subscription(state, req, id, payload)
                    },
                )),
            )
            .service(
                web::resource("/{subscription_id}")
                    .route(web::get().to(subscription::get_subscription)),
            )
            .service(
                web::resource("/{subscription_id}/pause")
                    .route(web::post().to(subscription::pause_subscription)),
            )
            .service(
                web::resource("/{subscription_id}/resume")
                    .route(web::post().to(subscription::resume_subscription)),
            )
            .service(
                web::resource("/{subscription_id}/cancel")
                    .route(web::post().to(subscription::cancel_subscription)),
            )
    }
}

pub struct Customers;

#[cfg(all(feature = "v2", any(feature = "olap", feature = "oltp")))]
impl Customers {
    pub fn server(state: AppState) -> Scope {
        let mut route = web::scope("/v2/customers").app_data(web::Data::new(state));
        #[cfg(all(feature = "olap", feature = "v2"))]
        {
            route = route
                .service(web::resource("/list").route(web::get().to(customers::customers_list)))
                .service(
                    web::resource("/list_with_count")
                        .route(web::get().to(customers::customers_list_with_count)),
                )
                .service(
                    web::resource("/total-payment-methods")
                        .route(web::get().to(payment_methods::get_total_payment_method_count)),
                )
                .service(
                    web::resource("/{id}/saved-payment-methods")
                        .route(web::get().to(payment_methods::list_customer_payment_method_api)),
                )
        }
        #[cfg(all(feature = "oltp", feature = "v2"))]
        {
            route = route
                .service(web::resource("").route(web::post().to(customers::customers_create)))
                .service(
                    web::resource("/{id}")
                        .route(web::put().to(customers::customers_update))
                        .route(web::get().to(customers::customers_retrieve))
                        .route(web::delete().to(customers::customers_delete)),
                )
        }
        route
    }
}

#[cfg(all(feature = "v1", any(feature = "olap", feature = "oltp")))]
impl Customers {
    pub fn server(state: AppState) -> Scope {
        let mut route = web::scope("/customers").app_data(web::Data::new(state));

        #[cfg(feature = "olap")]
        {
            route = route
                .service(
                    web::resource("/{customer_id}/mandates")
                        .route(web::get().to(customers::get_customer_mandates)),
                )
                .service(web::resource("/list").route(web::get().to(customers::customers_list)))
                .service(
                    web::resource("/list_with_count")
                        .route(web::get().to(customers::customers_list_with_count)),
                )
        }

        #[cfg(feature = "oltp")]
        {
            route = route
                .service(web::resource("").route(web::post().to(customers::customers_create)))
                .service(
                    web::resource("/payment_methods").route(
                        web::get().to(payment_methods::list_customer_payment_method_api_client),
                    ),
                )
                .service(
                    web::resource("/{customer_id}/payment_methods")
                        .route(web::get().to(payment_methods::list_customer_payment_method_api)),
                )
                .service(
                    web::resource("/{customer_id}/payment_methods/{payment_method_id}/default")
                        .route(web::post().to(payment_methods::default_payment_method_set_api)),
                )
                .service(
                    web::resource("/{customer_id}")
                        .route(web::get().to(customers::customers_retrieve))
                        .route(web::post().to(customers::customers_update))
                        .route(web::delete().to(customers::customers_delete)),
                )
        }

        route
    }
}
pub struct Refunds;

#[cfg(all(any(feature = "olap", feature = "oltp"), feature = "v1"))]
impl Refunds {
    pub fn server(state: AppState) -> Scope {
        let mut route = web::scope("/refunds").app_data(web::Data::new(state));

        #[cfg(feature = "olap")]
        {
            route = route
                .service(web::resource("/list").route(web::post().to(refunds_list)))
                .service(web::resource("/profile/list").route(web::post().to(refunds_list_profile)))
                .service(web::resource("/filter").route(web::post().to(refunds_filter_list)))
                .service(web::resource("/v2/filter").route(web::get().to(get_refunds_filters)))
                .service(web::resource("/aggregate").route(web::get().to(get_refunds_aggregates)))
                .service(
                    web::resource("/profile/aggregate")
                        .route(web::get().to(get_refunds_aggregate_profile)),
                )
                .service(
                    web::resource("/v2/profile/filter")
                        .route(web::get().to(get_refunds_filters_profile)),
                )
                .service(
                    web::resource("/{id}/manual-update")
                        .route(web::put().to(refunds_manual_update)),
                );
        }
        #[cfg(feature = "oltp")]
        {
            route = route
                .service(web::resource("").route(web::post().to(refunds_create)))
                .service(web::resource("/sync").route(web::post().to(refunds_retrieve_with_body)))
                .service(
                    web::resource("/{id}")
                        .route(web::get().to(refunds_retrieve))
                        .route(web::post().to(refunds_update)),
                );
        }
        route
    }
}

#[cfg(all(feature = "v2", any(feature = "olap", feature = "oltp")))]
impl Refunds {
    pub fn server(state: AppState) -> Scope {
        let mut route = web::scope("/v2/refunds").app_data(web::Data::new(state));

        #[cfg(feature = "olap")]
        {
            route =
                route.service(web::resource("/list").route(web::post().to(refunds::refunds_list)));
        }
        #[cfg(feature = "oltp")]
        {
            route = route
                .service(web::resource("").route(web::post().to(refunds::refunds_create)))
                .service(
                    web::resource("/{id}")
                        .route(web::get().to(refunds::refunds_retrieve))
                        .route(web::post().to(refunds::refunds_retrieve_with_gateway_creds)),
                )
                .service(
                    web::resource("/{id}/update-metadata")
                        .route(web::put().to(refunds::refunds_metadata_update)),
                );
        }

        route
    }
}

#[cfg(feature = "payouts")]
pub struct Payouts;

#[cfg(all(feature = "payouts", feature = "v1"))]
impl Payouts {
    pub fn server(state: AppState) -> Scope {
        let mut route = web::scope("/payouts").app_data(web::Data::new(state));
        route = route.service(web::resource("/create").route(web::post().to(payouts_create)));

        #[cfg(feature = "olap")]
        {
            route = route
                .service(
                    web::resource("/list")
                        .route(web::get().to(payouts_list))
                        .route(web::post().to(payouts_list_by_filter)),
                )
                .service(web::resource("/aggregate").route(web::get().to(get_payouts_aggregates)))
                .service(
                    web::resource("/profile/aggregate")
                        .route(web::get().to(get_payouts_aggregates_profile)),
                )
                .service(
                    web::resource("/profile/list")
                        .route(web::get().to(payouts_list_profile))
                        .route(web::post().to(payouts_list_by_filter_profile)),
                )
                .service(
                    web::resource("/filter")
                        .route(web::post().to(payouts_list_available_filters_for_merchant)),
                )
                .service(web::resource("/v2/filter").route(web::get().to(get_payout_filters)))
                .service(
                    web::resource("/profile/filter")
                        .route(web::post().to(payouts_list_available_filters_for_profile)),
                );
        }
        route = route
            .service(
                web::resource("/{payout_id}")
                    .route(web::get().to(payouts_retrieve))
                    .route(web::put().to(payouts_update)),
            )
            .service(web::resource("/{payout_id}/confirm").route(web::post().to(payouts_confirm)))
            .service(web::resource("/{payout_id}/cancel").route(web::post().to(payouts_cancel)))
            .service(web::resource("/{payout_id}/fulfill").route(web::post().to(payouts_fulfill)));
        route
    }
}

#[cfg(all(feature = "v2", any(feature = "olap", feature = "oltp")))]
impl PaymentMethods {
    pub fn server(state: AppState) -> Scope {
        let mut route = web::scope("/v2/payment-methods").app_data(web::Data::new(state));

        #[cfg(feature = "olap")]
        {
            route =
                route.service(web::resource("/filter").route(
                    web::get().to(
                        payment_methods::list_countries_currencies_for_connector_payment_method,
                    ),
                ));
        }
        #[cfg(feature = "oltp")]
        {
            route = route
                .service(
                    web::resource("")
                        .route(web::post().to(payment_methods::create_payment_method_api)),
                )
                .service(
                    web::resource("/create-intent")
                        .route(web::post().to(payment_methods::create_payment_method_intent_api)),
                )
                .service(
                    web::resource("/{payment_method_id}/check-network-token-status")
                        .route(web::get().to(payment_methods::network_token_status_check_api)),
                );

            route = route.service(
                web::scope("/{id}")
                    .service(
                        web::resource("")
                            .route(web::get().to(payment_methods::payment_method_retrieve_api))
                            .route(web::delete().to(payment_methods::payment_method_delete_api)),
                    )
                    .service(web::resource("/list-enabled-payment-methods").route(
                        web::get().to(payment_methods::payment_method_session_list_payment_methods),
                    ))
                    .service(
                        web::resource("/update-saved-payment-method")
                            .route(web::put().to(payment_methods::payment_method_update_api)),
                    )
                    .service(
                        web::resource("/get-token")
                            .route(web::get().to(payment_methods::get_payment_method_token_data)),
                    ),
            );
        }

        route
    }
}
pub struct PaymentMethods;

#[cfg(all(feature = "v1", any(feature = "olap", feature = "oltp")))]
impl PaymentMethods {
    pub fn server(state: AppState) -> Scope {
        let mut route = web::scope("/payment_methods").app_data(web::Data::new(state));
        #[cfg(feature = "olap")]
        {
            route =
                route.service(web::resource("/filter").route(
                    web::get().to(
                        payment_methods::list_countries_currencies_for_connector_payment_method,
                    ),
                ));
        }
        #[cfg(feature = "oltp")]
        {
            route = route
                .service(
                    web::resource("")
                        .route(web::post().to(payment_methods::create_payment_method_api))
                        .route(web::get().to(payment_methods::list_payment_method_api)), // TODO : added for sdk compatibility for now, need to deprecate this later
                )
                .service(
                    web::resource("/migrate")
                        .route(web::post().to(payment_methods::migrate_payment_method_api)),
                )
                .service(
                    web::resource("/migrate-batch")
                        .route(web::post().to(payment_methods::migrate_payment_methods)),
                )
                .service(
                    web::resource("/update-batch")
                        .route(web::post().to(payment_methods::update_payment_methods)),
                )
                .service(
                    web::resource("/tokenize-card")
                        .route(web::post().to(payment_methods::tokenize_card_api)),
                )
                .service(
                    web::resource("/tokenize-card-batch")
                        .route(web::post().to(payment_methods::tokenize_card_batch_api)),
                )
                .service(
                    web::resource("/collect")
                        .route(web::post().to(payment_methods::initiate_pm_collect_link_flow)),
                )
                .service(
                    web::resource("/collect/{merchant_id}/{collect_id}")
                        .route(web::get().to(payment_methods::render_pm_collect_link)),
                )
                .service(
                    web::resource("/{payment_method_id}")
                        .route(web::get().to(payment_methods::payment_method_retrieve_api))
                        .route(web::delete().to(payment_methods::payment_method_delete_api)),
                )
                .service(
                    web::resource("/{payment_method_id}/tokenize-card")
                        .route(web::post().to(payment_methods::tokenize_card_using_pm_api)),
                )
                .service(
                    web::resource("/{payment_method_id}/update")
                        .route(web::post().to(payment_methods::payment_method_update_api)),
                )
                .service(
                    web::resource("/{payment_method_id}/save")
                        .route(web::post().to(payment_methods::save_payment_method_api)),
                )
                .service(
                    web::resource("/auth/link").route(web::post().to(pm_auth::link_token_create)),
                )
                .service(
                    web::resource("/auth/exchange").route(web::post().to(pm_auth::exchange_token)),
                )
        }
        route
    }
}

#[cfg(all(feature = "v2", feature = "oltp"))]
pub struct PaymentMethodSession;

#[cfg(all(feature = "v2", feature = "oltp"))]
impl PaymentMethodSession {
    pub fn server(state: AppState) -> Scope {
        let mut route = web::scope("/v2/payment-method-sessions").app_data(web::Data::new(state));
        route = route.service(
            web::resource("")
                .route(web::post().to(payment_methods::payment_methods_session_create)),
        );

        route =
            route.service(
                web::scope("/{payment_method_session_id}")
                    .service(
                        web::resource("")
                            .route(web::get().to(payment_methods::payment_methods_session_retrieve))
                            .route(web::put().to(payment_methods::payment_methods_session_update))
                            .route(web::delete().to(
                                payment_methods::payment_method_session_delete_saved_payment_method,
                            )),
                    )
                    .service(web::resource("/list-payment-methods").route(
                        web::get().to(payment_methods::payment_method_session_list_payment_methods),
                    ))
                    .service(
                        web::resource("/confirm")
                            .route(web::post().to(payment_methods::payment_method_session_confirm)),
                    )
                    .service(web::resource("/update-saved-payment-method").route(
                        web::put().to(
                            payment_methods::payment_method_session_update_saved_payment_method,
                        ),
                    )),
            );

        route
    }
}

#[cfg(all(feature = "v2", feature = "oltp"))]
pub struct Tokenization;

#[cfg(all(feature = "v2", feature = "oltp"))]
impl Tokenization {
    pub fn server(state: AppState) -> Scope {
        web::scope("/v2/tokenize")
            .app_data(web::Data::new(state))
            .service(
                web::resource("")
                    .route(web::post().to(tokenization_routes::create_token_vault_api)),
            )
            .service(
                web::resource("/{id}")
                    .route(web::delete().to(tokenization_routes::delete_tokenized_data_api)),
            )
    }
}

#[cfg(all(feature = "olap", feature = "recon", feature = "v1"))]
pub struct Recon;

#[cfg(all(feature = "olap", feature = "recon", feature = "v1"))]
impl Recon {
    pub fn server(state: AppState) -> Scope {
        web::scope("/recon")
            .app_data(web::Data::new(state))
            .service(
                web::resource("/{merchant_id}/update")
                    .route(web::post().to(recon_routes::update_merchant)),
            )
            .service(web::resource("/token").route(web::get().to(recon_routes::get_recon_token)))
            .service(
                web::resource("/request").route(web::post().to(recon_routes::request_for_recon)),
            )
            .service(
                web::resource("/verify_token")
                    .route(web::get().to(recon_routes::verify_recon_token)),
            )
    }
}

pub struct Hypersense;

impl Hypersense {
    pub fn server(state: AppState) -> Scope {
        web::scope("/hypersense")
            .app_data(web::Data::new(state))
            .service(
                web::resource("/token")
                    .route(web::get().to(hypersense_routes::get_hypersense_token)),
            )
            .service(
                web::resource("/verify_token")
                    .route(web::post().to(hypersense_routes::verify_hypersense_token)),
            )
            .service(
                web::resource("/signout")
                    .route(web::post().to(hypersense_routes::signout_hypersense_token)),
            )
    }
}

pub struct Oidc;

impl Oidc {
    pub fn server(state: AppState) -> Scope {
        web::scope("")
            .app_data(web::Data::new(state))
            .service(
                web::resource("/.well-known/openid-configuration")
                    .route(web::get().to(oidc::oidc_discovery)),
            )
            .service(web::resource("/oauth2/jwks").route(web::get().to(oidc::jwks_endpoint)))
<<<<<<< HEAD
            .service(web::resource("/oidc/authorize").route(web::get().to(oidc::oidc_authorize)))
            .service(web::resource("/oauth2/token").route(web::post().to(oidc::oidc_token)))
=======
>>>>>>> a738f7e5
    }
}

#[cfg(feature = "olap")]
pub struct Blocklist;

#[cfg(all(feature = "olap", feature = "v1"))]
impl Blocklist {
    pub fn server(state: AppState) -> Scope {
        web::scope("/blocklist")
            .app_data(web::Data::new(state))
            .service(
                web::resource("")
                    .route(web::get().to(blocklist::list_blocked_payment_methods))
                    .route(web::post().to(blocklist::add_entry_to_blocklist))
                    .route(web::delete().to(blocklist::remove_entry_from_blocklist)),
            )
            .service(
                web::resource("/toggle").route(web::post().to(blocklist::toggle_blocklist_guard)),
            )
    }
}

#[cfg(feature = "olap")]
pub struct Organization;

#[cfg(all(feature = "olap", feature = "v1"))]
impl Organization {
    pub fn server(state: AppState) -> Scope {
        web::scope("/organization")
            .app_data(web::Data::new(state))
            .service(web::resource("").route(web::post().to(admin::organization_create)))
            .service(
                web::resource("/{id}")
                    .route(web::get().to(admin::organization_retrieve))
                    .route(web::put().to(admin::organization_update)),
            )
    }
}

#[cfg(all(feature = "v2", feature = "olap"))]
impl Organization {
    pub fn server(state: AppState) -> Scope {
        web::scope("/v2/organizations")
            .app_data(web::Data::new(state))
            .service(web::resource("").route(web::post().to(admin::organization_create)))
            .service(
                web::scope("/{id}")
                    .service(
                        web::resource("")
                            .route(web::get().to(admin::organization_retrieve))
                            .route(web::put().to(admin::organization_update)),
                    )
                    .service(
                        web::resource("/merchant-accounts")
                            .route(web::get().to(admin::merchant_account_list)),
                    ),
            )
    }
}

pub struct MerchantAccount;

#[cfg(all(feature = "v2", feature = "olap"))]
impl MerchantAccount {
    pub fn server(state: AppState) -> Scope {
        web::scope("/v2/merchant-accounts")
            .app_data(web::Data::new(state))
            .service(web::resource("").route(web::post().to(admin::merchant_account_create)))
            .service(
                web::scope("/{id}")
                    .service(
                        web::resource("")
                            .route(web::get().to(admin::retrieve_merchant_account))
                            .route(web::put().to(admin::update_merchant_account)),
                    )
                    .service(
                        web::resource("/profiles").route(web::get().to(profiles::profiles_list)),
                    )
                    .service(
                        web::resource("/kv")
                            .route(web::post().to(admin::merchant_account_toggle_kv))
                            .route(web::get().to(admin::merchant_account_kv_status)),
                    ),
            )
    }
}

#[cfg(all(feature = "olap", feature = "v1"))]
impl MerchantAccount {
    pub fn server(state: AppState) -> Scope {
        let mut routes = web::scope("/accounts")
            .service(web::resource("").route(web::post().to(admin::merchant_account_create)))
            .service(web::resource("/list").route(web::get().to(admin::merchant_account_list)))
            .service(
                web::resource("/{id}/kv")
                    .route(web::post().to(admin::merchant_account_toggle_kv))
                    .route(web::get().to(admin::merchant_account_kv_status)),
            )
            .service(
                web::resource("/transfer")
                    .route(web::post().to(admin::merchant_account_transfer_keys)),
            )
            .service(
                web::resource("/kv").route(web::post().to(admin::merchant_account_toggle_all_kv)),
            )
            .service(
                web::resource("/{id}")
                    .route(web::get().to(admin::retrieve_merchant_account))
                    .route(web::post().to(admin::update_merchant_account))
                    .route(web::delete().to(admin::delete_merchant_account)),
            );
        if state.conf.platform.enabled {
            routes = routes.service(
                web::resource("/{id}/platform")
                    .route(web::post().to(admin::merchant_account_enable_platform_account)),
            )
        }
        routes.app_data(web::Data::new(state))
    }
}

pub struct MerchantConnectorAccount;

#[cfg(all(any(feature = "olap", feature = "oltp"), feature = "v2"))]
impl MerchantConnectorAccount {
    pub fn server(state: AppState) -> Scope {
        let mut route = web::scope("/v2/connector-accounts").app_data(web::Data::new(state));

        #[cfg(feature = "olap")]
        {
            use super::admin::*;

            route = route
                .service(web::resource("").route(web::post().to(connector_create)))
                .service(
                    web::resource("/{id}")
                        .route(web::put().to(connector_update))
                        .route(web::get().to(connector_retrieve))
                        .route(web::delete().to(connector_delete)),
                );
        }
        route
    }
}

#[cfg(all(any(feature = "olap", feature = "oltp"), feature = "v1"))]
impl MerchantConnectorAccount {
    pub fn server(state: AppState) -> Scope {
        let mut route = web::scope("/account").app_data(web::Data::new(state));

        #[cfg(feature = "olap")]
        {
            use super::admin::*;

            route = route
                .service(
                    web::resource("/connectors/verify")
                        .route(web::post().to(super::verify_connector::payment_connector_verify)),
                )
                .service(
                    web::resource("/{merchant_id}/connectors")
                        .route(web::post().to(connector_create))
                        .route(web::get().to(connector_list)),
                )
                .service(
                    web::resource("/{merchant_id}/connectors/{merchant_connector_id}")
                        .route(web::get().to(connector_retrieve))
                        .route(web::post().to(connector_update))
                        .route(web::delete().to(connector_delete)),
                );
        }
        #[cfg(feature = "oltp")]
        {
            route = route.service(
                web::resource("/payment_methods")
                    .route(web::get().to(payment_methods::list_payment_method_api)),
            );
        }
        route
    }
}

pub struct EphemeralKey;

#[cfg(all(feature = "v1", feature = "oltp"))]
impl EphemeralKey {
    pub fn server(config: AppState) -> Scope {
        web::scope("/ephemeral_keys")
            .app_data(web::Data::new(config))
            .service(web::resource("").route(web::post().to(ephemeral_key_create)))
            .service(web::resource("/{id}").route(web::delete().to(ephemeral_key_delete)))
    }
}

#[cfg(feature = "v2")]
impl EphemeralKey {
    pub fn server(config: AppState) -> Scope {
        web::scope("/v2/client-secret")
            .app_data(web::Data::new(config))
            .service(web::resource("").route(web::post().to(client_secret_create)))
            .service(web::resource("/{id}").route(web::delete().to(client_secret_delete)))
    }
}

pub struct Mandates;

#[cfg(all(any(feature = "olap", feature = "oltp"), feature = "v1"))]
impl Mandates {
    pub fn server(state: AppState) -> Scope {
        let mut route = web::scope("/mandates").app_data(web::Data::new(state));

        #[cfg(feature = "olap")]
        {
            route =
                route.service(web::resource("/list").route(web::get().to(retrieve_mandates_list)));
            route = route.service(web::resource("/{id}").route(web::get().to(get_mandate)));
        }
        #[cfg(feature = "oltp")]
        {
            route =
                route.service(web::resource("/revoke/{id}").route(web::post().to(revoke_mandate)));
        }
        route
    }
}

pub struct Webhooks;

#[cfg(all(feature = "oltp", feature = "v1"))]
impl Webhooks {
    pub fn server(config: AppState) -> Scope {
        use api_models::webhooks as webhook_type;

        #[allow(unused_mut)]
        let mut route = web::scope("/webhooks")
            .app_data(web::Data::new(config))
            .service(
                web::resource("/network_token_requestor/ref")
                    .route(
                        web::post().to(receive_network_token_requestor_incoming_webhook::<
                            webhook_type::OutgoingWebhook,
                        >),
                    )
                    .route(
                        web::get().to(receive_network_token_requestor_incoming_webhook::<
                            webhook_type::OutgoingWebhook,
                        >),
                    )
                    .route(
                        web::put().to(receive_network_token_requestor_incoming_webhook::<
                            webhook_type::OutgoingWebhook,
                        >),
                    ),
            )
            .service(
                web::resource("/{merchant_id}/{connector_id_or_name}")
                    .route(
                        web::post().to(receive_incoming_webhook::<webhook_type::OutgoingWebhook>),
                    )
                    .route(web::get().to(receive_incoming_webhook::<webhook_type::OutgoingWebhook>))
                    .route(
                        web::put().to(receive_incoming_webhook::<webhook_type::OutgoingWebhook>),
                    ),
            );

        #[cfg(feature = "frm")]
        {
            route = route.service(
                web::resource("/frm_fulfillment")
                    .route(web::post().to(frm_routes::frm_fulfillment)),
            );
        }

        route
    }
}

pub struct RelayWebhooks;

#[cfg(feature = "oltp")]
impl RelayWebhooks {
    pub fn server(state: AppState) -> Scope {
        use api_models::webhooks as webhook_type;
        web::scope("/webhooks/relay")
            .app_data(web::Data::new(state))
            .service(web::resource("/{merchant_id}/{connector_id}").route(
                web::post().to(receive_incoming_relay_webhook::<webhook_type::OutgoingWebhook>),
            ))
    }
}

#[cfg(all(feature = "oltp", feature = "v2"))]
impl Webhooks {
    pub fn server(config: AppState) -> Scope {
        use api_models::webhooks as webhook_type;

        #[allow(unused_mut)]
        let mut route = web::scope("/v2/webhooks")
            .app_data(web::Data::new(config))
            .service(
                web::resource("/{merchant_id}/{profile_id}/{connector_id}")
                    .route(
                        web::post().to(receive_incoming_webhook::<webhook_type::OutgoingWebhook>),
                    )
                    .route(web::get().to(receive_incoming_webhook::<webhook_type::OutgoingWebhook>))
                    .route(
                        web::put().to(receive_incoming_webhook::<webhook_type::OutgoingWebhook>),
                    ),
            );

        #[cfg(all(feature = "revenue_recovery", feature = "v2"))]
        {
            route = route.service(
                web::resource("/recovery/{merchant_id}/{profile_id}/{connector_id}").route(
                    web::post()
                        .to(recovery_receive_incoming_webhook::<webhook_type::OutgoingWebhook>),
                ),
            );
        }

        route
    }
}

pub struct Configs;

#[cfg(all(feature = "v1", any(feature = "olap", feature = "oltp")))]
impl Configs {
    pub fn server(config: AppState) -> Scope {
        web::scope("/configs")
            .app_data(web::Data::new(config))
            .service(web::resource("/").route(web::post().to(config_key_create)))
            .service(
                web::resource("/{key}")
                    .route(web::get().to(config_key_retrieve))
                    .route(web::post().to(config_key_update))
                    .route(web::delete().to(config_key_delete)),
            )
    }
}

#[cfg(all(feature = "v2", any(feature = "olap", feature = "oltp")))]
impl Configs {
    pub fn server(config: AppState) -> Scope {
        web::scope("/v2/configs")
            .app_data(web::Data::new(config))
            .service(web::resource("/").route(web::post().to(config_key_create)))
            .service(
                web::resource("/{key}")
                    .route(web::get().to(config_key_retrieve))
                    .route(web::post().to(config_key_update))
                    .route(web::delete().to(config_key_delete)),
            )
    }
}

pub struct ApplePayCertificatesMigration;

#[cfg(all(feature = "olap", feature = "v1"))]
impl ApplePayCertificatesMigration {
    pub fn server(state: AppState) -> Scope {
        web::scope("/apple_pay_certificates_migration")
            .app_data(web::Data::new(state))
            .service(web::resource("").route(
                web::post().to(apple_pay_certificates_migration::apple_pay_certificates_migration),
            ))
    }
}

pub struct Poll;

#[cfg(all(feature = "oltp", feature = "v1"))]
impl Poll {
    pub fn server(config: AppState) -> Scope {
        web::scope("/poll")
            .app_data(web::Data::new(config))
            .service(
                web::resource("/status/{poll_id}").route(web::get().to(poll::retrieve_poll_status)),
            )
    }
}

pub struct ApiKeys;

#[cfg(all(feature = "olap", feature = "v2"))]
impl ApiKeys {
    pub fn server(state: AppState) -> Scope {
        web::scope("/v2/api-keys")
            .app_data(web::Data::new(state))
            .service(web::resource("").route(web::post().to(api_keys::api_key_create)))
            .service(web::resource("/list").route(web::get().to(api_keys::api_key_list)))
            .service(
                web::resource("/{key_id}")
                    .route(web::get().to(api_keys::api_key_retrieve))
                    .route(web::put().to(api_keys::api_key_update))
                    .route(web::delete().to(api_keys::api_key_revoke)),
            )
    }
}

#[cfg(all(feature = "olap", feature = "v1"))]
impl ApiKeys {
    pub fn server(state: AppState) -> Scope {
        web::scope("/api_keys/{merchant_id}")
            .app_data(web::Data::new(state))
            .service(web::resource("").route(web::post().to(api_keys::api_key_create)))
            .service(web::resource("/list").route(web::get().to(api_keys::api_key_list)))
            .service(
                web::resource("/{key_id}")
                    .route(web::get().to(api_keys::api_key_retrieve))
                    .route(web::post().to(api_keys::api_key_update))
                    .route(web::delete().to(api_keys::api_key_revoke)),
            )
    }
}

pub struct Disputes;

#[cfg(all(feature = "olap", feature = "v1"))]
impl Disputes {
    pub fn server(state: AppState) -> Scope {
        web::scope("/disputes")
            .app_data(web::Data::new(state))
            .service(web::resource("/list").route(web::get().to(disputes::retrieve_disputes_list)))
            .service(
                web::resource("/profile/list")
                    .route(web::get().to(disputes::retrieve_disputes_list_profile)),
            )
            .service(web::resource("/filter").route(web::get().to(disputes::get_disputes_filters)))
            .service(
                web::resource("/profile/filter")
                    .route(web::get().to(disputes::get_disputes_filters_profile)),
            )
            .service(
                web::resource("/accept/{dispute_id}")
                    .route(web::post().to(disputes::accept_dispute)),
            )
            .service(
                web::resource("/aggregate").route(web::get().to(disputes::get_disputes_aggregate)),
            )
            .service(
                web::resource("/profile/aggregate")
                    .route(web::get().to(disputes::get_disputes_aggregate_profile)),
            )
            .service(
                web::resource("/evidence")
                    .route(web::post().to(disputes::submit_dispute_evidence))
                    .route(web::put().to(disputes::attach_dispute_evidence))
                    .route(web::delete().to(disputes::delete_dispute_evidence)),
            )
            .service(
                web::resource("/evidence/{dispute_id}")
                    .route(web::get().to(disputes::retrieve_dispute_evidence)),
            )
            .service(
                web::resource("/{dispute_id}").route(web::get().to(disputes::retrieve_dispute)),
            )
            .service(
                web::resource("/{connector_id}/fetch")
                    .route(web::get().to(disputes::fetch_disputes)),
            )
    }
}

pub struct Cards;

#[cfg(all(feature = "oltp", feature = "v1"))]
impl Cards {
    pub fn server(state: AppState) -> Scope {
        web::scope("/cards")
            .app_data(web::Data::new(state))
            .service(web::resource("/create").route(web::post().to(create_cards_info)))
            .service(web::resource("/update").route(web::post().to(update_cards_info)))
            .service(web::resource("/update-batch").route(web::post().to(migrate_cards_info)))
            .service(web::resource("/{bin}").route(web::get().to(card_iin_info)))
    }
}

pub struct Files;

#[cfg(all(feature = "olap", feature = "v1"))]
impl Files {
    pub fn server(state: AppState) -> Scope {
        web::scope("/files")
            .app_data(web::Data::new(state))
            .service(web::resource("").route(web::post().to(files::files_create)))
            .service(
                web::resource("/{file_id}")
                    .route(web::delete().to(files::files_delete))
                    .route(web::get().to(files::files_retrieve)),
            )
    }
}

pub struct Cache;

impl Cache {
    pub fn server(state: AppState) -> Scope {
        web::scope("/cache")
            .app_data(web::Data::new(state))
            .service(web::resource("/invalidate/{key}").route(web::post().to(invalidate)))
    }
}

pub struct PaymentLink;

#[cfg(all(feature = "olap", feature = "v1"))]
impl PaymentLink {
    pub fn server(state: AppState) -> Scope {
        web::scope("/payment_link")
            .app_data(web::Data::new(state))
            .service(web::resource("/list").route(web::post().to(payment_link::payments_link_list)))
            .service(
                web::resource("/{payment_link_id}")
                    .route(web::get().to(payment_link::payment_link_retrieve)),
            )
            .service(
                web::resource("{merchant_id}/{payment_id}")
                    .route(web::get().to(payment_link::initiate_payment_link)),
            )
            .service(
                web::resource("s/{merchant_id}/{payment_id}")
                    .route(web::get().to(payment_link::initiate_secure_payment_link)),
            )
            .service(
                web::resource("status/{merchant_id}/{payment_id}")
                    .route(web::get().to(payment_link::payment_link_status)),
            )
    }
}

#[cfg(feature = "payouts")]
pub struct PayoutLink;

#[cfg(all(feature = "payouts", feature = "v1"))]
impl PayoutLink {
    pub fn server(state: AppState) -> Scope {
        let mut route = web::scope("/payout_link").app_data(web::Data::new(state));
        route = route.service(
            web::resource("/{merchant_id}/{payout_id}").route(web::get().to(render_payout_link)),
        );
        route
    }
}
pub struct Profile;
#[cfg(all(feature = "olap", feature = "v2"))]
impl Profile {
    pub fn server(state: AppState) -> Scope {
        web::scope("/v2/profiles")
            .app_data(web::Data::new(state))
            .service(web::resource("").route(web::post().to(profiles::profile_create)))
            .service(
                web::scope("/{profile_id}")
                    .service(
                        web::resource("")
                            .route(web::get().to(profiles::profile_retrieve))
                            .route(web::put().to(profiles::profile_update)),
                    )
                    .service(
                        web::resource("/connector-accounts")
                            .route(web::get().to(admin::connector_list)),
                    )
                    .service(
                        web::resource("/fallback-routing")
                            .route(web::get().to(routing::routing_retrieve_default_config))
                            .route(web::patch().to(routing::routing_update_default_config)),
                    )
                    .service(
                        web::resource("/activate-routing-algorithm").route(web::patch().to(
                            |state, req, path, payload| {
                                routing::routing_link_config(
                                    state,
                                    req,
                                    path,
                                    payload,
                                    &TransactionType::Payment,
                                )
                            },
                        )),
                    )
                    .service(
                        web::resource("/deactivate-routing-algorithm").route(web::patch().to(
                            |state, req, path| {
                                routing::routing_unlink_config(
                                    state,
                                    req,
                                    path,
                                    &TransactionType::Payment,
                                )
                            },
                        )),
                    )
                    .service(web::resource("/routing-algorithm").route(web::get().to(
                        |state, req, query_params, path| {
                            routing::routing_retrieve_linked_config(
                                state,
                                req,
                                query_params,
                                path,
                                &TransactionType::Payment,
                            )
                        },
                    )))
                    .service(
                        web::resource("/decision")
                            .route(web::put().to(routing::upsert_decision_manager_config))
                            .route(web::get().to(routing::retrieve_decision_manager_config)),
                    ),
            )
    }
}
#[cfg(all(feature = "olap", feature = "v1"))]
impl Profile {
    pub fn server(state: AppState) -> Scope {
        let mut route = web::scope("/account/{account_id}/business_profile")
            .app_data(web::Data::new(state))
            .service(
                web::resource("")
                    .route(web::post().to(profiles::profile_create))
                    .route(web::get().to(profiles::profiles_list)),
            );

        #[cfg(feature = "dynamic_routing")]
        {
            route = route.service(
                web::scope("/{profile_id}/dynamic_routing")
                    .service(
                        web::scope("/success_based")
                            .service(
                                web::resource("/create")
                                    .route(web::post().to(routing::create_success_based_routing)),
                            )
                            .service(web::resource("/config/{algorithm_id}").route(
                                web::patch().to(|state, req, path, payload| {
                                    routing::success_based_routing_update_configs(
                                        state, req, path, payload,
                                    )
                                }),
                            )),
                    )
                    .service(
                        web::resource("/set_volume_split")
                            .route(web::post().to(routing::set_dynamic_routing_volume_split)),
                    )
                    .service(
                        web::resource("/get_volume_split")
                            .route(web::get().to(routing::get_dynamic_routing_volume_split)),
                    )
                    .service(
                        web::scope("/elimination")
                            .service(
                                web::resource("/create")
                                    .route(web::post().to(routing::create_elimination_routing)),
                            )
                            .service(web::resource("config/{algorithm_id}").route(
                                web::patch().to(|state, req, path, payload| {
                                    routing::elimination_routing_update_configs(
                                        state, req, path, payload,
                                    )
                                }),
                            )),
                    )
                    .service(
                        web::scope("/contracts")
                            .service(web::resource("/toggle").route(
                                web::post().to(routing::contract_based_routing_setup_config),
                            ))
                            .service(web::resource("/config/{algorithm_id}").route(
                                web::patch().to(|state, req, path, payload| {
                                    routing::contract_based_routing_update_configs(
                                        state, req, path, payload,
                                    )
                                }),
                            )),
                    ),
            );
        }

        route = route.service(
            web::scope("/{profile_id}")
                .service(
                    web::resource("")
                        .route(web::get().to(profiles::profile_retrieve))
                        .route(web::post().to(profiles::profile_update))
                        .route(web::delete().to(profiles::profile_delete)),
                )
                .service(
                    web::resource("/toggle_extended_card_info")
                        .route(web::post().to(profiles::toggle_extended_card_info)),
                )
                .service(
                    web::resource("/toggle_connector_agnostic_mit")
                        .route(web::post().to(profiles::toggle_connector_agnostic_mit)),
                ),
        );

        route
    }
}

pub struct ProfileNew;

#[cfg(feature = "olap")]
impl ProfileNew {
    #[cfg(feature = "v1")]
    pub fn server(state: AppState) -> Scope {
        web::scope("/account/{account_id}/profile")
            .app_data(web::Data::new(state))
            .service(
                web::resource("").route(web::get().to(profiles::profiles_list_at_profile_level)),
            )
            .service(
                web::resource("/connectors").route(web::get().to(admin::connector_list_profile)),
            )
    }
    #[cfg(feature = "v2")]
    pub fn server(state: AppState) -> Scope {
        web::scope("/account/{account_id}/profile").app_data(web::Data::new(state))
    }
}

pub struct Gsm;

#[cfg(all(feature = "v1", feature = "olap"))]
impl Gsm {
    pub fn server(state: AppState) -> Scope {
        web::scope("/gsm")
            .app_data(web::Data::new(state))
            .service(web::resource("").route(web::post().to(gsm::create_gsm_rule)))
            .service(web::resource("/get").route(web::post().to(gsm::get_gsm_rule)))
            .service(web::resource("/update").route(web::post().to(gsm::update_gsm_rule)))
            .service(web::resource("/delete").route(web::post().to(gsm::delete_gsm_rule)))
    }
}

#[cfg(all(feature = "v2", feature = "olap"))]
impl Gsm {
    pub fn server(state: AppState) -> Scope {
        web::scope("/v2/gsm")
            .app_data(web::Data::new(state))
            .service(web::resource("").route(web::post().to(gsm::create_gsm_rule)))
            .service(web::resource("/get").route(web::post().to(gsm::get_gsm_rule)))
            .service(web::resource("/update").route(web::post().to(gsm::update_gsm_rule)))
            .service(web::resource("/delete").route(web::post().to(gsm::delete_gsm_rule)))
    }
}
pub struct Chat;

#[cfg(feature = "olap")]
impl Chat {
    pub fn server(state: AppState) -> Scope {
        let mut route = web::scope("/chat").app_data(web::Data::new(state.clone()));
        if state.conf.chat.get_inner().enabled {
            route = route.service(
                web::scope("/ai")
                    .service(
                        web::resource("/data")
                            .route(web::post().to(chat::get_data_from_hyperswitch_ai_workflow)),
                    )
                    .service(
                        web::resource("/list").route(web::get().to(chat::get_all_conversations)),
                    ),
            );
        }
        route
    }
}
pub struct ThreeDsDecisionRule;

#[cfg(feature = "oltp")]
impl ThreeDsDecisionRule {
    pub fn server(state: AppState) -> Scope {
        web::scope("/three_ds_decision")
            .app_data(web::Data::new(state))
            .service(
                web::resource("/execute")
                    .route(web::post().to(three_ds_decision_rule::execute_decision_rule)),
            )
    }
}

#[cfg(feature = "olap")]
pub struct Verify;
#[cfg(all(feature = "olap", feature = "v1"))]
impl Verify {
    pub fn server(state: AppState) -> Scope {
        web::scope("/verify")
            .app_data(web::Data::new(state))
            .service(
                web::resource("/apple_pay/{merchant_id}")
                    .route(web::post().to(apple_pay_merchant_registration)),
            )
            .service(
                web::resource("/applepay_verified_domains")
                    .route(web::get().to(retrieve_apple_pay_verified_domains)),
            )
    }
}

#[cfg(all(feature = "olap", feature = "v2"))]
impl Verify {
    pub fn server(state: AppState) -> Scope {
        web::scope("/v2/verify")
            .app_data(web::Data::new(state))
            .service(
                web::resource("/apple-pay/{merchant_id}")
                    .route(web::post().to(apple_pay_merchant_registration)),
            )
            .service(
                web::resource("/applepay-verified-domains")
                    .route(web::get().to(retrieve_apple_pay_verified_domains)),
            )
    }
}

pub struct UserDeprecated;

#[cfg(all(feature = "olap", feature = "v2"))]
impl UserDeprecated {
    pub fn server(state: AppState) -> Scope {
        // TODO: Deprecated. Remove this in favour of /v2/users
        let mut route = web::scope("/v2/user").app_data(web::Data::new(state));

        route = route.service(
            web::resource("/create_merchant")
                .route(web::post().to(user::user_merchant_account_create)),
        );
        route = route.service(
            web::scope("/list")
                .service(
                    web::resource("/merchant")
                        .route(web::get().to(user::list_merchants_for_user_in_org)),
                )
                .service(
                    web::resource("/profile")
                        .route(web::get().to(user::list_profiles_for_user_in_org_and_merchant)),
                ),
        );

        route = route.service(
            web::scope("/switch")
                .service(
                    web::resource("/merchant")
                        .route(web::post().to(user::switch_merchant_for_user_in_org)),
                )
                .service(
                    web::resource("/profile")
                        .route(web::post().to(user::switch_profile_for_user_in_org_and_merchant)),
                ),
        );

        route = route.service(
            web::resource("/data")
                .route(web::get().to(user::get_multiple_dashboard_metadata))
                .route(web::post().to(user::set_dashboard_metadata)),
        );

        route
    }
}

pub struct User;

#[cfg(all(feature = "olap", feature = "v2"))]
impl User {
    pub fn server(state: AppState) -> Scope {
        let mut route = web::scope("/v2/users").app_data(web::Data::new(state));

        route = route.service(
            web::resource("/create-merchant")
                .route(web::post().to(user::user_merchant_account_create)),
        );
        route = route.service(
            web::scope("/list")
                .service(
                    web::resource("/merchant")
                        .route(web::get().to(user::list_merchants_for_user_in_org)),
                )
                .service(
                    web::resource("/profile")
                        .route(web::get().to(user::list_profiles_for_user_in_org_and_merchant)),
                ),
        );

        route = route.service(
            web::scope("/switch")
                .service(
                    web::resource("/merchant")
                        .route(web::post().to(user::switch_merchant_for_user_in_org)),
                )
                .service(
                    web::resource("/profile")
                        .route(web::post().to(user::switch_profile_for_user_in_org_and_merchant)),
                ),
        );

        route = route.service(
            web::resource("/data")
                .route(web::get().to(user::get_multiple_dashboard_metadata))
                .route(web::post().to(user::set_dashboard_metadata)),
        );

        route
    }
}

#[cfg(all(feature = "olap", feature = "v1"))]
impl User {
    pub fn server(state: AppState) -> Scope {
        let mut route = web::scope("/user").app_data(web::Data::new(state.clone()));

        route = route
            .service(web::resource("").route(web::get().to(user::get_user_details)))
            .service(web::resource("/signin").route(web::post().to(user::user_signin)))
            .service(web::resource("/v2/signin").route(web::post().to(user::user_signin)))
            // signin/signup with sso using openidconnect
            .service(web::resource("/oidc").route(web::post().to(user::sso_sign)))
            .service(web::resource("/signout").route(web::post().to(user::signout)))
            .service(web::resource("/rotate_password").route(web::post().to(user::rotate_password)))
            .service(web::resource("/change_password").route(web::post().to(user::change_password)))
            .service(
                web::resource("/internal_signup").route(web::post().to(user::internal_user_signup)),
            )
            .service(
                web::resource("/tenant_signup").route(web::post().to(user::create_tenant_user)),
            )
            .service(web::resource("/create_org").route(web::post().to(user::user_org_create)))
            .service(
                web::resource("/create_merchant")
                    .route(web::post().to(user::user_merchant_account_create)),
            )
            // TODO: To be deprecated
            .service(
                web::resource("/permission_info")
                    .route(web::get().to(user_role::get_authorization_info)),
            )
            // TODO: To be deprecated
            .service(
                web::resource("/module/list").route(web::get().to(user_role::get_role_information)),
            )
            .service(
                web::resource("/parent/list")
                    .route(web::get().to(user_role::get_parent_group_info)),
            )
            .service(
                web::resource("/update").route(web::post().to(user::update_user_account_details)),
            )
            .service(
                web::resource("/data")
                    .route(web::get().to(user::get_multiple_dashboard_metadata))
                    .route(web::post().to(user::set_dashboard_metadata)),
            );

        if state.conf.platform.enabled {
            route = route.service(
                web::resource("/create_platform").route(web::post().to(user::create_platform)),
            )
        }

        route = route
            .service(web::scope("/key").service(
                web::resource("/transfer").route(web::post().to(user::transfer_user_key)),
            ));

        route = route.service(
            web::scope("/list")
                .service(web::resource("/org").route(web::get().to(user::list_orgs_for_user)))
                .service(
                    web::resource("/merchant")
                        .route(web::get().to(user::list_merchants_for_user_in_org)),
                )
                .service(
                    web::resource("/profile")
                        .route(web::get().to(user::list_profiles_for_user_in_org_and_merchant)),
                )
                .service(
                    web::resource("/invitation")
                        .route(web::get().to(user_role::list_invitations_for_user)),
                ),
        );

        route = route.service(
            web::scope("/switch")
                .service(web::resource("/org").route(web::post().to(user::switch_org_for_user)))
                .service(
                    web::resource("/merchant")
                        .route(web::post().to(user::switch_merchant_for_user_in_org)),
                )
                .service(
                    web::resource("/profile")
                        .route(web::post().to(user::switch_profile_for_user_in_org_and_merchant)),
                ),
        );

        // Two factor auth routes
        route = route.service(
            web::scope("/2fa")
                // TODO: to be deprecated
                .service(web::resource("").route(web::get().to(user::check_two_factor_auth_status)))
                .service(
                    web::resource("/v2")
                        .route(web::get().to(user::check_two_factor_auth_status_with_attempts)),
                )
                .service(
                    web::scope("/totp")
                        .service(web::resource("/begin").route(web::get().to(user::totp_begin)))
                        .service(web::resource("/reset").route(web::get().to(user::totp_reset)))
                        .service(
                            web::resource("/verify")
                                .route(web::post().to(user::totp_verify))
                                .route(web::put().to(user::totp_update)),
                        ),
                )
                .service(
                    web::scope("/recovery_code")
                        .service(
                            web::resource("/verify")
                                .route(web::post().to(user::verify_recovery_code)),
                        )
                        .service(
                            web::resource("/generate")
                                .route(web::get().to(user::generate_recovery_codes)),
                        ),
                )
                .service(
                    web::resource("/terminate")
                        .route(web::get().to(user::terminate_two_factor_auth)),
                ),
        );

        route = route.service(
            web::scope("/auth")
                .service(
                    web::resource("")
                        .route(web::post().to(user::create_user_authentication_method))
                        .route(web::put().to(user::update_user_authentication_method)),
                )
                .service(
                    web::resource("/list")
                        .route(web::get().to(user::list_user_authentication_methods)),
                )
                .service(web::resource("/url").route(web::get().to(user::get_sso_auth_url)))
                .service(
                    web::resource("/select").route(web::post().to(user::terminate_auth_select)),
                ),
        );

        #[cfg(feature = "email")]
        {
            route = route
                .service(web::resource("/from_email").route(web::post().to(user::user_from_email)))
                .service(
                    web::resource("/connect_account")
                        .route(web::post().to(user::user_connect_account)),
                )
                .service(
                    web::resource("/forgot_password").route(web::post().to(user::forgot_password)),
                )
                .service(
                    web::resource("/reset_password").route(web::post().to(user::reset_password)),
                )
                .service(
                    web::resource("/signup_with_merchant_id")
                        .route(web::post().to(user::user_signup_with_merchant_id)),
                )
                .service(web::resource("/verify_email").route(web::post().to(user::verify_email)))
                .service(
                    web::resource("/v2/verify_email").route(web::post().to(user::verify_email)),
                )
                .service(
                    web::resource("/verify_email_request")
                        .route(web::post().to(user::verify_email_request)),
                )
                .service(
                    web::resource("/user/resend_invite").route(web::post().to(user::resend_invite)),
                )
                .service(
                    web::resource("/terminate_accept_invite")
                        .route(web::post().to(user::terminate_accept_invite)),
                )
                .service(
                    web::resource("/accept_invite_from_email")
                        .route(web::post().to(user::accept_invite_from_email)),
                );
        }
        #[cfg(not(feature = "email"))]
        {
            route = route.service(web::resource("/signup").route(web::post().to(user::user_signup)))
        }

        // User management
        route = route.service(
            web::scope("/user")
                .service(web::resource("").route(web::post().to(user::list_user_roles_details)))
                // TODO: To be deprecated
                .service(web::resource("/v2").route(web::post().to(user::list_user_roles_details)))
                .service(
                    web::resource("/list").route(web::get().to(user_role::list_users_in_lineage)),
                )
                // TODO: To be deprecated
                .service(
                    web::resource("/v2/list")
                        .route(web::get().to(user_role::list_users_in_lineage)),
                )
                .service(
                    web::resource("/invite_multiple")
                        .route(web::post().to(user::invite_multiple_user)),
                )
                .service(
                    web::scope("/invite/accept")
                        .service(
                            web::resource("")
                                .route(web::post().to(user_role::accept_invitations_v2)),
                        )
                        .service(
                            web::resource("/pre_auth")
                                .route(web::post().to(user_role::accept_invitations_pre_auth)),
                        )
                        .service(
                            web::scope("/v2")
                                .service(
                                    web::resource("")
                                        .route(web::post().to(user_role::accept_invitations_v2)),
                                )
                                .service(
                                    web::resource("/pre_auth").route(
                                        web::post().to(user_role::accept_invitations_pre_auth),
                                    ),
                                ),
                        ),
                )
                .service(
                    web::resource("/update_role")
                        .route(web::post().to(user_role::update_user_role)),
                )
                .service(
                    web::resource("/delete").route(web::delete().to(user_role::delete_user_role)),
                ),
        );

        if state.conf().clone_connector_allowlist.is_some() {
            route = route.service(
                web::resource("/clone_connector").route(web::post().to(user::clone_connector)),
            );
        }

        // Role information
        route =
            route.service(
                web::scope("/role")
                    .service(
                        web::resource("")
                            .route(web::get().to(user_role::get_role_from_token))
                            // TODO: To be deprecated
                            .route(web::post().to(user_role::create_role)),
                    )
                    .service(
                        web::resource("/v2")
                            .route(web::post().to(user_role::create_role_v2))
                            .route(
                                web::get()
                                    .to(user_role::get_groups_and_resources_for_role_from_token),
                            ),
                    )
                    .service(web::resource("/v3").route(
                        web::get().to(user_role::get_parent_groups_info_for_role_from_token),
                    ))
                    // TODO: To be deprecated
                    .service(
                        web::resource("/v2/list")
                            .route(web::get().to(user_role::list_roles_with_info)),
                    )
                    .service(
                        web::scope("/list")
                            .service(
                                web::resource("")
                                    .route(web::get().to(user_role::list_roles_with_info)),
                            )
                            .service(web::resource("/invite").route(
                                web::get().to(user_role::list_invitable_roles_at_entity_level),
                            ))
                            .service(web::resource("/update").route(
                                web::get().to(user_role::list_updatable_roles_at_entity_level),
                            )),
                    )
                    .service(
                        web::resource("/{role_id}")
                            .route(web::get().to(user_role::get_role))
                            .route(web::put().to(user_role::update_role)),
                    )
                    .service(
                        web::resource("/{role_id}/v2")
                            .route(web::get().to(user_role::get_parent_info_for_role)),
                    ),
            );

        #[cfg(feature = "dummy_connector")]
        {
            route = route.service(
                web::resource("/sample_data")
                    .route(web::post().to(user::generate_sample_data))
                    .route(web::delete().to(user::delete_sample_data)),
            )
        }
        // Admin Theme
        // TODO: To be deprecated
        route = route.service(
            web::scope("/admin/theme")
                .service(
                    web::resource("")
                        .route(web::get().to(user::theme::get_theme_using_lineage))
                        .route(web::post().to(user::theme::create_theme)),
                )
                .service(
                    web::resource("/{theme_id}")
                        .route(web::get().to(user::theme::get_theme_using_theme_id))
                        .route(web::put().to(user::theme::update_theme))
                        .route(web::post().to(user::theme::upload_file_to_theme_storage))
                        .route(web::delete().to(user::theme::delete_theme)),
                ),
        );
        // User Theme
        route = route.service(
            web::scope("/theme")
                .service(
                    web::resource("")
                        .route(web::post().to(user::theme::create_user_theme))
                        .route(web::get().to(user::theme::get_user_theme_using_lineage)),
                )
                .service(
                    web::resource("/list")
                        .route(web::get().to(user::theme::list_all_themes_in_lineage)),
                )
                .service(
                    web::resource("/{theme_id}")
                        .route(web::get().to(user::theme::get_user_theme_using_theme_id))
                        .route(web::put().to(user::theme::update_user_theme))
                        .route(web::post().to(user::theme::upload_file_to_user_theme_storage))
                        .route(web::delete().to(user::theme::delete_user_theme)),
                ),
        );
        route
    }
}

pub struct ConnectorOnboarding;

#[cfg(all(feature = "olap", feature = "v1"))]
impl ConnectorOnboarding {
    pub fn server(state: AppState) -> Scope {
        web::scope("/connector_onboarding")
            .app_data(web::Data::new(state))
            .service(
                web::resource("/action_url")
                    .route(web::post().to(connector_onboarding::get_action_url)),
            )
            .service(
                web::resource("/sync")
                    .route(web::post().to(connector_onboarding::sync_onboarding_status)),
            )
            .service(
                web::resource("/reset_tracking_id")
                    .route(web::post().to(connector_onboarding::reset_tracking_id)),
            )
    }
}

#[cfg(feature = "olap")]
pub struct WebhookEvents;

#[cfg(all(feature = "olap", feature = "v1"))]
impl WebhookEvents {
    pub fn server(config: AppState) -> Scope {
        web::scope("/events")
            .app_data(web::Data::new(config))
            .service(web::scope("/profile/list").service(web::resource("").route(
                web::post().to(webhook_events::list_initial_webhook_delivery_attempts_with_jwtauth),
            )))
            .service(
                web::scope("/{merchant_id}")
                    .service(web::resource("").route(
                        web::post().to(webhook_events::list_initial_webhook_delivery_attempts),
                    ))
                    .service(
                        web::scope("/{event_id}")
                            .service(web::resource("attempts").route(
                                web::get().to(webhook_events::list_webhook_delivery_attempts),
                            ))
                            .service(web::resource("retry").route(
                                web::post().to(webhook_events::retry_webhook_delivery_attempt),
                            )),
                    ),
            )
    }
}

#[cfg(feature = "olap")]
pub struct FeatureMatrix;

#[cfg(all(feature = "olap", feature = "v1"))]
impl FeatureMatrix {
    pub fn server(state: AppState) -> Scope {
        web::scope("/feature_matrix")
            .app_data(web::Data::new(state))
            .service(web::resource("").route(web::get().to(feature_matrix::fetch_feature_matrix)))
    }
}

#[cfg(feature = "olap")]
pub struct ProcessTrackerDeprecated;

#[cfg(all(feature = "olap", feature = "v2"))]
impl ProcessTrackerDeprecated {
    pub fn server(state: AppState) -> Scope {
        use super::process_tracker::revenue_recovery;
        // TODO: Deprecated. Remove this in favour of /v2/process-trackers
        web::scope("/v2/process_tracker/revenue_recovery_workflow")
            .app_data(web::Data::new(state.clone()))
            .service(
                web::resource("/{revenue_recovery_id}")
                    .route(web::get().to(revenue_recovery::revenue_recovery_pt_retrieve_api)),
            )
    }
}

#[cfg(feature = "olap")]
pub struct ProcessTracker;

#[cfg(all(feature = "olap", feature = "v2"))]
impl ProcessTracker {
    pub fn server(state: AppState) -> Scope {
        use super::process_tracker::revenue_recovery;
        web::scope("/v2/process-trackers/revenue-recovery-workflow")
            .app_data(web::Data::new(state.clone()))
            .service(
                web::scope("/{revenue_recovery_id}")
                    .service(
                        web::resource("").route(
                            web::get().to(revenue_recovery::revenue_recovery_pt_retrieve_api),
                        ),
                    )
                    .service(
                        web::resource("/resume")
                            .route(web::post().to(revenue_recovery::revenue_recovery_resume_api)),
                    ),
            )
    }
}

pub struct Authentication;

#[cfg(feature = "v1")]
impl Authentication {
    pub fn server(state: AppState) -> Scope {
        web::scope("/authentication")
            .app_data(web::Data::new(state))
            .service(web::resource("").route(web::post().to(authentication::authentication_create)))
            .service(
                web::resource("/{authentication_id}/eligibility")
                    .route(web::post().to(authentication::authentication_eligibility)),
            )
            .service(
                web::resource("/{authentication_id}/authenticate")
                    .route(web::post().to(authentication::authentication_authenticate)),
            )
            .service(
                web::resource("/{authentication_id}/eligibility-check")
                    .route(web::post().to(authentication::authentication_eligibility_check))
                    .route(
                        web::get().to(authentication::authentication_retrieve_eligibility_check),
                    ),
            )
            .service(
                web::resource("{merchant_id}/{authentication_id}/redirect")
                    .route(web::post().to(authentication::authentication_sync_post_update)),
            )
            .service(
                web::resource("{merchant_id}/{authentication_id}/sync")
                    .route(web::post().to(authentication::authentication_sync)),
            )
            .service(
                web::resource("/{authentication_id}/enabled_authn_methods_token")
                    .route(web::post().to(authentication::authentication_session_token)),
            )
    }
}

#[cfg(feature = "olap")]
pub struct ProfileAcquirer;

#[cfg(all(feature = "olap", feature = "v1"))]
impl ProfileAcquirer {
    pub fn server(state: AppState) -> Scope {
        web::scope("/profile_acquirer")
            .app_data(web::Data::new(state))
            .service(
                web::resource("").route(web::post().to(profile_acquirer::create_profile_acquirer)),
            )
            .service(
                web::resource("/{profile_id}/{profile_acquirer_id}")
                    .route(web::post().to(profile_acquirer::profile_acquirer_update)),
            )
    }
}

#[cfg(feature = "v2")]
pub struct RecoveryDataBackfill;
#[cfg(feature = "v2")]
impl RecoveryDataBackfill {
    pub fn server(state: AppState) -> Scope {
        web::scope("/v2/recovery/data-backfill")
            .app_data(web::Data::new(state))
            .service(
                web::resource("").route(
                    web::post()
                        .to(super::revenue_recovery_data_backfill::revenue_recovery_data_backfill),
                ),
            )
            .service(web::resource("/status/{connector_cutomer_id}/{payment_intent_id}").route(
                web::post().to(
                    super::revenue_recovery_data_backfill::revenue_recovery_data_backfill_status,
                ),
            ))
            .service(web::resource("/redis-data/{connector_cutomer_id}").route(
                web::get().to(
                    super::revenue_recovery_redis::get_revenue_recovery_redis_data,
                ),
            ))
            .service(web::resource("/update-token").route(
                web::put().to(
                    super::revenue_recovery_data_backfill::update_revenue_recovery_additional_redis_data,
                ),
            ))
    }
}<|MERGE_RESOLUTION|>--- conflicted
+++ resolved
@@ -67,8 +67,9 @@
 #[cfg(feature = "oltp")]
 use super::webhooks::*;
 use super::{
-    admin, api_keys, cache::*, chat, connector_onboarding, disputes, files, gsm, health::*, oidc,
-    profiles, relay, user, user_role,
+    admin, admin, api_keys, api_keys, cache::*, cache::*, chat, chat, connector_onboarding,
+    connector_onboarding, disputes, disputes, files, files, gsm, gsm, health::*, health::*, oidc,
+    oidc, profiles, relay, user, user_role,
 };
 #[cfg(feature = "v1")]
 use super::{
@@ -1799,11 +1800,8 @@
                     .route(web::get().to(oidc::oidc_discovery)),
             )
             .service(web::resource("/oauth2/jwks").route(web::get().to(oidc::jwks_endpoint)))
-<<<<<<< HEAD
             .service(web::resource("/oidc/authorize").route(web::get().to(oidc::oidc_authorize)))
             .service(web::resource("/oauth2/token").route(web::post().to(oidc::oidc_token)))
-=======
->>>>>>> a738f7e5
     }
 }
 
