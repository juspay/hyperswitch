use std::sync::Arc;

use actix_web::{web, Scope};
#[cfg(all(feature = "olap", any(feature = "hashicorp-vault", feature = "kms")))]
use analytics::AnalyticsConfig;
#[cfg(feature = "email")]
use external_services::email::{ses::AwsSes, EmailService};
use external_services::file_storage::FileStorageInterface;
#[cfg(all(feature = "olap", feature = "hashicorp-vault"))]
use external_services::hashicorp_vault::decrypt::VaultFetch;
#[cfg(feature = "kms")]
use external_services::kms::{self, decrypt::KmsDecrypt};
#[cfg(all(feature = "olap", feature = "kms"))]
use masking::PeekInterface;
use router_env::tracing_actix_web::RequestId;
use scheduler::SchedulerInterface;
use storage_impl::MockDb;
use tokio::sync::oneshot;

#[cfg(feature = "olap")]
use super::blocklist;
#[cfg(any(feature = "olap", feature = "oltp"))]
use super::currency;
#[cfg(feature = "dummy_connector")]
use super::dummy_connector::*;
#[cfg(feature = "payouts")]
use super::payouts::*;
#[cfg(feature = "oltp")]
use super::pm_auth;
#[cfg(feature = "olap")]
use super::routing as cloud_routing;
#[cfg(all(feature = "olap", feature = "kms"))]
use super::verification::{apple_pay_merchant_registration, retrieve_apple_pay_verified_domains};
#[cfg(feature = "olap")]
use super::{
    admin::*, api_keys::*, connector_onboarding::*, disputes::*, files::*, gsm::*,
    locker_migration, payment_link::*, user::*, user_role::*,
};
use super::{cache::*, health::*};
#[cfg(any(feature = "olap", feature = "oltp"))]
use super::{configs::*, customers::*, mandates::*, payments::*, refunds::*};
#[cfg(feature = "oltp")]
use super::{ephemeral_key::*, payment_methods::*, webhooks::*};
#[cfg(all(feature = "frm", feature = "oltp"))]
use crate::routes::fraud_check as frm_routes;
#[cfg(all(feature = "recon", feature = "olap"))]
use crate::routes::recon as recon_routes;
#[cfg(feature = "olap")]
use crate::routes::verify_connector::payment_connector_verify;
pub use crate::{
    configs::settings,
    db::{StorageImpl, StorageInterface},
    events::EventsHandler,
    routes::cards_info::card_iin_info,
    services::get_store,
};

#[derive(Clone)]
pub struct AppState {
    pub flow_name: String,
    pub store: Box<dyn StorageInterface>,
    pub conf: Arc<settings::Settings>,
    pub event_handler: EventsHandler,
    #[cfg(feature = "email")]
    pub email_client: Arc<dyn EmailService>,
    #[cfg(feature = "kms")]
    pub kms_secrets: Arc<settings::ActiveKmsSecrets>,
    pub api_client: Box<dyn crate::services::ApiClient>,
    #[cfg(feature = "olap")]
    pub pool: crate::analytics::AnalyticsProvider,
    pub request_id: Option<RequestId>,
    pub file_storage_client: Box<dyn FileStorageInterface>,
}

impl scheduler::SchedulerAppState for AppState {
    fn get_db(&self) -> Box<dyn SchedulerInterface> {
        self.store.get_scheduler_db()
    }
}

pub trait AppStateInfo {
    fn conf(&self) -> settings::Settings;
    fn store(&self) -> Box<dyn StorageInterface>;
    fn event_handler(&self) -> EventsHandler;
    #[cfg(feature = "email")]
    fn email_client(&self) -> Arc<dyn EmailService>;
    fn add_request_id(&mut self, request_id: RequestId);
    fn add_merchant_id(&mut self, merchant_id: Option<String>);
    fn add_flow_name(&mut self, flow_name: String);
    fn get_request_id(&self) -> Option<String>;
}

impl AppStateInfo for AppState {
    fn conf(&self) -> settings::Settings {
        self.conf.as_ref().to_owned()
    }
    fn store(&self) -> Box<dyn StorageInterface> {
        self.store.to_owned()
    }
    #[cfg(feature = "email")]
    fn email_client(&self) -> Arc<dyn EmailService> {
        self.email_client.to_owned()
    }
    fn event_handler(&self) -> EventsHandler {
        self.event_handler.clone()
    }
    fn add_request_id(&mut self, request_id: RequestId) {
        self.api_client.add_request_id(request_id);
        self.store.add_request_id(request_id.to_string());
        self.request_id.replace(request_id);
    }

    fn add_merchant_id(&mut self, merchant_id: Option<String>) {
        self.api_client.add_merchant_id(merchant_id);
    }
    fn add_flow_name(&mut self, flow_name: String) {
        self.api_client.add_flow_name(flow_name);
    }
    fn get_request_id(&self) -> Option<String> {
        self.api_client.get_request_id()
    }
}

impl AsRef<Self> for AppState {
    fn as_ref(&self) -> &Self {
        self
    }
}

#[cfg(feature = "email")]
pub async fn create_email_client(settings: &settings::Settings) -> impl EmailService {
    match settings.email.active_email_client {
        external_services::email::AvailableEmailClients::SES => {
            AwsSes::create(&settings.email, settings.proxy.https_url.to_owned()).await
        }
    }
}

impl AppState {
    /// # Panics
    ///
    /// Panics if Store can't be created or JWE decryption fails
    pub async fn with_storage(
        #[cfg_attr(not(all(feature = "olap", feature = "kms")), allow(unused_mut))]
        mut conf: settings::Settings,
        storage_impl: StorageImpl,
        shut_down_signal: oneshot::Sender<()>,
        api_client: Box<dyn crate::services::ApiClient>,
    ) -> Self {
        Box::pin(async move {
            #[cfg(feature = "kms")]
            let kms_client = kms::get_kms_client(&conf.kms).await;
            #[cfg(all(feature = "hashicorp-vault", feature = "olap"))]
            #[allow(clippy::expect_used)]
            let hc_client =
                external_services::hashicorp_vault::get_hashicorp_client(&conf.hc_vault)
                    .await
                    .expect("Failed while creating hashicorp_client");
            let testable = storage_impl == StorageImpl::PostgresqlTest;
            #[allow(clippy::expect_used)]
            let event_handler = conf
                .events
                .get_event_handler()
                .await
                .expect("Failed to create event handler");

            let store: Box<dyn StorageInterface> = match storage_impl {
                StorageImpl::Postgresql | StorageImpl::PostgresqlTest => match &event_handler {
                    EventsHandler::Kafka(kafka_client) => Box::new(
                        crate::db::KafkaStore::new(
                            #[allow(clippy::expect_used)]
                            get_store(&conf.clone(), shut_down_signal, testable)
                                .await
                                .expect("Failed to create store"),
                            kafka_client.clone(),
                        )
                        .await,
                    ),
                    EventsHandler::Logs(_) => Box::new(
                        #[allow(clippy::expect_used)]
                        get_store(&conf, shut_down_signal, testable)
                            .await
                            .expect("Failed to create store"),
                    ),
                },
                #[allow(clippy::expect_used)]
                StorageImpl::Mock => Box::new(
                    MockDb::new(&conf.redis)
                        .await
                        .expect("Failed to create mock store"),
                ),
            };

            #[cfg(all(feature = "hashicorp-vault", feature = "olap"))]
            #[allow(clippy::expect_used)]
            match conf.analytics {
                AnalyticsConfig::Clickhouse { .. } => {}
                AnalyticsConfig::Sqlx { ref mut sqlx }
                | AnalyticsConfig::CombinedCkh { ref mut sqlx, .. }
                | AnalyticsConfig::CombinedSqlx { ref mut sqlx, .. } => {
                    sqlx.password = sqlx
                        .password
                        .clone()
                        .fetch_inner::<external_services::hashicorp_vault::Kv2>(hc_client)
                        .await
                        .expect("Failed while fetching from hashicorp vault");
                }
            };

            #[cfg(all(feature = "kms", feature = "olap"))]
            #[allow(clippy::expect_used)]
            match conf.analytics {
                AnalyticsConfig::Clickhouse { .. } => {}
                AnalyticsConfig::Sqlx { ref mut sqlx }
                | AnalyticsConfig::CombinedCkh { ref mut sqlx, .. }
                | AnalyticsConfig::CombinedSqlx { ref mut sqlx, .. } => {
                    sqlx.password = kms_client
                        .decrypt(&sqlx.password.peek())
                        .await
                        .expect("Failed to decrypt password")
                        .into();
                }
            };

            #[cfg(all(feature = "hashicorp-vault", feature = "olap"))]
            #[allow(clippy::expect_used)]
            {
                conf.connector_onboarding = conf
                    .connector_onboarding
                    .fetch_inner::<external_services::hashicorp_vault::Kv2>(hc_client)
                    .await
                    .expect("Failed to decrypt connector onboarding credentials");
            }

            #[cfg(all(feature = "kms", feature = "olap"))]
            #[allow(clippy::expect_used)]
            {
                conf.connector_onboarding = conf
                    .connector_onboarding
                    .decrypt_inner(kms_client)
                    .await
                    .expect("Failed to decrypt connector onboarding credentials");
            }

            #[cfg(feature = "olap")]
            let pool = crate::analytics::AnalyticsProvider::from_conf(&conf.analytics).await;

            #[cfg(all(feature = "hashicorp-vault", feature = "olap"))]
            #[allow(clippy::expect_used)]
            {
                conf.jwekey = conf
                    .jwekey
                    .clone()
                    .fetch_inner::<external_services::hashicorp_vault::Kv2>(hc_client)
                    .await
                    .expect("Failed to decrypt connector onboarding credentials");
            }

            #[cfg(feature = "kms")]
            #[allow(clippy::expect_used)]
            let kms_secrets = settings::ActiveKmsSecrets {
                jwekey: conf.jwekey.clone().into(),
            }
            .decrypt_inner(kms_client)
            .await
            .expect("Failed while performing KMS decryption");

            #[cfg(feature = "email")]
            let email_client = Arc::new(create_email_client(&conf).await);

            let file_storage_client = conf.file_storage.get_file_storage_client().await;

            Self {
                flow_name: String::from("default"),
                store,
                conf: Arc::new(conf),
                #[cfg(feature = "email")]
                email_client,
                #[cfg(feature = "kms")]
                kms_secrets: Arc::new(kms_secrets),
                api_client,
                event_handler,
                #[cfg(feature = "olap")]
                pool,
                request_id: None,
                file_storage_client,
            }
        })
        .await
    }

    pub async fn new(
        conf: settings::Settings,
        shut_down_signal: oneshot::Sender<()>,
        api_client: Box<dyn crate::services::ApiClient>,
    ) -> Self {
        Box::pin(Self::with_storage(
            conf,
            StorageImpl::Postgresql,
            shut_down_signal,
            api_client,
        ))
        .await
    }
}

pub struct Health;

impl Health {
    pub fn server(state: AppState) -> Scope {
        web::scope("health")
            .app_data(web::Data::new(state))
            .service(web::resource("").route(web::get().to(health)))
<<<<<<< HEAD
            .service(web::resource("/deep_check").route(web::get().to(deep_health_check)))
=======
            .service(web::resource("/ready").route(web::get().to(deep_health_check)))
>>>>>>> b0a65e89
    }
}

#[cfg(feature = "dummy_connector")]
pub struct DummyConnector;

#[cfg(feature = "dummy_connector")]
impl DummyConnector {
    pub fn server(state: AppState) -> Scope {
        let mut routes_with_restricted_access = web::scope("");
        #[cfg(not(feature = "external_access_dc"))]
        {
            routes_with_restricted_access =
                routes_with_restricted_access.guard(actix_web::guard::Host("localhost"));
        }
        routes_with_restricted_access = routes_with_restricted_access
            .service(web::resource("/payment").route(web::post().to(dummy_connector_payment)))
            .service(
                web::resource("/payments/{payment_id}")
                    .route(web::get().to(dummy_connector_payment_data)),
            )
            .service(
                web::resource("/{payment_id}/refund").route(web::post().to(dummy_connector_refund)),
            )
            .service(
                web::resource("/refunds/{refund_id}")
                    .route(web::get().to(dummy_connector_refund_data)),
            );
        web::scope("/dummy-connector")
            .app_data(web::Data::new(state))
            .service(
                web::resource("/authorize/{attempt_id}")
                    .route(web::get().to(dummy_connector_authorize_payment)),
            )
            .service(
                web::resource("/complete/{attempt_id}")
                    .route(web::get().to(dummy_connector_complete_payment)),
            )
            .service(routes_with_restricted_access)
    }
}

pub struct Payments;

#[cfg(any(feature = "olap", feature = "oltp"))]
impl Payments {
    pub fn server(state: AppState) -> Scope {
        let mut route = web::scope("/payments").app_data(web::Data::new(state));

        #[cfg(feature = "olap")]
        {
            route = route
                .service(
                    web::resource("/list")
                        .route(web::get().to(payments_list))
                        .route(web::post().to(payments_list_by_filter)),
                )
                .service(web::resource("/filter").route(web::post().to(get_filters_for_payments)))
        }
        #[cfg(feature = "oltp")]
        {
            route = route
                .service(web::resource("").route(web::post().to(payments_create)))
                .service(
                    web::resource("/session_tokens")
                        .route(web::post().to(payments_connector_session)),
                )
                .service(
                    web::resource("/sync")
                        .route(web::post().to(payments_retrieve_with_gateway_creds)),
                )
                .service(
                    web::resource("/{payment_id}")
                        .route(web::get().to(payments_retrieve))
                        .route(web::post().to(payments_update)),
                )
                .service(
                    web::resource("/{payment_id}/confirm").route(web::post().to(payments_confirm)),
                )
                .service(
                    web::resource("/{payment_id}/cancel").route(web::post().to(payments_cancel)),
                )
                .service(
                    web::resource("/{payment_id}/capture").route(web::post().to(payments_capture)),
                )
                .service(
                    web::resource("/{payment_id}/approve")
                        .route(web::post().to(payments_approve)),
                )
                .service(
                    web::resource("/{payment_id}/reject")
                        .route(web::post().to(payments_reject)),
                )
                .service(
                    web::resource("/redirect/{payment_id}/{merchant_id}/{attempt_id}")
                        .route(web::get().to(payments_start)),
                )
                .service(
                    web::resource(
                        "/{payment_id}/{merchant_id}/redirect/response/{connector}/{creds_identifier}",
                    )
                    .route(web::get().to(payments_redirect_response_with_creds_identifier)),
                )
                .service(
                    web::resource("/{payment_id}/{merchant_id}/redirect/response/{connector}")
                        .route(web::get().to(payments_redirect_response))
                        .route(web::post().to(payments_redirect_response))
                )
                .service(
                    web::resource("/{payment_id}/{merchant_id}/redirect/complete/{connector}")
                        .route(web::get().to(payments_complete_authorize))
                        .route(web::post().to(payments_complete_authorize)),
                )
                .service(
                    web::resource("/{payment_id}/incremental_authorization").route(web::post().to(payments_incremental_authorization)),
                );
        }
        route
    }
}

#[cfg(any(feature = "olap", feature = "oltp"))]
pub struct Forex;

#[cfg(any(feature = "olap", feature = "oltp"))]
impl Forex {
    pub fn server(state: AppState) -> Scope {
        web::scope("/forex")
            .app_data(web::Data::new(state.clone()))
            .app_data(web::Data::new(state.clone()))
            .service(web::resource("/rates").route(web::get().to(currency::retrieve_forex)))
            .service(
                web::resource("/convert_from_minor").route(web::get().to(currency::convert_forex)),
            )
    }
}

#[cfg(feature = "olap")]
pub struct Routing;

#[cfg(feature = "olap")]
impl Routing {
    pub fn server(state: AppState) -> Scope {
        web::scope("/routing")
            .app_data(web::Data::new(state.clone()))
            .service(
                web::resource("/active")
                    .route(web::get().to(cloud_routing::routing_retrieve_linked_config)),
            )
            .service(
                web::resource("")
                    .route(web::get().to(cloud_routing::list_routing_configs))
                    .route(web::post().to(cloud_routing::routing_create_config)),
            )
            .service(
                web::resource("/default")
                    .route(web::get().to(cloud_routing::routing_retrieve_default_config))
                    .route(web::post().to(cloud_routing::routing_update_default_config)),
            )
            .service(
                web::resource("/deactivate")
                    .route(web::post().to(cloud_routing::routing_unlink_config)),
            )
            .service(
                web::resource("/decision")
                    .route(web::put().to(cloud_routing::upsert_decision_manager_config))
                    .route(web::get().to(cloud_routing::retrieve_decision_manager_config))
                    .route(web::delete().to(cloud_routing::delete_decision_manager_config)),
            )
            .service(
                web::resource("/decision/surcharge")
                    .route(web::put().to(cloud_routing::upsert_surcharge_decision_manager_config))
                    .route(web::get().to(cloud_routing::retrieve_surcharge_decision_manager_config))
                    .route(
                        web::delete().to(cloud_routing::delete_surcharge_decision_manager_config),
                    ),
            )
            .service(
                web::resource("/{algorithm_id}")
                    .route(web::get().to(cloud_routing::routing_retrieve_config)),
            )
            .service(
                web::resource("/{algorithm_id}/activate")
                    .route(web::post().to(cloud_routing::routing_link_config)),
            )
            .service(
                web::resource("/default/profile/{profile_id}").route(
                    web::post().to(cloud_routing::routing_update_default_config_for_profile),
                ),
            )
            .service(
                web::resource("/default/profile").route(
                    web::get().to(cloud_routing::routing_retrieve_default_config_for_profiles),
                ),
            )
    }
}

pub struct Customers;

#[cfg(any(feature = "olap", feature = "oltp"))]
impl Customers {
    pub fn server(state: AppState) -> Scope {
        let mut route = web::scope("/customers").app_data(web::Data::new(state));

        #[cfg(feature = "olap")]
        {
            route = route
                .service(
                    web::resource("/{customer_id}/mandates")
                        .route(web::get().to(get_customer_mandates)),
                )
                .service(web::resource("/list").route(web::get().to(customers_list)))
        }

        #[cfg(feature = "oltp")]
        {
            route = route
                .service(web::resource("").route(web::post().to(customers_create)))
                .service(
                    web::resource("/payment_methods")
                        .route(web::get().to(list_customer_payment_method_api_client)),
                )
                .service(
                    web::resource("/{customer_id}/payment_methods")
                        .route(web::get().to(list_customer_payment_method_api)),
                )
                .service(
                    web::resource("/{customer_id}")
                        .route(web::get().to(customers_retrieve))
                        .route(web::post().to(customers_update))
                        .route(web::delete().to(customers_delete)),
                );
        }

        route
    }
}

pub struct Refunds;

#[cfg(any(feature = "olap", feature = "oltp"))]
impl Refunds {
    pub fn server(state: AppState) -> Scope {
        let mut route = web::scope("/refunds").app_data(web::Data::new(state));

        #[cfg(feature = "olap")]
        {
            route = route
                .service(web::resource("/list").route(web::post().to(refunds_list)))
                .service(web::resource("/filter").route(web::post().to(refunds_filter_list)));
        }
        #[cfg(feature = "oltp")]
        {
            route = route
                .service(web::resource("").route(web::post().to(refunds_create)))
                .service(web::resource("/sync").route(web::post().to(refunds_retrieve_with_body)))
                .service(
                    web::resource("/{id}")
                        .route(web::get().to(refunds_retrieve))
                        .route(web::post().to(refunds_update)),
                );
        }
        route
    }
}

#[cfg(feature = "payouts")]
pub struct Payouts;

#[cfg(feature = "payouts")]
impl Payouts {
    pub fn server(state: AppState) -> Scope {
        let route = web::scope("/payouts").app_data(web::Data::new(state));
        route
            .service(web::resource("/create").route(web::post().to(payouts_create)))
            .service(web::resource("/{payout_id}/cancel").route(web::post().to(payouts_cancel)))
            .service(web::resource("/{payout_id}/fulfill").route(web::post().to(payouts_fulfill)))
            .service(
                web::resource("/{payout_id}")
                    .route(web::get().to(payouts_retrieve))
                    .route(web::put().to(payouts_update)),
            )
    }
}

pub struct PaymentMethods;

#[cfg(feature = "oltp")]
impl PaymentMethods {
    pub fn server(state: AppState) -> Scope {
        web::scope("/payment_methods")
            .app_data(web::Data::new(state))
            .service(
                web::resource("")
                    .route(web::post().to(create_payment_method_api))
                    .route(web::get().to(list_payment_method_api)), // TODO : added for sdk compatibility for now, need to deprecate this later
            )
            .service(
                web::resource("/{payment_method_id}")
                    .route(web::get().to(payment_method_retrieve_api))
                    .route(web::post().to(payment_method_update_api))
                    .route(web::delete().to(payment_method_delete_api)),
            )
            .service(web::resource("/auth/link").route(web::post().to(pm_auth::link_token_create)))
            .service(web::resource("/auth/exchange").route(web::post().to(pm_auth::exchange_token)))
    }
}

#[cfg(all(feature = "olap", feature = "recon"))]
pub struct Recon;

#[cfg(all(feature = "olap", feature = "recon"))]
impl Recon {
    pub fn server(state: AppState) -> Scope {
        web::scope("/recon")
            .app_data(web::Data::new(state))
            .service(
                web::resource("/update_merchant")
                    .route(web::post().to(recon_routes::update_merchant)),
            )
            .service(web::resource("/token").route(web::get().to(recon_routes::get_recon_token)))
            .service(
                web::resource("/request").route(web::post().to(recon_routes::request_for_recon)),
            )
            .service(web::resource("/verify_token").route(web::get().to(verify_recon_token)))
    }
}

#[cfg(feature = "olap")]
pub struct Blocklist;

#[cfg(feature = "olap")]
impl Blocklist {
    pub fn server(state: AppState) -> Scope {
        web::scope("/blocklist")
            .app_data(web::Data::new(state))
            .service(
                web::resource("")
                    .route(web::get().to(blocklist::list_blocked_payment_methods))
                    .route(web::post().to(blocklist::add_entry_to_blocklist))
                    .route(web::delete().to(blocklist::remove_entry_from_blocklist)),
            )
    }
}

pub struct MerchantAccount;

#[cfg(feature = "olap")]
impl MerchantAccount {
    pub fn server(state: AppState) -> Scope {
        web::scope("/accounts")
            .app_data(web::Data::new(state))
            .service(web::resource("").route(web::post().to(merchant_account_create)))
            .service(web::resource("/list").route(web::get().to(merchant_account_list)))
            .service(
                web::resource("/{id}/kv")
                    .route(web::post().to(merchant_account_toggle_kv))
                    .route(web::get().to(merchant_account_kv_status)),
            )
            .service(
                web::resource("/{id}")
                    .route(web::get().to(retrieve_merchant_account))
                    .route(web::post().to(update_merchant_account))
                    .route(web::delete().to(delete_merchant_account)),
            )
    }
}

pub struct MerchantConnectorAccount;

#[cfg(any(feature = "olap", feature = "oltp"))]
impl MerchantConnectorAccount {
    pub fn server(state: AppState) -> Scope {
        let mut route = web::scope("/account").app_data(web::Data::new(state));

        #[cfg(feature = "olap")]
        {
            use super::admin::*;

            route = route
                .service(
                    web::resource("/connectors/verify")
                        .route(web::post().to(payment_connector_verify)),
                )
                .service(
                    web::resource("/{merchant_id}/connectors")
                        .route(web::post().to(payment_connector_create))
                        .route(web::get().to(payment_connector_list)),
                )
                .service(
                    web::resource("/{merchant_id}/connectors/{merchant_connector_id}")
                        .route(web::get().to(payment_connector_retrieve))
                        .route(web::post().to(payment_connector_update))
                        .route(web::delete().to(payment_connector_delete)),
                );
        }
        #[cfg(feature = "oltp")]
        {
            route = route.service(
                web::resource("/payment_methods").route(web::get().to(list_payment_method_api)),
            );
        }
        route
    }
}

pub struct EphemeralKey;

#[cfg(feature = "oltp")]
impl EphemeralKey {
    pub fn server(config: AppState) -> Scope {
        web::scope("/ephemeral_keys")
            .app_data(web::Data::new(config))
            .service(web::resource("").route(web::post().to(ephemeral_key_create)))
            .service(web::resource("/{id}").route(web::delete().to(ephemeral_key_delete)))
    }
}

pub struct Mandates;

#[cfg(any(feature = "olap", feature = "oltp"))]
impl Mandates {
    pub fn server(state: AppState) -> Scope {
        let mut route = web::scope("/mandates").app_data(web::Data::new(state));

        #[cfg(feature = "olap")]
        {
            route =
                route.service(web::resource("/list").route(web::get().to(retrieve_mandates_list)));
            route = route.service(web::resource("/{id}").route(web::get().to(get_mandate)));
        }
        #[cfg(feature = "oltp")]
        {
            route =
                route.service(web::resource("/revoke/{id}").route(web::post().to(revoke_mandate)));
        }
        route
    }
}

pub struct Webhooks;

#[cfg(feature = "oltp")]
impl Webhooks {
    pub fn server(config: AppState) -> Scope {
        use api_models::webhooks as webhook_type;

        #[allow(unused_mut)]
        let mut route = web::scope("/webhooks")
            .app_data(web::Data::new(config))
            .service(
                web::resource("/{merchant_id}/{connector_id_or_name}")
                    .route(
                        web::post().to(receive_incoming_webhook::<webhook_type::OutgoingWebhook>),
                    )
                    .route(web::get().to(receive_incoming_webhook::<webhook_type::OutgoingWebhook>))
                    .route(
                        web::put().to(receive_incoming_webhook::<webhook_type::OutgoingWebhook>),
                    ),
            );

        #[cfg(feature = "frm")]
        {
            route = route.service(
                web::resource("/frm_fulfillment")
                    .route(web::post().to(frm_routes::frm_fulfillment)),
            );
        }

        route
    }
}

pub struct Configs;

#[cfg(any(feature = "olap", feature = "oltp"))]
impl Configs {
    pub fn server(config: AppState) -> Scope {
        web::scope("/configs")
            .app_data(web::Data::new(config))
            .service(web::resource("/").route(web::post().to(config_key_create)))
            .service(
                web::resource("/{key}")
                    .route(web::get().to(config_key_retrieve))
                    .route(web::post().to(config_key_update)),
            )
    }
}

pub struct ApiKeys;

#[cfg(feature = "olap")]
impl ApiKeys {
    pub fn server(state: AppState) -> Scope {
        web::scope("/api_keys/{merchant_id}")
            .app_data(web::Data::new(state))
            .service(web::resource("").route(web::post().to(api_key_create)))
            .service(web::resource("/list").route(web::get().to(api_key_list)))
            .service(
                web::resource("/{key_id}")
                    .route(web::get().to(api_key_retrieve))
                    .route(web::post().to(api_key_update))
                    .route(web::delete().to(api_key_revoke)),
            )
    }
}

pub struct Disputes;

#[cfg(feature = "olap")]
impl Disputes {
    pub fn server(state: AppState) -> Scope {
        web::scope("/disputes")
            .app_data(web::Data::new(state))
            .service(web::resource("/list").route(web::get().to(retrieve_disputes_list)))
            .service(web::resource("/accept/{dispute_id}").route(web::post().to(accept_dispute)))
            .service(
                web::resource("/evidence")
                    .route(web::post().to(submit_dispute_evidence))
                    .route(web::put().to(attach_dispute_evidence)),
            )
            .service(
                web::resource("/evidence/{dispute_id}")
                    .route(web::get().to(retrieve_dispute_evidence)),
            )
            .service(web::resource("/{dispute_id}").route(web::get().to(retrieve_dispute)))
    }
}

pub struct Cards;

impl Cards {
    pub fn server(state: AppState) -> Scope {
        web::scope("/cards")
            .app_data(web::Data::new(state))
            .service(web::resource("/{bin}").route(web::get().to(card_iin_info)))
    }
}

pub struct Files;

#[cfg(feature = "olap")]
impl Files {
    pub fn server(state: AppState) -> Scope {
        web::scope("/files")
            .app_data(web::Data::new(state))
            .service(web::resource("").route(web::post().to(files_create)))
            .service(
                web::resource("/{file_id}")
                    .route(web::delete().to(files_delete))
                    .route(web::get().to(files_retrieve)),
            )
    }
}

pub struct Cache;

impl Cache {
    pub fn server(state: AppState) -> Scope {
        web::scope("/cache")
            .app_data(web::Data::new(state))
            .service(web::resource("/invalidate/{key}").route(web::post().to(invalidate)))
    }
}

pub struct PaymentLink;
#[cfg(feature = "olap")]
impl PaymentLink {
    pub fn server(state: AppState) -> Scope {
        web::scope("/payment_link")
            .app_data(web::Data::new(state))
            .service(web::resource("/list").route(web::post().to(payments_link_list)))
            .service(
                web::resource("/{payment_link_id}").route(web::get().to(payment_link_retrieve)),
            )
            .service(
                web::resource("{merchant_id}/{payment_id}")
                    .route(web::get().to(initiate_payment_link)),
            )
            .service(
                web::resource("status/{merchant_id}/{payment_id}")
                    .route(web::get().to(payment_link_status)),
            )
    }
}

pub struct BusinessProfile;

#[cfg(feature = "olap")]
impl BusinessProfile {
    pub fn server(state: AppState) -> Scope {
        web::scope("/account/{account_id}/business_profile")
            .app_data(web::Data::new(state))
            .service(
                web::resource("")
                    .route(web::post().to(business_profile_create))
                    .route(web::get().to(business_profiles_list)),
            )
            .service(
                web::resource("/{profile_id}")
                    .route(web::get().to(business_profile_retrieve))
                    .route(web::post().to(business_profile_update))
                    .route(web::delete().to(business_profile_delete)),
            )
    }
}

pub struct Gsm;

#[cfg(feature = "olap")]
impl Gsm {
    pub fn server(state: AppState) -> Scope {
        web::scope("/gsm")
            .app_data(web::Data::new(state))
            .service(web::resource("").route(web::post().to(create_gsm_rule)))
            .service(web::resource("/get").route(web::post().to(get_gsm_rule)))
            .service(web::resource("/update").route(web::post().to(update_gsm_rule)))
            .service(web::resource("/delete").route(web::post().to(delete_gsm_rule)))
    }
}

#[cfg(all(feature = "olap", feature = "kms"))]
pub struct Verify;

#[cfg(all(feature = "olap", feature = "kms"))]
impl Verify {
    pub fn server(state: AppState) -> Scope {
        web::scope("/verify")
            .app_data(web::Data::new(state))
            .service(
                web::resource("/apple_pay/{merchant_id}")
                    .route(web::post().to(apple_pay_merchant_registration)),
            )
            .service(
                web::resource("/applepay_verified_domains")
                    .route(web::get().to(retrieve_apple_pay_verified_domains)),
            )
    }
}

pub struct User;

#[cfg(feature = "olap")]
impl User {
    pub fn server(state: AppState) -> Scope {
        let mut route = web::scope("/user").app_data(web::Data::new(state));

        route = route
            .service(
                web::resource("/signin").route(web::post().to(user_signin_without_invite_checks)),
            )
            .service(web::resource("/v2/signin").route(web::post().to(user_signin)))
            .service(web::resource("/change_password").route(web::post().to(change_password)))
            .service(web::resource("/internal_signup").route(web::post().to(internal_user_signup)))
            .service(web::resource("/switch_merchant").route(web::post().to(switch_merchant_id)))
            .service(
                web::resource("/create_merchant")
                    .route(web::post().to(user_merchant_account_create)),
            )
            .service(web::resource("/switch/list").route(web::get().to(list_merchant_ids_for_user)))
            .service(web::resource("/permission_info").route(web::get().to(get_authorization_info)))
            .service(web::resource("/update").route(web::post().to(update_user_account_details)))
            .service(
                web::resource("/user/invite_multiple").route(web::post().to(invite_multiple_user)),
            )
            .service(
                web::resource("/data")
                    .route(web::get().to(get_multiple_dashboard_metadata))
                    .route(web::post().to(set_dashboard_metadata)),
            )
            .service(web::resource("/user/delete").route(web::delete().to(delete_user_role)));

        // User management
        route = route.service(
            web::scope("/user")
                .service(web::resource("/list").route(web::get().to(get_user_details)))
                .service(web::resource("/invite").route(web::post().to(invite_user)))
                .service(web::resource("/invite/accept").route(web::post().to(accept_invitation)))
                .service(web::resource("/update_role").route(web::post().to(update_user_role))),
        );

        // Role information
        route = route.service(
            web::scope("/role")
                .service(web::resource("").route(web::get().to(get_role_from_token)))
                .service(web::resource("/list").route(web::get().to(list_all_roles)))
                .service(web::resource("/{role_id}").route(web::get().to(get_role))),
        );

        #[cfg(feature = "dummy_connector")]
        {
            route = route.service(
                web::resource("/sample_data")
                    .route(web::post().to(generate_sample_data))
                    .route(web::delete().to(delete_sample_data)),
            )
        }
        #[cfg(feature = "email")]
        {
            route = route
                .service(
                    web::resource("/connect_account").route(web::post().to(user_connect_account)),
                )
                .service(web::resource("/forgot_password").route(web::post().to(forgot_password)))
                .service(web::resource("/reset_password").route(web::post().to(reset_password)))
                .service(
                    web::resource("/signup_with_merchant_id")
                        .route(web::post().to(user_signup_with_merchant_id)),
                )
                .service(
                    web::resource("/verify_email")
                        .route(web::post().to(verify_email_without_invite_checks)),
                )
                .service(web::resource("/v2/verify_email").route(web::post().to(verify_email)))
                .service(
                    web::resource("/verify_email_request")
                        .route(web::post().to(verify_email_request)),
                );
        }
        #[cfg(not(feature = "email"))]
        {
            route = route.service(web::resource("/signup").route(web::post().to(user_signup)))
        }
        route
    }
}

pub struct LockerMigrate;

#[cfg(feature = "olap")]
impl LockerMigrate {
    pub fn server(state: AppState) -> Scope {
        web::scope("locker_migration/{merchant_id}")
            .app_data(web::Data::new(state))
            .service(
                web::resource("").route(web::post().to(locker_migration::rust_locker_migration)),
            )
    }
}

pub struct ConnectorOnboarding;

#[cfg(feature = "olap")]
impl ConnectorOnboarding {
    pub fn server(state: AppState) -> Scope {
        web::scope("/connector_onboarding")
            .app_data(web::Data::new(state))
            .service(web::resource("/action_url").route(web::post().to(get_action_url)))
            .service(web::resource("/sync").route(web::post().to(sync_onboarding_status)))
            .service(web::resource("/reset_tracking_id").route(web::post().to(reset_tracking_id)))
    }
}<|MERGE_RESOLUTION|>--- conflicted
+++ resolved
@@ -311,11 +311,7 @@
         web::scope("health")
             .app_data(web::Data::new(state))
             .service(web::resource("").route(web::get().to(health)))
-<<<<<<< HEAD
-            .service(web::resource("/deep_check").route(web::get().to(deep_health_check)))
-=======
             .service(web::resource("/ready").route(web::get().to(deep_health_check)))
->>>>>>> b0a65e89
     }
 }
 
