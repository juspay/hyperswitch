--- conflicted
+++ resolved
@@ -124,13 +124,8 @@
                 )
                 .service(
                     web::resource("/{payment_id}/{merchant_id}/redirect/complete/{connector}")
-<<<<<<< HEAD
-                    .route(web::get().to(payments_complete_authorize))
-                    .route(web::post().to(payments_complete_authorize)),
-=======
                         .route(web::get().to(payments_complete_authorize))
                         .route(web::post().to(payments_complete_authorize)),
->>>>>>> 573a4d38
                 );
         }
         route
