--- conflicted
+++ resolved
@@ -60,15 +60,12 @@
 use crate::routes::fraud_check as frm_routes;
 #[cfg(all(feature = "recon", feature = "olap"))]
 use crate::routes::recon as recon_routes;
-<<<<<<< HEAD
 #[cfg(all(
     feature = "olap",
     any(feature = "v2", feature = "v1"),
     not(feature = "merchant_connector_account_v2")
 ))]
 use crate::routes::verify_connector::payment_connector_verify;
-=======
->>>>>>> 6b395cd1
 pub use crate::{
     configs::settings,
     core::routing,
