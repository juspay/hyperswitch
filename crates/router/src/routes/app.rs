--- conflicted
+++ resolved
@@ -858,15 +858,11 @@
         {
             route = route
                 .service(web::resource("").route(web::post().to(customers_create)))
-<<<<<<< HEAD
                 .service(
                     web::resource("/{id}")
-                        .route(web::post().to(customers_update))
+                        .route(web::put().to(customers_update))
                         .route(web::post().to(customers_retrieve)),
                 )
-=======
-                .service(web::resource("/{id}").route(web::put().to(customers_update)))
->>>>>>> 35d016fa
         }
         route
     }
