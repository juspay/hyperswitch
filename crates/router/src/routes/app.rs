use std::sync::Arc;

use actix_web::{web, Scope};
#[cfg(all(feature = "business_profile_routing", feature = "olap"))]
use api_models::routing::RoutingRetrieveQuery;
#[cfg(feature = "olap")]
use common_enums::TransactionType;
#[cfg(feature = "email")]
use external_services::email::{ses::AwsSes, EmailService};
use external_services::file_storage::FileStorageInterface;
use hyperswitch_interfaces::{
    encryption_interface::EncryptionManagementInterface,
    secrets_interface::secret_state::{RawSecret, SecuredSecret},
};
use router_env::tracing_actix_web::RequestId;
use scheduler::SchedulerInterface;
use storage_impl::MockDb;
use tokio::sync::oneshot;

#[cfg(feature = "olap")]
use super::blocklist;
#[cfg(feature = "dummy_connector")]
use super::dummy_connector::*;
#[cfg(feature = "payouts")]
use super::payouts::*;
#[cfg(feature = "olap")]
use super::routing as cloud_routing;
#[cfg(feature = "olap")]
use super::verification::{apple_pay_merchant_registration, retrieve_apple_pay_verified_domains};
#[cfg(feature = "olap")]
use super::{
    admin::*, api_keys::*, connector_onboarding::*, disputes::*, files::*, gsm::*, payment_link::*,
    user::*, user_role::*, webhook_events::*,
};
use super::{cache::*, health::*};
#[cfg(any(feature = "olap", feature = "oltp"))]
use super::{configs::*, customers::*, mandates::*, payments::*, refunds::*};
#[cfg(any(feature = "olap", feature = "oltp"))]
use super::{currency, payment_methods::*};
#[cfg(feature = "oltp")]
use super::{ephemeral_key::*, webhooks::*};
#[cfg(feature = "oltp")]
use super::{pm_auth, poll::retrieve_poll_status};
use crate::configs::secrets_transformers;
#[cfg(all(feature = "frm", feature = "oltp"))]
use crate::routes::fraud_check as frm_routes;
#[cfg(all(feature = "recon", feature = "olap"))]
use crate::routes::recon as recon_routes;
#[cfg(feature = "olap")]
use crate::routes::verify_connector::payment_connector_verify;
pub use crate::{
    configs::settings,
    core::routing,
    db::{StorageImpl, StorageInterface},
    events::EventsHandler,
    routes::cards_info::card_iin_info,
    services::get_store,
};

#[derive(Clone)]
pub struct ReqState {
    pub event_context: events::EventContext<crate::events::EventType, EventsHandler>,
}

#[derive(Clone)]
pub struct AppState {
    pub flow_name: String,
    pub store: Box<dyn StorageInterface>,
    pub conf: Arc<settings::Settings<RawSecret>>,
    pub event_handler: EventsHandler,
    #[cfg(feature = "email")]
    pub email_client: Arc<dyn EmailService>,
    pub api_client: Box<dyn crate::services::ApiClient>,
    #[cfg(feature = "olap")]
    pub pool: crate::analytics::AnalyticsProvider,
    pub request_id: Option<RequestId>,
    pub file_storage_client: Box<dyn FileStorageInterface>,
    pub encryption_client: Box<dyn EncryptionManagementInterface>,
}

impl scheduler::SchedulerAppState for AppState {
    fn get_db(&self) -> Box<dyn SchedulerInterface> {
        self.store.get_scheduler_db()
    }
}

pub trait AppStateInfo {
    fn conf(&self) -> settings::Settings<RawSecret>;
    fn store(&self) -> Box<dyn StorageInterface>;
    fn event_handler(&self) -> EventsHandler;
    #[cfg(feature = "email")]
    fn email_client(&self) -> Arc<dyn EmailService>;
    fn add_request_id(&mut self, request_id: RequestId);
    fn add_merchant_id(&mut self, merchant_id: Option<String>);
    fn add_flow_name(&mut self, flow_name: String);
    fn get_request_id(&self) -> Option<String>;
}

impl AppStateInfo for AppState {
    fn conf(&self) -> settings::Settings<RawSecret> {
        self.conf.as_ref().to_owned()
    }
    fn store(&self) -> Box<dyn StorageInterface> {
        self.store.to_owned()
    }
    #[cfg(feature = "email")]
    fn email_client(&self) -> Arc<dyn EmailService> {
        self.email_client.to_owned()
    }
    fn event_handler(&self) -> EventsHandler {
        self.event_handler.clone()
    }
    fn add_request_id(&mut self, request_id: RequestId) {
        self.api_client.add_request_id(request_id);
        self.store.add_request_id(request_id.to_string());
        self.request_id.replace(request_id);
    }

    fn add_merchant_id(&mut self, merchant_id: Option<String>) {
        self.api_client.add_merchant_id(merchant_id);
    }
    fn add_flow_name(&mut self, flow_name: String) {
        self.api_client.add_flow_name(flow_name);
    }
    fn get_request_id(&self) -> Option<String> {
        self.api_client.get_request_id()
    }
}

impl AsRef<Self> for AppState {
    fn as_ref(&self) -> &Self {
        self
    }
}

#[cfg(feature = "email")]
pub async fn create_email_client(settings: &settings::Settings<RawSecret>) -> impl EmailService {
    match settings.email.active_email_client {
        external_services::email::AvailableEmailClients::SES => {
            AwsSes::create(&settings.email, settings.proxy.https_url.to_owned()).await
        }
    }
}

impl AppState {
    /// # Panics
    ///
    /// Panics if Store can't be created or JWE decryption fails
    pub async fn with_storage(
        conf: settings::Settings<SecuredSecret>,
        storage_impl: StorageImpl,
        shut_down_signal: oneshot::Sender<()>,
        api_client: Box<dyn crate::services::ApiClient>,
    ) -> Self {
        #[allow(clippy::expect_used)]
        let secret_management_client = conf
            .secrets_management
            .get_secret_management_client()
            .await
            .expect("Failed to create secret management client");

        let conf = secrets_transformers::fetch_raw_secrets(conf, &*secret_management_client).await;

        #[allow(clippy::expect_used)]
        let encryption_client = conf
            .encryption_management
            .get_encryption_management_client()
            .await
            .expect("Failed to create encryption client");

        Box::pin(async move {
            let testable = storage_impl == StorageImpl::PostgresqlTest;
            #[allow(clippy::expect_used)]
            let event_handler = conf
                .events
                .get_event_handler()
                .await
                .expect("Failed to create event handler");

            let store: Box<dyn StorageInterface> = match storage_impl {
                StorageImpl::Postgresql | StorageImpl::PostgresqlTest => match &event_handler {
                    EventsHandler::Kafka(kafka_client) => Box::new(
                        crate::db::KafkaStore::new(
                            #[allow(clippy::expect_used)]
                            get_store(&conf.clone(), shut_down_signal, testable)
                                .await
                                .expect("Failed to create store"),
                            kafka_client.clone(),
                        )
                        .await,
                    ),
                    EventsHandler::Logs(_) => Box::new(
                        #[allow(clippy::expect_used)]
                        get_store(&conf, shut_down_signal, testable)
                            .await
                            .expect("Failed to create store"),
                    ),
                },
                #[allow(clippy::expect_used)]
                StorageImpl::Mock => Box::new(
                    MockDb::new(&conf.redis)
                        .await
                        .expect("Failed to create mock store"),
                ),
            };

            #[cfg(feature = "olap")]
            let pool =
                crate::analytics::AnalyticsProvider::from_conf(conf.analytics.get_inner()).await;

            #[cfg(feature = "email")]
            let email_client = Arc::new(create_email_client(&conf).await);

            let file_storage_client = conf.file_storage.get_file_storage_client().await;

            Self {
                flow_name: String::from("default"),
                store,
                conf: Arc::new(conf),
                #[cfg(feature = "email")]
                email_client,
                api_client,
                event_handler,
                #[cfg(feature = "olap")]
                pool,
                request_id: None,
                file_storage_client,
                encryption_client,
            }
        })
        .await
    }

    pub async fn new(
        conf: settings::Settings<SecuredSecret>,
        shut_down_signal: oneshot::Sender<()>,
        api_client: Box<dyn crate::services::ApiClient>,
    ) -> Self {
        Box::pin(Self::with_storage(
            conf,
            StorageImpl::Postgresql,
            shut_down_signal,
            api_client,
        ))
        .await
    }

    pub fn get_req_state(&self) -> ReqState {
        ReqState {
            event_context: events::EventContext::new(self.event_handler.clone()),
        }
    }
}

pub struct Health;

impl Health {
    pub fn server(state: AppState) -> Scope {
        web::scope("health")
            .app_data(web::Data::new(state))
            .service(web::resource("").route(web::get().to(health)))
            .service(web::resource("/ready").route(web::get().to(deep_health_check)))
    }
}

#[cfg(feature = "dummy_connector")]
pub struct DummyConnector;

#[cfg(feature = "dummy_connector")]
impl DummyConnector {
    pub fn server(state: AppState) -> Scope {
        let mut routes_with_restricted_access = web::scope("");
        #[cfg(not(feature = "external_access_dc"))]
        {
            routes_with_restricted_access =
                routes_with_restricted_access.guard(actix_web::guard::Host("localhost"));
        }
        routes_with_restricted_access = routes_with_restricted_access
            .service(web::resource("/payment").route(web::post().to(dummy_connector_payment)))
            .service(
                web::resource("/payments/{payment_id}")
                    .route(web::get().to(dummy_connector_payment_data)),
            )
            .service(
                web::resource("/{payment_id}/refund").route(web::post().to(dummy_connector_refund)),
            )
            .service(
                web::resource("/refunds/{refund_id}")
                    .route(web::get().to(dummy_connector_refund_data)),
            );
        web::scope("/dummy-connector")
            .app_data(web::Data::new(state))
            .service(
                web::resource("/authorize/{attempt_id}")
                    .route(web::get().to(dummy_connector_authorize_payment)),
            )
            .service(
                web::resource("/complete/{attempt_id}")
                    .route(web::get().to(dummy_connector_complete_payment)),
            )
            .service(routes_with_restricted_access)
    }
}

pub struct Payments;

#[cfg(any(feature = "olap", feature = "oltp"))]
impl Payments {
    pub fn server(state: AppState) -> Scope {
        let mut route = web::scope("/payments").app_data(web::Data::new(state));

        #[cfg(feature = "olap")]
        {
            route = route
                .service(
                    web::resource("/list")
                        .route(web::get().to(payments_list))
                        .route(web::post().to(payments_list_by_filter)),
                )
                .service(web::resource("/filter").route(web::post().to(get_filters_for_payments)))
                .service(web::resource("/filter_v2").route(web::get().to(get_payment_filters)))
        }
        #[cfg(feature = "oltp")]
        {
            route = route
                .service(web::resource("").route(web::post().to(payments_create)))
                .service(
                    web::resource("/session_tokens")
                        .route(web::post().to(payments_connector_session)),
                )
                .service(
                    web::resource("/sync")
                        .route(web::post().to(payments_retrieve_with_gateway_creds)),
                )
                .service(
                    web::resource("/{payment_id}")
                        .route(web::get().to(payments_retrieve))
                        .route(web::post().to(payments_update)),
                )
                .service(
                    web::resource("/{payment_id}/confirm").route(web::post().to(payments_confirm)),
                )
                .service(
                    web::resource("/{payment_id}/cancel").route(web::post().to(payments_cancel)),
                )
                .service(
                    web::resource("/{payment_id}/capture").route(web::post().to(payments_capture)),
                )
                .service(
                    web::resource("/{payment_id}/approve")
                        .route(web::post().to(payments_approve)),
                )
                .service(
                    web::resource("/{payment_id}/reject")
                        .route(web::post().to(payments_reject)),
                )
                .service(
                    web::resource("/redirect/{payment_id}/{merchant_id}/{attempt_id}")
                        .route(web::get().to(payments_start)),
                )
                .service(
                    web::resource(
                        "/{payment_id}/{merchant_id}/redirect/response/{connector}/{creds_identifier}",
                    )
                    .route(web::get().to(payments_redirect_response_with_creds_identifier)),
                )
                .service(
                    web::resource("/{payment_id}/{merchant_id}/redirect/response/{connector}")
                        .route(web::get().to(payments_redirect_response))
                        .route(web::post().to(payments_redirect_response))
                )
                .service(
                    web::resource("/{payment_id}/{merchant_id}/redirect/complete/{connector}")
                        .route(web::get().to(payments_complete_authorize))
                        .route(web::post().to(payments_complete_authorize)),
                )
                .service(
                    web::resource("/{payment_id}/incremental_authorization").route(web::post().to(payments_incremental_authorization)),
                )
                .service(
                    web::resource("/{payment_id}/{merchant_id}/authorize/{connector}").route(web::post().to(post_3ds_payments_authorize)),
                )
                .service(
                    web::resource("/{payment_id}/3ds/authentication").route(web::post().to(payments_external_authentication)),
                );
        }
        route
    }
}

#[cfg(any(feature = "olap", feature = "oltp"))]
pub struct Forex;

#[cfg(any(feature = "olap", feature = "oltp"))]
impl Forex {
    pub fn server(state: AppState) -> Scope {
        web::scope("/forex")
            .app_data(web::Data::new(state.clone()))
            .app_data(web::Data::new(state.clone()))
            .service(web::resource("/rates").route(web::get().to(currency::retrieve_forex)))
            .service(
                web::resource("/convert_from_minor").route(web::get().to(currency::convert_forex)),
            )
    }
}

#[cfg(feature = "olap")]
pub struct Routing;

#[cfg(feature = "olap")]
impl Routing {
    pub fn server(state: AppState) -> Scope {
        #[allow(unused_mut)]
        let mut route = web::scope("/routing")
            .app_data(web::Data::new(state.clone()))
            .service(web::resource("/active").route(web::get().to(
                |state, req, #[cfg(feature = "business_profile_routing")] query_params| {
                    cloud_routing::routing_retrieve_linked_config(
                        state,
                        req,
                        #[cfg(feature = "business_profile_routing")]
                        query_params,
                        #[cfg(feature = "business_profile_routing")]
                        &TransactionType::Payment,
                    )
                },
            )))
            .service(
                web::resource("")
                    .route(
                        #[cfg(feature = "business_profile_routing")]
                        web::get().to(|state, req, path: web::Query<RoutingRetrieveQuery>| {
                            cloud_routing::list_routing_configs(
                                state,
                                req,
                                path,
                                &TransactionType::Payment,
                            )
                        }),
                        #[cfg(not(feature = "business_profile_routing"))]
                        web::get().to(cloud_routing::list_routing_configs),
                    )
                    .route(web::post().to(|state, req, payload| {
                        cloud_routing::routing_create_config(
                            state,
                            req,
                            payload,
                            &TransactionType::Payment,
                        )
                    })),
            )
            .service(
                web::resource("/business_profile/{business_profile_id}/configs/pg_agnostic_mit")
                    .route(web::post().to(cloud_routing::upsert_connector_agnostic_mandate_config)),
            )
            .service(
                web::resource("/default")
                    .route(web::get().to(|state, req| {
                        cloud_routing::routing_retrieve_default_config(
                            state,
                            req,
                            &TransactionType::Payment,
                        )
                    }))
                    .route(web::post().to(|state, req, payload| {
                        cloud_routing::routing_update_default_config(
                            state,
                            req,
                            payload,
                            &TransactionType::Payment,
                        )
                    })),
            )
            .service(web::resource("/deactivate").route(web::post().to(
                |state, req, #[cfg(feature = "business_profile_routing")] payload| {
                    cloud_routing::routing_unlink_config(
                        state,
                        req,
                        #[cfg(feature = "business_profile_routing")]
                        payload,
                        &TransactionType::Payment,
                    )
                },
            )))
            .service(
                web::resource("/decision")
                    .route(web::put().to(cloud_routing::upsert_decision_manager_config))
                    .route(web::get().to(cloud_routing::retrieve_decision_manager_config))
                    .route(web::delete().to(cloud_routing::delete_decision_manager_config)),
            )
            .service(
                web::resource("/decision/surcharge")
                    .route(web::put().to(cloud_routing::upsert_surcharge_decision_manager_config))
                    .route(web::get().to(cloud_routing::retrieve_surcharge_decision_manager_config))
                    .route(
                        web::delete().to(cloud_routing::delete_surcharge_decision_manager_config),
                    ),
            )
            .service(
                web::resource("/default/profile/{profile_id}").route(web::post().to(
                    |state, req, path, payload| {
                        cloud_routing::routing_update_default_config_for_profile(
                            state,
                            req,
                            path,
                            payload,
                            &TransactionType::Payment,
                        )
                    },
                )),
            )
            .service(
                web::resource("/default/profile").route(web::get().to(|state, req| {
                    cloud_routing::routing_retrieve_default_config_for_profiles(
                        state,
                        req,
                        &TransactionType::Payment,
                    )
                })),
            );

        #[cfg(feature = "payouts")]
        {
            route = route
                .service(
                    web::resource("/payouts")
                        .route(
                            #[cfg(feature = "business_profile_routing")]
                            web::get().to(|state, req, path: web::Query<RoutingRetrieveQuery>| {
                                cloud_routing::list_routing_configs(
                                    state,
                                    req,
                                    #[cfg(feature = "business_profile_routing")]
                                    path,
                                    #[cfg(feature = "business_profile_routing")]
                                    &TransactionType::Payout,
                                )
                            }),
                            #[cfg(not(feature = "business_profile_routing"))]
                            web::get().to(cloud_routing::list_routing_configs),
                        )
                        .route(web::post().to(|state, req, payload| {
                            cloud_routing::routing_create_config(
                                state,
                                req,
                                payload,
                                &TransactionType::Payout,
                            )
                        })),
                )
                .service(web::resource("/payouts/active").route(web::get().to(
                    |state, req, #[cfg(feature = "business_profile_routing")] query_params| {
                        cloud_routing::routing_retrieve_linked_config(
                            state,
                            req,
                            #[cfg(feature = "business_profile_routing")]
                            query_params,
                            #[cfg(feature = "business_profile_routing")]
                            &TransactionType::Payout,
                        )
                    },
                )))
                .service(
                    web::resource("/payouts/default")
                        .route(web::get().to(|state, req| {
                            cloud_routing::routing_retrieve_default_config(
                                state,
                                req,
                                &TransactionType::Payout,
                            )
                        }))
                        .route(web::post().to(|state, req, payload| {
                            cloud_routing::routing_update_default_config(
                                state,
                                req,
                                payload,
                                &TransactionType::Payout,
                            )
                        })),
                )
                .service(
                    web::resource("/payouts/{algorithm_id}/activate").route(web::post().to(
                        |state, req, path| {
                            cloud_routing::routing_link_config(
                                state,
                                req,
                                path,
                                &TransactionType::Payout,
                            )
                        },
                    )),
                )
                .service(web::resource("/payouts/deactivate").route(web::post().to(
                    |state, req, #[cfg(feature = "business_profile_routing")] payload| {
                        cloud_routing::routing_unlink_config(
                            state,
                            req,
                            #[cfg(feature = "business_profile_routing")]
                            payload,
                            &TransactionType::Payout,
                        )
                    },
                )))
                .service(
                    web::resource("/payouts/default/profile/{profile_id}").route(web::post().to(
                        |state, req, path, payload| {
                            cloud_routing::routing_update_default_config_for_profile(
                                state,
                                req,
                                path,
                                payload,
                                &TransactionType::Payout,
                            )
                        },
                    )),
                )
                .service(
                    web::resource("/payouts/default/profile").route(web::get().to(|state, req| {
                        cloud_routing::routing_retrieve_default_config_for_profiles(
                            state,
                            req,
                            &TransactionType::Payout,
                        )
                    })),
                );
        }

        route = route
            .service(
                web::resource("/{algorithm_id}")
                    .route(web::get().to(cloud_routing::routing_retrieve_config)),
            )
            .service(
                web::resource("/{algorithm_id}/activate").route(web::post().to(
                    |state, req, path| {
                        cloud_routing::routing_link_config(
                            state,
                            req,
                            path,
                            &TransactionType::Payment,
                        )
                    },
                )),
            );
        route
    }
}

pub struct Customers;

#[cfg(any(feature = "olap", feature = "oltp"))]
impl Customers {
    pub fn server(state: AppState) -> Scope {
        let mut route = web::scope("/customers").app_data(web::Data::new(state));

        #[cfg(feature = "olap")]
        {
            route = route
                .service(
                    web::resource("/{customer_id}/mandates")
                        .route(web::get().to(get_customer_mandates)),
                )
                .service(web::resource("/list").route(web::get().to(customers_list)))
        }

        #[cfg(feature = "oltp")]
        {
            route = route
                .service(web::resource("").route(web::post().to(customers_create)))
                .service(
                    web::resource("/payment_methods")
                        .route(web::get().to(list_customer_payment_method_api_client)),
                )
                .service(
                    web::resource("/{customer_id}/payment_methods")
                        .route(web::get().to(list_customer_payment_method_api)),
                )
                .service(
                    web::resource("/{customer_id}/payment_methods/{payment_method_id}/default")
                        .route(web::post().to(default_payment_method_set_api)),
                )
                .service(
                    web::resource("/{customer_id}")
                        .route(web::get().to(customers_retrieve))
                        .route(web::post().to(customers_update))
                        .route(web::delete().to(customers_delete)),
                );
        }

        route
    }
}

pub struct Refunds;

#[cfg(any(feature = "olap", feature = "oltp"))]
impl Refunds {
    pub fn server(state: AppState) -> Scope {
        let mut route = web::scope("/refunds").app_data(web::Data::new(state));

        #[cfg(feature = "olap")]
        {
            route = route
                .service(web::resource("/list").route(web::post().to(refunds_list)))
                .service(web::resource("/filter").route(web::post().to(refunds_filter_list)));
        }
        #[cfg(feature = "oltp")]
        {
            route = route
                .service(web::resource("").route(web::post().to(refunds_create)))
                .service(web::resource("/sync").route(web::post().to(refunds_retrieve_with_body)))
                .service(
                    web::resource("/{id}")
                        .route(web::get().to(refunds_retrieve))
                        .route(web::post().to(refunds_update)),
                );
        }
        route
    }
}

#[cfg(feature = "payouts")]
pub struct Payouts;

#[cfg(feature = "payouts")]
impl Payouts {
    pub fn server(state: AppState) -> Scope {
        let mut route = web::scope("/payouts").app_data(web::Data::new(state));
        route = route.service(web::resource("/create").route(web::post().to(payouts_create)));

        #[cfg(feature = "olap")]
        {
            route = route
                .service(
                    web::resource("/list")
                        .route(web::get().to(payouts_list))
                        .route(web::post().to(payouts_list_by_filter)),
                )
                .service(
                    web::resource("/filter").route(web::post().to(payouts_list_available_filters)),
                );
        }
        route = route
            .service(
                web::resource("/{payout_id}")
                    .route(web::get().to(payouts_retrieve))
                    .route(web::put().to(payouts_update)),
            )
            .service(web::resource("/{payout_id}/cancel").route(web::post().to(payouts_cancel)))
            .service(web::resource("/{payout_id}/fulfill").route(web::post().to(payouts_fulfill)));
        route
    }
}

pub struct PaymentMethods;

#[cfg(any(feature = "olap", feature = "oltp"))]
impl PaymentMethods {
    pub fn server(state: AppState) -> Scope {
        let mut route = web::scope("/payment_methods").app_data(web::Data::new(state));
        #[cfg(feature = "olap")]
        {
            route = route.service(
                web::resource("/filter")
                    .route(web::get().to(list_countries_currencies_for_connector_payment_method)),
            );
        }
        #[cfg(feature = "oltp")]
        {
            route = route
                .service(
                    web::resource("")
                        .route(web::post().to(create_payment_method_api))
                        .route(web::get().to(list_payment_method_api)), // TODO : added for sdk compatibility for now, need to deprecate this later
                )
                .service(
                    web::resource("/{payment_method_id}")
                        .route(web::get().to(payment_method_retrieve_api))
                        .route(web::delete().to(payment_method_delete_api)),
                )
                .service(
                    web::resource("/{payment_method_id}/update")
                        .route(web::post().to(payment_method_update_api)),
                )
                .service(
                    web::resource("/{payment_method_id}/save")
                        .route(web::post().to(save_payment_method_api)),
                )
                .service(
                    web::resource("/auth/link").route(web::post().to(pm_auth::link_token_create)),
                )
                .service(
                    web::resource("/auth/exchange").route(web::post().to(pm_auth::exchange_token)),
                )
        }
        route
    }
}

#[cfg(all(feature = "olap", feature = "recon"))]
pub struct Recon;

#[cfg(all(feature = "olap", feature = "recon"))]
impl Recon {
    pub fn server(state: AppState) -> Scope {
        web::scope("/recon")
            .app_data(web::Data::new(state))
            .service(
                web::resource("/update_merchant")
                    .route(web::post().to(recon_routes::update_merchant)),
            )
            .service(web::resource("/token").route(web::get().to(recon_routes::get_recon_token)))
            .service(
                web::resource("/request").route(web::post().to(recon_routes::request_for_recon)),
            )
            .service(web::resource("/verify_token").route(web::get().to(verify_recon_token)))
    }
}

#[cfg(feature = "olap")]
pub struct Blocklist;

#[cfg(feature = "olap")]
impl Blocklist {
    pub fn server(state: AppState) -> Scope {
        web::scope("/blocklist")
            .app_data(web::Data::new(state))
            .service(
                web::resource("")
                    .route(web::get().to(blocklist::list_blocked_payment_methods))
                    .route(web::post().to(blocklist::add_entry_to_blocklist))
                    .route(web::delete().to(blocklist::remove_entry_from_blocklist)),
            )
            .service(
                web::resource("/toggle").route(web::post().to(blocklist::toggle_blocklist_guard)),
            )
    }
}

pub struct MerchantAccount;

#[cfg(feature = "olap")]
impl MerchantAccount {
    pub fn server(state: AppState) -> Scope {
        web::scope("/accounts")
            .app_data(web::Data::new(state))
            .service(web::resource("").route(web::post().to(merchant_account_create)))
            .service(web::resource("/list").route(web::get().to(merchant_account_list)))
            .service(
                web::resource("/{id}/kv")
                    .route(web::post().to(merchant_account_toggle_kv))
                    .route(web::get().to(merchant_account_kv_status)),
            )
            .service(
                web::resource("/{id}")
                    .route(web::get().to(retrieve_merchant_account))
                    .route(web::post().to(update_merchant_account))
                    .route(web::delete().to(delete_merchant_account)),
            )
    }
}

pub struct MerchantConnectorAccount;

#[cfg(any(feature = "olap", feature = "oltp"))]
impl MerchantConnectorAccount {
    pub fn server(state: AppState) -> Scope {
        let mut route = web::scope("/account").app_data(web::Data::new(state));

        #[cfg(feature = "olap")]
        {
            use super::admin::*;

            route = route
                .service(
                    web::resource("/connectors/verify")
                        .route(web::post().to(payment_connector_verify)),
                )
                .service(
                    web::resource("/{merchant_id}/connectors")
                        .route(web::post().to(payment_connector_create))
                        .route(web::get().to(payment_connector_list)),
                )
                .service(
                    web::resource("/{merchant_id}/connectors/{merchant_connector_id}")
                        .route(web::get().to(payment_connector_retrieve))
                        .route(web::post().to(payment_connector_update))
                        .route(web::delete().to(payment_connector_delete)),
                );
        }
        #[cfg(feature = "oltp")]
        {
            route = route.service(
                web::resource("/payment_methods").route(web::get().to(list_payment_method_api)),
            );
        }
        route
    }
}

pub struct EphemeralKey;

#[cfg(feature = "oltp")]
impl EphemeralKey {
    pub fn server(config: AppState) -> Scope {
        web::scope("/ephemeral_keys")
            .app_data(web::Data::new(config))
            .service(web::resource("").route(web::post().to(ephemeral_key_create)))
            .service(web::resource("/{id}").route(web::delete().to(ephemeral_key_delete)))
    }
}

pub struct Mandates;

#[cfg(any(feature = "olap", feature = "oltp"))]
impl Mandates {
    pub fn server(state: AppState) -> Scope {
        let mut route = web::scope("/mandates").app_data(web::Data::new(state));

        #[cfg(feature = "olap")]
        {
            route =
                route.service(web::resource("/list").route(web::get().to(retrieve_mandates_list)));
            route = route.service(web::resource("/{id}").route(web::get().to(get_mandate)));
        }
        #[cfg(feature = "oltp")]
        {
            route =
                route.service(web::resource("/revoke/{id}").route(web::post().to(revoke_mandate)));
        }
        route
    }
}

pub struct Webhooks;

#[cfg(feature = "oltp")]
impl Webhooks {
    pub fn server(config: AppState) -> Scope {
        use api_models::webhooks as webhook_type;

        #[allow(unused_mut)]
        let mut route = web::scope("/webhooks")
            .app_data(web::Data::new(config))
            .service(
                web::resource("/{merchant_id}/{connector_id_or_name}")
                    .route(
                        web::post().to(receive_incoming_webhook::<webhook_type::OutgoingWebhook>),
                    )
                    .route(web::get().to(receive_incoming_webhook::<webhook_type::OutgoingWebhook>))
                    .route(
                        web::put().to(receive_incoming_webhook::<webhook_type::OutgoingWebhook>),
                    ),
            );

        #[cfg(feature = "frm")]
        {
            route = route.service(
                web::resource("/frm_fulfillment")
                    .route(web::post().to(frm_routes::frm_fulfillment)),
            );
        }

        route
    }
}

pub struct Configs;

#[cfg(any(feature = "olap", feature = "oltp"))]
impl Configs {
    pub fn server(config: AppState) -> Scope {
        web::scope("/configs")
            .app_data(web::Data::new(config))
            .service(web::resource("/").route(web::post().to(config_key_create)))
            .service(
                web::resource("/{key}")
                    .route(web::get().to(config_key_retrieve))
                    .route(web::post().to(config_key_update))
                    .route(web::delete().to(config_key_delete)),
            )
    }
}

pub struct Poll;

#[cfg(feature = "oltp")]
impl Poll {
    pub fn server(config: AppState) -> Scope {
        web::scope("/poll")
            .app_data(web::Data::new(config))
            .service(web::resource("/status/{poll_id}").route(web::get().to(retrieve_poll_status)))
    }
}

pub struct ApiKeys;

#[cfg(feature = "olap")]
impl ApiKeys {
    pub fn server(state: AppState) -> Scope {
        web::scope("/api_keys/{merchant_id}")
            .app_data(web::Data::new(state))
            .service(web::resource("").route(web::post().to(api_key_create)))
            .service(web::resource("/list").route(web::get().to(api_key_list)))
            .service(
                web::resource("/{key_id}")
                    .route(web::get().to(api_key_retrieve))
                    .route(web::post().to(api_key_update))
                    .route(web::delete().to(api_key_revoke)),
            )
    }
}

pub struct Disputes;

#[cfg(feature = "olap")]
impl Disputes {
    pub fn server(state: AppState) -> Scope {
        web::scope("/disputes")
            .app_data(web::Data::new(state))
            .service(web::resource("/list").route(web::get().to(retrieve_disputes_list)))
            .service(web::resource("/accept/{dispute_id}").route(web::post().to(accept_dispute)))
            .service(
                web::resource("/evidence")
                    .route(web::post().to(submit_dispute_evidence))
                    .route(web::put().to(attach_dispute_evidence))
                    .route(web::delete().to(delete_dispute_evidence)),
            )
            .service(
                web::resource("/evidence/{dispute_id}")
                    .route(web::get().to(retrieve_dispute_evidence)),
            )
            .service(web::resource("/{dispute_id}").route(web::get().to(retrieve_dispute)))
    }
}

pub struct Cards;

impl Cards {
    pub fn server(state: AppState) -> Scope {
        web::scope("/cards")
            .app_data(web::Data::new(state))
            .service(web::resource("/{bin}").route(web::get().to(card_iin_info)))
    }
}

pub struct Files;

#[cfg(feature = "olap")]
impl Files {
    pub fn server(state: AppState) -> Scope {
        web::scope("/files")
            .app_data(web::Data::new(state))
            .service(web::resource("").route(web::post().to(files_create)))
            .service(
                web::resource("/{file_id}")
                    .route(web::delete().to(files_delete))
                    .route(web::get().to(files_retrieve)),
            )
    }
}

pub struct Cache;

impl Cache {
    pub fn server(state: AppState) -> Scope {
        web::scope("/cache")
            .app_data(web::Data::new(state))
            .service(web::resource("/invalidate/{key}").route(web::post().to(invalidate)))
    }
}

pub struct PaymentLink;
#[cfg(feature = "olap")]
impl PaymentLink {
    pub fn server(state: AppState) -> Scope {
        web::scope("/payment_link")
            .app_data(web::Data::new(state))
            .service(web::resource("/list").route(web::post().to(payments_link_list)))
            .service(
                web::resource("/{payment_link_id}").route(web::get().to(payment_link_retrieve)),
            )
            .service(
                web::resource("{merchant_id}/{payment_id}")
                    .route(web::get().to(initiate_payment_link)),
            )
            .service(
                web::resource("status/{merchant_id}/{payment_id}")
                    .route(web::get().to(payment_link_status)),
            )
    }
}

pub struct BusinessProfile;

#[cfg(feature = "olap")]
impl BusinessProfile {
    pub fn server(state: AppState) -> Scope {
        web::scope("/account/{account_id}/business_profile")
            .app_data(web::Data::new(state))
            .service(
                web::resource("")
                    .route(web::post().to(business_profile_create))
                    .route(web::get().to(business_profiles_list)),
            )
            .service(
                web::scope("/{profile_id}")
                    .service(
                        web::resource("")
                            .route(web::get().to(business_profile_retrieve))
                            .route(web::post().to(business_profile_update))
                            .route(web::delete().to(business_profile_delete)),
                    )
                    .service(
                        web::resource("/toggle_extended_card_info")
                            .route(web::post().to(toggle_extended_card_info)),
                    ),
            )
    }
}

pub struct Gsm;

#[cfg(feature = "olap")]
impl Gsm {
    pub fn server(state: AppState) -> Scope {
        web::scope("/gsm")
            .app_data(web::Data::new(state))
            .service(web::resource("").route(web::post().to(create_gsm_rule)))
            .service(web::resource("/get").route(web::post().to(get_gsm_rule)))
            .service(web::resource("/update").route(web::post().to(update_gsm_rule)))
            .service(web::resource("/delete").route(web::post().to(delete_gsm_rule)))
    }
}

#[cfg(feature = "olap")]
pub struct Verify;

#[cfg(feature = "olap")]
impl Verify {
    pub fn server(state: AppState) -> Scope {
        web::scope("/verify")
            .app_data(web::Data::new(state))
            .service(
                web::resource("/apple_pay/{merchant_id}")
                    .route(web::post().to(apple_pay_merchant_registration)),
            )
            .service(
                web::resource("/applepay_verified_domains")
                    .route(web::get().to(retrieve_apple_pay_verified_domains)),
            )
    }
}

pub struct User;

#[cfg(feature = "olap")]
impl User {
    pub fn server(state: AppState) -> Scope {
        let mut route = web::scope("/user").app_data(web::Data::new(state));

        route = route
<<<<<<< HEAD
            .service(web::resource("").route(web::get().to(get_user_details)))
            .service(
                web::resource("/signin").route(web::post().to(user_signin_without_invite_checks)),
            )
=======
>>>>>>> b0133f33
            .service(web::resource("/v2/signin").route(web::post().to(user_signin)))
            .service(web::resource("/signout").route(web::post().to(signout)))
            .service(web::resource("/change_password").route(web::post().to(change_password)))
            .service(web::resource("/internal_signup").route(web::post().to(internal_user_signup)))
            .service(web::resource("/switch_merchant").route(web::post().to(switch_merchant_id)))
            .service(
                web::resource("/create_merchant")
                    .route(web::post().to(user_merchant_account_create)),
            )
            // TODO: Remove this endpoint once migration to /merchants/list is done
            .service(web::resource("/switch/list").route(web::get().to(list_merchants_for_user)))
            .service(web::resource("/merchants/list").route(web::get().to(list_merchants_for_user)))
            .service(web::resource("/permission_info").route(web::get().to(get_authorization_info)))
            .service(web::resource("/update").route(web::post().to(update_user_account_details)))
            .service(
                web::resource("/data")
                    .route(web::get().to(get_multiple_dashboard_metadata))
                    .route(web::post().to(set_dashboard_metadata)),
            );

        #[cfg(feature = "email")]
        {
            route = route
                .service(
                    web::resource("/connect_account").route(web::post().to(user_connect_account)),
                )
                .service(web::resource("/forgot_password").route(web::post().to(forgot_password)))
                .service(web::resource("/reset_password").route(web::post().to(reset_password)))
                .service(
                    web::resource("/signup_with_merchant_id")
                        .route(web::post().to(user_signup_with_merchant_id)),
                )
                .service(web::resource("/v2/verify_email").route(web::post().to(verify_email)))
                .service(
                    web::resource("/verify_email_request")
                        .route(web::post().to(verify_email_request)),
                )
                .service(web::resource("/user/resend_invite").route(web::post().to(resend_invite)))
                .service(
                    web::resource("/accept_invite_from_email")
                        .route(web::post().to(accept_invite_from_email)),
                );
        }
        #[cfg(not(feature = "email"))]
        {
            route = route.service(web::resource("/signup").route(web::post().to(user_signup)))
        }

        // User management
        route = route.service(
            web::scope("/user")
                .service(web::resource("").route(web::get().to(get_user_role_details)))
                .service(
                    web::resource("/list").route(web::get().to(list_users_for_merchant_account)),
                )
                .service(
                    web::resource("/invite_multiple").route(web::post().to(invite_multiple_user)),
                )
                .service(web::resource("/invite/accept").route(web::post().to(accept_invitation)))
                .service(web::resource("/update_role").route(web::post().to(update_user_role)))
                .service(
                    web::resource("/transfer_ownership")
                        .route(web::post().to(transfer_org_ownership)),
                )
                .service(web::resource("/delete").route(web::delete().to(delete_user_role))),
        );

        // Role information
        route = route.service(
            web::scope("/role")
                .service(
                    web::resource("")
                        .route(web::get().to(get_role_from_token))
                        .route(web::post().to(create_role)),
                )
                .service(web::resource("/list").route(web::get().to(list_all_roles)))
                .service(
                    web::resource("/{role_id}")
                        .route(web::get().to(get_role))
                        .route(web::put().to(update_role)),
                ),
        );

        #[cfg(feature = "dummy_connector")]
        {
            route = route.service(
                web::resource("/sample_data")
                    .route(web::post().to(generate_sample_data))
                    .route(web::delete().to(delete_sample_data)),
            )
        }
        route
    }
}

pub struct ConnectorOnboarding;

#[cfg(feature = "olap")]
impl ConnectorOnboarding {
    pub fn server(state: AppState) -> Scope {
        web::scope("/connector_onboarding")
            .app_data(web::Data::new(state))
            .service(web::resource("/action_url").route(web::post().to(get_action_url)))
            .service(web::resource("/sync").route(web::post().to(sync_onboarding_status)))
            .service(web::resource("/reset_tracking_id").route(web::post().to(reset_tracking_id)))
    }
}

#[cfg(feature = "olap")]
pub struct WebhookEvents;

#[cfg(feature = "olap")]
impl WebhookEvents {
    pub fn server(config: AppState) -> Scope {
        web::scope("/events/{merchant_id_or_profile_id}")
            .app_data(web::Data::new(config))
            .service(web::resource("").route(web::get().to(list_initial_webhook_delivery_attempts)))
            .service(
                web::scope("/{event_id}")
                    .service(
                        web::resource("attempts")
                            .route(web::get().to(list_webhook_delivery_attempts)),
                    )
                    .service(
                        web::resource("retry")
                            .route(web::post().to(retry_webhook_delivery_attempt)),
                    ),
            )
    }
}<|MERGE_RESOLUTION|>--- conflicted
+++ resolved
@@ -1160,13 +1160,7 @@
         let mut route = web::scope("/user").app_data(web::Data::new(state));
 
         route = route
-<<<<<<< HEAD
             .service(web::resource("").route(web::get().to(get_user_details)))
-            .service(
-                web::resource("/signin").route(web::post().to(user_signin_without_invite_checks)),
-            )
-=======
->>>>>>> b0133f33
             .service(web::resource("/v2/signin").route(web::post().to(user_signin)))
             .service(web::resource("/signout").route(web::post().to(signout)))
             .service(web::resource("/change_password").route(web::post().to(change_password)))
