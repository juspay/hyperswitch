use std::sync::Arc;

use actix_web::{web, Scope};
#[cfg(all(feature = "business_profile_routing", feature = "olap"))]
use api_models::routing::RoutingRetrieveQuery;
#[cfg(feature = "olap")]
use common_enums::TransactionType;
#[cfg(feature = "email")]
use external_services::email::{ses::AwsSes, EmailService};
use external_services::file_storage::FileStorageInterface;
use hyperswitch_interfaces::{
    encryption_interface::EncryptionManagementInterface,
    secrets_interface::secret_state::{RawSecret, SecuredSecret},
};
use router_env::tracing_actix_web::RequestId;
use scheduler::SchedulerInterface;
use storage_impl::MockDb;
use tokio::sync::oneshot;

#[cfg(feature = "olap")]
use super::blocklist;
#[cfg(any(feature = "olap", feature = "oltp"))]
use super::currency;
#[cfg(feature = "dummy_connector")]
use super::dummy_connector::*;
#[cfg(feature = "payouts")]
use super::payouts::*;
#[cfg(feature = "oltp")]
use super::pm_auth;
#[cfg(feature = "olap")]
use super::routing as cloud_routing;
#[cfg(feature = "olap")]
use super::verification::{apple_pay_merchant_registration, retrieve_apple_pay_verified_domains};
#[cfg(feature = "olap")]
use super::{
    admin::*, api_keys::*, connector_onboarding::*, disputes::*, files::*, gsm::*, payment_link::*,
    user::*, user_role::*,
};
use super::{cache::*, health::*};
#[cfg(any(feature = "olap", feature = "oltp"))]
use super::{configs::*, customers::*, mandates::*, payments::*, refunds::*};
#[cfg(feature = "oltp")]
use super::{ephemeral_key::*, payment_methods::*, webhooks::*};
use crate::configs::secrets_transformers;
#[cfg(all(feature = "frm", feature = "oltp"))]
use crate::routes::fraud_check as frm_routes;
#[cfg(all(feature = "recon", feature = "olap"))]
use crate::routes::recon as recon_routes;
#[cfg(feature = "olap")]
use crate::routes::verify_connector::payment_connector_verify;
pub use crate::{
    configs::settings,
    core::routing,
    db::{StorageImpl, StorageInterface},
    events::EventsHandler,
    routes::cards_info::card_iin_info,
    services::get_store,
};

#[derive(Clone)]
pub struct AppState {
    pub flow_name: String,
    pub store: Box<dyn StorageInterface>,
    pub conf: Arc<settings::Settings<RawSecret>>,
    pub event_handler: EventsHandler,
    #[cfg(feature = "email")]
    pub email_client: Arc<dyn EmailService>,
    pub api_client: Box<dyn crate::services::ApiClient>,
    #[cfg(feature = "olap")]
    pub pool: crate::analytics::AnalyticsProvider,
    pub request_id: Option<RequestId>,
    pub file_storage_client: Box<dyn FileStorageInterface>,
    pub encryption_client: Box<dyn EncryptionManagementInterface>,
}

impl scheduler::SchedulerAppState for AppState {
    fn get_db(&self) -> Box<dyn SchedulerInterface> {
        self.store.get_scheduler_db()
    }
}

pub trait AppStateInfo {
    fn conf(&self) -> settings::Settings<RawSecret>;
    fn store(&self) -> Box<dyn StorageInterface>;
    fn event_handler(&self) -> EventsHandler;
    #[cfg(feature = "email")]
    fn email_client(&self) -> Arc<dyn EmailService>;
    fn add_request_id(&mut self, request_id: RequestId);
    fn add_merchant_id(&mut self, merchant_id: Option<String>);
    fn add_flow_name(&mut self, flow_name: String);
    fn get_request_id(&self) -> Option<String>;
}

impl AppStateInfo for AppState {
    fn conf(&self) -> settings::Settings<RawSecret> {
        self.conf.as_ref().to_owned()
    }
    fn store(&self) -> Box<dyn StorageInterface> {
        self.store.to_owned()
    }
    #[cfg(feature = "email")]
    fn email_client(&self) -> Arc<dyn EmailService> {
        self.email_client.to_owned()
    }
    fn event_handler(&self) -> EventsHandler {
        self.event_handler.clone()
    }
    fn add_request_id(&mut self, request_id: RequestId) {
        self.api_client.add_request_id(request_id);
        self.store.add_request_id(request_id.to_string());
        self.request_id.replace(request_id);
    }

    fn add_merchant_id(&mut self, merchant_id: Option<String>) {
        self.api_client.add_merchant_id(merchant_id);
    }
    fn add_flow_name(&mut self, flow_name: String) {
        self.api_client.add_flow_name(flow_name);
    }
    fn get_request_id(&self) -> Option<String> {
        self.api_client.get_request_id()
    }
}

impl AsRef<Self> for AppState {
    fn as_ref(&self) -> &Self {
        self
    }
}

#[cfg(feature = "email")]
pub async fn create_email_client(settings: &settings::Settings<RawSecret>) -> impl EmailService {
    match settings.email.active_email_client {
        external_services::email::AvailableEmailClients::SES => {
            AwsSes::create(&settings.email, settings.proxy.https_url.to_owned()).await
        }
    }
}

impl AppState {
    /// # Panics
    ///
    /// Panics if Store can't be created or JWE decryption fails
    pub async fn with_storage(
        conf: settings::Settings<SecuredSecret>,
        storage_impl: StorageImpl,
        shut_down_signal: oneshot::Sender<()>,
        api_client: Box<dyn crate::services::ApiClient>,
    ) -> Self {
        #[allow(clippy::expect_used)]
        let secret_management_client = conf
            .secrets_management
            .get_secret_management_client()
            .await
            .expect("Failed to create secret management client");

        let conf = secrets_transformers::fetch_raw_secrets(conf, &*secret_management_client).await;

        #[allow(clippy::expect_used)]
        let encryption_client = conf
            .encryption_management
            .get_encryption_management_client()
            .await
            .expect("Failed to create encryption client");

        Box::pin(async move {
            let testable = storage_impl == StorageImpl::PostgresqlTest;
            #[allow(clippy::expect_used)]
            let event_handler = conf
                .events
                .get_event_handler()
                .await
                .expect("Failed to create event handler");

            let store: Box<dyn StorageInterface> = match storage_impl {
                StorageImpl::Postgresql | StorageImpl::PostgresqlTest => match &event_handler {
                    EventsHandler::Kafka(kafka_client) => Box::new(
                        crate::db::KafkaStore::new(
                            #[allow(clippy::expect_used)]
                            get_store(&conf.clone(), shut_down_signal, testable)
                                .await
                                .expect("Failed to create store"),
                            kafka_client.clone(),
                        )
                        .await,
                    ),
                    EventsHandler::Logs(_) => Box::new(
                        #[allow(clippy::expect_used)]
                        get_store(&conf, shut_down_signal, testable)
                            .await
                            .expect("Failed to create store"),
                    ),
                },
                #[allow(clippy::expect_used)]
                StorageImpl::Mock => Box::new(
                    MockDb::new(&conf.redis)
                        .await
                        .expect("Failed to create mock store"),
                ),
            };

            #[cfg(feature = "olap")]
            let pool =
                crate::analytics::AnalyticsProvider::from_conf(conf.analytics.get_inner()).await;

            #[cfg(feature = "email")]
            let email_client = Arc::new(create_email_client(&conf).await);

            let file_storage_client = conf.file_storage.get_file_storage_client().await;

            Self {
                flow_name: String::from("default"),
                store,
                conf: Arc::new(conf),
                #[cfg(feature = "email")]
                email_client,
                api_client,
                event_handler,
                #[cfg(feature = "olap")]
                pool,
                request_id: None,
                file_storage_client,
                encryption_client,
            }
        })
        .await
    }

    pub async fn new(
        conf: settings::Settings<SecuredSecret>,
        shut_down_signal: oneshot::Sender<()>,
        api_client: Box<dyn crate::services::ApiClient>,
    ) -> Self {
        Box::pin(Self::with_storage(
            conf,
            StorageImpl::Postgresql,
            shut_down_signal,
            api_client,
        ))
        .await
    }
}

pub struct Health;

impl Health {
    pub fn server(state: AppState) -> Scope {
        web::scope("health")
            .app_data(web::Data::new(state))
            .service(web::resource("").route(web::get().to(health)))
            .service(web::resource("/ready").route(web::get().to(deep_health_check)))
    }
}

#[cfg(feature = "dummy_connector")]
pub struct DummyConnector;

#[cfg(feature = "dummy_connector")]
impl DummyConnector {
    pub fn server(state: AppState) -> Scope {
        let mut routes_with_restricted_access = web::scope("");
        #[cfg(not(feature = "external_access_dc"))]
        {
            routes_with_restricted_access =
                routes_with_restricted_access.guard(actix_web::guard::Host("localhost"));
        }
        routes_with_restricted_access = routes_with_restricted_access
            .service(web::resource("/payment").route(web::post().to(dummy_connector_payment)))
            .service(
                web::resource("/payments/{payment_id}")
                    .route(web::get().to(dummy_connector_payment_data)),
            )
            .service(
                web::resource("/{payment_id}/refund").route(web::post().to(dummy_connector_refund)),
            )
            .service(
                web::resource("/refunds/{refund_id}")
                    .route(web::get().to(dummy_connector_refund_data)),
            );
        web::scope("/dummy-connector")
            .app_data(web::Data::new(state))
            .service(
                web::resource("/authorize/{attempt_id}")
                    .route(web::get().to(dummy_connector_authorize_payment)),
            )
            .service(
                web::resource("/complete/{attempt_id}")
                    .route(web::get().to(dummy_connector_complete_payment)),
            )
            .service(routes_with_restricted_access)
    }
}

pub struct Payments;

#[cfg(any(feature = "olap", feature = "oltp"))]
impl Payments {
    pub fn server(state: AppState) -> Scope {
        let mut route = web::scope("/payments").app_data(web::Data::new(state));

        #[cfg(feature = "olap")]
        {
            route = route
                .service(
                    web::resource("/list")
                        .route(web::get().to(payments_list))
                        .route(web::post().to(payments_list_by_filter)),
                )
                .service(web::resource("/filter").route(web::post().to(get_filters_for_payments)))
        }
        #[cfg(feature = "oltp")]
        {
            route = route
                .service(web::resource("").route(web::post().to(payments_create)))
                .service(
                    web::resource("/session_tokens")
                        .route(web::post().to(payments_connector_session)),
                )
                .service(
                    web::resource("/sync")
                        .route(web::post().to(payments_retrieve_with_gateway_creds)),
                )
                .service(
                    web::resource("/{payment_id}")
                        .route(web::get().to(payments_retrieve))
                        .route(web::post().to(payments_update)),
                )
                .service(
                    web::resource("/{payment_id}/confirm").route(web::post().to(payments_confirm)),
                )
                .service(
                    web::resource("/{payment_id}/cancel").route(web::post().to(payments_cancel)),
                )
                .service(
                    web::resource("/{payment_id}/capture").route(web::post().to(payments_capture)),
                )
                .service(
                    web::resource("/{payment_id}/approve")
                        .route(web::post().to(payments_approve)),
                )
                .service(
                    web::resource("/{payment_id}/reject")
                        .route(web::post().to(payments_reject)),
                )
                .service(
                    web::resource("/redirect/{payment_id}/{merchant_id}/{attempt_id}")
                        .route(web::get().to(payments_start)),
                )
                .service(
                    web::resource(
                        "/{payment_id}/{merchant_id}/redirect/response/{connector}/{creds_identifier}",
                    )
                    .route(web::get().to(payments_redirect_response_with_creds_identifier)),
                )
                .service(
                    web::resource("/{payment_id}/{merchant_id}/redirect/response/{connector}")
                        .route(web::get().to(payments_redirect_response))
                        .route(web::post().to(payments_redirect_response))
                )
                .service(
                    web::resource("/{payment_id}/{merchant_id}/redirect/complete/{connector}")
                        .route(web::get().to(payments_complete_authorize))
                        .route(web::post().to(payments_complete_authorize)),
                )
                .service(
                    web::resource("/{payment_id}/incremental_authorization").route(web::post().to(payments_incremental_authorization)),
                )
                .service(
<<<<<<< HEAD
                    web::resource("/{payment_id}/{merchant_id}/authorize/{connector}").route(web::post().to(post_3ds_payments_authorize)),
=======
                    web::resource("/{payment_id}/3ds/authentication").route(web::post().to(payments_external_authentication)),
>>>>>>> 142a22c7
                );
        }
        route
    }
}

#[cfg(any(feature = "olap", feature = "oltp"))]
pub struct Forex;

#[cfg(any(feature = "olap", feature = "oltp"))]
impl Forex {
    pub fn server(state: AppState) -> Scope {
        web::scope("/forex")
            .app_data(web::Data::new(state.clone()))
            .app_data(web::Data::new(state.clone()))
            .service(web::resource("/rates").route(web::get().to(currency::retrieve_forex)))
            .service(
                web::resource("/convert_from_minor").route(web::get().to(currency::convert_forex)),
            )
    }
}

#[cfg(feature = "olap")]
pub struct Routing;

#[cfg(feature = "olap")]
impl Routing {
    pub fn server(state: AppState) -> Scope {
        #[allow(unused_mut)]
        let mut route = web::scope("/routing")
            .app_data(web::Data::new(state.clone()))
            .service(
                web::resource("/active")
                    .route(web::get().to(cloud_routing::routing_retrieve_linked_config)),
            )
            .service(
                web::resource("")
                    .route(
                        #[cfg(feature = "business_profile_routing")]
                        web::get().to(|state, req, path: web::Query<RoutingRetrieveQuery>| {
                            cloud_routing::list_routing_configs(
                                state,
                                req,
                                path,
                                &TransactionType::Payment,
                            )
                        }),
                        #[cfg(not(feature = "business_profile_routing"))]
                        web::get().to(cloud_routing::list_routing_configs),
                    )
                    .route(web::post().to(|state, req, payload| {
                        cloud_routing::routing_create_config(
                            state,
                            req,
                            payload,
                            &TransactionType::Payment,
                        )
                    })),
            )
            .service(
                web::resource("/default")
                    .route(web::get().to(|state, req| {
                        cloud_routing::routing_retrieve_default_config(
                            state,
                            req,
                            &TransactionType::Payment,
                        )
                    }))
                    .route(web::post().to(|state, req, payload| {
                        cloud_routing::routing_update_default_config(
                            state,
                            req,
                            payload,
                            &TransactionType::Payment,
                        )
                    })),
            )
            .service(web::resource("/deactivate").route(web::post().to(
                |state, req, #[cfg(feature = "business_profile_routing")] payload| {
                    cloud_routing::routing_unlink_config(
                        state,
                        req,
                        #[cfg(feature = "business_profile_routing")]
                        payload,
                        &TransactionType::Payment,
                    )
                },
            )))
            .service(
                web::resource("/decision")
                    .route(web::put().to(cloud_routing::upsert_decision_manager_config))
                    .route(web::get().to(cloud_routing::retrieve_decision_manager_config))
                    .route(web::delete().to(cloud_routing::delete_decision_manager_config)),
            )
            .service(
                web::resource("/decision/surcharge")
                    .route(web::put().to(cloud_routing::upsert_surcharge_decision_manager_config))
                    .route(web::get().to(cloud_routing::retrieve_surcharge_decision_manager_config))
                    .route(
                        web::delete().to(cloud_routing::delete_surcharge_decision_manager_config),
                    ),
            )
            .service(
                web::resource("/default/profile/{profile_id}").route(web::post().to(
                    |state, req, path, payload| {
                        cloud_routing::routing_update_default_config_for_profile(
                            state,
                            req,
                            path,
                            payload,
                            &TransactionType::Payment,
                        )
                    },
                )),
            )
            .service(
                web::resource("/default/profile").route(web::get().to(|state, req| {
                    cloud_routing::routing_retrieve_default_config_for_profiles(
                        state,
                        req,
                        &TransactionType::Payment,
                    )
                })),
            );

        #[cfg(feature = "payouts")]
        {
            route = route
                .service(
                    web::resource("/payouts")
                        .route(
                            #[cfg(feature = "business_profile_routing")]
                            web::get().to(|state, req, path: web::Query<RoutingRetrieveQuery>| {
                                cloud_routing::list_routing_configs(
                                    state,
                                    req,
                                    #[cfg(feature = "business_profile_routing")]
                                    path,
                                    #[cfg(feature = "business_profile_routing")]
                                    &TransactionType::Payout,
                                )
                            }),
                            #[cfg(not(feature = "business_profile_routing"))]
                            web::get().to(cloud_routing::list_routing_configs),
                        )
                        .route(web::post().to(|state, req, payload| {
                            cloud_routing::routing_create_config(
                                state,
                                req,
                                payload,
                                &TransactionType::Payout,
                            )
                        })),
                )
                .service(
                    web::resource("/payouts/default")
                        .route(web::get().to(|state, req| {
                            cloud_routing::routing_retrieve_default_config(
                                state,
                                req,
                                &TransactionType::Payout,
                            )
                        }))
                        .route(web::post().to(|state, req, payload| {
                            cloud_routing::routing_update_default_config(
                                state,
                                req,
                                payload,
                                &TransactionType::Payout,
                            )
                        })),
                )
                .service(
                    web::resource("/payouts/{algorithm_id}/activate").route(web::post().to(
                        |state, req, path| {
                            cloud_routing::routing_link_config(
                                state,
                                req,
                                path,
                                &TransactionType::Payout,
                            )
                        },
                    )),
                )
                .service(web::resource("/payouts/deactivate").route(web::post().to(
                    |state, req, #[cfg(feature = "business_profile_routing")] payload| {
                        cloud_routing::routing_unlink_config(
                            state,
                            req,
                            #[cfg(feature = "business_profile_routing")]
                            payload,
                            &TransactionType::Payout,
                        )
                    },
                )))
                .service(
                    web::resource("/payouts/default/profile/{profile_id}").route(web::post().to(
                        |state, req, path, payload| {
                            cloud_routing::routing_update_default_config_for_profile(
                                state,
                                req,
                                path,
                                payload,
                                &TransactionType::Payout,
                            )
                        },
                    )),
                )
                .service(
                    web::resource("/payouts/default/profile").route(web::get().to(|state, req| {
                        cloud_routing::routing_retrieve_default_config_for_profiles(
                            state,
                            req,
                            &TransactionType::Payout,
                        )
                    })),
                );
        }

        route = route
            .service(
                web::resource("/{algorithm_id}")
                    .route(web::get().to(cloud_routing::routing_retrieve_config)),
            )
            .service(
                web::resource("/{algorithm_id}/activate").route(web::post().to(
                    |state, req, path| {
                        cloud_routing::routing_link_config(
                            state,
                            req,
                            path,
                            &TransactionType::Payment,
                        )
                    },
                )),
            );
        route
    }
}

pub struct Customers;

#[cfg(any(feature = "olap", feature = "oltp"))]
impl Customers {
    pub fn server(state: AppState) -> Scope {
        let mut route = web::scope("/customers").app_data(web::Data::new(state));

        #[cfg(feature = "olap")]
        {
            route = route
                .service(
                    web::resource("/{customer_id}/mandates")
                        .route(web::get().to(get_customer_mandates)),
                )
                .service(web::resource("/list").route(web::get().to(customers_list)))
        }

        #[cfg(feature = "oltp")]
        {
            route = route
                .service(web::resource("").route(web::post().to(customers_create)))
                .service(
                    web::resource("/payment_methods")
                        .route(web::get().to(list_customer_payment_method_api_client)),
                )
                .service(
                    web::resource("/{customer_id}/payment_methods")
                        .route(web::get().to(list_customer_payment_method_api)),
                )
                .service(
                    web::resource("/{customer_id}/payment_methods/{payment_method_id}/default")
                        .route(web::post().to(default_payment_method_set_api)),
                )
                .service(
                    web::resource("/{customer_id}")
                        .route(web::get().to(customers_retrieve))
                        .route(web::post().to(customers_update))
                        .route(web::delete().to(customers_delete)),
                );
        }

        route
    }
}

pub struct Refunds;

#[cfg(any(feature = "olap", feature = "oltp"))]
impl Refunds {
    pub fn server(state: AppState) -> Scope {
        let mut route = web::scope("/refunds").app_data(web::Data::new(state));

        #[cfg(feature = "olap")]
        {
            route = route
                .service(web::resource("/list").route(web::post().to(refunds_list)))
                .service(web::resource("/filter").route(web::post().to(refunds_filter_list)));
        }
        #[cfg(feature = "oltp")]
        {
            route = route
                .service(web::resource("").route(web::post().to(refunds_create)))
                .service(web::resource("/sync").route(web::post().to(refunds_retrieve_with_body)))
                .service(
                    web::resource("/{id}")
                        .route(web::get().to(refunds_retrieve))
                        .route(web::post().to(refunds_update)),
                );
        }
        route
    }
}

#[cfg(feature = "payouts")]
pub struct Payouts;

#[cfg(feature = "payouts")]
impl Payouts {
    pub fn server(state: AppState) -> Scope {
        let route = web::scope("/payouts").app_data(web::Data::new(state));
        route
            .service(web::resource("/create").route(web::post().to(payouts_create)))
            .service(web::resource("/{payout_id}/cancel").route(web::post().to(payouts_cancel)))
            .service(web::resource("/{payout_id}/fulfill").route(web::post().to(payouts_fulfill)))
            .service(
                web::resource("/{payout_id}")
                    .route(web::get().to(payouts_retrieve))
                    .route(web::put().to(payouts_update)),
            )
    }
}

pub struct PaymentMethods;

#[cfg(feature = "oltp")]
impl PaymentMethods {
    pub fn server(state: AppState) -> Scope {
        web::scope("/payment_methods")
            .app_data(web::Data::new(state))
            .service(
                web::resource("")
                    .route(web::post().to(create_payment_method_api))
                    .route(web::get().to(list_payment_method_api)), // TODO : added for sdk compatibility for now, need to deprecate this later
            )
            .service(
                web::resource("/{payment_method_id}")
                    .route(web::get().to(payment_method_retrieve_api))
                    .route(web::post().to(payment_method_update_api))
                    .route(web::delete().to(payment_method_delete_api)),
            )
            .service(web::resource("/auth/link").route(web::post().to(pm_auth::link_token_create)))
            .service(web::resource("/auth/exchange").route(web::post().to(pm_auth::exchange_token)))
    }
}

#[cfg(all(feature = "olap", feature = "recon"))]
pub struct Recon;

#[cfg(all(feature = "olap", feature = "recon"))]
impl Recon {
    pub fn server(state: AppState) -> Scope {
        web::scope("/recon")
            .app_data(web::Data::new(state))
            .service(
                web::resource("/update_merchant")
                    .route(web::post().to(recon_routes::update_merchant)),
            )
            .service(web::resource("/token").route(web::get().to(recon_routes::get_recon_token)))
            .service(
                web::resource("/request").route(web::post().to(recon_routes::request_for_recon)),
            )
            .service(web::resource("/verify_token").route(web::get().to(verify_recon_token)))
    }
}

#[cfg(feature = "olap")]
pub struct Blocklist;

#[cfg(feature = "olap")]
impl Blocklist {
    pub fn server(state: AppState) -> Scope {
        web::scope("/blocklist")
            .app_data(web::Data::new(state))
            .service(
                web::resource("")
                    .route(web::get().to(blocklist::list_blocked_payment_methods))
                    .route(web::post().to(blocklist::add_entry_to_blocklist))
                    .route(web::delete().to(blocklist::remove_entry_from_blocklist)),
            )
            .service(
                web::resource("/toggle").route(web::post().to(blocklist::toggle_blocklist_guard)),
            )
    }
}

pub struct MerchantAccount;

#[cfg(feature = "olap")]
impl MerchantAccount {
    pub fn server(state: AppState) -> Scope {
        web::scope("/accounts")
            .app_data(web::Data::new(state))
            .service(web::resource("").route(web::post().to(merchant_account_create)))
            .service(web::resource("/list").route(web::get().to(merchant_account_list)))
            .service(
                web::resource("/{id}/kv")
                    .route(web::post().to(merchant_account_toggle_kv))
                    .route(web::get().to(merchant_account_kv_status)),
            )
            .service(
                web::resource("/{id}")
                    .route(web::get().to(retrieve_merchant_account))
                    .route(web::post().to(update_merchant_account))
                    .route(web::delete().to(delete_merchant_account)),
            )
    }
}

pub struct MerchantConnectorAccount;

#[cfg(any(feature = "olap", feature = "oltp"))]
impl MerchantConnectorAccount {
    pub fn server(state: AppState) -> Scope {
        let mut route = web::scope("/account").app_data(web::Data::new(state));

        #[cfg(feature = "olap")]
        {
            use super::admin::*;

            route = route
                .service(
                    web::resource("/connectors/verify")
                        .route(web::post().to(payment_connector_verify)),
                )
                .service(
                    web::resource("/{merchant_id}/connectors")
                        .route(web::post().to(payment_connector_create))
                        .route(web::get().to(payment_connector_list)),
                )
                .service(
                    web::resource("/{merchant_id}/connectors/{merchant_connector_id}")
                        .route(web::get().to(payment_connector_retrieve))
                        .route(web::post().to(payment_connector_update))
                        .route(web::delete().to(payment_connector_delete)),
                );
        }
        #[cfg(feature = "oltp")]
        {
            route = route.service(
                web::resource("/payment_methods").route(web::get().to(list_payment_method_api)),
            );
        }
        route
    }
}

pub struct EphemeralKey;

#[cfg(feature = "oltp")]
impl EphemeralKey {
    pub fn server(config: AppState) -> Scope {
        web::scope("/ephemeral_keys")
            .app_data(web::Data::new(config))
            .service(web::resource("").route(web::post().to(ephemeral_key_create)))
            .service(web::resource("/{id}").route(web::delete().to(ephemeral_key_delete)))
    }
}

pub struct Mandates;

#[cfg(any(feature = "olap", feature = "oltp"))]
impl Mandates {
    pub fn server(state: AppState) -> Scope {
        let mut route = web::scope("/mandates").app_data(web::Data::new(state));

        #[cfg(feature = "olap")]
        {
            route =
                route.service(web::resource("/list").route(web::get().to(retrieve_mandates_list)));
            route = route.service(web::resource("/{id}").route(web::get().to(get_mandate)));
        }
        #[cfg(feature = "oltp")]
        {
            route =
                route.service(web::resource("/revoke/{id}").route(web::post().to(revoke_mandate)));
        }
        route
    }
}

pub struct Webhooks;

#[cfg(feature = "oltp")]
impl Webhooks {
    pub fn server(config: AppState) -> Scope {
        use api_models::webhooks as webhook_type;

        #[allow(unused_mut)]
        let mut route = web::scope("/webhooks")
            .app_data(web::Data::new(config))
            .service(
                web::resource("/{merchant_id}/{connector_id_or_name}")
                    .route(
                        web::post().to(receive_incoming_webhook::<webhook_type::OutgoingWebhook>),
                    )
                    .route(web::get().to(receive_incoming_webhook::<webhook_type::OutgoingWebhook>))
                    .route(
                        web::put().to(receive_incoming_webhook::<webhook_type::OutgoingWebhook>),
                    ),
            );

        #[cfg(feature = "frm")]
        {
            route = route.service(
                web::resource("/frm_fulfillment")
                    .route(web::post().to(frm_routes::frm_fulfillment)),
            );
        }

        route
    }
}

pub struct Configs;

#[cfg(any(feature = "olap", feature = "oltp"))]
impl Configs {
    pub fn server(config: AppState) -> Scope {
        web::scope("/configs")
            .app_data(web::Data::new(config))
            .service(web::resource("/").route(web::post().to(config_key_create)))
            .service(
                web::resource("/{key}")
                    .route(web::get().to(config_key_retrieve))
                    .route(web::post().to(config_key_update))
                    .route(web::delete().to(config_key_delete)),
            )
    }
}

pub struct ApiKeys;

#[cfg(feature = "olap")]
impl ApiKeys {
    pub fn server(state: AppState) -> Scope {
        web::scope("/api_keys/{merchant_id}")
            .app_data(web::Data::new(state))
            .service(web::resource("").route(web::post().to(api_key_create)))
            .service(web::resource("/list").route(web::get().to(api_key_list)))
            .service(
                web::resource("/{key_id}")
                    .route(web::get().to(api_key_retrieve))
                    .route(web::post().to(api_key_update))
                    .route(web::delete().to(api_key_revoke)),
            )
    }
}

pub struct Disputes;

#[cfg(feature = "olap")]
impl Disputes {
    pub fn server(state: AppState) -> Scope {
        web::scope("/disputes")
            .app_data(web::Data::new(state))
            .service(web::resource("/list").route(web::get().to(retrieve_disputes_list)))
            .service(web::resource("/accept/{dispute_id}").route(web::post().to(accept_dispute)))
            .service(
                web::resource("/evidence")
                    .route(web::post().to(submit_dispute_evidence))
                    .route(web::put().to(attach_dispute_evidence))
                    .route(web::delete().to(delete_dispute_evidence)),
            )
            .service(
                web::resource("/evidence/{dispute_id}")
                    .route(web::get().to(retrieve_dispute_evidence)),
            )
            .service(web::resource("/{dispute_id}").route(web::get().to(retrieve_dispute)))
    }
}

pub struct Cards;

impl Cards {
    pub fn server(state: AppState) -> Scope {
        web::scope("/cards")
            .app_data(web::Data::new(state))
            .service(web::resource("/{bin}").route(web::get().to(card_iin_info)))
    }
}

pub struct Files;

#[cfg(feature = "olap")]
impl Files {
    pub fn server(state: AppState) -> Scope {
        web::scope("/files")
            .app_data(web::Data::new(state))
            .service(web::resource("").route(web::post().to(files_create)))
            .service(
                web::resource("/{file_id}")
                    .route(web::delete().to(files_delete))
                    .route(web::get().to(files_retrieve)),
            )
    }
}

pub struct Cache;

impl Cache {
    pub fn server(state: AppState) -> Scope {
        web::scope("/cache")
            .app_data(web::Data::new(state))
            .service(web::resource("/invalidate/{key}").route(web::post().to(invalidate)))
    }
}

pub struct PaymentLink;
#[cfg(feature = "olap")]
impl PaymentLink {
    pub fn server(state: AppState) -> Scope {
        web::scope("/payment_link")
            .app_data(web::Data::new(state))
            .service(web::resource("/list").route(web::post().to(payments_link_list)))
            .service(
                web::resource("/{payment_link_id}").route(web::get().to(payment_link_retrieve)),
            )
            .service(
                web::resource("{merchant_id}/{payment_id}")
                    .route(web::get().to(initiate_payment_link)),
            )
            .service(
                web::resource("status/{merchant_id}/{payment_id}")
                    .route(web::get().to(payment_link_status)),
            )
    }
}

pub struct BusinessProfile;

#[cfg(feature = "olap")]
impl BusinessProfile {
    pub fn server(state: AppState) -> Scope {
        web::scope("/account/{account_id}/business_profile")
            .app_data(web::Data::new(state))
            .service(
                web::resource("")
                    .route(web::post().to(business_profile_create))
                    .route(web::get().to(business_profiles_list)),
            )
            .service(
                web::resource("/{profile_id}")
                    .route(web::get().to(business_profile_retrieve))
                    .route(web::post().to(business_profile_update))
                    .route(web::delete().to(business_profile_delete)),
            )
    }
}

pub struct Gsm;

#[cfg(feature = "olap")]
impl Gsm {
    pub fn server(state: AppState) -> Scope {
        web::scope("/gsm")
            .app_data(web::Data::new(state))
            .service(web::resource("").route(web::post().to(create_gsm_rule)))
            .service(web::resource("/get").route(web::post().to(get_gsm_rule)))
            .service(web::resource("/update").route(web::post().to(update_gsm_rule)))
            .service(web::resource("/delete").route(web::post().to(delete_gsm_rule)))
    }
}

#[cfg(feature = "olap")]
pub struct Verify;

#[cfg(feature = "olap")]
impl Verify {
    pub fn server(state: AppState) -> Scope {
        web::scope("/verify")
            .app_data(web::Data::new(state))
            .service(
                web::resource("/apple_pay/{merchant_id}")
                    .route(web::post().to(apple_pay_merchant_registration)),
            )
            .service(
                web::resource("/applepay_verified_domains")
                    .route(web::get().to(retrieve_apple_pay_verified_domains)),
            )
    }
}

pub struct User;

#[cfg(feature = "olap")]
impl User {
    pub fn server(state: AppState) -> Scope {
        let mut route = web::scope("/user").app_data(web::Data::new(state));

        route = route
            .service(
                web::resource("/signin").route(web::post().to(user_signin_without_invite_checks)),
            )
            .service(web::resource("/v2/signin").route(web::post().to(user_signin)))
            .service(web::resource("/signout").route(web::post().to(signout)))
            .service(web::resource("/change_password").route(web::post().to(change_password)))
            .service(web::resource("/internal_signup").route(web::post().to(internal_user_signup)))
            .service(web::resource("/switch_merchant").route(web::post().to(switch_merchant_id)))
            .service(
                web::resource("/create_merchant")
                    .route(web::post().to(user_merchant_account_create)),
            )
            .service(web::resource("/switch/list").route(web::get().to(list_merchant_ids_for_user)))
            .service(web::resource("/permission_info").route(web::get().to(get_authorization_info)))
            .service(web::resource("/update").route(web::post().to(update_user_account_details)))
            .service(
                web::resource("/data")
                    .route(web::get().to(get_multiple_dashboard_metadata))
                    .route(web::post().to(set_dashboard_metadata)),
            );

        #[cfg(feature = "email")]
        {
            route = route
                .service(
                    web::resource("/connect_account").route(web::post().to(user_connect_account)),
                )
                .service(web::resource("/forgot_password").route(web::post().to(forgot_password)))
                .service(web::resource("/reset_password").route(web::post().to(reset_password)))
                .service(
                    web::resource("/signup_with_merchant_id")
                        .route(web::post().to(user_signup_with_merchant_id)),
                )
                .service(
                    web::resource("/verify_email")
                        .route(web::post().to(verify_email_without_invite_checks)),
                )
                .service(web::resource("/v2/verify_email").route(web::post().to(verify_email)))
                .service(
                    web::resource("/verify_email_request")
                        .route(web::post().to(verify_email_request)),
                )
                .service(web::resource("/user/resend_invite").route(web::post().to(resend_invite)))
                .service(
                    web::resource("/accept_invite_from_email")
                        .route(web::post().to(accept_invite_from_email)),
                );
        }
        #[cfg(not(feature = "email"))]
        {
            route = route.service(web::resource("/signup").route(web::post().to(user_signup)))
        }

        // User management
        route = route.service(
            web::scope("/user")
                .service(web::resource("").route(web::get().to(get_user_role_details)))
                .service(
                    web::resource("/list").route(web::get().to(list_users_for_merchant_account)),
                )
                .service(web::resource("/invite").route(web::post().to(invite_user)))
                .service(
                    web::resource("/invite_multiple").route(web::post().to(invite_multiple_user)),
                )
                .service(web::resource("/invite/accept").route(web::post().to(accept_invitation)))
                .service(web::resource("/update_role").route(web::post().to(update_user_role)))
                .service(
                    web::resource("/transfer_ownership")
                        .route(web::post().to(transfer_org_ownership)),
                )
                .service(web::resource("/delete").route(web::delete().to(delete_user_role))),
        );

        // Role information
        route = route.service(
            web::scope("/role")
                .service(
                    web::resource("")
                        .route(web::get().to(get_role_from_token))
                        .route(web::post().to(create_role)),
                )
                .service(web::resource("/list").route(web::get().to(list_all_roles)))
                .service(
                    web::resource("/{role_id}")
                        .route(web::get().to(get_role))
                        .route(web::put().to(update_role)),
                ),
        );

        #[cfg(feature = "dummy_connector")]
        {
            route = route.service(
                web::resource("/sample_data")
                    .route(web::post().to(generate_sample_data))
                    .route(web::delete().to(delete_sample_data)),
            )
        }
        route
    }
}

pub struct ConnectorOnboarding;

#[cfg(feature = "olap")]
impl ConnectorOnboarding {
    pub fn server(state: AppState) -> Scope {
        web::scope("/connector_onboarding")
            .app_data(web::Data::new(state))
            .service(web::resource("/action_url").route(web::post().to(get_action_url)))
            .service(web::resource("/sync").route(web::post().to(sync_onboarding_status)))
            .service(web::resource("/reset_tracking_id").route(web::post().to(reset_tracking_id)))
    }
}<|MERGE_RESOLUTION|>--- conflicted
+++ resolved
@@ -366,11 +366,10 @@
                     web::resource("/{payment_id}/incremental_authorization").route(web::post().to(payments_incremental_authorization)),
                 )
                 .service(
-<<<<<<< HEAD
                     web::resource("/{payment_id}/{merchant_id}/authorize/{connector}").route(web::post().to(post_3ds_payments_authorize)),
-=======
+                )
+                .service(
                     web::resource("/{payment_id}/3ds/authentication").route(web::post().to(payments_external_authentication)),
->>>>>>> 142a22c7
                 );
         }
         route
