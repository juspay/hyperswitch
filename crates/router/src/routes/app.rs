--- conflicted
+++ resolved
@@ -2724,13 +2724,10 @@
                 web::resource("/{authentication_id}/eligibility")
                     .route(web::post().to(authentication::authentication_eligibility)),
             )
-<<<<<<< HEAD
             .service(
                 web::resource("/{authentication_id}/authenticate")
                     .route(web::post().to(authentication::authentication_authenticate)),
             )
-=======
->>>>>>> f4da057c
     }
 }
 
