--- conflicted
+++ resolved
@@ -57,14 +57,7 @@
 use super::verification::{apple_pay_merchant_registration, retrieve_apple_pay_verified_domains};
 #[cfg(feature = "oltp")]
 use super::webhooks::*;
-<<<<<<< HEAD
-use super::{admin, api_keys, cache::*, health::*, profiles, relay, user};
-=======
-use super::{
-    admin, api_keys, cache::*, chat, connector_onboarding, disputes, files, gsm, health::*,
-    profiles, relay, user, user_role,
-};
->>>>>>> fb612bf2
+use super::{admin, api_keys, cache::*, chat, health::*, profiles, relay, user};
 #[cfg(feature = "v1")]
 use super::{apple_pay_certificates_migration, blocklist, payment_link, webhook_events};
 #[cfg(any(feature = "olap", feature = "oltp"))]
