use std::{collections::HashMap, sync::Arc};

use actix_web::{web, Scope};
#[cfg(all(feature = "olap", feature = "v1"))]
use api_models::routing::RoutingRetrieveQuery;
#[cfg(feature = "olap")]
use common_enums::TransactionType;
#[cfg(feature = "partial-auth")]
use common_utils::crypto::Blake3;
use common_utils::id_type;
#[cfg(feature = "email")]
use external_services::email::{
    no_email::NoEmailClient, ses::AwsSes, smtp::SmtpServer, EmailClientConfigs, EmailService,
};
use external_services::{
    file_storage::FileStorageInterface,
    grpc_client::{GrpcClients, GrpcHeaders},
};
use hyperswitch_interfaces::{
    crm::CrmInterface,
    encryption_interface::EncryptionManagementInterface,
    secrets_interface::secret_state::{RawSecret, SecuredSecret},
};
use router_env::tracing_actix_web::RequestId;
use scheduler::SchedulerInterface;
use storage_impl::{config::TenantConfig, redis::RedisStore, MockDb};
use tokio::sync::oneshot;

use self::settings::Tenant;
#[cfg(any(feature = "olap", feature = "oltp"))]
use super::currency;
#[cfg(feature = "dummy_connector")]
use super::dummy_connector::*;
#[cfg(all(any(feature = "v1", feature = "v2"), feature = "oltp"))]
use super::ephemeral_key::*;
#[cfg(any(feature = "olap", feature = "oltp"))]
use super::payment_methods;
#[cfg(feature = "payouts")]
use super::payout_link::*;
#[cfg(feature = "payouts")]
use super::payouts::*;
#[cfg(all(feature = "oltp", feature = "v1"))]
use super::pm_auth;
#[cfg(feature = "oltp")]
use super::poll;
#[cfg(feature = "v2")]
use super::proxy;
#[cfg(all(feature = "v2", feature = "revenue_recovery", feature = "oltp"))]
use super::recovery_webhooks::*;
#[cfg(all(feature = "oltp", feature = "v2"))]
use super::refunds;
#[cfg(feature = "olap")]
use super::routing;
#[cfg(all(feature = "oltp", feature = "v2"))]
use super::tokenization as tokenization_routes;
#[cfg(all(feature = "olap", feature = "v1"))]
use super::verification::{apple_pay_merchant_registration, retrieve_apple_pay_verified_domains};
#[cfg(feature = "oltp")]
use super::webhooks::*;
use super::{
    admin, api_keys, cache::*, connector_onboarding, disputes, files, gsm, health::*, profiles,
    relay, user, user_role,
};
#[cfg(feature = "v1")]
use super::{apple_pay_certificates_migration, blocklist, payment_link, webhook_events};
#[cfg(any(feature = "olap", feature = "oltp"))]
use super::{configs::*, customers, payments};
#[cfg(all(any(feature = "olap", feature = "oltp"), feature = "v1"))]
use super::{mandates::*, refunds::*};
#[cfg(feature = "olap")]
pub use crate::analytics::opensearch::OpenSearchClient;
#[cfg(feature = "olap")]
use crate::analytics::AnalyticsProvider;
#[cfg(feature = "partial-auth")]
use crate::errors::RouterResult;
#[cfg(feature = "v1")]
use crate::routes::cards_info::{
    card_iin_info, create_cards_info, migrate_cards_info, update_cards_info,
};
#[cfg(all(feature = "olap", feature = "v1"))]
use crate::routes::feature_matrix;
#[cfg(all(feature = "frm", feature = "oltp"))]
use crate::routes::fraud_check as frm_routes;
#[cfg(all(feature = "olap", feature = "v1"))]
use crate::routes::profile_acquirer;
#[cfg(all(feature = "recon", feature = "olap"))]
use crate::routes::recon as recon_routes;
pub use crate::{
    configs::settings,
    db::{
        AccountsStorageInterface, CommonStorageInterface, GlobalStorageInterface, StorageImpl,
        StorageInterface,
    },
    events::EventsHandler,
    services::{get_cache_store, get_store},
};
use crate::{
    configs::{secrets_transformers, Settings},
    db::kafka_store::{KafkaStore, TenantID},
    routes::{hypersense as hypersense_routes, three_ds_decision_rule},
};

#[derive(Clone)]
pub struct ReqState {
    pub event_context: events::EventContext<crate::events::EventType, EventsHandler>,
}

#[derive(Clone)]
pub struct SessionState {
    pub store: Box<dyn StorageInterface>,
    /// Global store is used for global schema operations in tables like Users and Tenants
    pub global_store: Box<dyn GlobalStorageInterface>,
    pub accounts_store: Box<dyn AccountsStorageInterface>,
    pub conf: Arc<settings::Settings<RawSecret>>,
    pub api_client: Box<dyn crate::services::ApiClient>,
    pub event_handler: EventsHandler,
    #[cfg(feature = "email")]
    pub email_client: Arc<Box<dyn EmailService>>,
    #[cfg(feature = "olap")]
    pub pool: AnalyticsProvider,
    pub file_storage_client: Arc<dyn FileStorageInterface>,
    pub request_id: Option<RequestId>,
    pub base_url: String,
    pub tenant: Tenant,
    #[cfg(feature = "olap")]
    pub opensearch_client: Option<Arc<OpenSearchClient>>,
    pub grpc_client: Arc<GrpcClients>,
    pub theme_storage_client: Arc<dyn FileStorageInterface>,
    pub locale: String,
    pub crm_client: Arc<dyn CrmInterface>,
    pub infra_components: Option<serde_json::Value>,
}
impl scheduler::SchedulerSessionState for SessionState {
    fn get_db(&self) -> Box<dyn SchedulerInterface> {
        self.store.get_scheduler_db()
    }
}
impl SessionState {
    pub fn get_req_state(&self) -> ReqState {
        ReqState {
            event_context: events::EventContext::new(self.event_handler.clone()),
        }
    }
    pub fn get_grpc_headers(&self) -> GrpcHeaders {
        GrpcHeaders {
            tenant_id: self.tenant.tenant_id.get_string_repr().to_string(),
            request_id: self.request_id.map(|req_id| (*req_id).to_string()),
        }
    }
}

pub trait SessionStateInfo {
    fn conf(&self) -> settings::Settings<RawSecret>;
    fn store(&self) -> Box<dyn StorageInterface>;
    fn event_handler(&self) -> EventsHandler;
    fn get_request_id(&self) -> Option<String>;
    fn add_request_id(&mut self, request_id: RequestId);
    #[cfg(feature = "partial-auth")]
    fn get_detached_auth(&self) -> RouterResult<(Blake3, &[u8])>;
    fn session_state(&self) -> SessionState;
    fn global_store(&self) -> Box<dyn GlobalStorageInterface>;
}

impl SessionStateInfo for SessionState {
    fn store(&self) -> Box<dyn StorageInterface> {
        self.store.to_owned()
    }
    fn conf(&self) -> settings::Settings<RawSecret> {
        self.conf.as_ref().to_owned()
    }
    fn event_handler(&self) -> EventsHandler {
        self.event_handler.clone()
    }
    fn get_request_id(&self) -> Option<String> {
        self.api_client.get_request_id()
    }
    fn add_request_id(&mut self, request_id: RequestId) {
        self.api_client.add_request_id(request_id);
        self.store.add_request_id(request_id.to_string());
        self.request_id.replace(request_id);
    }

    #[cfg(feature = "partial-auth")]
    fn get_detached_auth(&self) -> RouterResult<(Blake3, &[u8])> {
        use error_stack::ResultExt;
        use hyperswitch_domain_models::errors::api_error_response as errors;
        use masking::prelude::PeekInterface as _;
        use router_env::logger;

        let output = CHECKSUM_KEY.get_or_try_init(|| {
            let conf = self.conf();
            let context = conf
                .api_keys
                .get_inner()
                .checksum_auth_context
                .peek()
                .clone();
            let key = conf.api_keys.get_inner().checksum_auth_key.peek();
            hex::decode(key).map(|key| {
                (
                    masking::StrongSecret::new(context),
                    masking::StrongSecret::new(key),
                )
            })
        });

        match output {
            Ok((context, key)) => Ok((Blake3::new(context.peek().clone()), key.peek())),
            Err(err) => {
                logger::error!("Failed to get checksum key");
                Err(err).change_context(errors::ApiErrorResponse::InternalServerError)
            }
        }
    }
    fn session_state(&self) -> SessionState {
        self.clone()
    }
    fn global_store(&self) -> Box<(dyn GlobalStorageInterface)> {
        self.global_store.to_owned()
    }
}
#[derive(Clone)]
pub struct AppState {
    pub flow_name: String,
    pub global_store: Box<dyn GlobalStorageInterface>,
    // TODO: use a separate schema for accounts_store
    pub accounts_store: HashMap<id_type::TenantId, Box<dyn AccountsStorageInterface>>,
    pub stores: HashMap<id_type::TenantId, Box<dyn StorageInterface>>,
    pub conf: Arc<settings::Settings<RawSecret>>,
    pub event_handler: EventsHandler,
    #[cfg(feature = "email")]
    pub email_client: Arc<Box<dyn EmailService>>,
    pub api_client: Box<dyn crate::services::ApiClient>,
    #[cfg(feature = "olap")]
    pub pools: HashMap<id_type::TenantId, AnalyticsProvider>,
    #[cfg(feature = "olap")]
    pub opensearch_client: Option<Arc<OpenSearchClient>>,
    pub request_id: Option<RequestId>,
    pub file_storage_client: Arc<dyn FileStorageInterface>,
    pub encryption_client: Arc<dyn EncryptionManagementInterface>,
    pub grpc_client: Arc<GrpcClients>,
    pub theme_storage_client: Arc<dyn FileStorageInterface>,
    pub crm_client: Arc<dyn CrmInterface>,
    pub infra_components: Option<serde_json::Value>,
}
impl scheduler::SchedulerAppState for AppState {
    fn get_tenants(&self) -> Vec<id_type::TenantId> {
        self.conf.multitenancy.get_tenant_ids()
    }
}
pub trait AppStateInfo {
    fn conf(&self) -> settings::Settings<RawSecret>;
    fn event_handler(&self) -> EventsHandler;
    #[cfg(feature = "email")]
    fn email_client(&self) -> Arc<Box<dyn EmailService>>;
    fn add_request_id(&mut self, request_id: RequestId);
    fn add_flow_name(&mut self, flow_name: String);
    fn get_request_id(&self) -> Option<String>;
}

#[cfg(feature = "partial-auth")]
static CHECKSUM_KEY: once_cell::sync::OnceCell<(
    masking::StrongSecret<String>,
    masking::StrongSecret<Vec<u8>>,
)> = once_cell::sync::OnceCell::new();

impl AppStateInfo for AppState {
    fn conf(&self) -> settings::Settings<RawSecret> {
        self.conf.as_ref().to_owned()
    }
    #[cfg(feature = "email")]
    fn email_client(&self) -> Arc<Box<dyn EmailService>> {
        self.email_client.to_owned()
    }
    fn event_handler(&self) -> EventsHandler {
        self.event_handler.clone()
    }
    fn add_request_id(&mut self, request_id: RequestId) {
        self.api_client.add_request_id(request_id);
        self.request_id.replace(request_id);
    }

    fn add_flow_name(&mut self, flow_name: String) {
        self.api_client.add_flow_name(flow_name);
    }
    fn get_request_id(&self) -> Option<String> {
        self.api_client.get_request_id()
    }
}

impl AsRef<Self> for AppState {
    fn as_ref(&self) -> &Self {
        self
    }
}

#[cfg(feature = "email")]
pub async fn create_email_client(
    settings: &settings::Settings<RawSecret>,
) -> Box<dyn EmailService> {
    match &settings.email.client_config {
        EmailClientConfigs::Ses { aws_ses } => Box::new(
            AwsSes::create(
                &settings.email,
                aws_ses,
                settings.proxy.https_url.to_owned(),
            )
            .await,
        ),
        EmailClientConfigs::Smtp { smtp } => {
            Box::new(SmtpServer::create(&settings.email, smtp.clone()).await)
        }
        EmailClientConfigs::NoEmailClient => Box::new(NoEmailClient::create().await),
    }
}

impl AppState {
    /// # Panics
    ///
    /// Panics if Store can't be created or JWE decryption fails
    pub async fn with_storage(
        conf: settings::Settings<SecuredSecret>,
        storage_impl: StorageImpl,
        shut_down_signal: oneshot::Sender<()>,
        api_client: Box<dyn crate::services::ApiClient>,
    ) -> Self {
        #[allow(clippy::expect_used)]
        let secret_management_client = conf
            .secrets_management
            .get_secret_management_client()
            .await
            .expect("Failed to create secret management client");

        let conf = Box::pin(secrets_transformers::fetch_raw_secrets(
            conf,
            &*secret_management_client,
        ))
        .await;

        #[allow(clippy::expect_used)]
        let encryption_client = conf
            .encryption_management
            .get_encryption_management_client()
            .await
            .expect("Failed to create encryption client");

        Box::pin(async move {
            let testable = storage_impl == StorageImpl::PostgresqlTest;
            #[allow(clippy::expect_used)]
            let event_handler = conf
                .events
                .get_event_handler()
                .await
                .expect("Failed to create event handler");

            #[allow(clippy::expect_used)]
            #[cfg(feature = "olap")]
            let opensearch_client = conf
                .opensearch
                .get_opensearch_client()
                .await
                .expect("Failed to initialize OpenSearch client.")
                .map(Arc::new);

            #[allow(clippy::expect_used)]
            let cache_store = get_cache_store(&conf.clone(), shut_down_signal, testable)
                .await
                .expect("Failed to create store");
            let global_store: Box<dyn GlobalStorageInterface> = Self::get_store_interface(
                &storage_impl,
                &event_handler,
                &conf,
                &conf.multitenancy.global_tenant,
                Arc::clone(&cache_store),
                testable,
            )
            .await
            .get_global_storage_interface();
            #[cfg(feature = "olap")]
            let pools = conf
                .multitenancy
                .tenants
                .get_pools_map(conf.analytics.get_inner())
                .await;
            let stores = conf
                .multitenancy
                .tenants
                .get_store_interface_map(&storage_impl, &conf, Arc::clone(&cache_store), testable)
                .await;
            let accounts_store = conf
                .multitenancy
                .tenants
                .get_accounts_store_interface_map(
                    &storage_impl,
                    &conf,
                    Arc::clone(&cache_store),
                    testable,
                )
                .await;

            #[cfg(feature = "email")]
            let email_client = Arc::new(create_email_client(&conf).await);

            let file_storage_client = conf.file_storage.get_file_storage_client().await;
            let theme_storage_client = conf.theme.storage.get_file_storage_client().await;
            let crm_client = conf.crm.get_crm_client().await;

            let grpc_client = conf.grpc_client.get_grpc_client_interface().await;
            let infra_component_values = Self::process_env_mappings(conf.infra_values.clone());
            Self {
                flow_name: String::from("default"),
                stores,
                global_store,
                accounts_store,
                conf: Arc::new(conf),
                #[cfg(feature = "email")]
                email_client,
                api_client,
                event_handler,
                #[cfg(feature = "olap")]
                pools,
                #[cfg(feature = "olap")]
                opensearch_client,
                request_id: None,
                file_storage_client,
                encryption_client,
                grpc_client,
                theme_storage_client,
                crm_client,
                infra_components: infra_component_values,
            }
        })
        .await
    }

    /// # Panics
    ///
    /// Panics if Failed to create store
    pub async fn get_store_interface(
        storage_impl: &StorageImpl,
        event_handler: &EventsHandler,
        conf: &Settings,
        tenant: &dyn TenantConfig,
        cache_store: Arc<RedisStore>,
        testable: bool,
    ) -> Box<dyn CommonStorageInterface> {
        match storage_impl {
            StorageImpl::Postgresql | StorageImpl::PostgresqlTest => match event_handler {
                EventsHandler::Kafka(kafka_client) => Box::new(
                    KafkaStore::new(
                        #[allow(clippy::expect_used)]
                        get_store(&conf.clone(), tenant, Arc::clone(&cache_store), testable)
                            .await
                            .expect("Failed to create store"),
                        kafka_client.clone(),
                        TenantID(tenant.get_tenant_id().get_string_repr().to_owned()),
                        tenant,
                    )
                    .await,
                ),
                EventsHandler::Logs(_) => Box::new(
                    #[allow(clippy::expect_used)]
                    get_store(conf, tenant, Arc::clone(&cache_store), testable)
                        .await
                        .expect("Failed to create store"),
                ),
            },
            #[allow(clippy::expect_used)]
            StorageImpl::Mock => Box::new(
                MockDb::new(&conf.redis)
                    .await
                    .expect("Failed to create mock store"),
            ),
        }
    }

    pub async fn new(
        conf: settings::Settings<SecuredSecret>,
        shut_down_signal: oneshot::Sender<()>,
        api_client: Box<dyn crate::services::ApiClient>,
    ) -> Self {
        Box::pin(Self::with_storage(
            conf,
            StorageImpl::Postgresql,
            shut_down_signal,
            api_client,
        ))
        .await
    }

    pub fn get_session_state<E, F>(
        self: Arc<Self>,
        tenant: &id_type::TenantId,
        locale: Option<String>,
        err: F,
    ) -> Result<SessionState, E>
    where
        F: FnOnce() -> E + Copy,
    {
        let tenant_conf = self.conf.multitenancy.get_tenant(tenant).ok_or_else(err)?;
        let mut event_handler = self.event_handler.clone();
        event_handler.add_tenant(tenant_conf);
        let store = self.stores.get(tenant).ok_or_else(err)?.clone();
        Ok(SessionState {
            store,
            global_store: self.global_store.clone(),
            accounts_store: self.accounts_store.get(tenant).ok_or_else(err)?.clone(),
            conf: Arc::clone(&self.conf),
            api_client: self.api_client.clone(),
            event_handler,
            #[cfg(feature = "olap")]
            pool: self.pools.get(tenant).ok_or_else(err)?.clone(),
            file_storage_client: self.file_storage_client.clone(),
            request_id: self.request_id,
            base_url: tenant_conf.base_url.clone(),
            tenant: tenant_conf.clone(),
            #[cfg(feature = "email")]
            email_client: Arc::clone(&self.email_client),
            #[cfg(feature = "olap")]
            opensearch_client: self.opensearch_client.clone(),
            grpc_client: Arc::clone(&self.grpc_client),
            theme_storage_client: self.theme_storage_client.clone(),
            locale: locale.unwrap_or(common_utils::consts::DEFAULT_LOCALE.to_string()),
            crm_client: self.crm_client.clone(),
            infra_components: self.infra_components.clone(),
        })
    }

    pub fn process_env_mappings(
        mappings: Option<HashMap<String, String>>,
    ) -> Option<serde_json::Value> {
        let result: HashMap<String, String> = mappings?
            .into_iter()
            .filter_map(|(key, env_var)| std::env::var(&env_var).ok().map(|value| (key, value)))
            .collect();

        if result.is_empty() {
            None
        } else {
            Some(serde_json::Value::Object(
                result
                    .into_iter()
                    .map(|(k, v)| (k, serde_json::Value::String(v)))
                    .collect(),
            ))
        }
    }
}

pub struct Health;

impl Health {
    pub fn server(state: AppState) -> Scope {
        web::scope("health")
            .app_data(web::Data::new(state))
            .service(web::resource("").route(web::get().to(health)))
            .service(web::resource("/ready").route(web::get().to(deep_health_check)))
    }
}

#[cfg(feature = "dummy_connector")]
pub struct DummyConnector;

#[cfg(all(feature = "dummy_connector", feature = "v1"))]
impl DummyConnector {
    pub fn server(state: AppState) -> Scope {
        let mut routes_with_restricted_access = web::scope("");
        #[cfg(not(feature = "external_access_dc"))]
        {
            routes_with_restricted_access =
                routes_with_restricted_access.guard(actix_web::guard::Host("localhost"));
        }
        routes_with_restricted_access = routes_with_restricted_access
            .service(web::resource("/payment").route(web::post().to(dummy_connector_payment)))
            .service(
                web::resource("/payments/{payment_id}")
                    .route(web::get().to(dummy_connector_payment_data)),
            )
            .service(
                web::resource("/{payment_id}/refund").route(web::post().to(dummy_connector_refund)),
            )
            .service(
                web::resource("/refunds/{refund_id}")
                    .route(web::get().to(dummy_connector_refund_data)),
            );
        web::scope("/dummy-connector")
            .app_data(web::Data::new(state))
            .service(
                web::resource("/authorize/{attempt_id}")
                    .route(web::get().to(dummy_connector_authorize_payment)),
            )
            .service(
                web::resource("/complete/{attempt_id}")
                    .route(web::get().to(dummy_connector_complete_payment)),
            )
            .service(routes_with_restricted_access)
    }
}

pub struct Payments;

#[cfg(all(any(feature = "olap", feature = "oltp"), feature = "v2"))]
impl Payments {
    pub fn server(state: AppState) -> Scope {
        let mut route = web::scope("/v2/payments").app_data(web::Data::new(state));
        route = route
            .service(
                web::resource("/create-intent")
                    .route(web::post().to(payments::payments_create_intent)),
            )
            .service(web::resource("/filter").route(web::get().to(payments::get_payment_filters)))
            .service(
                web::resource("/profile/filter")
                    .route(web::get().to(payments::get_payment_filters_profile)),
            )
            .service(
                web::resource("")
                    .route(web::post().to(payments::payments_create_and_confirm_intent)),
            )
            .service(web::resource("/list").route(web::get().to(payments::payments_list)))
            .service(
                web::resource("/aggregate").route(web::get().to(payments::get_payments_aggregates)),
            )
            .service(
                web::resource("/profile/aggregate")
                    .route(web::get().to(payments::get_payments_aggregates_profile)),
            );

        route =
            route
                .service(web::resource("/ref/{merchant_reference_id}").route(
                    web::get().to(payments::payment_get_intent_using_merchant_reference_id),
                ));

        route = route.service(
            web::scope("/{payment_id}")
                .service(
                    web::resource("/confirm-intent")
                        .route(web::post().to(payments::payment_confirm_intent)),
                )
                .service(
                    web::resource("/proxy-confirm-intent")
                        .route(web::post().to(payments::proxy_confirm_intent)),
                )
                .service(
                    web::resource("/get-intent")
                        .route(web::get().to(payments::payments_get_intent)),
                )
                .service(
                    web::resource("/update-intent")
                        .route(web::put().to(payments::payments_update_intent)),
                )
                .service(
                    web::resource("/create-external-sdk-tokens")
                        .route(web::post().to(payments::payments_connector_session)),
                )
                .service(web::resource("").route(web::get().to(payments::payment_status)))
                .service(
                    web::resource("/start-redirection")
                        .route(web::get().to(payments::payments_start_redirection)),
                )
                .service(
                    web::resource("/payment-methods")
                        .route(web::get().to(payments::list_payment_methods)),
                )
                .service(
                    web::resource("/finish-redirection/{publishable_key}/{profile_id}")
                        .route(web::get().to(payments::payments_finish_redirection)),
                )
                .service(
                    web::resource("/capture").route(web::post().to(payments::payments_capture)),
                ),
        );

        route
    }
}

pub struct Relay;

#[cfg(feature = "oltp")]
impl Relay {
    pub fn server(state: AppState) -> Scope {
        web::scope("/relay")
            .app_data(web::Data::new(state))
            .service(web::resource("").route(web::post().to(relay::relay)))
            .service(web::resource("/{relay_id}").route(web::get().to(relay::relay_retrieve)))
    }
}

#[cfg(feature = "v2")]
pub struct Proxy;

#[cfg(all(feature = "oltp", feature = "v2"))]
impl Proxy {
    pub fn server(state: AppState) -> Scope {
        web::scope("/proxy")
            .app_data(web::Data::new(state))
            .service(web::resource("").route(web::post().to(proxy::proxy)))
    }
}

#[cfg(feature = "v1")]
impl Payments {
    pub fn server(state: AppState) -> Scope {
        let mut route = web::scope("/payments").app_data(web::Data::new(state));

        #[cfg(feature = "olap")]
        {
            route = route
                .service(
                    web::resource("/list")
                        .route(web::get().to(payments::payments_list))
                        .route(web::post().to(payments::payments_list_by_filter)),
                )
                .service(
                    web::resource("/profile/list")
                        .route(web::get().to(payments::profile_payments_list))
                        .route(web::post().to(payments::profile_payments_list_by_filter)),
                )
                .service(
                    web::resource("/filter")
                        .route(web::post().to(payments::get_filters_for_payments)),
                )
                .service(
                    web::resource("/v2/filter").route(web::get().to(payments::get_payment_filters)),
                )
                .service(
                    web::resource("/aggregate")
                        .route(web::get().to(payments::get_payments_aggregates)),
                )
                .service(
                    web::resource("/profile/aggregate")
                        .route(web::get().to(payments::get_payments_aggregates_profile)),
                )
                .service(
                    web::resource("/v2/profile/filter")
                        .route(web::get().to(payments::get_payment_filters_profile)),
                )
                .service(
                    web::resource("/{payment_id}/manual-update")
                        .route(web::put().to(payments::payments_manual_update)),
                )
        }
        #[cfg(feature = "oltp")]
        {
            route = route
                .service(web::resource("").route(web::post().to(payments::payments_create)))
                .service(
                    web::resource("/session_tokens")
                        .route(web::post().to(payments::payments_connector_session)),
                )
                .service(
                    web::resource("/sync")
                        .route(web::post().to(payments::payments_retrieve_with_gateway_creds)),
                )
                .service(
                    web::resource("/{payment_id}")
                        .route(web::get().to(payments::payments_retrieve))
                        .route(web::post().to(payments::payments_update)),
                )
                .service(
                    web::resource("/{payment_id}/post_session_tokens").route(web::post().to(payments::payments_post_session_tokens)),
                )
                .service(
                    web::resource("/{payment_id}/confirm").route(web::post().to(payments::payments_confirm)),
                )
                .service(
                    web::resource("/{payment_id}/cancel").route(web::post().to(payments::payments_cancel)),
                )
                .service(
                    web::resource("/{payment_id}/capture").route(web::post().to(payments::payments_capture)),
                )
                .service(
                    web::resource("/{payment_id}/approve")
                        .route(web::post().to(payments::payments_approve)),
                )
                .service(
                    web::resource("/{payment_id}/reject")
                        .route(web::post().to(payments::payments_reject)),
                )
                .service(
                    web::resource("/redirect/{payment_id}/{merchant_id}/{attempt_id}")
                        .route(web::get().to(payments::payments_start)),
                )
                .service(
                    web::resource(
                        "/{payment_id}/{merchant_id}/redirect/response/{connector}/{creds_identifier}",
                    )
                    .route(web::get().to(payments::payments_redirect_response_with_creds_identifier)),
                )
                .service(
                    web::resource("/{payment_id}/{merchant_id}/redirect/response/{connector}")
                        .route(web::get().to(payments::payments_redirect_response))
                        .route(web::post().to(payments::payments_redirect_response))
                )
                .service(
                    web::resource("/{payment_id}/{merchant_id}/redirect/complete/{connector}/{creds_identifier}")
                        .route(web::get().to(payments::payments_complete_authorize_redirect_with_creds_identifier))
                        .route(web::post().to(payments::payments_complete_authorize_redirect_with_creds_identifier))
                )
                .service(
                    web::resource("/{payment_id}/{merchant_id}/redirect/complete/{connector}")
                        .route(web::get().to(payments::payments_complete_authorize_redirect))
                        .route(web::post().to(payments::payments_complete_authorize_redirect)),
                )
                .service(
                    web::resource("/{payment_id}/complete_authorize")
                        .route(web::post().to(payments::payments_complete_authorize)),
                )
                .service(
                    web::resource("/{payment_id}/incremental_authorization").route(web::post().to(payments::payments_incremental_authorization)),
                )
                .service(
                    web::resource("/{payment_id}/{merchant_id}/authorize/{connector}").route(web::post().to(payments::post_3ds_payments_authorize)),
                )
                .service(
                    web::resource("/{payment_id}/3ds/authentication").route(web::post().to(payments::payments_external_authentication)),
                )
                .service(
                    web::resource("/{payment_id}/extended_card_info").route(web::get().to(payments::retrieve_extended_card_info)),
                )
                .service(
                web::resource("{payment_id}/calculate_tax")
                    .route(web::post().to(payments::payments_dynamic_tax_calculation)),
                )
                .service(
                    web::resource("{payment_id}/update_metadata")
                        .route(web::post().to(payments::payments_update_metadata)),
                );
        }
        route
    }
}

#[cfg(any(feature = "olap", feature = "oltp"))]
pub struct Forex;

#[cfg(all(any(feature = "olap", feature = "oltp"), feature = "v1"))]
impl Forex {
    pub fn server(state: AppState) -> Scope {
        web::scope("/forex")
            .app_data(web::Data::new(state.clone()))
            .app_data(web::Data::new(state.clone()))
            .service(web::resource("/rates").route(web::get().to(currency::retrieve_forex)))
            .service(
                web::resource("/convert_from_minor").route(web::get().to(currency::convert_forex)),
            )
    }
}

#[cfg(feature = "olap")]
pub struct Routing;

#[cfg(all(feature = "olap", feature = "v2"))]
impl Routing {
    pub fn server(state: AppState) -> Scope {
        web::scope("/v2/routing-algorithm")
            .app_data(web::Data::new(state.clone()))
            .service(
                web::resource("").route(web::post().to(|state, req, payload| {
                    routing::routing_create_config(state, req, payload, TransactionType::Payment)
                })),
            )
            .service(
                web::resource("/{algorithm_id}")
                    .route(web::get().to(routing::routing_retrieve_config)),
            )
    }
}
#[cfg(all(feature = "olap", feature = "v1"))]
impl Routing {
    pub fn server(state: AppState) -> Scope {
        #[allow(unused_mut)]
        let mut route = web::scope("/routing")
            .app_data(web::Data::new(state.clone()))
            .service(
                web::resource("/active").route(web::get().to(|state, req, query_params| {
                    routing::routing_retrieve_linked_config(state, req, query_params, None)
                })),
            )
            .service(
                web::resource("")
                    .route(
                        web::get().to(|state, req, path: web::Query<RoutingRetrieveQuery>| {
                            routing::list_routing_configs(state, req, path, None)
                        }),
                    )
                    .route(web::post().to(|state, req, payload| {
                        routing::routing_create_config(state, req, payload, None)
                    })),
            )
            .service(web::resource("/list/profile").route(web::get().to(
                |state, req, query: web::Query<RoutingRetrieveQuery>| {
                    routing::list_routing_configs_for_profile(state, req, query, None)
                },
            )))
            .service(
                web::resource("/default").route(web::post().to(|state, req, payload| {
                    routing::routing_update_default_config(
                        state,
                        req,
                        payload,
                        &TransactionType::Payment,
                    )
                })),
            )
            .service(
                web::resource("/deactivate").route(web::post().to(|state, req, payload| {
                    routing::routing_unlink_config(state, req, payload, None)
                })),
            )
            .service(
                web::resource("/decision")
                    .route(web::put().to(routing::upsert_decision_manager_config))
                    .route(web::get().to(routing::retrieve_decision_manager_config))
                    .route(web::delete().to(routing::delete_decision_manager_config)),
            )
            .service(
                web::resource("/decision/surcharge")
                    .route(web::put().to(routing::upsert_surcharge_decision_manager_config))
                    .route(web::get().to(routing::retrieve_surcharge_decision_manager_config))
                    .route(web::delete().to(routing::delete_surcharge_decision_manager_config)),
            )
            .service(
                web::resource("/default/profile/{profile_id}").route(web::post().to(
                    |state, req, path, payload| {
                        routing::routing_update_default_config_for_profile(
                            state,
                            req,
                            path,
                            payload,
                            &TransactionType::Payment,
                        )
                    },
                )),
            )
            .service(
                web::resource("/default/profile").route(web::get().to(|state, req| {
                    routing::routing_retrieve_default_config(state, req, &TransactionType::Payment)
                })),
            );

        #[cfg(feature = "payouts")]
        {
            route = route
                .service(
                    web::resource("/payouts")
                        .route(web::get().to(
                            |state, req, path: web::Query<RoutingRetrieveQuery>| {
                                routing::list_routing_configs(
                                    state,
                                    req,
                                    path,
                                    Some(TransactionType::Payout),
                                )
                            },
                        ))
                        .route(web::post().to(|state, req, payload| {
                            routing::routing_create_config(
                                state,
                                req,
                                payload,
                                Some(TransactionType::Payout),
                            )
                        })),
                )
                .service(web::resource("/payouts/list/profile").route(web::get().to(
                    |state, req, query: web::Query<RoutingRetrieveQuery>| {
                        routing::list_routing_configs_for_profile(
                            state,
                            req,
                            query,
                            Some(TransactionType::Payout),
                        )
                    },
                )))
                .service(web::resource("/payouts/active").route(web::get().to(
                    |state, req, query_params| {
                        routing::routing_retrieve_linked_config(
                            state,
                            req,
                            query_params,
                            Some(TransactionType::Payout),
                        )
                    },
                )))
                .service(
                    web::resource("/payouts/default")
                        .route(web::get().to(|state, req| {
                            routing::routing_retrieve_default_config(
                                state,
                                req,
                                &TransactionType::Payout,
                            )
                        }))
                        .route(web::post().to(|state, req, payload| {
                            routing::routing_update_default_config(
                                state,
                                req,
                                payload,
                                &TransactionType::Payout,
                            )
                        })),
                )
                .service(
                    web::resource("/payouts/{algorithm_id}/activate").route(web::post().to(
                        |state, req, path, payload| {
                            routing::routing_link_config(
                                state,
                                req,
                                path,
                                payload,
                                Some(TransactionType::Payout),
                            )
                        },
                    )),
                )
                .service(web::resource("/payouts/deactivate").route(web::post().to(
                    |state, req, payload| {
                        routing::routing_unlink_config(
                            state,
                            req,
                            payload,
                            Some(TransactionType::Payout),
                        )
                    },
                )))
                .service(
                    web::resource("/payouts/default/profile/{profile_id}").route(web::post().to(
                        |state, req, path, payload| {
                            routing::routing_update_default_config_for_profile(
                                state,
                                req,
                                path,
                                payload,
                                &TransactionType::Payout,
                            )
                        },
                    )),
                )
                .service(
                    web::resource("/payouts/default/profile").route(web::get().to(|state, req| {
                        routing::routing_retrieve_default_config_for_profiles(
                            state,
                            req,
                            &TransactionType::Payout,
                        )
                    })),
                );
        }

        route = route
            .service(
                web::resource("/{algorithm_id}")
                    .route(web::get().to(routing::routing_retrieve_config)),
            )
            .service(
                web::resource("/{algorithm_id}/activate").route(web::post().to(
                    |state, req, payload, path| {
                        routing::routing_link_config(state, req, path, payload, None)
                    },
                )),
            );
        route
    }
}

pub struct Customers;

#[cfg(all(feature = "v2", any(feature = "olap", feature = "oltp")))]
impl Customers {
    pub fn server(state: AppState) -> Scope {
        let mut route = web::scope("/v2/customers").app_data(web::Data::new(state));
        #[cfg(all(feature = "olap", feature = "v2"))]
        {
            route = route
                .service(web::resource("/list").route(web::get().to(customers::customers_list)))
                .service(
                    web::resource("/total-payment-methods")
                        .route(web::get().to(payment_methods::get_total_payment_method_count)),
                )
        }
        #[cfg(all(feature = "oltp", feature = "v2"))]
        {
            route = route
                .service(web::resource("").route(web::post().to(customers::customers_create)))
                .service(
                    web::resource("/{id}")
                        .route(web::put().to(customers::customers_update))
                        .route(web::get().to(customers::customers_retrieve))
                        .route(web::delete().to(customers::customers_delete)),
                )
                .service(
                    web::resource("/{id}/saved-payment-methods")
                        .route(web::get().to(payment_methods::list_customer_payment_method_api)),
                )
        }
        route
    }
}

#[cfg(all(feature = "v1", any(feature = "olap", feature = "oltp")))]
impl Customers {
    pub fn server(state: AppState) -> Scope {
        let mut route = web::scope("/customers").app_data(web::Data::new(state));

        #[cfg(feature = "olap")]
        {
            route = route
                .service(
                    web::resource("/{customer_id}/mandates")
                        .route(web::get().to(customers::get_customer_mandates)),
                )
                .service(web::resource("/list").route(web::get().to(customers::customers_list)))
        }

        #[cfg(feature = "oltp")]
        {
            route = route
                .service(web::resource("").route(web::post().to(customers::customers_create)))
                .service(
                    web::resource("/payment_methods").route(
                        web::get().to(payment_methods::list_customer_payment_method_api_client),
                    ),
                )
                .service(
                    web::resource("/{customer_id}/payment_methods")
                        .route(web::get().to(payment_methods::list_customer_payment_method_api)),
                )
                .service(
                    web::resource("/{customer_id}/payment_methods/{payment_method_id}/default")
                        .route(web::post().to(payment_methods::default_payment_method_set_api)),
                )
                .service(
                    web::resource("/{customer_id}")
                        .route(web::get().to(customers::customers_retrieve))
                        .route(web::post().to(customers::customers_update))
                        .route(web::delete().to(customers::customers_delete)),
                )
        }

        route
    }
}
pub struct Refunds;

#[cfg(all(any(feature = "olap", feature = "oltp"), feature = "v1"))]
impl Refunds {
    pub fn server(state: AppState) -> Scope {
        let mut route = web::scope("/refunds").app_data(web::Data::new(state));

        #[cfg(feature = "olap")]
        {
            route = route
                .service(web::resource("/list").route(web::post().to(refunds_list)))
                .service(web::resource("/profile/list").route(web::post().to(refunds_list_profile)))
                .service(web::resource("/filter").route(web::post().to(refunds_filter_list)))
                .service(web::resource("/v2/filter").route(web::get().to(get_refunds_filters)))
                .service(web::resource("/aggregate").route(web::get().to(get_refunds_aggregates)))
                .service(
                    web::resource("/profile/aggregate")
                        .route(web::get().to(get_refunds_aggregate_profile)),
                )
                .service(
                    web::resource("/v2/profile/filter")
                        .route(web::get().to(get_refunds_filters_profile)),
                )
                .service(
                    web::resource("/{id}/manual-update")
                        .route(web::put().to(refunds_manual_update)),
                );
        }
        #[cfg(feature = "oltp")]
        {
            route = route
                .service(web::resource("").route(web::post().to(refunds_create)))
                .service(web::resource("/sync").route(web::post().to(refunds_retrieve_with_body)))
                .service(
                    web::resource("/{id}")
                        .route(web::get().to(refunds_retrieve))
                        .route(web::post().to(refunds_update)),
                );
        }
        route
    }
}

#[cfg(all(
    feature = "v2",
    feature = "refunds_v2",
    any(feature = "olap", feature = "oltp")
))]
impl Refunds {
    pub fn server(state: AppState) -> Scope {
        let mut route = web::scope("/v2/refunds").app_data(web::Data::new(state));

        #[cfg(feature = "olap")]
        {
            route =
                route.service(web::resource("/list").route(web::post().to(refunds::refunds_list)));
        }
        #[cfg(feature = "oltp")]
        {
            route = route
                .service(web::resource("").route(web::post().to(refunds::refunds_create)))
                .service(web::resource("/{id}").route(web::get().to(refunds::refunds_retrieve)))
                .service(
                    web::resource("/{id}/update_metadata")
                        .route(web::put().to(refunds::refunds_metadata_update)),
                );
        }

        route
    }
}

#[cfg(feature = "payouts")]
pub struct Payouts;

#[cfg(all(feature = "payouts", feature = "v1"))]
impl Payouts {
    pub fn server(state: AppState) -> Scope {
        let mut route = web::scope("/payouts").app_data(web::Data::new(state));
        route = route.service(web::resource("/create").route(web::post().to(payouts_create)));

        #[cfg(feature = "olap")]
        {
            route = route
                .service(
                    web::resource("/list")
                        .route(web::get().to(payouts_list))
                        .route(web::post().to(payouts_list_by_filter)),
                )
                .service(
                    web::resource("/profile/list")
                        .route(web::get().to(payouts_list_profile))
                        .route(web::post().to(payouts_list_by_filter_profile)),
                )
                .service(
                    web::resource("/filter")
                        .route(web::post().to(payouts_list_available_filters_for_merchant)),
                )
                .service(
                    web::resource("/profile/filter")
                        .route(web::post().to(payouts_list_available_filters_for_profile)),
                );
        }
        route = route
            .service(
                web::resource("/{payout_id}")
                    .route(web::get().to(payouts_retrieve))
                    .route(web::put().to(payouts_update)),
            )
            .service(web::resource("/{payout_id}/confirm").route(web::post().to(payouts_confirm)))
            .service(web::resource("/{payout_id}/cancel").route(web::post().to(payouts_cancel)))
            .service(web::resource("/{payout_id}/fulfill").route(web::post().to(payouts_fulfill)));
        route
    }
}

#[cfg(all(feature = "oltp", feature = "v2"))]
impl PaymentMethods {
    pub fn server(state: AppState) -> Scope {
        let mut route = web::scope("/v2/payment-methods").app_data(web::Data::new(state));
        route = route
            .service(
                web::resource("").route(web::post().to(payment_methods::create_payment_method_api)),
            )
            .service(
                web::resource("/create-intent")
                    .route(web::post().to(payment_methods::create_payment_method_intent_api)),
            );

        route = route.service(
            web::scope("/{id}")
                .service(
                    web::resource("")
                        .route(web::get().to(payment_methods::payment_method_retrieve_api))
                        .route(web::delete().to(payment_methods::payment_method_delete_api)),
                )
                .service(web::resource("/list-enabled-payment-methods").route(
                    web::get().to(payment_methods::payment_method_session_list_payment_methods),
                ))
                .service(
                    web::resource("/update-saved-payment-method")
                        .route(web::put().to(payment_methods::payment_method_update_api)),
                )
                .service(
                    web::resource("/get-token")
                        .route(web::get().to(payment_methods::get_payment_method_token_data)),
                ),
        );

        route
    }
}
pub struct PaymentMethods;

#[cfg(all(feature = "v1", any(feature = "olap", feature = "oltp")))]
impl PaymentMethods {
    pub fn server(state: AppState) -> Scope {
        let mut route = web::scope("/payment_methods").app_data(web::Data::new(state));
        #[cfg(feature = "olap")]
        {
            route =
                route.service(web::resource("/filter").route(
                    web::get().to(
                        payment_methods::list_countries_currencies_for_connector_payment_method,
                    ),
                ));
        }
        #[cfg(feature = "oltp")]
        {
            route = route
                .service(
                    web::resource("")
                        .route(web::post().to(payment_methods::create_payment_method_api))
                        .route(web::get().to(payment_methods::list_payment_method_api)), // TODO : added for sdk compatibility for now, need to deprecate this later
                )
                .service(
                    web::resource("/migrate")
                        .route(web::post().to(payment_methods::migrate_payment_method_api)),
                )
                .service(
                    web::resource("/migrate-batch")
                        .route(web::post().to(payment_methods::migrate_payment_methods)),
                )
                .service(
                    web::resource("/tokenize-card")
                        .route(web::post().to(payment_methods::tokenize_card_api)),
                )
                .service(
                    web::resource("/tokenize-card-batch")
                        .route(web::post().to(payment_methods::tokenize_card_batch_api)),
                )
                .service(
                    web::resource("/collect")
                        .route(web::post().to(payment_methods::initiate_pm_collect_link_flow)),
                )
                .service(
                    web::resource("/collect/{merchant_id}/{collect_id}")
                        .route(web::get().to(payment_methods::render_pm_collect_link)),
                )
                .service(
                    web::resource("/{payment_method_id}")
                        .route(web::get().to(payment_methods::payment_method_retrieve_api))
                        .route(web::delete().to(payment_methods::payment_method_delete_api)),
                )
                .service(
                    web::resource("/{payment_method_id}/tokenize-card")
                        .route(web::post().to(payment_methods::tokenize_card_using_pm_api)),
                )
                .service(
                    web::resource("/{payment_method_id}/update")
                        .route(web::post().to(payment_methods::payment_method_update_api)),
                )
                .service(
                    web::resource("/{payment_method_id}/save")
                        .route(web::post().to(payment_methods::save_payment_method_api)),
                )
                .service(
                    web::resource("/auth/link").route(web::post().to(pm_auth::link_token_create)),
                )
                .service(
                    web::resource("/auth/exchange").route(web::post().to(pm_auth::exchange_token)),
                )
        }
        route
    }
}

#[cfg(all(feature = "v2", feature = "oltp"))]
pub struct PaymentMethodSession;

#[cfg(all(feature = "v2", feature = "oltp"))]
impl PaymentMethodSession {
    pub fn server(state: AppState) -> Scope {
        let mut route = web::scope("/v2/payment-methods-session").app_data(web::Data::new(state));
        route = route.service(
            web::resource("")
                .route(web::post().to(payment_methods::payment_methods_session_create)),
        );

        route =
            route.service(
                web::scope("/{payment_method_session_id}")
                    .service(
                        web::resource("")
                            .route(web::get().to(payment_methods::payment_methods_session_retrieve))
                            .route(web::put().to(payment_methods::payment_methods_session_update))
                            .route(web::delete().to(
                                payment_methods::payment_method_session_delete_saved_payment_method,
                            )),
                    )
                    .service(web::resource("/list-payment-methods").route(
                        web::get().to(payment_methods::payment_method_session_list_payment_methods),
                    ))
                    .service(
                        web::resource("/confirm")
                            .route(web::post().to(payment_methods::payment_method_session_confirm)),
                    )
                    .service(web::resource("/update-saved-payment-method").route(
                        web::put().to(
                            payment_methods::payment_method_session_update_saved_payment_method,
                        ),
                    )),
            );

        route
    }
}

#[cfg(all(feature = "v2", feature = "oltp"))]
pub struct Tokenization;

#[cfg(all(feature = "v2", feature = "oltp"))]
impl Tokenization {
    pub fn server(state: AppState) -> Scope {
        let mut token_route = web::scope("/v2/tokenize").app_data(web::Data::new(state));
        token_route = token_route.service(
            web::resource("").route(web::post().to(tokenization_routes::create_token_vault_api)),
        );
        token_route
    }
}

#[cfg(all(feature = "olap", feature = "recon", feature = "v1"))]
pub struct Recon;

#[cfg(all(feature = "olap", feature = "recon", feature = "v1"))]
impl Recon {
    pub fn server(state: AppState) -> Scope {
        web::scope("/recon")
            .app_data(web::Data::new(state))
            .service(
                web::resource("/{merchant_id}/update")
                    .route(web::post().to(recon_routes::update_merchant)),
            )
            .service(web::resource("/token").route(web::get().to(recon_routes::get_recon_token)))
            .service(
                web::resource("/request").route(web::post().to(recon_routes::request_for_recon)),
            )
            .service(
                web::resource("/verify_token")
                    .route(web::get().to(recon_routes::verify_recon_token)),
            )
    }
}

pub struct Hypersense;

impl Hypersense {
    pub fn server(state: AppState) -> Scope {
        web::scope("/hypersense")
            .app_data(web::Data::new(state))
            .service(
                web::resource("/token")
                    .route(web::get().to(hypersense_routes::get_hypersense_token)),
            )
            .service(
                web::resource("/verify_token")
                    .route(web::post().to(hypersense_routes::verify_hypersense_token)),
            )
            .service(
                web::resource("/signout")
                    .route(web::post().to(hypersense_routes::signout_hypersense_token)),
            )
    }
}

#[cfg(feature = "olap")]
pub struct Blocklist;

#[cfg(all(feature = "olap", feature = "v1"))]
impl Blocklist {
    pub fn server(state: AppState) -> Scope {
        web::scope("/blocklist")
            .app_data(web::Data::new(state))
            .service(
                web::resource("")
                    .route(web::get().to(blocklist::list_blocked_payment_methods))
                    .route(web::post().to(blocklist::add_entry_to_blocklist))
                    .route(web::delete().to(blocklist::remove_entry_from_blocklist)),
            )
            .service(
                web::resource("/toggle").route(web::post().to(blocklist::toggle_blocklist_guard)),
            )
    }
}

#[cfg(feature = "olap")]
pub struct Organization;

#[cfg(all(feature = "olap", feature = "v1"))]
impl Organization {
    pub fn server(state: AppState) -> Scope {
        web::scope("/organization")
            .app_data(web::Data::new(state))
            .service(web::resource("").route(web::post().to(admin::organization_create)))
            .service(
                web::resource("/{id}")
                    .route(web::get().to(admin::organization_retrieve))
                    .route(web::put().to(admin::organization_update)),
            )
    }
}

#[cfg(all(feature = "v2", feature = "olap"))]
impl Organization {
    pub fn server(state: AppState) -> Scope {
        web::scope("/v2/organization")
            .app_data(web::Data::new(state))
            .service(web::resource("").route(web::post().to(admin::organization_create)))
            .service(
                web::scope("/{id}")
                    .service(
                        web::resource("")
                            .route(web::get().to(admin::organization_retrieve))
                            .route(web::put().to(admin::organization_update)),
                    )
                    .service(
                        web::resource("/merchant-accounts")
                            .route(web::get().to(admin::merchant_account_list)),
                    ),
            )
    }
}

pub struct MerchantAccount;

#[cfg(all(feature = "v2", feature = "olap"))]
impl MerchantAccount {
    pub fn server(state: AppState) -> Scope {
        web::scope("/v2/merchant-accounts")
            .app_data(web::Data::new(state))
            .service(web::resource("").route(web::post().to(admin::merchant_account_create)))
            .service(
                web::scope("/{id}")
                    .service(
                        web::resource("")
                            .route(web::get().to(admin::retrieve_merchant_account))
                            .route(web::put().to(admin::update_merchant_account)),
                    )
                    .service(
                        web::resource("/profiles").route(web::get().to(profiles::profiles_list)),
                    ),
            )
    }
}

#[cfg(all(feature = "olap", feature = "v1"))]
impl MerchantAccount {
    pub fn server(state: AppState) -> Scope {
        let mut routes = web::scope("/accounts")
            .service(web::resource("").route(web::post().to(admin::merchant_account_create)))
            .service(web::resource("/list").route(web::get().to(admin::merchant_account_list)))
            .service(
                web::resource("/{id}/kv")
                    .route(web::post().to(admin::merchant_account_toggle_kv))
                    .route(web::get().to(admin::merchant_account_kv_status)),
            )
            .service(
                web::resource("/transfer")
                    .route(web::post().to(admin::merchant_account_transfer_keys)),
            )
            .service(
                web::resource("/kv").route(web::post().to(admin::merchant_account_toggle_all_kv)),
            )
            .service(
                web::resource("/{id}")
                    .route(web::get().to(admin::retrieve_merchant_account))
                    .route(web::post().to(admin::update_merchant_account))
                    .route(web::delete().to(admin::delete_merchant_account)),
            );
        if state.conf.platform.enabled {
            routes = routes.service(
                web::resource("/{id}/platform")
                    .route(web::post().to(admin::merchant_account_enable_platform_account)),
            )
        }
        routes.app_data(web::Data::new(state))
    }
}

pub struct MerchantConnectorAccount;

#[cfg(all(any(feature = "olap", feature = "oltp"), feature = "v2"))]
impl MerchantConnectorAccount {
    pub fn server(state: AppState) -> Scope {
        let mut route = web::scope("/v2/connector-accounts").app_data(web::Data::new(state));

        #[cfg(feature = "olap")]
        {
            use super::admin::*;

            route = route
                .service(web::resource("").route(web::post().to(connector_create)))
                .service(
                    web::resource("/{id}")
                        .route(web::put().to(connector_update))
                        .route(web::get().to(connector_retrieve))
                        .route(web::delete().to(connector_delete)),
                );
        }
        route
    }
}

#[cfg(all(any(feature = "olap", feature = "oltp"), feature = "v1"))]
impl MerchantConnectorAccount {
    pub fn server(state: AppState) -> Scope {
        let mut route = web::scope("/account").app_data(web::Data::new(state));

        #[cfg(feature = "olap")]
        {
            use super::admin::*;

            route = route
                .service(
                    web::resource("/connectors/verify")
                        .route(web::post().to(super::verify_connector::payment_connector_verify)),
                )
                .service(
                    web::resource("/{merchant_id}/connectors")
                        .route(web::post().to(connector_create))
                        .route(web::get().to(connector_list)),
                )
                .service(
                    web::resource("/{merchant_id}/connectors/{merchant_connector_id}")
                        .route(web::get().to(connector_retrieve))
                        .route(web::post().to(connector_update))
                        .route(web::delete().to(connector_delete)),
                );
        }
        #[cfg(feature = "oltp")]
        {
            route = route.service(
                web::resource("/payment_methods")
                    .route(web::get().to(payment_methods::list_payment_method_api)),
            );
        }
        route
    }
}

pub struct EphemeralKey;

#[cfg(all(feature = "v1", feature = "oltp"))]
impl EphemeralKey {
    pub fn server(config: AppState) -> Scope {
        web::scope("/ephemeral_keys")
            .app_data(web::Data::new(config))
            .service(web::resource("").route(web::post().to(ephemeral_key_create)))
            .service(web::resource("/{id}").route(web::delete().to(ephemeral_key_delete)))
    }
}

#[cfg(feature = "v2")]
impl EphemeralKey {
    pub fn server(config: AppState) -> Scope {
        web::scope("/v2/client-secret")
            .app_data(web::Data::new(config))
            .service(web::resource("").route(web::post().to(client_secret_create)))
            .service(web::resource("/{id}").route(web::delete().to(client_secret_delete)))
    }
}

pub struct Mandates;

#[cfg(all(any(feature = "olap", feature = "oltp"), feature = "v1"))]
impl Mandates {
    pub fn server(state: AppState) -> Scope {
        let mut route = web::scope("/mandates").app_data(web::Data::new(state));

        #[cfg(feature = "olap")]
        {
            route =
                route.service(web::resource("/list").route(web::get().to(retrieve_mandates_list)));
            route = route.service(web::resource("/{id}").route(web::get().to(get_mandate)));
        }
        #[cfg(feature = "oltp")]
        {
            route =
                route.service(web::resource("/revoke/{id}").route(web::post().to(revoke_mandate)));
        }
        route
    }
}

pub struct Webhooks;

#[cfg(all(feature = "oltp", feature = "v1"))]
impl Webhooks {
    pub fn server(config: AppState) -> Scope {
        use api_models::webhooks as webhook_type;

        #[allow(unused_mut)]
        let mut route = web::scope("/webhooks")
            .app_data(web::Data::new(config))
            .service(
                web::resource("/{merchant_id}/{connector_id_or_name}")
                    .route(
                        web::post().to(receive_incoming_webhook::<webhook_type::OutgoingWebhook>),
                    )
                    .route(web::get().to(receive_incoming_webhook::<webhook_type::OutgoingWebhook>))
                    .route(
                        web::put().to(receive_incoming_webhook::<webhook_type::OutgoingWebhook>),
                    ),
            );

        #[cfg(feature = "frm")]
        {
            route = route.service(
                web::resource("/frm_fulfillment")
                    .route(web::post().to(frm_routes::frm_fulfillment)),
            );
        }

        route
    }
}

pub struct RelayWebhooks;

#[cfg(feature = "oltp")]
impl RelayWebhooks {
    pub fn server(state: AppState) -> Scope {
        use api_models::webhooks as webhook_type;
        web::scope("/webhooks/relay")
            .app_data(web::Data::new(state))
            .service(web::resource("/{merchant_id}/{connector_id}").route(
                web::post().to(receive_incoming_relay_webhook::<webhook_type::OutgoingWebhook>),
            ))
    }
}

#[cfg(all(feature = "oltp", feature = "v2"))]
impl Webhooks {
    pub fn server(config: AppState) -> Scope {
        use api_models::webhooks as webhook_type;

        #[allow(unused_mut)]
        let mut route = web::scope("/v2/webhooks")
            .app_data(web::Data::new(config))
            .service(
                web::resource("/{merchant_id}/{profile_id}/{connector_id}")
                    .route(
                        web::post().to(receive_incoming_webhook::<webhook_type::OutgoingWebhook>),
                    )
                    .route(web::get().to(receive_incoming_webhook::<webhook_type::OutgoingWebhook>))
                    .route(
                        web::put().to(receive_incoming_webhook::<webhook_type::OutgoingWebhook>),
                    ),
            );

        #[cfg(all(feature = "revenue_recovery", feature = "v2"))]
        {
            route = route.service(
                web::resource("/recovery/{merchant_id}/{profile_id}/{connector_id}").route(
                    web::post()
                        .to(recovery_receive_incoming_webhook::<webhook_type::OutgoingWebhook>),
                ),
            );
        }

        route
    }
}

pub struct Configs;

#[cfg(any(feature = "olap", feature = "oltp"))]
impl Configs {
    pub fn server(config: AppState) -> Scope {
        web::scope("/configs")
            .app_data(web::Data::new(config))
            .service(web::resource("/").route(web::post().to(config_key_create)))
            .service(
                web::resource("/{key}")
                    .route(web::get().to(config_key_retrieve))
                    .route(web::post().to(config_key_update))
                    .route(web::delete().to(config_key_delete)),
            )
    }
}

pub struct ApplePayCertificatesMigration;

#[cfg(all(feature = "olap", feature = "v1"))]
impl ApplePayCertificatesMigration {
    pub fn server(state: AppState) -> Scope {
        web::scope("/apple_pay_certificates_migration")
            .app_data(web::Data::new(state))
            .service(web::resource("").route(
                web::post().to(apple_pay_certificates_migration::apple_pay_certificates_migration),
            ))
    }
}

pub struct Poll;

#[cfg(all(feature = "oltp", feature = "v1"))]
impl Poll {
    pub fn server(config: AppState) -> Scope {
        web::scope("/poll")
            .app_data(web::Data::new(config))
            .service(
                web::resource("/status/{poll_id}").route(web::get().to(poll::retrieve_poll_status)),
            )
    }
}

pub struct ApiKeys;

#[cfg(all(feature = "olap", feature = "v2"))]
impl ApiKeys {
    pub fn server(state: AppState) -> Scope {
        web::scope("/v2/api-keys")
            .app_data(web::Data::new(state))
            .service(web::resource("").route(web::post().to(api_keys::api_key_create)))
            .service(web::resource("/list").route(web::get().to(api_keys::api_key_list)))
            .service(
                web::resource("/{key_id}")
                    .route(web::get().to(api_keys::api_key_retrieve))
                    .route(web::put().to(api_keys::api_key_update))
                    .route(web::delete().to(api_keys::api_key_revoke)),
            )
    }
}

#[cfg(all(feature = "olap", feature = "v1"))]
impl ApiKeys {
    pub fn server(state: AppState) -> Scope {
        web::scope("/api_keys/{merchant_id}")
            .app_data(web::Data::new(state))
            .service(web::resource("").route(web::post().to(api_keys::api_key_create)))
            .service(web::resource("/list").route(web::get().to(api_keys::api_key_list)))
            .service(
                web::resource("/{key_id}")
                    .route(web::get().to(api_keys::api_key_retrieve))
                    .route(web::post().to(api_keys::api_key_update))
                    .route(web::delete().to(api_keys::api_key_revoke)),
            )
    }
}

pub struct Disputes;

#[cfg(all(feature = "olap", feature = "v1"))]
impl Disputes {
    pub fn server(state: AppState) -> Scope {
        web::scope("/disputes")
            .app_data(web::Data::new(state))
            .service(web::resource("/list").route(web::get().to(disputes::retrieve_disputes_list)))
            .service(
                web::resource("/profile/list")
                    .route(web::get().to(disputes::retrieve_disputes_list_profile)),
            )
            .service(web::resource("/filter").route(web::get().to(disputes::get_disputes_filters)))
            .service(
                web::resource("/profile/filter")
                    .route(web::get().to(disputes::get_disputes_filters_profile)),
            )
            .service(
                web::resource("/accept/{dispute_id}")
                    .route(web::post().to(disputes::accept_dispute)),
            )
            .service(
                web::resource("/aggregate").route(web::get().to(disputes::get_disputes_aggregate)),
            )
            .service(
                web::resource("/profile/aggregate")
                    .route(web::get().to(disputes::get_disputes_aggregate_profile)),
            )
            .service(
                web::resource("/evidence")
                    .route(web::post().to(disputes::submit_dispute_evidence))
                    .route(web::put().to(disputes::attach_dispute_evidence))
                    .route(web::delete().to(disputes::delete_dispute_evidence)),
            )
            .service(
                web::resource("/evidence/{dispute_id}")
                    .route(web::get().to(disputes::retrieve_dispute_evidence)),
            )
            .service(
                web::resource("/{dispute_id}").route(web::get().to(disputes::retrieve_dispute)),
            )
    }
}

pub struct Cards;

#[cfg(all(feature = "oltp", feature = "v1"))]
impl Cards {
    pub fn server(state: AppState) -> Scope {
        web::scope("/cards")
            .app_data(web::Data::new(state))
            .service(web::resource("/create").route(web::post().to(create_cards_info)))
            .service(web::resource("/update").route(web::post().to(update_cards_info)))
            .service(web::resource("/update-batch").route(web::post().to(migrate_cards_info)))
            .service(web::resource("/{bin}").route(web::get().to(card_iin_info)))
    }
}

pub struct Files;

#[cfg(all(feature = "olap", feature = "v1"))]
impl Files {
    pub fn server(state: AppState) -> Scope {
        web::scope("/files")
            .app_data(web::Data::new(state))
            .service(web::resource("").route(web::post().to(files::files_create)))
            .service(
                web::resource("/{file_id}")
                    .route(web::delete().to(files::files_delete))
                    .route(web::get().to(files::files_retrieve)),
            )
    }
}

pub struct Cache;

impl Cache {
    pub fn server(state: AppState) -> Scope {
        web::scope("/cache")
            .app_data(web::Data::new(state))
            .service(web::resource("/invalidate/{key}").route(web::post().to(invalidate)))
    }
}

pub struct PaymentLink;

#[cfg(all(feature = "olap", feature = "v1"))]
impl PaymentLink {
    pub fn server(state: AppState) -> Scope {
        web::scope("/payment_link")
            .app_data(web::Data::new(state))
            .service(web::resource("/list").route(web::post().to(payment_link::payments_link_list)))
            .service(
                web::resource("/{payment_link_id}")
                    .route(web::get().to(payment_link::payment_link_retrieve)),
            )
            .service(
                web::resource("{merchant_id}/{payment_id}")
                    .route(web::get().to(payment_link::initiate_payment_link)),
            )
            .service(
                web::resource("s/{merchant_id}/{payment_id}")
                    .route(web::get().to(payment_link::initiate_secure_payment_link)),
            )
            .service(
                web::resource("status/{merchant_id}/{payment_id}")
                    .route(web::get().to(payment_link::payment_link_status)),
            )
    }
}

#[cfg(feature = "payouts")]
pub struct PayoutLink;

#[cfg(all(feature = "payouts", feature = "v1"))]
impl PayoutLink {
    pub fn server(state: AppState) -> Scope {
        let mut route = web::scope("/payout_link").app_data(web::Data::new(state));
        route = route.service(
            web::resource("/{merchant_id}/{payout_id}").route(web::get().to(render_payout_link)),
        );
        route
    }
}
pub struct Profile;
#[cfg(all(feature = "olap", feature = "v2"))]
impl Profile {
    pub fn server(state: AppState) -> Scope {
        web::scope("/v2/profiles")
            .app_data(web::Data::new(state))
            .service(web::resource("").route(web::post().to(profiles::profile_create)))
            .service(
                web::scope("/{profile_id}")
                    .service(
                        web::resource("")
                            .route(web::get().to(profiles::profile_retrieve))
                            .route(web::put().to(profiles::profile_update)),
                    )
                    .service(
                        web::resource("/connector-accounts")
                            .route(web::get().to(admin::connector_list)),
                    )
                    .service(
                        web::resource("/fallback-routing")
                            .route(web::get().to(routing::routing_retrieve_default_config))
                            .route(web::patch().to(routing::routing_update_default_config)),
                    )
                    .service(
                        web::resource("/activate-routing-algorithm").route(web::patch().to(
                            |state, req, path, payload| {
                                routing::routing_link_config(
                                    state,
                                    req,
                                    path,
                                    payload,
                                    &TransactionType::Payment,
                                )
                            },
                        )),
                    )
                    .service(
                        web::resource("/deactivate-routing-algorithm").route(web::patch().to(
                            |state, req, path| {
                                routing::routing_unlink_config(
                                    state,
                                    req,
                                    path,
                                    &TransactionType::Payment,
                                )
                            },
                        )),
                    )
                    .service(web::resource("/routing-algorithm").route(web::get().to(
                        |state, req, query_params, path| {
                            routing::routing_retrieve_linked_config(
                                state,
                                req,
                                query_params,
                                path,
                                &TransactionType::Payment,
                            )
                        },
                    )))
                    .service(
                        web::resource("/decision")
                            .route(web::put().to(routing::upsert_decision_manager_config))
                            .route(web::get().to(routing::retrieve_decision_manager_config)),
                    ),
            )
    }
}
#[cfg(all(feature = "olap", feature = "v1"))]
impl Profile {
    pub fn server(state: AppState) -> Scope {
        let mut route = web::scope("/account/{account_id}/business_profile")
            .app_data(web::Data::new(state))
            .service(
                web::resource("")
                    .route(web::post().to(profiles::profile_create))
                    .route(web::get().to(profiles::profiles_list)),
            );

        #[cfg(feature = "dynamic_routing")]
        {
            route = route.service(
                web::scope("/{profile_id}/dynamic_routing")
                    .service(
                        web::scope("/success_based")
                            .service(
                                web::resource("/toggle")
                                    .route(web::post().to(routing::toggle_success_based_routing)),
                            )
                            .service(web::resource("/config/{algorithm_id}").route(
                                web::patch().to(|state, req, path, payload| {
                                    routing::success_based_routing_update_configs(
                                        state, req, path, payload,
                                    )
                                }),
                            )),
                    )
                    .service(
                        web::resource("/set_volume_split")
                            .route(web::post().to(routing::set_dynamic_routing_volume_split)),
                    )
                    .service(
                        web::resource("/get_volume_split")
                            .route(web::get().to(routing::get_dynamic_routing_volume_split)),
                    )
                    .service(
                        web::scope("/elimination")
                            .service(
                                web::resource("/toggle")
                                    .route(web::post().to(routing::toggle_elimination_routing)),
                            )
                            .service(web::resource("config/{algorithm_id}").route(
                                web::patch().to(|state, req, path, payload| {
                                    routing::elimination_routing_update_configs(
                                        state, req, path, payload,
                                    )
                                }),
                            )),
                    )
                    .service(
                        web::scope("/contracts")
                            .service(web::resource("/toggle").route(
                                web::post().to(routing::contract_based_routing_setup_config),
                            ))
                            .service(web::resource("/config/{algorithm_id}").route(
                                web::patch().to(|state, req, path, payload| {
                                    routing::contract_based_routing_update_configs(
                                        state, req, path, payload,
                                    )
                                }),
                            )),
                    ),
            );
        }

        route = route.service(
            web::scope("/{profile_id}")
                .service(
                    web::resource("")
                        .route(web::get().to(profiles::profile_retrieve))
                        .route(web::post().to(profiles::profile_update))
                        .route(web::delete().to(profiles::profile_delete)),
                )
                .service(
                    web::resource("/toggle_extended_card_info")
                        .route(web::post().to(profiles::toggle_extended_card_info)),
                )
                .service(
                    web::resource("/toggle_connector_agnostic_mit")
                        .route(web::post().to(profiles::toggle_connector_agnostic_mit)),
                ),
        );

        route
    }
}

pub struct ProfileNew;

#[cfg(feature = "olap")]
impl ProfileNew {
    #[cfg(feature = "v1")]
    pub fn server(state: AppState) -> Scope {
        web::scope("/account/{account_id}/profile")
            .app_data(web::Data::new(state))
            .service(
                web::resource("").route(web::get().to(profiles::profiles_list_at_profile_level)),
            )
            .service(
                web::resource("/connectors").route(web::get().to(admin::connector_list_profile)),
            )
    }
    #[cfg(feature = "v2")]
    pub fn server(state: AppState) -> Scope {
        web::scope("/account/{account_id}/profile").app_data(web::Data::new(state))
    }
}

pub struct Gsm;

#[cfg(all(feature = "olap", feature = "v1"))]
impl Gsm {
    pub fn server(state: AppState) -> Scope {
        web::scope("/gsm")
            .app_data(web::Data::new(state))
            .service(web::resource("").route(web::post().to(gsm::create_gsm_rule)))
            .service(web::resource("/get").route(web::post().to(gsm::get_gsm_rule)))
            .service(web::resource("/update").route(web::post().to(gsm::update_gsm_rule)))
            .service(web::resource("/delete").route(web::post().to(gsm::delete_gsm_rule)))
    }
}

pub struct ThreeDsDecisionRule;

#[cfg(feature = "oltp")]
impl ThreeDsDecisionRule {
    pub fn server(state: AppState) -> Scope {
        web::scope("/three_ds_decision")
            .app_data(web::Data::new(state))
            .service(
                web::resource("/execute")
                    .route(web::post().to(three_ds_decision_rule::execute_decision_rule)),
            )
    }
}

#[cfg(feature = "olap")]
pub struct Verify;

#[cfg(all(feature = "olap", feature = "v1"))]
impl Verify {
    pub fn server(state: AppState) -> Scope {
        web::scope("/verify")
            .app_data(web::Data::new(state))
            .service(
                web::resource("/apple_pay/{merchant_id}")
                    .route(web::post().to(apple_pay_merchant_registration)),
            )
            .service(
                web::resource("/applepay_verified_domains")
                    .route(web::get().to(retrieve_apple_pay_verified_domains)),
            )
    }
}

pub struct User;

#[cfg(all(feature = "olap", feature = "v2"))]
impl User {
    pub fn server(state: AppState) -> Scope {
        let mut route = web::scope("/v2/user").app_data(web::Data::new(state));

        route = route.service(
            web::resource("/create_merchant")
                .route(web::post().to(user::user_merchant_account_create)),
        );
        route = route.service(
            web::scope("/list")
                .service(
                    web::resource("/merchant")
                        .route(web::get().to(user::list_merchants_for_user_in_org)),
                )
                .service(
                    web::resource("/profile")
                        .route(web::get().to(user::list_profiles_for_user_in_org_and_merchant)),
                ),
        );

        route = route.service(
            web::scope("/switch")
                .service(
                    web::resource("/merchant")
                        .route(web::post().to(user::switch_merchant_for_user_in_org)),
                )
                .service(
                    web::resource("/profile")
                        .route(web::post().to(user::switch_profile_for_user_in_org_and_merchant)),
                ),
        );

        route = route.service(
            web::resource("/data")
                .route(web::get().to(user::get_multiple_dashboard_metadata))
                .route(web::post().to(user::set_dashboard_metadata)),
        );

        route
    }
}

#[cfg(all(feature = "olap", feature = "v1"))]
impl User {
    pub fn server(state: AppState) -> Scope {
        let mut route = web::scope("/user").app_data(web::Data::new(state.clone()));

        route = route
            .service(web::resource("").route(web::get().to(user::get_user_details)))
            .service(web::resource("/signin").route(web::post().to(user::user_signin)))
            .service(web::resource("/v2/signin").route(web::post().to(user::user_signin)))
            // signin/signup with sso using openidconnect
            .service(web::resource("/oidc").route(web::post().to(user::sso_sign)))
            .service(web::resource("/signout").route(web::post().to(user::signout)))
            .service(web::resource("/rotate_password").route(web::post().to(user::rotate_password)))
            .service(web::resource("/change_password").route(web::post().to(user::change_password)))
            .service(
                web::resource("/internal_signup").route(web::post().to(user::internal_user_signup)),
            )
            .service(
                web::resource("/tenant_signup").route(web::post().to(user::create_tenant_user)),
            )
            .service(web::resource("/create_org").route(web::post().to(user::user_org_create)))
            .service(
                web::resource("/create_merchant")
                    .route(web::post().to(user::user_merchant_account_create)),
            )
            // TODO: To be deprecated
            .service(
                web::resource("/permission_info")
                    .route(web::get().to(user_role::get_authorization_info)),
            )
            // TODO: To be deprecated
            .service(
                web::resource("/module/list").route(web::get().to(user_role::get_role_information)),
            )
            .service(
                web::resource("/parent/list")
                    .route(web::get().to(user_role::get_parent_group_info)),
            )
            .service(
                web::resource("/update").route(web::post().to(user::update_user_account_details)),
            )
            .service(
                web::resource("/data")
                    .route(web::get().to(user::get_multiple_dashboard_metadata))
                    .route(web::post().to(user::set_dashboard_metadata)),
            );

        if state.conf.platform.enabled {
            route = route.service(
                web::resource("/create_platform").route(web::post().to(user::create_platform)),
            )
        }

        route = route
            .service(web::scope("/key").service(
                web::resource("/transfer").route(web::post().to(user::transfer_user_key)),
            ));

        route = route.service(
            web::scope("/list")
                .service(web::resource("/org").route(web::get().to(user::list_orgs_for_user)))
                .service(
                    web::resource("/merchant")
                        .route(web::get().to(user::list_merchants_for_user_in_org)),
                )
                .service(
                    web::resource("/profile")
                        .route(web::get().to(user::list_profiles_for_user_in_org_and_merchant)),
                )
                .service(
                    web::resource("/invitation")
                        .route(web::get().to(user_role::list_invitations_for_user)),
                ),
        );

        route = route.service(
            web::scope("/switch")
                .service(web::resource("/org").route(web::post().to(user::switch_org_for_user)))
                .service(
                    web::resource("/merchant")
                        .route(web::post().to(user::switch_merchant_for_user_in_org)),
                )
                .service(
                    web::resource("/profile")
                        .route(web::post().to(user::switch_profile_for_user_in_org_and_merchant)),
                ),
        );

        // Two factor auth routes
        route = route.service(
            web::scope("/2fa")
                // TODO: to be deprecated
                .service(web::resource("").route(web::get().to(user::check_two_factor_auth_status)))
                .service(
                    web::resource("/v2")
                        .route(web::get().to(user::check_two_factor_auth_status_with_attempts)),
                )
                .service(
                    web::scope("/totp")
                        .service(web::resource("/begin").route(web::get().to(user::totp_begin)))
                        .service(web::resource("/reset").route(web::get().to(user::totp_reset)))
                        .service(
                            web::resource("/verify")
                                .route(web::post().to(user::totp_verify))
                                .route(web::put().to(user::totp_update)),
                        ),
                )
                .service(
                    web::scope("/recovery_code")
                        .service(
                            web::resource("/verify")
                                .route(web::post().to(user::verify_recovery_code)),
                        )
                        .service(
                            web::resource("/generate")
                                .route(web::get().to(user::generate_recovery_codes)),
                        ),
                )
                .service(
                    web::resource("/terminate")
                        .route(web::get().to(user::terminate_two_factor_auth)),
                ),
        );

        route = route.service(
            web::scope("/auth")
                .service(
                    web::resource("")
                        .route(web::post().to(user::create_user_authentication_method))
                        .route(web::put().to(user::update_user_authentication_method)),
                )
                .service(
                    web::resource("/list")
                        .route(web::get().to(user::list_user_authentication_methods)),
                )
                .service(web::resource("/url").route(web::get().to(user::get_sso_auth_url)))
                .service(
                    web::resource("/select").route(web::post().to(user::terminate_auth_select)),
                ),
        );

        #[cfg(feature = "email")]
        {
            route = route
                .service(web::resource("/from_email").route(web::post().to(user::user_from_email)))
                .service(
                    web::resource("/connect_account")
                        .route(web::post().to(user::user_connect_account)),
                )
                .service(
                    web::resource("/forgot_password").route(web::post().to(user::forgot_password)),
                )
                .service(
                    web::resource("/reset_password").route(web::post().to(user::reset_password)),
                )
                .service(
                    web::resource("/signup_with_merchant_id")
                        .route(web::post().to(user::user_signup_with_merchant_id)),
                )
                .service(web::resource("/verify_email").route(web::post().to(user::verify_email)))
                .service(
                    web::resource("/v2/verify_email").route(web::post().to(user::verify_email)),
                )
                .service(
                    web::resource("/verify_email_request")
                        .route(web::post().to(user::verify_email_request)),
                )
                .service(
                    web::resource("/user/resend_invite").route(web::post().to(user::resend_invite)),
                )
                .service(
                    web::resource("/accept_invite_from_email")
                        .route(web::post().to(user::accept_invite_from_email)),
                );
        }
        #[cfg(not(feature = "email"))]
        {
            route = route.service(web::resource("/signup").route(web::post().to(user::user_signup)))
        }

        // User management
        route = route.service(
            web::scope("/user")
                .service(web::resource("").route(web::post().to(user::list_user_roles_details)))
                // TODO: To be deprecated
                .service(web::resource("/v2").route(web::post().to(user::list_user_roles_details)))
                .service(
                    web::resource("/list").route(web::get().to(user_role::list_users_in_lineage)),
                )
                // TODO: To be deprecated
                .service(
                    web::resource("/v2/list")
                        .route(web::get().to(user_role::list_users_in_lineage)),
                )
                .service(
                    web::resource("/invite_multiple")
                        .route(web::post().to(user::invite_multiple_user)),
                )
                .service(
                    web::scope("/invite/accept")
                        .service(
                            web::resource("")
                                .route(web::post().to(user_role::accept_invitations_v2)),
                        )
                        .service(
                            web::resource("/pre_auth")
                                .route(web::post().to(user_role::accept_invitations_pre_auth)),
                        )
                        .service(
                            web::scope("/v2")
                                .service(
                                    web::resource("")
                                        .route(web::post().to(user_role::accept_invitations_v2)),
                                )
                                .service(
                                    web::resource("/pre_auth").route(
                                        web::post().to(user_role::accept_invitations_pre_auth),
                                    ),
                                ),
                        ),
                )
                .service(
                    web::resource("/update_role")
                        .route(web::post().to(user_role::update_user_role)),
                )
                .service(
                    web::resource("/delete").route(web::delete().to(user_role::delete_user_role)),
                ),
        );

        if state.conf().clone_connector_allowlist.is_some() {
            route = route.service(
                web::resource("/clone_connector").route(web::post().to(user::clone_connector)),
            );
        }

        // Role information
        route =
            route.service(
                web::scope("/role")
                    .service(
                        web::resource("")
                            .route(web::get().to(user_role::get_role_from_token))
                            .route(web::post().to(user_role::create_role)),
                    )
                    .service(web::resource("/v2").route(
                        web::get().to(user_role::get_groups_and_resources_for_role_from_token),
                    ))
                    // TODO: To be deprecated
                    .service(
                        web::resource("/v2/list")
                            .route(web::get().to(user_role::list_roles_with_info)),
                    )
                    .service(
                        web::scope("/list")
                            .service(
                                web::resource("")
                                    .route(web::get().to(user_role::list_roles_with_info)),
                            )
                            .service(web::resource("/invite").route(
                                web::get().to(user_role::list_invitable_roles_at_entity_level),
                            ))
                            .service(web::resource("/update").route(
                                web::get().to(user_role::list_updatable_roles_at_entity_level),
                            )),
                    )
                    .service(
                        web::resource("/{role_id}")
                            .route(web::get().to(user_role::get_role))
                            .route(web::put().to(user_role::update_role)),
                    )
                    .service(
                        web::resource("/{role_id}/v2")
                            .route(web::get().to(user_role::get_parent_info_for_role)),
                    ),
            );

        #[cfg(feature = "dummy_connector")]
        {
            route = route.service(
                web::resource("/sample_data")
                    .route(web::post().to(user::generate_sample_data))
                    .route(web::delete().to(user::delete_sample_data)),
            )
        }

        route = route.service(
            web::scope("/theme")
                .service(
                    web::resource("")
                        .route(web::get().to(user::theme::get_theme_using_lineage))
                        .route(web::post().to(user::theme::create_theme)),
                )
                .service(
                    web::resource("/{theme_id}")
                        .route(web::get().to(user::theme::get_theme_using_theme_id))
                        .route(web::put().to(user::theme::update_theme))
                        .route(web::post().to(user::theme::upload_file_to_theme_storage))
                        .route(web::delete().to(user::theme::delete_theme)),
                ),
        );

        route
    }
}

pub struct ConnectorOnboarding;

#[cfg(all(feature = "olap", feature = "v1"))]
impl ConnectorOnboarding {
    pub fn server(state: AppState) -> Scope {
        web::scope("/connector_onboarding")
            .app_data(web::Data::new(state))
            .service(
                web::resource("/action_url")
                    .route(web::post().to(connector_onboarding::get_action_url)),
            )
            .service(
                web::resource("/sync")
                    .route(web::post().to(connector_onboarding::sync_onboarding_status)),
            )
            .service(
                web::resource("/reset_tracking_id")
                    .route(web::post().to(connector_onboarding::reset_tracking_id)),
            )
    }
}

#[cfg(feature = "olap")]
pub struct WebhookEvents;

#[cfg(all(feature = "olap", feature = "v1"))]
impl WebhookEvents {
    pub fn server(config: AppState) -> Scope {
        web::scope("/events")
            .app_data(web::Data::new(config))
            .service(web::scope("/profile/list").service(web::resource("").route(
                web::post().to(webhook_events::list_initial_webhook_delivery_attempts_with_jwtauth),
            )))
            .service(
                web::scope("/{merchant_id}")
                    .service(web::resource("").route(
                        web::post().to(webhook_events::list_initial_webhook_delivery_attempts),
                    ))
                    .service(
                        web::scope("/{event_id}")
                            .service(web::resource("attempts").route(
                                web::get().to(webhook_events::list_webhook_delivery_attempts),
                            ))
                            .service(web::resource("retry").route(
                                web::post().to(webhook_events::retry_webhook_delivery_attempt),
                            )),
                    ),
            )
    }
}

#[cfg(feature = "olap")]
pub struct FeatureMatrix;

#[cfg(all(feature = "olap", feature = "v1"))]
impl FeatureMatrix {
    pub fn server(state: AppState) -> Scope {
        web::scope("/feature_matrix")
            .app_data(web::Data::new(state))
            .service(web::resource("").route(web::get().to(feature_matrix::fetch_feature_matrix)))
    }
}

#[cfg(feature = "olap")]
pub struct ProcessTracker;

#[cfg(all(feature = "olap", feature = "v2"))]
impl ProcessTracker {
    pub fn server(state: AppState) -> Scope {
        use super::process_tracker::revenue_recovery;
        web::scope("/v2/process_tracker/revenue_recovery_workflow")
            .app_data(web::Data::new(state.clone()))
            .service(
                web::resource("/{revenue_recovery_id}")
                    .route(web::get().to(revenue_recovery::revenue_recovery_pt_retrieve_api)),
            )
    }
}

#[cfg(feature = "olap")]
pub struct ProfileAcquirer;

#[cfg(all(feature = "olap", feature = "v1"))]
impl ProfileAcquirer {
    pub fn server(state: AppState) -> Scope {
        web::scope("/profile_acquirer")
            .app_data(web::Data::new(state))
            .service(
                web::resource("").route(web::post().to(profile_acquirer::create_profile_acquirer)),
            )
<<<<<<< HEAD
            .service(
                web::resource("{profile_id}/{profile_acquirer_id}")
                    .route(web::post().to(profile_acquirer::profile_acquirer_update)),
            )
=======
>>>>>>> 713c85d2
    }
}<|MERGE_RESOLUTION|>--- conflicted
+++ resolved
@@ -2634,12 +2634,9 @@
             .service(
                 web::resource("").route(web::post().to(profile_acquirer::create_profile_acquirer)),
             )
-<<<<<<< HEAD
             .service(
                 web::resource("{profile_id}/{profile_acquirer_id}")
                     .route(web::post().to(profile_acquirer::profile_acquirer_update)),
             )
-=======
->>>>>>> 713c85d2
     }
 }