--- conflicted
+++ resolved
@@ -569,8 +569,10 @@
                 web::resource("/create-intent")
                     .route(web::post().to(payments::payments_create_intent)),
             )
-<<<<<<< HEAD
-            .service(web::resource("/filter").route(web::get().to(payments::get_payment_filters)))
+            .service(
+                web::resource("/filter")
+                    .route(web::get().to(payments::get_payment_filters)),
+            )
             .service(
                 web::resource("/profile/filter")
                     .route(web::get().to(payments::get_payment_filters_profile)),
@@ -579,11 +581,13 @@
                 web::resource("")
                     .route(web::post().to(payments::payments_create_and_confirm_intent)),
             )
-=======
-            .service(web::resource("/list").route(web::get().to(payments::payments_list)))
->>>>>>> d1f537e2
-            .service(
-                web::resource("/aggregate").route(web::get().to(payments::get_payments_aggregates)),
+            .service(
+                web::resource("/list")
+                    .route(web::get().to(payments::payments_list)),
+            )
+            .service(
+                web::resource("/aggregate")
+                    .route(web::get().to(payments::get_payments_aggregates)),
             )
             .service(
                 web::resource("/profile/aggregate")
