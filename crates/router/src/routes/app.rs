use std::{collections::HashMap, sync::Arc};

use actix_web::{web, Scope};
#[cfg(all(feature = "olap", feature = "v1"))]
use api_models::routing::RoutingRetrieveQuery;
#[cfg(feature = "olap")]
use common_enums::TransactionType;
#[cfg(feature = "partial-auth")]
use common_utils::crypto::Blake3;
use common_utils::id_type;
#[cfg(feature = "email")]
use external_services::email::{
    no_email::NoEmailClient, ses::AwsSes, smtp::SmtpServer, EmailClientConfigs, EmailService,
};
use external_services::{
    file_storage::FileStorageInterface,
    grpc_client::{GrpcClients, GrpcHeaders},
};
use hyperswitch_interfaces::{
    encryption_interface::EncryptionManagementInterface,
    secrets_interface::secret_state::{RawSecret, SecuredSecret},
};
use router_env::tracing_actix_web::RequestId;
use scheduler::SchedulerInterface;
use storage_impl::{config::TenantConfig, redis::RedisStore, MockDb};
use tokio::sync::oneshot;

use self::settings::Tenant;
#[cfg(any(feature = "olap", feature = "oltp"))]
use super::currency;
#[cfg(feature = "dummy_connector")]
use super::dummy_connector::*;
#[cfg(all(any(feature = "v1", feature = "v2"), feature = "oltp"))]
use super::ephemeral_key::*;
#[cfg(any(feature = "olap", feature = "oltp"))]
use super::payment_methods;
#[cfg(feature = "payouts")]
use super::payout_link::*;
#[cfg(feature = "payouts")]
use super::payouts::*;
#[cfg(all(
    feature = "oltp",
    any(feature = "v1", feature = "v2"),
    not(feature = "customer_v2")
))]
use super::pm_auth;
#[cfg(feature = "oltp")]
use super::poll;
#[cfg(all(feature = "v2", feature = "revenue_recovery", feature = "oltp"))]
use super::recovery_webhooks::*;
#[cfg(all(feature = "oltp", feature = "v2"))]
use super::refunds;
#[cfg(feature = "olap")]
use super::routing;
#[cfg(all(feature = "olap", feature = "v1"))]
use super::verification::{apple_pay_merchant_registration, retrieve_apple_pay_verified_domains};
#[cfg(feature = "oltp")]
use super::webhooks::*;
use super::{
    admin, api_keys, cache::*, connector_onboarding, disputes, files, gsm, health::*, profiles,
    relay, user, user_role,
};
#[cfg(feature = "v1")]
use super::{apple_pay_certificates_migration, blocklist, payment_link, webhook_events};
#[cfg(any(feature = "olap", feature = "oltp"))]
use super::{configs::*, customers, payments};
#[cfg(all(any(feature = "olap", feature = "oltp"), feature = "v1"))]
use super::{mandates::*, refunds::*};
#[cfg(feature = "olap")]
pub use crate::analytics::opensearch::OpenSearchClient;
#[cfg(feature = "olap")]
use crate::analytics::AnalyticsProvider;
#[cfg(feature = "partial-auth")]
use crate::errors::RouterResult;
#[cfg(feature = "v1")]
use crate::routes::cards_info::{
    card_iin_info, create_cards_info, migrate_cards_info, update_cards_info,
};
#[cfg(all(feature = "olap", feature = "v1"))]
use crate::routes::feature_matrix;
#[cfg(all(feature = "frm", feature = "oltp"))]
use crate::routes::fraud_check as frm_routes;
#[cfg(all(feature = "recon", feature = "olap"))]
use crate::routes::recon as recon_routes;
pub use crate::{
    configs::settings,
    db::{
        AccountsStorageInterface, CommonStorageInterface, GlobalStorageInterface, StorageImpl,
        StorageInterface,
    },
    events::EventsHandler,
    services::{get_cache_store, get_store},
};
use crate::{
    configs::{secrets_transformers, Settings},
    db::kafka_store::{KafkaStore, TenantID},
    routes::hypersense as hypersense_routes,
};

#[derive(Clone)]
pub struct ReqState {
    pub event_context: events::EventContext<crate::events::EventType, EventsHandler>,
}

#[derive(Clone)]
pub struct SessionState {
    pub store: Box<dyn StorageInterface>,
    /// Global store is used for global schema operations in tables like Users and Tenants
    pub global_store: Box<dyn GlobalStorageInterface>,
    pub accounts_store: Box<dyn AccountsStorageInterface>,
    pub conf: Arc<settings::Settings<RawSecret>>,
    pub api_client: Box<dyn crate::services::ApiClient>,
    pub event_handler: EventsHandler,
    #[cfg(feature = "email")]
    pub email_client: Arc<Box<dyn EmailService>>,
    #[cfg(feature = "olap")]
    pub pool: AnalyticsProvider,
    pub file_storage_client: Arc<dyn FileStorageInterface>,
    pub request_id: Option<RequestId>,
    pub base_url: String,
    pub tenant: Tenant,
    #[cfg(feature = "olap")]
    pub opensearch_client: Option<Arc<OpenSearchClient>>,
    pub grpc_client: Arc<GrpcClients>,
    pub theme_storage_client: Arc<dyn FileStorageInterface>,
    pub locale: String,
}
impl scheduler::SchedulerSessionState for SessionState {
    fn get_db(&self) -> Box<dyn SchedulerInterface> {
        self.store.get_scheduler_db()
    }
}
impl SessionState {
    pub fn get_req_state(&self) -> ReqState {
        ReqState {
            event_context: events::EventContext::new(self.event_handler.clone()),
        }
    }
    pub fn get_grpc_headers(&self) -> GrpcHeaders {
        GrpcHeaders {
            tenant_id: self.tenant.tenant_id.get_string_repr().to_string(),
            request_id: self.request_id.map(|req_id| (*req_id).to_string()),
        }
    }
}

pub trait SessionStateInfo {
    fn conf(&self) -> settings::Settings<RawSecret>;
    fn store(&self) -> Box<dyn StorageInterface>;
    fn event_handler(&self) -> EventsHandler;
    fn get_request_id(&self) -> Option<String>;
    fn add_request_id(&mut self, request_id: RequestId);
    #[cfg(feature = "partial-auth")]
    fn get_detached_auth(&self) -> RouterResult<(Blake3, &[u8])>;
    fn session_state(&self) -> SessionState;
    fn global_store(&self) -> Box<dyn GlobalStorageInterface>;
}

impl SessionStateInfo for SessionState {
    fn store(&self) -> Box<dyn StorageInterface> {
        self.store.to_owned()
    }
    fn conf(&self) -> settings::Settings<RawSecret> {
        self.conf.as_ref().to_owned()
    }
    fn event_handler(&self) -> EventsHandler {
        self.event_handler.clone()
    }
    fn get_request_id(&self) -> Option<String> {
        self.api_client.get_request_id()
    }
    fn add_request_id(&mut self, request_id: RequestId) {
        self.api_client.add_request_id(request_id);
        self.store.add_request_id(request_id.to_string());
        self.request_id.replace(request_id);
    }

    #[cfg(feature = "partial-auth")]
    fn get_detached_auth(&self) -> RouterResult<(Blake3, &[u8])> {
        use error_stack::ResultExt;
        use hyperswitch_domain_models::errors::api_error_response as errors;
        use masking::prelude::PeekInterface as _;
        use router_env::logger;

        let output = CHECKSUM_KEY.get_or_try_init(|| {
            let conf = self.conf();
            let context = conf
                .api_keys
                .get_inner()
                .checksum_auth_context
                .peek()
                .clone();
            let key = conf.api_keys.get_inner().checksum_auth_key.peek();
            hex::decode(key).map(|key| {
                (
                    masking::StrongSecret::new(context),
                    masking::StrongSecret::new(key),
                )
            })
        });

        match output {
            Ok((context, key)) => Ok((Blake3::new(context.peek().clone()), key.peek())),
            Err(err) => {
                logger::error!("Failed to get checksum key");
                Err(err).change_context(errors::ApiErrorResponse::InternalServerError)
            }
        }
    }
    fn session_state(&self) -> SessionState {
        self.clone()
    }
    fn global_store(&self) -> Box<(dyn GlobalStorageInterface)> {
        self.global_store.to_owned()
    }
}
#[derive(Clone)]
pub struct AppState {
    pub flow_name: String,
    pub global_store: Box<dyn GlobalStorageInterface>,
    // TODO: use a separate schema for accounts_store
    pub accounts_store: HashMap<id_type::TenantId, Box<dyn AccountsStorageInterface>>,
    pub stores: HashMap<id_type::TenantId, Box<dyn StorageInterface>>,
    pub conf: Arc<settings::Settings<RawSecret>>,
    pub event_handler: EventsHandler,
    #[cfg(feature = "email")]
    pub email_client: Arc<Box<dyn EmailService>>,
    pub api_client: Box<dyn crate::services::ApiClient>,
    #[cfg(feature = "olap")]
    pub pools: HashMap<id_type::TenantId, AnalyticsProvider>,
    #[cfg(feature = "olap")]
    pub opensearch_client: Option<Arc<OpenSearchClient>>,
    pub request_id: Option<RequestId>,
    pub file_storage_client: Arc<dyn FileStorageInterface>,
    pub encryption_client: Arc<dyn EncryptionManagementInterface>,
    pub grpc_client: Arc<GrpcClients>,
    pub theme_storage_client: Arc<dyn FileStorageInterface>,
}
impl scheduler::SchedulerAppState for AppState {
    fn get_tenants(&self) -> Vec<id_type::TenantId> {
        self.conf.multitenancy.get_tenant_ids()
    }
}
pub trait AppStateInfo {
    fn conf(&self) -> settings::Settings<RawSecret>;
    fn event_handler(&self) -> EventsHandler;
    #[cfg(feature = "email")]
    fn email_client(&self) -> Arc<Box<dyn EmailService>>;
    fn add_request_id(&mut self, request_id: RequestId);
    fn add_flow_name(&mut self, flow_name: String);
    fn get_request_id(&self) -> Option<String>;
}

#[cfg(feature = "partial-auth")]
static CHECKSUM_KEY: once_cell::sync::OnceCell<(
    masking::StrongSecret<String>,
    masking::StrongSecret<Vec<u8>>,
)> = once_cell::sync::OnceCell::new();

impl AppStateInfo for AppState {
    fn conf(&self) -> settings::Settings<RawSecret> {
        self.conf.as_ref().to_owned()
    }
    #[cfg(feature = "email")]
    fn email_client(&self) -> Arc<Box<dyn EmailService>> {
        self.email_client.to_owned()
    }
    fn event_handler(&self) -> EventsHandler {
        self.event_handler.clone()
    }
    fn add_request_id(&mut self, request_id: RequestId) {
        self.api_client.add_request_id(request_id);
        self.request_id.replace(request_id);
    }

    fn add_flow_name(&mut self, flow_name: String) {
        self.api_client.add_flow_name(flow_name);
    }
    fn get_request_id(&self) -> Option<String> {
        self.api_client.get_request_id()
    }
}

impl AsRef<Self> for AppState {
    fn as_ref(&self) -> &Self {
        self
    }
}

#[cfg(feature = "email")]
pub async fn create_email_client(
    settings: &settings::Settings<RawSecret>,
) -> Box<dyn EmailService> {
    match &settings.email.client_config {
        EmailClientConfigs::Ses { aws_ses } => Box::new(
            AwsSes::create(
                &settings.email,
                aws_ses,
                settings.proxy.https_url.to_owned(),
            )
            .await,
        ),
        EmailClientConfigs::Smtp { smtp } => {
            Box::new(SmtpServer::create(&settings.email, smtp.clone()).await)
        }
        EmailClientConfigs::NoEmailClient => Box::new(NoEmailClient::create().await),
    }
}

impl AppState {
    /// # Panics
    ///
    /// Panics if Store can't be created or JWE decryption fails
    pub async fn with_storage(
        conf: settings::Settings<SecuredSecret>,
        storage_impl: StorageImpl,
        shut_down_signal: oneshot::Sender<()>,
        api_client: Box<dyn crate::services::ApiClient>,
    ) -> Self {
        #[allow(clippy::expect_used)]
        let secret_management_client = conf
            .secrets_management
            .get_secret_management_client()
            .await
            .expect("Failed to create secret management client");

        let conf = Box::pin(secrets_transformers::fetch_raw_secrets(
            conf,
            &*secret_management_client,
        ))
        .await;

        #[allow(clippy::expect_used)]
        let encryption_client = conf
            .encryption_management
            .get_encryption_management_client()
            .await
            .expect("Failed to create encryption client");

        Box::pin(async move {
            let testable = storage_impl == StorageImpl::PostgresqlTest;
            #[allow(clippy::expect_used)]
            let event_handler = conf
                .events
                .get_event_handler()
                .await
                .expect("Failed to create event handler");

            #[allow(clippy::expect_used)]
            #[cfg(feature = "olap")]
            let opensearch_client = conf
                .opensearch
                .get_opensearch_client()
                .await
                .expect("Failed to initialize OpenSearch client.")
                .map(Arc::new);

            #[allow(clippy::expect_used)]
            let cache_store = get_cache_store(&conf.clone(), shut_down_signal, testable)
                .await
                .expect("Failed to create store");
            let global_store: Box<dyn GlobalStorageInterface> = Self::get_store_interface(
                &storage_impl,
                &event_handler,
                &conf,
                &conf.multitenancy.global_tenant,
                Arc::clone(&cache_store),
                testable,
            )
            .await
            .get_global_storage_interface();
            #[cfg(feature = "olap")]
            let pools = conf
                .multitenancy
                .tenants
                .get_pools_map(conf.analytics.get_inner())
                .await;
            let stores = conf
                .multitenancy
                .tenants
                .get_store_interface_map(&storage_impl, &conf, Arc::clone(&cache_store), testable)
                .await;
            let accounts_store = conf
                .multitenancy
                .tenants
                .get_accounts_store_interface_map(
                    &storage_impl,
                    &conf,
                    Arc::clone(&cache_store),
                    testable,
                )
                .await;

            #[cfg(feature = "email")]
            let email_client = Arc::new(create_email_client(&conf).await);

            let file_storage_client = conf.file_storage.get_file_storage_client().await;
            let theme_storage_client = conf.theme.storage.get_file_storage_client().await;

            let grpc_client = conf.grpc_client.get_grpc_client_interface().await;

            Self {
                flow_name: String::from("default"),
                stores,
                global_store,
                accounts_store,
                conf: Arc::new(conf),
                #[cfg(feature = "email")]
                email_client,
                api_client,
                event_handler,
                #[cfg(feature = "olap")]
                pools,
                #[cfg(feature = "olap")]
                opensearch_client,
                request_id: None,
                file_storage_client,
                encryption_client,
                grpc_client,
                theme_storage_client,
            }
        })
        .await
    }

    /// # Panics
    ///
    /// Panics if Failed to create store
    pub async fn get_store_interface(
        storage_impl: &StorageImpl,
        event_handler: &EventsHandler,
        conf: &Settings,
        tenant: &dyn TenantConfig,
        cache_store: Arc<RedisStore>,
        testable: bool,
    ) -> Box<dyn CommonStorageInterface> {
        match storage_impl {
            StorageImpl::Postgresql | StorageImpl::PostgresqlTest => match event_handler {
                EventsHandler::Kafka(kafka_client) => Box::new(
                    KafkaStore::new(
                        #[allow(clippy::expect_used)]
                        get_store(&conf.clone(), tenant, Arc::clone(&cache_store), testable)
                            .await
                            .expect("Failed to create store"),
                        kafka_client.clone(),
                        TenantID(tenant.get_tenant_id().get_string_repr().to_owned()),
                        tenant,
                    )
                    .await,
                ),
                EventsHandler::Logs(_) => Box::new(
                    #[allow(clippy::expect_used)]
                    get_store(conf, tenant, Arc::clone(&cache_store), testable)
                        .await
                        .expect("Failed to create store"),
                ),
            },
            #[allow(clippy::expect_used)]
            StorageImpl::Mock => Box::new(
                MockDb::new(&conf.redis)
                    .await
                    .expect("Failed to create mock store"),
            ),
        }
    }

    pub async fn new(
        conf: settings::Settings<SecuredSecret>,
        shut_down_signal: oneshot::Sender<()>,
        api_client: Box<dyn crate::services::ApiClient>,
    ) -> Self {
        Box::pin(Self::with_storage(
            conf,
            StorageImpl::Postgresql,
            shut_down_signal,
            api_client,
        ))
        .await
    }

    pub fn get_session_state<E, F>(
        self: Arc<Self>,
        tenant: &id_type::TenantId,
        locale: Option<String>,
        err: F,
    ) -> Result<SessionState, E>
    where
        F: FnOnce() -> E + Copy,
    {
        let tenant_conf = self.conf.multitenancy.get_tenant(tenant).ok_or_else(err)?;
        let mut event_handler = self.event_handler.clone();
        event_handler.add_tenant(tenant_conf);
        let store = self.stores.get(tenant).ok_or_else(err)?.clone();
        Ok(SessionState {
            store,
            global_store: self.global_store.clone(),
            accounts_store: self.accounts_store.get(tenant).ok_or_else(err)?.clone(),
            conf: Arc::clone(&self.conf),
            api_client: self.api_client.clone(),
            event_handler,
            #[cfg(feature = "olap")]
            pool: self.pools.get(tenant).ok_or_else(err)?.clone(),
            file_storage_client: self.file_storage_client.clone(),
            request_id: self.request_id,
            base_url: tenant_conf.base_url.clone(),
            tenant: tenant_conf.clone(),
            #[cfg(feature = "email")]
            email_client: Arc::clone(&self.email_client),
            #[cfg(feature = "olap")]
            opensearch_client: self.opensearch_client.clone(),
            grpc_client: Arc::clone(&self.grpc_client),
            theme_storage_client: self.theme_storage_client.clone(),
            locale: locale.unwrap_or(common_utils::consts::DEFAULT_LOCALE.to_string()),
        })
    }
}

pub struct Health;

impl Health {
    pub fn server(state: AppState) -> Scope {
        web::scope("health")
            .app_data(web::Data::new(state))
            .service(web::resource("").route(web::get().to(health)))
            .service(web::resource("/ready").route(web::get().to(deep_health_check)))
    }
}

#[cfg(feature = "dummy_connector")]
pub struct DummyConnector;

#[cfg(all(feature = "dummy_connector", feature = "v1"))]
impl DummyConnector {
    pub fn server(state: AppState) -> Scope {
        let mut routes_with_restricted_access = web::scope("");
        #[cfg(not(feature = "external_access_dc"))]
        {
            routes_with_restricted_access =
                routes_with_restricted_access.guard(actix_web::guard::Host("localhost"));
        }
        routes_with_restricted_access = routes_with_restricted_access
            .service(web::resource("/payment").route(web::post().to(dummy_connector_payment)))
            .service(
                web::resource("/payments/{payment_id}")
                    .route(web::get().to(dummy_connector_payment_data)),
            )
            .service(
                web::resource("/{payment_id}/refund").route(web::post().to(dummy_connector_refund)),
            )
            .service(
                web::resource("/refunds/{refund_id}")
                    .route(web::get().to(dummy_connector_refund_data)),
            );
        web::scope("/dummy-connector")
            .app_data(web::Data::new(state))
            .service(
                web::resource("/authorize/{attempt_id}")
                    .route(web::get().to(dummy_connector_authorize_payment)),
            )
            .service(
                web::resource("/complete/{attempt_id}")
                    .route(web::get().to(dummy_connector_complete_payment)),
            )
            .service(routes_with_restricted_access)
    }
}

pub struct Payments;

#[cfg(all(
    any(feature = "olap", feature = "oltp"),
    feature = "v2",
    feature = "payment_methods_v2",
))]
impl Payments {
    pub fn server(state: AppState) -> Scope {
        let mut route = web::scope("/v2/payments").app_data(web::Data::new(state));
        route = route
            .service(
                web::resource("/create-intent")
                    .route(web::post().to(payments::payments_create_intent)),
            )
            .service(web::resource("/filter").route(web::get().to(payments::get_payment_filters)))
            .service(
                web::resource("/profile/filter")
                    .route(web::get().to(payments::get_payment_filters_profile)),
            )
            .service(
                web::resource("")
                    .route(web::post().to(payments::payments_create_and_confirm_intent)),
            )
            .service(web::resource("/list").route(web::get().to(payments::payments_list)))
            .service(
                web::resource("/aggregate").route(web::get().to(payments::get_payments_aggregates)),
            )
            .service(
                web::resource("/profile/aggregate")
                    .route(web::get().to(payments::get_payments_aggregates_profile)),
            );

        route =
            route
                .service(web::resource("/ref/{merchant_reference_id}").route(
                    web::get().to(payments::payment_get_intent_using_merchant_reference_id),
                ));

        route = route.service(
            web::scope("/{payment_id}")
                .service(
                    web::resource("/confirm-intent")
                        .route(web::post().to(payments::payment_confirm_intent)),
                )
                .service(
                    web::resource("/proxy-confirm-intent")
                        .route(web::post().to(payments::proxy_confirm_intent)),
                )
                .service(
                    web::resource("/get-intent")
                        .route(web::get().to(payments::payments_get_intent)),
                )
                .service(
                    web::resource("/update-intent")
                        .route(web::put().to(payments::payments_update_intent)),
                )
                .service(
                    web::resource("/create-external-sdk-tokens")
                        .route(web::post().to(payments::payments_connector_session)),
                )
                .service(web::resource("").route(web::get().to(payments::payment_status)))
                .service(
                    web::resource("/start-redirection")
                        .route(web::get().to(payments::payments_start_redirection)),
                )
                .service(
                    web::resource("/payment-methods")
                        .route(web::get().to(payments::list_payment_methods)),
                )
                .service(
                    web::resource("/finish-redirection/{publishable_key}/{profile_id}")
                        .route(web::get().to(payments::payments_finish_redirection)),
                )
                .service(
                    web::resource("/capture").route(web::post().to(payments::payments_capture)),
                ),
        );

        route
    }
}

pub struct Relay;

#[cfg(feature = "oltp")]
impl Relay {
    pub fn server(state: AppState) -> Scope {
        web::scope("/relay")
            .app_data(web::Data::new(state))
            .service(web::resource("").route(web::post().to(relay::relay)))
            .service(web::resource("/{relay_id}").route(web::get().to(relay::relay_retrieve)))
    }
}

#[cfg(feature = "v1")]
impl Payments {
    pub fn server(state: AppState) -> Scope {
        let mut route = web::scope("/payments").app_data(web::Data::new(state));

        #[cfg(feature = "olap")]
        {
            route = route
                .service(
                    web::resource("/list")
                        .route(web::get().to(payments::payments_list))
                        .route(web::post().to(payments::payments_list_by_filter)),
                )
                .service(
                    web::resource("/profile/list")
                        .route(web::get().to(payments::profile_payments_list))
                        .route(web::post().to(payments::profile_payments_list_by_filter)),
                )
                .service(
                    web::resource("/filter")
                        .route(web::post().to(payments::get_filters_for_payments)),
                )
                .service(
                    web::resource("/v2/filter").route(web::get().to(payments::get_payment_filters)),
                )
                .service(
                    web::resource("/aggregate")
                        .route(web::get().to(payments::get_payments_aggregates)),
                )
                .service(
                    web::resource("/profile/aggregate")
                        .route(web::get().to(payments::get_payments_aggregates_profile)),
                )
                .service(
                    web::resource("/v2/profile/filter")
                        .route(web::get().to(payments::get_payment_filters_profile)),
                )
                .service(
                    web::resource("/{payment_id}/manual-update")
                        .route(web::put().to(payments::payments_manual_update)),
                )
        }
        #[cfg(feature = "oltp")]
        {
            route = route
                .service(web::resource("").route(web::post().to(payments::payments_create)))
                .service(
                    web::resource("/session_tokens")
                        .route(web::post().to(payments::payments_connector_session)),
                )
                .service(
                    web::resource("/sync")
                        .route(web::post().to(payments::payments_retrieve_with_gateway_creds)),
                )
                .service(
                    web::resource("/{payment_id}")
                        .route(web::get().to(payments::payments_retrieve))
                        .route(web::post().to(payments::payments_update)),
                )
                .service(
                    web::resource("/{payment_id}/post_session_tokens").route(web::post().to(payments::payments_post_session_tokens)),
                )
                .service(
                    web::resource("/{payment_id}/confirm").route(web::post().to(payments::payments_confirm)),
                )
                .service(
                    web::resource("/{payment_id}/cancel").route(web::post().to(payments::payments_cancel)),
                )
                .service(
                    web::resource("/{payment_id}/capture").route(web::post().to(payments::payments_capture)),
                )
                .service(
                    web::resource("/{payment_id}/approve")
                        .route(web::post().to(payments::payments_approve)),
                )
                .service(
                    web::resource("/{payment_id}/reject")
                        .route(web::post().to(payments::payments_reject)),
                )
                .service(
                    web::resource("/redirect/{payment_id}/{merchant_id}/{attempt_id}")
                        .route(web::get().to(payments::payments_start)),
                )
                .service(
                    web::resource(
                        "/{payment_id}/{merchant_id}/redirect/response/{connector}/{creds_identifier}",
                    )
                    .route(web::get().to(payments::payments_redirect_response_with_creds_identifier)),
                )
                .service(
                    web::resource("/{payment_id}/{merchant_id}/redirect/response/{connector}")
                        .route(web::get().to(payments::payments_redirect_response))
                        .route(web::post().to(payments::payments_redirect_response))
                )
                .service(
                    web::resource("/{payment_id}/{merchant_id}/redirect/complete/{connector}/{creds_identifier}")
                        .route(web::get().to(payments::payments_complete_authorize_redirect_with_creds_identifier))
                        .route(web::post().to(payments::payments_complete_authorize_redirect_with_creds_identifier))
                )
                .service(
                    web::resource("/{payment_id}/{merchant_id}/redirect/complete/{connector}")
                        .route(web::get().to(payments::payments_complete_authorize_redirect))
                        .route(web::post().to(payments::payments_complete_authorize_redirect)),
                )
                .service(
                    web::resource("/{payment_id}/complete_authorize")
                        .route(web::post().to(payments::payments_complete_authorize)),
                )
                .service(
                    web::resource("/{payment_id}/incremental_authorization").route(web::post().to(payments::payments_incremental_authorization)),
                )
                .service(
                    web::resource("/{payment_id}/{merchant_id}/authorize/{connector}").route(web::post().to(payments::post_3ds_payments_authorize)),
                )
                .service(
                    web::resource("/{payment_id}/3ds/authentication").route(web::post().to(payments::payments_external_authentication)),
                )
                .service(
                    web::resource("/{payment_id}/extended_card_info").route(web::get().to(payments::retrieve_extended_card_info)),
                )
                .service(
                web::resource("{payment_id}/calculate_tax")
                    .route(web::post().to(payments::payments_dynamic_tax_calculation)),
                )
                .service(
                    web::resource("{payment_id}/update_metadata")
                        .route(web::post().to(payments::payments_update_metadata)),
                );
        }
        route
    }
}

#[cfg(any(feature = "olap", feature = "oltp"))]
pub struct Forex;

#[cfg(all(any(feature = "olap", feature = "oltp"), feature = "v1"))]
impl Forex {
    pub fn server(state: AppState) -> Scope {
        web::scope("/forex")
            .app_data(web::Data::new(state.clone()))
            .app_data(web::Data::new(state.clone()))
            .service(web::resource("/rates").route(web::get().to(currency::retrieve_forex)))
            .service(
                web::resource("/convert_from_minor").route(web::get().to(currency::convert_forex)),
            )
    }
}

#[cfg(feature = "olap")]
pub struct Routing;

#[cfg(all(feature = "olap", feature = "v2"))]
impl Routing {
    pub fn server(state: AppState) -> Scope {
        web::scope("/v2/routing-algorithm")
            .app_data(web::Data::new(state.clone()))
            .service(
                web::resource("").route(web::post().to(|state, req, payload| {
                    routing::routing_create_config(state, req, payload, TransactionType::Payment)
                })),
            )
            .service(
                web::resource("/{algorithm_id}")
                    .route(web::get().to(routing::routing_retrieve_config)),
            )
    }
}
#[cfg(all(feature = "olap", feature = "v1"))]
impl Routing {
    pub fn server(state: AppState) -> Scope {
        #[allow(unused_mut)]
        let mut route = web::scope("/routing")
            .app_data(web::Data::new(state.clone()))
            .service(
                web::resource("/active").route(web::get().to(|state, req, query_params| {
                    routing::routing_retrieve_linked_config(
                        state,
                        req,
                        query_params,
                        &TransactionType::Payment,
                    )
                })),
            )
            .service(
                web::resource("")
                    .route(
                        web::get().to(|state, req, path: web::Query<RoutingRetrieveQuery>| {
                            routing::list_routing_configs(
                                state,
                                req,
                                path,
                                &TransactionType::Payment,
                            )
                        }),
                    )
                    .route(web::post().to(|state, req, payload| {
                        routing::routing_create_config(
                            state,
                            req,
                            payload,
                            TransactionType::Payment,
                        )
                    })),
            )
            .service(web::resource("/list/profile").route(web::get().to(
                |state, req, query: web::Query<RoutingRetrieveQuery>| {
                    routing::list_routing_configs_for_profile(
                        state,
                        req,
                        query,
                        &TransactionType::Payment,
                    )
                },
            )))
            .service(
                web::resource("/default").route(web::post().to(|state, req, payload| {
                    routing::routing_update_default_config(
                        state,
                        req,
                        payload,
                        &TransactionType::Payment,
                    )
                })),
            )
            .service(
                web::resource("/deactivate").route(web::post().to(|state, req, payload| {
                    routing::routing_unlink_config(state, req, payload, &TransactionType::Payment)
                })),
            )
            .service(
                web::resource("/decision")
                    .route(web::put().to(routing::upsert_decision_manager_config))
                    .route(web::get().to(routing::retrieve_decision_manager_config))
                    .route(web::delete().to(routing::delete_decision_manager_config)),
            )
            .service(
                web::resource("/decision/surcharge")
                    .route(web::put().to(routing::upsert_surcharge_decision_manager_config))
                    .route(web::get().to(routing::retrieve_surcharge_decision_manager_config))
                    .route(web::delete().to(routing::delete_surcharge_decision_manager_config)),
            )
            .service(
                web::resource("/default/profile/{profile_id}").route(web::post().to(
                    |state, req, path, payload| {
                        routing::routing_update_default_config_for_profile(
                            state,
                            req,
                            path,
                            payload,
                            &TransactionType::Payment,
                        )
                    },
                )),
            )
            .service(
                web::resource("/default/profile").route(web::get().to(|state, req| {
                    routing::routing_retrieve_default_config(state, req, &TransactionType::Payment)
                })),
            );

        #[cfg(feature = "payouts")]
        {
            route = route
                .service(
                    web::resource("/payouts")
                        .route(web::get().to(
                            |state, req, path: web::Query<RoutingRetrieveQuery>| {
                                routing::list_routing_configs(
                                    state,
                                    req,
                                    path,
                                    &TransactionType::Payout,
                                )
                            },
                        ))
                        .route(web::post().to(|state, req, payload| {
                            routing::routing_create_config(
                                state,
                                req,
                                payload,
                                TransactionType::Payout,
                            )
                        })),
                )
                .service(web::resource("/payouts/list/profile").route(web::get().to(
                    |state, req, query: web::Query<RoutingRetrieveQuery>| {
                        routing::list_routing_configs_for_profile(
                            state,
                            req,
                            query,
                            &TransactionType::Payout,
                        )
                    },
                )))
                .service(web::resource("/payouts/active").route(web::get().to(
                    |state, req, query_params| {
                        routing::routing_retrieve_linked_config(
                            state,
                            req,
                            query_params,
                            &TransactionType::Payout,
                        )
                    },
                )))
                .service(
                    web::resource("/payouts/default")
                        .route(web::get().to(|state, req| {
                            routing::routing_retrieve_default_config(
                                state,
                                req,
                                &TransactionType::Payout,
                            )
                        }))
                        .route(web::post().to(|state, req, payload| {
                            routing::routing_update_default_config(
                                state,
                                req,
                                payload,
                                &TransactionType::Payout,
                            )
                        })),
                )
                .service(
                    web::resource("/payouts/{algorithm_id}/activate").route(web::post().to(
                        |state, req, path| {
                            routing::routing_link_config(state, req, path, &TransactionType::Payout)
                        },
                    )),
                )
                .service(web::resource("/payouts/deactivate").route(web::post().to(
                    |state, req, payload| {
                        routing::routing_unlink_config(
                            state,
                            req,
                            payload,
                            &TransactionType::Payout,
                        )
                    },
                )))
                .service(
                    web::resource("/payouts/default/profile/{profile_id}").route(web::post().to(
                        |state, req, path, payload| {
                            routing::routing_update_default_config_for_profile(
                                state,
                                req,
                                path,
                                payload,
                                &TransactionType::Payout,
                            )
                        },
                    )),
                )
                .service(
                    web::resource("/payouts/default/profile").route(web::get().to(|state, req| {
                        routing::routing_retrieve_default_config_for_profiles(
                            state,
                            req,
                            &TransactionType::Payout,
                        )
                    })),
                );
        }

        route = route
            .service(
                web::resource("/{algorithm_id}")
                    .route(web::get().to(routing::routing_retrieve_config)),
            )
            .service(
                web::resource("/{algorithm_id}/activate").route(web::post().to(
                    |state, req, path| {
                        routing::routing_link_config(state, req, path, &TransactionType::Payment)
                    },
                )),
            );
        route
    }
}

pub struct Customers;

#[cfg(all(
    feature = "v2",
    feature = "customer_v2",
    any(feature = "olap", feature = "oltp")
))]
impl Customers {
    pub fn server(state: AppState) -> Scope {
        let mut route = web::scope("/v2/customers").app_data(web::Data::new(state));
        #[cfg(all(feature = "olap", feature = "v2", feature = "customer_v2"))]
        {
            route = route
                .service(web::resource("/list").route(web::get().to(customers::customers_list)))
                .service(
                    web::resource("/total-payment-methods")
                        .route(web::get().to(payment_methods::get_total_payment_method_count)),
                )
        }
        #[cfg(all(feature = "oltp", feature = "v2", feature = "customer_v2"))]
        {
            route = route
                .service(web::resource("").route(web::post().to(customers::customers_create)))
                .service(
                    web::resource("/{id}")
                        .route(web::put().to(customers::customers_update))
                        .route(web::get().to(customers::customers_retrieve))
                        .route(web::delete().to(customers::customers_delete)),
                )
                .service(
                    web::resource("/{id}/saved-payment-methods")
                        .route(web::get().to(payment_methods::list_customer_payment_method_api)),
                )
        }
        route
    }
}

#[cfg(all(
    any(feature = "v1", feature = "v2"),
    not(feature = "customer_v2"),
    not(feature = "payment_methods_v2"),
    any(feature = "olap", feature = "oltp")
))]
impl Customers {
    pub fn server(state: AppState) -> Scope {
        let mut route = web::scope("/customers").app_data(web::Data::new(state));

        #[cfg(feature = "olap")]
        {
            route = route
                .service(
                    web::resource("/{customer_id}/mandates")
                        .route(web::get().to(customers::get_customer_mandates)),
                )
                .service(web::resource("/list").route(web::get().to(customers::customers_list)))
        }

        #[cfg(feature = "oltp")]
        {
            route = route
                .service(web::resource("").route(web::post().to(customers::customers_create)))
                .service(
                    web::resource("/payment_methods").route(
                        web::get().to(payment_methods::list_customer_payment_method_api_client),
                    ),
                )
                .service(
                    web::resource("/{customer_id}/payment_methods")
                        .route(web::get().to(payment_methods::list_customer_payment_method_api)),
                )
                .service(
                    web::resource("/{customer_id}/payment_methods/{payment_method_id}/default")
                        .route(web::post().to(payment_methods::default_payment_method_set_api)),
                )
                .service(
                    web::resource("/{customer_id}")
                        .route(web::get().to(customers::customers_retrieve))
                        .route(web::post().to(customers::customers_update))
                        .route(web::delete().to(customers::customers_delete)),
                )
        }

        route
    }
}
pub struct Refunds;

#[cfg(all(any(feature = "olap", feature = "oltp"), feature = "v1"))]
impl Refunds {
    pub fn server(state: AppState) -> Scope {
        let mut route = web::scope("/refunds").app_data(web::Data::new(state));

        #[cfg(feature = "olap")]
        {
            route = route
                .service(web::resource("/list").route(web::post().to(refunds_list)))
                .service(web::resource("/profile/list").route(web::post().to(refunds_list_profile)))
                .service(web::resource("/filter").route(web::post().to(refunds_filter_list)))
                .service(web::resource("/v2/filter").route(web::get().to(get_refunds_filters)))
                .service(web::resource("/aggregate").route(web::get().to(get_refunds_aggregates)))
                .service(
                    web::resource("/profile/aggregate")
                        .route(web::get().to(get_refunds_aggregate_profile)),
                )
                .service(
                    web::resource("/v2/profile/filter")
                        .route(web::get().to(get_refunds_filters_profile)),
                )
                .service(
                    web::resource("/{id}/manual-update")
                        .route(web::put().to(refunds_manual_update)),
                );
        }
        #[cfg(feature = "oltp")]
        {
            route = route
                .service(web::resource("").route(web::post().to(refunds_create)))
                .service(web::resource("/sync").route(web::post().to(refunds_retrieve_with_body)))
                .service(
                    web::resource("/{id}")
                        .route(web::get().to(refunds_retrieve))
                        .route(web::post().to(refunds_update)),
                );
        }
        route
    }
}

#[cfg(all(
    feature = "v2",
    feature = "refunds_v2",
    any(feature = "olap", feature = "oltp")
))]
impl Refunds {
    pub fn server(state: AppState) -> Scope {
        let mut route = web::scope("/v2/refunds").app_data(web::Data::new(state));

<<<<<<< HEAD
        #[cfg(feature = "olap")]
        {
            route =
                route.service(web::resource("/list").route(web::get().to(refunds::refunds_list)));
        }
        #[cfg(feature = "oltp")]
        {
            route = route
                
=======
        route = route
>>>>>>> 0d494436
            .service(web::resource("").route(web::post().to(refunds::refunds_create)))
                .service(web::resource("/{id}").route(web::get().to(refunds::refunds_retrieve)))
            .service(
                web::resource("/{id}/update_metadata")
                    .route(web::put().to(refunds::refunds_metadata_update)),
            );
        }

        route
    }
}

#[cfg(feature = "payouts")]
pub struct Payouts;

#[cfg(all(feature = "payouts", feature = "v1"))]
impl Payouts {
    pub fn server(state: AppState) -> Scope {
        let mut route = web::scope("/payouts").app_data(web::Data::new(state));
        route = route.service(web::resource("/create").route(web::post().to(payouts_create)));

        #[cfg(feature = "olap")]
        {
            route = route
                .service(
                    web::resource("/list")
                        .route(web::get().to(payouts_list))
                        .route(web::post().to(payouts_list_by_filter)),
                )
                .service(
                    web::resource("/profile/list")
                        .route(web::get().to(payouts_list_profile))
                        .route(web::post().to(payouts_list_by_filter_profile)),
                )
                .service(
                    web::resource("/filter")
                        .route(web::post().to(payouts_list_available_filters_for_merchant)),
                )
                .service(
                    web::resource("/profile/filter")
                        .route(web::post().to(payouts_list_available_filters_for_profile)),
                );
        }
        route = route
            .service(
                web::resource("/{payout_id}")
                    .route(web::get().to(payouts_retrieve))
                    .route(web::put().to(payouts_update)),
            )
            .service(web::resource("/{payout_id}/confirm").route(web::post().to(payouts_confirm)))
            .service(web::resource("/{payout_id}/cancel").route(web::post().to(payouts_cancel)))
            .service(web::resource("/{payout_id}/fulfill").route(web::post().to(payouts_fulfill)));
        route
    }
}

#[cfg(all(feature = "oltp", feature = "v2", feature = "payment_methods_v2",))]
impl PaymentMethods {
    pub fn server(state: AppState) -> Scope {
        let mut route = web::scope("/v2/payment-methods").app_data(web::Data::new(state));
        route = route
            .service(
                web::resource("").route(web::post().to(payment_methods::create_payment_method_api)),
            )
            .service(
                web::resource("/create-intent")
                    .route(web::post().to(payment_methods::create_payment_method_intent_api)),
            );

        route = route.service(
            web::scope("/{id}")
                .service(
                    web::resource("")
                        .route(web::get().to(payment_methods::payment_method_retrieve_api))
                        .route(web::delete().to(payment_methods::payment_method_delete_api)),
                )
                .service(web::resource("/list-enabled-payment-methods").route(
                    web::get().to(payment_methods::payment_method_session_list_payment_methods),
                ))
                .service(
                    web::resource("/update-saved-payment-method")
                        .route(web::put().to(payment_methods::payment_method_update_api)),
                )
                .service(
                    web::resource("/get-token")
                        .route(web::get().to(payment_methods::get_payment_method_token_data)),
                ),
        );

        route
    }
}
pub struct PaymentMethods;

#[cfg(all(
    any(feature = "v1", feature = "v2"),
    any(feature = "olap", feature = "oltp"),
    not(feature = "customer_v2")
))]
impl PaymentMethods {
    pub fn server(state: AppState) -> Scope {
        let mut route = web::scope("/payment_methods").app_data(web::Data::new(state));
        #[cfg(feature = "olap")]
        {
            route =
                route.service(web::resource("/filter").route(
                    web::get().to(
                        payment_methods::list_countries_currencies_for_connector_payment_method,
                    ),
                ));
        }
        #[cfg(feature = "oltp")]
        {
            route = route
                .service(
                    web::resource("")
                        .route(web::post().to(payment_methods::create_payment_method_api))
                        .route(web::get().to(payment_methods::list_payment_method_api)), // TODO : added for sdk compatibility for now, need to deprecate this later
                )
                .service(
                    web::resource("/migrate")
                        .route(web::post().to(payment_methods::migrate_payment_method_api)),
                )
                .service(
                    web::resource("/migrate-batch")
                        .route(web::post().to(payment_methods::migrate_payment_methods)),
                )
                .service(
                    web::resource("/tokenize-card")
                        .route(web::post().to(payment_methods::tokenize_card_api)),
                )
                .service(
                    web::resource("/tokenize-card-batch")
                        .route(web::post().to(payment_methods::tokenize_card_batch_api)),
                )
                .service(
                    web::resource("/collect")
                        .route(web::post().to(payment_methods::initiate_pm_collect_link_flow)),
                )
                .service(
                    web::resource("/collect/{merchant_id}/{collect_id}")
                        .route(web::get().to(payment_methods::render_pm_collect_link)),
                )
                .service(
                    web::resource("/{payment_method_id}")
                        .route(web::get().to(payment_methods::payment_method_retrieve_api))
                        .route(web::delete().to(payment_methods::payment_method_delete_api)),
                )
                .service(
                    web::resource("/{payment_method_id}/tokenize-card")
                        .route(web::post().to(payment_methods::tokenize_card_using_pm_api)),
                )
                .service(
                    web::resource("/{payment_method_id}/update")
                        .route(web::post().to(payment_methods::payment_method_update_api)),
                )
                .service(
                    web::resource("/{payment_method_id}/save")
                        .route(web::post().to(payment_methods::save_payment_method_api)),
                )
                .service(
                    web::resource("/auth/link").route(web::post().to(pm_auth::link_token_create)),
                )
                .service(
                    web::resource("/auth/exchange").route(web::post().to(pm_auth::exchange_token)),
                )
        }
        route
    }
}

#[cfg(all(feature = "v2", feature = "oltp"))]
pub struct PaymentMethodSession;

#[cfg(all(feature = "v2", feature = "oltp"))]
impl PaymentMethodSession {
    pub fn server(state: AppState) -> Scope {
        let mut route = web::scope("/v2/payment-methods-session").app_data(web::Data::new(state));
        route = route.service(
            web::resource("")
                .route(web::post().to(payment_methods::payment_methods_session_create)),
        );

        route =
            route.service(
                web::scope("/{payment_method_session_id}")
                    .service(
                        web::resource("")
                            .route(web::get().to(payment_methods::payment_methods_session_retrieve))
                            .route(web::put().to(payment_methods::payment_methods_session_update))
                            .route(web::delete().to(
                                payment_methods::payment_method_session_delete_saved_payment_method,
                            )),
                    )
                    .service(web::resource("/list-payment-methods").route(
                        web::get().to(payment_methods::payment_method_session_list_payment_methods),
                    ))
                    .service(
                        web::resource("/confirm")
                            .route(web::post().to(payment_methods::payment_method_session_confirm)),
                    )
                    .service(web::resource("/update-saved-payment-method").route(
                        web::put().to(
                            payment_methods::payment_method_session_update_saved_payment_method,
                        ),
                    )),
            );

        route
    }
}

#[cfg(all(feature = "olap", feature = "recon", feature = "v1"))]
pub struct Recon;

#[cfg(all(feature = "olap", feature = "recon", feature = "v1"))]
impl Recon {
    pub fn server(state: AppState) -> Scope {
        web::scope("/recon")
            .app_data(web::Data::new(state))
            .service(
                web::resource("/{merchant_id}/update")
                    .route(web::post().to(recon_routes::update_merchant)),
            )
            .service(web::resource("/token").route(web::get().to(recon_routes::get_recon_token)))
            .service(
                web::resource("/request").route(web::post().to(recon_routes::request_for_recon)),
            )
            .service(
                web::resource("/verify_token")
                    .route(web::get().to(recon_routes::verify_recon_token)),
            )
    }
}

pub struct Hypersense;

impl Hypersense {
    pub fn server(state: AppState) -> Scope {
        web::scope("/hypersense")
            .app_data(web::Data::new(state))
            .service(
                web::resource("/token")
                    .route(web::get().to(hypersense_routes::get_hypersense_token)),
            )
            .service(
                web::resource("/verify_token")
                    .route(web::post().to(hypersense_routes::verify_hypersense_token)),
            )
            .service(
                web::resource("/signout")
                    .route(web::post().to(hypersense_routes::signout_hypersense_token)),
            )
    }
}

#[cfg(feature = "olap")]
pub struct Blocklist;

#[cfg(all(feature = "olap", feature = "v1"))]
impl Blocklist {
    pub fn server(state: AppState) -> Scope {
        web::scope("/blocklist")
            .app_data(web::Data::new(state))
            .service(
                web::resource("")
                    .route(web::get().to(blocklist::list_blocked_payment_methods))
                    .route(web::post().to(blocklist::add_entry_to_blocklist))
                    .route(web::delete().to(blocklist::remove_entry_from_blocklist)),
            )
            .service(
                web::resource("/toggle").route(web::post().to(blocklist::toggle_blocklist_guard)),
            )
    }
}

#[cfg(feature = "olap")]
pub struct Organization;

#[cfg(all(feature = "olap", feature = "v1"))]
impl Organization {
    pub fn server(state: AppState) -> Scope {
        web::scope("/organization")
            .app_data(web::Data::new(state))
            .service(web::resource("").route(web::post().to(admin::organization_create)))
            .service(
                web::resource("/{id}")
                    .route(web::get().to(admin::organization_retrieve))
                    .route(web::put().to(admin::organization_update)),
            )
    }
}

#[cfg(all(feature = "v2", feature = "olap"))]
impl Organization {
    pub fn server(state: AppState) -> Scope {
        web::scope("/v2/organization")
            .app_data(web::Data::new(state))
            .service(web::resource("").route(web::post().to(admin::organization_create)))
            .service(
                web::scope("/{id}")
                    .service(
                        web::resource("")
                            .route(web::get().to(admin::organization_retrieve))
                            .route(web::put().to(admin::organization_update)),
                    )
                    .service(
                        web::resource("/merchant-accounts")
                            .route(web::get().to(admin::merchant_account_list)),
                    ),
            )
    }
}

pub struct MerchantAccount;

#[cfg(all(feature = "v2", feature = "olap"))]
impl MerchantAccount {
    pub fn server(state: AppState) -> Scope {
        web::scope("/v2/merchant-accounts")
            .app_data(web::Data::new(state))
            .service(web::resource("").route(web::post().to(admin::merchant_account_create)))
            .service(
                web::scope("/{id}")
                    .service(
                        web::resource("")
                            .route(web::get().to(admin::retrieve_merchant_account))
                            .route(web::put().to(admin::update_merchant_account)),
                    )
                    .service(
                        web::resource("/profiles").route(web::get().to(profiles::profiles_list)),
                    ),
            )
    }
}

#[cfg(all(feature = "olap", feature = "v1"))]
impl MerchantAccount {
    pub fn server(state: AppState) -> Scope {
        let mut routes = web::scope("/accounts")
            .service(web::resource("").route(web::post().to(admin::merchant_account_create)))
            .service(web::resource("/list").route(web::get().to(admin::merchant_account_list)))
            .service(
                web::resource("/{id}/kv")
                    .route(web::post().to(admin::merchant_account_toggle_kv))
                    .route(web::get().to(admin::merchant_account_kv_status)),
            )
            .service(
                web::resource("/transfer")
                    .route(web::post().to(admin::merchant_account_transfer_keys)),
            )
            .service(
                web::resource("/kv").route(web::post().to(admin::merchant_account_toggle_all_kv)),
            )
            .service(
                web::resource("/{id}")
                    .route(web::get().to(admin::retrieve_merchant_account))
                    .route(web::post().to(admin::update_merchant_account))
                    .route(web::delete().to(admin::delete_merchant_account)),
            );
        if state.conf.platform.enabled {
            routes = routes.service(
                web::resource("/{id}/platform")
                    .route(web::post().to(admin::merchant_account_enable_platform_account)),
            )
        }
        routes.app_data(web::Data::new(state))
    }
}

pub struct MerchantConnectorAccount;

#[cfg(all(any(feature = "olap", feature = "oltp"), feature = "v2"))]
impl MerchantConnectorAccount {
    pub fn server(state: AppState) -> Scope {
        let mut route = web::scope("/v2/connector-accounts").app_data(web::Data::new(state));

        #[cfg(feature = "olap")]
        {
            use super::admin::*;

            route = route
                .service(web::resource("").route(web::post().to(connector_create)))
                .service(
                    web::resource("/{id}")
                        .route(web::put().to(connector_update))
                        .route(web::get().to(connector_retrieve))
                        .route(web::delete().to(connector_delete)),
                );
        }
        route
    }
}

#[cfg(all(any(feature = "olap", feature = "oltp"), feature = "v1"))]
impl MerchantConnectorAccount {
    pub fn server(state: AppState) -> Scope {
        let mut route = web::scope("/account").app_data(web::Data::new(state));

        #[cfg(feature = "olap")]
        {
            use super::admin::*;

            route = route
                .service(
                    web::resource("/connectors/verify")
                        .route(web::post().to(super::verify_connector::payment_connector_verify)),
                )
                .service(
                    web::resource("/{merchant_id}/connectors")
                        .route(web::post().to(connector_create))
                        .route(web::get().to(connector_list)),
                )
                .service(
                    web::resource("/{merchant_id}/connectors/{merchant_connector_id}")
                        .route(web::get().to(connector_retrieve))
                        .route(web::post().to(connector_update))
                        .route(web::delete().to(connector_delete)),
                );
        }
        #[cfg(feature = "oltp")]
        {
            route = route.service(
                web::resource("/payment_methods")
                    .route(web::get().to(payment_methods::list_payment_method_api)),
            );
        }
        route
    }
}

pub struct EphemeralKey;

#[cfg(all(
    any(feature = "v1", feature = "v2"),
    not(feature = "customer_v2"),
    feature = "oltp"
))]
impl EphemeralKey {
    pub fn server(config: AppState) -> Scope {
        web::scope("/ephemeral_keys")
            .app_data(web::Data::new(config))
            .service(web::resource("").route(web::post().to(ephemeral_key_create)))
            .service(web::resource("/{id}").route(web::delete().to(ephemeral_key_delete)))
    }
}

#[cfg(feature = "v2")]
impl EphemeralKey {
    pub fn server(config: AppState) -> Scope {
        web::scope("/v2/client-secret")
            .app_data(web::Data::new(config))
            .service(web::resource("").route(web::post().to(client_secret_create)))
            .service(web::resource("/{id}").route(web::delete().to(client_secret_delete)))
    }
}

pub struct Mandates;

#[cfg(all(any(feature = "olap", feature = "oltp"), feature = "v1"))]
impl Mandates {
    pub fn server(state: AppState) -> Scope {
        let mut route = web::scope("/mandates").app_data(web::Data::new(state));

        #[cfg(feature = "olap")]
        {
            route =
                route.service(web::resource("/list").route(web::get().to(retrieve_mandates_list)));
            route = route.service(web::resource("/{id}").route(web::get().to(get_mandate)));
        }
        #[cfg(feature = "oltp")]
        {
            route =
                route.service(web::resource("/revoke/{id}").route(web::post().to(revoke_mandate)));
        }
        route
    }
}

pub struct Webhooks;

#[cfg(all(feature = "oltp", feature = "v1"))]
impl Webhooks {
    pub fn server(config: AppState) -> Scope {
        use api_models::webhooks as webhook_type;

        #[allow(unused_mut)]
        let mut route = web::scope("/webhooks")
            .app_data(web::Data::new(config))
            .service(
                web::resource("/{merchant_id}/{connector_id_or_name}")
                    .route(
                        web::post().to(receive_incoming_webhook::<webhook_type::OutgoingWebhook>),
                    )
                    .route(web::get().to(receive_incoming_webhook::<webhook_type::OutgoingWebhook>))
                    .route(
                        web::put().to(receive_incoming_webhook::<webhook_type::OutgoingWebhook>),
                    ),
            );

        #[cfg(feature = "frm")]
        {
            route = route.service(
                web::resource("/frm_fulfillment")
                    .route(web::post().to(frm_routes::frm_fulfillment)),
            );
        }

        route
    }
}

pub struct RelayWebhooks;

#[cfg(feature = "oltp")]
impl RelayWebhooks {
    pub fn server(state: AppState) -> Scope {
        use api_models::webhooks as webhook_type;
        web::scope("/webhooks/relay")
            .app_data(web::Data::new(state))
            .service(web::resource("/{merchant_id}/{connector_id}").route(
                web::post().to(receive_incoming_relay_webhook::<webhook_type::OutgoingWebhook>),
            ))
    }
}

#[cfg(all(feature = "oltp", feature = "v2"))]
impl Webhooks {
    pub fn server(config: AppState) -> Scope {
        use api_models::webhooks as webhook_type;

        #[allow(unused_mut)]
        let mut route = web::scope("/v2/webhooks")
            .app_data(web::Data::new(config))
            .service(
                web::resource("/{merchant_id}/{profile_id}/{connector_id}")
                    .route(
                        web::post().to(receive_incoming_webhook::<webhook_type::OutgoingWebhook>),
                    )
                    .route(web::get().to(receive_incoming_webhook::<webhook_type::OutgoingWebhook>))
                    .route(
                        web::put().to(receive_incoming_webhook::<webhook_type::OutgoingWebhook>),
                    ),
            );

        #[cfg(all(feature = "revenue_recovery", feature = "v2"))]
        {
            route = route.service(
                web::resource("/recovery/{merchant_id}/{profile_id}/{connector_id}").route(
                    web::post()
                        .to(recovery_receive_incoming_webhook::<webhook_type::OutgoingWebhook>),
                ),
            );
        }

        route
    }
}

pub struct Configs;

#[cfg(any(feature = "olap", feature = "oltp"))]
impl Configs {
    pub fn server(config: AppState) -> Scope {
        web::scope("/configs")
            .app_data(web::Data::new(config))
            .service(web::resource("/").route(web::post().to(config_key_create)))
            .service(
                web::resource("/{key}")
                    .route(web::get().to(config_key_retrieve))
                    .route(web::post().to(config_key_update))
                    .route(web::delete().to(config_key_delete)),
            )
    }
}

pub struct ApplePayCertificatesMigration;

#[cfg(all(feature = "olap", feature = "v1"))]
impl ApplePayCertificatesMigration {
    pub fn server(state: AppState) -> Scope {
        web::scope("/apple_pay_certificates_migration")
            .app_data(web::Data::new(state))
            .service(web::resource("").route(
                web::post().to(apple_pay_certificates_migration::apple_pay_certificates_migration),
            ))
    }
}

pub struct Poll;

#[cfg(all(feature = "oltp", feature = "v1"))]
impl Poll {
    pub fn server(config: AppState) -> Scope {
        web::scope("/poll")
            .app_data(web::Data::new(config))
            .service(
                web::resource("/status/{poll_id}").route(web::get().to(poll::retrieve_poll_status)),
            )
    }
}

pub struct ApiKeys;

#[cfg(all(feature = "olap", feature = "v2"))]
impl ApiKeys {
    pub fn server(state: AppState) -> Scope {
        web::scope("/v2/api-keys")
            .app_data(web::Data::new(state))
            .service(web::resource("").route(web::post().to(api_keys::api_key_create)))
            .service(web::resource("/list").route(web::get().to(api_keys::api_key_list)))
            .service(
                web::resource("/{key_id}")
                    .route(web::get().to(api_keys::api_key_retrieve))
                    .route(web::put().to(api_keys::api_key_update))
                    .route(web::delete().to(api_keys::api_key_revoke)),
            )
    }
}

#[cfg(all(feature = "olap", feature = "v1"))]
impl ApiKeys {
    pub fn server(state: AppState) -> Scope {
        web::scope("/api_keys/{merchant_id}")
            .app_data(web::Data::new(state))
            .service(web::resource("").route(web::post().to(api_keys::api_key_create)))
            .service(web::resource("/list").route(web::get().to(api_keys::api_key_list)))
            .service(
                web::resource("/{key_id}")
                    .route(web::get().to(api_keys::api_key_retrieve))
                    .route(web::post().to(api_keys::api_key_update))
                    .route(web::delete().to(api_keys::api_key_revoke)),
            )
    }
}

pub struct Disputes;

#[cfg(all(feature = "olap", feature = "v1"))]
impl Disputes {
    pub fn server(state: AppState) -> Scope {
        web::scope("/disputes")
            .app_data(web::Data::new(state))
            .service(web::resource("/list").route(web::get().to(disputes::retrieve_disputes_list)))
            .service(
                web::resource("/profile/list")
                    .route(web::get().to(disputes::retrieve_disputes_list_profile)),
            )
            .service(web::resource("/filter").route(web::get().to(disputes::get_disputes_filters)))
            .service(
                web::resource("/profile/filter")
                    .route(web::get().to(disputes::get_disputes_filters_profile)),
            )
            .service(
                web::resource("/accept/{dispute_id}")
                    .route(web::post().to(disputes::accept_dispute)),
            )
            .service(
                web::resource("/aggregate").route(web::get().to(disputes::get_disputes_aggregate)),
            )
            .service(
                web::resource("/profile/aggregate")
                    .route(web::get().to(disputes::get_disputes_aggregate_profile)),
            )
            .service(
                web::resource("/evidence")
                    .route(web::post().to(disputes::submit_dispute_evidence))
                    .route(web::put().to(disputes::attach_dispute_evidence))
                    .route(web::delete().to(disputes::delete_dispute_evidence)),
            )
            .service(
                web::resource("/evidence/{dispute_id}")
                    .route(web::get().to(disputes::retrieve_dispute_evidence)),
            )
            .service(
                web::resource("/{dispute_id}").route(web::get().to(disputes::retrieve_dispute)),
            )
    }
}

pub struct Cards;

#[cfg(all(feature = "oltp", feature = "v1"))]
impl Cards {
    pub fn server(state: AppState) -> Scope {
        web::scope("/cards")
            .app_data(web::Data::new(state))
            .service(web::resource("/create").route(web::post().to(create_cards_info)))
            .service(web::resource("/update").route(web::post().to(update_cards_info)))
            .service(web::resource("/update-batch").route(web::post().to(migrate_cards_info)))
            .service(web::resource("/{bin}").route(web::get().to(card_iin_info)))
    }
}

pub struct Files;

#[cfg(all(feature = "olap", feature = "v1"))]
impl Files {
    pub fn server(state: AppState) -> Scope {
        web::scope("/files")
            .app_data(web::Data::new(state))
            .service(web::resource("").route(web::post().to(files::files_create)))
            .service(
                web::resource("/{file_id}")
                    .route(web::delete().to(files::files_delete))
                    .route(web::get().to(files::files_retrieve)),
            )
    }
}

pub struct Cache;

impl Cache {
    pub fn server(state: AppState) -> Scope {
        web::scope("/cache")
            .app_data(web::Data::new(state))
            .service(web::resource("/invalidate/{key}").route(web::post().to(invalidate)))
    }
}

pub struct PaymentLink;

#[cfg(all(feature = "olap", feature = "v1"))]
impl PaymentLink {
    pub fn server(state: AppState) -> Scope {
        web::scope("/payment_link")
            .app_data(web::Data::new(state))
            .service(web::resource("/list").route(web::post().to(payment_link::payments_link_list)))
            .service(
                web::resource("/{payment_link_id}")
                    .route(web::get().to(payment_link::payment_link_retrieve)),
            )
            .service(
                web::resource("{merchant_id}/{payment_id}")
                    .route(web::get().to(payment_link::initiate_payment_link)),
            )
            .service(
                web::resource("s/{merchant_id}/{payment_id}")
                    .route(web::get().to(payment_link::initiate_secure_payment_link)),
            )
            .service(
                web::resource("status/{merchant_id}/{payment_id}")
                    .route(web::get().to(payment_link::payment_link_status)),
            )
    }
}

#[cfg(feature = "payouts")]
pub struct PayoutLink;

#[cfg(all(feature = "payouts", feature = "v1"))]
impl PayoutLink {
    pub fn server(state: AppState) -> Scope {
        let mut route = web::scope("/payout_link").app_data(web::Data::new(state));
        route = route.service(
            web::resource("/{merchant_id}/{payout_id}").route(web::get().to(render_payout_link)),
        );
        route
    }
}
pub struct Profile;
#[cfg(all(feature = "olap", feature = "v2"))]
impl Profile {
    pub fn server(state: AppState) -> Scope {
        web::scope("/v2/profiles")
            .app_data(web::Data::new(state))
            .service(web::resource("").route(web::post().to(profiles::profile_create)))
            .service(
                web::scope("/{profile_id}")
                    .service(
                        web::resource("")
                            .route(web::get().to(profiles::profile_retrieve))
                            .route(web::put().to(profiles::profile_update)),
                    )
                    .service(
                        web::resource("/connector-accounts")
                            .route(web::get().to(admin::connector_list)),
                    )
                    .service(
                        web::resource("/fallback-routing")
                            .route(web::get().to(routing::routing_retrieve_default_config))
                            .route(web::patch().to(routing::routing_update_default_config)),
                    )
                    .service(
                        web::resource("/activate-routing-algorithm").route(web::patch().to(
                            |state, req, path, payload| {
                                routing::routing_link_config(
                                    state,
                                    req,
                                    path,
                                    payload,
                                    &TransactionType::Payment,
                                )
                            },
                        )),
                    )
                    .service(
                        web::resource("/deactivate-routing-algorithm").route(web::patch().to(
                            |state, req, path| {
                                routing::routing_unlink_config(
                                    state,
                                    req,
                                    path,
                                    &TransactionType::Payment,
                                )
                            },
                        )),
                    )
                    .service(web::resource("/routing-algorithm").route(web::get().to(
                        |state, req, query_params, path| {
                            routing::routing_retrieve_linked_config(
                                state,
                                req,
                                query_params,
                                path,
                                &TransactionType::Payment,
                            )
                        },
                    )))
                    .service(
                        web::resource("/decision")
                            .route(web::put().to(routing::upsert_decision_manager_config))
                            .route(web::get().to(routing::retrieve_decision_manager_config)),
                    ),
            )
    }
}
#[cfg(all(feature = "olap", feature = "v1"))]
impl Profile {
    pub fn server(state: AppState) -> Scope {
        let mut route = web::scope("/account/{account_id}/business_profile")
            .app_data(web::Data::new(state))
            .service(
                web::resource("")
                    .route(web::post().to(profiles::profile_create))
                    .route(web::get().to(profiles::profiles_list)),
            );

        #[cfg(feature = "dynamic_routing")]
        {
            route = route.service(
                web::scope("/{profile_id}/dynamic_routing")
                    .service(
                        web::scope("/success_based")
                            .service(
                                web::resource("/toggle")
                                    .route(web::post().to(routing::toggle_success_based_routing)),
                            )
                            .service(web::resource("/config/{algorithm_id}").route(
                                web::patch().to(|state, req, path, payload| {
                                    routing::success_based_routing_update_configs(
                                        state, req, path, payload,
                                    )
                                }),
                            )),
                    )
                    .service(
                        web::resource("/set_volume_split")
                            .route(web::post().to(routing::set_dynamic_routing_volume_split)),
                    )
                    .service(
                        web::scope("/elimination")
                            .service(
                                web::resource("/toggle")
                                    .route(web::post().to(routing::toggle_elimination_routing)),
                            )
                            .service(web::resource("config/{algorithm_id}").route(
                                web::patch().to(|state, req, path, payload| {
                                    routing::elimination_routing_update_configs(
                                        state, req, path, payload,
                                    )
                                }),
                            )),
                    )
                    .service(
                        web::scope("/contracts")
                            .service(web::resource("/toggle").route(
                                web::post().to(routing::contract_based_routing_setup_config),
                            ))
                            .service(web::resource("/config/{algorithm_id}").route(
                                web::patch().to(|state, req, path, payload| {
                                    routing::contract_based_routing_update_configs(
                                        state, req, path, payload,
                                    )
                                }),
                            )),
                    ),
            );
        }

        route = route.service(
            web::scope("/{profile_id}")
                .service(
                    web::resource("")
                        .route(web::get().to(profiles::profile_retrieve))
                        .route(web::post().to(profiles::profile_update))
                        .route(web::delete().to(profiles::profile_delete)),
                )
                .service(
                    web::resource("/toggle_extended_card_info")
                        .route(web::post().to(profiles::toggle_extended_card_info)),
                )
                .service(
                    web::resource("/toggle_connector_agnostic_mit")
                        .route(web::post().to(profiles::toggle_connector_agnostic_mit)),
                ),
        );

        route
    }
}

pub struct ProfileNew;

#[cfg(feature = "olap")]
impl ProfileNew {
    #[cfg(feature = "v1")]
    pub fn server(state: AppState) -> Scope {
        web::scope("/account/{account_id}/profile")
            .app_data(web::Data::new(state))
            .service(
                web::resource("").route(web::get().to(profiles::profiles_list_at_profile_level)),
            )
            .service(
                web::resource("/connectors").route(web::get().to(admin::connector_list_profile)),
            )
    }
    #[cfg(feature = "v2")]
    pub fn server(state: AppState) -> Scope {
        web::scope("/account/{account_id}/profile").app_data(web::Data::new(state))
    }
}

pub struct Gsm;

#[cfg(all(feature = "olap", feature = "v1"))]
impl Gsm {
    pub fn server(state: AppState) -> Scope {
        web::scope("/gsm")
            .app_data(web::Data::new(state))
            .service(web::resource("").route(web::post().to(gsm::create_gsm_rule)))
            .service(web::resource("/get").route(web::post().to(gsm::get_gsm_rule)))
            .service(web::resource("/update").route(web::post().to(gsm::update_gsm_rule)))
            .service(web::resource("/delete").route(web::post().to(gsm::delete_gsm_rule)))
    }
}

#[cfg(feature = "olap")]
pub struct Verify;

#[cfg(all(feature = "olap", feature = "v1"))]
impl Verify {
    pub fn server(state: AppState) -> Scope {
        web::scope("/verify")
            .app_data(web::Data::new(state))
            .service(
                web::resource("/apple_pay/{merchant_id}")
                    .route(web::post().to(apple_pay_merchant_registration)),
            )
            .service(
                web::resource("/applepay_verified_domains")
                    .route(web::get().to(retrieve_apple_pay_verified_domains)),
            )
    }
}

pub struct User;

#[cfg(all(feature = "olap", feature = "v2"))]
impl User {
    pub fn server(state: AppState) -> Scope {
        let mut route = web::scope("/v2/user").app_data(web::Data::new(state));

        route = route.service(
            web::resource("/create_merchant")
                .route(web::post().to(user::user_merchant_account_create)),
        );
        route = route.service(
            web::scope("/list")
                .service(
                    web::resource("/merchant")
                        .route(web::get().to(user::list_merchants_for_user_in_org)),
                )
                .service(
                    web::resource("/profile")
                        .route(web::get().to(user::list_profiles_for_user_in_org_and_merchant)),
                ),
        );

        route = route.service(
            web::scope("/switch")
                .service(
                    web::resource("/merchant")
                        .route(web::post().to(user::switch_merchant_for_user_in_org)),
                )
                .service(
                    web::resource("/profile")
                        .route(web::post().to(user::switch_profile_for_user_in_org_and_merchant)),
                ),
        );

        route = route.service(
            web::resource("/data")
                .route(web::get().to(user::get_multiple_dashboard_metadata))
                .route(web::post().to(user::set_dashboard_metadata)),
        );

        route
    }
}

#[cfg(all(feature = "olap", feature = "v1"))]
impl User {
    pub fn server(state: AppState) -> Scope {
        let mut route = web::scope("/user").app_data(web::Data::new(state));

        route = route
            .service(web::resource("").route(web::get().to(user::get_user_details)))
            .service(web::resource("/signin").route(web::post().to(user::user_signin)))
            .service(web::resource("/v2/signin").route(web::post().to(user::user_signin)))
            // signin/signup with sso using openidconnect
            .service(web::resource("/oidc").route(web::post().to(user::sso_sign)))
            .service(web::resource("/signout").route(web::post().to(user::signout)))
            .service(web::resource("/rotate_password").route(web::post().to(user::rotate_password)))
            .service(web::resource("/change_password").route(web::post().to(user::change_password)))
            .service(
                web::resource("/internal_signup").route(web::post().to(user::internal_user_signup)),
            )
            .service(
                web::resource("/tenant_signup").route(web::post().to(user::create_tenant_user)),
            )
            .service(web::resource("/create_platform").route(web::post().to(user::create_platform)))
            .service(web::resource("/create_org").route(web::post().to(user::user_org_create)))
            .service(
                web::resource("/create_merchant")
                    .route(web::post().to(user::user_merchant_account_create)),
            )
            // TODO: To be deprecated
            .service(
                web::resource("/permission_info")
                    .route(web::get().to(user_role::get_authorization_info)),
            )
            // TODO: To be deprecated
            .service(
                web::resource("/module/list").route(web::get().to(user_role::get_role_information)),
            )
            .service(
                web::resource("/parent/list")
                    .route(web::get().to(user_role::get_parent_group_info)),
            )
            .service(
                web::resource("/update").route(web::post().to(user::update_user_account_details)),
            )
            .service(
                web::resource("/data")
                    .route(web::get().to(user::get_multiple_dashboard_metadata))
                    .route(web::post().to(user::set_dashboard_metadata)),
            );

        route = route
            .service(web::scope("/key").service(
                web::resource("/transfer").route(web::post().to(user::transfer_user_key)),
            ));

        route = route.service(
            web::scope("/list")
                .service(web::resource("/org").route(web::get().to(user::list_orgs_for_user)))
                .service(
                    web::resource("/merchant")
                        .route(web::get().to(user::list_merchants_for_user_in_org)),
                )
                .service(
                    web::resource("/profile")
                        .route(web::get().to(user::list_profiles_for_user_in_org_and_merchant)),
                )
                .service(
                    web::resource("/invitation")
                        .route(web::get().to(user_role::list_invitations_for_user)),
                ),
        );

        route = route.service(
            web::scope("/switch")
                .service(web::resource("/org").route(web::post().to(user::switch_org_for_user)))
                .service(
                    web::resource("/merchant")
                        .route(web::post().to(user::switch_merchant_for_user_in_org)),
                )
                .service(
                    web::resource("/profile")
                        .route(web::post().to(user::switch_profile_for_user_in_org_and_merchant)),
                ),
        );

        // Two factor auth routes
        route = route.service(
            web::scope("/2fa")
                // TODO: to be deprecated
                .service(web::resource("").route(web::get().to(user::check_two_factor_auth_status)))
                .service(
                    web::resource("/v2")
                        .route(web::get().to(user::check_two_factor_auth_status_with_attempts)),
                )
                .service(
                    web::scope("/totp")
                        .service(web::resource("/begin").route(web::get().to(user::totp_begin)))
                        .service(web::resource("/reset").route(web::get().to(user::totp_reset)))
                        .service(
                            web::resource("/verify")
                                .route(web::post().to(user::totp_verify))
                                .route(web::put().to(user::totp_update)),
                        ),
                )
                .service(
                    web::scope("/recovery_code")
                        .service(
                            web::resource("/verify")
                                .route(web::post().to(user::verify_recovery_code)),
                        )
                        .service(
                            web::resource("/generate")
                                .route(web::get().to(user::generate_recovery_codes)),
                        ),
                )
                .service(
                    web::resource("/terminate")
                        .route(web::get().to(user::terminate_two_factor_auth)),
                ),
        );

        route = route.service(
            web::scope("/auth")
                .service(
                    web::resource("")
                        .route(web::post().to(user::create_user_authentication_method))
                        .route(web::put().to(user::update_user_authentication_method)),
                )
                .service(
                    web::resource("/list")
                        .route(web::get().to(user::list_user_authentication_methods)),
                )
                .service(web::resource("/url").route(web::get().to(user::get_sso_auth_url)))
                .service(
                    web::resource("/select").route(web::post().to(user::terminate_auth_select)),
                ),
        );

        #[cfg(feature = "email")]
        {
            route = route
                .service(web::resource("/from_email").route(web::post().to(user::user_from_email)))
                .service(
                    web::resource("/connect_account")
                        .route(web::post().to(user::user_connect_account)),
                )
                .service(
                    web::resource("/forgot_password").route(web::post().to(user::forgot_password)),
                )
                .service(
                    web::resource("/reset_password").route(web::post().to(user::reset_password)),
                )
                .service(
                    web::resource("/signup_with_merchant_id")
                        .route(web::post().to(user::user_signup_with_merchant_id)),
                )
                .service(web::resource("/verify_email").route(web::post().to(user::verify_email)))
                .service(
                    web::resource("/v2/verify_email").route(web::post().to(user::verify_email)),
                )
                .service(
                    web::resource("/verify_email_request")
                        .route(web::post().to(user::verify_email_request)),
                )
                .service(
                    web::resource("/user/resend_invite").route(web::post().to(user::resend_invite)),
                )
                .service(
                    web::resource("/accept_invite_from_email")
                        .route(web::post().to(user::accept_invite_from_email)),
                );
        }
        #[cfg(not(feature = "email"))]
        {
            route = route.service(web::resource("/signup").route(web::post().to(user::user_signup)))
        }

        // User management
        route = route.service(
            web::scope("/user")
                .service(web::resource("").route(web::post().to(user::list_user_roles_details)))
                // TODO: To be deprecated
                .service(web::resource("/v2").route(web::post().to(user::list_user_roles_details)))
                .service(
                    web::resource("/list").route(web::get().to(user_role::list_users_in_lineage)),
                )
                // TODO: To be deprecated
                .service(
                    web::resource("/v2/list")
                        .route(web::get().to(user_role::list_users_in_lineage)),
                )
                .service(
                    web::resource("/invite_multiple")
                        .route(web::post().to(user::invite_multiple_user)),
                )
                .service(
                    web::scope("/invite/accept")
                        .service(
                            web::resource("")
                                .route(web::post().to(user_role::accept_invitations_v2)),
                        )
                        .service(
                            web::resource("/pre_auth")
                                .route(web::post().to(user_role::accept_invitations_pre_auth)),
                        )
                        .service(
                            web::scope("/v2")
                                .service(
                                    web::resource("")
                                        .route(web::post().to(user_role::accept_invitations_v2)),
                                )
                                .service(
                                    web::resource("/pre_auth").route(
                                        web::post().to(user_role::accept_invitations_pre_auth),
                                    ),
                                ),
                        ),
                )
                .service(
                    web::resource("/update_role")
                        .route(web::post().to(user_role::update_user_role)),
                )
                .service(
                    web::resource("/delete").route(web::delete().to(user_role::delete_user_role)),
                ),
        );

        // Role information
        route =
            route.service(
                web::scope("/role")
                    .service(
                        web::resource("")
                            .route(web::get().to(user_role::get_role_from_token))
                            .route(web::post().to(user_role::create_role)),
                    )
                    .service(web::resource("/v2").route(
                        web::get().to(user_role::get_groups_and_resources_for_role_from_token),
                    ))
                    // TODO: To be deprecated
                    .service(
                        web::resource("/v2/list")
                            .route(web::get().to(user_role::list_roles_with_info)),
                    )
                    .service(
                        web::scope("/list")
                            .service(
                                web::resource("")
                                    .route(web::get().to(user_role::list_roles_with_info)),
                            )
                            .service(web::resource("/invite").route(
                                web::get().to(user_role::list_invitable_roles_at_entity_level),
                            ))
                            .service(web::resource("/update").route(
                                web::get().to(user_role::list_updatable_roles_at_entity_level),
                            )),
                    )
                    .service(
                        web::resource("/{role_id}")
                            .route(web::get().to(user_role::get_role))
                            .route(web::put().to(user_role::update_role)),
                    )
                    .service(
                        web::resource("/{role_id}/v2")
                            .route(web::get().to(user_role::get_parent_info_for_role)),
                    ),
            );

        #[cfg(feature = "dummy_connector")]
        {
            route = route.service(
                web::resource("/sample_data")
                    .route(web::post().to(user::generate_sample_data))
                    .route(web::delete().to(user::delete_sample_data)),
            )
        }

        route = route.service(
            web::scope("/theme")
                .service(
                    web::resource("")
                        .route(web::get().to(user::theme::get_theme_using_lineage))
                        .route(web::post().to(user::theme::create_theme)),
                )
                .service(
                    web::resource("/{theme_id}")
                        .route(web::get().to(user::theme::get_theme_using_theme_id))
                        .route(web::put().to(user::theme::update_theme))
                        .route(web::post().to(user::theme::upload_file_to_theme_storage))
                        .route(web::delete().to(user::theme::delete_theme)),
                ),
        );

        route
    }
}

pub struct ConnectorOnboarding;

#[cfg(all(feature = "olap", feature = "v1"))]
impl ConnectorOnboarding {
    pub fn server(state: AppState) -> Scope {
        web::scope("/connector_onboarding")
            .app_data(web::Data::new(state))
            .service(
                web::resource("/action_url")
                    .route(web::post().to(connector_onboarding::get_action_url)),
            )
            .service(
                web::resource("/sync")
                    .route(web::post().to(connector_onboarding::sync_onboarding_status)),
            )
            .service(
                web::resource("/reset_tracking_id")
                    .route(web::post().to(connector_onboarding::reset_tracking_id)),
            )
    }
}

#[cfg(feature = "olap")]
pub struct WebhookEvents;

#[cfg(all(feature = "olap", feature = "v1"))]
impl WebhookEvents {
    pub fn server(config: AppState) -> Scope {
        web::scope("/events")
            .app_data(web::Data::new(config))
            .service(web::scope("/profile/list").service(web::resource("").route(
                web::post().to(webhook_events::list_initial_webhook_delivery_attempts_with_jwtauth),
            )))
            .service(
                web::scope("/{merchant_id}")
                    .service(web::resource("").route(
                        web::post().to(webhook_events::list_initial_webhook_delivery_attempts),
                    ))
                    .service(
                        web::scope("/{event_id}")
                            .service(web::resource("attempts").route(
                                web::get().to(webhook_events::list_webhook_delivery_attempts),
                            ))
                            .service(web::resource("retry").route(
                                web::post().to(webhook_events::retry_webhook_delivery_attempt),
                            )),
                    ),
            )
    }
}

#[cfg(feature = "olap")]
pub struct FeatureMatrix;

#[cfg(all(feature = "olap", feature = "v1"))]
impl FeatureMatrix {
    pub fn server(state: AppState) -> Scope {
        web::scope("/feature_matrix")
            .app_data(web::Data::new(state))
            .service(web::resource("").route(web::get().to(feature_matrix::fetch_feature_matrix)))
    }
}

#[cfg(feature = "olap")]
pub struct ProcessTracker;

#[cfg(all(feature = "olap", feature = "v2"))]
impl ProcessTracker {
    pub fn server(state: AppState) -> Scope {
        use super::process_tracker::revenue_recovery;
        web::scope("/v2/process_tracker/revenue_recovery_workflow")
            .app_data(web::Data::new(state.clone()))
            .service(
                web::resource("/{revenue_recovery_id}")
                    .route(web::get().to(revenue_recovery::revenue_recovery_pt_retrieve_api)),
            )
    }
}<|MERGE_RESOLUTION|>--- conflicted
+++ resolved
@@ -1178,7 +1178,6 @@
     pub fn server(state: AppState) -> Scope {
         let mut route = web::scope("/v2/refunds").app_data(web::Data::new(state));
 
-<<<<<<< HEAD
         #[cfg(feature = "olap")]
         {
             route =
@@ -1187,16 +1186,12 @@
         #[cfg(feature = "oltp")]
         {
             route = route
-                
-=======
-        route = route
->>>>>>> 0d494436
-            .service(web::resource("").route(web::post().to(refunds::refunds_create)))
+                .service(web::resource("").route(web::post().to(refunds::refunds_create)))
                 .service(web::resource("/{id}").route(web::get().to(refunds::refunds_retrieve)))
-            .service(
-                web::resource("/{id}/update_metadata")
-                    .route(web::put().to(refunds::refunds_metadata_update)),
-            );
+                .service(
+                    web::resource("/{id}/update_metadata")
+                        .route(web::put().to(refunds::refunds_metadata_update)),
+                );
         }
 
         route
