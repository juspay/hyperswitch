--- conflicted
+++ resolved
@@ -1,25 +1,18 @@
 use std::sync::Arc;
 
 use actix_web::{web, Scope};
-<<<<<<< HEAD
-#[cfg(all(feature = "aws_kms", feature = "olap"))]
-=======
-#[cfg(all(feature = "olap", any(feature = "hashicorp-vault", feature = "kms")))]
->>>>>>> 61439533
+#[cfg(all(
+    feature = "olap",
+    any(feature = "hashicorp-vault", feature = "aws_kms")
+))]
 use analytics::AnalyticsConfig;
 #[cfg(feature = "aws_kms")]
 use external_services::aws_kms::{self, decrypt::AwsKmsDecrypt};
 #[cfg(feature = "email")]
 use external_services::email::{ses::AwsSes, EmailService};
-<<<<<<< HEAD
-#[cfg(all(feature = "olap", feature = "aws_kms"))]
-=======
 #[cfg(all(feature = "olap", feature = "hashicorp-vault"))]
 use external_services::hashicorp_vault::decrypt::VaultFetch;
-#[cfg(feature = "kms")]
-use external_services::kms::{self, decrypt::KmsDecrypt};
-#[cfg(all(feature = "olap", feature = "kms"))]
->>>>>>> 61439533
+#[cfg(all(feature = "olap", feature = "aws_kms"))]
 use masking::PeekInterface;
 use router_env::tracing_actix_web::RequestId;
 use scheduler::SchedulerInterface;
@@ -156,19 +149,14 @@
         api_client: Box<dyn crate::services::ApiClient>,
     ) -> Self {
         Box::pin(async move {
-<<<<<<< HEAD
             #[cfg(feature = "aws_kms")]
             let aws_kms_client = aws_kms::get_aws_kms_client(&conf.kms).await;
-=======
-            #[cfg(feature = "kms")]
-            let kms_client = kms::get_kms_client(&conf.kms).await;
             #[cfg(all(feature = "hashicorp-vault", feature = "olap"))]
             #[allow(clippy::expect_used)]
             let hc_client =
                 external_services::hashicorp_vault::get_hashicorp_client(&conf.hc_vault)
                     .await
                     .expect("Failed while creating hashicorp_client");
->>>>>>> 61439533
             let testable = storage_impl == StorageImpl::PostgresqlTest;
             #[allow(clippy::expect_used)]
             let event_handler = conf
@@ -204,9 +192,6 @@
                 ),
             };
 
-<<<<<<< HEAD
-            #[cfg(all(feature = "aws_kms", feature = "olap"))]
-=======
             #[cfg(all(feature = "hashicorp-vault", feature = "olap"))]
             #[allow(clippy::expect_used)]
             match conf.analytics {
@@ -223,8 +208,7 @@
                 }
             };
 
-            #[cfg(all(feature = "kms", feature = "olap"))]
->>>>>>> 61439533
+            #[cfg(all(feature = "aws_kms", feature = "olap"))]
             #[allow(clippy::expect_used)]
             match conf.analytics {
                 AnalyticsConfig::Clickhouse { .. } => {}
@@ -239,9 +223,6 @@
                 }
             };
 
-<<<<<<< HEAD
-            #[cfg(all(feature = "aws_kms", feature = "olap"))]
-=======
             #[cfg(all(feature = "hashicorp-vault", feature = "olap"))]
             #[allow(clippy::expect_used)]
             {
@@ -252,8 +233,7 @@
                     .expect("Failed to decrypt connector onboarding credentials");
             }
 
-            #[cfg(all(feature = "kms", feature = "olap"))]
->>>>>>> 61439533
+            #[cfg(all(feature = "aws_kms", feature = "olap"))]
             #[allow(clippy::expect_used)]
             {
                 conf.connector_onboarding = conf
@@ -266,9 +246,6 @@
             #[cfg(feature = "olap")]
             let pool = crate::analytics::AnalyticsProvider::from_conf(&conf.analytics).await;
 
-<<<<<<< HEAD
-            #[cfg(feature = "aws_kms")]
-=======
             #[cfg(all(feature = "hashicorp-vault", feature = "olap"))]
             #[allow(clippy::expect_used)]
             {
@@ -280,8 +257,7 @@
                     .expect("Failed to decrypt connector onboarding credentials");
             }
 
-            #[cfg(feature = "kms")]
->>>>>>> 61439533
+            #[cfg(feature = "aws_kms")]
             #[allow(clippy::expect_used)]
             let kms_secrets = settings::ActiveKmsSecrets {
                 jwekey: conf.jwekey.clone().into(),
