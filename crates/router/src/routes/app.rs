--- conflicted
+++ resolved
@@ -518,13 +518,8 @@
     pub fn server(state: AppState) -> Scope {
         let mut route = web::scope("/v2/payments").app_data(web::Data::new(state));
         route = route
-<<<<<<< HEAD
             .service(web::resource("/create-intent").route(web::post().to(payments_create_intent)));
-        route = route.service(
-            web::resource("/{payment_id}/saved_payment_methods")
-                .route(web::get().to(list_customer_payment_method_for_payment)),
-        );
-=======
+        route = route
             .service(
                 web::resource("/{payment_id}/saved_payment_methods")
                     .route(web::get().to(list_customer_payment_method_for_payment)),
@@ -533,7 +528,6 @@
                 web::resource("/{payment_id}/create_external_sdk_tokens")
                     .route(web::post().to(payments_connector_session)),
             );
->>>>>>> 023a783b
 
         route
     }
