use std::{collections::HashMap, sync::Arc};

use actix_web::{web, Scope};
#[cfg(all(feature = "olap", feature = "v1"))]
use api_models::routing::RoutingRetrieveQuery;
#[cfg(feature = "olap")]
use common_enums::TransactionType;
#[cfg(feature = "partial-auth")]
use common_utils::crypto::Blake3;
use common_utils::id_type;
#[cfg(feature = "email")]
use external_services::email::{
    no_email::NoEmailClient, ses::AwsSes, smtp::SmtpServer, EmailClientConfigs, EmailService,
};
use external_services::{
    file_storage::FileStorageInterface,
    grpc_client::{GrpcClients, GrpcHeaders},
};
use hyperswitch_interfaces::{
    encryption_interface::EncryptionManagementInterface,
    secrets_interface::secret_state::{RawSecret, SecuredSecret},
};
use router_env::tracing_actix_web::RequestId;
use scheduler::SchedulerInterface;
use storage_impl::{config::TenantConfig, redis::RedisStore, MockDb};
use tokio::sync::oneshot;

use self::settings::Tenant;
#[cfg(any(feature = "olap", feature = "oltp"))]
use super::currency;
#[cfg(feature = "dummy_connector")]
use super::dummy_connector::*;
#[cfg(all(any(feature = "v1", feature = "v2"), feature = "oltp"))]
use super::ephemeral_key::*;
#[cfg(any(feature = "olap", feature = "oltp"))]
use super::payment_methods;
#[cfg(feature = "payouts")]
use super::payout_link::*;
#[cfg(feature = "payouts")]
use super::payouts::*;
#[cfg(all(
    feature = "oltp",
    any(feature = "v1", feature = "v2"),
    not(feature = "customer_v2")
))]
use super::pm_auth;
#[cfg(feature = "oltp")]
use super::poll;
#[cfg(feature = "olap")]
use super::routing;
#[cfg(all(feature = "olap", feature = "v1"))]
use super::verification::{apple_pay_merchant_registration, retrieve_apple_pay_verified_domains};
#[cfg(feature = "oltp")]
use super::webhooks::*;
use super::{
    admin, api_keys, cache::*, connector_onboarding, disputes, files, gsm, health::*, profiles,
    relay, user, user_role,
};
#[cfg(feature = "v1")]
use super::{apple_pay_certificates_migration, blocklist, payment_link, webhook_events};
#[cfg(any(feature = "olap", feature = "oltp"))]
use super::{configs::*, customers, payments};
#[cfg(all(any(feature = "olap", feature = "oltp"), feature = "v1"))]
use super::{mandates::*, refunds::*};
#[cfg(feature = "olap")]
pub use crate::analytics::opensearch::OpenSearchClient;
#[cfg(feature = "olap")]
use crate::analytics::AnalyticsProvider;
#[cfg(feature = "partial-auth")]
use crate::errors::RouterResult;
#[cfg(feature = "v1")]
use crate::routes::cards_info::card_iin_info;
#[cfg(all(feature = "olap", feature = "v1"))]
use crate::routes::feature_matrix;
#[cfg(all(feature = "frm", feature = "oltp"))]
use crate::routes::fraud_check as frm_routes;
#[cfg(all(feature = "recon", feature = "olap"))]
use crate::routes::recon as recon_routes;
pub use crate::{
    configs::settings,
    db::{CommonStorageInterface, GlobalStorageInterface, StorageImpl, StorageInterface},
    events::EventsHandler,
    services::{get_cache_store, get_store},
};
use crate::{
    configs::{secrets_transformers, Settings},
    db::kafka_store::{KafkaStore, TenantID},
};

#[derive(Clone)]
pub struct ReqState {
    pub event_context: events::EventContext<crate::events::EventType, EventsHandler>,
}

#[derive(Clone)]
pub struct SessionState {
    pub store: Box<dyn StorageInterface>,
    /// Global store is used for global schema operations in tables like Users and Tenants
    pub global_store: Box<dyn GlobalStorageInterface>,
    pub conf: Arc<settings::Settings<RawSecret>>,
    pub api_client: Box<dyn crate::services::ApiClient>,
    pub event_handler: EventsHandler,
    #[cfg(feature = "email")]
    pub email_client: Arc<Box<dyn EmailService>>,
    #[cfg(feature = "olap")]
    pub pool: AnalyticsProvider,
    pub file_storage_client: Arc<dyn FileStorageInterface>,
    pub request_id: Option<RequestId>,
    pub base_url: String,
    pub tenant: Tenant,
    #[cfg(feature = "olap")]
    pub opensearch_client: Arc<OpenSearchClient>,
    pub grpc_client: Arc<GrpcClients>,
    pub theme_storage_client: Arc<dyn FileStorageInterface>,
    pub locale: String,
}
impl scheduler::SchedulerSessionState for SessionState {
    fn get_db(&self) -> Box<dyn SchedulerInterface> {
        self.store.get_scheduler_db()
    }
}
impl SessionState {
    pub fn get_req_state(&self) -> ReqState {
        ReqState {
            event_context: events::EventContext::new(self.event_handler.clone()),
        }
    }
    pub fn get_grpc_headers(&self) -> GrpcHeaders {
        GrpcHeaders {
            tenant_id: self.tenant.tenant_id.get_string_repr().to_string(),
            request_id: self.request_id.map(|req_id| (*req_id).to_string()),
        }
    }
}

pub trait SessionStateInfo {
    fn conf(&self) -> settings::Settings<RawSecret>;
    fn store(&self) -> Box<dyn StorageInterface>;
    fn event_handler(&self) -> EventsHandler;
    fn get_request_id(&self) -> Option<String>;
    fn add_request_id(&mut self, request_id: RequestId);
    #[cfg(feature = "partial-auth")]
    fn get_detached_auth(&self) -> RouterResult<(Blake3, &[u8])>;
    fn session_state(&self) -> SessionState;
}

impl SessionStateInfo for SessionState {
    fn store(&self) -> Box<dyn StorageInterface> {
        self.store.to_owned()
    }
    fn conf(&self) -> settings::Settings<RawSecret> {
        self.conf.as_ref().to_owned()
    }
    fn event_handler(&self) -> EventsHandler {
        self.event_handler.clone()
    }
    fn get_request_id(&self) -> Option<String> {
        self.api_client.get_request_id()
    }
    fn add_request_id(&mut self, request_id: RequestId) {
        self.api_client.add_request_id(request_id);
        self.store.add_request_id(request_id.to_string());
        self.request_id.replace(request_id);
    }

    #[cfg(feature = "partial-auth")]
    fn get_detached_auth(&self) -> RouterResult<(Blake3, &[u8])> {
        use error_stack::ResultExt;
        use hyperswitch_domain_models::errors::api_error_response as errors;
        use masking::prelude::PeekInterface as _;
        use router_env::logger;

        let output = CHECKSUM_KEY.get_or_try_init(|| {
            let conf = self.conf();
            let context = conf
                .api_keys
                .get_inner()
                .checksum_auth_context
                .peek()
                .clone();
            let key = conf.api_keys.get_inner().checksum_auth_key.peek();
            hex::decode(key).map(|key| {
                (
                    masking::StrongSecret::new(context),
                    masking::StrongSecret::new(key),
                )
            })
        });

        match output {
            Ok((context, key)) => Ok((Blake3::new(context.peek().clone()), key.peek())),
            Err(err) => {
                logger::error!("Failed to get checksum key");
                Err(err).change_context(errors::ApiErrorResponse::InternalServerError)
            }
        }
    }
    fn session_state(&self) -> SessionState {
        self.clone()
    }
}
#[derive(Clone)]
pub struct AppState {
    pub flow_name: String,
    pub global_store: Box<dyn GlobalStorageInterface>,
    pub stores: HashMap<id_type::TenantId, Box<dyn StorageInterface>>,
    pub conf: Arc<settings::Settings<RawSecret>>,
    pub event_handler: EventsHandler,
    #[cfg(feature = "email")]
    pub email_client: Arc<Box<dyn EmailService>>,
    pub api_client: Box<dyn crate::services::ApiClient>,
    #[cfg(feature = "olap")]
    pub pools: HashMap<id_type::TenantId, AnalyticsProvider>,
    #[cfg(feature = "olap")]
    pub opensearch_client: Arc<OpenSearchClient>,
    pub request_id: Option<RequestId>,
    pub file_storage_client: Arc<dyn FileStorageInterface>,
    pub encryption_client: Arc<dyn EncryptionManagementInterface>,
    pub grpc_client: Arc<GrpcClients>,
    pub theme_storage_client: Arc<dyn FileStorageInterface>,
}
impl scheduler::SchedulerAppState for AppState {
    fn get_tenants(&self) -> Vec<id_type::TenantId> {
        self.conf.multitenancy.get_tenant_ids()
    }
}
pub trait AppStateInfo {
    fn conf(&self) -> settings::Settings<RawSecret>;
    fn event_handler(&self) -> EventsHandler;
    #[cfg(feature = "email")]
    fn email_client(&self) -> Arc<Box<dyn EmailService>>;
    fn add_request_id(&mut self, request_id: RequestId);
    fn add_flow_name(&mut self, flow_name: String);
    fn get_request_id(&self) -> Option<String>;
}

#[cfg(feature = "partial-auth")]
static CHECKSUM_KEY: once_cell::sync::OnceCell<(
    masking::StrongSecret<String>,
    masking::StrongSecret<Vec<u8>>,
)> = once_cell::sync::OnceCell::new();

impl AppStateInfo for AppState {
    fn conf(&self) -> settings::Settings<RawSecret> {
        self.conf.as_ref().to_owned()
    }
    #[cfg(feature = "email")]
    fn email_client(&self) -> Arc<Box<dyn EmailService>> {
        self.email_client.to_owned()
    }
    fn event_handler(&self) -> EventsHandler {
        self.event_handler.clone()
    }
    fn add_request_id(&mut self, request_id: RequestId) {
        self.api_client.add_request_id(request_id);
        self.request_id.replace(request_id);
    }

    fn add_flow_name(&mut self, flow_name: String) {
        self.api_client.add_flow_name(flow_name);
    }
    fn get_request_id(&self) -> Option<String> {
        self.api_client.get_request_id()
    }
}

impl AsRef<Self> for AppState {
    fn as_ref(&self) -> &Self {
        self
    }
}

#[cfg(feature = "email")]
pub async fn create_email_client(
    settings: &settings::Settings<RawSecret>,
) -> Box<dyn EmailService> {
    match &settings.email.client_config {
        EmailClientConfigs::Ses { aws_ses } => Box::new(
            AwsSes::create(
                &settings.email,
                aws_ses,
                settings.proxy.https_url.to_owned(),
            )
            .await,
        ),
        EmailClientConfigs::Smtp { smtp } => {
            Box::new(SmtpServer::create(&settings.email, smtp.clone()).await)
        }
        EmailClientConfigs::NoEmailClient => Box::new(NoEmailClient::create().await),
    }
}

impl AppState {
    /// # Panics
    ///
    /// Panics if Store can't be created or JWE decryption fails
    pub async fn with_storage(
        conf: settings::Settings<SecuredSecret>,
        storage_impl: StorageImpl,
        shut_down_signal: oneshot::Sender<()>,
        api_client: Box<dyn crate::services::ApiClient>,
    ) -> Self {
        #[allow(clippy::expect_used)]
        let secret_management_client = conf
            .secrets_management
            .get_secret_management_client()
            .await
            .expect("Failed to create secret management client");

        let conf = Box::pin(secrets_transformers::fetch_raw_secrets(
            conf,
            &*secret_management_client,
        ))
        .await;

        #[allow(clippy::expect_used)]
        let encryption_client = conf
            .encryption_management
            .get_encryption_management_client()
            .await
            .expect("Failed to create encryption client");

        Box::pin(async move {
            let testable = storage_impl == StorageImpl::PostgresqlTest;
            #[allow(clippy::expect_used)]
            let event_handler = conf
                .events
                .get_event_handler()
                .await
                .expect("Failed to create event handler");

            #[allow(clippy::expect_used)]
            #[cfg(feature = "olap")]
            let opensearch_client = Arc::new(
                conf.opensearch
                    .get_opensearch_client()
                    .await
                    .expect("Failed to create opensearch client"),
            );

            #[cfg(feature = "olap")]
            let mut pools: HashMap<id_type::TenantId, AnalyticsProvider> = HashMap::new();
            let mut stores = HashMap::new();
            #[allow(clippy::expect_used)]
            let cache_store = get_cache_store(&conf.clone(), shut_down_signal, testable)
                .await
                .expect("Failed to create store");
            let global_store: Box<dyn GlobalStorageInterface> = Self::get_store_interface(
                &storage_impl,
                &event_handler,
                &conf,
                &conf.multitenancy.global_tenant,
                Arc::clone(&cache_store),
                testable,
            )
            .await
            .get_global_storage_interface();
            for (tenant_name, tenant) in conf.clone().multitenancy.get_tenants() {
                let store: Box<dyn StorageInterface> = Self::get_store_interface(
                    &storage_impl,
                    &event_handler,
                    &conf,
                    tenant,
                    Arc::clone(&cache_store),
                    testable,
                )
                .await
                .get_storage_interface();
                stores.insert(tenant_name.clone(), store);
                #[cfg(feature = "olap")]
                let pool = AnalyticsProvider::from_conf(conf.analytics.get_inner(), tenant).await;
                #[cfg(feature = "olap")]
                pools.insert(tenant_name.clone(), pool);
            }

            #[cfg(feature = "email")]
            let email_client = Arc::new(create_email_client(&conf).await);

            let file_storage_client = conf.file_storage.get_file_storage_client().await;
            let theme_storage_client = conf.theme.storage.get_file_storage_client().await;

            let grpc_client = conf.grpc_client.get_grpc_client_interface().await;

            Self {
                flow_name: String::from("default"),
                stores,
                global_store,
                conf: Arc::new(conf),
                #[cfg(feature = "email")]
                email_client,
                api_client,
                event_handler,
                #[cfg(feature = "olap")]
                pools,
                #[cfg(feature = "olap")]
                opensearch_client,
                request_id: None,
                file_storage_client,
                encryption_client,
                grpc_client,
                theme_storage_client,
            }
        })
        .await
    }

    async fn get_store_interface(
        storage_impl: &StorageImpl,
        event_handler: &EventsHandler,
        conf: &Settings,
        tenant: &dyn TenantConfig,
        cache_store: Arc<RedisStore>,
        testable: bool,
    ) -> Box<dyn CommonStorageInterface> {
        match storage_impl {
            StorageImpl::Postgresql | StorageImpl::PostgresqlTest => match event_handler {
                EventsHandler::Kafka(kafka_client) => Box::new(
                    KafkaStore::new(
                        #[allow(clippy::expect_used)]
                        get_store(&conf.clone(), tenant, Arc::clone(&cache_store), testable)
                            .await
                            .expect("Failed to create store"),
                        kafka_client.clone(),
                        TenantID(tenant.get_schema().to_string()),
                        tenant,
                    )
                    .await,
                ),
                EventsHandler::Logs(_) => Box::new(
                    #[allow(clippy::expect_used)]
                    get_store(conf, tenant, Arc::clone(&cache_store), testable)
                        .await
                        .expect("Failed to create store"),
                ),
            },
            #[allow(clippy::expect_used)]
            StorageImpl::Mock => Box::new(
                MockDb::new(&conf.redis)
                    .await
                    .expect("Failed to create mock store"),
            ),
        }
    }

    pub async fn new(
        conf: settings::Settings<SecuredSecret>,
        shut_down_signal: oneshot::Sender<()>,
        api_client: Box<dyn crate::services::ApiClient>,
    ) -> Self {
        Box::pin(Self::with_storage(
            conf,
            StorageImpl::Postgresql,
            shut_down_signal,
            api_client,
        ))
        .await
    }

    pub fn get_session_state<E, F>(
        self: Arc<Self>,
        tenant: &id_type::TenantId,
        locale: Option<String>,
        err: F,
    ) -> Result<SessionState, E>
    where
        F: FnOnce() -> E + Copy,
    {
        let tenant_conf = self.conf.multitenancy.get_tenant(tenant).ok_or_else(err)?;
        let mut event_handler = self.event_handler.clone();
        event_handler.add_tenant(tenant_conf);
        Ok(SessionState {
            store: self.stores.get(tenant).ok_or_else(err)?.clone(),
            global_store: self.global_store.clone(),
            conf: Arc::clone(&self.conf),
            api_client: self.api_client.clone(),
            event_handler,
            #[cfg(feature = "olap")]
            pool: self.pools.get(tenant).ok_or_else(err)?.clone(),
            file_storage_client: self.file_storage_client.clone(),
            request_id: self.request_id,
            base_url: tenant_conf.base_url.clone(),
            tenant: tenant_conf.clone(),
            #[cfg(feature = "email")]
            email_client: Arc::clone(&self.email_client),
            #[cfg(feature = "olap")]
            opensearch_client: Arc::clone(&self.opensearch_client),
            grpc_client: Arc::clone(&self.grpc_client),
            theme_storage_client: self.theme_storage_client.clone(),
            locale: locale.unwrap_or(common_utils::consts::DEFAULT_LOCALE.to_string()),
        })
    }
}

pub struct Health;

impl Health {
    pub fn server(state: AppState) -> Scope {
        web::scope("health")
            .app_data(web::Data::new(state))
            .service(web::resource("").route(web::get().to(health)))
            .service(web::resource("/ready").route(web::get().to(deep_health_check)))
    }
}

#[cfg(feature = "dummy_connector")]
pub struct DummyConnector;

#[cfg(all(feature = "dummy_connector", feature = "v1"))]
impl DummyConnector {
    pub fn server(state: AppState) -> Scope {
        let mut routes_with_restricted_access = web::scope("");
        #[cfg(not(feature = "external_access_dc"))]
        {
            routes_with_restricted_access =
                routes_with_restricted_access.guard(actix_web::guard::Host("localhost"));
        }
        routes_with_restricted_access = routes_with_restricted_access
            .service(web::resource("/payment").route(web::post().to(dummy_connector_payment)))
            .service(
                web::resource("/payments/{payment_id}")
                    .route(web::get().to(dummy_connector_payment_data)),
            )
            .service(
                web::resource("/{payment_id}/refund").route(web::post().to(dummy_connector_refund)),
            )
            .service(
                web::resource("/refunds/{refund_id}")
                    .route(web::get().to(dummy_connector_refund_data)),
            );
        web::scope("/dummy-connector")
            .app_data(web::Data::new(state))
            .service(
                web::resource("/authorize/{attempt_id}")
                    .route(web::get().to(dummy_connector_authorize_payment)),
            )
            .service(
                web::resource("/complete/{attempt_id}")
                    .route(web::get().to(dummy_connector_complete_payment)),
            )
            .service(routes_with_restricted_access)
    }
}

pub struct Payments;

#[cfg(all(
    any(feature = "olap", feature = "oltp"),
    feature = "v2",
    feature = "payment_methods_v2",
))]
impl Payments {
    pub fn server(state: AppState) -> Scope {
        let mut route = web::scope("/v2/payments").app_data(web::Data::new(state));
        route = route.service(
            web::resource("/create-intent").route(web::post().to(payments::payments_create_intent)),
        );

        route = route.service(
            web::scope("/{payment_id}")
                .service(
                    web::resource("/confirm-intent")
                        .route(web::post().to(payments::payment_confirm_intent)),
                )
                .service(
                    web::resource("/get-intent")
                        .route(web::get().to(payments::payments_get_intent)),
                )
                .service(
                    web::resource("/update-intent")
                        .route(web::put().to(payments::payments_update_intent)),
                )
                .service(
                    web::resource("/create-external-sdk-tokens")
                        .route(web::post().to(payments::payments_connector_session)),
                )
                .service(web::resource("").route(web::get().to(payments::payment_status)))
                .service(
                    web::resource("/start-redirection")
                        .route(web::get().to(payments::payments_start_redirection)),
                )
                .service(
                    web::resource("/payment-methods")
                        .route(web::get().to(payments::list_payment_methods)),
                )
                .service(
                    web::resource("/finish-redirection/{publishable_key}/{profile_id}")
                        .route(web::get().to(payments::payments_finish_redirection)),
                )
                .service(
                    web::resource("/capture").route(web::post().to(payments::payments_capture)),
                ),
        );

        route
    }
}

pub struct Relay;

#[cfg(feature = "oltp")]
impl Relay {
    pub fn server(state: AppState) -> Scope {
        web::scope("/relay")
            .app_data(web::Data::new(state))
            .service(web::resource("").route(web::post().to(relay::relay)))
            .service(web::resource("/{relay_id}").route(web::get().to(relay::relay_retrieve)))
    }
}

#[cfg(feature = "v1")]
impl Payments {
    pub fn server(state: AppState) -> Scope {
        let mut route = web::scope("/payments").app_data(web::Data::new(state));

        #[cfg(feature = "olap")]
        {
            route = route
                .service(
                    web::resource("/list")
                        .route(web::get().to(payments::payments_list))
                        .route(web::post().to(payments::payments_list_by_filter)),
                )
                .service(
                    web::resource("/profile/list")
                        .route(web::get().to(payments::profile_payments_list))
                        .route(web::post().to(payments::profile_payments_list_by_filter)),
                )
                .service(
                    web::resource("/filter")
                        .route(web::post().to(payments::get_filters_for_payments)),
                )
                .service(
                    web::resource("/v2/filter").route(web::get().to(payments::get_payment_filters)),
                )
                .service(
                    web::resource("/aggregate")
                        .route(web::get().to(payments::get_payments_aggregates)),
                )
                .service(
                    web::resource("/profile/aggregate")
                        .route(web::get().to(payments::get_payments_aggregates_profile)),
                )
                .service(
                    web::resource("/v2/profile/filter")
                        .route(web::get().to(payments::get_payment_filters_profile)),
                )
                .service(
                    web::resource("/{payment_id}/manual-update")
                        .route(web::put().to(payments::payments_manual_update)),
                )
        }
        #[cfg(feature = "oltp")]
        {
            route = route
                .service(web::resource("").route(web::post().to(payments::payments_create)))
                .service(
                    web::resource("/session_tokens")
                        .route(web::post().to(payments::payments_connector_session)),
                )
                .service(
                    web::resource("/sync")
                        .route(web::post().to(payments::payments_retrieve_with_gateway_creds)),
                )
                .service(
                    web::resource("/{payment_id}")
                        .route(web::get().to(payments::payments_retrieve))
                        .route(web::post().to(payments::payments_update)),
                )
                .service(
                    web::resource("/{payment_id}/post_session_tokens").route(web::post().to(payments::payments_post_session_tokens)),
                )
                .service(
                    web::resource("/{payment_id}/confirm").route(web::post().to(payments::payments_confirm)),
                )
                .service(
                    web::resource("/{payment_id}/cancel").route(web::post().to(payments::payments_cancel)),
                )
                .service(
                    web::resource("/{payment_id}/capture").route(web::post().to(payments::payments_capture)),
                )
                .service(
                    web::resource("/{payment_id}/approve")
                        .route(web::post().to(payments::payments_approve)),
                )
                .service(
                    web::resource("/{payment_id}/reject")
                        .route(web::post().to(payments::payments_reject)),
                )
                .service(
                    web::resource("/redirect/{payment_id}/{merchant_id}/{attempt_id}")
                        .route(web::get().to(payments::payments_start)),
                )
                .service(
                    web::resource(
                        "/{payment_id}/{merchant_id}/redirect/response/{connector}/{creds_identifier}",
                    )
                    .route(web::get().to(payments::payments_redirect_response_with_creds_identifier)),
                )
                .service(
                    web::resource("/{payment_id}/{merchant_id}/redirect/response/{connector}")
                        .route(web::get().to(payments::payments_redirect_response))
                        .route(web::post().to(payments::payments_redirect_response))
                )
                .service(
                    web::resource("/{payment_id}/{merchant_id}/redirect/complete/{connector}")
                        .route(web::get().to(payments::payments_complete_authorize_redirect))
                        .route(web::post().to(payments::payments_complete_authorize_redirect)),
                )
                .service(
                    web::resource("/{payment_id}/complete_authorize")
                        .route(web::post().to(payments::payments_complete_authorize)),
                )
                .service(
                    web::resource("/{payment_id}/incremental_authorization").route(web::post().to(payments::payments_incremental_authorization)),
                )
                .service(
                    web::resource("/{payment_id}/{merchant_id}/authorize/{connector}").route(web::post().to(payments::post_3ds_payments_authorize)),
                )
                .service(
                    web::resource("/{payment_id}/3ds/authentication").route(web::post().to(payments::payments_external_authentication)),
                )
                .service(
                    web::resource("/{payment_id}/extended_card_info").route(web::get().to(payments::retrieve_extended_card_info)),
                )
                .service(
                web::resource("{payment_id}/calculate_tax")
                    .route(web::post().to(payments::payments_dynamic_tax_calculation)),
                );
        }
        route
    }
}

#[cfg(any(feature = "olap", feature = "oltp"))]
pub struct Forex;

#[cfg(all(any(feature = "olap", feature = "oltp"), feature = "v1"))]
impl Forex {
    pub fn server(state: AppState) -> Scope {
        web::scope("/forex")
            .app_data(web::Data::new(state.clone()))
            .app_data(web::Data::new(state.clone()))
            .service(web::resource("/rates").route(web::get().to(currency::retrieve_forex)))
            .service(
                web::resource("/convert_from_minor").route(web::get().to(currency::convert_forex)),
            )
    }
}

#[cfg(feature = "olap")]
pub struct Routing;

#[cfg(all(feature = "olap", feature = "v2"))]
impl Routing {
    pub fn server(state: AppState) -> Scope {
        web::scope("/v2/routing-algorithm")
            .app_data(web::Data::new(state.clone()))
            .service(
                web::resource("").route(web::post().to(|state, req, payload| {
                    routing::routing_create_config(state, req, payload, TransactionType::Payment)
                })),
            )
            .service(
                web::resource("/{algorithm_id}")
                    .route(web::get().to(routing::routing_retrieve_config)),
            )
    }
}
#[cfg(all(feature = "olap", feature = "v1"))]
impl Routing {
    pub fn server(state: AppState) -> Scope {
        #[allow(unused_mut)]
        let mut route = web::scope("/routing")
            .app_data(web::Data::new(state.clone()))
            .service(
                web::resource("/active").route(web::get().to(|state, req, query_params| {
                    routing::routing_retrieve_linked_config(
                        state,
                        req,
                        query_params,
                        &TransactionType::Payment,
                    )
                })),
            )
            .service(
                web::resource("")
                    .route(
                        web::get().to(|state, req, path: web::Query<RoutingRetrieveQuery>| {
                            routing::list_routing_configs(
                                state,
                                req,
                                path,
                                &TransactionType::Payment,
                            )
                        }),
                    )
                    .route(web::post().to(|state, req, payload| {
                        routing::routing_create_config(
                            state,
                            req,
                            payload,
                            TransactionType::Payment,
                        )
                    })),
            )
            .service(web::resource("/list/profile").route(web::get().to(
                |state, req, query: web::Query<RoutingRetrieveQuery>| {
                    routing::list_routing_configs_for_profile(
                        state,
                        req,
                        query,
                        &TransactionType::Payment,
                    )
                },
            )))
            .service(
                web::resource("/default").route(web::post().to(|state, req, payload| {
                    routing::routing_update_default_config(
                        state,
                        req,
                        payload,
                        &TransactionType::Payment,
                    )
                })),
            )
            .service(
                web::resource("/deactivate").route(web::post().to(|state, req, payload| {
                    routing::routing_unlink_config(state, req, payload, &TransactionType::Payment)
                })),
            )
            .service(
                web::resource("/decision")
                    .route(web::put().to(routing::upsert_decision_manager_config))
                    .route(web::get().to(routing::retrieve_decision_manager_config))
                    .route(web::delete().to(routing::delete_decision_manager_config)),
            )
            .service(
                web::resource("/decision/surcharge")
                    .route(web::put().to(routing::upsert_surcharge_decision_manager_config))
                    .route(web::get().to(routing::retrieve_surcharge_decision_manager_config))
                    .route(web::delete().to(routing::delete_surcharge_decision_manager_config)),
            )
            .service(
                web::resource("/default/profile/{profile_id}").route(web::post().to(
                    |state, req, path, payload| {
                        routing::routing_update_default_config_for_profile(
                            state,
                            req,
                            path,
                            payload,
                            &TransactionType::Payment,
                        )
                    },
                )),
            )
            .service(
                web::resource("/default/profile").route(web::get().to(|state, req| {
                    routing::routing_retrieve_default_config(state, req, &TransactionType::Payment)
                })),
            );

        #[cfg(feature = "payouts")]
        {
            route = route
                .service(
                    web::resource("/payouts")
                        .route(web::get().to(
                            |state, req, path: web::Query<RoutingRetrieveQuery>| {
                                routing::list_routing_configs(
                                    state,
                                    req,
                                    path,
                                    &TransactionType::Payout,
                                )
                            },
                        ))
                        .route(web::post().to(|state, req, payload| {
                            routing::routing_create_config(
                                state,
                                req,
                                payload,
                                TransactionType::Payout,
                            )
                        })),
                )
                .service(web::resource("/payouts/list/profile").route(web::get().to(
                    |state, req, query: web::Query<RoutingRetrieveQuery>| {
                        routing::list_routing_configs_for_profile(
                            state,
                            req,
                            query,
                            &TransactionType::Payout,
                        )
                    },
                )))
                .service(web::resource("/payouts/active").route(web::get().to(
                    |state, req, query_params| {
                        routing::routing_retrieve_linked_config(
                            state,
                            req,
                            query_params,
                            &TransactionType::Payout,
                        )
                    },
                )))
                .service(
                    web::resource("/payouts/default")
                        .route(web::get().to(|state, req| {
                            routing::routing_retrieve_default_config(
                                state,
                                req,
                                &TransactionType::Payout,
                            )
                        }))
                        .route(web::post().to(|state, req, payload| {
                            routing::routing_update_default_config(
                                state,
                                req,
                                payload,
                                &TransactionType::Payout,
                            )
                        })),
                )
                .service(
                    web::resource("/payouts/{algorithm_id}/activate").route(web::post().to(
                        |state, req, path| {
                            routing::routing_link_config(state, req, path, &TransactionType::Payout)
                        },
                    )),
                )
                .service(web::resource("/payouts/deactivate").route(web::post().to(
                    |state, req, payload| {
                        routing::routing_unlink_config(
                            state,
                            req,
                            payload,
                            &TransactionType::Payout,
                        )
                    },
                )))
                .service(
                    web::resource("/payouts/default/profile/{profile_id}").route(web::post().to(
                        |state, req, path, payload| {
                            routing::routing_update_default_config_for_profile(
                                state,
                                req,
                                path,
                                payload,
                                &TransactionType::Payout,
                            )
                        },
                    )),
                )
                .service(
                    web::resource("/payouts/default/profile").route(web::get().to(|state, req| {
                        routing::routing_retrieve_default_config_for_profiles(
                            state,
                            req,
                            &TransactionType::Payout,
                        )
                    })),
                );
        }

        route = route
            .service(
                web::resource("/{algorithm_id}")
                    .route(web::get().to(routing::routing_retrieve_config)),
            )
            .service(
                web::resource("/{algorithm_id}/activate").route(web::post().to(
                    |state, req, path| {
                        routing::routing_link_config(state, req, path, &TransactionType::Payment)
                    },
                )),
            );
        route
    }
}

pub struct Customers;

#[cfg(all(
    feature = "v2",
    feature = "customer_v2",
    any(feature = "olap", feature = "oltp")
))]
impl Customers {
    pub fn server(state: AppState) -> Scope {
        let mut route = web::scope("/v2/customers").app_data(web::Data::new(state));
        #[cfg(all(feature = "olap", feature = "v2", feature = "customer_v2"))]
        {
            route = route
                .service(web::resource("/list").route(web::get().to(customers::customers_list)))
        }
        #[cfg(all(feature = "oltp", feature = "v2", feature = "customer_v2"))]
        {
            route = route
                .service(web::resource("").route(web::post().to(customers::customers_create)))
                .service(
                    web::resource("/{id}")
                        .route(web::put().to(customers::customers_update))
                        .route(web::get().to(customers::customers_retrieve))
                        .route(web::delete().to(customers::customers_delete)),
                )
        }
        #[cfg(all(feature = "oltp", feature = "v2", feature = "payment_methods_v2"))]
        {
            route = route.service(
                web::resource("/{customer_id}/saved-payment-methods")
                    .route(web::get().to(payment_methods::list_customer_payment_method_api)),
            );
        }
        route
    }
}

#[cfg(all(
    any(feature = "v1", feature = "v2"),
    not(feature = "customer_v2"),
    not(feature = "payment_methods_v2"),
    any(feature = "olap", feature = "oltp")
))]
impl Customers {
    pub fn server(state: AppState) -> Scope {
        let mut route = web::scope("/customers").app_data(web::Data::new(state));

        #[cfg(feature = "olap")]
        {
            route = route
                .service(
                    web::resource("/{customer_id}/mandates")
                        .route(web::get().to(customers::get_customer_mandates)),
                )
                .service(web::resource("/list").route(web::get().to(customers::customers_list)))
        }

        #[cfg(feature = "oltp")]
        {
            route = route
                .service(web::resource("").route(web::post().to(customers::customers_create)))
                .service(
                    web::resource("/payment_methods").route(
                        web::get().to(payment_methods::list_customer_payment_method_api_client),
                    ),
                )
                .service(
                    web::resource("/{customer_id}/payment_methods")
                        .route(web::get().to(payment_methods::list_customer_payment_method_api)),
                )
                .service(
                    web::resource("/{customer_id}/payment_methods/{payment_method_id}/default")
                        .route(web::post().to(payment_methods::default_payment_method_set_api)),
                )
                .service(
                    web::resource("/{customer_id}")
                        .route(web::get().to(customers::customers_retrieve))
                        .route(web::post().to(customers::customers_update))
                        .route(web::delete().to(customers::customers_delete)),
                )
        }

        route
    }
}
pub struct Refunds;

#[cfg(all(any(feature = "olap", feature = "oltp"), feature = "v1"))]
impl Refunds {
    pub fn server(state: AppState) -> Scope {
        let mut route = web::scope("/refunds").app_data(web::Data::new(state));

        #[cfg(feature = "olap")]
        {
            route = route
                .service(web::resource("/list").route(web::post().to(refunds_list)))
                .service(web::resource("/profile/list").route(web::post().to(refunds_list_profile)))
                .service(web::resource("/filter").route(web::post().to(refunds_filter_list)))
                .service(web::resource("/v2/filter").route(web::get().to(get_refunds_filters)))
                .service(web::resource("/aggregate").route(web::get().to(get_refunds_aggregates)))
                .service(
                    web::resource("/profile/aggregate")
                        .route(web::get().to(get_refunds_aggregate_profile)),
                )
                .service(
                    web::resource("/v2/profile/filter")
                        .route(web::get().to(get_refunds_filters_profile)),
                )
                .service(
                    web::resource("/{id}/manual-update")
                        .route(web::put().to(refunds_manual_update)),
                );
        }
        #[cfg(feature = "oltp")]
        {
            route = route
                .service(web::resource("").route(web::post().to(refunds_create)))
                .service(web::resource("/sync").route(web::post().to(refunds_retrieve_with_body)))
                .service(
                    web::resource("/{id}")
                        .route(web::get().to(refunds_retrieve))
                        .route(web::post().to(refunds_update)),
                );
        }
        route
    }
}

#[cfg(feature = "payouts")]
pub struct Payouts;

#[cfg(all(feature = "payouts", feature = "v1"))]
impl Payouts {
    pub fn server(state: AppState) -> Scope {
        let mut route = web::scope("/payouts").app_data(web::Data::new(state));
        route = route.service(web::resource("/create").route(web::post().to(payouts_create)));

        #[cfg(feature = "olap")]
        {
            route = route
                .service(
                    web::resource("/list")
                        .route(web::get().to(payouts_list))
                        .route(web::post().to(payouts_list_by_filter)),
                )
                .service(
                    web::resource("/profile/list")
                        .route(web::get().to(payouts_list_profile))
                        .route(web::post().to(payouts_list_by_filter_profile)),
                )
                .service(
                    web::resource("/filter")
                        .route(web::post().to(payouts_list_available_filters_for_merchant)),
                )
                .service(
                    web::resource("/profile/filter")
                        .route(web::post().to(payouts_list_available_filters_for_profile)),
                );
        }
        route = route
            .service(
                web::resource("/{payout_id}")
                    .route(web::get().to(payouts_retrieve))
                    .route(web::put().to(payouts_update)),
            )
            .service(web::resource("/{payout_id}/confirm").route(web::post().to(payouts_confirm)))
            .service(web::resource("/{payout_id}/cancel").route(web::post().to(payouts_cancel)))
            .service(web::resource("/{payout_id}/fulfill").route(web::post().to(payouts_fulfill)));
        route
    }
}

#[cfg(all(feature = "oltp", feature = "v2", feature = "payment_methods_v2",))]
impl PaymentMethods {
    pub fn server(state: AppState) -> Scope {
        let mut route = web::scope("/v2/payment-methods").app_data(web::Data::new(state));
        route = route
            .service(
                web::resource("").route(web::post().to(payment_methods::create_payment_method_api)),
            )
            .service(
                web::resource("/create-intent")
                    .route(web::post().to(payment_methods::create_payment_method_intent_api)),
            );

        route = route.service(
            web::scope("/{id}")
                .service(
                    web::resource("")
                        .route(web::get().to(payment_methods::payment_method_retrieve_api))
                        .route(web::delete().to(payment_methods::payment_method_delete_api)),
                )
                .service(
                    web::resource("/list-enabled-payment-methods")
                        .route(web::get().to(payment_methods::list_payment_methods_enabled)),
                )
                .service(
                    web::resource("/confirm-intent")
                        .route(web::post().to(payment_methods::confirm_payment_method_intent_api)),
                )
                .service(
                    web::resource("/update-saved-payment-method")
                        .route(web::put().to(payment_methods::payment_method_update_api)),
                ),
        );

        route
    }
}
pub struct PaymentMethods;

#[cfg(all(
    any(feature = "v1", feature = "v2"),
    any(feature = "olap", feature = "oltp"),
    not(feature = "customer_v2")
))]
impl PaymentMethods {
    pub fn server(state: AppState) -> Scope {
        let mut route = web::scope("/payment_methods").app_data(web::Data::new(state));
        #[cfg(feature = "olap")]
        {
            route =
                route.service(web::resource("/filter").route(
                    web::get().to(
                        payment_methods::list_countries_currencies_for_connector_payment_method,
                    ),
                ));
        }
        #[cfg(feature = "oltp")]
        {
            route = route
                .service(
                    web::resource("")
                        .route(web::post().to(payment_methods::create_payment_method_api))
                        .route(web::get().to(payment_methods::list_payment_method_api)), // TODO : added for sdk compatibility for now, need to deprecate this later
                )
                .service(
<<<<<<< HEAD
                    web::resource("/collect").route(web::post().to(initiate_pm_collect_link_flow)),
                )
                .service(
                    web::resource("/collect/{merchant_id}/{collect_id}")
                        .route(web::get().to(render_pm_collect_link)),
                )
                .service(
                    web::resource("/migrate").route(web::post().to(migrate_payment_method_api)),
                )
                .service(
                    web::resource("/migrate-batch").route(web::post().to(migrate_payment_methods)),
                )
                .service(web::resource("/tokenize-card").route(web::post().to(tokenize_card_api)))
                .service(
                    web::resource("/tokenize-card-batch")
                        .route(web::post().to(tokenize_card_batch_api)),
=======
                    web::resource("/migrate")
                        .route(web::post().to(payment_methods::migrate_payment_method_api)),
                )
                .service(
                    web::resource("/migrate-batch")
                        .route(web::post().to(payment_methods::migrate_payment_methods)),
                )
                .service(
                    web::resource("/collect")
                        .route(web::post().to(payment_methods::initiate_pm_collect_link_flow)),
                )
                .service(
                    web::resource("/collect/{merchant_id}/{collect_id}")
                        .route(web::get().to(payment_methods::render_pm_collect_link)),
>>>>>>> 062e1d17
                )
                .service(
                    web::resource("/{payment_method_id}")
                        .route(web::get().to(payment_methods::payment_method_retrieve_api))
                        .route(web::delete().to(payment_methods::payment_method_delete_api)),
                )
                .service(
                    web::resource("/{payment_method_id}/update")
                        .route(web::post().to(payment_methods::payment_method_update_api)),
                )
                .service(
                    web::resource("/{payment_method_id}/save")
                        .route(web::post().to(payment_methods::save_payment_method_api)),
                )
                .service(
                    web::resource("/auth/link").route(web::post().to(pm_auth::link_token_create)),
                )
                .service(
                    web::resource("/auth/exchange").route(web::post().to(pm_auth::exchange_token)),
                )
        }
        route
    }
}

#[cfg(all(feature = "olap", feature = "recon", feature = "v1"))]
pub struct Recon;

#[cfg(all(feature = "olap", feature = "recon", feature = "v1"))]
impl Recon {
    pub fn server(state: AppState) -> Scope {
        web::scope("/recon")
            .app_data(web::Data::new(state))
            .service(
                web::resource("/{merchant_id}/update")
                    .route(web::post().to(recon_routes::update_merchant)),
            )
            .service(web::resource("/token").route(web::get().to(recon_routes::get_recon_token)))
            .service(
                web::resource("/request").route(web::post().to(recon_routes::request_for_recon)),
            )
            .service(
                web::resource("/verify_token")
                    .route(web::get().to(recon_routes::verify_recon_token)),
            )
    }
}

#[cfg(feature = "olap")]
pub struct Blocklist;

#[cfg(all(feature = "olap", feature = "v1"))]
impl Blocklist {
    pub fn server(state: AppState) -> Scope {
        web::scope("/blocklist")
            .app_data(web::Data::new(state))
            .service(
                web::resource("")
                    .route(web::get().to(blocklist::list_blocked_payment_methods))
                    .route(web::post().to(blocklist::add_entry_to_blocklist))
                    .route(web::delete().to(blocklist::remove_entry_from_blocklist)),
            )
            .service(
                web::resource("/toggle").route(web::post().to(blocklist::toggle_blocklist_guard)),
            )
    }
}

#[cfg(feature = "olap")]
pub struct Organization;

#[cfg(all(feature = "olap", feature = "v1"))]
impl Organization {
    pub fn server(state: AppState) -> Scope {
        web::scope("/organization")
            .app_data(web::Data::new(state))
            .service(web::resource("").route(web::post().to(admin::organization_create)))
            .service(
                web::resource("/{id}")
                    .route(web::get().to(admin::organization_retrieve))
                    .route(web::put().to(admin::organization_update)),
            )
    }
}

#[cfg(all(feature = "v2", feature = "olap"))]
impl Organization {
    pub fn server(state: AppState) -> Scope {
        web::scope("/v2/organization")
            .app_data(web::Data::new(state))
            .service(web::resource("").route(web::post().to(admin::organization_create)))
            .service(
                web::scope("/{id}")
                    .service(
                        web::resource("")
                            .route(web::get().to(admin::organization_retrieve))
                            .route(web::put().to(admin::organization_update)),
                    )
                    .service(
                        web::resource("/merchant-accounts")
                            .route(web::get().to(admin::merchant_account_list)),
                    ),
            )
    }
}

pub struct MerchantAccount;

#[cfg(all(feature = "v2", feature = "olap"))]
impl MerchantAccount {
    pub fn server(state: AppState) -> Scope {
        web::scope("/v2/merchant-accounts")
            .app_data(web::Data::new(state))
            .service(web::resource("").route(web::post().to(admin::merchant_account_create)))
            .service(
                web::scope("/{id}")
                    .service(
                        web::resource("")
                            .route(web::get().to(admin::retrieve_merchant_account))
                            .route(web::put().to(admin::update_merchant_account)),
                    )
                    .service(
                        web::resource("/profiles").route(web::get().to(profiles::profiles_list)),
                    ),
            )
    }
}

#[cfg(all(feature = "olap", feature = "v1"))]
impl MerchantAccount {
    pub fn server(state: AppState) -> Scope {
        let mut routes = web::scope("/accounts")
            .service(web::resource("").route(web::post().to(admin::merchant_account_create)))
            .service(web::resource("/list").route(web::get().to(admin::merchant_account_list)))
            .service(
                web::resource("/{id}/kv")
                    .route(web::post().to(admin::merchant_account_toggle_kv))
                    .route(web::get().to(admin::merchant_account_kv_status)),
            )
            .service(
                web::resource("/transfer")
                    .route(web::post().to(admin::merchant_account_transfer_keys)),
            )
            .service(
                web::resource("/kv").route(web::post().to(admin::merchant_account_toggle_all_kv)),
            )
            .service(
                web::resource("/{id}")
                    .route(web::get().to(admin::retrieve_merchant_account))
                    .route(web::post().to(admin::update_merchant_account))
                    .route(web::delete().to(admin::delete_merchant_account)),
            );
        if state.conf.platform.enabled {
            routes = routes.service(
                web::resource("/{id}/platform")
                    .route(web::post().to(admin::merchant_account_enable_platform_account)),
            )
        }
        routes.app_data(web::Data::new(state))
    }
}

pub struct MerchantConnectorAccount;

#[cfg(all(any(feature = "olap", feature = "oltp"), feature = "v2"))]
impl MerchantConnectorAccount {
    pub fn server(state: AppState) -> Scope {
        let mut route = web::scope("/v2/connector-accounts").app_data(web::Data::new(state));

        #[cfg(feature = "olap")]
        {
            use super::admin::*;

            route = route
                .service(web::resource("").route(web::post().to(connector_create)))
                .service(
                    web::resource("/{id}")
                        .route(web::put().to(connector_update))
                        .route(web::get().to(connector_retrieve))
                        .route(web::delete().to(connector_delete)),
                );
        }
        route
    }
}

#[cfg(all(any(feature = "olap", feature = "oltp"), feature = "v1"))]
impl MerchantConnectorAccount {
    pub fn server(state: AppState) -> Scope {
        let mut route = web::scope("/account").app_data(web::Data::new(state));

        #[cfg(feature = "olap")]
        {
            use super::admin::*;

            route = route
                .service(
                    web::resource("/connectors/verify")
                        .route(web::post().to(super::verify_connector::payment_connector_verify)),
                )
                .service(
                    web::resource("/{merchant_id}/connectors")
                        .route(web::post().to(connector_create))
                        .route(web::get().to(connector_list)),
                )
                .service(
                    web::resource("/{merchant_id}/connectors/{merchant_connector_id}")
                        .route(web::get().to(connector_retrieve))
                        .route(web::post().to(connector_update))
                        .route(web::delete().to(connector_delete)),
                );
        }
        #[cfg(feature = "oltp")]
        {
            route = route.service(
                web::resource("/payment_methods")
                    .route(web::get().to(payment_methods::list_payment_method_api)),
            );
        }
        route
    }
}

pub struct EphemeralKey;

#[cfg(all(
    any(feature = "v1", feature = "v2"),
    not(feature = "customer_v2"),
    feature = "oltp"
))]
impl EphemeralKey {
    pub fn server(config: AppState) -> Scope {
        web::scope("/ephemeral_keys")
            .app_data(web::Data::new(config))
            .service(web::resource("").route(web::post().to(ephemeral_key_create)))
            .service(web::resource("/{id}").route(web::delete().to(ephemeral_key_delete)))
    }
}

#[cfg(feature = "v2")]
impl EphemeralKey {
    pub fn server(config: AppState) -> Scope {
        web::scope("/v2/ephemeral-keys")
            .app_data(web::Data::new(config))
            .service(web::resource("").route(web::post().to(ephemeral_key_create)))
            .service(web::resource("/{id}").route(web::delete().to(ephemeral_key_delete)))
    }
}

pub struct Mandates;

#[cfg(all(any(feature = "olap", feature = "oltp"), feature = "v1"))]
impl Mandates {
    pub fn server(state: AppState) -> Scope {
        let mut route = web::scope("/mandates").app_data(web::Data::new(state));

        #[cfg(feature = "olap")]
        {
            route =
                route.service(web::resource("/list").route(web::get().to(retrieve_mandates_list)));
            route = route.service(web::resource("/{id}").route(web::get().to(get_mandate)));
        }
        #[cfg(feature = "oltp")]
        {
            route =
                route.service(web::resource("/revoke/{id}").route(web::post().to(revoke_mandate)));
        }
        route
    }
}

pub struct Webhooks;

#[cfg(all(feature = "oltp", feature = "v1"))]
impl Webhooks {
    pub fn server(config: AppState) -> Scope {
        use api_models::webhooks as webhook_type;

        #[allow(unused_mut)]
        let mut route = web::scope("/webhooks")
            .app_data(web::Data::new(config))
            .service(
                web::resource("/{merchant_id}/{connector_id_or_name}")
                    .route(
                        web::post().to(receive_incoming_webhook::<webhook_type::OutgoingWebhook>),
                    )
                    .route(web::get().to(receive_incoming_webhook::<webhook_type::OutgoingWebhook>))
                    .route(
                        web::put().to(receive_incoming_webhook::<webhook_type::OutgoingWebhook>),
                    ),
            );

        #[cfg(feature = "frm")]
        {
            route = route.service(
                web::resource("/frm_fulfillment")
                    .route(web::post().to(frm_routes::frm_fulfillment)),
            );
        }

        route
    }
}

pub struct RelayWebhooks;

#[cfg(feature = "oltp")]
impl RelayWebhooks {
    pub fn server(state: AppState) -> Scope {
        use api_models::webhooks as webhook_type;
        web::scope("/webhooks/relay")
            .app_data(web::Data::new(state))
            .service(web::resource("/{merchant_id}/{connector_id}").route(
                web::post().to(receive_incoming_relay_webhook::<webhook_type::OutgoingWebhook>),
            ))
    }
}

#[cfg(all(feature = "oltp", feature = "v2"))]
impl Webhooks {
    pub fn server(config: AppState) -> Scope {
        use api_models::webhooks as webhook_type;

        #[allow(unused_mut)]
        let mut route = web::scope("/v2/webhooks")
            .app_data(web::Data::new(config))
            .service(
                web::resource("/{merchant_id}/{profile_id}/{connector_id}")
                    .route(
                        web::post().to(receive_incoming_webhook::<webhook_type::OutgoingWebhook>),
                    )
                    .route(web::get().to(receive_incoming_webhook::<webhook_type::OutgoingWebhook>))
                    .route(
                        web::put().to(receive_incoming_webhook::<webhook_type::OutgoingWebhook>),
                    ),
            );

        route
    }
}

pub struct Configs;

#[cfg(any(feature = "olap", feature = "oltp"))]
impl Configs {
    pub fn server(config: AppState) -> Scope {
        web::scope("/configs")
            .app_data(web::Data::new(config))
            .service(web::resource("/").route(web::post().to(config_key_create)))
            .service(
                web::resource("/{key}")
                    .route(web::get().to(config_key_retrieve))
                    .route(web::post().to(config_key_update))
                    .route(web::delete().to(config_key_delete)),
            )
    }
}

pub struct ApplePayCertificatesMigration;

#[cfg(all(feature = "olap", feature = "v1"))]
impl ApplePayCertificatesMigration {
    pub fn server(state: AppState) -> Scope {
        web::scope("/apple_pay_certificates_migration")
            .app_data(web::Data::new(state))
            .service(web::resource("").route(
                web::post().to(apple_pay_certificates_migration::apple_pay_certificates_migration),
            ))
    }
}

pub struct Poll;

#[cfg(all(feature = "oltp", feature = "v1"))]
impl Poll {
    pub fn server(config: AppState) -> Scope {
        web::scope("/poll")
            .app_data(web::Data::new(config))
            .service(
                web::resource("/status/{poll_id}").route(web::get().to(poll::retrieve_poll_status)),
            )
    }
}

pub struct ApiKeys;

#[cfg(all(feature = "olap", feature = "v2"))]
impl ApiKeys {
    pub fn server(state: AppState) -> Scope {
        web::scope("/v2/api-keys")
            .app_data(web::Data::new(state))
            .service(web::resource("").route(web::post().to(api_keys::api_key_create)))
            .service(web::resource("/list").route(web::get().to(api_keys::api_key_list)))
            .service(
                web::resource("/{key_id}")
                    .route(web::get().to(api_keys::api_key_retrieve))
                    .route(web::put().to(api_keys::api_key_update))
                    .route(web::delete().to(api_keys::api_key_revoke)),
            )
    }
}

#[cfg(all(feature = "olap", feature = "v1"))]
impl ApiKeys {
    pub fn server(state: AppState) -> Scope {
        web::scope("/api_keys/{merchant_id}")
            .app_data(web::Data::new(state))
            .service(web::resource("").route(web::post().to(api_keys::api_key_create)))
            .service(web::resource("/list").route(web::get().to(api_keys::api_key_list)))
            .service(
                web::resource("/{key_id}")
                    .route(web::get().to(api_keys::api_key_retrieve))
                    .route(web::post().to(api_keys::api_key_update))
                    .route(web::delete().to(api_keys::api_key_revoke)),
            )
    }
}

pub struct Disputes;

#[cfg(all(feature = "olap", feature = "v1"))]
impl Disputes {
    pub fn server(state: AppState) -> Scope {
        web::scope("/disputes")
            .app_data(web::Data::new(state))
            .service(web::resource("/list").route(web::get().to(disputes::retrieve_disputes_list)))
            .service(
                web::resource("/profile/list")
                    .route(web::get().to(disputes::retrieve_disputes_list_profile)),
            )
            .service(web::resource("/filter").route(web::get().to(disputes::get_disputes_filters)))
            .service(
                web::resource("/profile/filter")
                    .route(web::get().to(disputes::get_disputes_filters_profile)),
            )
            .service(
                web::resource("/accept/{dispute_id}")
                    .route(web::post().to(disputes::accept_dispute)),
            )
            .service(
                web::resource("/aggregate").route(web::get().to(disputes::get_disputes_aggregate)),
            )
            .service(
                web::resource("/profile/aggregate")
                    .route(web::get().to(disputes::get_disputes_aggregate_profile)),
            )
            .service(
                web::resource("/evidence")
                    .route(web::post().to(disputes::submit_dispute_evidence))
                    .route(web::put().to(disputes::attach_dispute_evidence))
                    .route(web::delete().to(disputes::delete_dispute_evidence)),
            )
            .service(
                web::resource("/evidence/{dispute_id}")
                    .route(web::get().to(disputes::retrieve_dispute_evidence)),
            )
            .service(
                web::resource("/{dispute_id}").route(web::get().to(disputes::retrieve_dispute)),
            )
    }
}

pub struct Cards;

#[cfg(feature = "v1")]
impl Cards {
    pub fn server(state: AppState) -> Scope {
        web::scope("/cards")
            .app_data(web::Data::new(state))
            .service(web::resource("/{bin}").route(web::get().to(card_iin_info)))
    }
}

pub struct Files;

#[cfg(all(feature = "olap", feature = "v1"))]
impl Files {
    pub fn server(state: AppState) -> Scope {
        web::scope("/files")
            .app_data(web::Data::new(state))
            .service(web::resource("").route(web::post().to(files::files_create)))
            .service(
                web::resource("/{file_id}")
                    .route(web::delete().to(files::files_delete))
                    .route(web::get().to(files::files_retrieve)),
            )
    }
}

pub struct Cache;

impl Cache {
    pub fn server(state: AppState) -> Scope {
        web::scope("/cache")
            .app_data(web::Data::new(state))
            .service(web::resource("/invalidate/{key}").route(web::post().to(invalidate)))
    }
}

pub struct PaymentLink;

#[cfg(all(feature = "olap", feature = "v1"))]
impl PaymentLink {
    pub fn server(state: AppState) -> Scope {
        web::scope("/payment_link")
            .app_data(web::Data::new(state))
            .service(web::resource("/list").route(web::post().to(payment_link::payments_link_list)))
            .service(
                web::resource("/{payment_link_id}")
                    .route(web::get().to(payment_link::payment_link_retrieve)),
            )
            .service(
                web::resource("{merchant_id}/{payment_id}")
                    .route(web::get().to(payment_link::initiate_payment_link)),
            )
            .service(
                web::resource("s/{merchant_id}/{payment_id}")
                    .route(web::get().to(payment_link::initiate_secure_payment_link)),
            )
            .service(
                web::resource("status/{merchant_id}/{payment_id}")
                    .route(web::get().to(payment_link::payment_link_status)),
            )
    }
}

#[cfg(feature = "payouts")]
pub struct PayoutLink;

#[cfg(all(feature = "payouts", feature = "v1"))]
impl PayoutLink {
    pub fn server(state: AppState) -> Scope {
        let mut route = web::scope("/payout_link").app_data(web::Data::new(state));
        route = route.service(
            web::resource("/{merchant_id}/{payout_id}").route(web::get().to(render_payout_link)),
        );
        route
    }
}
pub struct Profile;
#[cfg(all(feature = "olap", feature = "v2"))]
impl Profile {
    pub fn server(state: AppState) -> Scope {
        web::scope("/v2/profiles")
            .app_data(web::Data::new(state))
            .service(web::resource("").route(web::post().to(profiles::profile_create)))
            .service(
                web::scope("/{profile_id}")
                    .service(
                        web::resource("")
                            .route(web::get().to(profiles::profile_retrieve))
                            .route(web::put().to(profiles::profile_update)),
                    )
                    .service(
                        web::resource("/connector-accounts")
                            .route(web::get().to(admin::connector_list)),
                    )
                    .service(
                        web::resource("/fallback-routing")
                            .route(web::get().to(routing::routing_retrieve_default_config))
                            .route(web::patch().to(routing::routing_update_default_config)),
                    )
                    .service(
                        web::resource("/activate-routing-algorithm").route(web::patch().to(
                            |state, req, path, payload| {
                                routing::routing_link_config(
                                    state,
                                    req,
                                    path,
                                    payload,
                                    &TransactionType::Payment,
                                )
                            },
                        )),
                    )
                    .service(
                        web::resource("/deactivate-routing-algorithm").route(web::patch().to(
                            |state, req, path| {
                                routing::routing_unlink_config(
                                    state,
                                    req,
                                    path,
                                    &TransactionType::Payment,
                                )
                            },
                        )),
                    )
                    .service(web::resource("/routing-algorithm").route(web::get().to(
                        |state, req, query_params, path| {
                            routing::routing_retrieve_linked_config(
                                state,
                                req,
                                query_params,
                                path,
                                &TransactionType::Payment,
                            )
                        },
                    ))),
            )
    }
}
#[cfg(all(feature = "olap", feature = "v1"))]
impl Profile {
    pub fn server(state: AppState) -> Scope {
        let mut route = web::scope("/account/{account_id}/business_profile")
            .app_data(web::Data::new(state))
            .service(
                web::resource("")
                    .route(web::post().to(profiles::profile_create))
                    .route(web::get().to(profiles::profiles_list)),
            );

        #[cfg(feature = "dynamic_routing")]
        {
            route = route.service(
                web::scope("/{profile_id}/dynamic_routing")
                    .service(
                        web::scope("/success_based")
                            .service(
                                web::resource("/toggle")
                                    .route(web::post().to(routing::toggle_success_based_routing)),
                            )
                            .service(web::resource("/config/{algorithm_id}").route(
                                web::patch().to(|state, req, path, payload| {
                                    routing::success_based_routing_update_configs(
                                        state, req, path, payload,
                                    )
                                }),
                            )),
                    )
                    .service(
                        web::scope("/elimination").service(
                            web::resource("/toggle")
                                .route(web::post().to(routing::toggle_elimination_routing)),
                        ),
                    )
                    .service(
                        web::resource("/set_volume_split")
                            .route(web::post().to(routing::set_dynamic_routing_volume_split)),
                    ),
            );
        }

        route = route.service(
            web::scope("/{profile_id}")
                .service(
                    web::resource("")
                        .route(web::get().to(profiles::profile_retrieve))
                        .route(web::post().to(profiles::profile_update))
                        .route(web::delete().to(profiles::profile_delete)),
                )
                .service(
                    web::resource("/toggle_extended_card_info")
                        .route(web::post().to(profiles::toggle_extended_card_info)),
                )
                .service(
                    web::resource("/toggle_connector_agnostic_mit")
                        .route(web::post().to(profiles::toggle_connector_agnostic_mit)),
                ),
        );

        route
    }
}

pub struct ProfileNew;

#[cfg(feature = "olap")]
impl ProfileNew {
    #[cfg(feature = "v1")]
    pub fn server(state: AppState) -> Scope {
        web::scope("/account/{account_id}/profile")
            .app_data(web::Data::new(state))
            .service(
                web::resource("").route(web::get().to(profiles::profiles_list_at_profile_level)),
            )
            .service(
                web::resource("/connectors").route(web::get().to(admin::connector_list_profile)),
            )
    }
    #[cfg(feature = "v2")]
    pub fn server(state: AppState) -> Scope {
        web::scope("/account/{account_id}/profile").app_data(web::Data::new(state))
    }
}

pub struct Gsm;

#[cfg(all(feature = "olap", feature = "v1"))]
impl Gsm {
    pub fn server(state: AppState) -> Scope {
        web::scope("/gsm")
            .app_data(web::Data::new(state))
            .service(web::resource("").route(web::post().to(gsm::create_gsm_rule)))
            .service(web::resource("/get").route(web::post().to(gsm::get_gsm_rule)))
            .service(web::resource("/update").route(web::post().to(gsm::update_gsm_rule)))
            .service(web::resource("/delete").route(web::post().to(gsm::delete_gsm_rule)))
    }
}

#[cfg(feature = "olap")]
pub struct Verify;

#[cfg(all(feature = "olap", feature = "v1"))]
impl Verify {
    pub fn server(state: AppState) -> Scope {
        web::scope("/verify")
            .app_data(web::Data::new(state))
            .service(
                web::resource("/apple_pay/{merchant_id}")
                    .route(web::post().to(apple_pay_merchant_registration)),
            )
            .service(
                web::resource("/applepay_verified_domains")
                    .route(web::get().to(retrieve_apple_pay_verified_domains)),
            )
    }
}

pub struct User;

#[cfg(all(feature = "olap", feature = "v1"))]
impl User {
    pub fn server(state: AppState) -> Scope {
        let mut route = web::scope("/user").app_data(web::Data::new(state));

        route = route
            .service(web::resource("").route(web::get().to(user::get_user_details)))
            .service(web::resource("/signin").route(web::post().to(user::user_signin)))
            .service(web::resource("/v2/signin").route(web::post().to(user::user_signin)))
            // signin/signup with sso using openidconnect
            .service(web::resource("/oidc").route(web::post().to(user::sso_sign)))
            .service(web::resource("/signout").route(web::post().to(user::signout)))
            .service(web::resource("/rotate_password").route(web::post().to(user::rotate_password)))
            .service(web::resource("/change_password").route(web::post().to(user::change_password)))
            .service(
                web::resource("/internal_signup").route(web::post().to(user::internal_user_signup)),
            )
            .service(
                web::resource("/tenant_signup").route(web::post().to(user::create_tenant_user)),
            )
            .service(web::resource("/create_org").route(web::post().to(user::user_org_create)))
            .service(
                web::resource("/create_merchant")
                    .route(web::post().to(user::user_merchant_account_create)),
            )
            // TODO: To be deprecated
            .service(
                web::resource("/permission_info")
                    .route(web::get().to(user_role::get_authorization_info)),
            )
            // TODO: To be deprecated
            .service(
                web::resource("/module/list").route(web::get().to(user_role::get_role_information)),
            )
            .service(
                web::resource("/parent/list")
                    .route(web::get().to(user_role::get_parent_group_info)),
            )
            .service(
                web::resource("/update").route(web::post().to(user::update_user_account_details)),
            )
            .service(
                web::resource("/data")
                    .route(web::get().to(user::get_multiple_dashboard_metadata))
                    .route(web::post().to(user::set_dashboard_metadata)),
            );

        route = route
            .service(web::scope("/key").service(
                web::resource("/transfer").route(web::post().to(user::transfer_user_key)),
            ));

        route = route.service(
            web::scope("/list")
                .service(web::resource("/org").route(web::get().to(user::list_orgs_for_user)))
                .service(
                    web::resource("/merchant")
                        .route(web::get().to(user::list_merchants_for_user_in_org)),
                )
                .service(
                    web::resource("/profile")
                        .route(web::get().to(user::list_profiles_for_user_in_org_and_merchant)),
                )
                .service(
                    web::resource("/invitation")
                        .route(web::get().to(user_role::list_invitations_for_user)),
                ),
        );

        route = route.service(
            web::scope("/switch")
                .service(web::resource("/org").route(web::post().to(user::switch_org_for_user)))
                .service(
                    web::resource("/merchant")
                        .route(web::post().to(user::switch_merchant_for_user_in_org)),
                )
                .service(
                    web::resource("/profile")
                        .route(web::post().to(user::switch_profile_for_user_in_org_and_merchant)),
                ),
        );

        // Two factor auth routes
        route = route.service(
            web::scope("/2fa")
                // TODO: to be deprecated
                .service(web::resource("").route(web::get().to(user::check_two_factor_auth_status)))
                .service(
                    web::resource("/v2")
                        .route(web::get().to(user::check_two_factor_auth_status_with_attempts)),
                )
                .service(
                    web::scope("/totp")
                        .service(web::resource("/begin").route(web::get().to(user::totp_begin)))
                        .service(web::resource("/reset").route(web::get().to(user::totp_reset)))
                        .service(
                            web::resource("/verify")
                                .route(web::post().to(user::totp_verify))
                                .route(web::put().to(user::totp_update)),
                        ),
                )
                .service(
                    web::scope("/recovery_code")
                        .service(
                            web::resource("/verify")
                                .route(web::post().to(user::verify_recovery_code)),
                        )
                        .service(
                            web::resource("/generate")
                                .route(web::get().to(user::generate_recovery_codes)),
                        ),
                )
                .service(
                    web::resource("/terminate")
                        .route(web::get().to(user::terminate_two_factor_auth)),
                ),
        );

        route = route.service(
            web::scope("/auth")
                .service(
                    web::resource("")
                        .route(web::post().to(user::create_user_authentication_method))
                        .route(web::put().to(user::update_user_authentication_method)),
                )
                .service(
                    web::resource("/list")
                        .route(web::get().to(user::list_user_authentication_methods)),
                )
                .service(web::resource("/url").route(web::get().to(user::get_sso_auth_url)))
                .service(
                    web::resource("/select").route(web::post().to(user::terminate_auth_select)),
                ),
        );

        #[cfg(feature = "email")]
        {
            route = route
                .service(web::resource("/from_email").route(web::post().to(user::user_from_email)))
                .service(
                    web::resource("/connect_account")
                        .route(web::post().to(user::user_connect_account)),
                )
                .service(
                    web::resource("/forgot_password").route(web::post().to(user::forgot_password)),
                )
                .service(
                    web::resource("/reset_password").route(web::post().to(user::reset_password)),
                )
                .service(
                    web::resource("/signup_with_merchant_id")
                        .route(web::post().to(user::user_signup_with_merchant_id)),
                )
                .service(web::resource("/verify_email").route(web::post().to(user::verify_email)))
                .service(
                    web::resource("/v2/verify_email").route(web::post().to(user::verify_email)),
                )
                .service(
                    web::resource("/verify_email_request")
                        .route(web::post().to(user::verify_email_request)),
                )
                .service(
                    web::resource("/user/resend_invite").route(web::post().to(user::resend_invite)),
                )
                .service(
                    web::resource("/accept_invite_from_email")
                        .route(web::post().to(user::accept_invite_from_email)),
                );
        }
        #[cfg(not(feature = "email"))]
        {
            route = route.service(web::resource("/signup").route(web::post().to(user::user_signup)))
        }

        // User management
        route = route.service(
            web::scope("/user")
                .service(web::resource("").route(web::post().to(user::list_user_roles_details)))
                // TODO: To be deprecated
                .service(web::resource("/v2").route(web::post().to(user::list_user_roles_details)))
                .service(
                    web::resource("/list").route(web::get().to(user_role::list_users_in_lineage)),
                )
                // TODO: To be deprecated
                .service(
                    web::resource("/v2/list")
                        .route(web::get().to(user_role::list_users_in_lineage)),
                )
                .service(
                    web::resource("/invite_multiple")
                        .route(web::post().to(user::invite_multiple_user)),
                )
                .service(
                    web::scope("/invite/accept")
                        .service(
                            web::resource("")
                                .route(web::post().to(user_role::accept_invitations_v2)),
                        )
                        .service(
                            web::resource("/pre_auth")
                                .route(web::post().to(user_role::accept_invitations_pre_auth)),
                        )
                        .service(
                            web::scope("/v2")
                                .service(
                                    web::resource("")
                                        .route(web::post().to(user_role::accept_invitations_v2)),
                                )
                                .service(
                                    web::resource("/pre_auth").route(
                                        web::post().to(user_role::accept_invitations_pre_auth),
                                    ),
                                ),
                        ),
                )
                .service(
                    web::resource("/update_role")
                        .route(web::post().to(user_role::update_user_role)),
                )
                .service(
                    web::resource("/delete").route(web::delete().to(user_role::delete_user_role)),
                ),
        );

        // Role information
        route =
            route.service(
                web::scope("/role")
                    .service(
                        web::resource("")
                            .route(web::get().to(user_role::get_role_from_token))
                            .route(web::post().to(user_role::create_role)),
                    )
                    .service(web::resource("/v2").route(
                        web::get().to(user_role::get_groups_and_resources_for_role_from_token),
                    ))
                    // TODO: To be deprecated
                    .service(
                        web::resource("/v2/list")
                            .route(web::get().to(user_role::list_roles_with_info)),
                    )
                    .service(
                        web::scope("/list")
                            .service(
                                web::resource("")
                                    .route(web::get().to(user_role::list_roles_with_info)),
                            )
                            .service(web::resource("/invite").route(
                                web::get().to(user_role::list_invitable_roles_at_entity_level),
                            ))
                            .service(web::resource("/update").route(
                                web::get().to(user_role::list_updatable_roles_at_entity_level),
                            )),
                    )
                    .service(
                        web::resource("/{role_id}")
                            .route(web::get().to(user_role::get_role))
                            .route(web::put().to(user_role::update_role)),
                    )
                    .service(
                        web::resource("/{role_id}/v2")
                            .route(web::get().to(user_role::get_parent_info_for_role)),
                    ),
            );

        #[cfg(feature = "dummy_connector")]
        {
            route = route.service(
                web::resource("/sample_data")
                    .route(web::post().to(user::generate_sample_data))
                    .route(web::delete().to(user::delete_sample_data)),
            )
        }

        route = route.service(
            web::scope("/theme")
                .service(
                    web::resource("")
                        .route(web::get().to(user::theme::get_theme_using_lineage))
                        .route(web::post().to(user::theme::create_theme)),
                )
                .service(
                    web::resource("/{theme_id}")
                        .route(web::get().to(user::theme::get_theme_using_theme_id))
                        .route(web::put().to(user::theme::update_theme))
                        .route(web::post().to(user::theme::upload_file_to_theme_storage))
                        .route(web::delete().to(user::theme::delete_theme)),
                ),
        );

        route
    }
}

pub struct ConnectorOnboarding;

#[cfg(all(feature = "olap", feature = "v1"))]
impl ConnectorOnboarding {
    pub fn server(state: AppState) -> Scope {
        web::scope("/connector_onboarding")
            .app_data(web::Data::new(state))
            .service(
                web::resource("/action_url")
                    .route(web::post().to(connector_onboarding::get_action_url)),
            )
            .service(
                web::resource("/sync")
                    .route(web::post().to(connector_onboarding::sync_onboarding_status)),
            )
            .service(
                web::resource("/reset_tracking_id")
                    .route(web::post().to(connector_onboarding::reset_tracking_id)),
            )
    }
}

#[cfg(feature = "olap")]
pub struct WebhookEvents;

#[cfg(all(feature = "olap", feature = "v1"))]
impl WebhookEvents {
    pub fn server(config: AppState) -> Scope {
        web::scope("/events/{merchant_id}")
            .app_data(web::Data::new(config))
            .service(
                web::resource("")
                    .route(web::get().to(webhook_events::list_initial_webhook_delivery_attempts)),
            )
            .service(
                web::scope("/{event_id}")
                    .service(
                        web::resource("attempts")
                            .route(web::get().to(webhook_events::list_webhook_delivery_attempts)),
                    )
                    .service(
                        web::resource("retry")
                            .route(web::post().to(webhook_events::retry_webhook_delivery_attempt)),
                    ),
            )
    }
}

#[cfg(feature = "olap")]
pub struct FeatureMatrix;

#[cfg(all(feature = "olap", feature = "v1"))]
impl FeatureMatrix {
    pub fn server(state: AppState) -> Scope {
        web::scope("/feature_matrix")
            .app_data(web::Data::new(state))
            .service(web::resource("").route(web::get().to(feature_matrix::fetch_feature_matrix)))
    }
}

pub struct AppleStuff;

impl AppleStuff {
    pub fn server(state: AppState) -> Scope {
        let mut route = web::scope("/.well-known").app_data(web::Data::new(state));

        route = route.service(
            web::resource("/apple-developer-merchantid-domain-association.txt")
                .route(web::get().to(apple_stuff)),
        );
        route
    }
}

pub async fn apple_stuff(
    state: web::Data<AppState>,
    req: actix_web::HttpRequest,
) -> actix_web::HttpResponse {
    match std::fs::read_to_string(
        "/Users/mohammed.kashif/codes/hyperswitch/.well-known/apple-developer-merchantid-domain-association.txt",
    ) {
        Ok(content) => actix_web::HttpResponse::Ok()
            .content_type("text/plain")
            .body(content),
        Err(e) => {
            router_env::logger::error!("Failed to read file: {:?}", e);
            actix_web::HttpResponse::InternalServerError().body("Failed to read file")
        }
    }
}<|MERGE_RESOLUTION|>--- conflicted
+++ resolved
@@ -1215,24 +1215,6 @@
                         .route(web::get().to(payment_methods::list_payment_method_api)), // TODO : added for sdk compatibility for now, need to deprecate this later
                 )
                 .service(
-<<<<<<< HEAD
-                    web::resource("/collect").route(web::post().to(initiate_pm_collect_link_flow)),
-                )
-                .service(
-                    web::resource("/collect/{merchant_id}/{collect_id}")
-                        .route(web::get().to(render_pm_collect_link)),
-                )
-                .service(
-                    web::resource("/migrate").route(web::post().to(migrate_payment_method_api)),
-                )
-                .service(
-                    web::resource("/migrate-batch").route(web::post().to(migrate_payment_methods)),
-                )
-                .service(web::resource("/tokenize-card").route(web::post().to(tokenize_card_api)))
-                .service(
-                    web::resource("/tokenize-card-batch")
-                        .route(web::post().to(tokenize_card_batch_api)),
-=======
                     web::resource("/migrate")
                         .route(web::post().to(payment_methods::migrate_payment_method_api)),
                 )
@@ -1241,13 +1223,20 @@
                         .route(web::post().to(payment_methods::migrate_payment_methods)),
                 )
                 .service(
+                    web::resource("/tokenize-card")
+                        .route(web::post().to(payment_methods::tokenize_card_api)),
+                )
+                .service(
+                    web::resource("/tokenize-card-batch")
+                        .route(web::post().to(payment_methods::tokenize_card_batch_api)),
+                )
+                .service(
                     web::resource("/collect")
                         .route(web::post().to(payment_methods::initiate_pm_collect_link_flow)),
                 )
                 .service(
                     web::resource("/collect/{merchant_id}/{collect_id}")
                         .route(web::get().to(payment_methods::render_pm_collect_link)),
->>>>>>> 062e1d17
                 )
                 .service(
                     web::resource("/{payment_method_id}")
@@ -2321,35 +2310,4 @@
             .app_data(web::Data::new(state))
             .service(web::resource("").route(web::get().to(feature_matrix::fetch_feature_matrix)))
     }
-}
-
-pub struct AppleStuff;
-
-impl AppleStuff {
-    pub fn server(state: AppState) -> Scope {
-        let mut route = web::scope("/.well-known").app_data(web::Data::new(state));
-
-        route = route.service(
-            web::resource("/apple-developer-merchantid-domain-association.txt")
-                .route(web::get().to(apple_stuff)),
-        );
-        route
-    }
-}
-
-pub async fn apple_stuff(
-    state: web::Data<AppState>,
-    req: actix_web::HttpRequest,
-) -> actix_web::HttpResponse {
-    match std::fs::read_to_string(
-        "/Users/mohammed.kashif/codes/hyperswitch/.well-known/apple-developer-merchantid-domain-association.txt",
-    ) {
-        Ok(content) => actix_web::HttpResponse::Ok()
-            .content_type("text/plain")
-            .body(content),
-        Err(e) => {
-            router_env::logger::error!("Failed to read file: {:?}", e);
-            actix_web::HttpResponse::InternalServerError().body("Failed to read file")
-        }
-    }
 }