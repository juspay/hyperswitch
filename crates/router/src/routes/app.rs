use std::{collections::HashMap, sync::Arc};

use actix_web::{web, Scope};
#[cfg(all(
    feature = "olap",
    any(feature = "v1", feature = "v2"),
    not(feature = "routing_v2")
))]
use api_models::routing::RoutingRetrieveQuery;
#[cfg(feature = "olap")]
use common_enums::TransactionType;
#[cfg(feature = "partial-auth")]
use common_utils::crypto::Blake3;
#[cfg(feature = "email")]
use external_services::email::{ses::AwsSes, EmailService};
use external_services::file_storage::FileStorageInterface;
use hyperswitch_interfaces::{
    encryption_interface::EncryptionManagementInterface,
    secrets_interface::secret_state::{RawSecret, SecuredSecret},
};
use router_env::tracing_actix_web::RequestId;
use scheduler::SchedulerInterface;
use storage_impl::{config::TenantConfig, redis::RedisStore, MockDb};
use tokio::sync::oneshot;

use self::settings::Tenant;
#[cfg(feature = "olap")]
use super::blocklist;
#[cfg(any(feature = "olap", feature = "oltp"))]
use super::currency;
#[cfg(feature = "dummy_connector")]
use super::dummy_connector::*;
#[cfg(any(feature = "olap", feature = "oltp"))]
use super::payment_methods::*;
#[cfg(feature = "payouts")]
use super::payout_link::*;
#[cfg(feature = "payouts")]
use super::payouts::*;
#[cfg(all(
    feature = "oltp",
    any(feature = "v1", feature = "v2"),
    not(feature = "customer_v2")
))]
use super::pm_auth;
#[cfg(feature = "oltp")]
use super::poll::retrieve_poll_status;
#[cfg(feature = "olap")]
use super::routing;
#[cfg(feature = "olap")]
use super::verification::{apple_pay_merchant_registration, retrieve_apple_pay_verified_domains};
#[cfg(feature = "olap")]
use super::{
    admin::*, api_keys::*, apple_pay_certificates_migration, connector_onboarding::*, disputes::*,
    files::*, gsm::*, payment_link::*, user::*, user_role::*, webhook_events::*,
};
use super::{cache::*, health::*};
#[cfg(any(feature = "olap", feature = "oltp"))]
use super::{configs::*, customers::*, mandates::*, payments::*, refunds::*};
#[cfg(feature = "oltp")]
use super::{ephemeral_key::*, webhooks::*};
#[cfg(feature = "olap")]
pub use crate::analytics::opensearch::OpenSearchClient;
#[cfg(feature = "olap")]
use crate::analytics::AnalyticsProvider;
#[cfg(feature = "partial-auth")]
use crate::errors::RouterResult;
#[cfg(all(feature = "frm", feature = "oltp"))]
use crate::routes::fraud_check as frm_routes;
#[cfg(all(feature = "recon", feature = "olap"))]
use crate::routes::recon as recon_routes;
pub use crate::{
    configs::settings,
    db::{CommonStorageInterface, GlobalStorageInterface, StorageImpl, StorageInterface},
    events::EventsHandler,
    routes::cards_info::card_iin_info,
    services::{get_cache_store, get_store},
};
use crate::{
    configs::{secrets_transformers, Settings},
    db::kafka_store::{KafkaStore, TenantID},
};

#[derive(Clone)]
pub struct ReqState {
    pub event_context: events::EventContext<crate::events::EventType, EventsHandler>,
}

#[derive(Clone)]
pub struct SessionState {
    pub store: Box<dyn StorageInterface>,
    /// Global store is used for global schema operations in tables like Users and Tenants
    pub global_store: Box<dyn GlobalStorageInterface>,
    pub conf: Arc<settings::Settings<RawSecret>>,
    pub api_client: Box<dyn crate::services::ApiClient>,
    pub event_handler: EventsHandler,
    #[cfg(feature = "email")]
    pub email_client: Arc<dyn EmailService>,
    #[cfg(feature = "olap")]
    pub pool: AnalyticsProvider,
    pub file_storage_client: Arc<dyn FileStorageInterface>,
    pub request_id: Option<RequestId>,
    pub base_url: String,
    pub tenant: Tenant,
    #[cfg(feature = "olap")]
    pub opensearch_client: Arc<OpenSearchClient>,
}
impl scheduler::SchedulerSessionState for SessionState {
    fn get_db(&self) -> Box<dyn SchedulerInterface> {
        self.store.get_scheduler_db()
    }
}
impl SessionState {
    pub fn get_req_state(&self) -> ReqState {
        ReqState {
            event_context: events::EventContext::new(self.event_handler.clone()),
        }
    }
}

pub trait SessionStateInfo {
    fn conf(&self) -> settings::Settings<RawSecret>;
    fn store(&self) -> Box<dyn StorageInterface>;
    fn event_handler(&self) -> EventsHandler;
    fn get_request_id(&self) -> Option<String>;
    fn add_request_id(&mut self, request_id: RequestId);
    #[cfg(feature = "partial-auth")]
    fn get_detached_auth(&self) -> RouterResult<(Blake3, &[u8])>;
    fn session_state(&self) -> SessionState;
}

impl SessionStateInfo for SessionState {
    fn store(&self) -> Box<dyn StorageInterface> {
        self.store.to_owned()
    }
    fn conf(&self) -> settings::Settings<RawSecret> {
        self.conf.as_ref().to_owned()
    }
    fn event_handler(&self) -> EventsHandler {
        self.event_handler.clone()
    }
    fn get_request_id(&self) -> Option<String> {
        self.api_client.get_request_id()
    }
    fn add_request_id(&mut self, request_id: RequestId) {
        self.api_client.add_request_id(request_id);
        self.store.add_request_id(request_id.to_string());
        self.request_id.replace(request_id);
    }

    #[cfg(feature = "partial-auth")]
    fn get_detached_auth(&self) -> RouterResult<(Blake3, &[u8])> {
        use error_stack::ResultExt;
        use hyperswitch_domain_models::errors::api_error_response as errors;
        use masking::prelude::PeekInterface as _;
        use router_env::logger;

        let output = CHECKSUM_KEY.get_or_try_init(|| {
            let conf = self.conf();
            let context = conf
                .api_keys
                .get_inner()
                .checksum_auth_context
                .peek()
                .clone();
            let key = conf.api_keys.get_inner().checksum_auth_key.peek();
            hex::decode(key).map(|key| {
                (
                    masking::StrongSecret::new(context),
                    masking::StrongSecret::new(key),
                )
            })
        });

        match output {
            Ok((context, key)) => Ok((Blake3::new(context.peek().clone()), key.peek())),
            Err(err) => {
                logger::error!("Failed to get checksum key");
                Err(err).change_context(errors::ApiErrorResponse::InternalServerError)
            }
        }
    }
    fn session_state(&self) -> SessionState {
        self.clone()
    }
}
#[derive(Clone)]
pub struct AppState {
    pub flow_name: String,
    pub global_store: Box<dyn GlobalStorageInterface>,
    pub stores: HashMap<String, Box<dyn StorageInterface>>,
    pub conf: Arc<settings::Settings<RawSecret>>,
    pub event_handler: EventsHandler,
    #[cfg(feature = "email")]
    pub email_client: Arc<dyn EmailService>,
    pub api_client: Box<dyn crate::services::ApiClient>,
    #[cfg(feature = "olap")]
    pub pools: HashMap<String, AnalyticsProvider>,
    #[cfg(feature = "olap")]
    pub opensearch_client: Arc<OpenSearchClient>,
    pub request_id: Option<RequestId>,
    pub file_storage_client: Arc<dyn FileStorageInterface>,
    pub encryption_client: Arc<dyn EncryptionManagementInterface>,
}
impl scheduler::SchedulerAppState for AppState {
    fn get_tenants(&self) -> Vec<String> {
        self.conf.multitenancy.get_tenant_names()
    }
}
pub trait AppStateInfo {
    fn conf(&self) -> settings::Settings<RawSecret>;
    fn event_handler(&self) -> EventsHandler;
    #[cfg(feature = "email")]
    fn email_client(&self) -> Arc<dyn EmailService>;
    fn add_request_id(&mut self, request_id: RequestId);
    fn add_flow_name(&mut self, flow_name: String);
    fn get_request_id(&self) -> Option<String>;
}

#[cfg(feature = "partial-auth")]
static CHECKSUM_KEY: once_cell::sync::OnceCell<(
    masking::StrongSecret<String>,
    masking::StrongSecret<Vec<u8>>,
)> = once_cell::sync::OnceCell::new();

impl AppStateInfo for AppState {
    fn conf(&self) -> settings::Settings<RawSecret> {
        self.conf.as_ref().to_owned()
    }
    #[cfg(feature = "email")]
    fn email_client(&self) -> Arc<dyn EmailService> {
        self.email_client.to_owned()
    }
    fn event_handler(&self) -> EventsHandler {
        self.event_handler.clone()
    }
    fn add_request_id(&mut self, request_id: RequestId) {
        self.api_client.add_request_id(request_id);
        self.request_id.replace(request_id);
    }

    fn add_flow_name(&mut self, flow_name: String) {
        self.api_client.add_flow_name(flow_name);
    }
    fn get_request_id(&self) -> Option<String> {
        self.api_client.get_request_id()
    }
}

impl AsRef<Self> for AppState {
    fn as_ref(&self) -> &Self {
        self
    }
}

#[cfg(feature = "email")]
pub async fn create_email_client(settings: &settings::Settings<RawSecret>) -> impl EmailService {
    match settings.email.active_email_client {
        external_services::email::AvailableEmailClients::SES => {
            AwsSes::create(&settings.email, settings.proxy.https_url.to_owned()).await
        }
    }
}

impl AppState {
    /// # Panics
    ///
    /// Panics if Store can't be created or JWE decryption fails
    pub async fn with_storage(
        conf: settings::Settings<SecuredSecret>,
        storage_impl: StorageImpl,
        shut_down_signal: oneshot::Sender<()>,
        api_client: Box<dyn crate::services::ApiClient>,
    ) -> Self {
        #[allow(clippy::expect_used)]
        let secret_management_client = conf
            .secrets_management
            .get_secret_management_client()
            .await
            .expect("Failed to create secret management client");

        let conf = Box::pin(secrets_transformers::fetch_raw_secrets(
            conf,
            &*secret_management_client,
        ))
        .await;

        #[allow(clippy::expect_used)]
        let encryption_client = conf
            .encryption_management
            .get_encryption_management_client()
            .await
            .expect("Failed to create encryption client");

        Box::pin(async move {
            let testable = storage_impl == StorageImpl::PostgresqlTest;
            #[allow(clippy::expect_used)]
            let event_handler = conf
                .events
                .get_event_handler()
                .await
                .expect("Failed to create event handler");

            #[allow(clippy::expect_used)]
            #[cfg(feature = "olap")]
            let opensearch_client = Arc::new(
                conf.opensearch
                    .get_opensearch_client()
                    .await
                    .expect("Failed to create opensearch client"),
            );

            #[cfg(feature = "olap")]
            let mut pools: HashMap<String, AnalyticsProvider> = HashMap::new();
            let mut stores = HashMap::new();
            #[allow(clippy::expect_used)]
            let cache_store = get_cache_store(&conf.clone(), shut_down_signal, testable)
                .await
                .expect("Failed to create store");
            let global_store: Box<dyn GlobalStorageInterface> = Self::get_store_interface(
                &storage_impl,
                &event_handler,
                &conf,
                &conf.multitenancy.global_tenant,
                Arc::clone(&cache_store),
                testable,
            )
            .await
            .get_global_storage_interface();
            for (tenant_name, tenant) in conf.clone().multitenancy.get_tenants() {
                let store: Box<dyn StorageInterface> = Self::get_store_interface(
                    &storage_impl,
                    &event_handler,
                    &conf,
                    tenant,
                    Arc::clone(&cache_store),
                    testable,
                )
                .await
                .get_storage_interface();
                stores.insert(tenant_name.clone(), store);
                #[cfg(feature = "olap")]
                let pool = AnalyticsProvider::from_conf(conf.analytics.get_inner(), tenant).await;
                #[cfg(feature = "olap")]
                pools.insert(tenant_name.clone(), pool);
            }

            #[cfg(feature = "email")]
            let email_client = Arc::new(create_email_client(&conf).await);

            let file_storage_client = conf.file_storage.get_file_storage_client().await;

            Self {
                flow_name: String::from("default"),
                stores,
                global_store,
                conf: Arc::new(conf),
                #[cfg(feature = "email")]
                email_client,
                api_client,
                event_handler,
                #[cfg(feature = "olap")]
                pools,
                #[cfg(feature = "olap")]
                opensearch_client,
                request_id: None,
                file_storage_client,
                encryption_client,
            }
        })
        .await
    }

    async fn get_store_interface(
        storage_impl: &StorageImpl,
        event_handler: &EventsHandler,
        conf: &Settings,
        tenant: &dyn TenantConfig,
        cache_store: Arc<RedisStore>,
        testable: bool,
    ) -> Box<dyn CommonStorageInterface> {
        match storage_impl {
            StorageImpl::Postgresql | StorageImpl::PostgresqlTest => match event_handler {
                EventsHandler::Kafka(kafka_client) => Box::new(
                    KafkaStore::new(
                        #[allow(clippy::expect_used)]
                        get_store(&conf.clone(), tenant, Arc::clone(&cache_store), testable)
                            .await
                            .expect("Failed to create store"),
                        kafka_client.clone(),
                        TenantID(tenant.get_schema().to_string()),
                        tenant,
                    )
                    .await,
                ),
                EventsHandler::Logs(_) => Box::new(
                    #[allow(clippy::expect_used)]
                    get_store(conf, tenant, Arc::clone(&cache_store), testable)
                        .await
                        .expect("Failed to create store"),
                ),
            },
            #[allow(clippy::expect_used)]
            StorageImpl::Mock => Box::new(
                MockDb::new(&conf.redis)
                    .await
                    .expect("Failed to create mock store"),
            ),
        }
    }

    pub async fn new(
        conf: settings::Settings<SecuredSecret>,
        shut_down_signal: oneshot::Sender<()>,
        api_client: Box<dyn crate::services::ApiClient>,
    ) -> Self {
        Box::pin(Self::with_storage(
            conf,
            StorageImpl::Postgresql,
            shut_down_signal,
            api_client,
        ))
        .await
    }

    pub fn get_session_state<E, F>(self: Arc<Self>, tenant: &str, err: F) -> Result<SessionState, E>
    where
        F: FnOnce() -> E + Copy,
    {
        let tenant_conf = self.conf.multitenancy.get_tenant(tenant).ok_or_else(err)?;
        let mut event_handler = self.event_handler.clone();
        event_handler.add_tenant(tenant_conf);
        Ok(SessionState {
            store: self.stores.get(tenant).ok_or_else(err)?.clone(),
            global_store: self.global_store.clone(),
            conf: Arc::clone(&self.conf),
            api_client: self.api_client.clone(),
            event_handler,
            #[cfg(feature = "olap")]
            pool: self.pools.get(tenant).ok_or_else(err)?.clone(),
            file_storage_client: self.file_storage_client.clone(),
            request_id: self.request_id,
            base_url: tenant_conf.base_url.clone(),
            tenant: tenant_conf.clone(),
            #[cfg(feature = "email")]
            email_client: Arc::clone(&self.email_client),
            #[cfg(feature = "olap")]
            opensearch_client: Arc::clone(&self.opensearch_client),
        })
    }
}

pub struct Health;

impl Health {
    pub fn server(state: AppState) -> Scope {
        web::scope("health")
            .app_data(web::Data::new(state))
            .service(web::resource("").route(web::get().to(health)))
            .service(web::resource("/ready").route(web::get().to(deep_health_check)))
    }
}

#[cfg(feature = "dummy_connector")]
pub struct DummyConnector;

#[cfg(feature = "dummy_connector")]
impl DummyConnector {
    pub fn server(state: AppState) -> Scope {
        let mut routes_with_restricted_access = web::scope("");
        #[cfg(not(feature = "external_access_dc"))]
        {
            routes_with_restricted_access =
                routes_with_restricted_access.guard(actix_web::guard::Host("localhost"));
        }
        routes_with_restricted_access = routes_with_restricted_access
            .service(web::resource("/payment").route(web::post().to(dummy_connector_payment)))
            .service(
                web::resource("/payments/{payment_id}")
                    .route(web::get().to(dummy_connector_payment_data)),
            )
            .service(
                web::resource("/{payment_id}/refund").route(web::post().to(dummy_connector_refund)),
            )
            .service(
                web::resource("/refunds/{refund_id}")
                    .route(web::get().to(dummy_connector_refund_data)),
            );
        web::scope("/dummy-connector")
            .app_data(web::Data::new(state))
            .service(
                web::resource("/authorize/{attempt_id}")
                    .route(web::get().to(dummy_connector_authorize_payment)),
            )
            .service(
                web::resource("/complete/{attempt_id}")
                    .route(web::get().to(dummy_connector_complete_payment)),
            )
            .service(routes_with_restricted_access)
    }
}

pub struct Payments;

#[cfg(all(
    any(feature = "olap", feature = "oltp"),
    feature = "v2",
    feature = "payment_methods_v2",
    feature = "payment_v2"
))]
impl Payments {
    pub fn server(state: AppState) -> Scope {
        let mut route = web::scope("/v2/payments").app_data(web::Data::new(state));
        route = route.service(
            web::resource("/{payment_id}/saved_payment_methods")
                .route(web::get().to(list_customer_payment_method_for_payment)),
        );

        route
    }
}

#[cfg(all(
    any(feature = "olap", feature = "oltp"),
    any(feature = "v2", feature = "v1"),
    not(feature = "payment_methods_v2"),
    not(feature = "payment_v2")
))]
impl Payments {
    pub fn server(state: AppState) -> Scope {
        let mut route = web::scope("/payments").app_data(web::Data::new(state));

        #[cfg(feature = "olap")]
        {
            route = route
                .service(
                    web::resource("/list")
                        .route(web::get().to(payments_list))
                        .route(web::post().to(payments_list_by_filter)),
                )
                .service(web::resource("/filter").route(web::post().to(get_filters_for_payments)))
                .service(web::resource("/v2/filter").route(web::get().to(get_payment_filters)))
                .service(web::resource("/aggregate").route(web::get().to(get_payments_aggregates)))
                .service(
                    web::resource("/{payment_id}/manual-update")
                        .route(web::put().to(payments_manual_update)),
                )
        }
        #[cfg(feature = "oltp")]
        {
            route = route
                .service(web::resource("").route(web::post().to(payments_create)))
                .service(
                    web::resource("/session_tokens")
                        .route(web::post().to(payments_connector_session)),
                )
                .service(
                    web::resource("/sync")
                        .route(web::post().to(payments_retrieve_with_gateway_creds)),
                )
                .service(
                    web::resource("/{payment_id}")
                        .route(web::get().to(payments_retrieve))
                        .route(web::post().to(payments_update)),
                )
                .service(
                    web::resource("/{payment_id}/confirm").route(web::post().to(payments_confirm)),
                )
                .service(
                    web::resource("/{payment_id}/cancel").route(web::post().to(payments_cancel)),
                )
                .service(
                    web::resource("/{payment_id}/capture").route(web::post().to(payments_capture)),
                )
                .service(
                    web::resource("/{payment_id}/approve")
                        .route(web::post().to(payments_approve)),
                )
                .service(
                    web::resource("/{payment_id}/reject")
                        .route(web::post().to(payments_reject)),
                )
                .service(
                    web::resource("/redirect/{payment_id}/{merchant_id}/{attempt_id}")
                        .route(web::get().to(payments_start)),
                )
                .service(
                    web::resource(
                        "/{payment_id}/{merchant_id}/redirect/response/{connector}/{creds_identifier}",
                    )
                    .route(web::get().to(payments_redirect_response_with_creds_identifier)),
                )
                .service(
                    web::resource("/{payment_id}/{merchant_id}/redirect/response/{connector}")
                        .route(web::get().to(payments_redirect_response))
                        .route(web::post().to(payments_redirect_response))
                )
                .service(
                    web::resource("/{payment_id}/{merchant_id}/redirect/complete/{connector}")
                        .route(web::get().to(payments_complete_authorize_redirect))
                        .route(web::post().to(payments_complete_authorize_redirect)),
                )
                .service(
                    web::resource("/{payment_id}/complete_authorize")
                        .route(web::post().to(payments_complete_authorize)),
                )
                .service(
                    web::resource("/{payment_id}/incremental_authorization").route(web::post().to(payments_incremental_authorization)),
                )
                .service(
                    web::resource("/{payment_id}/{merchant_id}/authorize/{connector}").route(web::post().to(post_3ds_payments_authorize)),
                )
                .service(
                    web::resource("/{payment_id}/3ds/authentication").route(web::post().to(payments_external_authentication)),
                )
                .service(
                    web::resource("/{payment_id}/extended_card_info").route(web::get().to(retrieve_extended_card_info)),
                )
        }
        route
    }
}

#[cfg(any(feature = "olap", feature = "oltp"))]
pub struct Forex;

#[cfg(any(feature = "olap", feature = "oltp"))]
impl Forex {
    pub fn server(state: AppState) -> Scope {
        web::scope("/forex")
            .app_data(web::Data::new(state.clone()))
            .app_data(web::Data::new(state.clone()))
            .service(web::resource("/rates").route(web::get().to(currency::retrieve_forex)))
            .service(
                web::resource("/convert_from_minor").route(web::get().to(currency::convert_forex)),
            )
    }
}

#[cfg(feature = "olap")]
pub struct Routing;

#[cfg(all(feature = "olap", feature = "v2", feature = "routing_v2"))]
impl Routing {
    pub fn server(state: AppState) -> Scope {
        web::scope("/v2/routing_algorithm")
            .app_data(web::Data::new(state.clone()))
            .service(
                web::resource("").route(web::post().to(|state, req, payload| {
                    routing::routing_create_config(state, req, payload, &TransactionType::Payment)
                })),
            )
            .service(
                web::resource("/{algorithm_id}")
                    .route(web::get().to(routing::routing_retrieve_config)),
            )
    }
}
#[cfg(all(
    feature = "olap",
    any(feature = "v1", feature = "v2"),
    not(feature = "routing_v2")
))]
impl Routing {
    pub fn server(state: AppState) -> Scope {
        #[allow(unused_mut)]
        let mut route = web::scope("/routing")
            .app_data(web::Data::new(state.clone()))
            .service(
                web::resource("/active").route(web::get().to(|state, req, query_params| {
                    routing::routing_retrieve_linked_config(
                        state,
                        req,
                        query_params,
                        &TransactionType::Payment,
                    )
                })),
            )
            .service(
                web::resource("")
                    .route(
                        web::get().to(|state, req, path: web::Query<RoutingRetrieveQuery>| {
                            routing::list_routing_configs(
                                state,
                                req,
                                path,
                                &TransactionType::Payment,
                            )
                        }),
                    )
                    .route(web::post().to(|state, req, payload| {
                        routing::routing_create_config(
                            state,
                            req,
                            payload,
                            &TransactionType::Payment,
                        )
                    })),
            )
            .service(
                web::resource("/default")
                    .route(web::get().to(|state, req| {
                        routing::routing_retrieve_default_config(
                            state,
                            req,
                            &TransactionType::Payment,
                        )
                    }))
                    .route(web::post().to(|state, req, payload| {
                        routing::routing_update_default_config(
                            state,
                            req,
                            payload,
                            &TransactionType::Payment,
                        )
                    })),
            )
            .service(
                web::resource("/deactivate").route(web::post().to(|state, req, payload| {
                    routing::routing_unlink_config(state, req, payload, &TransactionType::Payment)
                })),
            )
            .service(
                web::resource("/decision")
                    .route(web::put().to(routing::upsert_decision_manager_config))
                    .route(web::get().to(routing::retrieve_decision_manager_config))
                    .route(web::delete().to(routing::delete_decision_manager_config)),
            )
            .service(
                web::resource("/decision/surcharge")
                    .route(web::put().to(routing::upsert_surcharge_decision_manager_config))
                    .route(web::get().to(routing::retrieve_surcharge_decision_manager_config))
                    .route(web::delete().to(routing::delete_surcharge_decision_manager_config)),
            )
            .service(
                web::resource("/default/profile/{profile_id}").route(web::post().to(
                    |state, req, path, payload| {
                        routing::routing_update_default_config_for_profile(
                            state,
                            req,
                            path,
                            payload,
                            &TransactionType::Payment,
                        )
                    },
                )),
            )
            .service(
                web::resource("/default/profile").route(web::get().to(|state, req| {
                    routing::routing_retrieve_default_config_for_profiles(
                        state,
                        req,
                        &TransactionType::Payment,
                    )
                })),
            );

        #[cfg(feature = "payouts")]
        {
            route = route
                .service(
                    web::resource("/payouts")
                        .route(web::get().to(
                            |state, req, path: web::Query<RoutingRetrieveQuery>| {
                                routing::list_routing_configs(
                                    state,
                                    req,
                                    path,
                                    &TransactionType::Payout,
                                )
                            },
                        ))
                        .route(web::post().to(|state, req, payload| {
                            routing::routing_create_config(
                                state,
                                req,
                                payload,
                                &TransactionType::Payout,
                            )
                        })),
                )
                .service(web::resource("/payouts/active").route(web::get().to(
                    |state, req, query_params| {
                        routing::routing_retrieve_linked_config(
                            state,
                            req,
                            query_params,
                            &TransactionType::Payout,
                        )
                    },
                )))
                .service(
                    web::resource("/payouts/default")
                        .route(web::get().to(|state, req| {
                            routing::routing_retrieve_default_config(
                                state,
                                req,
                                &TransactionType::Payout,
                            )
                        }))
                        .route(web::post().to(|state, req, payload| {
                            routing::routing_update_default_config(
                                state,
                                req,
                                payload,
                                &TransactionType::Payout,
                            )
                        })),
                )
                .service(
                    web::resource("/payouts/{algorithm_id}/activate").route(web::post().to(
                        |state, req, path| {
                            routing::routing_link_config(state, req, path, &TransactionType::Payout)
                        },
                    )),
                )
                .service(web::resource("/payouts/deactivate").route(web::post().to(
                    |state, req, payload| {
                        routing::routing_unlink_config(
                            state,
                            req,
                            payload,
                            &TransactionType::Payout,
                        )
                    },
                )))
                .service(
                    web::resource("/payouts/default/profile/{profile_id}").route(web::post().to(
                        |state, req, path, payload| {
                            routing::routing_update_default_config_for_profile(
                                state,
                                req,
                                path,
                                payload,
                                &TransactionType::Payout,
                            )
                        },
                    )),
                )
                .service(
                    web::resource("/payouts/default/profile").route(web::get().to(|state, req| {
                        routing::routing_retrieve_default_config_for_profiles(
                            state,
                            req,
                            &TransactionType::Payout,
                        )
                    })),
                );
        }

        route = route
            .service(
                web::resource("/{algorithm_id}")
                    .route(web::get().to(routing::routing_retrieve_config)),
            )
            .service(
                web::resource("/{algorithm_id}/activate").route(web::post().to(
                    |state, req, path| {
                        routing::routing_link_config(state, req, path, &TransactionType::Payment)
                    },
                )),
            );
        route
    }
}

pub struct Customers;

#[cfg(all(
    feature = "v2",
    feature = "customer_v2",
    any(feature = "olap", feature = "oltp")
))]
impl Customers {
    pub fn server(state: AppState) -> Scope {
        let mut route = web::scope("/v2/customers").app_data(web::Data::new(state));
        #[cfg(all(feature = "oltp", feature = "v2", feature = "customer_v2"))]
        {
            route = route
                .service(web::resource("").route(web::post().to(customers_create)))
                .service(web::resource("/{id}").route(web::put().to(customers_update)))
        }
        #[cfg(all(feature = "oltp", feature = "v2", feature = "payment_methods_v2"))]
        {
            route = route.service(
                web::resource("/{customer_id}/saved_payment_methods")
                    .route(web::get().to(list_customer_payment_method_api)),
            );
        }
        route
    }
}

#[cfg(all(
    any(feature = "v1", feature = "v2"),
    not(feature = "customer_v2"),
    not(feature = "payment_methods_v2"),
    any(feature = "olap", feature = "oltp")
))]
impl Customers {
    pub fn server(state: AppState) -> Scope {
        let mut route = web::scope("/customers").app_data(web::Data::new(state));

        #[cfg(feature = "olap")]
        {
            route = route
                .service(
                    web::resource("/{customer_id}/mandates")
                        .route(web::get().to(get_customer_mandates)),
                )
                .service(web::resource("/list").route(web::get().to(customers_list)))
        }

        #[cfg(feature = "oltp")]
        {
            route = route
                .service(web::resource("").route(web::post().to(customers_create)))
                .service(
                    web::resource("/payment_methods")
                        .route(web::get().to(list_customer_payment_method_api_client)),
                )
                .service(
                    web::resource("/{customer_id}/payment_methods")
                        .route(web::get().to(list_customer_payment_method_api)),
                )
                .service(
                    web::resource("/{customer_id}/payment_methods/{payment_method_id}/default")
                        .route(web::post().to(default_payment_method_set_api)),
                )
                .service(
                    web::resource("/{customer_id}")
                        .route(web::get().to(customers_retrieve))
                        .route(web::post().to(customers_update))
                        .route(web::delete().to(customers_delete)),
                )
        }

        route
    }
}
pub struct Refunds;

#[cfg(any(feature = "olap", feature = "oltp"))]
impl Refunds {
    pub fn server(state: AppState) -> Scope {
        let mut route = web::scope("/refunds").app_data(web::Data::new(state));

        #[cfg(feature = "olap")]
        {
            route = route
                .service(web::resource("/list").route(web::post().to(refunds_list)))
                .service(web::resource("/filter").route(web::post().to(refunds_filter_list)))
                .service(web::resource("/v2/filter").route(web::get().to(get_refunds_filters)))
                .service(
                    web::resource("/{id}/manual-update")
                        .route(web::put().to(refunds_manual_update)),
                );
        }
        #[cfg(feature = "oltp")]
        {
            route = route
                .service(web::resource("").route(web::post().to(refunds_create)))
                .service(web::resource("/sync").route(web::post().to(refunds_retrieve_with_body)))
                .service(
                    web::resource("/{id}")
                        .route(web::get().to(refunds_retrieve))
                        .route(web::post().to(refunds_update)),
                );
        }
        route
    }
}

#[cfg(feature = "payouts")]
pub struct Payouts;

#[cfg(feature = "payouts")]
impl Payouts {
    pub fn server(state: AppState) -> Scope {
        let mut route = web::scope("/payouts").app_data(web::Data::new(state));
        route = route.service(web::resource("/create").route(web::post().to(payouts_create)));

        #[cfg(feature = "olap")]
        {
            route = route
                .service(
                    web::resource("/list")
                        .route(web::get().to(payouts_list))
                        .route(web::post().to(payouts_list_by_filter)),
                )
                .service(
                    web::resource("/filter").route(web::post().to(payouts_list_available_filters)),
                );
        }
        route = route
            .service(
                web::resource("/{payout_id}")
                    .route(web::get().to(payouts_retrieve))
                    .route(web::put().to(payouts_update)),
            )
            .service(web::resource("/{payout_id}/confirm").route(web::post().to(payouts_confirm)))
            .service(web::resource("/{payout_id}/cancel").route(web::post().to(payouts_cancel)))
            .service(web::resource("/{payout_id}/fulfill").route(web::post().to(payouts_fulfill)));
        route
    }
}

pub struct PaymentMethods;

#[cfg(all(
    any(feature = "v1", feature = "v2"),
    any(feature = "olap", feature = "oltp"),
    not(feature = "customer_v2")
))]
impl PaymentMethods {
    pub fn server(state: AppState) -> Scope {
        let mut route = web::scope("/payment_methods").app_data(web::Data::new(state));
        #[cfg(feature = "olap")]
        {
            route = route.service(
                web::resource("/filter")
                    .route(web::get().to(list_countries_currencies_for_connector_payment_method)),
            );
        }
        #[cfg(feature = "oltp")]
        {
            route = route
                .service(
                    web::resource("")
                        .route(web::post().to(create_payment_method_api))
                        .route(web::get().to(list_payment_method_api)), // TODO : added for sdk compatibility for now, need to deprecate this later
                )
                .service(
                    web::resource("/migrate").route(web::post().to(migrate_payment_method_api)),
                )
                .service(
                    web::resource("/migrate-batch").route(web::post().to(migrate_payment_methods)),
                )
                .service(
                    web::resource("/collect").route(web::post().to(initiate_pm_collect_link_flow)),
                )
                .service(
                    web::resource("/collect/{merchant_id}/{collect_id}")
                        .route(web::get().to(render_pm_collect_link)),
                )
                .service(
                    web::resource("/{payment_method_id}")
                        .route(web::get().to(payment_method_retrieve_api))
                        .route(web::delete().to(payment_method_delete_api)),
                )
                .service(
                    web::resource("/{payment_method_id}/update")
                        .route(web::post().to(payment_method_update_api)),
                )
                .service(
                    web::resource("/{payment_method_id}/save")
                        .route(web::post().to(save_payment_method_api)),
                )
                .service(
                    web::resource("/auth/link").route(web::post().to(pm_auth::link_token_create)),
                )
                .service(
                    web::resource("/auth/exchange").route(web::post().to(pm_auth::exchange_token)),
                )
        }
        route
    }
}

#[cfg(all(feature = "olap", feature = "recon"))]
pub struct Recon;

#[cfg(all(feature = "olap", feature = "recon"))]
impl Recon {
    pub fn server(state: AppState) -> Scope {
        web::scope("/recon")
            .app_data(web::Data::new(state))
            .service(
                web::resource("/update_merchant")
                    .route(web::post().to(recon_routes::update_merchant)),
            )
            .service(web::resource("/token").route(web::get().to(recon_routes::get_recon_token)))
            .service(
                web::resource("/request").route(web::post().to(recon_routes::request_for_recon)),
            )
            .service(web::resource("/verify_token").route(web::get().to(verify_recon_token)))
    }
}

#[cfg(feature = "olap")]
pub struct Blocklist;

#[cfg(feature = "olap")]
impl Blocklist {
    pub fn server(state: AppState) -> Scope {
        web::scope("/blocklist")
            .app_data(web::Data::new(state))
            .service(
                web::resource("")
                    .route(web::get().to(blocklist::list_blocked_payment_methods))
                    .route(web::post().to(blocklist::add_entry_to_blocklist))
                    .route(web::delete().to(blocklist::remove_entry_from_blocklist)),
            )
            .service(
                web::resource("/toggle").route(web::post().to(blocklist::toggle_blocklist_guard)),
            )
    }
}

#[cfg(feature = "olap")]
pub struct Organization;
#[cfg(feature = "olap")]
impl Organization {
    pub fn server(state: AppState) -> Scope {
        web::scope("/organization")
            .app_data(web::Data::new(state))
            .service(web::resource("").route(web::post().to(organization_create)))
            .service(
                web::resource("/{id}")
                    .route(web::get().to(organization_retrieve))
                    .route(web::put().to(organization_update)),
            )
    }
}

pub struct MerchantAccount;

#[cfg(all(feature = "v2", feature = "olap", feature = "merchant_account_v2"))]
impl MerchantAccount {
    pub fn server(state: AppState) -> Scope {
        web::scope("/v2/accounts")
            .app_data(web::Data::new(state))
            .service(web::resource("").route(web::post().to(merchant_account_create)))
            .service(
                web::resource("/{id}")
                    .route(web::get().to(retrieve_merchant_account))
                    .route(web::put().to(update_merchant_account)),
            )
    }
}

#[cfg(all(
    feature = "olap",
    any(feature = "v1", feature = "v2"),
    not(feature = "merchant_account_v2")
))]
impl MerchantAccount {
    pub fn server(state: AppState) -> Scope {
        web::scope("/accounts")
            .app_data(web::Data::new(state))
            .service(web::resource("").route(web::post().to(merchant_account_create)))
            .service(web::resource("/list").route(web::get().to(merchant_account_list)))
            .service(
                web::resource("/{id}/kv")
                    .route(web::post().to(merchant_account_toggle_kv))
                    .route(web::get().to(merchant_account_kv_status)),
            )
            .service(
                web::resource("/transfer").route(web::post().to(merchant_account_transfer_keys)),
            )
            .service(web::resource("/kv").route(web::post().to(merchant_account_toggle_all_kv)))
            .service(
                web::resource("/{id}")
                    .route(web::get().to(retrieve_merchant_account))
                    .route(web::post().to(update_merchant_account))
                    .route(web::delete().to(delete_merchant_account)),
            )
    }
}

pub struct MerchantConnectorAccount;

#[cfg(all(
    any(feature = "olap", feature = "oltp"),
    feature = "v2",
    feature = "merchant_connector_account_v2"
))]
impl MerchantConnectorAccount {
    pub fn server(state: AppState) -> Scope {
        let mut route = web::scope("/v2/connector_accounts").app_data(web::Data::new(state));

        #[cfg(feature = "olap")]
        {
            use super::admin::*;

            route = route
                .service(web::resource("").route(web::post().to(connector_create)))
                .service(
                    web::resource("/{id}")
<<<<<<< HEAD
                        .route(web::put().to(connector_update))
=======
                        .route(web::post().to(connector_update))
>>>>>>> 9f3b2fba
                        .route(web::get().to(connector_retrieve))
                        .route(web::delete().to(connector_delete)),
                );
        }
        route
    }
}

#[cfg(all(
    any(feature = "olap", feature = "oltp"),
    any(feature = "v1", feature = "v2"),
    not(feature = "merchant_connector_account_v2")
))]
impl MerchantConnectorAccount {
    pub fn server(state: AppState) -> Scope {
        let mut route = web::scope("/account").app_data(web::Data::new(state));

        #[cfg(feature = "olap")]
        {
            use super::admin::*;

            route = route
                .service(
                    web::resource("/connectors/verify")
                        .route(web::post().to(super::verify_connector::payment_connector_verify)),
                )
                .service(
                    web::resource("/{merchant_id}/connectors")
                        .route(web::post().to(connector_create))
                        .route(web::get().to(payment_connector_list)),
                )
                .service(
                    web::resource("/{merchant_id}/connectors/{merchant_connector_id}")
                        .route(web::get().to(connector_retrieve))
                        .route(web::post().to(connector_update))
                        .route(web::delete().to(connector_delete)),
                );
        }
        #[cfg(feature = "oltp")]
        {
            route = route.service(
                web::resource("/payment_methods").route(web::get().to(list_payment_method_api)),
            );
        }
        route
    }
}

pub struct EphemeralKey;

#[cfg(feature = "oltp")]
impl EphemeralKey {
    pub fn server(config: AppState) -> Scope {
        web::scope("/ephemeral_keys")
            .app_data(web::Data::new(config))
            .service(web::resource("").route(web::post().to(ephemeral_key_create)))
            .service(web::resource("/{id}").route(web::delete().to(ephemeral_key_delete)))
    }
}

pub struct Mandates;

#[cfg(any(feature = "olap", feature = "oltp"))]
impl Mandates {
    pub fn server(state: AppState) -> Scope {
        let mut route = web::scope("/mandates").app_data(web::Data::new(state));

        #[cfg(feature = "olap")]
        {
            route =
                route.service(web::resource("/list").route(web::get().to(retrieve_mandates_list)));
            route = route.service(web::resource("/{id}").route(web::get().to(get_mandate)));
        }
        #[cfg(feature = "oltp")]
        {
            route =
                route.service(web::resource("/revoke/{id}").route(web::post().to(revoke_mandate)));
        }
        route
    }
}

pub struct Webhooks;

#[cfg(feature = "oltp")]
impl Webhooks {
    pub fn server(config: AppState) -> Scope {
        use api_models::webhooks as webhook_type;

        #[allow(unused_mut)]
        let mut route = web::scope("/webhooks")
            .app_data(web::Data::new(config))
            .service(
                web::resource("/{merchant_id}/{connector_id_or_name}")
                    .route(
                        web::post().to(receive_incoming_webhook::<webhook_type::OutgoingWebhook>),
                    )
                    .route(web::get().to(receive_incoming_webhook::<webhook_type::OutgoingWebhook>))
                    .route(
                        web::put().to(receive_incoming_webhook::<webhook_type::OutgoingWebhook>),
                    ),
            );

        #[cfg(feature = "frm")]
        {
            route = route.service(
                web::resource("/frm_fulfillment")
                    .route(web::post().to(frm_routes::frm_fulfillment)),
            );
        }

        route
    }
}

pub struct Configs;

#[cfg(any(feature = "olap", feature = "oltp"))]
impl Configs {
    pub fn server(config: AppState) -> Scope {
        web::scope("/configs")
            .app_data(web::Data::new(config))
            .service(web::resource("/").route(web::post().to(config_key_create)))
            .service(
                web::resource("/{key}")
                    .route(web::get().to(config_key_retrieve))
                    .route(web::post().to(config_key_update))
                    .route(web::delete().to(config_key_delete)),
            )
    }
}

pub struct ApplePayCertificatesMigration;

#[cfg(feature = "olap")]
impl ApplePayCertificatesMigration {
    pub fn server(state: AppState) -> Scope {
        web::scope("/apple_pay_certificates_migration")
            .app_data(web::Data::new(state))
            .service(web::resource("").route(
                web::post().to(apple_pay_certificates_migration::apple_pay_certificates_migration),
            ))
    }
}

pub struct Poll;

#[cfg(feature = "oltp")]
impl Poll {
    pub fn server(config: AppState) -> Scope {
        web::scope("/poll")
            .app_data(web::Data::new(config))
            .service(web::resource("/status/{poll_id}").route(web::get().to(retrieve_poll_status)))
    }
}

pub struct ApiKeys;

#[cfg(feature = "olap")]
impl ApiKeys {
    pub fn server(state: AppState) -> Scope {
        web::scope("/api_keys/{merchant_id}")
            .app_data(web::Data::new(state))
            .service(web::resource("").route(web::post().to(api_key_create)))
            .service(web::resource("/list").route(web::get().to(api_key_list)))
            .service(
                web::resource("/{key_id}")
                    .route(web::get().to(api_key_retrieve))
                    .route(web::post().to(api_key_update))
                    .route(web::delete().to(api_key_revoke)),
            )
    }
}

pub struct Disputes;

#[cfg(feature = "olap")]
impl Disputes {
    pub fn server(state: AppState) -> Scope {
        web::scope("/disputes")
            .app_data(web::Data::new(state))
            .service(web::resource("/list").route(web::get().to(retrieve_disputes_list)))
            .service(web::resource("/accept/{dispute_id}").route(web::post().to(accept_dispute)))
            .service(
                web::resource("/evidence")
                    .route(web::post().to(submit_dispute_evidence))
                    .route(web::put().to(attach_dispute_evidence))
                    .route(web::delete().to(delete_dispute_evidence)),
            )
            .service(
                web::resource("/evidence/{dispute_id}")
                    .route(web::get().to(retrieve_dispute_evidence)),
            )
            .service(web::resource("/{dispute_id}").route(web::get().to(retrieve_dispute)))
    }
}

pub struct Cards;

impl Cards {
    pub fn server(state: AppState) -> Scope {
        web::scope("/cards")
            .app_data(web::Data::new(state))
            .service(web::resource("/{bin}").route(web::get().to(card_iin_info)))
    }
}

pub struct Files;

#[cfg(feature = "olap")]
impl Files {
    pub fn server(state: AppState) -> Scope {
        web::scope("/files")
            .app_data(web::Data::new(state))
            .service(web::resource("").route(web::post().to(files_create)))
            .service(
                web::resource("/{file_id}")
                    .route(web::delete().to(files_delete))
                    .route(web::get().to(files_retrieve)),
            )
    }
}

pub struct Cache;

impl Cache {
    pub fn server(state: AppState) -> Scope {
        web::scope("/cache")
            .app_data(web::Data::new(state))
            .service(web::resource("/invalidate/{key}").route(web::post().to(invalidate)))
    }
}

pub struct PaymentLink;
#[cfg(feature = "olap")]
impl PaymentLink {
    pub fn server(state: AppState) -> Scope {
        web::scope("/payment_link")
            .app_data(web::Data::new(state))
            .service(web::resource("/list").route(web::post().to(payments_link_list)))
            .service(
                web::resource("/{payment_link_id}").route(web::get().to(payment_link_retrieve)),
            )
            .service(
                web::resource("{merchant_id}/{payment_id}")
                    .route(web::get().to(initiate_payment_link)),
            )
            .service(
                web::resource("s/{merchant_id}/{payment_id}")
                    .route(web::get().to(initiate_secure_payment_link)),
            )
            .service(
                web::resource("status/{merchant_id}/{payment_id}")
                    .route(web::get().to(payment_link_status)),
            )
    }
}

#[cfg(feature = "payouts")]
pub struct PayoutLink;

#[cfg(feature = "payouts")]
impl PayoutLink {
    pub fn server(state: AppState) -> Scope {
        let mut route = web::scope("/payout_link").app_data(web::Data::new(state));
        route = route.service(
            web::resource("/{merchant_id}/{payout_id}").route(web::get().to(render_payout_link)),
        );
        route
    }
}

pub struct BusinessProfile;
#[cfg(all(
    feature = "olap",
    feature = "v2",
    feature = "routing_v2",
    feature = "business_profile_v2"
))]
impl BusinessProfile {
    pub fn server(state: AppState) -> Scope {
        web::scope("/v2/profiles")
            .app_data(web::Data::new(state))
            .service(web::resource("").route(web::post().to(business_profile_create)))
            .service(
                web::scope("/{profile_id}")
                    .service(
                        web::resource("")
                            .route(web::get().to(business_profile_retrieve))
                            .route(web::put().to(business_profile_update)),
                    )
                    .service(
                        web::resource("/fallback_routing")
                            .route(web::get().to(routing::routing_retrieve_default_config))
                            .route(web::post().to(routing::routing_update_default_config)),
                    )
                    .service(
                        web::resource("/activate_routing_algorithm").route(web::patch().to(
                            |state, req, path, payload| {
                                routing::routing_link_config(
                                    state,
                                    req,
                                    path,
                                    payload,
                                    &TransactionType::Payment,
                                )
                            },
                        )),
                    )
                    .service(
                        web::resource("/deactivate_routing_algorithm").route(web::patch().to(
                            |state, req, path| {
                                routing::routing_unlink_config(
                                    state,
                                    req,
                                    path,
                                    &TransactionType::Payment,
                                )
                            },
                        )),
                    )
                    .service(web::resource("/routing_algorithm").route(web::get().to(
                        |state, req, query_params, path| {
                            routing::routing_retrieve_linked_config(
                                state,
                                req,
                                query_params,
                                path,
                                &TransactionType::Payment,
                            )
                        },
                    ))),
            )
    }
}
#[cfg(all(
    feature = "olap",
    any(feature = "v1", feature = "v2"),
    not(any(feature = "routing_v2", feature = "business_profile_v2"))
))]
impl BusinessProfile {
    pub fn server(state: AppState) -> Scope {
        web::scope("/account/{account_id}/business_profile")
            .app_data(web::Data::new(state))
            .service(
                web::resource("")
                    .route(web::post().to(business_profile_create))
                    .route(web::get().to(business_profiles_list)),
            )
            .service(
                web::scope("/{profile_id}")
                    .service(
                        web::resource("")
                            .route(web::get().to(business_profile_retrieve))
                            .route(web::post().to(business_profile_update))
                            .route(web::delete().to(business_profile_delete)),
                    )
                    .service(
                        web::resource("/toggle_extended_card_info")
                            .route(web::post().to(toggle_extended_card_info)),
                    )
                    .service(
                        web::resource("/toggle_connector_agnostic_mit")
                            .route(web::post().to(toggle_connector_agnostic_mit)),
                    ),
            )
    }
}

pub struct Gsm;

#[cfg(feature = "olap")]
impl Gsm {
    pub fn server(state: AppState) -> Scope {
        web::scope("/gsm")
            .app_data(web::Data::new(state))
            .service(web::resource("").route(web::post().to(create_gsm_rule)))
            .service(web::resource("/get").route(web::post().to(get_gsm_rule)))
            .service(web::resource("/update").route(web::post().to(update_gsm_rule)))
            .service(web::resource("/delete").route(web::post().to(delete_gsm_rule)))
    }
}

#[cfg(feature = "olap")]
pub struct Verify;

#[cfg(feature = "olap")]
impl Verify {
    pub fn server(state: AppState) -> Scope {
        web::scope("/verify")
            .app_data(web::Data::new(state))
            .service(
                web::resource("/apple_pay/{merchant_id}")
                    .route(web::post().to(apple_pay_merchant_registration)),
            )
            .service(
                web::resource("/applepay_verified_domains")
                    .route(web::get().to(retrieve_apple_pay_verified_domains)),
            )
    }
}

pub struct User;

#[cfg(feature = "olap")]
impl User {
    pub fn server(state: AppState) -> Scope {
        let mut route = web::scope("/user").app_data(web::Data::new(state));

        route = route
            .service(web::resource("").route(web::get().to(get_user_details)))
            .service(web::resource("/v2/signin").route(web::post().to(user_signin)))
            // signin/signup with sso using openidconnect
            .service(web::resource("/oidc").route(web::post().to(sso_sign)))
            .service(web::resource("/signout").route(web::post().to(signout)))
            .service(web::resource("/rotate_password").route(web::post().to(rotate_password)))
            .service(web::resource("/change_password").route(web::post().to(change_password)))
            .service(web::resource("/internal_signup").route(web::post().to(internal_user_signup)))
            .service(web::resource("/switch_merchant").route(web::post().to(switch_merchant_id)))
            .service(
                web::resource("/create_merchant")
                    .route(web::post().to(user_merchant_account_create)),
            )
            // TODO: Remove this endpoint once migration to /merchants/list is done
            .service(web::resource("/switch/list").route(web::get().to(list_merchants_for_user)))
            .service(web::resource("/merchants/list").route(web::get().to(list_merchants_for_user)))
            // The route is utilized to select an invitation from a list of merchants in an intermediate state
            .service(
                web::resource("/merchants_select/list")
                    .route(web::get().to(list_merchants_for_user)),
            )
            .service(web::resource("/permission_info").route(web::get().to(get_authorization_info)))
            .service(web::resource("/module/list").route(web::get().to(get_role_information)))
            .service(web::resource("/update").route(web::post().to(update_user_account_details)))
            .service(
                web::resource("/data")
                    .route(web::get().to(get_multiple_dashboard_metadata))
                    .route(web::post().to(set_dashboard_metadata)),
            );

        route = route.service(
            web::scope("/key")
                .service(web::resource("/transfer").route(web::post().to(transfer_user_key))),
        );

        // Two factor auth routes
        route = route.service(
            web::scope("/2fa")
                .service(web::resource("").route(web::get().to(check_two_factor_auth_status)))
                .service(
                    web::scope("/totp")
                        .service(web::resource("/begin").route(web::get().to(totp_begin)))
                        .service(web::resource("/reset").route(web::get().to(totp_reset)))
                        .service(
                            web::resource("/verify")
                                .route(web::post().to(totp_verify))
                                .route(web::put().to(totp_update)),
                        ),
                )
                .service(
                    web::scope("/recovery_code")
                        .service(
                            web::resource("/verify").route(web::post().to(verify_recovery_code)),
                        )
                        .service(
                            web::resource("/generate")
                                .route(web::get().to(generate_recovery_codes)),
                        ),
                )
                .service(
                    web::resource("/terminate").route(web::get().to(terminate_two_factor_auth)),
                ),
        );

        route = route.service(
            web::scope("/auth")
                .service(
                    web::resource("")
                        .route(web::post().to(create_user_authentication_method))
                        .route(web::put().to(update_user_authentication_method)),
                )
                .service(
                    web::resource("/list").route(web::get().to(list_user_authentication_methods)),
                )
                .service(web::resource("/url").route(web::get().to(get_sso_auth_url)))
                .service(web::resource("/select").route(web::post().to(terminate_auth_select))),
        );

        #[cfg(feature = "email")]
        {
            route = route
                .service(web::resource("/from_email").route(web::post().to(user_from_email)))
                .service(
                    web::resource("/connect_account").route(web::post().to(user_connect_account)),
                )
                .service(web::resource("/forgot_password").route(web::post().to(forgot_password)))
                .service(web::resource("/reset_password").route(web::post().to(reset_password)))
                .service(
                    web::resource("/signup_with_merchant_id")
                        .route(web::post().to(user_signup_with_merchant_id)),
                )
                .service(web::resource("/v2/verify_email").route(web::post().to(verify_email)))
                .service(
                    web::resource("/verify_email_request")
                        .route(web::post().to(verify_email_request)),
                )
                .service(web::resource("/user/resend_invite").route(web::post().to(resend_invite)))
                .service(
                    web::resource("/accept_invite_from_email")
                        .route(web::post().to(accept_invite_from_email)),
                );
        }
        #[cfg(not(feature = "email"))]
        {
            route = route.service(web::resource("/signup").route(web::post().to(user_signup)))
        }

        // User management
        route = route.service(
            web::scope("/user")
                .service(web::resource("").route(web::get().to(get_user_role_details)))
                .service(
                    web::resource("/list").route(web::get().to(list_users_for_merchant_account)),
                )
                .service(
                    web::resource("/invite_multiple").route(web::post().to(invite_multiple_user)),
                )
                .service(
                    web::resource("/invite/accept")
                        .route(web::post().to(merchant_select))
                        .route(web::put().to(accept_invitation)),
                )
                .service(web::resource("/update_role").route(web::post().to(update_user_role)))
                .service(
                    web::resource("/transfer_ownership")
                        .route(web::post().to(transfer_org_ownership)),
                )
                .service(web::resource("/delete").route(web::delete().to(delete_user_role))),
        );

        // Role information
        route = route.service(
            web::scope("/role")
                .service(
                    web::resource("")
                        .route(web::get().to(get_role_from_token))
                        .route(web::post().to(create_role)),
                )
                .service(web::resource("/list").route(web::get().to(list_all_roles)))
                .service(
                    web::resource("/{role_id}")
                        .route(web::get().to(get_role))
                        .route(web::put().to(update_role)),
                ),
        );

        #[cfg(feature = "dummy_connector")]
        {
            route = route.service(
                web::resource("/sample_data")
                    .route(web::post().to(generate_sample_data))
                    .route(web::delete().to(delete_sample_data)),
            )
        }
        route
    }
}

pub struct ConnectorOnboarding;

#[cfg(feature = "olap")]
impl ConnectorOnboarding {
    pub fn server(state: AppState) -> Scope {
        web::scope("/connector_onboarding")
            .app_data(web::Data::new(state))
            .service(web::resource("/action_url").route(web::post().to(get_action_url)))
            .service(web::resource("/sync").route(web::post().to(sync_onboarding_status)))
            .service(web::resource("/reset_tracking_id").route(web::post().to(reset_tracking_id)))
    }
}

#[cfg(feature = "olap")]
pub struct WebhookEvents;

#[cfg(feature = "olap")]
impl WebhookEvents {
    pub fn server(config: AppState) -> Scope {
        web::scope("/events/{merchant_id}")
            .app_data(web::Data::new(config))
            .service(web::resource("").route(web::get().to(list_initial_webhook_delivery_attempts)))
            .service(
                web::scope("/{event_id}")
                    .service(
                        web::resource("attempts")
                            .route(web::get().to(list_webhook_delivery_attempts)),
                    )
                    .service(
                        web::resource("retry")
                            .route(web::post().to(retry_webhook_delivery_attempt)),
                    ),
            )
    }
}<|MERGE_RESOLUTION|>--- conflicted
+++ resolved
@@ -1186,11 +1186,7 @@
                 .service(web::resource("").route(web::post().to(connector_create)))
                 .service(
                     web::resource("/{id}")
-<<<<<<< HEAD
                         .route(web::put().to(connector_update))
-=======
-                        .route(web::post().to(connector_update))
->>>>>>> 9f3b2fba
                         .route(web::get().to(connector_retrieve))
                         .route(web::delete().to(connector_delete)),
                 );
