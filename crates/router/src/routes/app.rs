use std::{collections::HashMap, sync::Arc};

use actix_web::{web, Scope};
#[cfg(all(feature = "olap", feature = "v1"))]
use api_models::routing::RoutingRetrieveQuery;
#[cfg(feature = "olap")]
use common_enums::TransactionType;
#[cfg(feature = "partial-auth")]
use common_utils::crypto::Blake3;
#[cfg(feature = "email")]
use external_services::email::{ses::AwsSes, EmailService};
use external_services::file_storage::FileStorageInterface;
use hyperswitch_interfaces::{
    encryption_interface::EncryptionManagementInterface,
    secrets_interface::secret_state::{RawSecret, SecuredSecret},
};
use router_env::tracing_actix_web::RequestId;
use scheduler::SchedulerInterface;
use storage_impl::{config::TenantConfig, redis::RedisStore, MockDb};
use tokio::sync::oneshot;

use self::settings::Tenant;
#[cfg(any(feature = "olap", feature = "oltp"))]
use super::currency;
#[cfg(feature = "dummy_connector")]
use super::dummy_connector::*;
#[cfg(all(
    any(feature = "v1", feature = "v2"),
    not(feature = "customer_v2"),
    feature = "oltp"
))]
use super::ephemeral_key::*;
#[cfg(any(feature = "olap", feature = "oltp"))]
use super::payment_methods::*;
#[cfg(feature = "payouts")]
use super::payout_link::*;
#[cfg(feature = "payouts")]
use super::payouts::*;
#[cfg(all(
    feature = "oltp",
    any(feature = "v1", feature = "v2"),
    not(feature = "customer_v2")
))]
use super::pm_auth;
#[cfg(feature = "oltp")]
use super::poll::retrieve_poll_status;
#[cfg(feature = "olap")]
use super::routing;
#[cfg(feature = "olap")]
use super::verification::{apple_pay_merchant_registration, retrieve_apple_pay_verified_domains};
#[cfg(all(feature = "oltp", feature = "v1"))]
use super::webhooks::*;
use super::{
    admin, api_keys, cache::*, connector_onboarding, disputes, files, gsm, health::*, user,
    user_role,
};
#[cfg(feature = "v1")]
use super::{apple_pay_certificates_migration, blocklist, payment_link, webhook_events};
#[cfg(any(feature = "olap", feature = "oltp"))]
use super::{configs::*, customers::*, payments::*};
#[cfg(all(any(feature = "olap", feature = "oltp"), feature = "v1"))]
use super::{mandates::*, refunds::*};
#[cfg(feature = "olap")]
pub use crate::analytics::opensearch::OpenSearchClient;
#[cfg(feature = "olap")]
use crate::analytics::AnalyticsProvider;
#[cfg(feature = "partial-auth")]
use crate::errors::RouterResult;
#[cfg(all(feature = "frm", feature = "oltp"))]
use crate::routes::fraud_check as frm_routes;
#[cfg(all(feature = "recon", feature = "olap"))]
use crate::routes::recon as recon_routes;
pub use crate::{
    configs::settings,
    db::{CommonStorageInterface, GlobalStorageInterface, StorageImpl, StorageInterface},
    events::EventsHandler,
    routes::cards_info::card_iin_info,
    services::{get_cache_store, get_store},
};
use crate::{
    configs::{secrets_transformers, Settings},
    db::kafka_store::{KafkaStore, TenantID},
};

#[derive(Clone)]
pub struct ReqState {
    pub event_context: events::EventContext<crate::events::EventType, EventsHandler>,
}

#[derive(Clone)]
pub struct SessionState {
    pub store: Box<dyn StorageInterface>,
    /// Global store is used for global schema operations in tables like Users and Tenants
    pub global_store: Box<dyn GlobalStorageInterface>,
    pub conf: Arc<settings::Settings<RawSecret>>,
    pub api_client: Box<dyn crate::services::ApiClient>,
    pub event_handler: EventsHandler,
    #[cfg(feature = "email")]
    pub email_client: Arc<dyn EmailService>,
    #[cfg(feature = "olap")]
    pub pool: AnalyticsProvider,
    pub file_storage_client: Arc<dyn FileStorageInterface>,
    pub request_id: Option<RequestId>,
    pub base_url: String,
    pub tenant: Tenant,
    #[cfg(feature = "olap")]
    pub opensearch_client: Arc<OpenSearchClient>,
}
impl scheduler::SchedulerSessionState for SessionState {
    fn get_db(&self) -> Box<dyn SchedulerInterface> {
        self.store.get_scheduler_db()
    }
}
impl SessionState {
    pub fn get_req_state(&self) -> ReqState {
        ReqState {
            event_context: events::EventContext::new(self.event_handler.clone()),
        }
    }
}

pub trait SessionStateInfo {
    fn conf(&self) -> settings::Settings<RawSecret>;
    fn store(&self) -> Box<dyn StorageInterface>;
    fn event_handler(&self) -> EventsHandler;
    fn get_request_id(&self) -> Option<String>;
    fn add_request_id(&mut self, request_id: RequestId);
    #[cfg(feature = "partial-auth")]
    fn get_detached_auth(&self) -> RouterResult<(Blake3, &[u8])>;
    fn session_state(&self) -> SessionState;
}

impl SessionStateInfo for SessionState {
    fn store(&self) -> Box<dyn StorageInterface> {
        self.store.to_owned()
    }
    fn conf(&self) -> settings::Settings<RawSecret> {
        self.conf.as_ref().to_owned()
    }
    fn event_handler(&self) -> EventsHandler {
        self.event_handler.clone()
    }
    fn get_request_id(&self) -> Option<String> {
        self.api_client.get_request_id()
    }
    fn add_request_id(&mut self, request_id: RequestId) {
        self.api_client.add_request_id(request_id);
        self.store.add_request_id(request_id.to_string());
        self.request_id.replace(request_id);
    }

    #[cfg(feature = "partial-auth")]
    fn get_detached_auth(&self) -> RouterResult<(Blake3, &[u8])> {
        use error_stack::ResultExt;
        use hyperswitch_domain_models::errors::api_error_response as errors;
        use masking::prelude::PeekInterface as _;
        use router_env::logger;

        let output = CHECKSUM_KEY.get_or_try_init(|| {
            let conf = self.conf();
            let context = conf
                .api_keys
                .get_inner()
                .checksum_auth_context
                .peek()
                .clone();
            let key = conf.api_keys.get_inner().checksum_auth_key.peek();
            hex::decode(key).map(|key| {
                (
                    masking::StrongSecret::new(context),
                    masking::StrongSecret::new(key),
                )
            })
        });

        match output {
            Ok((context, key)) => Ok((Blake3::new(context.peek().clone()), key.peek())),
            Err(err) => {
                logger::error!("Failed to get checksum key");
                Err(err).change_context(errors::ApiErrorResponse::InternalServerError)
            }
        }
    }
    fn session_state(&self) -> SessionState {
        self.clone()
    }
}
#[derive(Clone)]
pub struct AppState {
    pub flow_name: String,
    pub global_store: Box<dyn GlobalStorageInterface>,
    pub stores: HashMap<String, Box<dyn StorageInterface>>,
    pub conf: Arc<settings::Settings<RawSecret>>,
    pub event_handler: EventsHandler,
    #[cfg(feature = "email")]
    pub email_client: Arc<dyn EmailService>,
    pub api_client: Box<dyn crate::services::ApiClient>,
    #[cfg(feature = "olap")]
    pub pools: HashMap<String, AnalyticsProvider>,
    #[cfg(feature = "olap")]
    pub opensearch_client: Arc<OpenSearchClient>,
    pub request_id: Option<RequestId>,
    pub file_storage_client: Arc<dyn FileStorageInterface>,
    pub encryption_client: Arc<dyn EncryptionManagementInterface>,
}
impl scheduler::SchedulerAppState for AppState {
    fn get_tenants(&self) -> Vec<String> {
        self.conf.multitenancy.get_tenant_names()
    }
}
pub trait AppStateInfo {
    fn conf(&self) -> settings::Settings<RawSecret>;
    fn event_handler(&self) -> EventsHandler;
    #[cfg(feature = "email")]
    fn email_client(&self) -> Arc<dyn EmailService>;
    fn add_request_id(&mut self, request_id: RequestId);
    fn add_flow_name(&mut self, flow_name: String);
    fn get_request_id(&self) -> Option<String>;
}

#[cfg(feature = "partial-auth")]
static CHECKSUM_KEY: once_cell::sync::OnceCell<(
    masking::StrongSecret<String>,
    masking::StrongSecret<Vec<u8>>,
)> = once_cell::sync::OnceCell::new();

impl AppStateInfo for AppState {
    fn conf(&self) -> settings::Settings<RawSecret> {
        self.conf.as_ref().to_owned()
    }
    #[cfg(feature = "email")]
    fn email_client(&self) -> Arc<dyn EmailService> {
        self.email_client.to_owned()
    }
    fn event_handler(&self) -> EventsHandler {
        self.event_handler.clone()
    }
    fn add_request_id(&mut self, request_id: RequestId) {
        self.api_client.add_request_id(request_id);
        self.request_id.replace(request_id);
    }

    fn add_flow_name(&mut self, flow_name: String) {
        self.api_client.add_flow_name(flow_name);
    }
    fn get_request_id(&self) -> Option<String> {
        self.api_client.get_request_id()
    }
}

impl AsRef<Self> for AppState {
    fn as_ref(&self) -> &Self {
        self
    }
}

#[cfg(feature = "email")]
pub async fn create_email_client(settings: &settings::Settings<RawSecret>) -> impl EmailService {
    match settings.email.active_email_client {
        external_services::email::AvailableEmailClients::SES => {
            AwsSes::create(&settings.email, settings.proxy.https_url.to_owned()).await
        }
    }
}

impl AppState {
    /// # Panics
    ///
    /// Panics if Store can't be created or JWE decryption fails
    pub async fn with_storage(
        conf: settings::Settings<SecuredSecret>,
        storage_impl: StorageImpl,
        shut_down_signal: oneshot::Sender<()>,
        api_client: Box<dyn crate::services::ApiClient>,
    ) -> Self {
        #[allow(clippy::expect_used)]
        let secret_management_client = conf
            .secrets_management
            .get_secret_management_client()
            .await
            .expect("Failed to create secret management client");

        let conf = Box::pin(secrets_transformers::fetch_raw_secrets(
            conf,
            &*secret_management_client,
        ))
        .await;

        #[allow(clippy::expect_used)]
        let encryption_client = conf
            .encryption_management
            .get_encryption_management_client()
            .await
            .expect("Failed to create encryption client");

        Box::pin(async move {
            let testable = storage_impl == StorageImpl::PostgresqlTest;
            #[allow(clippy::expect_used)]
            let event_handler = conf
                .events
                .get_event_handler()
                .await
                .expect("Failed to create event handler");

            #[allow(clippy::expect_used)]
            #[cfg(feature = "olap")]
            let opensearch_client = Arc::new(
                conf.opensearch
                    .get_opensearch_client()
                    .await
                    .expect("Failed to create opensearch client"),
            );

            #[cfg(feature = "olap")]
            let mut pools: HashMap<String, AnalyticsProvider> = HashMap::new();
            let mut stores = HashMap::new();
            #[allow(clippy::expect_used)]
            let cache_store = get_cache_store(&conf.clone(), shut_down_signal, testable)
                .await
                .expect("Failed to create store");
            let global_store: Box<dyn GlobalStorageInterface> = Self::get_store_interface(
                &storage_impl,
                &event_handler,
                &conf,
                &conf.multitenancy.global_tenant,
                Arc::clone(&cache_store),
                testable,
            )
            .await
            .get_global_storage_interface();
            for (tenant_name, tenant) in conf.clone().multitenancy.get_tenants() {
                let store: Box<dyn StorageInterface> = Self::get_store_interface(
                    &storage_impl,
                    &event_handler,
                    &conf,
                    tenant,
                    Arc::clone(&cache_store),
                    testable,
                )
                .await
                .get_storage_interface();
                stores.insert(tenant_name.clone(), store);
                #[cfg(feature = "olap")]
                let pool = AnalyticsProvider::from_conf(conf.analytics.get_inner(), tenant).await;
                #[cfg(feature = "olap")]
                pools.insert(tenant_name.clone(), pool);
            }

            #[cfg(feature = "email")]
            let email_client = Arc::new(create_email_client(&conf).await);

            let file_storage_client = conf.file_storage.get_file_storage_client().await;

            Self {
                flow_name: String::from("default"),
                stores,
                global_store,
                conf: Arc::new(conf),
                #[cfg(feature = "email")]
                email_client,
                api_client,
                event_handler,
                #[cfg(feature = "olap")]
                pools,
                #[cfg(feature = "olap")]
                opensearch_client,
                request_id: None,
                file_storage_client,
                encryption_client,
            }
        })
        .await
    }

    async fn get_store_interface(
        storage_impl: &StorageImpl,
        event_handler: &EventsHandler,
        conf: &Settings,
        tenant: &dyn TenantConfig,
        cache_store: Arc<RedisStore>,
        testable: bool,
    ) -> Box<dyn CommonStorageInterface> {
        match storage_impl {
            StorageImpl::Postgresql | StorageImpl::PostgresqlTest => match event_handler {
                EventsHandler::Kafka(kafka_client) => Box::new(
                    KafkaStore::new(
                        #[allow(clippy::expect_used)]
                        get_store(&conf.clone(), tenant, Arc::clone(&cache_store), testable)
                            .await
                            .expect("Failed to create store"),
                        kafka_client.clone(),
                        TenantID(tenant.get_schema().to_string()),
                        tenant,
                    )
                    .await,
                ),
                EventsHandler::Logs(_) => Box::new(
                    #[allow(clippy::expect_used)]
                    get_store(conf, tenant, Arc::clone(&cache_store), testable)
                        .await
                        .expect("Failed to create store"),
                ),
            },
            #[allow(clippy::expect_used)]
            StorageImpl::Mock => Box::new(
                MockDb::new(&conf.redis)
                    .await
                    .expect("Failed to create mock store"),
            ),
        }
    }

    pub async fn new(
        conf: settings::Settings<SecuredSecret>,
        shut_down_signal: oneshot::Sender<()>,
        api_client: Box<dyn crate::services::ApiClient>,
    ) -> Self {
        Box::pin(Self::with_storage(
            conf,
            StorageImpl::Postgresql,
            shut_down_signal,
            api_client,
        ))
        .await
    }

    pub fn get_session_state<E, F>(self: Arc<Self>, tenant: &str, err: F) -> Result<SessionState, E>
    where
        F: FnOnce() -> E + Copy,
    {
        let tenant_conf = self.conf.multitenancy.get_tenant(tenant).ok_or_else(err)?;
        let mut event_handler = self.event_handler.clone();
        event_handler.add_tenant(tenant_conf);
        Ok(SessionState {
            store: self.stores.get(tenant).ok_or_else(err)?.clone(),
            global_store: self.global_store.clone(),
            conf: Arc::clone(&self.conf),
            api_client: self.api_client.clone(),
            event_handler,
            #[cfg(feature = "olap")]
            pool: self.pools.get(tenant).ok_or_else(err)?.clone(),
            file_storage_client: self.file_storage_client.clone(),
            request_id: self.request_id,
            base_url: tenant_conf.base_url.clone(),
            tenant: tenant_conf.clone(),
            #[cfg(feature = "email")]
            email_client: Arc::clone(&self.email_client),
            #[cfg(feature = "olap")]
            opensearch_client: Arc::clone(&self.opensearch_client),
        })
    }
}

pub struct Health;

impl Health {
    pub fn server(state: AppState) -> Scope {
        web::scope("health")
            .app_data(web::Data::new(state))
            .service(web::resource("").route(web::get().to(health)))
            .service(web::resource("/ready").route(web::get().to(deep_health_check)))
    }
}

#[cfg(feature = "dummy_connector")]
pub struct DummyConnector;

#[cfg(feature = "dummy_connector")]
impl DummyConnector {
    pub fn server(state: AppState) -> Scope {
        let mut routes_with_restricted_access = web::scope("");
        #[cfg(not(feature = "external_access_dc"))]
        {
            routes_with_restricted_access =
                routes_with_restricted_access.guard(actix_web::guard::Host("localhost"));
        }
        routes_with_restricted_access = routes_with_restricted_access
            .service(web::resource("/payment").route(web::post().to(dummy_connector_payment)))
            .service(
                web::resource("/payments/{payment_id}")
                    .route(web::get().to(dummy_connector_payment_data)),
            )
            .service(
                web::resource("/{payment_id}/refund").route(web::post().to(dummy_connector_refund)),
            )
            .service(
                web::resource("/refunds/{refund_id}")
                    .route(web::get().to(dummy_connector_refund_data)),
            );
        web::scope("/dummy-connector")
            .app_data(web::Data::new(state))
            .service(
                web::resource("/authorize/{attempt_id}")
                    .route(web::get().to(dummy_connector_authorize_payment)),
            )
            .service(
                web::resource("/complete/{attempt_id}")
                    .route(web::get().to(dummy_connector_complete_payment)),
            )
            .service(routes_with_restricted_access)
    }
}

pub struct Payments;

#[cfg(all(
    any(feature = "olap", feature = "oltp"),
    feature = "v2",
    feature = "payment_methods_v2",
    feature = "payment_v2"
))]
impl Payments {
    pub fn server(state: AppState) -> Scope {
        let mut route = web::scope("/v2/payments").app_data(web::Data::new(state));
        route = route.service(
            web::resource("/{payment_id}/saved_payment_methods")
                .route(web::get().to(list_customer_payment_method_for_payment)),
        );

        route
    }
}

#[cfg(all(
    any(feature = "olap", feature = "oltp"),
    any(feature = "v2", feature = "v1"),
    not(feature = "payment_methods_v2"),
    not(feature = "payment_v2")
))]
impl Payments {
    pub fn server(state: AppState) -> Scope {
        let mut route = web::scope("/payments").app_data(web::Data::new(state));

        #[cfg(feature = "olap")]
        {
            route = route
                .service(
                    web::resource("/list")
                        .route(web::get().to(payments_list))
                        .route(web::post().to(payments_list_by_filter)),
                )
                .service(
                    web::resource("/profile/list")
                        .route(web::get().to(profile_payments_list))
                        .route(web::post().to(profile_payments_list_by_filter)),
                )
                .service(web::resource("/filter").route(web::post().to(get_filters_for_payments)))
                .service(web::resource("/v2/filter").route(web::get().to(get_payment_filters)))
                .service(web::resource("/aggregate").route(web::get().to(get_payments_aggregates)))
                .service(
                    web::resource("/profile/aggregate")
                        .route(web::get().to(get_payments_aggregates_profile)),
                )
                .service(
                    web::resource("/v2/profile/filter")
                        .route(web::get().to(get_payment_filters_profile)),
                )
                .service(
                    web::resource("/{payment_id}/manual-update")
                        .route(web::put().to(payments_manual_update)),
                )
        }
        #[cfg(feature = "oltp")]
        {
            route = route
                .service(web::resource("").route(web::post().to(payments_create)))
                .service(
                    web::resource("/session_tokens")
                        .route(web::post().to(payments_connector_session)),
                )
                .service(
                    web::resource("/sync")
                        .route(web::post().to(payments_retrieve_with_gateway_creds)),
                )
                .service(
                    web::resource("/{payment_id}")
                        .route(web::get().to(payments_retrieve))
                        .route(web::post().to(payments_update)),
                )
                .service(
                    web::resource("/{payment_id}/confirm").route(web::post().to(payments_confirm)),
                )
                .service(
                    web::resource("/{payment_id}/cancel").route(web::post().to(payments_cancel)),
                )
                .service(
                    web::resource("/{payment_id}/capture").route(web::post().to(payments_capture)),
                )
                .service(
                    web::resource("/{payment_id}/approve")
                        .route(web::post().to(payments_approve)),
                )
                .service(
                    web::resource("/{payment_id}/reject")
                        .route(web::post().to(payments_reject)),
                )
                .service(
                    web::resource("/redirect/{payment_id}/{merchant_id}/{attempt_id}")
                        .route(web::get().to(payments_start)),
                )
                .service(
                    web::resource(
                        "/{payment_id}/{merchant_id}/redirect/response/{connector}/{creds_identifier}",
                    )
                    .route(web::get().to(payments_redirect_response_with_creds_identifier)),
                )
                .service(
                    web::resource("/{payment_id}/{merchant_id}/redirect/response/{connector}")
                        .route(web::get().to(payments_redirect_response))
                        .route(web::post().to(payments_redirect_response))
                )
                .service(
                    web::resource("/{payment_id}/{merchant_id}/redirect/complete/{connector}")
                        .route(web::get().to(payments_complete_authorize_redirect))
                        .route(web::post().to(payments_complete_authorize_redirect)),
                )
                .service(
                    web::resource("/{payment_id}/complete_authorize")
                        .route(web::post().to(payments_complete_authorize)),
                )
                .service(
                    web::resource("/{payment_id}/incremental_authorization").route(web::post().to(payments_incremental_authorization)),
                )
                .service(
                    web::resource("/{payment_id}/{merchant_id}/authorize/{connector}").route(web::post().to(post_3ds_payments_authorize)),
                )
                .service(
                    web::resource("/{payment_id}/3ds/authentication").route(web::post().to(payments_external_authentication)),
                )
                .service(
                    web::resource("/{payment_id}/extended_card_info").route(web::get().to(retrieve_extended_card_info)),
                )
                .service(
                web::resource("{payment_id}/calculate_tax")
                    .route(web::post().to(payments_dynamic_tax_calculation)),
                );
        }
        route
    }
}

#[cfg(any(feature = "olap", feature = "oltp"))]
pub struct Forex;

#[cfg(any(feature = "olap", feature = "oltp"))]
impl Forex {
    pub fn server(state: AppState) -> Scope {
        web::scope("/forex")
            .app_data(web::Data::new(state.clone()))
            .app_data(web::Data::new(state.clone()))
            .service(web::resource("/rates").route(web::get().to(currency::retrieve_forex)))
            .service(
                web::resource("/convert_from_minor").route(web::get().to(currency::convert_forex)),
            )
    }
}

#[cfg(feature = "olap")]
pub struct Routing;

#[cfg(all(feature = "olap", feature = "v2"))]
impl Routing {
    pub fn server(state: AppState) -> Scope {
        web::scope("/v2/routing_algorithm")
            .app_data(web::Data::new(state.clone()))
            .service(
                web::resource("").route(web::post().to(|state, req, payload| {
                    routing::routing_create_config(state, req, payload, &TransactionType::Payment)
                })),
            )
            .service(
                web::resource("/{algorithm_id}")
                    .route(web::get().to(routing::routing_retrieve_config)),
            )
    }
}
#[cfg(all(feature = "olap", feature = "v1"))]
impl Routing {
    pub fn server(state: AppState) -> Scope {
        #[allow(unused_mut)]
        let mut route = web::scope("/routing")
            .app_data(web::Data::new(state.clone()))
            .service(
                web::resource("/active").route(web::get().to(|state, req, query_params| {
                    routing::routing_retrieve_linked_config(
                        state,
                        req,
                        query_params,
                        &TransactionType::Payment,
                    )
                })),
            )
            .service(
                web::resource("")
                    .route(
                        web::get().to(|state, req, path: web::Query<RoutingRetrieveQuery>| {
                            routing::list_routing_configs(
                                state,
                                req,
                                path,
                                &TransactionType::Payment,
                            )
                        }),
                    )
                    .route(web::post().to(|state, req, payload| {
                        routing::routing_create_config(
                            state,
                            req,
                            payload,
                            &TransactionType::Payment,
                        )
                    })),
            )
            .service(web::resource("/list/profile").route(web::get().to(
                |state, req, query: web::Query<RoutingRetrieveQuery>| {
                    routing::list_routing_configs_for_profile(
                        state,
                        req,
                        query,
                        &TransactionType::Payment,
                    )
                },
            )))
            .service(
                web::resource("/default")
                    .route(web::get().to(|state, req| {
                        routing::routing_retrieve_default_config(
                            state,
                            req,
                            &TransactionType::Payment,
                        )
                    }))
                    .route(web::post().to(|state, req, payload| {
                        routing::routing_update_default_config(
                            state,
                            req,
                            payload,
                            &TransactionType::Payment,
                        )
                    })),
            )
            .service(
                web::resource("/deactivate").route(web::post().to(|state, req, payload| {
                    routing::routing_unlink_config(state, req, payload, &TransactionType::Payment)
                })),
            )
            .service(
                web::resource("/decision")
                    .route(web::put().to(routing::upsert_decision_manager_config))
                    .route(web::get().to(routing::retrieve_decision_manager_config))
                    .route(web::delete().to(routing::delete_decision_manager_config)),
            )
            .service(
                web::resource("/decision/surcharge")
                    .route(web::put().to(routing::upsert_surcharge_decision_manager_config))
                    .route(web::get().to(routing::retrieve_surcharge_decision_manager_config))
                    .route(web::delete().to(routing::delete_surcharge_decision_manager_config)),
            )
            .service(
                web::resource("/default/profile/{profile_id}").route(web::post().to(
                    |state, req, path, payload| {
                        routing::routing_update_default_config_for_profile(
                            state,
                            req,
                            path,
                            payload,
                            &TransactionType::Payment,
                        )
                    },
                )),
            )
            .service(
                web::resource("/default/profile").route(web::get().to(|state, req| {
                    routing::routing_retrieve_default_config_for_profiles(
                        state,
                        req,
                        &TransactionType::Payment,
                    )
                })),
            );

        #[cfg(feature = "payouts")]
        {
            route = route
                .service(
                    web::resource("/payouts")
                        .route(web::get().to(
                            |state, req, path: web::Query<RoutingRetrieveQuery>| {
                                routing::list_routing_configs(
                                    state,
                                    req,
                                    path,
                                    &TransactionType::Payout,
                                )
                            },
                        ))
                        .route(web::post().to(|state, req, payload| {
                            routing::routing_create_config(
                                state,
                                req,
                                payload,
                                &TransactionType::Payout,
                            )
                        })),
                )
                .service(web::resource("/payouts/list/profile").route(web::get().to(
                    |state, req, query: web::Query<RoutingRetrieveQuery>| {
                        routing::list_routing_configs_for_profile(
                            state,
                            req,
                            query,
                            &TransactionType::Payout,
                        )
                    },
                )))
                .service(web::resource("/payouts/active").route(web::get().to(
                    |state, req, query_params| {
                        routing::routing_retrieve_linked_config(
                            state,
                            req,
                            query_params,
                            &TransactionType::Payout,
                        )
                    },
                )))
                .service(
                    web::resource("/payouts/default")
                        .route(web::get().to(|state, req| {
                            routing::routing_retrieve_default_config(
                                state,
                                req,
                                &TransactionType::Payout,
                            )
                        }))
                        .route(web::post().to(|state, req, payload| {
                            routing::routing_update_default_config(
                                state,
                                req,
                                payload,
                                &TransactionType::Payout,
                            )
                        })),
                )
                .service(
                    web::resource("/payouts/{algorithm_id}/activate").route(web::post().to(
                        |state, req, path| {
                            routing::routing_link_config(state, req, path, &TransactionType::Payout)
                        },
                    )),
                )
                .service(web::resource("/payouts/deactivate").route(web::post().to(
                    |state, req, payload| {
                        routing::routing_unlink_config(
                            state,
                            req,
                            payload,
                            &TransactionType::Payout,
                        )
                    },
                )))
                .service(
                    web::resource("/payouts/default/profile/{profile_id}").route(web::post().to(
                        |state, req, path, payload| {
                            routing::routing_update_default_config_for_profile(
                                state,
                                req,
                                path,
                                payload,
                                &TransactionType::Payout,
                            )
                        },
                    )),
                )
                .service(
                    web::resource("/payouts/default/profile").route(web::get().to(|state, req| {
                        routing::routing_retrieve_default_config_for_profiles(
                            state,
                            req,
                            &TransactionType::Payout,
                        )
                    })),
                );
        }

        route = route
            .service(
                web::resource("/{algorithm_id}")
                    .route(web::get().to(routing::routing_retrieve_config)),
            )
            .service(
                web::resource("/{algorithm_id}/activate").route(web::post().to(
                    |state, req, path| {
                        routing::routing_link_config(state, req, path, &TransactionType::Payment)
                    },
                )),
            );
        route
    }
}

pub struct Customers;

#[cfg(all(
    feature = "v2",
    feature = "customer_v2",
    any(feature = "olap", feature = "oltp")
))]
impl Customers {
    pub fn server(state: AppState) -> Scope {
        let mut route = web::scope("/v2/customers").app_data(web::Data::new(state));
        #[cfg(all(feature = "oltp", feature = "v2", feature = "customer_v2"))]
        {
            route = route
                .service(web::resource("").route(web::post().to(customers_create)))
                .service(
                    web::resource("/{id}")
                        .route(web::post().to(customers_update))
                        .route(web::post().to(customers_retrieve))
                        .route(web::delete().to(customers_delete)),
                )
        }
        #[cfg(all(feature = "olap", feature = "v2", feature = "customer_v2"))]
        {
            route = route.service(web::resource("/list").route(web::get().to(customers_list)))
        }
        #[cfg(all(feature = "oltp", feature = "v2", feature = "payment_methods_v2"))]
        {
            route = route.service(
                web::resource("/{customer_id}/saved_payment_methods")
                    .route(web::get().to(list_customer_payment_method_api)),
            );
        }
        route
    }
}

#[cfg(all(
    any(feature = "v1", feature = "v2"),
    not(feature = "customer_v2"),
    not(feature = "payment_methods_v2"),
    any(feature = "olap", feature = "oltp")
))]
impl Customers {
    pub fn server(state: AppState) -> Scope {
        let mut route = web::scope("/customers").app_data(web::Data::new(state));

        #[cfg(feature = "olap")]
        {
            route = route
                .service(
                    web::resource("/{customer_id}/mandates")
                        .route(web::get().to(get_customer_mandates)),
                )
                .service(web::resource("/list").route(web::get().to(customers_list)))
        }

        #[cfg(feature = "oltp")]
        {
            route = route
                .service(web::resource("").route(web::post().to(customers_create)))
                .service(
                    web::resource("/payment_methods")
                        .route(web::get().to(list_customer_payment_method_api_client)),
                )
                .service(
                    web::resource("/{customer_id}/payment_methods")
                        .route(web::get().to(list_customer_payment_method_api)),
                )
                .service(
                    web::resource("/{customer_id}/payment_methods/{payment_method_id}/default")
                        .route(web::post().to(default_payment_method_set_api)),
                )
                .service(
                    web::resource("/{customer_id}")
                        .route(web::get().to(customers_retrieve))
                        .route(web::post().to(customers_update))
                        .route(web::delete().to(customers_delete)),
                )
        }

        route
    }
}
pub struct Refunds;

#[cfg(all(any(feature = "olap", feature = "oltp"), feature = "v1"))]
impl Refunds {
    pub fn server(state: AppState) -> Scope {
        let mut route = web::scope("/refunds").app_data(web::Data::new(state));

        #[cfg(feature = "olap")]
        {
            route = route
                .service(web::resource("/list").route(web::post().to(refunds_list)))
                .service(web::resource("/profile/list").route(web::post().to(refunds_list_profile)))
                .service(web::resource("/filter").route(web::post().to(refunds_filter_list)))
                .service(web::resource("/v2/filter").route(web::get().to(get_refunds_filters)))
                .service(web::resource("/aggregate").route(web::get().to(get_refunds_aggregates)))
                .service(
                    web::resource("/v2/profile/filter")
                        .route(web::get().to(get_refunds_filters_profile)),
                )
                .service(
                    web::resource("/{id}/manual-update")
                        .route(web::put().to(refunds_manual_update)),
                );
        }
        #[cfg(feature = "oltp")]
        {
            route = route
                .service(web::resource("").route(web::post().to(refunds_create)))
                .service(web::resource("/sync").route(web::post().to(refunds_retrieve_with_body)))
                .service(
                    web::resource("/{id}")
                        .route(web::get().to(refunds_retrieve))
                        .route(web::post().to(refunds_update)),
                );
        }
        route
    }
}

#[cfg(feature = "payouts")]
pub struct Payouts;

#[cfg(feature = "payouts")]
impl Payouts {
    pub fn server(state: AppState) -> Scope {
        let mut route = web::scope("/payouts").app_data(web::Data::new(state));
        route = route.service(web::resource("/create").route(web::post().to(payouts_create)));

        #[cfg(feature = "olap")]
        {
            route = route
                .service(
                    web::resource("/list")
                        .route(web::get().to(payouts_list))
                        .route(web::post().to(payouts_list_by_filter)),
                )
                .service(
                    web::resource("/profile/list")
                        .route(web::get().to(payouts_list_profile))
                        .route(web::post().to(payouts_list_by_filter_profile)),
                )
                .service(
                    web::resource("/filter")
                        .route(web::post().to(payouts_list_available_filters_for_merchant)),
                )
                .service(
                    web::resource("/profile/filter")
                        .route(web::post().to(payouts_list_available_filters_for_profile)),
                );
        }
        route = route
            .service(
                web::resource("/{payout_id}")
                    .route(web::get().to(payouts_retrieve))
                    .route(web::put().to(payouts_update)),
            )
            .service(web::resource("/{payout_id}/confirm").route(web::post().to(payouts_confirm)))
            .service(web::resource("/{payout_id}/cancel").route(web::post().to(payouts_cancel)))
            .service(web::resource("/{payout_id}/fulfill").route(web::post().to(payouts_fulfill)));
        route
    }
}

pub struct PaymentMethods;

#[cfg(all(
    any(feature = "v1", feature = "v2"),
    any(feature = "olap", feature = "oltp"),
    not(feature = "customer_v2")
))]
impl PaymentMethods {
    pub fn server(state: AppState) -> Scope {
        let mut route = web::scope("/payment_methods").app_data(web::Data::new(state));
        #[cfg(feature = "olap")]
        {
            route = route.service(
                web::resource("/filter")
                    .route(web::get().to(list_countries_currencies_for_connector_payment_method)),
            );
        }
        #[cfg(feature = "oltp")]
        {
            route = route
                .service(
                    web::resource("")
                        .route(web::post().to(create_payment_method_api))
                        .route(web::get().to(list_payment_method_api)), // TODO : added for sdk compatibility for now, need to deprecate this later
                )
                .service(
                    web::resource("/migrate").route(web::post().to(migrate_payment_method_api)),
                )
                .service(
                    web::resource("/migrate-batch").route(web::post().to(migrate_payment_methods)),
                )
                .service(
                    web::resource("/collect").route(web::post().to(initiate_pm_collect_link_flow)),
                )
                .service(
                    web::resource("/collect/{merchant_id}/{collect_id}")
                        .route(web::get().to(render_pm_collect_link)),
                )
                .service(
                    web::resource("/{payment_method_id}")
                        .route(web::get().to(payment_method_retrieve_api))
                        .route(web::delete().to(payment_method_delete_api)),
                )
                .service(
                    web::resource("/{payment_method_id}/update")
                        .route(web::post().to(payment_method_update_api)),
                )
                .service(
                    web::resource("/{payment_method_id}/save")
                        .route(web::post().to(save_payment_method_api)),
                )
                .service(
                    web::resource("/auth/link").route(web::post().to(pm_auth::link_token_create)),
                )
                .service(
                    web::resource("/auth/exchange").route(web::post().to(pm_auth::exchange_token)),
                )
        }
        route
    }
}

#[cfg(all(feature = "olap", feature = "recon", feature = "v1"))]
pub struct Recon;

#[cfg(all(feature = "olap", feature = "recon", feature = "v1"))]
impl Recon {
    pub fn server(state: AppState) -> Scope {
        web::scope("/recon")
            .app_data(web::Data::new(state))
            .service(
                web::resource("/{merchant_id}/update")
                    .route(web::post().to(recon_routes::update_merchant)),
            )
            .service(web::resource("/token").route(web::get().to(recon_routes::get_recon_token)))
            .service(
                web::resource("/request").route(web::post().to(recon_routes::request_for_recon)),
            )
            .service(web::resource("/verify_token").route(web::get().to(user::verify_recon_token)))
    }
}

#[cfg(feature = "olap")]
pub struct Blocklist;

#[cfg(all(feature = "olap", feature = "v1"))]
impl Blocklist {
    pub fn server(state: AppState) -> Scope {
        web::scope("/blocklist")
            .app_data(web::Data::new(state))
            .service(
                web::resource("")
                    .route(web::get().to(blocklist::list_blocked_payment_methods))
                    .route(web::post().to(blocklist::add_entry_to_blocklist))
                    .route(web::delete().to(blocklist::remove_entry_from_blocklist)),
            )
            .service(
                web::resource("/toggle").route(web::post().to(blocklist::toggle_blocklist_guard)),
            )
    }
}

#[cfg(feature = "olap")]
pub struct Organization;

#[cfg(all(feature = "olap", feature = "v1"))]
impl Organization {
    pub fn server(state: AppState) -> Scope {
        web::scope("/organization")
            .app_data(web::Data::new(state))
            .service(web::resource("").route(web::post().to(admin::organization_create)))
            .service(
                web::resource("/{id}")
                    .route(web::get().to(admin::organization_retrieve))
                    .route(web::put().to(admin::organization_update)),
            )
    }
}

#[cfg(all(feature = "v2", feature = "olap"))]
impl Organization {
    pub fn server(state: AppState) -> Scope {
        web::scope("/v2/organization")
            .app_data(web::Data::new(state))
            .service(web::resource("").route(web::post().to(admin::organization_create)))
            .service(
                web::resource("/{id}")
                    .route(web::get().to(admin::organization_retrieve))
                    .route(web::put().to(admin::organization_update)),
            )
    }
}

pub struct MerchantAccount;

#[cfg(all(feature = "v2", feature = "olap"))]
impl MerchantAccount {
    pub fn server(state: AppState) -> Scope {
        web::scope("/v2/accounts")
            .app_data(web::Data::new(state))
            .service(web::resource("").route(web::post().to(admin::merchant_account_create)))
            .service(
                web::resource("/{id}")
                    .route(web::get().to(admin::retrieve_merchant_account))
                    .route(web::put().to(admin::update_merchant_account)),
            )
    }
}

#[cfg(all(feature = "olap", feature = "v1"))]
impl MerchantAccount {
    pub fn server(state: AppState) -> Scope {
        web::scope("/accounts")
            .app_data(web::Data::new(state))
            .service(web::resource("").route(web::post().to(admin::merchant_account_create)))
            .service(web::resource("/list").route(web::get().to(admin::merchant_account_list)))
            .service(
                web::resource("/{id}/kv")
                    .route(web::post().to(admin::merchant_account_toggle_kv))
                    .route(web::get().to(admin::merchant_account_kv_status)),
<<<<<<< HEAD
            )
            .service(
                web::resource("/transfer")
                    .route(web::post().to(admin::merchant_account_transfer_keys)),
            )
            .service(
=======
            )
            .service(
                web::resource("/transfer")
                    .route(web::post().to(admin::merchant_account_transfer_keys)),
            )
            .service(
>>>>>>> 10ac0894
                web::resource("/kv").route(web::post().to(admin::merchant_account_toggle_all_kv)),
            )
            .service(
                web::resource("/{id}")
                    .route(web::get().to(admin::retrieve_merchant_account))
                    .route(web::post().to(admin::update_merchant_account))
                    .route(web::delete().to(admin::delete_merchant_account)),
            )
    }
}

pub struct MerchantConnectorAccount;

#[cfg(all(any(feature = "olap", feature = "oltp"), feature = "v2"))]
impl MerchantConnectorAccount {
    pub fn server(state: AppState) -> Scope {
        let mut route = web::scope("/v2/connector_accounts").app_data(web::Data::new(state));

        #[cfg(feature = "olap")]
        {
            use super::admin::*;

            route = route
                .service(web::resource("").route(web::post().to(connector_create)))
                .service(
                    web::resource("/{id}")
                        .route(web::put().to(connector_update))
                        .route(web::get().to(connector_retrieve))
                        .route(web::delete().to(connector_delete)),
                );
        }
        route
    }
}

#[cfg(all(any(feature = "olap", feature = "oltp"), feature = "v1"))]
impl MerchantConnectorAccount {
    pub fn server(state: AppState) -> Scope {
        let mut route = web::scope("/account").app_data(web::Data::new(state));

        #[cfg(feature = "olap")]
        {
            use super::admin::*;

            route = route
                .service(
                    web::resource("/connectors/verify")
                        .route(web::post().to(super::verify_connector::payment_connector_verify)),
                )
                .service(
                    web::resource("/{merchant_id}/connectors")
                        .route(web::post().to(connector_create))
                        .route(web::get().to(payment_connector_list)),
                )
                .service(
                    web::resource("/{merchant_id}/connectors/{merchant_connector_id}")
                        .route(web::get().to(connector_retrieve))
                        .route(web::post().to(connector_update))
                        .route(web::delete().to(connector_delete)),
                );
        }
        #[cfg(feature = "oltp")]
        {
            route = route.service(
                web::resource("/payment_methods").route(web::get().to(list_payment_method_api)),
            );
        }
        route
    }
}

pub struct EphemeralKey;

#[cfg(all(
    any(feature = "v1", feature = "v2"),
    not(feature = "customer_v2"),
    feature = "oltp"
))]
impl EphemeralKey {
    pub fn server(config: AppState) -> Scope {
        web::scope("/ephemeral_keys")
            .app_data(web::Data::new(config))
            .service(web::resource("").route(web::post().to(ephemeral_key_create)))
            .service(web::resource("/{id}").route(web::delete().to(ephemeral_key_delete)))
    }
}

pub struct Mandates;

#[cfg(all(any(feature = "olap", feature = "oltp"), feature = "v1"))]
impl Mandates {
    pub fn server(state: AppState) -> Scope {
        let mut route = web::scope("/mandates").app_data(web::Data::new(state));

        #[cfg(feature = "olap")]
        {
            route =
                route.service(web::resource("/list").route(web::get().to(retrieve_mandates_list)));
            route = route.service(web::resource("/{id}").route(web::get().to(get_mandate)));
        }
        #[cfg(feature = "oltp")]
        {
            route =
                route.service(web::resource("/revoke/{id}").route(web::post().to(revoke_mandate)));
        }
        route
    }
}

pub struct Webhooks;

#[cfg(all(feature = "oltp", feature = "v1"))]
impl Webhooks {
    pub fn server(config: AppState) -> Scope {
        use api_models::webhooks as webhook_type;

        #[allow(unused_mut)]
        let mut route = web::scope("/webhooks")
            .app_data(web::Data::new(config))
            .service(
                web::resource("/{merchant_id}/{connector_id_or_name}")
                    .route(
                        web::post().to(receive_incoming_webhook::<webhook_type::OutgoingWebhook>),
                    )
                    .route(web::get().to(receive_incoming_webhook::<webhook_type::OutgoingWebhook>))
                    .route(
                        web::put().to(receive_incoming_webhook::<webhook_type::OutgoingWebhook>),
                    ),
            );

        #[cfg(feature = "frm")]
        {
            route = route.service(
                web::resource("/frm_fulfillment")
                    .route(web::post().to(frm_routes::frm_fulfillment)),
            );
        }

        route
    }
}

pub struct Configs;

#[cfg(any(feature = "olap", feature = "oltp"))]
impl Configs {
    pub fn server(config: AppState) -> Scope {
        web::scope("/configs")
            .app_data(web::Data::new(config))
            .service(web::resource("/").route(web::post().to(config_key_create)))
            .service(
                web::resource("/{key}")
                    .route(web::get().to(config_key_retrieve))
                    .route(web::post().to(config_key_update))
                    .route(web::delete().to(config_key_delete)),
            )
    }
}

pub struct ApplePayCertificatesMigration;

#[cfg(all(feature = "olap", feature = "v1"))]
impl ApplePayCertificatesMigration {
    pub fn server(state: AppState) -> Scope {
        web::scope("/apple_pay_certificates_migration")
            .app_data(web::Data::new(state))
            .service(web::resource("").route(
                web::post().to(apple_pay_certificates_migration::apple_pay_certificates_migration),
            ))
    }
}

pub struct Poll;

#[cfg(feature = "oltp")]
impl Poll {
    pub fn server(config: AppState) -> Scope {
        web::scope("/poll")
            .app_data(web::Data::new(config))
            .service(web::resource("/status/{poll_id}").route(web::get().to(retrieve_poll_status)))
    }
}

pub struct ApiKeys;

#[cfg(all(feature = "olap", feature = "v2"))]
impl ApiKeys {
    pub fn server(state: AppState) -> Scope {
        web::scope("/v2/api_keys")
            .app_data(web::Data::new(state))
            .service(web::resource("").route(web::post().to(api_keys::api_key_create)))
            .service(web::resource("/list").route(web::get().to(api_keys::api_key_list)))
            .service(
                web::resource("/{key_id}")
                    .route(web::get().to(api_keys::api_key_retrieve))
                    .route(web::put().to(api_keys::api_key_update))
                    .route(web::delete().to(api_keys::api_key_revoke)),
            )
    }
}

#[cfg(all(feature = "olap", feature = "v1"))]
impl ApiKeys {
    pub fn server(state: AppState) -> Scope {
        web::scope("/api_keys/{merchant_id}")
            .app_data(web::Data::new(state))
            .service(web::resource("").route(web::post().to(api_keys::api_key_create)))
            .service(web::resource("/list").route(web::get().to(api_keys::api_key_list)))
            .service(
                web::resource("/{key_id}")
                    .route(web::get().to(api_keys::api_key_retrieve))
                    .route(web::post().to(api_keys::api_key_update))
                    .route(web::delete().to(api_keys::api_key_revoke)),
            )
    }
}

pub struct Disputes;

#[cfg(all(feature = "olap", feature = "v1"))]
impl Disputes {
    pub fn server(state: AppState) -> Scope {
        web::scope("/disputes")
            .app_data(web::Data::new(state))
            .service(web::resource("/list").route(web::get().to(disputes::retrieve_disputes_list)))
<<<<<<< HEAD
            .service(
                web::resource("/profile/list")
                    .route(web::get().to(disputes::retrieve_disputes_list_profile)),
            )
            .service(
=======
            .service(
                web::resource("/profile/list")
                    .route(web::get().to(disputes::retrieve_disputes_list_profile)),
            )
            .service(
>>>>>>> 10ac0894
                web::resource("/accept/{dispute_id}")
                    .route(web::post().to(disputes::accept_dispute)),
            )
            .service(
                web::resource("/evidence")
                    .route(web::post().to(disputes::submit_dispute_evidence))
                    .route(web::put().to(disputes::attach_dispute_evidence))
                    .route(web::delete().to(disputes::delete_dispute_evidence)),
            )
            .service(
                web::resource("/evidence/{dispute_id}")
                    .route(web::get().to(disputes::retrieve_dispute_evidence)),
            )
            .service(
                web::resource("/{dispute_id}").route(web::get().to(disputes::retrieve_dispute)),
            )
    }
}

pub struct Cards;

impl Cards {
    pub fn server(state: AppState) -> Scope {
        web::scope("/cards")
            .app_data(web::Data::new(state))
            .service(web::resource("/{bin}").route(web::get().to(card_iin_info)))
    }
}

pub struct Files;

#[cfg(all(feature = "olap", feature = "v1"))]
impl Files {
    pub fn server(state: AppState) -> Scope {
        web::scope("/files")
            .app_data(web::Data::new(state))
            .service(web::resource("").route(web::post().to(files::files_create)))
            .service(
                web::resource("/{file_id}")
                    .route(web::delete().to(files::files_delete))
                    .route(web::get().to(files::files_retrieve)),
            )
    }
}

pub struct Cache;

impl Cache {
    pub fn server(state: AppState) -> Scope {
        web::scope("/cache")
            .app_data(web::Data::new(state))
            .service(web::resource("/invalidate/{key}").route(web::post().to(invalidate)))
    }
}

pub struct PaymentLink;

#[cfg(all(feature = "olap", feature = "v1"))]
impl PaymentLink {
    pub fn server(state: AppState) -> Scope {
        web::scope("/payment_link")
            .app_data(web::Data::new(state))
            .service(web::resource("/list").route(web::post().to(payment_link::payments_link_list)))
            .service(
                web::resource("/{payment_link_id}")
                    .route(web::get().to(payment_link::payment_link_retrieve)),
            )
            .service(
                web::resource("{merchant_id}/{payment_id}")
                    .route(web::get().to(payment_link::initiate_payment_link)),
            )
            .service(
                web::resource("s/{merchant_id}/{payment_id}")
                    .route(web::get().to(payment_link::initiate_secure_payment_link)),
            )
            .service(
                web::resource("status/{merchant_id}/{payment_id}")
                    .route(web::get().to(payment_link::payment_link_status)),
            )
    }
}

#[cfg(feature = "payouts")]
pub struct PayoutLink;

#[cfg(feature = "payouts")]
impl PayoutLink {
    pub fn server(state: AppState) -> Scope {
        let mut route = web::scope("/payout_link").app_data(web::Data::new(state));
        route = route.service(
            web::resource("/{merchant_id}/{payout_id}").route(web::get().to(render_payout_link)),
        );
        route
    }
}

pub struct BusinessProfile;
#[cfg(all(feature = "olap", feature = "v2"))]
impl BusinessProfile {
    pub fn server(state: AppState) -> Scope {
        web::scope("/v2/profiles")
            .app_data(web::Data::new(state))
            .service(web::resource("").route(web::post().to(super::admin::business_profile_create)))
            .service(
                web::scope("/{profile_id}")
                    .service(
                        web::resource("")
                            .route(web::get().to(super::admin::business_profile_retrieve))
                            .route(web::put().to(super::admin::business_profile_update)),
                    )
                    .service(
                        web::resource("/fallback_routing")
                            .route(web::get().to(routing::routing_retrieve_default_config))
                            .route(web::post().to(routing::routing_update_default_config)),
                    )
                    .service(
                        web::resource("/activate_routing_algorithm").route(web::patch().to(
                            |state, req, path, payload| {
                                routing::routing_link_config(
                                    state,
                                    req,
                                    path,
                                    payload,
                                    &TransactionType::Payment,
                                )
                            },
                        )),
                    )
                    .service(
                        web::resource("/deactivate_routing_algorithm").route(web::patch().to(
                            |state, req, path| {
                                routing::routing_unlink_config(
                                    state,
                                    req,
                                    path,
                                    &TransactionType::Payment,
                                )
                            },
                        )),
                    )
                    .service(web::resource("/routing_algorithm").route(web::get().to(
                        |state, req, query_params, path| {
                            routing::routing_retrieve_linked_config(
                                state,
                                req,
                                query_params,
                                path,
                                &TransactionType::Payment,
                            )
                        },
                    ))),
            )
    }
}
#[cfg(all(feature = "olap", feature = "v1"))]
impl BusinessProfile {
    pub fn server(state: AppState) -> Scope {
        web::scope("/account/{account_id}/business_profile")
            .app_data(web::Data::new(state))
            .service(
                web::resource("")
                    .route(web::post().to(admin::business_profile_create))
                    .route(web::get().to(admin::business_profiles_list)),
            )
            .service(
                web::scope("/{profile_id}")
                    .service(
                        web::resource("")
                            .route(web::get().to(admin::business_profile_retrieve))
                            .route(web::post().to(admin::business_profile_update))
                            .route(web::delete().to(admin::business_profile_delete)),
                    )
                    .service(
                        web::resource("/toggle_extended_card_info")
                            .route(web::post().to(admin::toggle_extended_card_info)),
                    )
                    .service(
                        web::resource("/toggle_connector_agnostic_mit")
                            .route(web::post().to(admin::toggle_connector_agnostic_mit)),
                    ),
            )
    }
}

pub struct BusinessProfileNew;

#[cfg(feature = "olap")]
impl BusinessProfileNew {
    pub fn server(state: AppState) -> Scope {
        web::scope("/account/{account_id}/profile")
            .app_data(web::Data::new(state))
            .service(
                web::resource("")
                    .route(web::get().to(admin::business_profiles_list_at_profile_level)),
            )
            .service(
                web::resource("/connectors")
                    .route(web::get().to(admin::payment_connector_list_profile)),
            )
    }
}

pub struct Gsm;

#[cfg(all(feature = "olap", feature = "v1"))]
impl Gsm {
    pub fn server(state: AppState) -> Scope {
        web::scope("/gsm")
            .app_data(web::Data::new(state))
            .service(web::resource("").route(web::post().to(gsm::create_gsm_rule)))
            .service(web::resource("/get").route(web::post().to(gsm::get_gsm_rule)))
            .service(web::resource("/update").route(web::post().to(gsm::update_gsm_rule)))
            .service(web::resource("/delete").route(web::post().to(gsm::delete_gsm_rule)))
    }
}

#[cfg(feature = "olap")]
pub struct Verify;

#[cfg(all(feature = "olap", feature = "v1"))]
impl Verify {
    pub fn server(state: AppState) -> Scope {
        web::scope("/verify")
            .app_data(web::Data::new(state))
            .service(
                web::resource("/apple_pay/{merchant_id}")
                    .route(web::post().to(apple_pay_merchant_registration)),
            )
            .service(
                web::resource("/applepay_verified_domains")
                    .route(web::get().to(retrieve_apple_pay_verified_domains)),
            )
    }
}

pub struct User;

#[cfg(all(feature = "olap", feature = "v1"))]
impl User {
    pub fn server(state: AppState) -> Scope {
        let mut route = web::scope("/user").app_data(web::Data::new(state));

        route = route
            .service(web::resource("").route(web::get().to(user::get_user_details)))
            .service(web::resource("/signin").route(web::post().to(user::user_signin)))
            .service(web::resource("/v2/signin").route(web::post().to(user::user_signin)))
            // signin/signup with sso using openidconnect
            .service(web::resource("/oidc").route(web::post().to(user::sso_sign)))
            .service(web::resource("/signout").route(web::post().to(user::signout)))
            .service(web::resource("/rotate_password").route(web::post().to(user::rotate_password)))
            .service(web::resource("/change_password").route(web::post().to(user::change_password)))
            .service(
                web::resource("/internal_signup").route(web::post().to(user::internal_user_signup)),
            )
            .service(
                web::resource("/switch_merchant").route(web::post().to(user::switch_merchant_id)),
            )
            .service(
                web::resource("/create_merchant")
                    .route(web::post().to(user::user_merchant_account_create)),
            )
            // TODO: Remove this endpoint once migration to /merchants/list is done
            .service(
                web::resource("/switch/list").route(web::get().to(user::list_merchants_for_user)),
            )
            .service(
                web::resource("/merchants/list")
                    .route(web::get().to(user::list_merchants_for_user)),
            )
            // The route is utilized to select an invitation from a list of merchants in an intermediate state
            .service(
                web::resource("/merchants_select/list")
                    .route(web::get().to(user::list_merchants_for_user)),
            )
            .service(
                web::resource("/permission_info")
                    .route(web::get().to(user_role::get_authorization_info)),
            )
            .service(
                web::resource("/module/list").route(web::get().to(user_role::get_role_information)),
            )
            .service(
                web::resource("/update").route(web::post().to(user::update_user_account_details)),
            )
            .service(
                web::resource("/data")
                    .route(web::get().to(user::get_multiple_dashboard_metadata))
                    .route(web::post().to(user::set_dashboard_metadata)),
            );

        route = route
            .service(web::scope("/key").service(
                web::resource("/transfer").route(web::post().to(user::transfer_user_key)),
            ));

        route = route.service(
            web::scope("/list")
                .service(web::resource("/org").route(web::get().to(user::list_orgs_for_user)))
                .service(
                    web::resource("/merchant")
                        .route(web::get().to(user::list_merchants_for_user_in_org)),
                )
                .service(
                    web::resource("/profile")
                        .route(web::get().to(user::list_profiles_for_user_in_org_and_merchant)),
                )
                .service(
                    web::resource("/invitation")
                        .route(web::get().to(user_role::list_invitations_for_user)),
                ),
        );

        route = route.service(
            web::scope("/switch")
                .service(web::resource("/org").route(web::post().to(user::switch_org_for_user)))
                .service(
                    web::resource("/merchant")
                        .route(web::post().to(user::switch_merchant_for_user_in_org)),
                )
                .service(
                    web::resource("/profile")
                        .route(web::post().to(user::switch_profile_for_user_in_org_and_merchant)),
                ),
        );

        // Two factor auth routes
        route = route.service(
            web::scope("/2fa")
                .service(web::resource("").route(web::get().to(user::check_two_factor_auth_status)))
                .service(
                    web::scope("/totp")
                        .service(web::resource("/begin").route(web::get().to(user::totp_begin)))
                        .service(web::resource("/reset").route(web::get().to(user::totp_reset)))
                        .service(
                            web::resource("/verify")
                                .route(web::post().to(user::totp_verify))
                                .route(web::put().to(user::totp_update)),
                        ),
                )
                .service(
                    web::scope("/recovery_code")
                        .service(
                            web::resource("/verify")
                                .route(web::post().to(user::verify_recovery_code)),
                        )
                        .service(
                            web::resource("/generate")
                                .route(web::get().to(user::generate_recovery_codes)),
                        ),
                )
                .service(
                    web::resource("/terminate")
                        .route(web::get().to(user::terminate_two_factor_auth)),
                ),
        );

        route = route.service(
            web::scope("/auth")
                .service(
                    web::resource("")
                        .route(web::post().to(user::create_user_authentication_method))
                        .route(web::put().to(user::update_user_authentication_method)),
                )
                .service(
                    web::resource("/list")
                        .route(web::get().to(user::list_user_authentication_methods)),
                )
                .service(web::resource("/url").route(web::get().to(user::get_sso_auth_url)))
                .service(
                    web::resource("/select").route(web::post().to(user::terminate_auth_select)),
                ),
        );

        #[cfg(feature = "email")]
        {
            route = route
                .service(web::resource("/from_email").route(web::post().to(user::user_from_email)))
<<<<<<< HEAD
                .service(
                    web::resource("/connect_account")
                        .route(web::post().to(user::user_connect_account)),
                )
                .service(
                    web::resource("/forgot_password").route(web::post().to(user::forgot_password)),
                )
                .service(
=======
                .service(
                    web::resource("/connect_account")
                        .route(web::post().to(user::user_connect_account)),
                )
                .service(
                    web::resource("/forgot_password").route(web::post().to(user::forgot_password)),
                )
                .service(
>>>>>>> 10ac0894
                    web::resource("/reset_password").route(web::post().to(user::reset_password)),
                )
                .service(
                    web::resource("/signup_with_merchant_id")
                        .route(web::post().to(user::user_signup_with_merchant_id)),
                )
                .service(web::resource("/verify_email").route(web::post().to(user::verify_email)))
                .service(
                    web::resource("/v2/verify_email").route(web::post().to(user::verify_email)),
                )
                .service(
                    web::resource("/verify_email_request")
                        .route(web::post().to(user::verify_email_request)),
                )
                .service(
                    web::resource("/user/resend_invite").route(web::post().to(user::resend_invite)),
                )
                .service(
                    web::resource("/accept_invite_from_email")
                        .route(web::post().to(user::accept_invite_from_email)),
                );
        }
        #[cfg(not(feature = "email"))]
        {
            route = route.service(web::resource("/signup").route(web::post().to(user::user_signup)))
        }

        // User management
        route = route.service(
            web::scope("/user")
                .service(web::resource("").route(web::get().to(user::get_user_role_details)))
                .service(web::resource("/v2").route(web::post().to(user::list_user_roles_details)))
                .service(
                    web::resource("/list")
                        .route(web::get().to(user::list_users_for_merchant_account)),
<<<<<<< HEAD
                )
                .service(
                    web::resource("/v2/list")
                        .route(web::get().to(user_role::list_users_in_lineage)),
                )
                .service(
=======
                )
                .service(
                    web::resource("/v2/list")
                        .route(web::get().to(user_role::list_users_in_lineage)),
                )
                .service(
>>>>>>> 10ac0894
                    web::resource("/invite_multiple")
                        .route(web::post().to(user::invite_multiple_user)),
                )
                .service(
                    web::scope("/invite/accept")
                        .service(
                            web::resource("")
                                .route(web::post().to(user_role::merchant_select))
                                .route(web::put().to(user_role::accept_invitation)),
                        )
                        .service(
                            web::scope("/v2")
                                .service(
                                    web::resource("")
                                        .route(web::post().to(user_role::accept_invitations_v2)),
                                )
                                .service(
                                    web::resource("/pre_auth").route(
                                        web::post().to(user_role::accept_invitations_pre_auth),
                                    ),
                                ),
                        ),
                )
                .service(
                    web::resource("/update_role")
                        .route(web::post().to(user_role::update_user_role)),
                )
                .service(
                    web::resource("/delete").route(web::delete().to(user_role::delete_user_role)),
                ),
        );

        // Role information
        route = route.service(
            web::scope("/role")
                .service(
                    web::resource("")
                        .route(web::get().to(user_role::get_role_from_token))
                        .route(web::post().to(user_role::create_role)),
                )
                .service(
                    web::resource("/v2/list").route(web::get().to(user_role::list_roles_with_info)),
                )
                .service(
                    web::scope("/list")
                        .service(web::resource("").route(web::get().to(user_role::list_all_roles)))
                        .service(
                            web::resource("/invite").route(
                                web::get().to(user_role::list_invitable_roles_at_entity_level),
                            ),
                        )
                        .service(
                            web::resource("/update").route(
                                web::get().to(user_role::list_updatable_roles_at_entity_level),
                            ),
                        ),
                )
                .service(
                    web::resource("/{role_id}")
                        .route(web::get().to(user_role::get_role))
                        .route(web::put().to(user_role::update_role)),
                ),
        );

        #[cfg(feature = "dummy_connector")]
        {
            route = route.service(
                web::resource("/sample_data")
                    .route(web::post().to(user::generate_sample_data))
                    .route(web::delete().to(user::delete_sample_data)),
            )
        }
        route
    }
}

pub struct ConnectorOnboarding;

#[cfg(all(feature = "olap", feature = "v1"))]
impl ConnectorOnboarding {
    pub fn server(state: AppState) -> Scope {
        web::scope("/connector_onboarding")
            .app_data(web::Data::new(state))
            .service(
                web::resource("/action_url")
                    .route(web::post().to(connector_onboarding::get_action_url)),
            )
            .service(
                web::resource("/sync")
                    .route(web::post().to(connector_onboarding::sync_onboarding_status)),
            )
            .service(
                web::resource("/reset_tracking_id")
                    .route(web::post().to(connector_onboarding::reset_tracking_id)),
            )
    }
}

#[cfg(feature = "olap")]
pub struct WebhookEvents;

#[cfg(all(feature = "olap", feature = "v1"))]
impl WebhookEvents {
    pub fn server(config: AppState) -> Scope {
        web::scope("/events/{merchant_id}")
            .app_data(web::Data::new(config))
            .service(
                web::resource("")
                    .route(web::get().to(webhook_events::list_initial_webhook_delivery_attempts)),
            )
            .service(
                web::scope("/{event_id}")
                    .service(
                        web::resource("attempts")
                            .route(web::get().to(webhook_events::list_webhook_delivery_attempts)),
                    )
                    .service(
                        web::resource("retry")
                            .route(web::post().to(webhook_events::retry_webhook_delivery_attempt)),
                    ),
            )
    }
}<|MERGE_RESOLUTION|>--- conflicted
+++ resolved
@@ -1224,21 +1224,12 @@
                 web::resource("/{id}/kv")
                     .route(web::post().to(admin::merchant_account_toggle_kv))
                     .route(web::get().to(admin::merchant_account_kv_status)),
-<<<<<<< HEAD
             )
             .service(
                 web::resource("/transfer")
                     .route(web::post().to(admin::merchant_account_transfer_keys)),
             )
             .service(
-=======
-            )
-            .service(
-                web::resource("/transfer")
-                    .route(web::post().to(admin::merchant_account_transfer_keys)),
-            )
-            .service(
->>>>>>> 10ac0894
                 web::resource("/kv").route(web::post().to(admin::merchant_account_toggle_all_kv)),
             )
             .service(
@@ -1464,19 +1455,11 @@
         web::scope("/disputes")
             .app_data(web::Data::new(state))
             .service(web::resource("/list").route(web::get().to(disputes::retrieve_disputes_list)))
-<<<<<<< HEAD
             .service(
                 web::resource("/profile/list")
                     .route(web::get().to(disputes::retrieve_disputes_list_profile)),
             )
             .service(
-=======
-            .service(
-                web::resource("/profile/list")
-                    .route(web::get().to(disputes::retrieve_disputes_list_profile)),
-            )
-            .service(
->>>>>>> 10ac0894
                 web::resource("/accept/{dispute_id}")
                     .route(web::post().to(disputes::accept_dispute)),
             )
@@ -1854,7 +1837,6 @@
         {
             route = route
                 .service(web::resource("/from_email").route(web::post().to(user::user_from_email)))
-<<<<<<< HEAD
                 .service(
                     web::resource("/connect_account")
                         .route(web::post().to(user::user_connect_account)),
@@ -1863,16 +1845,6 @@
                     web::resource("/forgot_password").route(web::post().to(user::forgot_password)),
                 )
                 .service(
-=======
-                .service(
-                    web::resource("/connect_account")
-                        .route(web::post().to(user::user_connect_account)),
-                )
-                .service(
-                    web::resource("/forgot_password").route(web::post().to(user::forgot_password)),
-                )
-                .service(
->>>>>>> 10ac0894
                     web::resource("/reset_password").route(web::post().to(user::reset_password)),
                 )
                 .service(
@@ -1908,21 +1880,12 @@
                 .service(
                     web::resource("/list")
                         .route(web::get().to(user::list_users_for_merchant_account)),
-<<<<<<< HEAD
                 )
                 .service(
                     web::resource("/v2/list")
                         .route(web::get().to(user_role::list_users_in_lineage)),
                 )
                 .service(
-=======
-                )
-                .service(
-                    web::resource("/v2/list")
-                        .route(web::get().to(user_role::list_users_in_lineage)),
-                )
-                .service(
->>>>>>> 10ac0894
                     web::resource("/invite_multiple")
                         .route(web::post().to(user::invite_multiple_user)),
                 )
