--- conflicted
+++ resolved
@@ -83,20 +83,13 @@
         let kms_client = kms::get_kms_client(&conf.kms).await;
         let testable = storage_impl == StorageImpl::PostgresqlTest;
         let store: Box<dyn StorageInterface> = match storage_impl {
-<<<<<<< HEAD
-            StorageImpl::Postgresql | StorageImpl::PostgresqlTest => {
-                Box::new(get_store(&conf, shut_down_signal, testable).await)
-            }
-            StorageImpl::Mock => Box::new(MockDb::new(conf.redis.clone()).await),
-=======
             StorageImpl::Postgresql | StorageImpl::PostgresqlTest => Box::new(
                 #[allow(clippy::expect_used)]
                 get_store(&conf, shut_down_signal, testable)
                     .await
                     .expect("Failed to create store"),
             ),
-            StorageImpl::Mock => Box::new(MockDb::new(&conf).await),
->>>>>>> cfa6ae89
+            StorageImpl::Mock => Box::new(MockDb::new(conf.redis.clone()).await),
         };
 
         #[cfg(feature = "kms")]
