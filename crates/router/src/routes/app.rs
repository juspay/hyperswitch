use std::sync::Arc;

use actix_web::{web, Scope};
#[cfg(all(feature = "kms", feature = "olap"))]
use analytics::AnalyticsConfig;
#[cfg(feature = "email")]
use external_services::email::{ses::AwsSes, EmailService};
#[cfg(feature = "kms")]
use external_services::kms::{self, decrypt::KmsDecrypt};
#[cfg(all(feature = "olap", feature = "kms"))]
use masking::PeekInterface;
use router_env::tracing_actix_web::RequestId;
use scheduler::SchedulerInterface;
use storage_impl::MockDb;
use tokio::sync::oneshot;

#[cfg(any(feature = "olap", feature = "oltp"))]
use super::currency;
#[cfg(feature = "dummy_connector")]
use super::dummy_connector::*;
#[cfg(feature = "payouts")]
use super::payouts::*;
#[cfg(feature = "olap")]
use super::routing as cloud_routing;
#[cfg(all(feature = "olap", feature = "kms"))]
use super::verification::{apple_pay_merchant_registration, retrieve_apple_pay_verified_domains};
#[cfg(feature = "olap")]
use super::{
    admin::*, api_keys::*, disputes::*, files::*, gsm::*, locker_migration, payment_link::*,
    user::*, user_role::*,
};
use super::{cache::*, health::*};
#[cfg(any(feature = "olap", feature = "oltp"))]
use super::{configs::*, customers::*, mandates::*, payments::*, refunds::*};
#[cfg(feature = "oltp")]
use super::{ephemeral_key::*, payment_methods::*, webhooks::*};
#[cfg(feature = "olap")]
use crate::routes::verify_connector::payment_connector_verify;
pub use crate::{
    configs::settings,
    db::{StorageImpl, StorageInterface},
    events::EventsHandler,
    routes::cards_info::card_iin_info,
    services::get_store,
};

#[derive(Clone)]
pub struct AppState {
    pub flow_name: String,
    pub store: Box<dyn StorageInterface>,
    pub conf: Arc<settings::Settings>,
    pub event_handler: EventsHandler,
    #[cfg(feature = "email")]
    pub email_client: Arc<dyn EmailService>,
    #[cfg(feature = "kms")]
    pub kms_secrets: Arc<settings::ActiveKmsSecrets>,
    pub api_client: Box<dyn crate::services::ApiClient>,
    #[cfg(feature = "olap")]
    pub pool: crate::analytics::AnalyticsProvider,
}

impl scheduler::SchedulerAppState for AppState {
    fn get_db(&self) -> Box<dyn SchedulerInterface> {
        self.store.get_scheduler_db()
    }
}

pub trait AppStateInfo {
    fn conf(&self) -> settings::Settings;
    fn store(&self) -> Box<dyn StorageInterface>;
    fn event_handler(&self) -> EventsHandler;
    #[cfg(feature = "email")]
    fn email_client(&self) -> Arc<dyn EmailService>;
    fn add_request_id(&mut self, request_id: RequestId);
    fn add_merchant_id(&mut self, merchant_id: Option<String>);
    fn add_flow_name(&mut self, flow_name: String);
    fn get_request_id(&self) -> Option<String>;
}

impl AppStateInfo for AppState {
    fn conf(&self) -> settings::Settings {
        self.conf.as_ref().to_owned()
    }
    fn store(&self) -> Box<dyn StorageInterface> {
        self.store.to_owned()
    }
    #[cfg(feature = "email")]
    fn email_client(&self) -> Arc<dyn EmailService> {
        self.email_client.to_owned()
    }
    fn event_handler(&self) -> EventsHandler {
        self.event_handler.clone()
    }
    fn add_request_id(&mut self, request_id: RequestId) {
        self.api_client.add_request_id(request_id);
        self.store.add_request_id(request_id.to_string())
    }

    fn add_merchant_id(&mut self, merchant_id: Option<String>) {
        self.api_client.add_merchant_id(merchant_id);
    }
    fn add_flow_name(&mut self, flow_name: String) {
        self.api_client.add_flow_name(flow_name);
    }
    fn get_request_id(&self) -> Option<String> {
        self.api_client.get_request_id()
    }
}

impl AsRef<Self> for AppState {
    fn as_ref(&self) -> &Self {
        self
    }
}

#[cfg(feature = "email")]
pub async fn create_email_client(settings: &settings::Settings) -> impl EmailService {
    match settings.email.active_email_client {
        external_services::email::AvailableEmailClients::SES => {
            AwsSes::create(&settings.email, settings.proxy.https_url.to_owned()).await
        }
    }
}

impl AppState {
    /// # Panics
    ///
    /// Panics if Store can't be created or JWE decryption fails
    pub async fn with_storage(
        #[cfg_attr(not(all(feature = "olap", feature = "kms")), allow(unused_mut))]
        mut conf: settings::Settings,
        storage_impl: StorageImpl,
        shut_down_signal: oneshot::Sender<()>,
        api_client: Box<dyn crate::services::ApiClient>,
    ) -> Self {
        Box::pin(async move {
            #[cfg(feature = "kms")]
            let kms_client = kms::get_kms_client(&conf.kms).await;
            let testable = storage_impl == StorageImpl::PostgresqlTest;
            #[allow(clippy::expect_used)]
            let event_handler = conf
                .events
                .get_event_handler()
                .await
                .expect("Failed to create event handler");
            let store: Box<dyn StorageInterface> = match storage_impl {
                StorageImpl::Postgresql | StorageImpl::PostgresqlTest => match &event_handler {
                    EventsHandler::Kafka(kafka_client) => Box::new(
                        crate::db::KafkaStore::new(
                            #[allow(clippy::expect_used)]
                            get_store(&conf.clone(), shut_down_signal, testable)
                                .await
                                .expect("Failed to create store"),
                            kafka_client.clone(),
                        )
                        .await,
                    ),
                    EventsHandler::Logs(_) => Box::new(
                        #[allow(clippy::expect_used)]
                        get_store(&conf, shut_down_signal, testable)
                            .await
                            .expect("Failed to create store"),
                    ),
                },
                #[allow(clippy::expect_used)]
                StorageImpl::Mock => Box::new(
                    MockDb::new(&conf.redis)
                        .await
                        .expect("Failed to create mock store"),
                ),
            };

            #[cfg(all(feature = "kms", feature = "olap"))]
            #[allow(clippy::expect_used)]
            match conf.analytics {
                AnalyticsConfig::Clickhouse { .. } => {}
                AnalyticsConfig::Sqlx { ref mut sqlx }
                | AnalyticsConfig::CombinedCkh { ref mut sqlx, .. }
                | AnalyticsConfig::CombinedSqlx { ref mut sqlx, .. } => {
                    sqlx.password = kms_client
                        .decrypt(&sqlx.password.peek())
                        .await
                        .expect("Failed to decrypt password")
                        .into();
                }
            };

            #[cfg(feature = "olap")]
            let pool = crate::analytics::AnalyticsProvider::from_conf(&conf.analytics).await;

            #[cfg(feature = "kms")]
            #[allow(clippy::expect_used)]
            let kms_secrets = settings::ActiveKmsSecrets {
                jwekey: conf.jwekey.clone().into(),
            }
            .decrypt_inner(kms_client)
            .await
            .expect("Failed while performing KMS decryption");

            #[cfg(feature = "email")]
            let email_client = Arc::new(create_email_client(&conf).await);

            Self {
                flow_name: String::from("default"),
                store,
                conf: Arc::new(conf),
                #[cfg(feature = "email")]
                email_client,
                #[cfg(feature = "kms")]
                kms_secrets: Arc::new(kms_secrets),
                api_client,
                event_handler,
                #[cfg(feature = "olap")]
                pool,
            }
        })
        .await
    }

    pub async fn new(
        conf: settings::Settings,
        shut_down_signal: oneshot::Sender<()>,
        api_client: Box<dyn crate::services::ApiClient>,
    ) -> Self {
        Box::pin(Self::with_storage(
            conf,
            StorageImpl::Postgresql,
            shut_down_signal,
            api_client,
        ))
        .await
    }
}

pub struct Health;

impl Health {
    pub fn server(state: AppState) -> Scope {
        web::scope("")
            .app_data(web::Data::new(state))
            .service(web::resource("/health").route(web::get().to(health)))
    }
}

#[cfg(feature = "dummy_connector")]
pub struct DummyConnector;

#[cfg(feature = "dummy_connector")]
impl DummyConnector {
    pub fn server(state: AppState) -> Scope {
        let mut routes_with_restricted_access = web::scope("");
        #[cfg(not(feature = "external_access_dc"))]
        {
            routes_with_restricted_access =
                routes_with_restricted_access.guard(actix_web::guard::Host("localhost"));
        }
        routes_with_restricted_access = routes_with_restricted_access
            .service(web::resource("/payment").route(web::post().to(dummy_connector_payment)))
            .service(
                web::resource("/payments/{payment_id}")
                    .route(web::get().to(dummy_connector_payment_data)),
            )
            .service(
                web::resource("/{payment_id}/refund").route(web::post().to(dummy_connector_refund)),
            )
            .service(
                web::resource("/refunds/{refund_id}")
                    .route(web::get().to(dummy_connector_refund_data)),
            );
        web::scope("/dummy-connector")
            .app_data(web::Data::new(state))
            .service(
                web::resource("/authorize/{attempt_id}")
                    .route(web::get().to(dummy_connector_authorize_payment)),
            )
            .service(
                web::resource("/complete/{attempt_id}")
                    .route(web::get().to(dummy_connector_complete_payment)),
            )
            .service(routes_with_restricted_access)
    }
}

pub struct Payments;

#[cfg(any(feature = "olap", feature = "oltp"))]
impl Payments {
    pub fn server(state: AppState) -> Scope {
        let mut route = web::scope("/payments").app_data(web::Data::new(state));

        #[cfg(feature = "olap")]
        {
            route = route
                .service(
                    web::resource("/list")
                        .route(web::get().to(payments_list))
                        .route(web::post().to(payments_list_by_filter)),
                )
                .service(web::resource("/filter").route(web::post().to(get_filters_for_payments)))
        }
        #[cfg(feature = "oltp")]
        {
            route = route
                .service(web::resource("").route(web::post().to(payments_create)))
                .service(
                    web::resource("/session_tokens")
                        .route(web::post().to(payments_connector_session)),
                )
                .service(
                    web::resource("/sync")
                        .route(web::post().to(payments_retrieve_with_gateway_creds)),
                )
                .service(
                    web::resource("/{payment_id}")
                        .route(web::get().to(payments_retrieve))
                        .route(web::post().to(payments_update)),
                )
                .service(
                    web::resource("/{payment_id}/confirm").route(web::post().to(payments_confirm)),
                )
                .service(
                    web::resource("/{payment_id}/cancel").route(web::post().to(payments_cancel)),
                )
                .service(
                    web::resource("/{payment_id}/capture").route(web::post().to(payments_capture)),
                )
                .service(
                    web::resource("/redirect/{payment_id}/{merchant_id}/{attempt_id}")
                        .route(web::get().to(payments_start)),
                )
                .service(
                    web::resource(
                        "/{payment_id}/{merchant_id}/redirect/response/{connector}/{creds_identifier}",
                    )
                    .route(web::get().to(payments_redirect_response_with_creds_identifier)),
                )
                .service(
                    web::resource("/{payment_id}/{merchant_id}/redirect/response/{connector}")
                        .route(web::get().to(payments_redirect_response))
                        .route(web::post().to(payments_redirect_response))
                )
                .service(
                    web::resource("/{payment_id}/{merchant_id}/redirect/complete/{connector}")
                        .route(web::get().to(payments_complete_authorize))
                        .route(web::post().to(payments_complete_authorize)),
                );
        }
        route
    }
}

#[cfg(any(feature = "olap", feature = "oltp"))]
pub struct Forex;

#[cfg(any(feature = "olap", feature = "oltp"))]
impl Forex {
    pub fn server(state: AppState) -> Scope {
        web::scope("/forex")
            .app_data(web::Data::new(state.clone()))
            .app_data(web::Data::new(state.clone()))
            .service(web::resource("/rates").route(web::get().to(currency::retrieve_forex)))
            .service(
                web::resource("/convert_from_minor").route(web::get().to(currency::convert_forex)),
            )
    }
}

#[cfg(feature = "olap")]
pub struct Routing;

#[cfg(feature = "olap")]
impl Routing {
    pub fn server(state: AppState) -> Scope {
        web::scope("/routing")
            .app_data(web::Data::new(state.clone()))
            .service(
                web::resource("/active")
                    .route(web::get().to(cloud_routing::routing_retrieve_linked_config)),
            )
            .service(
                web::resource("")
                    .route(web::get().to(cloud_routing::routing_retrieve_dictionary))
                    .route(web::post().to(cloud_routing::routing_create_config)),
            )
            .service(
                web::resource("/default")
                    .route(web::get().to(cloud_routing::routing_retrieve_default_config))
                    .route(web::post().to(cloud_routing::routing_update_default_config)),
            )
            .service(
                web::resource("/deactivate")
                    .route(web::post().to(cloud_routing::routing_unlink_config)),
            )
            .service(
                web::resource("/decision")
                    .route(web::put().to(cloud_routing::upsert_decision_manager_config))
                    .route(web::get().to(cloud_routing::retrieve_decision_manager_config))
                    .route(web::delete().to(cloud_routing::delete_decision_manager_config)),
            )
            .service(
                web::resource("/decision/surcharge")
                    .route(web::put().to(cloud_routing::upsert_surcharge_decision_manager_config))
                    .route(web::get().to(cloud_routing::retrieve_surcharge_decision_manager_config))
                    .route(
                        web::delete().to(cloud_routing::delete_surcharge_decision_manager_config),
                    ),
            )
            .service(
                web::resource("/{algorithm_id}")
                    .route(web::get().to(cloud_routing::routing_retrieve_config)),
            )
            .service(
                web::resource("/{algorithm_id}/activate")
                    .route(web::post().to(cloud_routing::routing_link_config)),
            )
            .service(
                web::resource("/default/profile/{profile_id}").route(
                    web::post().to(cloud_routing::routing_update_default_config_for_profile),
                ),
            )
            .service(
                web::resource("/default/profile").route(
                    web::get().to(cloud_routing::routing_retrieve_default_config_for_profiles),
                ),
            )
    }
}

pub struct Customers;

#[cfg(any(feature = "olap", feature = "oltp"))]
impl Customers {
    pub fn server(state: AppState) -> Scope {
        let mut route = web::scope("/customers").app_data(web::Data::new(state));

        #[cfg(feature = "olap")]
        {
            route = route
                .service(
                    web::resource("/{customer_id}/mandates")
                        .route(web::get().to(get_customer_mandates)),
                )
                .service(web::resource("/list").route(web::get().to(customers_list)))
        }

        #[cfg(feature = "oltp")]
        {
            route = route
                .service(web::resource("").route(web::post().to(customers_create)))
                .service(
                    web::resource("/payment_methods")
                        .route(web::get().to(list_customer_payment_method_api_client)),
                )
                .service(
                    web::resource("/{customer_id}/payment_methods")
                        .route(web::get().to(list_customer_payment_method_api)),
                )
                .service(
                    web::resource("/{customer_id}")
                        .route(web::get().to(customers_retrieve))
                        .route(web::post().to(customers_update))
                        .route(web::delete().to(customers_delete)),
                );
        }

        route
    }
}

pub struct Refunds;

#[cfg(any(feature = "olap", feature = "oltp"))]
impl Refunds {
    pub fn server(state: AppState) -> Scope {
        let mut route = web::scope("/refunds").app_data(web::Data::new(state));

        #[cfg(feature = "olap")]
        {
            route = route
                .service(web::resource("/list").route(web::post().to(refunds_list)))
                .service(web::resource("/filter").route(web::post().to(refunds_filter_list)));
        }
        #[cfg(feature = "oltp")]
        {
            route = route
                .service(web::resource("").route(web::post().to(refunds_create)))
                .service(web::resource("/sync").route(web::post().to(refunds_retrieve_with_body)))
                .service(
                    web::resource("/{id}")
                        .route(web::get().to(refunds_retrieve))
                        .route(web::post().to(refunds_update)),
                );
        }
        route
    }
}

#[cfg(feature = "payouts")]
pub struct Payouts;

#[cfg(feature = "payouts")]
impl Payouts {
    pub fn server(state: AppState) -> Scope {
        let route = web::scope("/payouts").app_data(web::Data::new(state));
        route
            .service(web::resource("/create").route(web::post().to(payouts_create)))
            .service(web::resource("/{payout_id}/cancel").route(web::post().to(payouts_cancel)))
            .service(web::resource("/{payout_id}/fulfill").route(web::post().to(payouts_fulfill)))
            .service(
                web::resource("/{payout_id}")
                    .route(web::get().to(payouts_retrieve))
                    .route(web::put().to(payouts_update)),
            )
    }
}

pub struct PaymentMethods;

#[cfg(feature = "oltp")]
impl PaymentMethods {
    pub fn server(state: AppState) -> Scope {
        web::scope("/payment_methods")
            .app_data(web::Data::new(state))
            .service(
                web::resource("")
                    .route(web::post().to(create_payment_method_api))
                    .route(web::get().to(list_payment_method_api)), // TODO : added for sdk compatibility for now, need to deprecate this later
            )
            .service(
                web::resource("/{payment_method_id}")
                    .route(web::get().to(payment_method_retrieve_api))
                    .route(web::post().to(payment_method_update_api))
                    .route(web::delete().to(payment_method_delete_api)),
            )
    }
}

pub struct MerchantAccount;

#[cfg(feature = "olap")]
impl MerchantAccount {
    pub fn server(state: AppState) -> Scope {
        web::scope("/accounts")
            .app_data(web::Data::new(state))
            .service(web::resource("").route(web::post().to(merchant_account_create)))
            .service(web::resource("/list").route(web::get().to(merchant_account_list)))
            .service(
                web::resource("/{id}/kv")
                    .route(web::post().to(merchant_account_toggle_kv))
                    .route(web::get().to(merchant_account_kv_status)),
            )
            .service(
                web::resource("/{id}")
                    .route(web::get().to(retrieve_merchant_account))
                    .route(web::post().to(update_merchant_account))
                    .route(web::delete().to(delete_merchant_account)),
            )
    }
}

pub struct MerchantConnectorAccount;

#[cfg(any(feature = "olap", feature = "oltp"))]
impl MerchantConnectorAccount {
    pub fn server(state: AppState) -> Scope {
        let mut route = web::scope("/account").app_data(web::Data::new(state));

        #[cfg(feature = "olap")]
        {
            use super::admin::*;

            route = route
                .service(
                    web::resource("/connectors/verify")
                        .route(web::post().to(payment_connector_verify)),
                )
                .service(
                    web::resource("/{merchant_id}/connectors")
                        .route(web::post().to(payment_connector_create))
                        .route(web::get().to(payment_connector_list)),
                )
                .service(
                    web::resource("/{merchant_id}/connectors/{merchant_connector_id}")
                        .route(web::get().to(payment_connector_retrieve))
                        .route(web::post().to(payment_connector_update))
                        .route(web::delete().to(payment_connector_delete)),
                );
        }
        #[cfg(feature = "oltp")]
        {
            route = route.service(
                web::resource("/payment_methods").route(web::get().to(list_payment_method_api)),
            );
        }
        route
    }
}

pub struct EphemeralKey;

#[cfg(feature = "oltp")]
impl EphemeralKey {
    pub fn server(config: AppState) -> Scope {
        web::scope("/ephemeral_keys")
            .app_data(web::Data::new(config))
            .service(web::resource("").route(web::post().to(ephemeral_key_create)))
            .service(web::resource("/{id}").route(web::delete().to(ephemeral_key_delete)))
    }
}

pub struct Mandates;

#[cfg(any(feature = "olap", feature = "oltp"))]
impl Mandates {
    pub fn server(state: AppState) -> Scope {
        let mut route = web::scope("/mandates").app_data(web::Data::new(state));

        #[cfg(feature = "olap")]
        {
            route =
                route.service(web::resource("/list").route(web::get().to(retrieve_mandates_list)));
            route = route.service(web::resource("/{id}").route(web::get().to(get_mandate)));
        }
        #[cfg(feature = "oltp")]
        {
            route =
                route.service(web::resource("/revoke/{id}").route(web::post().to(revoke_mandate)));
        }
        route
    }
}

pub struct Webhooks;

#[cfg(feature = "oltp")]
impl Webhooks {
    pub fn server(config: AppState) -> Scope {
        use api_models::webhooks as webhook_type;

        web::scope("/webhooks")
            .app_data(web::Data::new(config))
            .service(
                web::resource("/{merchant_id}/{connector_id_or_name}")
                    .route(
                        web::post().to(receive_incoming_webhook::<webhook_type::OutgoingWebhook>),
                    )
                    .route(web::get().to(receive_incoming_webhook::<webhook_type::OutgoingWebhook>))
                    .route(
                        web::put().to(receive_incoming_webhook::<webhook_type::OutgoingWebhook>),
                    ),
            )
    }
}

pub struct Configs;

#[cfg(any(feature = "olap", feature = "oltp"))]
impl Configs {
    pub fn server(config: AppState) -> Scope {
        web::scope("/configs")
            .app_data(web::Data::new(config))
            .service(web::resource("/").route(web::post().to(config_key_create)))
            .service(
                web::resource("/{key}")
                    .route(web::get().to(config_key_retrieve))
                    .route(web::post().to(config_key_update)),
            )
    }
}

pub struct ApiKeys;

#[cfg(feature = "olap")]
impl ApiKeys {
    pub fn server(state: AppState) -> Scope {
        web::scope("/api_keys/{merchant_id}")
            .app_data(web::Data::new(state))
            .service(web::resource("").route(web::post().to(api_key_create)))
            .service(web::resource("/list").route(web::get().to(api_key_list)))
            .service(
                web::resource("/{key_id}")
                    .route(web::get().to(api_key_retrieve))
                    .route(web::post().to(api_key_update))
                    .route(web::delete().to(api_key_revoke)),
            )
    }
}

pub struct Disputes;

#[cfg(feature = "olap")]
impl Disputes {
    pub fn server(state: AppState) -> Scope {
        web::scope("/disputes")
            .app_data(web::Data::new(state))
            .service(web::resource("/list").route(web::get().to(retrieve_disputes_list)))
            .service(web::resource("/accept/{dispute_id}").route(web::post().to(accept_dispute)))
            .service(
                web::resource("/evidence")
                    .route(web::post().to(submit_dispute_evidence))
                    .route(web::put().to(attach_dispute_evidence)),
            )
            .service(
                web::resource("/evidence/{dispute_id}")
                    .route(web::get().to(retrieve_dispute_evidence)),
            )
            .service(web::resource("/{dispute_id}").route(web::get().to(retrieve_dispute)))
    }
}

pub struct Cards;

impl Cards {
    pub fn server(state: AppState) -> Scope {
        web::scope("/cards")
            .app_data(web::Data::new(state))
            .service(web::resource("/{bin}").route(web::get().to(card_iin_info)))
    }
}

pub struct Files;

#[cfg(feature = "olap")]
impl Files {
    pub fn server(state: AppState) -> Scope {
        web::scope("/files")
            .app_data(web::Data::new(state))
            .service(web::resource("").route(web::post().to(files_create)))
            .service(
                web::resource("/{file_id}")
                    .route(web::delete().to(files_delete))
                    .route(web::get().to(files_retrieve)),
            )
    }
}

pub struct Cache;

impl Cache {
    pub fn server(state: AppState) -> Scope {
        web::scope("/cache")
            .app_data(web::Data::new(state))
            .service(web::resource("/invalidate/{key}").route(web::post().to(invalidate)))
    }
}

pub struct PaymentLink;
#[cfg(feature = "olap")]
impl PaymentLink {
    pub fn server(state: AppState) -> Scope {
        web::scope("/payment_link")
            .app_data(web::Data::new(state))
            .service(web::resource("/list").route(web::post().to(payments_link_list)))
            .service(
                web::resource("/{payment_link_id}").route(web::get().to(payment_link_retrieve)),
            )
            .service(
                web::resource("{merchant_id}/{payment_id}")
                    .route(web::get().to(initiate_payment_link)),
            )
    }
}

pub struct BusinessProfile;

#[cfg(feature = "olap")]
impl BusinessProfile {
    pub fn server(state: AppState) -> Scope {
        web::scope("/account/{account_id}/business_profile")
            .app_data(web::Data::new(state))
            .service(
                web::resource("")
                    .route(web::post().to(business_profile_create))
                    .route(web::get().to(business_profiles_list)),
            )
            .service(
                web::resource("/{profile_id}")
                    .route(web::get().to(business_profile_retrieve))
                    .route(web::post().to(business_profile_update))
                    .route(web::delete().to(business_profile_delete)),
            )
    }
}

pub struct Gsm;

#[cfg(feature = "olap")]
impl Gsm {
    pub fn server(state: AppState) -> Scope {
        web::scope("/gsm")
            .app_data(web::Data::new(state))
            .service(web::resource("").route(web::post().to(create_gsm_rule)))
            .service(web::resource("/get").route(web::post().to(get_gsm_rule)))
            .service(web::resource("/update").route(web::post().to(update_gsm_rule)))
            .service(web::resource("/delete").route(web::post().to(delete_gsm_rule)))
    }
}

#[cfg(all(feature = "olap", feature = "kms"))]
pub struct Verify;

#[cfg(all(feature = "olap", feature = "kms"))]
impl Verify {
    pub fn server(state: AppState) -> Scope {
        web::scope("/verify")
            .app_data(web::Data::new(state))
            .service(
                web::resource("/apple_pay/{merchant_id}")
                    .route(web::post().to(apple_pay_merchant_registration)),
            )
            .service(
                web::resource("/applepay_verified_domains")
                    .route(web::get().to(retrieve_apple_pay_verified_domains)),
            )
    }
}

pub struct User;

#[cfg(feature = "olap")]
impl User {
    pub fn server(state: AppState) -> Scope {
        let mut route = web::scope("/user").app_data(web::Data::new(state));

        route = route
            .service(web::resource("/signin").route(web::post().to(user_connect_account)))
            .service(web::resource("/signup").route(web::post().to(user_connect_account)))
            .service(web::resource("/v2/signin").route(web::post().to(user_connect_account)))
            .service(web::resource("/v2/signup").route(web::post().to(user_connect_account)))
            .service(web::resource("/change_password").route(web::post().to(change_password)))
            .service(
                web::resource("/data/merchant")
                    .route(web::post().to(set_merchant_scoped_dashboard_metadata)),
            )
<<<<<<< HEAD
            .service(web::resource("/data").route(web::get().to(get_multiple_dashboard_metadata)));

        #[cfg(feature = "dummy_connector")]
        {
            route = route
                .service(web::resource("/sample_data").route(web::post().to(generate_sample_data)))
                .service(web::resource("/sample_data").route(web::delete().to(delete_sample_data)))
        }
        route
=======
            .service(web::resource("/data").route(web::get().to(get_multiple_dashboard_metadata)))
            .service(web::resource("/internal_signup").route(web::post().to(internal_user_signup)))
            .service(web::resource("/switch_merchant").route(web::post().to(switch_merchant_id)))
            .service(
                web::resource("/create_merchant")
                    .route(web::post().to(user_merchant_account_create)),
            )
            // User Role APIs
            .service(web::resource("/permission_info").route(web::get().to(get_authorization_info)))
            .service(web::resource("/user/update_role").route(web::post().to(update_user_role)))
            .service(web::resource("/role/list").route(web::get().to(list_roles)))
            .service(web::resource("/role/{role_id}").route(web::get().to(get_role)))
>>>>>>> 5edabae7
    }
}

pub struct LockerMigrate;

#[cfg(feature = "olap")]
impl LockerMigrate {
    pub fn server(state: AppState) -> Scope {
        web::scope("locker_migration/{merchant_id}")
            .app_data(web::Data::new(state))
            .service(
                web::resource("").route(web::post().to(locker_migration::rust_locker_migration)),
            )
    }
}<|MERGE_RESOLUTION|>--- conflicted
+++ resolved
@@ -821,7 +821,7 @@
 impl User {
     pub fn server(state: AppState) -> Scope {
         let mut route = web::scope("/user").app_data(web::Data::new(state));
-
+        
         route = route
             .service(web::resource("/signin").route(web::post().to(user_connect_account)))
             .service(web::resource("/signup").route(web::post().to(user_connect_account)))
@@ -832,17 +832,6 @@
                 web::resource("/data/merchant")
                     .route(web::post().to(set_merchant_scoped_dashboard_metadata)),
             )
-<<<<<<< HEAD
-            .service(web::resource("/data").route(web::get().to(get_multiple_dashboard_metadata)));
-
-        #[cfg(feature = "dummy_connector")]
-        {
-            route = route
-                .service(web::resource("/sample_data").route(web::post().to(generate_sample_data)))
-                .service(web::resource("/sample_data").route(web::delete().to(delete_sample_data)))
-        }
-        route
-=======
             .service(web::resource("/data").route(web::get().to(get_multiple_dashboard_metadata)))
             .service(web::resource("/internal_signup").route(web::post().to(internal_user_signup)))
             .service(web::resource("/switch_merchant").route(web::post().to(switch_merchant_id)))
@@ -855,7 +844,14 @@
             .service(web::resource("/user/update_role").route(web::post().to(update_user_role)))
             .service(web::resource("/role/list").route(web::get().to(list_roles)))
             .service(web::resource("/role/{role_id}").route(web::get().to(get_role)))
->>>>>>> 5edabae7
+            
+        #[cfg(feature = "dummy_connector")]
+        {
+            route = route
+                .service(web::resource("/sample_data").route(web::post().to(generate_sample_data)))
+                .service(web::resource("/sample_data").route(web::delete().to(delete_sample_data)))
+        }
+        route
     }
 }
 
