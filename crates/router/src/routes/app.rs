use std::sync::Arc;

use actix_web::{web, Scope};
#[cfg(all(feature = "olap", any(feature = "hashicorp-vault", feature = "kms")))]
use analytics::AnalyticsConfig;
#[cfg(feature = "email")]
use external_services::email::{ses::AwsSes, EmailService};
#[cfg(all(feature = "olap", feature = "hashicorp-vault"))]
use external_services::hashicorp_vault::decrypt::VaultFetch;
#[cfg(feature = "kms")]
use external_services::kms::{self, decrypt::KmsDecrypt};
#[cfg(all(feature = "olap", feature = "kms"))]
use masking::PeekInterface;
use router_env::tracing_actix_web::RequestId;
use scheduler::SchedulerInterface;
use storage_impl::MockDb;
use tokio::sync::oneshot;

#[cfg(feature = "olap")]
use super::blocklist;
#[cfg(any(feature = "olap", feature = "oltp"))]
use super::currency;
#[cfg(feature = "dummy_connector")]
use super::dummy_connector::*;
#[cfg(feature = "payouts")]
use super::payouts::*;
#[cfg(feature = "oltp")]
use super::pm_auth;
#[cfg(feature = "olap")]
use super::routing as cloud_routing;
#[cfg(all(feature = "olap", feature = "kms"))]
use super::verification::{apple_pay_merchant_registration, retrieve_apple_pay_verified_domains};
#[cfg(feature = "olap")]
use super::{
    admin::*, api_keys::*, connector_onboarding::*, disputes::*, files::*, gsm::*,
    locker_migration, payment_link::*, user::*, user_role::*,
};
use super::{cache::*, health::*};
#[cfg(any(feature = "olap", feature = "oltp"))]
use super::{configs::*, customers::*, mandates::*, payments::*, refunds::*};
#[cfg(feature = "oltp")]
use super::{ephemeral_key::*, payment_methods::*, webhooks::*};
#[cfg(all(feature = "frm", feature = "oltp"))]
use crate::routes::fraud_check as frm_routes;
#[cfg(all(feature = "recon", feature = "olap"))]
use crate::routes::recon as recon_routes;
#[cfg(feature = "olap")]
use crate::routes::verify_connector::payment_connector_verify;
pub use crate::{
    configs::settings,
    db::{StorageImpl, StorageInterface},
    events::EventsHandler,
    routes::cards_info::card_iin_info,
    services::get_store,
};

#[derive(Clone)]
pub struct AppState {
    pub flow_name: String,
    pub store: Box<dyn StorageInterface>,
    pub conf: Arc<settings::Settings>,
    pub event_handler: EventsHandler,
    #[cfg(feature = "email")]
    pub email_client: Arc<dyn EmailService>,
    #[cfg(feature = "kms")]
    pub kms_secrets: Arc<settings::ActiveKmsSecrets>,
    pub api_client: Box<dyn crate::services::ApiClient>,
    #[cfg(feature = "olap")]
    pub pool: crate::analytics::AnalyticsProvider,
    pub request_id: Option<RequestId>,
}

impl scheduler::SchedulerAppState for AppState {
    fn get_db(&self) -> Box<dyn SchedulerInterface> {
        self.store.get_scheduler_db()
    }
}

pub trait AppStateInfo {
    fn conf(&self) -> settings::Settings;
    fn store(&self) -> Box<dyn StorageInterface>;
    fn event_handler(&self) -> EventsHandler;
    #[cfg(feature = "email")]
    fn email_client(&self) -> Arc<dyn EmailService>;
    fn add_request_id(&mut self, request_id: RequestId);
    fn add_merchant_id(&mut self, merchant_id: Option<String>);
    fn add_flow_name(&mut self, flow_name: String);
    fn get_request_id(&self) -> Option<String>;
}

impl AppStateInfo for AppState {
    fn conf(&self) -> settings::Settings {
        self.conf.as_ref().to_owned()
    }
    fn store(&self) -> Box<dyn StorageInterface> {
        self.store.to_owned()
    }
    #[cfg(feature = "email")]
    fn email_client(&self) -> Arc<dyn EmailService> {
        self.email_client.to_owned()
    }
    fn event_handler(&self) -> EventsHandler {
        self.event_handler.clone()
    }
    fn add_request_id(&mut self, request_id: RequestId) {
        self.api_client.add_request_id(request_id);
        self.store.add_request_id(request_id.to_string());
        self.request_id.replace(request_id);
    }

    fn add_merchant_id(&mut self, merchant_id: Option<String>) {
        self.api_client.add_merchant_id(merchant_id);
    }
    fn add_flow_name(&mut self, flow_name: String) {
        self.api_client.add_flow_name(flow_name);
    }
    fn get_request_id(&self) -> Option<String> {
        self.api_client.get_request_id()
    }
}

impl AsRef<Self> for AppState {
    fn as_ref(&self) -> &Self {
        self
    }
}

#[cfg(feature = "email")]
pub async fn create_email_client(settings: &settings::Settings) -> impl EmailService {
    match settings.email.active_email_client {
        external_services::email::AvailableEmailClients::SES => {
            AwsSes::create(&settings.email, settings.proxy.https_url.to_owned()).await
        }
    }
}

impl AppState {
    /// # Panics
    ///
    /// Panics if Store can't be created or JWE decryption fails
    pub async fn with_storage(
        #[cfg_attr(not(all(feature = "olap", feature = "kms")), allow(unused_mut))]
        mut conf: settings::Settings,
        storage_impl: StorageImpl,
        shut_down_signal: oneshot::Sender<()>,
        api_client: Box<dyn crate::services::ApiClient>,
    ) -> Self {
        Box::pin(async move {
            #[cfg(feature = "kms")]
            let kms_client = kms::get_kms_client(&conf.kms).await;
            #[cfg(all(feature = "hashicorp-vault", feature = "olap"))]
            #[allow(clippy::expect_used)]
            let hc_client =
                external_services::hashicorp_vault::get_hashicorp_client(&conf.hc_vault)
                    .await
                    .expect("Failed while creating hashicorp_client");
            let testable = storage_impl == StorageImpl::PostgresqlTest;
            #[allow(clippy::expect_used)]
            let event_handler = conf
                .events
                .get_event_handler()
                .await
                .expect("Failed to create event handler");

            let store: Box<dyn StorageInterface> = match storage_impl {
                StorageImpl::Postgresql | StorageImpl::PostgresqlTest => match &event_handler {
                    EventsHandler::Kafka(kafka_client) => Box::new(
                        crate::db::KafkaStore::new(
                            #[allow(clippy::expect_used)]
                            get_store(&conf.clone(), shut_down_signal, testable)
                                .await
                                .expect("Failed to create store"),
                            kafka_client.clone(),
                        )
                        .await,
                    ),
                    EventsHandler::Logs(_) => Box::new(
                        #[allow(clippy::expect_used)]
                        get_store(&conf, shut_down_signal, testable)
                            .await
                            .expect("Failed to create store"),
                    ),
                },
                #[allow(clippy::expect_used)]
                StorageImpl::Mock => Box::new(
                    MockDb::new(&conf.redis)
                        .await
                        .expect("Failed to create mock store"),
                ),
            };

            #[cfg(all(feature = "hashicorp-vault", feature = "olap"))]
            #[allow(clippy::expect_used)]
            match conf.analytics {
                AnalyticsConfig::Clickhouse { .. } => {}
                AnalyticsConfig::Sqlx { ref mut sqlx }
                | AnalyticsConfig::CombinedCkh { ref mut sqlx, .. }
                | AnalyticsConfig::CombinedSqlx { ref mut sqlx, .. } => {
                    sqlx.password = sqlx
                        .password
                        .clone()
                        .fetch_inner::<external_services::hashicorp_vault::Kv2>(hc_client)
                        .await
                        .expect("Failed while fetching from hashicorp vault");
                }
            };

            #[cfg(all(feature = "kms", feature = "olap"))]
            #[allow(clippy::expect_used)]
            match conf.analytics {
                AnalyticsConfig::Clickhouse { .. } => {}
                AnalyticsConfig::Sqlx { ref mut sqlx }
                | AnalyticsConfig::CombinedCkh { ref mut sqlx, .. }
                | AnalyticsConfig::CombinedSqlx { ref mut sqlx, .. } => {
                    sqlx.password = kms_client
                        .decrypt(&sqlx.password.peek())
                        .await
                        .expect("Failed to decrypt password")
                        .into();
                }
            };

            #[cfg(all(feature = "hashicorp-vault", feature = "olap"))]
            #[allow(clippy::expect_used)]
            {
                conf.connector_onboarding = conf
                    .connector_onboarding
                    .fetch_inner::<external_services::hashicorp_vault::Kv2>(hc_client)
                    .await
                    .expect("Failed to decrypt connector onboarding credentials");
            }

            #[cfg(all(feature = "kms", feature = "olap"))]
            #[allow(clippy::expect_used)]
            {
                conf.connector_onboarding = conf
                    .connector_onboarding
                    .decrypt_inner(kms_client)
                    .await
                    .expect("Failed to decrypt connector onboarding credentials");
            }

            #[cfg(feature = "olap")]
            let pool = crate::analytics::AnalyticsProvider::from_conf(&conf.analytics).await;

            #[cfg(all(feature = "hashicorp-vault", feature = "olap"))]
            #[allow(clippy::expect_used)]
            {
                conf.jwekey = conf
                    .jwekey
                    .clone()
                    .fetch_inner::<external_services::hashicorp_vault::Kv2>(hc_client)
                    .await
                    .expect("Failed to decrypt connector onboarding credentials");
            }

            #[cfg(feature = "kms")]
            #[allow(clippy::expect_used)]
            let kms_secrets = settings::ActiveKmsSecrets {
                jwekey: conf.jwekey.clone().into(),
            }
            .decrypt_inner(kms_client)
            .await
            .expect("Failed while performing KMS decryption");

            #[cfg(feature = "email")]
            let email_client = Arc::new(create_email_client(&conf).await);

            Self {
                flow_name: String::from("default"),
                store,
                conf: Arc::new(conf),
                #[cfg(feature = "email")]
                email_client,
                #[cfg(feature = "kms")]
                kms_secrets: Arc::new(kms_secrets),
                api_client,
                event_handler,
                #[cfg(feature = "olap")]
                pool,
                request_id: None,
            }
        })
        .await
    }

    pub async fn new(
        conf: settings::Settings,
        shut_down_signal: oneshot::Sender<()>,
        api_client: Box<dyn crate::services::ApiClient>,
    ) -> Self {
        Box::pin(Self::with_storage(
            conf,
            StorageImpl::Postgresql,
            shut_down_signal,
            api_client,
        ))
        .await
    }
}

pub struct Health;

impl Health {
    pub fn server(state: AppState) -> Scope {
        web::scope("health")
            .app_data(web::Data::new(state))
            .service(web::resource("").route(web::get().to(health)))
            .service(web::resource("/deep_check").route(web::post().to(deep_health_check)))
    }
}

#[cfg(feature = "dummy_connector")]
pub struct DummyConnector;

#[cfg(feature = "dummy_connector")]
impl DummyConnector {
    pub fn server(state: AppState) -> Scope {
        let mut routes_with_restricted_access = web::scope("");
        #[cfg(not(feature = "external_access_dc"))]
        {
            routes_with_restricted_access =
                routes_with_restricted_access.guard(actix_web::guard::Host("localhost"));
        }
        routes_with_restricted_access = routes_with_restricted_access
            .service(web::resource("/payment").route(web::post().to(dummy_connector_payment)))
            .service(
                web::resource("/payments/{payment_id}")
                    .route(web::get().to(dummy_connector_payment_data)),
            )
            .service(
                web::resource("/{payment_id}/refund").route(web::post().to(dummy_connector_refund)),
            )
            .service(
                web::resource("/refunds/{refund_id}")
                    .route(web::get().to(dummy_connector_refund_data)),
            );
        web::scope("/dummy-connector")
            .app_data(web::Data::new(state))
            .service(
                web::resource("/authorize/{attempt_id}")
                    .route(web::get().to(dummy_connector_authorize_payment)),
            )
            .service(
                web::resource("/complete/{attempt_id}")
                    .route(web::get().to(dummy_connector_complete_payment)),
            )
            .service(routes_with_restricted_access)
    }
}

pub struct Payments;

#[cfg(any(feature = "olap", feature = "oltp"))]
impl Payments {
    pub fn server(state: AppState) -> Scope {
        let mut route = web::scope("/payments").app_data(web::Data::new(state));

        #[cfg(feature = "olap")]
        {
            route = route
                .service(
                    web::resource("/list")
                        .route(web::get().to(payments_list))
                        .route(web::post().to(payments_list_by_filter)),
                )
                .service(web::resource("/filter").route(web::post().to(get_filters_for_payments)))
        }
        #[cfg(feature = "oltp")]
        {
            route = route
                .service(web::resource("").route(web::post().to(payments_create)))
                .service(
                    web::resource("/session_tokens")
                        .route(web::post().to(payments_connector_session)),
                )
                .service(
                    web::resource("/sync")
                        .route(web::post().to(payments_retrieve_with_gateway_creds)),
                )
                .service(
                    web::resource("/{payment_id}")
                        .route(web::get().to(payments_retrieve))
                        .route(web::post().to(payments_update)),
                )
                .service(
                    web::resource("/{payment_id}/confirm").route(web::post().to(payments_confirm)),
                )
                .service(
                    web::resource("/{payment_id}/cancel").route(web::post().to(payments_cancel)),
                )
                .service(
                    web::resource("/{payment_id}/capture").route(web::post().to(payments_capture)),
                )
                .service(
                    web::resource("/{payment_id}/approve")
                        .route(web::post().to(payments_approve)),
                )
                .service(
                    web::resource("/{payment_id}/reject")
                        .route(web::post().to(payments_reject)),
                )
                .service(
                    web::resource("/redirect/{payment_id}/{merchant_id}/{attempt_id}")
                        .route(web::get().to(payments_start)),
                )
                .service(
                    web::resource(
                        "/{payment_id}/{merchant_id}/redirect/response/{connector}/{creds_identifier}",
                    )
                    .route(web::get().to(payments_redirect_response_with_creds_identifier)),
                )
                .service(
                    web::resource("/{payment_id}/{merchant_id}/redirect/response/{connector}")
                        .route(web::get().to(payments_redirect_response))
                        .route(web::post().to(payments_redirect_response))
                )
                .service(
                    web::resource("/{payment_id}/{merchant_id}/redirect/complete/{connector}")
                        .route(web::get().to(payments_complete_authorize))
                        .route(web::post().to(payments_complete_authorize)),
                )
                .service(
                    web::resource("/{payment_id}/incremental_authorization").route(web::post().to(payments_incremental_authorization)),
                );
        }
        route
    }
}

#[cfg(any(feature = "olap", feature = "oltp"))]
pub struct Forex;

#[cfg(any(feature = "olap", feature = "oltp"))]
impl Forex {
    pub fn server(state: AppState) -> Scope {
        web::scope("/forex")
            .app_data(web::Data::new(state.clone()))
            .app_data(web::Data::new(state.clone()))
            .service(web::resource("/rates").route(web::get().to(currency::retrieve_forex)))
            .service(
                web::resource("/convert_from_minor").route(web::get().to(currency::convert_forex)),
            )
    }
}

#[cfg(feature = "olap")]
pub struct Routing;

#[cfg(feature = "olap")]
impl Routing {
    pub fn server(state: AppState) -> Scope {
        web::scope("/routing")
            .app_data(web::Data::new(state.clone()))
            .service(
                web::resource("/active")
                    .route(web::get().to(cloud_routing::routing_retrieve_linked_config)),
            )
            .service(
                web::resource("")
                    .route(web::get().to(cloud_routing::list_routing_configs))
                    .route(web::post().to(cloud_routing::routing_create_config)),
            )
            .service(
                web::resource("/default")
                    .route(web::get().to(cloud_routing::routing_retrieve_default_config))
                    .route(web::post().to(cloud_routing::routing_update_default_config)),
            )
            .service(
                web::resource("/deactivate")
                    .route(web::post().to(cloud_routing::routing_unlink_config)),
            )
            .service(
                web::resource("/decision")
                    .route(web::put().to(cloud_routing::upsert_decision_manager_config))
                    .route(web::get().to(cloud_routing::retrieve_decision_manager_config))
                    .route(web::delete().to(cloud_routing::delete_decision_manager_config)),
            )
            .service(
                web::resource("/decision/surcharge")
                    .route(web::put().to(cloud_routing::upsert_surcharge_decision_manager_config))
                    .route(web::get().to(cloud_routing::retrieve_surcharge_decision_manager_config))
                    .route(
                        web::delete().to(cloud_routing::delete_surcharge_decision_manager_config),
                    ),
            )
            .service(
                web::resource("/{algorithm_id}")
                    .route(web::get().to(cloud_routing::routing_retrieve_config)),
            )
            .service(
                web::resource("/{algorithm_id}/activate")
                    .route(web::post().to(cloud_routing::routing_link_config)),
            )
            .service(
                web::resource("/default/profile/{profile_id}").route(
                    web::post().to(cloud_routing::routing_update_default_config_for_profile),
                ),
            )
            .service(
                web::resource("/default/profile").route(
                    web::get().to(cloud_routing::routing_retrieve_default_config_for_profiles),
                ),
            )
    }
}

pub struct Customers;

#[cfg(any(feature = "olap", feature = "oltp"))]
impl Customers {
    pub fn server(state: AppState) -> Scope {
        let mut route = web::scope("/customers").app_data(web::Data::new(state));

        #[cfg(feature = "olap")]
        {
            route = route
                .service(
                    web::resource("/{customer_id}/mandates")
                        .route(web::get().to(get_customer_mandates)),
                )
                .service(web::resource("/list").route(web::get().to(customers_list)))
        }

        #[cfg(feature = "oltp")]
        {
            route = route
                .service(web::resource("").route(web::post().to(customers_create)))
                .service(
                    web::resource("/payment_methods")
                        .route(web::get().to(list_customer_payment_method_api_client)),
                )
                .service(
                    web::resource("/{customer_id}/payment_methods")
                        .route(web::get().to(list_customer_payment_method_api)),
                )
                .service(
                    web::resource("/{customer_id}")
                        .route(web::get().to(customers_retrieve))
                        .route(web::post().to(customers_update))
                        .route(web::delete().to(customers_delete)),
                );
        }

        route
    }
}

pub struct Refunds;

#[cfg(any(feature = "olap", feature = "oltp"))]
impl Refunds {
    pub fn server(state: AppState) -> Scope {
        let mut route = web::scope("/refunds").app_data(web::Data::new(state));

        #[cfg(feature = "olap")]
        {
            route = route
                .service(web::resource("/list").route(web::post().to(refunds_list)))
                .service(web::resource("/filter").route(web::post().to(refunds_filter_list)));
        }
        #[cfg(feature = "oltp")]
        {
            route = route
                .service(web::resource("").route(web::post().to(refunds_create)))
                .service(web::resource("/sync").route(web::post().to(refunds_retrieve_with_body)))
                .service(
                    web::resource("/{id}")
                        .route(web::get().to(refunds_retrieve))
                        .route(web::post().to(refunds_update)),
                );
        }
        route
    }
}

#[cfg(feature = "payouts")]
pub struct Payouts;

#[cfg(feature = "payouts")]
impl Payouts {
    pub fn server(state: AppState) -> Scope {
        let route = web::scope("/payouts").app_data(web::Data::new(state));
        route
            .service(web::resource("/create").route(web::post().to(payouts_create)))
            .service(web::resource("/{payout_id}/cancel").route(web::post().to(payouts_cancel)))
            .service(web::resource("/{payout_id}/fulfill").route(web::post().to(payouts_fulfill)))
            .service(
                web::resource("/{payout_id}")
                    .route(web::get().to(payouts_retrieve))
                    .route(web::put().to(payouts_update)),
            )
    }
}

pub struct PaymentMethods;

#[cfg(feature = "oltp")]
impl PaymentMethods {
    pub fn server(state: AppState) -> Scope {
        web::scope("/payment_methods")
            .app_data(web::Data::new(state))
            .service(
                web::resource("")
                    .route(web::post().to(create_payment_method_api))
                    .route(web::get().to(list_payment_method_api)), // TODO : added for sdk compatibility for now, need to deprecate this later
            )
            .service(
                web::resource("/{payment_method_id}")
                    .route(web::get().to(payment_method_retrieve_api))
                    .route(web::post().to(payment_method_update_api))
                    .route(web::delete().to(payment_method_delete_api)),
            )
            .service(web::resource("/auth/link").route(web::post().to(pm_auth::link_token_create)))
            .service(web::resource("/auth/exchange").route(web::post().to(pm_auth::exchange_token)))
    }
}

#[cfg(all(feature = "olap", feature = "recon"))]
pub struct Recon;

#[cfg(all(feature = "olap", feature = "recon"))]
impl Recon {
    pub fn server(state: AppState) -> Scope {
        web::scope("/recon")
            .app_data(web::Data::new(state))
            .service(
                web::resource("/update_merchant")
                    .route(web::post().to(recon_routes::update_merchant)),
            )
            .service(web::resource("/token").route(web::get().to(recon_routes::get_recon_token)))
            .service(
                web::resource("/request").route(web::post().to(recon_routes::request_for_recon)),
            )
            .service(web::resource("/verify_token").route(web::get().to(verify_recon_token)))
    }
}

#[cfg(feature = "olap")]
pub struct Blocklist;

#[cfg(feature = "olap")]
impl Blocklist {
    pub fn server(state: AppState) -> Scope {
        web::scope("/blocklist")
            .app_data(web::Data::new(state))
            .service(
                web::resource("")
                    .route(web::get().to(blocklist::list_blocked_payment_methods))
                    .route(web::post().to(blocklist::add_entry_to_blocklist))
                    .route(web::delete().to(blocklist::remove_entry_from_blocklist)),
            )
    }
}

pub struct MerchantAccount;

#[cfg(feature = "olap")]
impl MerchantAccount {
    pub fn server(state: AppState) -> Scope {
        web::scope("/accounts")
            .app_data(web::Data::new(state))
            .service(web::resource("").route(web::post().to(merchant_account_create)))
            .service(web::resource("/list").route(web::get().to(merchant_account_list)))
            .service(
                web::resource("/{id}/kv")
                    .route(web::post().to(merchant_account_toggle_kv))
                    .route(web::get().to(merchant_account_kv_status)),
            )
            .service(
                web::resource("/{id}")
                    .route(web::get().to(retrieve_merchant_account))
                    .route(web::post().to(update_merchant_account))
                    .route(web::delete().to(delete_merchant_account)),
            )
    }
}

pub struct MerchantConnectorAccount;

#[cfg(any(feature = "olap", feature = "oltp"))]
impl MerchantConnectorAccount {
    pub fn server(state: AppState) -> Scope {
        let mut route = web::scope("/account").app_data(web::Data::new(state));

        #[cfg(feature = "olap")]
        {
            use super::admin::*;

            route = route
                .service(
                    web::resource("/connectors/verify")
                        .route(web::post().to(payment_connector_verify)),
                )
                .service(
                    web::resource("/{merchant_id}/connectors")
                        .route(web::post().to(payment_connector_create))
                        .route(web::get().to(payment_connector_list)),
                )
                .service(
                    web::resource("/{merchant_id}/connectors/{merchant_connector_id}")
                        .route(web::get().to(payment_connector_retrieve))
                        .route(web::post().to(payment_connector_update))
                        .route(web::delete().to(payment_connector_delete)),
                );
        }
        #[cfg(feature = "oltp")]
        {
            route = route.service(
                web::resource("/payment_methods").route(web::get().to(list_payment_method_api)),
            );
        }
        route
    }
}

pub struct EphemeralKey;

#[cfg(feature = "oltp")]
impl EphemeralKey {
    pub fn server(config: AppState) -> Scope {
        web::scope("/ephemeral_keys")
            .app_data(web::Data::new(config))
            .service(web::resource("").route(web::post().to(ephemeral_key_create)))
            .service(web::resource("/{id}").route(web::delete().to(ephemeral_key_delete)))
    }
}

pub struct Mandates;

#[cfg(any(feature = "olap", feature = "oltp"))]
impl Mandates {
    pub fn server(state: AppState) -> Scope {
        let mut route = web::scope("/mandates").app_data(web::Data::new(state));

        #[cfg(feature = "olap")]
        {
            route =
                route.service(web::resource("/list").route(web::get().to(retrieve_mandates_list)));
            route = route.service(web::resource("/{id}").route(web::get().to(get_mandate)));
        }
        #[cfg(feature = "oltp")]
        {
            route =
                route.service(web::resource("/revoke/{id}").route(web::post().to(revoke_mandate)));
        }
        route
    }
}

pub struct Webhooks;

#[cfg(feature = "oltp")]
impl Webhooks {
    pub fn server(config: AppState) -> Scope {
        use api_models::webhooks as webhook_type;

        #[allow(unused_mut)]
        let mut route = web::scope("/webhooks")
            .app_data(web::Data::new(config))
            .service(
                web::resource("/{merchant_id}/{connector_id_or_name}")
                    .route(
                        web::post().to(receive_incoming_webhook::<webhook_type::OutgoingWebhook>),
                    )
                    .route(web::get().to(receive_incoming_webhook::<webhook_type::OutgoingWebhook>))
                    .route(
                        web::put().to(receive_incoming_webhook::<webhook_type::OutgoingWebhook>),
                    ),
            );

        #[cfg(feature = "frm")]
        {
            route = route.service(
                web::resource("/frm_fulfillment")
                    .route(web::post().to(frm_routes::frm_fulfillment)),
            );
        }

        route
    }
}

pub struct Configs;

#[cfg(any(feature = "olap", feature = "oltp"))]
impl Configs {
    pub fn server(config: AppState) -> Scope {
        web::scope("/configs")
            .app_data(web::Data::new(config))
            .service(web::resource("/").route(web::post().to(config_key_create)))
            .service(
                web::resource("/{key}")
                    .route(web::get().to(config_key_retrieve))
                    .route(web::post().to(config_key_update)),
            )
    }
}

pub struct ApiKeys;

#[cfg(feature = "olap")]
impl ApiKeys {
    pub fn server(state: AppState) -> Scope {
        web::scope("/api_keys/{merchant_id}")
            .app_data(web::Data::new(state))
            .service(web::resource("").route(web::post().to(api_key_create)))
            .service(web::resource("/list").route(web::get().to(api_key_list)))
            .service(
                web::resource("/{key_id}")
                    .route(web::get().to(api_key_retrieve))
                    .route(web::post().to(api_key_update))
                    .route(web::delete().to(api_key_revoke)),
            )
    }
}

pub struct Disputes;

#[cfg(feature = "olap")]
impl Disputes {
    pub fn server(state: AppState) -> Scope {
        web::scope("/disputes")
            .app_data(web::Data::new(state))
            .service(web::resource("/list").route(web::get().to(retrieve_disputes_list)))
            .service(web::resource("/accept/{dispute_id}").route(web::post().to(accept_dispute)))
            .service(
                web::resource("/evidence")
                    .route(web::post().to(submit_dispute_evidence))
                    .route(web::put().to(attach_dispute_evidence)),
            )
            .service(
                web::resource("/evidence/{dispute_id}")
                    .route(web::get().to(retrieve_dispute_evidence)),
            )
            .service(web::resource("/{dispute_id}").route(web::get().to(retrieve_dispute)))
    }
}

pub struct Cards;

impl Cards {
    pub fn server(state: AppState) -> Scope {
        web::scope("/cards")
            .app_data(web::Data::new(state))
            .service(web::resource("/{bin}").route(web::get().to(card_iin_info)))
    }
}

pub struct Files;

#[cfg(feature = "olap")]
impl Files {
    pub fn server(state: AppState) -> Scope {
        web::scope("/files")
            .app_data(web::Data::new(state))
            .service(web::resource("").route(web::post().to(files_create)))
            .service(
                web::resource("/{file_id}")
                    .route(web::delete().to(files_delete))
                    .route(web::get().to(files_retrieve)),
            )
    }
}

pub struct Cache;

impl Cache {
    pub fn server(state: AppState) -> Scope {
        web::scope("/cache")
            .app_data(web::Data::new(state))
            .service(web::resource("/invalidate/{key}").route(web::post().to(invalidate)))
    }
}

pub struct PaymentLink;
#[cfg(feature = "olap")]
impl PaymentLink {
    pub fn server(state: AppState) -> Scope {
        web::scope("/payment_link")
            .app_data(web::Data::new(state))
            .service(web::resource("/list").route(web::post().to(payments_link_list)))
            .service(
                web::resource("/{payment_link_id}").route(web::get().to(payment_link_retrieve)),
            )
            .service(
                web::resource("{merchant_id}/{payment_id}")
                    .route(web::get().to(initiate_payment_link)),
            )
    }
}

pub struct BusinessProfile;

#[cfg(feature = "olap")]
impl BusinessProfile {
    pub fn server(state: AppState) -> Scope {
        web::scope("/account/{account_id}/business_profile")
            .app_data(web::Data::new(state))
            .service(
                web::resource("")
                    .route(web::post().to(business_profile_create))
                    .route(web::get().to(business_profiles_list)),
            )
            .service(
                web::resource("/{profile_id}")
                    .route(web::get().to(business_profile_retrieve))
                    .route(web::post().to(business_profile_update))
                    .route(web::delete().to(business_profile_delete)),
            )
    }
}

pub struct Gsm;

#[cfg(feature = "olap")]
impl Gsm {
    pub fn server(state: AppState) -> Scope {
        web::scope("/gsm")
            .app_data(web::Data::new(state))
            .service(web::resource("").route(web::post().to(create_gsm_rule)))
            .service(web::resource("/get").route(web::post().to(get_gsm_rule)))
            .service(web::resource("/update").route(web::post().to(update_gsm_rule)))
            .service(web::resource("/delete").route(web::post().to(delete_gsm_rule)))
    }
}

#[cfg(all(feature = "olap", feature = "kms"))]
pub struct Verify;

#[cfg(all(feature = "olap", feature = "kms"))]
impl Verify {
    pub fn server(state: AppState) -> Scope {
        web::scope("/verify")
            .app_data(web::Data::new(state))
            .service(
                web::resource("/apple_pay/{merchant_id}")
                    .route(web::post().to(apple_pay_merchant_registration)),
            )
            .service(
                web::resource("/applepay_verified_domains")
                    .route(web::get().to(retrieve_apple_pay_verified_domains)),
            )
    }
}

pub struct User;

#[cfg(feature = "olap")]
impl User {
    pub fn server(state: AppState) -> Scope {
        let mut route = web::scope("/user").app_data(web::Data::new(state));

        route = route
<<<<<<< HEAD
            .service(web::resource("/signin").route(web::post().to(user_signin)))
            .service(web::resource("/signout").route(web::post().to(signout)))
=======
            .service(
                web::resource("/signin").route(web::post().to(user_signin_without_invite_checks)),
            )
            .service(web::resource("/v2/signin").route(web::post().to(user_signin)))
>>>>>>> d6807abb
            .service(web::resource("/change_password").route(web::post().to(change_password)))
            .service(web::resource("/internal_signup").route(web::post().to(internal_user_signup)))
            .service(web::resource("/switch_merchant").route(web::post().to(switch_merchant_id)))
            .service(
                web::resource("/create_merchant")
                    .route(web::post().to(user_merchant_account_create)),
            )
            .service(web::resource("/switch/list").route(web::get().to(list_merchant_ids_for_user)))
            .service(web::resource("/permission_info").route(web::get().to(get_authorization_info)))
            .service(web::resource("/update").route(web::post().to(update_user_account_details)))
            .service(
                web::resource("/user/invite_multiple").route(web::post().to(invite_multiple_user)),
            )
            .service(
                web::resource("/data")
                    .route(web::get().to(get_multiple_dashboard_metadata))
                    .route(web::post().to(set_dashboard_metadata)),
            )
            .service(web::resource("/user/delete").route(web::delete().to(delete_user_role)));

        // User management
        route = route.service(
            web::scope("/user")
                .service(web::resource("/list").route(web::get().to(get_user_details)))
                .service(web::resource("/invite").route(web::post().to(invite_user)))
                .service(web::resource("/invite/accept").route(web::post().to(accept_invitation)))
                .service(web::resource("/update_role").route(web::post().to(update_user_role))),
        );

        // Role information
        route = route.service(
            web::scope("/role")
                .service(web::resource("").route(web::get().to(get_role_from_token)))
                .service(web::resource("/list").route(web::get().to(list_all_roles)))
                .service(web::resource("/{role_id}").route(web::get().to(get_role))),
        );

        #[cfg(feature = "dummy_connector")]
        {
            route = route.service(
                web::resource("/sample_data")
                    .route(web::post().to(generate_sample_data))
                    .route(web::delete().to(delete_sample_data)),
            )
        }
        #[cfg(feature = "email")]
        {
            route = route
                .service(
                    web::resource("/connect_account").route(web::post().to(user_connect_account)),
                )
                .service(web::resource("/forgot_password").route(web::post().to(forgot_password)))
                .service(web::resource("/reset_password").route(web::post().to(reset_password)))
                .service(
                    web::resource("/signup_with_merchant_id")
                        .route(web::post().to(user_signup_with_merchant_id)),
                )
                .service(
                    web::resource("/verify_email")
                        .route(web::post().to(verify_email_without_invite_checks)),
                )
                .service(web::resource("/v2/verify_email").route(web::post().to(verify_email)))
                .service(
                    web::resource("/verify_email_request")
                        .route(web::post().to(verify_email_request)),
                );
        }
        #[cfg(not(feature = "email"))]
        {
            route = route.service(web::resource("/signup").route(web::post().to(user_signup)))
        }
        route
    }
}

pub struct LockerMigrate;

#[cfg(feature = "olap")]
impl LockerMigrate {
    pub fn server(state: AppState) -> Scope {
        web::scope("locker_migration/{merchant_id}")
            .app_data(web::Data::new(state))
            .service(
                web::resource("").route(web::post().to(locker_migration::rust_locker_migration)),
            )
    }
}

pub struct ConnectorOnboarding;

#[cfg(feature = "olap")]
impl ConnectorOnboarding {
    pub fn server(state: AppState) -> Scope {
        web::scope("/connector_onboarding")
            .app_data(web::Data::new(state))
            .service(web::resource("/action_url").route(web::post().to(get_action_url)))
            .service(web::resource("/sync").route(web::post().to(sync_onboarding_status)))
            .service(web::resource("/reset_tracking_id").route(web::post().to(reset_tracking_id)))
    }
}<|MERGE_RESOLUTION|>--- conflicted
+++ resolved
@@ -952,15 +952,11 @@
         let mut route = web::scope("/user").app_data(web::Data::new(state));
 
         route = route
-<<<<<<< HEAD
-            .service(web::resource("/signin").route(web::post().to(user_signin)))
+            .service(
+                web::resource("/signin").route(web::post().to(user_signin_without_invite_checks)),
+            )
+            .service(web::resource("/v2/signin").route(web::post().to(user_signin)))
             .service(web::resource("/signout").route(web::post().to(signout)))
-=======
-            .service(
-                web::resource("/signin").route(web::post().to(user_signin_without_invite_checks)),
-            )
-            .service(web::resource("/v2/signin").route(web::post().to(user_signin)))
->>>>>>> d6807abb
             .service(web::resource("/change_password").route(web::post().to(change_password)))
             .service(web::resource("/internal_signup").route(web::post().to(internal_user_signup)))
             .service(web::resource("/switch_merchant").route(web::post().to(switch_merchant_id)))
