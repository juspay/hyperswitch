use std::{collections::HashMap, sync::Arc};

use actix_web::{web, Scope};
#[cfg(all(feature = "olap", feature = "v1"))]
use api_models::routing::RoutingRetrieveQuery;
#[cfg(feature = "olap")]
use common_enums::TransactionType;
#[cfg(feature = "partial-auth")]
use common_utils::crypto::Blake3;
#[cfg(feature = "email")]
use external_services::email::{ses::AwsSes, EmailService};
use external_services::file_storage::FileStorageInterface;
use hyperswitch_interfaces::{
    encryption_interface::EncryptionManagementInterface,
    secrets_interface::secret_state::{RawSecret, SecuredSecret},
};
use router_env::tracing_actix_web::RequestId;
use scheduler::SchedulerInterface;
use storage_impl::{config::TenantConfig, redis::RedisStore, MockDb};
use tokio::sync::oneshot;

use self::settings::Tenant;
#[cfg(any(feature = "olap", feature = "oltp"))]
use super::currency;
#[cfg(feature = "dummy_connector")]
use super::dummy_connector::*;
#[cfg(all(
    any(feature = "v1", feature = "v2"),
    not(feature = "customer_v2"),
    feature = "oltp"
))]
use super::ephemeral_key::*;
#[cfg(any(feature = "olap", feature = "oltp"))]
use super::payment_methods::*;
#[cfg(feature = "payouts")]
use super::payout_link::*;
#[cfg(feature = "payouts")]
use super::payouts::*;
#[cfg(all(
    feature = "oltp",
    any(feature = "v1", feature = "v2"),
    not(feature = "customer_v2")
))]
use super::pm_auth;
#[cfg(feature = "oltp")]
use super::poll::retrieve_poll_status;
#[cfg(feature = "olap")]
use super::routing;
#[cfg(feature = "olap")]
use super::verification::{apple_pay_merchant_registration, retrieve_apple_pay_verified_domains};
#[cfg(all(feature = "oltp", feature = "v1"))]
use super::webhooks::*;
use super::{
<<<<<<< HEAD
    admin::*, api_keys::*, apple_pay_certificates_migration, connector_onboarding::*, disputes::*,
    files::*, gsm::*, payment_link::*, profiles, user::*, user_role::*, webhook_events::*,
=======
    admin, api_keys, cache::*, connector_onboarding, disputes, files, gsm, health::*, user,
    user_role,
>>>>>>> fbd2cda7
};
#[cfg(feature = "v1")]
use super::{apple_pay_certificates_migration, blocklist, payment_link, webhook_events};
#[cfg(any(feature = "olap", feature = "oltp"))]
use super::{configs::*, customers::*, payments::*};
#[cfg(all(any(feature = "olap", feature = "oltp"), feature = "v1"))]
use super::{mandates::*, refunds::*};
#[cfg(feature = "olap")]
pub use crate::analytics::opensearch::OpenSearchClient;
#[cfg(feature = "olap")]
use crate::analytics::AnalyticsProvider;
#[cfg(feature = "partial-auth")]
use crate::errors::RouterResult;
#[cfg(all(feature = "frm", feature = "oltp"))]
use crate::routes::fraud_check as frm_routes;
#[cfg(all(feature = "recon", feature = "olap"))]
use crate::routes::recon as recon_routes;
pub use crate::{
    configs::settings,
    db::{CommonStorageInterface, GlobalStorageInterface, StorageImpl, StorageInterface},
    events::EventsHandler,
    routes::cards_info::card_iin_info,
    services::{get_cache_store, get_store},
};
use crate::{
    configs::{secrets_transformers, Settings},
    db::kafka_store::{KafkaStore, TenantID},
};

#[derive(Clone)]
pub struct ReqState {
    pub event_context: events::EventContext<crate::events::EventType, EventsHandler>,
}

#[derive(Clone)]
pub struct SessionState {
    pub store: Box<dyn StorageInterface>,
    /// Global store is used for global schema operations in tables like Users and Tenants
    pub global_store: Box<dyn GlobalStorageInterface>,
    pub conf: Arc<settings::Settings<RawSecret>>,
    pub api_client: Box<dyn crate::services::ApiClient>,
    pub event_handler: EventsHandler,
    #[cfg(feature = "email")]
    pub email_client: Arc<dyn EmailService>,
    #[cfg(feature = "olap")]
    pub pool: AnalyticsProvider,
    pub file_storage_client: Arc<dyn FileStorageInterface>,
    pub request_id: Option<RequestId>,
    pub base_url: String,
    pub tenant: Tenant,
    #[cfg(feature = "olap")]
    pub opensearch_client: Arc<OpenSearchClient>,
}
impl scheduler::SchedulerSessionState for SessionState {
    fn get_db(&self) -> Box<dyn SchedulerInterface> {
        self.store.get_scheduler_db()
    }
}
impl SessionState {
    pub fn get_req_state(&self) -> ReqState {
        ReqState {
            event_context: events::EventContext::new(self.event_handler.clone()),
        }
    }
}

pub trait SessionStateInfo {
    fn conf(&self) -> settings::Settings<RawSecret>;
    fn store(&self) -> Box<dyn StorageInterface>;
    fn event_handler(&self) -> EventsHandler;
    fn get_request_id(&self) -> Option<String>;
    fn add_request_id(&mut self, request_id: RequestId);
    #[cfg(feature = "partial-auth")]
    fn get_detached_auth(&self) -> RouterResult<(Blake3, &[u8])>;
    fn session_state(&self) -> SessionState;
}

impl SessionStateInfo for SessionState {
    fn store(&self) -> Box<dyn StorageInterface> {
        self.store.to_owned()
    }
    fn conf(&self) -> settings::Settings<RawSecret> {
        self.conf.as_ref().to_owned()
    }
    fn event_handler(&self) -> EventsHandler {
        self.event_handler.clone()
    }
    fn get_request_id(&self) -> Option<String> {
        self.api_client.get_request_id()
    }
    fn add_request_id(&mut self, request_id: RequestId) {
        self.api_client.add_request_id(request_id);
        self.store.add_request_id(request_id.to_string());
        self.request_id.replace(request_id);
    }

    #[cfg(feature = "partial-auth")]
    fn get_detached_auth(&self) -> RouterResult<(Blake3, &[u8])> {
        use error_stack::ResultExt;
        use hyperswitch_domain_models::errors::api_error_response as errors;
        use masking::prelude::PeekInterface as _;
        use router_env::logger;

        let output = CHECKSUM_KEY.get_or_try_init(|| {
            let conf = self.conf();
            let context = conf
                .api_keys
                .get_inner()
                .checksum_auth_context
                .peek()
                .clone();
            let key = conf.api_keys.get_inner().checksum_auth_key.peek();
            hex::decode(key).map(|key| {
                (
                    masking::StrongSecret::new(context),
                    masking::StrongSecret::new(key),
                )
            })
        });

        match output {
            Ok((context, key)) => Ok((Blake3::new(context.peek().clone()), key.peek())),
            Err(err) => {
                logger::error!("Failed to get checksum key");
                Err(err).change_context(errors::ApiErrorResponse::InternalServerError)
            }
        }
    }
    fn session_state(&self) -> SessionState {
        self.clone()
    }
}
#[derive(Clone)]
pub struct AppState {
    pub flow_name: String,
    pub global_store: Box<dyn GlobalStorageInterface>,
    pub stores: HashMap<String, Box<dyn StorageInterface>>,
    pub conf: Arc<settings::Settings<RawSecret>>,
    pub event_handler: EventsHandler,
    #[cfg(feature = "email")]
    pub email_client: Arc<dyn EmailService>,
    pub api_client: Box<dyn crate::services::ApiClient>,
    #[cfg(feature = "olap")]
    pub pools: HashMap<String, AnalyticsProvider>,
    #[cfg(feature = "olap")]
    pub opensearch_client: Arc<OpenSearchClient>,
    pub request_id: Option<RequestId>,
    pub file_storage_client: Arc<dyn FileStorageInterface>,
    pub encryption_client: Arc<dyn EncryptionManagementInterface>,
}
impl scheduler::SchedulerAppState for AppState {
    fn get_tenants(&self) -> Vec<String> {
        self.conf.multitenancy.get_tenant_names()
    }
}
pub trait AppStateInfo {
    fn conf(&self) -> settings::Settings<RawSecret>;
    fn event_handler(&self) -> EventsHandler;
    #[cfg(feature = "email")]
    fn email_client(&self) -> Arc<dyn EmailService>;
    fn add_request_id(&mut self, request_id: RequestId);
    fn add_flow_name(&mut self, flow_name: String);
    fn get_request_id(&self) -> Option<String>;
}

#[cfg(feature = "partial-auth")]
static CHECKSUM_KEY: once_cell::sync::OnceCell<(
    masking::StrongSecret<String>,
    masking::StrongSecret<Vec<u8>>,
)> = once_cell::sync::OnceCell::new();

impl AppStateInfo for AppState {
    fn conf(&self) -> settings::Settings<RawSecret> {
        self.conf.as_ref().to_owned()
    }
    #[cfg(feature = "email")]
    fn email_client(&self) -> Arc<dyn EmailService> {
        self.email_client.to_owned()
    }
    fn event_handler(&self) -> EventsHandler {
        self.event_handler.clone()
    }
    fn add_request_id(&mut self, request_id: RequestId) {
        self.api_client.add_request_id(request_id);
        self.request_id.replace(request_id);
    }

    fn add_flow_name(&mut self, flow_name: String) {
        self.api_client.add_flow_name(flow_name);
    }
    fn get_request_id(&self) -> Option<String> {
        self.api_client.get_request_id()
    }
}

impl AsRef<Self> for AppState {
    fn as_ref(&self) -> &Self {
        self
    }
}

#[cfg(feature = "email")]
pub async fn create_email_client(settings: &settings::Settings<RawSecret>) -> impl EmailService {
    match settings.email.active_email_client {
        external_services::email::AvailableEmailClients::SES => {
            AwsSes::create(&settings.email, settings.proxy.https_url.to_owned()).await
        }
    }
}

impl AppState {
    /// # Panics
    ///
    /// Panics if Store can't be created or JWE decryption fails
    pub async fn with_storage(
        conf: settings::Settings<SecuredSecret>,
        storage_impl: StorageImpl,
        shut_down_signal: oneshot::Sender<()>,
        api_client: Box<dyn crate::services::ApiClient>,
    ) -> Self {
        #[allow(clippy::expect_used)]
        let secret_management_client = conf
            .secrets_management
            .get_secret_management_client()
            .await
            .expect("Failed to create secret management client");

        let conf = Box::pin(secrets_transformers::fetch_raw_secrets(
            conf,
            &*secret_management_client,
        ))
        .await;

        #[allow(clippy::expect_used)]
        let encryption_client = conf
            .encryption_management
            .get_encryption_management_client()
            .await
            .expect("Failed to create encryption client");

        Box::pin(async move {
            let testable = storage_impl == StorageImpl::PostgresqlTest;
            #[allow(clippy::expect_used)]
            let event_handler = conf
                .events
                .get_event_handler()
                .await
                .expect("Failed to create event handler");

            #[allow(clippy::expect_used)]
            #[cfg(feature = "olap")]
            let opensearch_client = Arc::new(
                conf.opensearch
                    .get_opensearch_client()
                    .await
                    .expect("Failed to create opensearch client"),
            );

            #[cfg(feature = "olap")]
            let mut pools: HashMap<String, AnalyticsProvider> = HashMap::new();
            let mut stores = HashMap::new();
            #[allow(clippy::expect_used)]
            let cache_store = get_cache_store(&conf.clone(), shut_down_signal, testable)
                .await
                .expect("Failed to create store");
            let global_store: Box<dyn GlobalStorageInterface> = Self::get_store_interface(
                &storage_impl,
                &event_handler,
                &conf,
                &conf.multitenancy.global_tenant,
                Arc::clone(&cache_store),
                testable,
            )
            .await
            .get_global_storage_interface();
            for (tenant_name, tenant) in conf.clone().multitenancy.get_tenants() {
                let store: Box<dyn StorageInterface> = Self::get_store_interface(
                    &storage_impl,
                    &event_handler,
                    &conf,
                    tenant,
                    Arc::clone(&cache_store),
                    testable,
                )
                .await
                .get_storage_interface();
                stores.insert(tenant_name.clone(), store);
                #[cfg(feature = "olap")]
                let pool = AnalyticsProvider::from_conf(conf.analytics.get_inner(), tenant).await;
                #[cfg(feature = "olap")]
                pools.insert(tenant_name.clone(), pool);
            }

            #[cfg(feature = "email")]
            let email_client = Arc::new(create_email_client(&conf).await);

            let file_storage_client = conf.file_storage.get_file_storage_client().await;

            Self {
                flow_name: String::from("default"),
                stores,
                global_store,
                conf: Arc::new(conf),
                #[cfg(feature = "email")]
                email_client,
                api_client,
                event_handler,
                #[cfg(feature = "olap")]
                pools,
                #[cfg(feature = "olap")]
                opensearch_client,
                request_id: None,
                file_storage_client,
                encryption_client,
            }
        })
        .await
    }

    async fn get_store_interface(
        storage_impl: &StorageImpl,
        event_handler: &EventsHandler,
        conf: &Settings,
        tenant: &dyn TenantConfig,
        cache_store: Arc<RedisStore>,
        testable: bool,
    ) -> Box<dyn CommonStorageInterface> {
        match storage_impl {
            StorageImpl::Postgresql | StorageImpl::PostgresqlTest => match event_handler {
                EventsHandler::Kafka(kafka_client) => Box::new(
                    KafkaStore::new(
                        #[allow(clippy::expect_used)]
                        get_store(&conf.clone(), tenant, Arc::clone(&cache_store), testable)
                            .await
                            .expect("Failed to create store"),
                        kafka_client.clone(),
                        TenantID(tenant.get_schema().to_string()),
                        tenant,
                    )
                    .await,
                ),
                EventsHandler::Logs(_) => Box::new(
                    #[allow(clippy::expect_used)]
                    get_store(conf, tenant, Arc::clone(&cache_store), testable)
                        .await
                        .expect("Failed to create store"),
                ),
            },
            #[allow(clippy::expect_used)]
            StorageImpl::Mock => Box::new(
                MockDb::new(&conf.redis)
                    .await
                    .expect("Failed to create mock store"),
            ),
        }
    }

    pub async fn new(
        conf: settings::Settings<SecuredSecret>,
        shut_down_signal: oneshot::Sender<()>,
        api_client: Box<dyn crate::services::ApiClient>,
    ) -> Self {
        Box::pin(Self::with_storage(
            conf,
            StorageImpl::Postgresql,
            shut_down_signal,
            api_client,
        ))
        .await
    }

    pub fn get_session_state<E, F>(self: Arc<Self>, tenant: &str, err: F) -> Result<SessionState, E>
    where
        F: FnOnce() -> E + Copy,
    {
        let tenant_conf = self.conf.multitenancy.get_tenant(tenant).ok_or_else(err)?;
        let mut event_handler = self.event_handler.clone();
        event_handler.add_tenant(tenant_conf);
        Ok(SessionState {
            store: self.stores.get(tenant).ok_or_else(err)?.clone(),
            global_store: self.global_store.clone(),
            conf: Arc::clone(&self.conf),
            api_client: self.api_client.clone(),
            event_handler,
            #[cfg(feature = "olap")]
            pool: self.pools.get(tenant).ok_or_else(err)?.clone(),
            file_storage_client: self.file_storage_client.clone(),
            request_id: self.request_id,
            base_url: tenant_conf.base_url.clone(),
            tenant: tenant_conf.clone(),
            #[cfg(feature = "email")]
            email_client: Arc::clone(&self.email_client),
            #[cfg(feature = "olap")]
            opensearch_client: Arc::clone(&self.opensearch_client),
        })
    }
}

pub struct Health;

impl Health {
    pub fn server(state: AppState) -> Scope {
        web::scope("health")
            .app_data(web::Data::new(state))
            .service(web::resource("").route(web::get().to(health)))
            .service(web::resource("/ready").route(web::get().to(deep_health_check)))
    }
}

#[cfg(feature = "dummy_connector")]
pub struct DummyConnector;

#[cfg(feature = "dummy_connector")]
impl DummyConnector {
    pub fn server(state: AppState) -> Scope {
        let mut routes_with_restricted_access = web::scope("");
        #[cfg(not(feature = "external_access_dc"))]
        {
            routes_with_restricted_access =
                routes_with_restricted_access.guard(actix_web::guard::Host("localhost"));
        }
        routes_with_restricted_access = routes_with_restricted_access
            .service(web::resource("/payment").route(web::post().to(dummy_connector_payment)))
            .service(
                web::resource("/payments/{payment_id}")
                    .route(web::get().to(dummy_connector_payment_data)),
            )
            .service(
                web::resource("/{payment_id}/refund").route(web::post().to(dummy_connector_refund)),
            )
            .service(
                web::resource("/refunds/{refund_id}")
                    .route(web::get().to(dummy_connector_refund_data)),
            );
        web::scope("/dummy-connector")
            .app_data(web::Data::new(state))
            .service(
                web::resource("/authorize/{attempt_id}")
                    .route(web::get().to(dummy_connector_authorize_payment)),
            )
            .service(
                web::resource("/complete/{attempt_id}")
                    .route(web::get().to(dummy_connector_complete_payment)),
            )
            .service(routes_with_restricted_access)
    }
}

pub struct Payments;

#[cfg(all(
    any(feature = "olap", feature = "oltp"),
    feature = "v2",
    feature = "payment_methods_v2",
    feature = "payment_v2"
))]
impl Payments {
    pub fn server(state: AppState) -> Scope {
        let mut route = web::scope("/v2/payments").app_data(web::Data::new(state));
        route = route.service(
            web::resource("/{payment_id}/saved_payment_methods")
                .route(web::get().to(list_customer_payment_method_for_payment)),
        );

        route
    }
}

#[cfg(all(
    any(feature = "olap", feature = "oltp"),
    any(feature = "v2", feature = "v1"),
    not(feature = "payment_methods_v2"),
    not(feature = "payment_v2")
))]
impl Payments {
    pub fn server(state: AppState) -> Scope {
        let mut route = web::scope("/payments").app_data(web::Data::new(state));

        #[cfg(feature = "olap")]
        {
            route = route
                .service(
                    web::resource("/list")
                        .route(web::get().to(payments_list))
                        .route(web::post().to(payments_list_by_filter)),
                )
                .service(
                    web::resource("/profile/list")
                        .route(web::get().to(profile_payments_list))
                        .route(web::post().to(profile_payments_list_by_filter)),
                )
                .service(web::resource("/filter").route(web::post().to(get_filters_for_payments)))
                .service(web::resource("/v2/filter").route(web::get().to(get_payment_filters)))
                .service(web::resource("/aggregate").route(web::get().to(get_payments_aggregates)))
                .service(
                    web::resource("/profile/aggregate")
                        .route(web::get().to(get_payments_aggregates_profile)),
                )
                .service(
                    web::resource("/v2/profile/filter")
                        .route(web::get().to(get_payment_filters_profile)),
                )
                .service(
                    web::resource("/{payment_id}/manual-update")
                        .route(web::put().to(payments_manual_update)),
                )
        }
        #[cfg(feature = "oltp")]
        {
            route = route
                .service(web::resource("").route(web::post().to(payments_create)))
                .service(
                    web::resource("/session_tokens")
                        .route(web::post().to(payments_connector_session)),
                )
                .service(
                    web::resource("/sync")
                        .route(web::post().to(payments_retrieve_with_gateway_creds)),
                )
                .service(
                    web::resource("/{payment_id}")
                        .route(web::get().to(payments_retrieve))
                        .route(web::post().to(payments_update)),
                )
                .service(
                    web::resource("/{payment_id}/confirm").route(web::post().to(payments_confirm)),
                )
                .service(
                    web::resource("/{payment_id}/cancel").route(web::post().to(payments_cancel)),
                )
                .service(
                    web::resource("/{payment_id}/capture").route(web::post().to(payments_capture)),
                )
                .service(
                    web::resource("/{payment_id}/approve")
                        .route(web::post().to(payments_approve)),
                )
                .service(
                    web::resource("/{payment_id}/reject")
                        .route(web::post().to(payments_reject)),
                )
                .service(
                    web::resource("/redirect/{payment_id}/{merchant_id}/{attempt_id}")
                        .route(web::get().to(payments_start)),
                )
                .service(
                    web::resource(
                        "/{payment_id}/{merchant_id}/redirect/response/{connector}/{creds_identifier}",
                    )
                    .route(web::get().to(payments_redirect_response_with_creds_identifier)),
                )
                .service(
                    web::resource("/{payment_id}/{merchant_id}/redirect/response/{connector}")
                        .route(web::get().to(payments_redirect_response))
                        .route(web::post().to(payments_redirect_response))
                )
                .service(
                    web::resource("/{payment_id}/{merchant_id}/redirect/complete/{connector}")
                        .route(web::get().to(payments_complete_authorize_redirect))
                        .route(web::post().to(payments_complete_authorize_redirect)),
                )
                .service(
                    web::resource("/{payment_id}/complete_authorize")
                        .route(web::post().to(payments_complete_authorize)),
                )
                .service(
                    web::resource("/{payment_id}/incremental_authorization").route(web::post().to(payments_incremental_authorization)),
                )
                .service(
                    web::resource("/{payment_id}/{merchant_id}/authorize/{connector}").route(web::post().to(post_3ds_payments_authorize)),
                )
                .service(
                    web::resource("/{payment_id}/3ds/authentication").route(web::post().to(payments_external_authentication)),
                )
                .service(
                    web::resource("/{payment_id}/extended_card_info").route(web::get().to(retrieve_extended_card_info)),
                )
                .service(
                web::resource("{payment_id}/calculate_tax")
                    .route(web::post().to(payments_dynamic_tax_calculation)),
                );
        }
        route
    }
}

#[cfg(any(feature = "olap", feature = "oltp"))]
pub struct Forex;

#[cfg(any(feature = "olap", feature = "oltp"))]
impl Forex {
    pub fn server(state: AppState) -> Scope {
        web::scope("/forex")
            .app_data(web::Data::new(state.clone()))
            .app_data(web::Data::new(state.clone()))
            .service(web::resource("/rates").route(web::get().to(currency::retrieve_forex)))
            .service(
                web::resource("/convert_from_minor").route(web::get().to(currency::convert_forex)),
            )
    }
}

#[cfg(feature = "olap")]
pub struct Routing;

#[cfg(all(feature = "olap", feature = "v2"))]
impl Routing {
    pub fn server(state: AppState) -> Scope {
        web::scope("/v2/routing_algorithm")
            .app_data(web::Data::new(state.clone()))
            .service(
                web::resource("").route(web::post().to(|state, req, payload| {
                    routing::routing_create_config(state, req, payload, &TransactionType::Payment)
                })),
            )
            .service(
                web::resource("/{algorithm_id}")
                    .route(web::get().to(routing::routing_retrieve_config)),
            )
    }
}
#[cfg(all(feature = "olap", feature = "v1"))]
impl Routing {
    pub fn server(state: AppState) -> Scope {
        #[allow(unused_mut)]
        let mut route = web::scope("/routing")
            .app_data(web::Data::new(state.clone()))
            .service(
                web::resource("/active").route(web::get().to(|state, req, query_params| {
                    routing::routing_retrieve_linked_config(
                        state,
                        req,
                        query_params,
                        &TransactionType::Payment,
                    )
                })),
            )
            .service(
                web::resource("")
                    .route(
                        web::get().to(|state, req, path: web::Query<RoutingRetrieveQuery>| {
                            routing::list_routing_configs(
                                state,
                                req,
                                path,
                                &TransactionType::Payment,
                            )
                        }),
                    )
                    .route(web::post().to(|state, req, payload| {
                        routing::routing_create_config(
                            state,
                            req,
                            payload,
                            &TransactionType::Payment,
                        )
                    })),
            )
            .service(web::resource("/list/profile").route(web::get().to(
                |state, req, query: web::Query<RoutingRetrieveQuery>| {
                    routing::list_routing_configs_for_profile(
                        state,
                        req,
                        query,
                        &TransactionType::Payment,
                    )
                },
            )))
            .service(
                web::resource("/default")
                    .route(web::get().to(|state, req| {
                        routing::routing_retrieve_default_config(
                            state,
                            req,
                            &TransactionType::Payment,
                        )
                    }))
                    .route(web::post().to(|state, req, payload| {
                        routing::routing_update_default_config(
                            state,
                            req,
                            payload,
                            &TransactionType::Payment,
                        )
                    })),
            )
            .service(
                web::resource("/deactivate").route(web::post().to(|state, req, payload| {
                    routing::routing_unlink_config(state, req, payload, &TransactionType::Payment)
                })),
            )
            .service(
                web::resource("/decision")
                    .route(web::put().to(routing::upsert_decision_manager_config))
                    .route(web::get().to(routing::retrieve_decision_manager_config))
                    .route(web::delete().to(routing::delete_decision_manager_config)),
            )
            .service(
                web::resource("/decision/surcharge")
                    .route(web::put().to(routing::upsert_surcharge_decision_manager_config))
                    .route(web::get().to(routing::retrieve_surcharge_decision_manager_config))
                    .route(web::delete().to(routing::delete_surcharge_decision_manager_config)),
            )
            .service(
                web::resource("/default/profile/{profile_id}").route(web::post().to(
                    |state, req, path, payload| {
                        routing::routing_update_default_config_for_profile(
                            state,
                            req,
                            path,
                            payload,
                            &TransactionType::Payment,
                        )
                    },
                )),
            )
            .service(
                web::resource("/default/profile").route(web::get().to(|state, req| {
                    routing::routing_retrieve_default_config_for_profiles(
                        state,
                        req,
                        &TransactionType::Payment,
                    )
                })),
            );

        #[cfg(feature = "payouts")]
        {
            route = route
                .service(
                    web::resource("/payouts")
                        .route(web::get().to(
                            |state, req, path: web::Query<RoutingRetrieveQuery>| {
                                routing::list_routing_configs(
                                    state,
                                    req,
                                    path,
                                    &TransactionType::Payout,
                                )
                            },
                        ))
                        .route(web::post().to(|state, req, payload| {
                            routing::routing_create_config(
                                state,
                                req,
                                payload,
                                &TransactionType::Payout,
                            )
                        })),
                )
                .service(web::resource("/payouts/list/profile").route(web::get().to(
                    |state, req, query: web::Query<RoutingRetrieveQuery>| {
                        routing::list_routing_configs_for_profile(
                            state,
                            req,
                            query,
                            &TransactionType::Payout,
                        )
                    },
                )))
                .service(web::resource("/payouts/active").route(web::get().to(
                    |state, req, query_params| {
                        routing::routing_retrieve_linked_config(
                            state,
                            req,
                            query_params,
                            &TransactionType::Payout,
                        )
                    },
                )))
                .service(
                    web::resource("/payouts/default")
                        .route(web::get().to(|state, req| {
                            routing::routing_retrieve_default_config(
                                state,
                                req,
                                &TransactionType::Payout,
                            )
                        }))
                        .route(web::post().to(|state, req, payload| {
                            routing::routing_update_default_config(
                                state,
                                req,
                                payload,
                                &TransactionType::Payout,
                            )
                        })),
                )
                .service(
                    web::resource("/payouts/{algorithm_id}/activate").route(web::post().to(
                        |state, req, path| {
                            routing::routing_link_config(state, req, path, &TransactionType::Payout)
                        },
                    )),
                )
                .service(web::resource("/payouts/deactivate").route(web::post().to(
                    |state, req, payload| {
                        routing::routing_unlink_config(
                            state,
                            req,
                            payload,
                            &TransactionType::Payout,
                        )
                    },
                )))
                .service(
                    web::resource("/payouts/default/profile/{profile_id}").route(web::post().to(
                        |state, req, path, payload| {
                            routing::routing_update_default_config_for_profile(
                                state,
                                req,
                                path,
                                payload,
                                &TransactionType::Payout,
                            )
                        },
                    )),
                )
                .service(
                    web::resource("/payouts/default/profile").route(web::get().to(|state, req| {
                        routing::routing_retrieve_default_config_for_profiles(
                            state,
                            req,
                            &TransactionType::Payout,
                        )
                    })),
                );
        }

        route = route
            .service(
                web::resource("/{algorithm_id}")
                    .route(web::get().to(routing::routing_retrieve_config)),
            )
            .service(
                web::resource("/{algorithm_id}/activate").route(web::post().to(
                    |state, req, path| {
                        routing::routing_link_config(state, req, path, &TransactionType::Payment)
                    },
                )),
            );
        route
    }
}

pub struct Customers;

#[cfg(all(
    feature = "v2",
    feature = "customer_v2",
    any(feature = "olap", feature = "oltp")
))]
impl Customers {
    pub fn server(state: AppState) -> Scope {
        let mut route = web::scope("/v2/customers").app_data(web::Data::new(state));
        #[cfg(all(feature = "oltp", feature = "v2", feature = "customer_v2"))]
        {
            route = route
                .service(web::resource("").route(web::post().to(customers_create)))
                .service(
                    web::resource("/{id}")
                        .route(web::post().to(customers_update))
                        .route(web::post().to(customers_retrieve))
                        .route(web::delete().to(customers_delete)),
                )
        }
        #[cfg(all(feature = "olap", feature = "v2", feature = "customer_v2"))]
        {
            route = route.service(web::resource("/list").route(web::get().to(customers_list)))
        }
        #[cfg(all(feature = "oltp", feature = "v2", feature = "payment_methods_v2"))]
        {
            route = route.service(
                web::resource("/{customer_id}/saved_payment_methods")
                    .route(web::get().to(list_customer_payment_method_api)),
            );
        }
        route
    }
}

#[cfg(all(
    any(feature = "v1", feature = "v2"),
    not(feature = "customer_v2"),
    not(feature = "payment_methods_v2"),
    any(feature = "olap", feature = "oltp")
))]
impl Customers {
    pub fn server(state: AppState) -> Scope {
        let mut route = web::scope("/customers").app_data(web::Data::new(state));

        #[cfg(feature = "olap")]
        {
            route = route
                .service(
                    web::resource("/{customer_id}/mandates")
                        .route(web::get().to(get_customer_mandates)),
                )
                .service(web::resource("/list").route(web::get().to(customers_list)))
        }

        #[cfg(feature = "oltp")]
        {
            route = route
                .service(web::resource("").route(web::post().to(customers_create)))
                .service(
                    web::resource("/payment_methods")
                        .route(web::get().to(list_customer_payment_method_api_client)),
                )
                .service(
                    web::resource("/{customer_id}/payment_methods")
                        .route(web::get().to(list_customer_payment_method_api)),
                )
                .service(
                    web::resource("/{customer_id}/payment_methods/{payment_method_id}/default")
                        .route(web::post().to(default_payment_method_set_api)),
                )
                .service(
                    web::resource("/{customer_id}")
                        .route(web::get().to(customers_retrieve))
                        .route(web::post().to(customers_update))
                        .route(web::delete().to(customers_delete)),
                )
        }

        route
    }
}
pub struct Refunds;

#[cfg(all(any(feature = "olap", feature = "oltp"), feature = "v1"))]
impl Refunds {
    pub fn server(state: AppState) -> Scope {
        let mut route = web::scope("/refunds").app_data(web::Data::new(state));

        #[cfg(feature = "olap")]
        {
            route = route
                .service(web::resource("/list").route(web::post().to(refunds_list)))
                .service(web::resource("/profile/list").route(web::post().to(refunds_list_profile)))
                .service(web::resource("/filter").route(web::post().to(refunds_filter_list)))
                .service(web::resource("/v2/filter").route(web::get().to(get_refunds_filters)))
                .service(web::resource("/aggregate").route(web::get().to(get_refunds_aggregates)))
                .service(
                    web::resource("/v2/profile/filter")
                        .route(web::get().to(get_refunds_filters_profile)),
                )
                .service(
                    web::resource("/{id}/manual-update")
                        .route(web::put().to(refunds_manual_update)),
                );
        }
        #[cfg(feature = "oltp")]
        {
            route = route
                .service(web::resource("").route(web::post().to(refunds_create)))
                .service(web::resource("/sync").route(web::post().to(refunds_retrieve_with_body)))
                .service(
                    web::resource("/{id}")
                        .route(web::get().to(refunds_retrieve))
                        .route(web::post().to(refunds_update)),
                );
        }
        route
    }
}

#[cfg(feature = "payouts")]
pub struct Payouts;

#[cfg(feature = "payouts")]
impl Payouts {
    pub fn server(state: AppState) -> Scope {
        let mut route = web::scope("/payouts").app_data(web::Data::new(state));
        route = route.service(web::resource("/create").route(web::post().to(payouts_create)));

        #[cfg(feature = "olap")]
        {
            route = route
                .service(
                    web::resource("/list")
                        .route(web::get().to(payouts_list))
                        .route(web::post().to(payouts_list_by_filter)),
                )
                .service(
                    web::resource("/profile/list")
                        .route(web::get().to(payouts_list_profile))
                        .route(web::post().to(payouts_list_by_filter_profile)),
                )
                .service(
                    web::resource("/filter")
                        .route(web::post().to(payouts_list_available_filters_for_merchant)),
                )
                .service(
                    web::resource("/profile/filter")
                        .route(web::post().to(payouts_list_available_filters_for_profile)),
                );
        }
        route = route
            .service(
                web::resource("/{payout_id}")
                    .route(web::get().to(payouts_retrieve))
                    .route(web::put().to(payouts_update)),
            )
            .service(web::resource("/{payout_id}/confirm").route(web::post().to(payouts_confirm)))
            .service(web::resource("/{payout_id}/cancel").route(web::post().to(payouts_cancel)))
            .service(web::resource("/{payout_id}/fulfill").route(web::post().to(payouts_fulfill)));
        route
    }
}

pub struct PaymentMethods;

#[cfg(all(
    any(feature = "v1", feature = "v2"),
    any(feature = "olap", feature = "oltp"),
    not(feature = "customer_v2")
))]
impl PaymentMethods {
    pub fn server(state: AppState) -> Scope {
        let mut route = web::scope("/payment_methods").app_data(web::Data::new(state));
        #[cfg(feature = "olap")]
        {
            route = route.service(
                web::resource("/filter")
                    .route(web::get().to(list_countries_currencies_for_connector_payment_method)),
            );
        }
        #[cfg(feature = "oltp")]
        {
            route = route
                .service(
                    web::resource("")
                        .route(web::post().to(create_payment_method_api))
                        .route(web::get().to(list_payment_method_api)), // TODO : added for sdk compatibility for now, need to deprecate this later
                )
                .service(
                    web::resource("/migrate").route(web::post().to(migrate_payment_method_api)),
                )
                .service(
                    web::resource("/migrate-batch").route(web::post().to(migrate_payment_methods)),
                )
                .service(
                    web::resource("/collect").route(web::post().to(initiate_pm_collect_link_flow)),
                )
                .service(
                    web::resource("/collect/{merchant_id}/{collect_id}")
                        .route(web::get().to(render_pm_collect_link)),
                )
                .service(
                    web::resource("/{payment_method_id}")
                        .route(web::get().to(payment_method_retrieve_api))
                        .route(web::delete().to(payment_method_delete_api)),
                )
                .service(
                    web::resource("/{payment_method_id}/update")
                        .route(web::post().to(payment_method_update_api)),
                )
                .service(
                    web::resource("/{payment_method_id}/save")
                        .route(web::post().to(save_payment_method_api)),
                )
                .service(
                    web::resource("/auth/link").route(web::post().to(pm_auth::link_token_create)),
                )
                .service(
                    web::resource("/auth/exchange").route(web::post().to(pm_auth::exchange_token)),
                )
        }
        route
    }
}

#[cfg(all(feature = "olap", feature = "recon", feature = "v1"))]
pub struct Recon;

#[cfg(all(feature = "olap", feature = "recon", feature = "v1"))]
impl Recon {
    pub fn server(state: AppState) -> Scope {
        web::scope("/recon")
            .app_data(web::Data::new(state))
            .service(
                web::resource("/{merchant_id}/update")
                    .route(web::post().to(recon_routes::update_merchant)),
            )
            .service(web::resource("/token").route(web::get().to(recon_routes::get_recon_token)))
            .service(
                web::resource("/request").route(web::post().to(recon_routes::request_for_recon)),
            )
            .service(web::resource("/verify_token").route(web::get().to(user::verify_recon_token)))
    }
}

#[cfg(feature = "olap")]
pub struct Blocklist;

#[cfg(all(feature = "olap", feature = "v1"))]
impl Blocklist {
    pub fn server(state: AppState) -> Scope {
        web::scope("/blocklist")
            .app_data(web::Data::new(state))
            .service(
                web::resource("")
                    .route(web::get().to(blocklist::list_blocked_payment_methods))
                    .route(web::post().to(blocklist::add_entry_to_blocklist))
                    .route(web::delete().to(blocklist::remove_entry_from_blocklist)),
            )
            .service(
                web::resource("/toggle").route(web::post().to(blocklist::toggle_blocklist_guard)),
            )
    }
}

#[cfg(feature = "olap")]
pub struct Organization;

#[cfg(all(feature = "olap", feature = "v1"))]
impl Organization {
    pub fn server(state: AppState) -> Scope {
        web::scope("/organization")
            .app_data(web::Data::new(state))
            .service(web::resource("").route(web::post().to(admin::organization_create)))
            .service(
                web::resource("/{id}")
                    .route(web::get().to(admin::organization_retrieve))
                    .route(web::put().to(admin::organization_update)),
            )
    }
}

#[cfg(all(feature = "v2", feature = "olap"))]
impl Organization {
    pub fn server(state: AppState) -> Scope {
        web::scope("/v2/organization")
            .app_data(web::Data::new(state))
            .service(web::resource("").route(web::post().to(admin::organization_create)))
            .service(
                web::resource("/{id}")
                    .route(web::get().to(admin::organization_retrieve))
                    .route(web::put().to(admin::organization_update)),
            )
    }
}

pub struct MerchantAccount;

#[cfg(all(feature = "v2", feature = "olap"))]
impl MerchantAccount {
    pub fn server(state: AppState) -> Scope {
        web::scope("/v2/accounts")
            .app_data(web::Data::new(state))
            .service(web::resource("").route(web::post().to(admin::merchant_account_create)))
            .service(
                web::resource("/{id}")
                    .route(web::get().to(admin::retrieve_merchant_account))
                    .route(web::put().to(admin::update_merchant_account)),
            )
    }
}

#[cfg(all(feature = "olap", feature = "v1"))]
impl MerchantAccount {
    pub fn server(state: AppState) -> Scope {
        web::scope("/accounts")
            .app_data(web::Data::new(state))
            .service(web::resource("").route(web::post().to(admin::merchant_account_create)))
            .service(web::resource("/list").route(web::get().to(admin::merchant_account_list)))
            .service(
                web::resource("/{id}/kv")
                    .route(web::post().to(admin::merchant_account_toggle_kv))
                    .route(web::get().to(admin::merchant_account_kv_status)),
            )
            .service(
                web::resource("/transfer")
                    .route(web::post().to(admin::merchant_account_transfer_keys)),
            )
            .service(
                web::resource("/kv").route(web::post().to(admin::merchant_account_toggle_all_kv)),
            )
            .service(
                web::resource("/{id}")
                    .route(web::get().to(admin::retrieve_merchant_account))
                    .route(web::post().to(admin::update_merchant_account))
                    .route(web::delete().to(admin::delete_merchant_account)),
            )
    }
}

pub struct MerchantConnectorAccount;

#[cfg(all(any(feature = "olap", feature = "oltp"), feature = "v2"))]
impl MerchantConnectorAccount {
    pub fn server(state: AppState) -> Scope {
        let mut route = web::scope("/v2/connector_accounts").app_data(web::Data::new(state));

        #[cfg(feature = "olap")]
        {
            use super::admin::*;

            route = route
                .service(web::resource("").route(web::post().to(connector_create)))
                .service(
                    web::resource("/{id}")
                        .route(web::put().to(connector_update))
                        .route(web::get().to(connector_retrieve))
                        .route(web::delete().to(connector_delete)),
                );
        }
        route
    }
}

#[cfg(all(any(feature = "olap", feature = "oltp"), feature = "v1"))]
impl MerchantConnectorAccount {
    pub fn server(state: AppState) -> Scope {
        let mut route = web::scope("/account").app_data(web::Data::new(state));

        #[cfg(feature = "olap")]
        {
            use super::admin::*;

            route = route
                .service(
                    web::resource("/connectors/verify")
                        .route(web::post().to(super::verify_connector::payment_connector_verify)),
                )
                .service(
                    web::resource("/{merchant_id}/connectors")
                        .route(web::post().to(connector_create))
                        .route(web::get().to(payment_connector_list)),
                )
                .service(
                    web::resource("/{merchant_id}/connectors/{merchant_connector_id}")
                        .route(web::get().to(connector_retrieve))
                        .route(web::post().to(connector_update))
                        .route(web::delete().to(connector_delete)),
                );
        }
        #[cfg(feature = "oltp")]
        {
            route = route.service(
                web::resource("/payment_methods").route(web::get().to(list_payment_method_api)),
            );
        }
        route
    }
}

pub struct EphemeralKey;

#[cfg(all(
    any(feature = "v1", feature = "v2"),
    not(feature = "customer_v2"),
    feature = "oltp"
))]
impl EphemeralKey {
    pub fn server(config: AppState) -> Scope {
        web::scope("/ephemeral_keys")
            .app_data(web::Data::new(config))
            .service(web::resource("").route(web::post().to(ephemeral_key_create)))
            .service(web::resource("/{id}").route(web::delete().to(ephemeral_key_delete)))
    }
}

pub struct Mandates;

#[cfg(all(any(feature = "olap", feature = "oltp"), feature = "v1"))]
impl Mandates {
    pub fn server(state: AppState) -> Scope {
        let mut route = web::scope("/mandates").app_data(web::Data::new(state));

        #[cfg(feature = "olap")]
        {
            route =
                route.service(web::resource("/list").route(web::get().to(retrieve_mandates_list)));
            route = route.service(web::resource("/{id}").route(web::get().to(get_mandate)));
        }
        #[cfg(feature = "oltp")]
        {
            route =
                route.service(web::resource("/revoke/{id}").route(web::post().to(revoke_mandate)));
        }
        route
    }
}

pub struct Webhooks;

#[cfg(all(feature = "oltp", feature = "v1"))]
impl Webhooks {
    pub fn server(config: AppState) -> Scope {
        use api_models::webhooks as webhook_type;

        #[allow(unused_mut)]
        let mut route = web::scope("/webhooks")
            .app_data(web::Data::new(config))
            .service(
                web::resource("/{merchant_id}/{connector_id_or_name}")
                    .route(
                        web::post().to(receive_incoming_webhook::<webhook_type::OutgoingWebhook>),
                    )
                    .route(web::get().to(receive_incoming_webhook::<webhook_type::OutgoingWebhook>))
                    .route(
                        web::put().to(receive_incoming_webhook::<webhook_type::OutgoingWebhook>),
                    ),
            );

        #[cfg(feature = "frm")]
        {
            route = route.service(
                web::resource("/frm_fulfillment")
                    .route(web::post().to(frm_routes::frm_fulfillment)),
            );
        }

        route
    }
}

pub struct Configs;

#[cfg(any(feature = "olap", feature = "oltp"))]
impl Configs {
    pub fn server(config: AppState) -> Scope {
        web::scope("/configs")
            .app_data(web::Data::new(config))
            .service(web::resource("/").route(web::post().to(config_key_create)))
            .service(
                web::resource("/{key}")
                    .route(web::get().to(config_key_retrieve))
                    .route(web::post().to(config_key_update))
                    .route(web::delete().to(config_key_delete)),
            )
    }
}

pub struct ApplePayCertificatesMigration;

#[cfg(all(feature = "olap", feature = "v1"))]
impl ApplePayCertificatesMigration {
    pub fn server(state: AppState) -> Scope {
        web::scope("/apple_pay_certificates_migration")
            .app_data(web::Data::new(state))
            .service(web::resource("").route(
                web::post().to(apple_pay_certificates_migration::apple_pay_certificates_migration),
            ))
    }
}

pub struct Poll;

#[cfg(feature = "oltp")]
impl Poll {
    pub fn server(config: AppState) -> Scope {
        web::scope("/poll")
            .app_data(web::Data::new(config))
            .service(web::resource("/status/{poll_id}").route(web::get().to(retrieve_poll_status)))
    }
}

pub struct ApiKeys;

#[cfg(all(feature = "olap", feature = "v2"))]
impl ApiKeys {
    pub fn server(state: AppState) -> Scope {
        web::scope("/v2/api_keys")
            .app_data(web::Data::new(state))
            .service(web::resource("").route(web::post().to(api_keys::api_key_create)))
            .service(web::resource("/list").route(web::get().to(api_keys::api_key_list)))
            .service(
                web::resource("/{key_id}")
                    .route(web::get().to(api_keys::api_key_retrieve))
                    .route(web::put().to(api_keys::api_key_update))
                    .route(web::delete().to(api_keys::api_key_revoke)),
            )
    }
}

#[cfg(all(feature = "olap", feature = "v1"))]
impl ApiKeys {
    pub fn server(state: AppState) -> Scope {
        web::scope("/api_keys/{merchant_id}")
            .app_data(web::Data::new(state))
            .service(web::resource("").route(web::post().to(api_keys::api_key_create)))
            .service(web::resource("/list").route(web::get().to(api_keys::api_key_list)))
            .service(
                web::resource("/{key_id}")
                    .route(web::get().to(api_keys::api_key_retrieve))
                    .route(web::post().to(api_keys::api_key_update))
                    .route(web::delete().to(api_keys::api_key_revoke)),
            )
    }
}

pub struct Disputes;

#[cfg(all(feature = "olap", feature = "v1"))]
impl Disputes {
    pub fn server(state: AppState) -> Scope {
        web::scope("/disputes")
            .app_data(web::Data::new(state))
            .service(web::resource("/list").route(web::get().to(disputes::retrieve_disputes_list)))
            .service(
                web::resource("/profile/list")
                    .route(web::get().to(disputes::retrieve_disputes_list_profile)),
            )
            .service(
                web::resource("/accept/{dispute_id}")
                    .route(web::post().to(disputes::accept_dispute)),
            )
            .service(
                web::resource("/evidence")
                    .route(web::post().to(disputes::submit_dispute_evidence))
                    .route(web::put().to(disputes::attach_dispute_evidence))
                    .route(web::delete().to(disputes::delete_dispute_evidence)),
            )
            .service(
                web::resource("/evidence/{dispute_id}")
                    .route(web::get().to(disputes::retrieve_dispute_evidence)),
            )
            .service(
                web::resource("/{dispute_id}").route(web::get().to(disputes::retrieve_dispute)),
            )
    }
}

pub struct Cards;

impl Cards {
    pub fn server(state: AppState) -> Scope {
        web::scope("/cards")
            .app_data(web::Data::new(state))
            .service(web::resource("/{bin}").route(web::get().to(card_iin_info)))
    }
}

pub struct Files;

#[cfg(all(feature = "olap", feature = "v1"))]
impl Files {
    pub fn server(state: AppState) -> Scope {
        web::scope("/files")
            .app_data(web::Data::new(state))
            .service(web::resource("").route(web::post().to(files::files_create)))
            .service(
                web::resource("/{file_id}")
                    .route(web::delete().to(files::files_delete))
                    .route(web::get().to(files::files_retrieve)),
            )
    }
}

pub struct Cache;

impl Cache {
    pub fn server(state: AppState) -> Scope {
        web::scope("/cache")
            .app_data(web::Data::new(state))
            .service(web::resource("/invalidate/{key}").route(web::post().to(invalidate)))
    }
}

pub struct PaymentLink;

#[cfg(all(feature = "olap", feature = "v1"))]
impl PaymentLink {
    pub fn server(state: AppState) -> Scope {
        web::scope("/payment_link")
            .app_data(web::Data::new(state))
            .service(web::resource("/list").route(web::post().to(payment_link::payments_link_list)))
            .service(
                web::resource("/{payment_link_id}")
                    .route(web::get().to(payment_link::payment_link_retrieve)),
            )
            .service(
                web::resource("{merchant_id}/{payment_id}")
                    .route(web::get().to(payment_link::initiate_payment_link)),
            )
            .service(
                web::resource("s/{merchant_id}/{payment_id}")
                    .route(web::get().to(payment_link::initiate_secure_payment_link)),
            )
            .service(
                web::resource("status/{merchant_id}/{payment_id}")
                    .route(web::get().to(payment_link::payment_link_status)),
            )
    }
}

#[cfg(feature = "payouts")]
pub struct PayoutLink;

#[cfg(feature = "payouts")]
impl PayoutLink {
    pub fn server(state: AppState) -> Scope {
        let mut route = web::scope("/payout_link").app_data(web::Data::new(state));
        route = route.service(
            web::resource("/{merchant_id}/{payout_id}").route(web::get().to(render_payout_link)),
        );
        route
    }
}

pub struct Profile;
#[cfg(all(feature = "olap", feature = "v2"))]
impl Profile {
    pub fn server(state: AppState) -> Scope {
        web::scope("/v2/profiles")
            .app_data(web::Data::new(state))
<<<<<<< HEAD
            .service(web::resource("").route(web::post().to(profiles::profile_create)))
=======
            .service(web::resource("").route(web::post().to(super::admin::business_profile_create)))
>>>>>>> fbd2cda7
            .service(
                web::scope("/{profile_id}")
                    .service(
                        web::resource("")
<<<<<<< HEAD
                            .route(web::get().to(profiles::profile_retrieve))
                            .route(web::put().to(profiles::profile_update)),
=======
                            .route(web::get().to(super::admin::business_profile_retrieve))
                            .route(web::put().to(super::admin::business_profile_update)),
>>>>>>> fbd2cda7
                    )
                    .service(
                        web::resource("/fallback_routing")
                            .route(web::get().to(routing::routing_retrieve_default_config))
                            .route(web::patch().to(routing::routing_update_default_config)),
                    )
                    .service(
                        web::resource("/activate_routing_algorithm").route(web::patch().to(
                            |state, req, path, payload| {
                                routing::routing_link_config(
                                    state,
                                    req,
                                    path,
                                    payload,
                                    &TransactionType::Payment,
                                )
                            },
                        )),
                    )
                    .service(
                        web::resource("/deactivate_routing_algorithm").route(web::patch().to(
                            |state, req, path| {
                                routing::routing_unlink_config(
                                    state,
                                    req,
                                    path,
                                    &TransactionType::Payment,
                                )
                            },
                        )),
                    )
                    .service(web::resource("/routing_algorithm").route(web::get().to(
                        |state, req, query_params, path| {
                            routing::routing_retrieve_linked_config(
                                state,
                                req,
                                query_params,
                                path,
                                &TransactionType::Payment,
                            )
                        },
                    ))),
            )
    }
}
#[cfg(all(feature = "olap", feature = "v1"))]
impl Profile {
    pub fn server(state: AppState) -> Scope {
        web::scope("/account/{account_id}/business_profile")
            .app_data(web::Data::new(state))
            .service(
                web::resource("")
<<<<<<< HEAD
                    .route(web::post().to(profiles::profile_create))
                    .route(web::get().to(profiles::profiles_list)),
=======
                    .route(web::post().to(admin::business_profile_create))
                    .route(web::get().to(admin::business_profiles_list)),
>>>>>>> fbd2cda7
            )
            .service(
                web::scope("/{profile_id}")
                    .service(
                        web::scope("/dynamic_routing").service(
                            web::scope("/success_based")
                                .service(
                                    web::resource("/toggle").route(
                                        web::post().to(routing::toggle_success_based_routing),
                                    ),
                                )
                                .service(web::resource("/config/{algorithm_id}").route(
                                    web::patch().to(|state, req, path, payload| {
                                        routing::success_based_routing_update_configs(
                                            state, req, path, payload,
                                        )
                                    }),
                                )),
                        ),
                    )
                    .service(
                        web::resource("")
<<<<<<< HEAD
                            .route(web::get().to(profiles::profile_retrieve))
                            .route(web::post().to(profiles::profile_update))
                            .route(web::delete().to(profiles::profile_delete)),
                    )
                    .service(
                        web::resource("/toggle_extended_card_info")
                            .route(web::post().to(profiles::toggle_extended_card_info)),
                    )
                    .service(
                        web::resource("/toggle_connector_agnostic_mit")
                            .route(web::post().to(profiles::toggle_connector_agnostic_mit)),
=======
                            .route(web::get().to(admin::business_profile_retrieve))
                            .route(web::post().to(admin::business_profile_update))
                            .route(web::delete().to(admin::business_profile_delete)),
                    )
                    .service(
                        web::resource("/toggle_extended_card_info")
                            .route(web::post().to(admin::toggle_extended_card_info)),
                    )
                    .service(
                        web::resource("/toggle_connector_agnostic_mit")
                            .route(web::post().to(admin::toggle_connector_agnostic_mit)),
>>>>>>> fbd2cda7
                    ),
            )
    }
}

pub struct ProfileNew;

#[cfg(feature = "olap")]
impl ProfileNew {
    pub fn server(state: AppState) -> Scope {
        web::scope("/account/{account_id}/profile")
            .app_data(web::Data::new(state))
            .service(
<<<<<<< HEAD
                web::resource("").route(web::get().to(profiles::profiles_list_at_profile_level)),
            )
            .service(
                web::resource("/connectors")
                    .route(web::get().to(profiles::payment_connector_list_profile)),
=======
                web::resource("")
                    .route(web::get().to(admin::business_profiles_list_at_profile_level)),
            )
            .service(
                web::resource("/connectors")
                    .route(web::get().to(admin::payment_connector_list_profile)),
>>>>>>> fbd2cda7
            )
    }
}

pub struct Gsm;

#[cfg(all(feature = "olap", feature = "v1"))]
impl Gsm {
    pub fn server(state: AppState) -> Scope {
        web::scope("/gsm")
            .app_data(web::Data::new(state))
            .service(web::resource("").route(web::post().to(gsm::create_gsm_rule)))
            .service(web::resource("/get").route(web::post().to(gsm::get_gsm_rule)))
            .service(web::resource("/update").route(web::post().to(gsm::update_gsm_rule)))
            .service(web::resource("/delete").route(web::post().to(gsm::delete_gsm_rule)))
    }
}

#[cfg(feature = "olap")]
pub struct Verify;

#[cfg(all(feature = "olap", feature = "v1"))]
impl Verify {
    pub fn server(state: AppState) -> Scope {
        web::scope("/verify")
            .app_data(web::Data::new(state))
            .service(
                web::resource("/apple_pay/{merchant_id}")
                    .route(web::post().to(apple_pay_merchant_registration)),
            )
            .service(
                web::resource("/applepay_verified_domains")
                    .route(web::get().to(retrieve_apple_pay_verified_domains)),
            )
    }
}

pub struct User;

#[cfg(all(feature = "olap", feature = "v1"))]
impl User {
    pub fn server(state: AppState) -> Scope {
        let mut route = web::scope("/user").app_data(web::Data::new(state));

        route = route
            .service(web::resource("").route(web::get().to(user::get_user_details)))
            .service(web::resource("/signin").route(web::post().to(user::user_signin)))
            .service(web::resource("/v2/signin").route(web::post().to(user::user_signin)))
            // signin/signup with sso using openidconnect
            .service(web::resource("/oidc").route(web::post().to(user::sso_sign)))
            .service(web::resource("/signout").route(web::post().to(user::signout)))
            .service(web::resource("/rotate_password").route(web::post().to(user::rotate_password)))
            .service(web::resource("/change_password").route(web::post().to(user::change_password)))
            .service(
                web::resource("/internal_signup").route(web::post().to(user::internal_user_signup)),
            )
            .service(
                web::resource("/switch_merchant").route(web::post().to(user::switch_merchant_id)),
            )
            .service(
                web::resource("/create_merchant")
                    .route(web::post().to(user::user_merchant_account_create)),
            )
            // TODO: Remove this endpoint once migration to /merchants/list is done
            .service(
                web::resource("/switch/list").route(web::get().to(user::list_merchants_for_user)),
            )
            .service(
                web::resource("/merchants/list")
                    .route(web::get().to(user::list_merchants_for_user)),
            )
            // The route is utilized to select an invitation from a list of merchants in an intermediate state
            .service(
                web::resource("/merchants_select/list")
                    .route(web::get().to(user::list_merchants_for_user)),
            )
            .service(
                web::resource("/permission_info")
                    .route(web::get().to(user_role::get_authorization_info)),
            )
            .service(
                web::resource("/module/list").route(web::get().to(user_role::get_role_information)),
            )
            .service(
                web::resource("/update").route(web::post().to(user::update_user_account_details)),
            )
            .service(
                web::resource("/data")
                    .route(web::get().to(user::get_multiple_dashboard_metadata))
                    .route(web::post().to(user::set_dashboard_metadata)),
            );

        route = route
            .service(web::scope("/key").service(
                web::resource("/transfer").route(web::post().to(user::transfer_user_key)),
            ));

        route = route.service(
            web::scope("/list")
                .service(web::resource("/org").route(web::get().to(user::list_orgs_for_user)))
                .service(
                    web::resource("/merchant")
                        .route(web::get().to(user::list_merchants_for_user_in_org)),
                )
                .service(
                    web::resource("/profile")
                        .route(web::get().to(user::list_profiles_for_user_in_org_and_merchant)),
                )
                .service(
                    web::resource("/invitation")
                        .route(web::get().to(user_role::list_invitations_for_user)),
                ),
        );

        route = route.service(
            web::scope("/switch")
                .service(web::resource("/org").route(web::post().to(user::switch_org_for_user)))
                .service(
                    web::resource("/merchant")
                        .route(web::post().to(user::switch_merchant_for_user_in_org)),
                )
                .service(
                    web::resource("/profile")
                        .route(web::post().to(user::switch_profile_for_user_in_org_and_merchant)),
                ),
        );

        // Two factor auth routes
        route = route.service(
            web::scope("/2fa")
                .service(web::resource("").route(web::get().to(user::check_two_factor_auth_status)))
                .service(
                    web::scope("/totp")
                        .service(web::resource("/begin").route(web::get().to(user::totp_begin)))
                        .service(web::resource("/reset").route(web::get().to(user::totp_reset)))
                        .service(
                            web::resource("/verify")
                                .route(web::post().to(user::totp_verify))
                                .route(web::put().to(user::totp_update)),
                        ),
                )
                .service(
                    web::scope("/recovery_code")
                        .service(
                            web::resource("/verify")
                                .route(web::post().to(user::verify_recovery_code)),
                        )
                        .service(
                            web::resource("/generate")
                                .route(web::get().to(user::generate_recovery_codes)),
                        ),
                )
                .service(
                    web::resource("/terminate")
                        .route(web::get().to(user::terminate_two_factor_auth)),
                ),
        );

        route = route.service(
            web::scope("/auth")
                .service(
                    web::resource("")
                        .route(web::post().to(user::create_user_authentication_method))
                        .route(web::put().to(user::update_user_authentication_method)),
                )
                .service(
                    web::resource("/list")
                        .route(web::get().to(user::list_user_authentication_methods)),
                )
                .service(web::resource("/url").route(web::get().to(user::get_sso_auth_url)))
                .service(
                    web::resource("/select").route(web::post().to(user::terminate_auth_select)),
                ),
        );

        #[cfg(feature = "email")]
        {
            route = route
                .service(web::resource("/from_email").route(web::post().to(user::user_from_email)))
                .service(
                    web::resource("/connect_account")
                        .route(web::post().to(user::user_connect_account)),
                )
                .service(
                    web::resource("/forgot_password").route(web::post().to(user::forgot_password)),
                )
                .service(
                    web::resource("/reset_password").route(web::post().to(user::reset_password)),
                )
                .service(
                    web::resource("/signup_with_merchant_id")
                        .route(web::post().to(user::user_signup_with_merchant_id)),
                )
                .service(web::resource("/verify_email").route(web::post().to(user::verify_email)))
                .service(
                    web::resource("/v2/verify_email").route(web::post().to(user::verify_email)),
                )
                .service(
                    web::resource("/verify_email_request")
                        .route(web::post().to(user::verify_email_request)),
                )
                .service(
                    web::resource("/user/resend_invite").route(web::post().to(user::resend_invite)),
                )
                .service(
                    web::resource("/accept_invite_from_email")
                        .route(web::post().to(user::accept_invite_from_email)),
                );
        }
        #[cfg(not(feature = "email"))]
        {
            route = route.service(web::resource("/signup").route(web::post().to(user::user_signup)))
        }

        // User management
        route = route.service(
            web::scope("/user")
                .service(web::resource("").route(web::get().to(user::get_user_role_details)))
                .service(web::resource("/v2").route(web::post().to(user::list_user_roles_details)))
                .service(
                    web::resource("/list")
                        .route(web::get().to(user::list_users_for_merchant_account)),
                )
                .service(
                    web::resource("/v2/list")
                        .route(web::get().to(user_role::list_users_in_lineage)),
                )
                .service(
                    web::resource("/invite_multiple")
                        .route(web::post().to(user::invite_multiple_user)),
                )
                .service(
                    web::scope("/invite/accept")
                        .service(
                            web::resource("")
                                .route(web::post().to(user_role::merchant_select))
                                .route(web::put().to(user_role::accept_invitation)),
                        )
                        .service(
                            web::scope("/v2")
                                .service(
                                    web::resource("")
                                        .route(web::post().to(user_role::accept_invitations_v2)),
                                )
                                .service(
                                    web::resource("/pre_auth").route(
                                        web::post().to(user_role::accept_invitations_pre_auth),
                                    ),
                                ),
                        ),
                )
                .service(
                    web::resource("/update_role")
                        .route(web::post().to(user_role::update_user_role)),
                )
                .service(
                    web::resource("/delete").route(web::delete().to(user_role::delete_user_role)),
                ),
        );

        // Role information
        route = route.service(
            web::scope("/role")
                .service(
                    web::resource("")
                        .route(web::get().to(user_role::get_role_from_token))
                        .route(web::post().to(user_role::create_role)),
                )
                .service(
                    web::resource("/v2/list").route(web::get().to(user_role::list_roles_with_info)),
                )
                .service(
                    web::scope("/list")
                        .service(web::resource("").route(web::get().to(user_role::list_all_roles)))
                        .service(
                            web::resource("/invite").route(
                                web::get().to(user_role::list_invitable_roles_at_entity_level),
                            ),
                        )
                        .service(
                            web::resource("/update").route(
                                web::get().to(user_role::list_updatable_roles_at_entity_level),
                            ),
                        ),
                )
                .service(
                    web::resource("/{role_id}")
                        .route(web::get().to(user_role::get_role))
                        .route(web::put().to(user_role::update_role)),
                ),
        );

        #[cfg(feature = "dummy_connector")]
        {
            route = route.service(
                web::resource("/sample_data")
                    .route(web::post().to(user::generate_sample_data))
                    .route(web::delete().to(user::delete_sample_data)),
            )
        }
        route
    }
}

pub struct ConnectorOnboarding;

#[cfg(all(feature = "olap", feature = "v1"))]
impl ConnectorOnboarding {
    pub fn server(state: AppState) -> Scope {
        web::scope("/connector_onboarding")
            .app_data(web::Data::new(state))
            .service(
                web::resource("/action_url")
                    .route(web::post().to(connector_onboarding::get_action_url)),
            )
            .service(
                web::resource("/sync")
                    .route(web::post().to(connector_onboarding::sync_onboarding_status)),
            )
            .service(
                web::resource("/reset_tracking_id")
                    .route(web::post().to(connector_onboarding::reset_tracking_id)),
            )
    }
}

#[cfg(feature = "olap")]
pub struct WebhookEvents;

#[cfg(all(feature = "olap", feature = "v1"))]
impl WebhookEvents {
    pub fn server(config: AppState) -> Scope {
        web::scope("/events/{merchant_id}")
            .app_data(web::Data::new(config))
            .service(
                web::resource("")
                    .route(web::get().to(webhook_events::list_initial_webhook_delivery_attempts)),
            )
            .service(
                web::scope("/{event_id}")
                    .service(
                        web::resource("attempts")
                            .route(web::get().to(webhook_events::list_webhook_delivery_attempts)),
                    )
                    .service(
                        web::resource("retry")
                            .route(web::post().to(webhook_events::retry_webhook_delivery_attempt)),
                    ),
            )
    }
}<|MERGE_RESOLUTION|>--- conflicted
+++ resolved
@@ -51,13 +51,8 @@
 #[cfg(all(feature = "oltp", feature = "v1"))]
 use super::webhooks::*;
 use super::{
-<<<<<<< HEAD
-    admin::*, api_keys::*, apple_pay_certificates_migration, connector_onboarding::*, disputes::*,
-    files::*, gsm::*, payment_link::*, profiles, user::*, user_role::*, webhook_events::*,
-=======
-    admin, api_keys, cache::*, connector_onboarding, disputes, files, gsm, health::*, user,
+    admin, api_keys, cache::*, connector_onboarding, disputes, files, gsm, health::*, profiles, user,
     user_role,
->>>>>>> fbd2cda7
 };
 #[cfg(feature = "v1")]
 use super::{apple_pay_certificates_migration, blocklist, payment_link, webhook_events};
@@ -1567,22 +1562,13 @@
     pub fn server(state: AppState) -> Scope {
         web::scope("/v2/profiles")
             .app_data(web::Data::new(state))
-<<<<<<< HEAD
             .service(web::resource("").route(web::post().to(profiles::profile_create)))
-=======
-            .service(web::resource("").route(web::post().to(super::admin::business_profile_create)))
->>>>>>> fbd2cda7
             .service(
                 web::scope("/{profile_id}")
                     .service(
                         web::resource("")
-<<<<<<< HEAD
                             .route(web::get().to(profiles::profile_retrieve))
                             .route(web::put().to(profiles::profile_update)),
-=======
-                            .route(web::get().to(super::admin::business_profile_retrieve))
-                            .route(web::put().to(super::admin::business_profile_update)),
->>>>>>> fbd2cda7
                     )
                     .service(
                         web::resource("/fallback_routing")
@@ -1635,13 +1621,8 @@
             .app_data(web::Data::new(state))
             .service(
                 web::resource("")
-<<<<<<< HEAD
                     .route(web::post().to(profiles::profile_create))
                     .route(web::get().to(profiles::profiles_list)),
-=======
-                    .route(web::post().to(admin::business_profile_create))
-                    .route(web::get().to(admin::business_profiles_list)),
->>>>>>> fbd2cda7
             )
             .service(
                 web::scope("/{profile_id}")
@@ -1664,7 +1645,6 @@
                     )
                     .service(
                         web::resource("")
-<<<<<<< HEAD
                             .route(web::get().to(profiles::profile_retrieve))
                             .route(web::post().to(profiles::profile_update))
                             .route(web::delete().to(profiles::profile_delete)),
@@ -1676,19 +1656,6 @@
                     .service(
                         web::resource("/toggle_connector_agnostic_mit")
                             .route(web::post().to(profiles::toggle_connector_agnostic_mit)),
-=======
-                            .route(web::get().to(admin::business_profile_retrieve))
-                            .route(web::post().to(admin::business_profile_update))
-                            .route(web::delete().to(admin::business_profile_delete)),
-                    )
-                    .service(
-                        web::resource("/toggle_extended_card_info")
-                            .route(web::post().to(admin::toggle_extended_card_info)),
-                    )
-                    .service(
-                        web::resource("/toggle_connector_agnostic_mit")
-                            .route(web::post().to(admin::toggle_connector_agnostic_mit)),
->>>>>>> fbd2cda7
                     ),
             )
     }
@@ -1702,20 +1669,12 @@
         web::scope("/account/{account_id}/profile")
             .app_data(web::Data::new(state))
             .service(
-<<<<<<< HEAD
-                web::resource("").route(web::get().to(profiles::profiles_list_at_profile_level)),
+                web::resource("")
+                    .route(web::get().to(profiles::profiles_list_at_profile_level)),
             )
             .service(
                 web::resource("/connectors")
                     .route(web::get().to(profiles::payment_connector_list_profile)),
-=======
-                web::resource("")
-                    .route(web::get().to(admin::business_profiles_list_at_profile_level)),
-            )
-            .service(
-                web::resource("/connectors")
-                    .route(web::get().to(admin::payment_connector_list_profile)),
->>>>>>> fbd2cda7
             )
     }
 }
