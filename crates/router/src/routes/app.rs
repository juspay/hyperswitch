use std::sync::Arc;

use actix_web::{web, Scope};
#[cfg(all(feature = "kms", feature = "olap"))]
use analytics::AnalyticsConfig;
#[cfg(feature = "email")]
use external_services::email::{ses::AwsSes, EmailService};
#[cfg(feature = "kms")]
use external_services::kms::{self, decrypt::KmsDecrypt};
#[cfg(all(feature = "olap", feature = "kms"))]
use masking::PeekInterface;
use router_env::tracing_actix_web::RequestId;
use scheduler::SchedulerInterface;
use storage_impl::MockDb;
use tokio::sync::oneshot;

#[cfg(any(feature = "olap", feature = "oltp"))]
use super::currency;
#[cfg(feature = "dummy_connector")]
use super::dummy_connector::*;
#[cfg(feature = "payouts")]
use super::payouts::*;
<<<<<<< HEAD
#[cfg(any(feature = "olap", feature = "oltp"))]
use super::pm_blacklist;
=======
#[cfg(feature = "oltp")]
use super::pm_auth;
>>>>>>> 72955ecc
#[cfg(feature = "olap")]
use super::routing as cloud_routing;
#[cfg(all(feature = "olap", feature = "kms"))]
use super::verification::{apple_pay_merchant_registration, retrieve_apple_pay_verified_domains};
#[cfg(feature = "olap")]
use super::{
    admin::*, api_keys::*, connector_onboarding::*, disputes::*, files::*, gsm::*,
    locker_migration, payment_link::*, user::*, user_role::*,
};
use super::{cache::*, health::*};
#[cfg(any(feature = "olap", feature = "oltp"))]
use super::{configs::*, customers::*, mandates::*, payments::*, refunds::*};
#[cfg(feature = "oltp")]
use super::{ephemeral_key::*, payment_methods::*, webhooks::*};
#[cfg(all(feature = "frm", feature = "oltp"))]
use crate::routes::fraud_check as frm_routes;
#[cfg(feature = "olap")]
use crate::routes::verify_connector::payment_connector_verify;
pub use crate::{
    configs::settings,
    db::{StorageImpl, StorageInterface},
    events::EventsHandler,
    routes::cards_info::card_iin_info,
    services::get_store,
};

#[derive(Clone)]
pub struct AppState {
    pub flow_name: String,
    pub store: Box<dyn StorageInterface>,
    pub conf: Arc<settings::Settings>,
    pub event_handler: EventsHandler,
    #[cfg(feature = "email")]
    pub email_client: Arc<dyn EmailService>,
    #[cfg(feature = "kms")]
    pub kms_secrets: Arc<settings::ActiveKmsSecrets>,
    pub api_client: Box<dyn crate::services::ApiClient>,
    #[cfg(feature = "olap")]
    pub pool: crate::analytics::AnalyticsProvider,
}

impl scheduler::SchedulerAppState for AppState {
    fn get_db(&self) -> Box<dyn SchedulerInterface> {
        self.store.get_scheduler_db()
    }
}

pub trait AppStateInfo {
    fn conf(&self) -> settings::Settings;
    fn store(&self) -> Box<dyn StorageInterface>;
    fn event_handler(&self) -> EventsHandler;
    #[cfg(feature = "email")]
    fn email_client(&self) -> Arc<dyn EmailService>;
    fn add_request_id(&mut self, request_id: RequestId);
    fn add_merchant_id(&mut self, merchant_id: Option<String>);
    fn add_flow_name(&mut self, flow_name: String);
    fn get_request_id(&self) -> Option<String>;
}

impl AppStateInfo for AppState {
    fn conf(&self) -> settings::Settings {
        self.conf.as_ref().to_owned()
    }
    fn store(&self) -> Box<dyn StorageInterface> {
        self.store.to_owned()
    }
    #[cfg(feature = "email")]
    fn email_client(&self) -> Arc<dyn EmailService> {
        self.email_client.to_owned()
    }
    fn event_handler(&self) -> EventsHandler {
        self.event_handler.clone()
    }
    fn add_request_id(&mut self, request_id: RequestId) {
        self.api_client.add_request_id(request_id);
        self.store.add_request_id(request_id.to_string())
    }

    fn add_merchant_id(&mut self, merchant_id: Option<String>) {
        self.api_client.add_merchant_id(merchant_id);
    }
    fn add_flow_name(&mut self, flow_name: String) {
        self.api_client.add_flow_name(flow_name);
    }
    fn get_request_id(&self) -> Option<String> {
        self.api_client.get_request_id()
    }
}

impl AsRef<Self> for AppState {
    fn as_ref(&self) -> &Self {
        self
    }
}

#[cfg(feature = "email")]
pub async fn create_email_client(settings: &settings::Settings) -> impl EmailService {
    match settings.email.active_email_client {
        external_services::email::AvailableEmailClients::SES => {
            AwsSes::create(&settings.email, settings.proxy.https_url.to_owned()).await
        }
    }
}

impl AppState {
    /// # Panics
    ///
    /// Panics if Store can't be created or JWE decryption fails
    pub async fn with_storage(
        #[cfg_attr(not(all(feature = "olap", feature = "kms")), allow(unused_mut))]
        mut conf: settings::Settings,
        storage_impl: StorageImpl,
        shut_down_signal: oneshot::Sender<()>,
        api_client: Box<dyn crate::services::ApiClient>,
    ) -> Self {
        Box::pin(async move {
            #[cfg(feature = "kms")]
            let kms_client = kms::get_kms_client(&conf.kms).await;
            let testable = storage_impl == StorageImpl::PostgresqlTest;
            #[allow(clippy::expect_used)]
            let event_handler = conf
                .events
                .get_event_handler()
                .await
                .expect("Failed to create event handler");
            let store: Box<dyn StorageInterface> = match storage_impl {
                StorageImpl::Postgresql | StorageImpl::PostgresqlTest => match &event_handler {
                    EventsHandler::Kafka(kafka_client) => Box::new(
                        crate::db::KafkaStore::new(
                            #[allow(clippy::expect_used)]
                            get_store(&conf.clone(), shut_down_signal, testable)
                                .await
                                .expect("Failed to create store"),
                            kafka_client.clone(),
                        )
                        .await,
                    ),
                    EventsHandler::Logs(_) => Box::new(
                        #[allow(clippy::expect_used)]
                        get_store(&conf, shut_down_signal, testable)
                            .await
                            .expect("Failed to create store"),
                    ),
                },
                #[allow(clippy::expect_used)]
                StorageImpl::Mock => Box::new(
                    MockDb::new(&conf.redis)
                        .await
                        .expect("Failed to create mock store"),
                ),
            };

            #[cfg(all(feature = "kms", feature = "olap"))]
            #[allow(clippy::expect_used)]
            match conf.analytics {
                AnalyticsConfig::Clickhouse { .. } => {}
                AnalyticsConfig::Sqlx { ref mut sqlx }
                | AnalyticsConfig::CombinedCkh { ref mut sqlx, .. }
                | AnalyticsConfig::CombinedSqlx { ref mut sqlx, .. } => {
                    sqlx.password = kms_client
                        .decrypt(&sqlx.password.peek())
                        .await
                        .expect("Failed to decrypt password")
                        .into();
                }
            };

            #[cfg(all(feature = "kms", feature = "olap"))]
            #[allow(clippy::expect_used)]
            {
                conf.connector_onboarding = conf
                    .connector_onboarding
                    .decrypt_inner(kms_client)
                    .await
                    .expect("Failed to decrypt connector onboarding credentials");
            }

            #[cfg(feature = "olap")]
            let pool = crate::analytics::AnalyticsProvider::from_conf(&conf.analytics).await;

            #[cfg(feature = "kms")]
            #[allow(clippy::expect_used)]
            let kms_secrets = settings::ActiveKmsSecrets {
                jwekey: conf.jwekey.clone().into(),
            }
            .decrypt_inner(kms_client)
            .await
            .expect("Failed while performing KMS decryption");

            #[cfg(feature = "email")]
            let email_client = Arc::new(create_email_client(&conf).await);

            Self {
                flow_name: String::from("default"),
                store,
                conf: Arc::new(conf),
                #[cfg(feature = "email")]
                email_client,
                #[cfg(feature = "kms")]
                kms_secrets: Arc::new(kms_secrets),
                api_client,
                event_handler,
                #[cfg(feature = "olap")]
                pool,
            }
        })
        .await
    }

    pub async fn new(
        conf: settings::Settings,
        shut_down_signal: oneshot::Sender<()>,
        api_client: Box<dyn crate::services::ApiClient>,
    ) -> Self {
        Box::pin(Self::with_storage(
            conf,
            StorageImpl::Postgresql,
            shut_down_signal,
            api_client,
        ))
        .await
    }
}

pub struct Health;

impl Health {
    pub fn server(state: AppState) -> Scope {
        web::scope("")
            .app_data(web::Data::new(state))
            .service(web::resource("/health").route(web::get().to(health)))
    }
}

#[cfg(feature = "dummy_connector")]
pub struct DummyConnector;

#[cfg(feature = "dummy_connector")]
impl DummyConnector {
    pub fn server(state: AppState) -> Scope {
        let mut routes_with_restricted_access = web::scope("");
        #[cfg(not(feature = "external_access_dc"))]
        {
            routes_with_restricted_access =
                routes_with_restricted_access.guard(actix_web::guard::Host("localhost"));
        }
        routes_with_restricted_access = routes_with_restricted_access
            .service(web::resource("/payment").route(web::post().to(dummy_connector_payment)))
            .service(
                web::resource("/payments/{payment_id}")
                    .route(web::get().to(dummy_connector_payment_data)),
            )
            .service(
                web::resource("/{payment_id}/refund").route(web::post().to(dummy_connector_refund)),
            )
            .service(
                web::resource("/refunds/{refund_id}")
                    .route(web::get().to(dummy_connector_refund_data)),
            );
        web::scope("/dummy-connector")
            .app_data(web::Data::new(state))
            .service(
                web::resource("/authorize/{attempt_id}")
                    .route(web::get().to(dummy_connector_authorize_payment)),
            )
            .service(
                web::resource("/complete/{attempt_id}")
                    .route(web::get().to(dummy_connector_complete_payment)),
            )
            .service(routes_with_restricted_access)
    }
}

pub struct Payments;

#[cfg(any(feature = "olap", feature = "oltp"))]
impl Payments {
    pub fn server(state: AppState) -> Scope {
        let mut route = web::scope("/payments").app_data(web::Data::new(state));

        #[cfg(feature = "olap")]
        {
            route = route
                .service(
                    web::resource("/list")
                        .route(web::get().to(payments_list))
                        .route(web::post().to(payments_list_by_filter)),
                )
                .service(web::resource("/filter").route(web::post().to(get_filters_for_payments)))
        }
        #[cfg(feature = "oltp")]
        {
            route = route
                .service(web::resource("").route(web::post().to(payments_create)))
                .service(
                    web::resource("/session_tokens")
                        .route(web::post().to(payments_connector_session)),
                )
                .service(
                    web::resource("/sync")
                        .route(web::post().to(payments_retrieve_with_gateway_creds)),
                )
                .service(
                    web::resource("/{payment_id}")
                        .route(web::get().to(payments_retrieve))
                        .route(web::post().to(payments_update)),
                )
                .service(
                    web::resource("/{payment_id}/confirm").route(web::post().to(payments_confirm)),
                )
                .service(
                    web::resource("/{payment_id}/cancel").route(web::post().to(payments_cancel)),
                )
                .service(
                    web::resource("/{payment_id}/capture").route(web::post().to(payments_capture)),
                )
                .service(
                    web::resource("/{payment_id}/approve")
                        .route(web::post().to(payments_approve)),
                )
                .service(
                    web::resource("/{payment_id}/reject")
                        .route(web::post().to(payments_reject)),
                )
                .service(
                    web::resource("/redirect/{payment_id}/{merchant_id}/{attempt_id}")
                        .route(web::get().to(payments_start)),
                )
                .service(
                    web::resource(
                        "/{payment_id}/{merchant_id}/redirect/response/{connector}/{creds_identifier}",
                    )
                    .route(web::get().to(payments_redirect_response_with_creds_identifier)),
                )
                .service(
                    web::resource("/{payment_id}/{merchant_id}/redirect/response/{connector}")
                        .route(web::get().to(payments_redirect_response))
                        .route(web::post().to(payments_redirect_response))
                )
                .service(
                    web::resource("/{payment_id}/{merchant_id}/redirect/complete/{connector}")
                        .route(web::get().to(payments_complete_authorize))
                        .route(web::post().to(payments_complete_authorize)),
                )
                .service(
                    web::resource("/{payment_id}/incremental_authorization").route(web::post().to(payments_incremental_authorization)),
                );
        }
        route
    }
}

#[cfg(any(feature = "olap", feature = "oltp"))]
pub struct Forex;

#[cfg(any(feature = "olap", feature = "oltp"))]
impl Forex {
    pub fn server(state: AppState) -> Scope {
        web::scope("/forex")
            .app_data(web::Data::new(state.clone()))
            .app_data(web::Data::new(state.clone()))
            .service(web::resource("/rates").route(web::get().to(currency::retrieve_forex)))
            .service(
                web::resource("/convert_from_minor").route(web::get().to(currency::convert_forex)),
            )
    }
}

#[cfg(any(feature = "olap", feature = "oltp"))]
pub struct PmBlacklist;

#[cfg(any(feature = "olap", feature = "oltp"))]
impl PmBlacklist {
    pub fn server(state: AppState) -> Scope {
        web::scope("/pm")
            .app_data(web::Data::new(state.clone()))
            .service(
                web::resource("/block").route(web::post().to(pm_blacklist::block_payment_method)),
            )
            .service(web::resource("/unblock").route(web::post().to(currency::convert_forex)))
            .service(web::resource("/blacklist").route(web::post().to(currency::convert_forex)))
    }
}

#[cfg(feature = "olap")]
pub struct Routing;

#[cfg(feature = "olap")]
impl Routing {
    pub fn server(state: AppState) -> Scope {
        web::scope("/routing")
            .app_data(web::Data::new(state.clone()))
            .service(
                web::resource("/active")
                    .route(web::get().to(cloud_routing::routing_retrieve_linked_config)),
            )
            .service(
                web::resource("")
                    .route(web::get().to(cloud_routing::routing_retrieve_dictionary))
                    .route(web::post().to(cloud_routing::routing_create_config)),
            )
            .service(
                web::resource("/default")
                    .route(web::get().to(cloud_routing::routing_retrieve_default_config))
                    .route(web::post().to(cloud_routing::routing_update_default_config)),
            )
            .service(
                web::resource("/deactivate")
                    .route(web::post().to(cloud_routing::routing_unlink_config)),
            )
            .service(
                web::resource("/decision")
                    .route(web::put().to(cloud_routing::upsert_decision_manager_config))
                    .route(web::get().to(cloud_routing::retrieve_decision_manager_config))
                    .route(web::delete().to(cloud_routing::delete_decision_manager_config)),
            )
            .service(
                web::resource("/decision/surcharge")
                    .route(web::put().to(cloud_routing::upsert_surcharge_decision_manager_config))
                    .route(web::get().to(cloud_routing::retrieve_surcharge_decision_manager_config))
                    .route(
                        web::delete().to(cloud_routing::delete_surcharge_decision_manager_config),
                    ),
            )
            .service(
                web::resource("/{algorithm_id}")
                    .route(web::get().to(cloud_routing::routing_retrieve_config)),
            )
            .service(
                web::resource("/{algorithm_id}/activate")
                    .route(web::post().to(cloud_routing::routing_link_config)),
            )
            .service(
                web::resource("/default/profile/{profile_id}").route(
                    web::post().to(cloud_routing::routing_update_default_config_for_profile),
                ),
            )
            .service(
                web::resource("/default/profile").route(
                    web::get().to(cloud_routing::routing_retrieve_default_config_for_profiles),
                ),
            )
    }
}

pub struct Customers;

#[cfg(any(feature = "olap", feature = "oltp"))]
impl Customers {
    pub fn server(state: AppState) -> Scope {
        let mut route = web::scope("/customers").app_data(web::Data::new(state));

        #[cfg(feature = "olap")]
        {
            route = route
                .service(
                    web::resource("/{customer_id}/mandates")
                        .route(web::get().to(get_customer_mandates)),
                )
                .service(web::resource("/list").route(web::get().to(customers_list)))
        }

        #[cfg(feature = "oltp")]
        {
            route = route
                .service(web::resource("").route(web::post().to(customers_create)))
                .service(
                    web::resource("/payment_methods")
                        .route(web::get().to(list_customer_payment_method_api_client)),
                )
                .service(
                    web::resource("/{customer_id}/payment_methods")
                        .route(web::get().to(list_customer_payment_method_api)),
                )
                .service(
                    web::resource("/{customer_id}")
                        .route(web::get().to(customers_retrieve))
                        .route(web::post().to(customers_update))
                        .route(web::delete().to(customers_delete)),
                );
        }

        route
    }
}

pub struct Refunds;

#[cfg(any(feature = "olap", feature = "oltp"))]
impl Refunds {
    pub fn server(state: AppState) -> Scope {
        let mut route = web::scope("/refunds").app_data(web::Data::new(state));

        #[cfg(feature = "olap")]
        {
            route = route
                .service(web::resource("/list").route(web::post().to(refunds_list)))
                .service(web::resource("/filter").route(web::post().to(refunds_filter_list)));
        }
        #[cfg(feature = "oltp")]
        {
            route = route
                .service(web::resource("").route(web::post().to(refunds_create)))
                .service(web::resource("/sync").route(web::post().to(refunds_retrieve_with_body)))
                .service(
                    web::resource("/{id}")
                        .route(web::get().to(refunds_retrieve))
                        .route(web::post().to(refunds_update)),
                );
        }
        route
    }
}

#[cfg(feature = "payouts")]
pub struct Payouts;

#[cfg(feature = "payouts")]
impl Payouts {
    pub fn server(state: AppState) -> Scope {
        let route = web::scope("/payouts").app_data(web::Data::new(state));
        route
            .service(web::resource("/create").route(web::post().to(payouts_create)))
            .service(web::resource("/{payout_id}/cancel").route(web::post().to(payouts_cancel)))
            .service(web::resource("/{payout_id}/fulfill").route(web::post().to(payouts_fulfill)))
            .service(
                web::resource("/{payout_id}")
                    .route(web::get().to(payouts_retrieve))
                    .route(web::put().to(payouts_update)),
            )
    }
}

pub struct PaymentMethods;

#[cfg(feature = "oltp")]
impl PaymentMethods {
    pub fn server(state: AppState) -> Scope {
        web::scope("/payment_methods")
            .app_data(web::Data::new(state))
            .service(
                web::resource("")
                    .route(web::post().to(create_payment_method_api))
                    .route(web::get().to(list_payment_method_api)), // TODO : added for sdk compatibility for now, need to deprecate this later
            )
            .service(
                web::resource("/{payment_method_id}")
                    .route(web::get().to(payment_method_retrieve_api))
                    .route(web::post().to(payment_method_update_api))
                    .route(web::delete().to(payment_method_delete_api)),
            )
            .service(web::resource("/auth/link").route(web::post().to(pm_auth::link_token_create)))
            .service(web::resource("/auth/exchange").route(web::post().to(pm_auth::exchange_token)))
    }
}

pub struct MerchantAccount;

#[cfg(feature = "olap")]
impl MerchantAccount {
    pub fn server(state: AppState) -> Scope {
        web::scope("/accounts")
            .app_data(web::Data::new(state))
            .service(web::resource("").route(web::post().to(merchant_account_create)))
            .service(web::resource("/list").route(web::get().to(merchant_account_list)))
            .service(
                web::resource("/{id}/kv")
                    .route(web::post().to(merchant_account_toggle_kv))
                    .route(web::get().to(merchant_account_kv_status)),
            )
            .service(
                web::resource("/{id}")
                    .route(web::get().to(retrieve_merchant_account))
                    .route(web::post().to(update_merchant_account))
                    .route(web::delete().to(delete_merchant_account)),
            )
    }
}

pub struct MerchantConnectorAccount;

#[cfg(any(feature = "olap", feature = "oltp"))]
impl MerchantConnectorAccount {
    pub fn server(state: AppState) -> Scope {
        let mut route = web::scope("/account").app_data(web::Data::new(state));

        #[cfg(feature = "olap")]
        {
            use super::admin::*;

            route = route
                .service(
                    web::resource("/connectors/verify")
                        .route(web::post().to(payment_connector_verify)),
                )
                .service(
                    web::resource("/{merchant_id}/connectors")
                        .route(web::post().to(payment_connector_create))
                        .route(web::get().to(payment_connector_list)),
                )
                .service(
                    web::resource("/{merchant_id}/connectors/{merchant_connector_id}")
                        .route(web::get().to(payment_connector_retrieve))
                        .route(web::post().to(payment_connector_update))
                        .route(web::delete().to(payment_connector_delete)),
                );
        }
        #[cfg(feature = "oltp")]
        {
            route = route.service(
                web::resource("/payment_methods").route(web::get().to(list_payment_method_api)),
            );
        }
        route
    }
}

pub struct EphemeralKey;

#[cfg(feature = "oltp")]
impl EphemeralKey {
    pub fn server(config: AppState) -> Scope {
        web::scope("/ephemeral_keys")
            .app_data(web::Data::new(config))
            .service(web::resource("").route(web::post().to(ephemeral_key_create)))
            .service(web::resource("/{id}").route(web::delete().to(ephemeral_key_delete)))
    }
}

pub struct Mandates;

#[cfg(any(feature = "olap", feature = "oltp"))]
impl Mandates {
    pub fn server(state: AppState) -> Scope {
        let mut route = web::scope("/mandates").app_data(web::Data::new(state));

        #[cfg(feature = "olap")]
        {
            route =
                route.service(web::resource("/list").route(web::get().to(retrieve_mandates_list)));
            route = route.service(web::resource("/{id}").route(web::get().to(get_mandate)));
        }
        #[cfg(feature = "oltp")]
        {
            route =
                route.service(web::resource("/revoke/{id}").route(web::post().to(revoke_mandate)));
        }
        route
    }
}

pub struct Webhooks;

#[cfg(feature = "oltp")]
impl Webhooks {
    pub fn server(config: AppState) -> Scope {
        use api_models::webhooks as webhook_type;

        #[allow(unused_mut)]
        let mut route = web::scope("/webhooks")
            .app_data(web::Data::new(config))
            .service(
                web::resource("/{merchant_id}/{connector_id_or_name}")
                    .route(
                        web::post().to(receive_incoming_webhook::<webhook_type::OutgoingWebhook>),
                    )
                    .route(web::get().to(receive_incoming_webhook::<webhook_type::OutgoingWebhook>))
                    .route(
                        web::put().to(receive_incoming_webhook::<webhook_type::OutgoingWebhook>),
                    ),
            );

        #[cfg(feature = "frm")]
        {
            route = route.service(
                web::resource("/frm_fulfillment")
                    .route(web::post().to(frm_routes::frm_fulfillment)),
            );
        }

        route
    }
}

pub struct Configs;

#[cfg(any(feature = "olap", feature = "oltp"))]
impl Configs {
    pub fn server(config: AppState) -> Scope {
        web::scope("/configs")
            .app_data(web::Data::new(config))
            .service(web::resource("/").route(web::post().to(config_key_create)))
            .service(
                web::resource("/{key}")
                    .route(web::get().to(config_key_retrieve))
                    .route(web::post().to(config_key_update)),
            )
    }
}

pub struct ApiKeys;

#[cfg(feature = "olap")]
impl ApiKeys {
    pub fn server(state: AppState) -> Scope {
        web::scope("/api_keys/{merchant_id}")
            .app_data(web::Data::new(state))
            .service(web::resource("").route(web::post().to(api_key_create)))
            .service(web::resource("/list").route(web::get().to(api_key_list)))
            .service(
                web::resource("/{key_id}")
                    .route(web::get().to(api_key_retrieve))
                    .route(web::post().to(api_key_update))
                    .route(web::delete().to(api_key_revoke)),
            )
    }
}

pub struct Disputes;

#[cfg(feature = "olap")]
impl Disputes {
    pub fn server(state: AppState) -> Scope {
        web::scope("/disputes")
            .app_data(web::Data::new(state))
            .service(web::resource("/list").route(web::get().to(retrieve_disputes_list)))
            .service(web::resource("/accept/{dispute_id}").route(web::post().to(accept_dispute)))
            .service(
                web::resource("/evidence")
                    .route(web::post().to(submit_dispute_evidence))
                    .route(web::put().to(attach_dispute_evidence)),
            )
            .service(
                web::resource("/evidence/{dispute_id}")
                    .route(web::get().to(retrieve_dispute_evidence)),
            )
            .service(web::resource("/{dispute_id}").route(web::get().to(retrieve_dispute)))
    }
}

pub struct Cards;

impl Cards {
    pub fn server(state: AppState) -> Scope {
        web::scope("/cards")
            .app_data(web::Data::new(state))
            .service(web::resource("/{bin}").route(web::get().to(card_iin_info)))
    }
}

pub struct Files;

#[cfg(feature = "olap")]
impl Files {
    pub fn server(state: AppState) -> Scope {
        web::scope("/files")
            .app_data(web::Data::new(state))
            .service(web::resource("").route(web::post().to(files_create)))
            .service(
                web::resource("/{file_id}")
                    .route(web::delete().to(files_delete))
                    .route(web::get().to(files_retrieve)),
            )
    }
}

pub struct Cache;

impl Cache {
    pub fn server(state: AppState) -> Scope {
        web::scope("/cache")
            .app_data(web::Data::new(state))
            .service(web::resource("/invalidate/{key}").route(web::post().to(invalidate)))
    }
}

pub struct PaymentLink;
#[cfg(feature = "olap")]
impl PaymentLink {
    pub fn server(state: AppState) -> Scope {
        web::scope("/payment_link")
            .app_data(web::Data::new(state))
            .service(web::resource("/list").route(web::post().to(payments_link_list)))
            .service(
                web::resource("/{payment_link_id}").route(web::get().to(payment_link_retrieve)),
            )
            .service(
                web::resource("{merchant_id}/{payment_id}")
                    .route(web::get().to(initiate_payment_link)),
            )
    }
}

pub struct BusinessProfile;

#[cfg(feature = "olap")]
impl BusinessProfile {
    pub fn server(state: AppState) -> Scope {
        web::scope("/account/{account_id}/business_profile")
            .app_data(web::Data::new(state))
            .service(
                web::resource("")
                    .route(web::post().to(business_profile_create))
                    .route(web::get().to(business_profiles_list)),
            )
            .service(
                web::resource("/{profile_id}")
                    .route(web::get().to(business_profile_retrieve))
                    .route(web::post().to(business_profile_update))
                    .route(web::delete().to(business_profile_delete)),
            )
    }
}

pub struct Gsm;

#[cfg(feature = "olap")]
impl Gsm {
    pub fn server(state: AppState) -> Scope {
        web::scope("/gsm")
            .app_data(web::Data::new(state))
            .service(web::resource("").route(web::post().to(create_gsm_rule)))
            .service(web::resource("/get").route(web::post().to(get_gsm_rule)))
            .service(web::resource("/update").route(web::post().to(update_gsm_rule)))
            .service(web::resource("/delete").route(web::post().to(delete_gsm_rule)))
    }
}

#[cfg(all(feature = "olap", feature = "kms"))]
pub struct Verify;

#[cfg(all(feature = "olap", feature = "kms"))]
impl Verify {
    pub fn server(state: AppState) -> Scope {
        web::scope("/verify")
            .app_data(web::Data::new(state))
            .service(
                web::resource("/apple_pay/{merchant_id}")
                    .route(web::post().to(apple_pay_merchant_registration)),
            )
            .service(
                web::resource("/applepay_verified_domains")
                    .route(web::get().to(retrieve_apple_pay_verified_domains)),
            )
    }
}

pub struct User;

#[cfg(feature = "olap")]
impl User {
    pub fn server(state: AppState) -> Scope {
        let mut route = web::scope("/user").app_data(web::Data::new(state));

        route = route
            .service(web::resource("/signin").route(web::post().to(user_signin)))
            .service(web::resource("/change_password").route(web::post().to(change_password)))
            .service(web::resource("/internal_signup").route(web::post().to(internal_user_signup)))
            .service(web::resource("/switch_merchant").route(web::post().to(switch_merchant_id)))
            .service(
                web::resource("/create_merchant")
                    .route(web::post().to(user_merchant_account_create)),
            )
            .service(web::resource("/switch/list").route(web::get().to(list_merchant_ids_for_user)))
            .service(web::resource("/user/list").route(web::get().to(get_user_details)))
            .service(web::resource("/permission_info").route(web::get().to(get_authorization_info)))
            .service(web::resource("/user/update_role").route(web::post().to(update_user_role)))
            .service(web::resource("/role/list").route(web::get().to(list_roles)))
            .service(web::resource("/role/{role_id}").route(web::get().to(get_role)))
            .service(
                web::resource("/data")
                    .route(web::get().to(get_multiple_dashboard_metadata))
                    .route(web::post().to(set_dashboard_metadata)),
            );

        #[cfg(feature = "dummy_connector")]
        {
            route = route.service(
                web::resource("/sample_data")
                    .route(web::post().to(generate_sample_data))
                    .route(web::delete().to(delete_sample_data)),
            )
        }
        #[cfg(feature = "email")]
        {
            route = route
                .service(
                    web::resource("/connect_account").route(web::post().to(user_connect_account)),
                )
                .service(web::resource("/forgot_password").route(web::post().to(forgot_password)))
                .service(web::resource("/reset_password").route(web::post().to(reset_password)))
                .service(web::resource("user/invite").route(web::post().to(invite_user)))
                .service(
                    web::resource("/signup_with_merchant_id")
                        .route(web::post().to(user_signup_with_merchant_id)),
                )
                .service(web::resource("/verify_email").route(web::post().to(verify_email)))
                .service(
                    web::resource("/verify_email_request")
                        .route(web::post().to(verify_email_request)),
                );
        }
        #[cfg(not(feature = "email"))]
        {
            route = route.service(web::resource("/signup").route(web::post().to(user_signup)))
        }
        route
    }
}

pub struct LockerMigrate;

#[cfg(feature = "olap")]
impl LockerMigrate {
    pub fn server(state: AppState) -> Scope {
        web::scope("locker_migration/{merchant_id}")
            .app_data(web::Data::new(state))
            .service(
                web::resource("").route(web::post().to(locker_migration::rust_locker_migration)),
            )
    }
}

pub struct ConnectorOnboarding;

#[cfg(feature = "olap")]
impl ConnectorOnboarding {
    pub fn server(state: AppState) -> Scope {
        web::scope("/connector_onboarding")
            .app_data(web::Data::new(state))
            .service(web::resource("/action_url").route(web::post().to(get_action_url)))
            .service(web::resource("/sync").route(web::post().to(sync_onboarding_status)))
    }
}<|MERGE_RESOLUTION|>--- conflicted
+++ resolved
@@ -20,13 +20,10 @@
 use super::dummy_connector::*;
 #[cfg(feature = "payouts")]
 use super::payouts::*;
-<<<<<<< HEAD
 #[cfg(any(feature = "olap", feature = "oltp"))]
 use super::pm_blacklist;
-=======
 #[cfg(feature = "oltp")]
 use super::pm_auth;
->>>>>>> 72955ecc
 #[cfg(feature = "olap")]
 use super::routing as cloud_routing;
 #[cfg(all(feature = "olap", feature = "kms"))]
