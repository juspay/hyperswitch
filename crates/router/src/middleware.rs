use futures::StreamExt;
use router_env::{
    logger,
    tracing::{field::Empty, Instrument},
};
/// Middleware to include request ID in response header.
pub struct RequestId;

impl<S, B> actix_web::dev::Transform<S, actix_web::dev::ServiceRequest> for RequestId
where
    S: actix_web::dev::Service<
        actix_web::dev::ServiceRequest,
        Response = actix_web::dev::ServiceResponse<B>,
        Error = actix_web::Error,
    >,
    S::Future: 'static,
    B: 'static,
{
    type Response = actix_web::dev::ServiceResponse<B>;
    type Error = actix_web::Error;
    type Transform = RequestIdMiddleware<S>;
    type InitError = ();
    type Future = std::future::Ready<Result<Self::Transform, Self::InitError>>;

    fn new_transform(&self, service: S) -> Self::Future {
        std::future::ready(Ok(RequestIdMiddleware { service }))
    }
}

pub struct RequestIdMiddleware<S> {
    service: S,
}

impl<S, B> actix_web::dev::Service<actix_web::dev::ServiceRequest> for RequestIdMiddleware<S>
where
    S: actix_web::dev::Service<
        actix_web::dev::ServiceRequest,
        Response = actix_web::dev::ServiceResponse<B>,
        Error = actix_web::Error,
    >,
    S::Future: 'static,
    B: 'static,
{
    type Response = actix_web::dev::ServiceResponse<B>;
    type Error = actix_web::Error;
    type Future = futures::future::LocalBoxFuture<'static, Result<Self::Response, Self::Error>>;

    actix_web::dev::forward_ready!(service);

    fn call(&self, req: actix_web::dev::ServiceRequest) -> Self::Future {
        let old_x_request_id = req.headers().get("x-request-id").cloned();
        let mut req = req;
        let request_id_fut = req.extract::<router_env::tracing_actix_web::RequestId>();
        let response_fut = self.service.call(req);

        Box::pin(
            async move {
                let request_id = request_id_fut.await?;
                let request_id = request_id.as_hyphenated().to_string();
                if let Some(upstream_request_id) = old_x_request_id {
                    router_env::logger::info!(?upstream_request_id);
                }
                let mut response = response_fut.await?;
                response.headers_mut().append(
                    http::header::HeaderName::from_static("x-request-id"),
                    http::HeaderValue::from_str(&request_id)?,
                );

                Ok(response)
            }
            .in_current_span(),
        )
    }
}

/// Middleware for attaching default response headers. Headers with the same key already set in a
/// response will not be overwritten.
pub fn default_response_headers() -> actix_web::middleware::DefaultHeaders {
    use actix_web::http::header;

    let default_headers_middleware = actix_web::middleware::DefaultHeaders::new();

    #[cfg(feature = "vergen")]
    let default_headers_middleware =
        default_headers_middleware.add(("x-hyperswitch-version", router_env::git_tag!()));

    default_headers_middleware
        // Max age of 1 year in seconds, equal to `60 * 60 * 24 * 365` seconds.
        .add((header::STRICT_TRANSPORT_SECURITY, "max-age=31536000"))
        .add((header::VIA, "HyperSwitch"))
}

/// Middleware to build a TOP level domain span for each request.
pub struct LogSpanInitializer;

impl<S, B> actix_web::dev::Transform<S, actix_web::dev::ServiceRequest> for LogSpanInitializer
where
    S: actix_web::dev::Service<
        actix_web::dev::ServiceRequest,
        Response = actix_web::dev::ServiceResponse<B>,
        Error = actix_web::Error,
    >,
    S::Future: 'static,
    B: 'static,
{
    type Response = actix_web::dev::ServiceResponse<B>;
    type Error = actix_web::Error;
    type Transform = LogSpanInitializerMiddleware<S>;
    type InitError = ();
    type Future = std::future::Ready<Result<Self::Transform, Self::InitError>>;

    fn new_transform(&self, service: S) -> Self::Future {
        std::future::ready(Ok(LogSpanInitializerMiddleware { service }))
    }
}

pub struct LogSpanInitializerMiddleware<S> {
    service: S,
}

impl<S, B> actix_web::dev::Service<actix_web::dev::ServiceRequest>
    for LogSpanInitializerMiddleware<S>
where
    S: actix_web::dev::Service<
        actix_web::dev::ServiceRequest,
        Response = actix_web::dev::ServiceResponse<B>,
        Error = actix_web::Error,
    >,
    S::Future: 'static,
    B: 'static,
{
    type Response = actix_web::dev::ServiceResponse<B>;
    type Error = actix_web::Error;
    type Future = futures::future::LocalBoxFuture<'static, Result<Self::Response, Self::Error>>;

    actix_web::dev::forward_ready!(service);

    // TODO: have a common source of truth for the list of top level fields
    // /crates/router_env/src/logger/storage.rs also has a list of fields  called PERSISTENT_KEYS
    fn call(&self, req: actix_web::dev::ServiceRequest) -> Self::Future {
        let response_fut = self.service.call(req);

        Box::pin(
            async move {
                let response = response_fut.await;
                router_env::tracing::Span::current().record("golden_log_line", true);
                response
            }
            .instrument(
                router_env::tracing::info_span!(
                    "ROOT_SPAN",
                    payment_id = Empty,
                    merchant_id = Empty,
                    connector_name = Empty,
                    payment_method = Empty,
<<<<<<< HEAD
                    status_code = Empty,
                    flow = "UNKNOWN"
=======
                    flow = "UNKNOWN",
                    golden_log_line = Empty
>>>>>>> 646e1173
                )
                .or_current(),
            ),
        )
    }
}

fn get_request_details_from_value(json_value: &serde_json::Value, parent_key: &str) -> String {
    match json_value {
        serde_json::Value::Null => format!("{}: null", parent_key),
        serde_json::Value::Bool(b) => format!("{}: {}", parent_key, b),
        serde_json::Value::Number(num) => format!("{}: {}", parent_key, num.to_string().len()),
        serde_json::Value::String(s) => format!("{}: {}", parent_key, s.len()),
        serde_json::Value::Array(arr) => {
            let mut result = String::new();
            for (index, value) in arr.iter().enumerate() {
                let child_key = format!("{}[{}]", parent_key, index);
                result.push_str(&get_request_details_from_value(value, &child_key));
                if index < arr.len() - 1 {
                    result.push_str(", ");
                }
            }
            result
        }
        serde_json::Value::Object(obj) => {
            let mut result = String::new();
            for (index, (key, value)) in obj.iter().enumerate() {
                let child_key = format!("{}[{}]", parent_key, key);
                result.push_str(&get_request_details_from_value(value, &child_key));
                if index < obj.len() - 1 {
                    result.push_str(", ");
                }
            }
            result
        }
    }
}

/// Middleware for Logging request_details of HTTP 400 Bad Requests
pub struct Http400RequestDetailsLogger;

impl<S: 'static, B> actix_web::dev::Transform<S, actix_web::dev::ServiceRequest>
    for Http400RequestDetailsLogger
where
    S: actix_web::dev::Service<
        actix_web::dev::ServiceRequest,
        Response = actix_web::dev::ServiceResponse<B>,
        Error = actix_web::Error,
    >,
    S::Future: 'static,
    B: 'static,
{
    type Response = actix_web::dev::ServiceResponse<B>;
    type Error = actix_web::Error;
    type Transform = Http400RequestDetailsLoggerMiddleware<S>;
    type InitError = ();
    type Future = std::future::Ready<Result<Self::Transform, Self::InitError>>;

    fn new_transform(&self, service: S) -> Self::Future {
        std::future::ready(Ok(Http400RequestDetailsLoggerMiddleware {
            service: std::rc::Rc::new(service),
        }))
    }
}

pub struct Http400RequestDetailsLoggerMiddleware<S> {
    service: std::rc::Rc<S>,
}

impl<S, B> actix_web::dev::Service<actix_web::dev::ServiceRequest>
    for Http400RequestDetailsLoggerMiddleware<S>
where
    S: actix_web::dev::Service<
            actix_web::dev::ServiceRequest,
            Response = actix_web::dev::ServiceResponse<B>,
            Error = actix_web::Error,
        > + 'static,
    S::Future: 'static,
    B: 'static,
{
    type Response = actix_web::dev::ServiceResponse<B>;
    type Error = actix_web::Error;
    type Future = futures::future::LocalBoxFuture<'static, Result<Self::Response, Self::Error>>;

    actix_web::dev::forward_ready!(service);

    fn call(&self, mut req: actix_web::dev::ServiceRequest) -> Self::Future {
        let svc = self.service.clone();
        let request_id_fut = req.extract::<router_env::tracing_actix_web::RequestId>();
        Box::pin(async move {
            let (http_req, payload) = req.into_parts();
            let result_payload: Vec<Result<bytes::Bytes, actix_web::error::PayloadError>> =
                payload.collect().await;
            let payload = result_payload
                .into_iter()
                .collect::<Result<Vec<bytes::Bytes>, actix_web::error::PayloadError>>()?;
            let bytes = payload.clone().concat().to_vec();
            // we are creating h1 payload manually from bytes, currently there's no way to create http2 payload with actix
            let (_, mut new_payload) = actix_http::h1::Payload::create(true);
            new_payload.unread_data(bytes.to_vec().clone().into());
            let new_req = actix_web::dev::ServiceRequest::from_parts(http_req, new_payload.into());
            let response_fut = svc.call(new_req);
            let response = response_fut.await?;
            // Log the request_details when we receive 400 status from the application
            if response.status() == 400 {
                let request_id = request_id_fut.await?.as_hyphenated().to_string();
                if !bytes.is_empty() {
                    let value_result: Result<serde_json::Value, serde_json::Error> =
                        serde_json::from_slice(&bytes);
                    match value_result {
                        Ok(value) => {
                            logger::info!(
                                "request_id: {request_id}, request_details: {}",
                                get_request_details_from_value(&value, "")
                            );
                        }
                        Err(err) => {
                            logger::warn!("error while parsing the request in json value: {err}");
                        }
                    }
                } else {
                    logger::info!("request_id: {request_id}, request_details: Empty Body");
                }
            }
            Ok(response)
        })
    }
}<|MERGE_RESOLUTION|>--- conflicted
+++ resolved
@@ -153,13 +153,9 @@
                     merchant_id = Empty,
                     connector_name = Empty,
                     payment_method = Empty,
-<<<<<<< HEAD
                     status_code = Empty,
-                    flow = "UNKNOWN"
-=======
                     flow = "UNKNOWN",
                     golden_log_line = Empty
->>>>>>> 646e1173
                 )
                 .or_current(),
             ),
