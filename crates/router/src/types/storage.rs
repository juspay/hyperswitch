pub mod address;
pub mod api_keys;
pub mod business_profile;
pub mod capture;
pub mod cards_info;
pub mod configs;
pub mod customers;
pub mod dispute;
pub mod enums;
pub mod ephemeral_key;
pub mod events;
pub mod file;
pub mod gsm;
#[cfg(feature = "kv_store")]
pub mod kv;
pub mod locker_mock_up;
pub mod mandate;
pub mod merchant_account;
pub mod merchant_connector_account;
pub mod merchant_key_store;
pub mod payment_attempt;
pub mod payment_link;
pub mod payment_method;
pub mod routing_algorithm;
use std::collections::HashMap;

pub use diesel_models::{ProcessTracker, ProcessTrackerNew, ProcessTrackerUpdate};
pub use scheduler::db::process_tracker;
pub mod reverse_lookup;

pub mod payout_attempt;
pub mod payouts;
mod query;
pub mod refund;

pub use data_models::payments::{
    payment_attempt::{PaymentAttempt, PaymentAttemptNew, PaymentAttemptUpdate},
    payment_intent::{PaymentIntentNew, PaymentIntentUpdate},
    PaymentIntent,
};

pub use self::{
<<<<<<< HEAD
    address::*, api_keys::*, capture::*, cards_info::*, configs::*, customers::*, dispute::*,
    ephemeral_key::*, events::*, file::*, locker_mock_up::*, mandate::*, merchant_account::*,
    merchant_connector_account::*, merchant_key_store::*, payment_link::*, payment_method::*,
    payout_attempt::*, payouts::*, process_tracker::*, refund::*, reverse_lookup::*,
=======
    address::*, api_keys::*, capture::*, cards_info::*, configs::*, connector_response::*,
    customers::*, dispute::*, ephemeral_key::*, events::*, file::*, gsm::*, locker_mock_up::*,
    mandate::*, merchant_account::*, merchant_connector_account::*, merchant_key_store::*,
    payment_link::*, payment_method::*, payout_attempt::*, payouts::*, process_tracker::*,
    refund::*, reverse_lookup::*, routing_algorithm::*,
>>>>>>> 89857941
};
use crate::types::api::routing;

#[derive(Debug, Clone, serde::Serialize, serde::Deserialize)]
pub struct RoutingData {
    pub routed_through: Option<String>,
    #[cfg(feature = "connector_choice_mca_id")]
    pub merchant_connector_id: Option<String>,
    #[cfg(not(feature = "connector_choice_mca_id"))]
    pub business_sub_label: Option<String>,
    pub routing_info: PaymentRoutingInfo,
    pub algorithm: Option<api_models::routing::StraightThroughAlgorithm>,
}

#[derive(Debug, Clone, serde::Serialize, serde::Deserialize)]
#[serde(from = "PaymentRoutingInfoSerde", into = "PaymentRoutingInfoSerde")]
pub struct PaymentRoutingInfo {
    pub algorithm: Option<routing::StraightThroughAlgorithm>,
    pub pre_routing_results:
        Option<HashMap<api_models::enums::PaymentMethodType, routing::RoutableConnectorChoice>>,
}

#[derive(Debug, Clone, serde::Serialize, serde::Deserialize)]
pub struct PaymentRoutingInfoInner {
    pub algorithm: Option<routing::StraightThroughAlgorithm>,
    pub pre_routing_results:
        Option<HashMap<api_models::enums::PaymentMethodType, routing::RoutableConnectorChoice>>,
}

#[derive(Debug, serde::Serialize, serde::Deserialize)]
#[serde(untagged)]
pub enum PaymentRoutingInfoSerde {
    OnlyAlgorithm(Box<routing::StraightThroughAlgorithm>),
    WithDetails(Box<PaymentRoutingInfoInner>),
}

impl From<PaymentRoutingInfoSerde> for PaymentRoutingInfo {
    fn from(value: PaymentRoutingInfoSerde) -> Self {
        match value {
            PaymentRoutingInfoSerde::OnlyAlgorithm(algo) => Self {
                algorithm: Some(*algo),
                pre_routing_results: None,
            },
            PaymentRoutingInfoSerde::WithDetails(details) => Self {
                algorithm: details.algorithm,
                pre_routing_results: details.pre_routing_results,
            },
        }
    }
}

impl From<PaymentRoutingInfo> for PaymentRoutingInfoSerde {
    fn from(value: PaymentRoutingInfo) -> Self {
        Self::WithDetails(Box::new(PaymentRoutingInfoInner {
            algorithm: value.algorithm,
            pre_routing_results: value.pre_routing_results,
        }))
    }
}<|MERGE_RESOLUTION|>--- conflicted
+++ resolved
@@ -40,18 +40,10 @@
 };
 
 pub use self::{
-<<<<<<< HEAD
     address::*, api_keys::*, capture::*, cards_info::*, configs::*, customers::*, dispute::*,
     ephemeral_key::*, events::*, file::*, locker_mock_up::*, mandate::*, merchant_account::*,
     merchant_connector_account::*, merchant_key_store::*, payment_link::*, payment_method::*,
     payout_attempt::*, payouts::*, process_tracker::*, refund::*, reverse_lookup::*,
-=======
-    address::*, api_keys::*, capture::*, cards_info::*, configs::*, connector_response::*,
-    customers::*, dispute::*, ephemeral_key::*, events::*, file::*, gsm::*, locker_mock_up::*,
-    mandate::*, merchant_account::*, merchant_connector_account::*, merchant_key_store::*,
-    payment_link::*, payment_method::*, payout_attempt::*, payouts::*, process_tracker::*,
-    refund::*, reverse_lookup::*, routing_algorithm::*,
->>>>>>> 89857941
 };
 use crate::types::api::routing;
 
