--- conflicted
+++ resolved
@@ -247,11 +247,10 @@
 pub struct Void;
 
 #[derive(Debug, Clone)]
-<<<<<<< HEAD
 pub struct Session;
-=======
+
+#[derive(Debug, Clone)]
 pub struct Verify;
->>>>>>> 18aed187
 
 //#[derive(Debug, serde::Deserialize, serde::Serialize)]
 //#[serde(untagged)]
@@ -657,22 +656,20 @@
 {
 }
 
-<<<<<<< HEAD
+
 pub trait PaymentSession:
     api::ConnectorIntegration<Session, types::PaymentsSessionData, types::PaymentsResponseData>
-=======
+{
+}
+
 pub trait PreVerify:
     api::ConnectorIntegration<Verify, types::VerifyRequestData, types::PaymentsResponseData>
->>>>>>> 18aed187
+
 {
 }
 
 pub trait Payment:
-<<<<<<< HEAD
-    ConnectorCommon + PaymentAuthorize + PaymentSync + PaymentCapture + PaymentVoid + PaymentSession
-=======
-    ConnectorCommon + PaymentAuthorize + PaymentSync + PaymentCapture + PaymentVoid + PreVerify
->>>>>>> 18aed187
+    ConnectorCommon + PaymentAuthorize + PaymentSync + PaymentCapture + PaymentVoid + PreVerify + PaymentSession
 {
 }
 
