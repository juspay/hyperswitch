--- conflicted
+++ resolved
@@ -1,8 +1,8 @@
 use api_models::payments;
 pub use api_models::payments::{
     AcceptanceType, Address, AddressDetails, AuthenticationForStartResponse, CCard,
-    CustomerAcceptance, MandateData, MandateTxnType, MandateValidationFields, NextAction,
-    NextActionType, OnlineMandate, PayLaterData, PaymentIdType, PaymentListConstraints,
+    CustomerAcceptance, MandateData, MandateTxnType, MandateType, MandateValidationFields,
+    NextAction, NextActionType, OnlineMandate, PayLaterData, PaymentIdType, PaymentListConstraints,
     PaymentListResponse, PaymentMethod, PaymentMethodDataResponse, PaymentOp, PaymentRetrieveBody,
     PaymentsCancelRequest, PaymentsCaptureRequest, PaymentsRedirectRequest,
     PaymentsRedirectionResponse, PaymentsRequest, PaymentsResponse, PaymentsResponseForm,
@@ -16,12 +16,7 @@
 use crate::{
     core::errors,
     services::api,
-<<<<<<< HEAD
     types::{self, api as api_types},
-=======
-    types::{self, api as api_types, api::enums as api_enums, storage},
-    utils::custom_serde,
->>>>>>> 091d5af4
 };
 
 pub(crate) trait PaymentsRequestExt {
@@ -38,88 +33,10 @@
     }
 }
 
-<<<<<<< HEAD
 pub(crate) trait CustomerAcceptanceExt {
     fn get_ip_address(&self) -> Option<String>;
     fn get_user_agent(&self) -> Option<String>;
     fn get_accepted_at(&self) -> PrimitiveDateTime;
-=======
-#[derive(Default, Debug, serde::Deserialize, serde::Serialize, Clone)]
-#[serde(deny_unknown_fields)]
-pub struct PaymentsRedirectRequest {
-    pub payment_id: String,
-    pub merchant_id: String,
-    pub connector: String,
-    pub param: String,
-}
-
-#[derive(Default, Debug, serde::Deserialize, serde::Serialize, Clone)]
-#[serde(deny_unknown_fields)]
-pub struct VerifyRequest {
-    // The merchant_id is generated through api key
-    // and is later passed in the struct
-    pub merchant_id: Option<String>,
-    pub customer_id: Option<String>,
-    pub email: Option<Secret<String, pii::Email>>,
-    pub name: Option<Secret<String>>,
-    pub phone: Option<Secret<String>>,
-    pub phone_country_code: Option<String>,
-    pub payment_method: Option<api_enums::PaymentMethodType>,
-    pub payment_method_data: Option<PaymentMethod>,
-    pub payment_token: Option<String>,
-    pub mandate_data: Option<MandateData>,
-    pub setup_future_usage: Option<api_enums::FutureUsage>,
-    pub off_session: Option<bool>,
-    pub client_secret: Option<String>,
-}
-
-impl From<PaymentsRequest> for VerifyRequest {
-    fn from(item: PaymentsRequest) -> Self {
-        Self {
-            client_secret: item.client_secret,
-            merchant_id: item.merchant_id,
-            customer_id: item.customer_id,
-            email: item.email,
-            name: item.name,
-            phone: item.phone,
-            phone_country_code: item.phone_country_code,
-            payment_method: item.payment_method,
-            payment_method_data: item.payment_method_data,
-            payment_token: item.payment_token,
-            mandate_data: item.mandate_data,
-            setup_future_usage: item.setup_future_usage,
-            off_session: item.off_session,
-        }
-    }
-}
-
-pub enum MandateTxnType {
-    NewMandateTxn,
-    RecurringMandateTxn,
-}
-
-#[derive(Default, Eq, PartialEq, Debug, serde::Deserialize, serde::Serialize, Clone)]
-#[serde(deny_unknown_fields)]
-pub struct MandateData {
-    pub customer_acceptance: CustomerAcceptance,
-    pub mandate_type: MandateType,
-}
-
-#[derive(Default, Eq, PartialEq, Debug, serde::Deserialize, serde::Serialize, Clone)]
-pub enum MandateType {
-    SingleUse(storage::SingleUseMandate),
-    #[default]
-    MultiUse,
-}
-
-#[derive(Default, Eq, PartialEq, Debug, serde::Deserialize, serde::Serialize, Clone)]
-#[serde(deny_unknown_fields)]
-pub struct CustomerAcceptance {
-    pub acceptance_type: AcceptanceType,
-    #[serde(default, with = "common_utils::custom_serde::iso8601::option")]
-    pub accepted_at: Option<PrimitiveDateTime>,
-    pub online: Option<OnlineMandate>,
->>>>>>> 091d5af4
 }
 
 impl CustomerAcceptanceExt for CustomerAcceptance {
@@ -252,43 +169,6 @@
     + PaymentSession
 {
 }
-<<<<<<< HEAD
-=======
-
-#[derive(Default, Debug, serde::Deserialize, serde::Serialize, Clone)]
-pub struct PaymentsRetrieveRequest {
-    pub resource_id: PaymentIdType,
-    pub merchant_id: Option<String>,
-    pub force_sync: bool,
-    pub param: Option<String>,
-    pub connector: Option<String>,
-}
-
-#[derive(Default, Debug, serde::Deserialize, Clone)]
-pub struct PaymentsSessionRequest {
-    pub payment_id: PaymentIdType,
-    pub client_secret: String,
-}
-
-#[derive(Default, Debug, serde::Deserialize, serde::Serialize, Clone)]
-pub struct PaymentRetrieveBody {
-    pub merchant_id: Option<String>,
-    pub force_sync: Option<bool>,
-}
-#[derive(Default, Debug, serde::Deserialize, serde::Serialize, Clone)]
-pub struct PaymentsCancelRequest {
-    #[serde(skip)]
-    pub payment_id: String,
-    pub cancellation_reason: Option<String>,
-}
-
-#[derive(Default, Debug, serde::Deserialize, serde::Serialize)]
-pub struct PaymentsStartRequest {
-    pub payment_id: String,
-    pub merchant_id: String,
-    pub txn_id: String,
-}
->>>>>>> 091d5af4
 
 #[cfg(test)]
 mod payments_test {
