--- conflicted
+++ resolved
@@ -39,13 +39,8 @@
     Approve, Authorize, AuthorizeSessionToken, Balance, CalculateTax, Capture, CompleteAuthorize,
     CreateConnectorCustomer, CreateOrder, ExternalVaultProxy, IncrementalAuthorization,
     InitPayment, PSync, PaymentCreateIntent, PaymentGetIntent, PaymentMethodToken,
-<<<<<<< HEAD
-    PaymentUpdateIntent, PostProcessing, PostSessionTokens, PreProcessing, RecordAttempt, Reject,
-    SdkSessionUpdate, Session, SetupMandate, UpdateMetadata, Void,
-=======
     PaymentUpdateIntent, PostCaptureVoid, PostProcessing, PostSessionTokens, PreProcessing,
     RecordAttempt, Reject, SdkSessionUpdate, Session, SetupMandate, UpdateMetadata, Void,
->>>>>>> 209969c8
 };
 pub use hyperswitch_interfaces::api::payments::{
     ConnectorCustomer, MandateSetup, Payment, PaymentApprove, PaymentAuthorize,
