--- conflicted
+++ resolved
@@ -34,80 +34,10 @@
     }
 }
 
-<<<<<<< HEAD
-#[derive(Default, Debug, serde::Deserialize, serde::Serialize, Clone)]
-#[serde(deny_unknown_fields)]
-pub struct PaymentsRedirectRequest {
-    pub payment_id: String,
-    pub merchant_id: String,
-    pub connector: String,
-    pub param: String,
-}
-
-#[derive(Default, Debug, serde::Deserialize, serde::Serialize, Clone)]
-#[serde(deny_unknown_fields)]
-pub struct VerifyRequest {
-    // The merchant_id is generated through api key
-    // and is later passed in the struct
-    pub merchant_id: Option<String>,
-    pub customer_id: Option<String>,
-    pub email: Option<Secret<String, pii::Email>>,
-    pub name: Option<Secret<String>>,
-    pub phone: Option<Secret<String>>,
-    pub phone_country_code: Option<String>,
-    pub payment_method: Option<enums::PaymentMethodType>,
-    pub payment_method_data: Option<PaymentMethod>,
-    pub payment_token: Option<String>,
-    pub mandate_data: Option<MandateData>,
-    pub setup_future_usage: Option<api_types::FutureUsage>,
-    pub off_session: Option<bool>,
-    pub client_secret: Option<String>,
-}
-
-impl From<PaymentsRequest> for VerifyRequest {
-    fn from(item: PaymentsRequest) -> Self {
-        Self {
-            client_secret: item.client_secret,
-            merchant_id: item.merchant_id,
-            customer_id: item.customer_id,
-            email: item.email,
-            name: item.name,
-            phone: item.phone,
-            phone_country_code: item.phone_country_code,
-            payment_method: item.payment_method,
-            payment_method_data: item.payment_method_data,
-            payment_token: item.payment_token,
-            mandate_data: item.mandate_data,
-            setup_future_usage: item.setup_future_usage,
-            off_session: item.off_session,
-        }
-    }
-}
-
-pub enum MandateTxnType {
-    NewMandateTxn,
-    RecurringMandateTxn,
-}
-
-#[derive(Default, Eq, PartialEq, Debug, serde::Deserialize, serde::Serialize, Clone)]
-#[serde(deny_unknown_fields)]
-pub struct MandateData {
-    pub customer_acceptance: CustomerAcceptance,
-}
-
-#[derive(Default, Eq, PartialEq, Debug, serde::Deserialize, serde::Serialize, Clone)]
-#[serde(deny_unknown_fields)]
-pub struct CustomerAcceptance {
-    pub acceptance_type: AcceptanceType,
-    #[serde(default, with = "common_utils::custom_serde::iso8601::option")]
-    pub accepted_at: Option<PrimitiveDateTime>,
-    pub online: Option<OnlineMandate>,
-=======
 pub(crate) trait CustomerAcceptanceExt {
     fn get_ip_address(&self) -> Option<String>;
     fn get_user_agent(&self) -> Option<String>;
     fn get_accepted_at(&self) -> PrimitiveDateTime;
->>>>>>> dddc9eaf
 }
 
 impl CustomerAcceptanceExt for CustomerAcceptance {
@@ -165,206 +95,8 @@
     }
 }
 
-<<<<<<< HEAD
-impl Default for PaymentIdType {
-    fn default() -> Self {
-        Self::PaymentIntentId(Default::default())
-    }
-}
-
-// Core related api layer.
-#[derive(Debug, Clone)]
-pub struct Authorize;
-#[derive(Debug, Clone)]
-pub struct Capture;
-
-#[derive(Debug, Clone)]
-pub struct PSync;
-#[derive(Debug, Clone)]
-pub struct Void;
-
-#[derive(Debug, Clone)]
-pub struct Verify;
-
-//#[derive(Debug, serde::Deserialize, serde::Serialize)]
-//#[serde(untagged)]
-//pub enum enums::CaptureMethod {
-//Automatic,
-//Manual,
-//}
-
-//impl Default for enums::CaptureMethod {
-//fn default() -> Self {
-//enums::CaptureMethod::Manual
-//}
-//}
-
-#[derive(Default, Clone, Debug, Eq, PartialEq, serde::Deserialize, serde::Serialize)]
-#[serde(deny_unknown_fields)]
-pub struct Address {
-    pub address: Option<AddressDetails>,
-    pub phone: Option<PhoneDetails>,
-}
-
-// used by customers also, could be moved outside
-#[derive(Clone, Default, Debug, Eq, serde::Deserialize, serde::Serialize, PartialEq)]
-#[serde(deny_unknown_fields)]
-pub struct AddressDetails {
-    pub city: Option<String>,
-    pub country: Option<String>,
-    pub line1: Option<Secret<String>>,
-    pub line2: Option<Secret<String>>,
-    pub line3: Option<Secret<String>>,
-    pub zip: Option<Secret<String>>,
-    pub state: Option<Secret<String>>,
-    pub first_name: Option<Secret<String>>,
-    pub last_name: Option<Secret<String>>,
-}
-
-#[derive(Debug, Clone, Default, Eq, PartialEq, serde::Deserialize, serde::Serialize)]
-pub struct PhoneDetails {
-    pub number: Option<Secret<String>>,
-    pub country_code: Option<String>,
-}
-
-#[derive(Debug, Clone, Default, Eq, PartialEq, serde::Deserialize)]
-pub(crate) struct PaymentsCaptureRequest {
-    pub payment_id: Option<String>,
-    pub merchant_id: Option<String>,
-    pub amount_to_capture: Option<i32>,
-    pub refund_uncaptured_amount: Option<bool>,
-    pub statement_descriptor_suffix: Option<String>,
-    pub statement_descriptor_prefix: Option<String>,
-}
-
-#[derive(Default, Clone, Debug, Eq, PartialEq, serde::Serialize)]
-pub struct UrlDetails {
-    pub url: String,
-    pub method: String,
-}
-#[derive(Default, Clone, Debug, Eq, PartialEq, serde::Serialize)]
-pub struct AuthenticationForStartResponse {
-    pub authentication: UrlDetails,
-}
-#[derive(Clone, Debug, Eq, PartialEq, serde::Serialize)]
-#[serde(rename_all = "snake_case")]
-pub enum NextActionType {
-    RedirectToUrl,
-    DisplayQrCode,
-    InvokeSdkClient,
-    TriggerApi,
-}
-#[derive(Clone, Debug, Eq, PartialEq, serde::Serialize)]
-pub struct NextAction {
-    #[serde(rename = "type")]
-    pub next_action_type: NextActionType,
-    pub redirect_to_url: Option<String>,
-}
-
-#[derive(Setter, Clone, Default, Debug, Eq, PartialEq, serde::Serialize)]
-pub struct PaymentsResponse {
-    pub payment_id: Option<String>,
-    pub merchant_id: Option<String>,
-    pub status: enums::IntentStatus,
-    pub amount: i32,
-    pub amount_capturable: Option<i32>,
-    pub amount_received: Option<i32>,
-    pub client_secret: Option<Secret<String>>,
-    #[serde(with = "common_utils::custom_serde::iso8601::option")]
-    pub created: Option<PrimitiveDateTime>,
-    pub currency: String,
-    pub customer_id: Option<String>,
-    pub description: Option<String>,
-    pub refunds: Option<Vec<api_types::RefundResponse>>,
-    pub mandate_id: Option<String>,
-    pub mandate_data: Option<MandateData>,
-    pub setup_future_usage: Option<enums::FutureUsage>,
-    pub off_session: Option<bool>,
-    #[serde(with = "common_utils::custom_serde::iso8601::option")]
-    pub capture_on: Option<PrimitiveDateTime>,
-    pub capture_method: Option<enums::CaptureMethod>,
-    #[auth_based]
-    pub payment_method: Option<enums::PaymentMethodType>,
-    #[auth_based]
-    pub payment_method_data: Option<PaymentMethodDataResponse>,
-    pub payment_token: Option<String>,
-    pub shipping: Option<Address>,
-    pub billing: Option<Address>,
-    pub metadata: Option<serde_json::Value>,
-    pub email: Option<Secret<String, pii::Email>>,
-    pub name: Option<Secret<String>>,
-    pub phone: Option<Secret<String>>,
-    pub return_url: Option<String>,
-    pub authentication_type: Option<enums::AuthenticationType>,
-    pub statement_descriptor_name: Option<String>,
-    pub statement_descriptor_suffix: Option<String>,
-    pub next_action: Option<NextAction>,
-    pub cancellation_reason: Option<String>,
-    pub error_code: Option<String>, //TODO: Add error code column to the database
-    pub error_message: Option<String>,
-}
-
-#[derive(Clone, Debug, serde::Deserialize)]
-#[serde(deny_unknown_fields)]
-pub struct PaymentListConstraints {
-    pub customer_id: Option<String>,
-    pub starting_after: Option<String>,
-    pub ending_before: Option<String>,
-    #[serde(default = "default_limit")]
-    pub limit: i64,
-    #[serde(default, with = "common_utils::custom_serde::iso8601::option")]
-    pub created: Option<PrimitiveDateTime>,
-    #[serde(default, with = "common_utils::custom_serde::iso8601::option")]
-    #[serde(rename = "created.lt")]
-    pub created_lt: Option<PrimitiveDateTime>,
-    #[serde(default, with = "common_utils::custom_serde::iso8601::option")]
-    #[serde(rename = "created.gt")]
-    pub created_gt: Option<PrimitiveDateTime>,
-    #[serde(default, with = "common_utils::custom_serde::iso8601::option")]
-    #[serde(rename = "created.lte")]
-    pub created_lte: Option<PrimitiveDateTime>,
-    #[serde(default, with = "common_utils::custom_serde::iso8601::option")]
-    #[serde(rename = "created.gte")]
-    pub created_gte: Option<PrimitiveDateTime>,
-}
-
-#[derive(Clone, Debug, serde::Serialize)]
-pub struct PaymentListResponse {
-    pub size: usize,
-    pub data: Vec<PaymentsResponse>,
-}
-
-#[derive(Setter, Clone, Default, Debug, Eq, PartialEq, serde::Serialize)]
-pub struct VerifyResponse {
-    pub verify_id: Option<String>,
-    pub merchant_id: Option<String>,
-    // pub status: enums::VerifyStatus,
-    pub client_secret: Option<Secret<String>>,
-    pub customer_id: Option<String>,
-    pub email: Option<Secret<String, pii::Email>>,
-    pub name: Option<Secret<String>>,
-    pub phone: Option<Secret<String>>,
-    pub mandate_id: Option<String>,
-    #[auth_based]
-    pub payment_method: Option<enums::PaymentMethodType>,
-    #[auth_based]
-    pub payment_method_data: Option<PaymentMethodDataResponse>,
-    pub payment_token: Option<String>,
-    pub error_code: Option<String>,
-    pub error_message: Option<String>,
-}
-
-fn default_limit() -> i64 {
-    10
-}
-
-#[derive(Default, Debug, serde::Deserialize, serde::Serialize)]
-pub struct PaymentsRedirectionResponse {
-    pub redirect_url: String,
-=======
 pub(crate) trait MandateValidationFieldsExt {
     fn is_mandate(&self) -> Option<MandateTxnType>;
->>>>>>> dddc9eaf
 }
 
 impl MandateValidationFieldsExt for MandateValidationFields {
@@ -377,106 +109,6 @@
     }
 }
 
-<<<<<<< HEAD
-impl From<&PaymentsRequest> for MandateValidationFields {
-    fn from(req: &PaymentsRequest) -> Self {
-        Self {
-            mandate_id: req.mandate_id.clone(),
-            confirm: req.confirm,
-            customer_id: req.customer_id.clone(),
-            mandate_data: req.mandate_data.clone(),
-            setup_future_usage: req.setup_future_usage,
-            off_session: req.off_session,
-        }
-    }
-}
-
-impl From<&VerifyRequest> for MandateValidationFields {
-    fn from(req: &VerifyRequest) -> Self {
-        Self {
-            mandate_id: None,
-            confirm: Some(true),
-            customer_id: req.customer_id.clone(),
-            mandate_data: req.mandate_data.clone(),
-            off_session: req.off_session,
-            setup_future_usage: req.setup_future_usage,
-        }
-    }
-}
-
-impl PaymentsRedirectionResponse {
-    pub fn new(redirect_url: &str) -> Self {
-        Self {
-            redirect_url: redirect_url.to_owned(),
-        }
-    }
-}
-
-impl From<PaymentsRequest> for PaymentsResponse {
-    fn from(item: PaymentsRequest) -> Self {
-        let payment_id = match item.payment_id {
-            Some(api_types::PaymentIdType::PaymentIntentId(id)) => Some(id),
-            _ => None,
-        };
-
-        Self {
-            payment_id,
-            merchant_id: item.merchant_id,
-            setup_future_usage: item.setup_future_usage,
-            off_session: item.off_session,
-            shipping: item.shipping,
-            billing: item.billing,
-            metadata: item.metadata,
-            capture_method: item.capture_method,
-            payment_method: item.payment_method,
-            capture_on: item.capture_on,
-            payment_method_data: item
-                .payment_method_data
-                .map(PaymentMethodDataResponse::from),
-            email: item.email,
-            name: item.name,
-            phone: item.phone,
-            payment_token: item.payment_token,
-            return_url: item.return_url,
-            authentication_type: item.authentication_type,
-            statement_descriptor_name: item.statement_descriptor_name,
-            statement_descriptor_suffix: item.statement_descriptor_suffix,
-            mandate_data: item.mandate_data,
-            ..Default::default()
-        }
-    }
-}
-
-impl From<VerifyRequest> for VerifyResponse {
-    fn from(item: VerifyRequest) -> Self {
-        Self {
-            merchant_id: item.merchant_id,
-            customer_id: item.customer_id,
-            email: item.email,
-            name: item.name,
-            phone: item.phone,
-            payment_method: item.payment_method,
-            payment_method_data: item
-                .payment_method_data
-                .map(PaymentMethodDataResponse::from),
-            payment_token: item.payment_token,
-            ..Default::default()
-        }
-    }
-}
-
-impl From<PaymentsStartRequest> for PaymentsResponse {
-    fn from(item: PaymentsStartRequest) -> Self {
-        Self {
-            payment_id: Some(item.payment_id),
-            merchant_id: Some(item.merchant_id),
-            ..Default::default()
-        }
-    }
-}
-
-=======
->>>>>>> dddc9eaf
 impl From<types::storage::PaymentIntent> for PaymentsResponse {
     fn from(item: types::storage::PaymentIntent) -> Self {
         payments::PaymentsResponse {
