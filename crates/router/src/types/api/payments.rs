--- conflicted
+++ resolved
@@ -23,12 +23,8 @@
         PaymentsAggregateResponse, PaymentsApproveRequest, PaymentsCancelPostCaptureRequest,
         PaymentsCancelRequest, PaymentsCaptureRequest, PaymentsCompleteAuthorizeRequest,
         PaymentsDynamicTaxCalculationRequest, PaymentsDynamicTaxCalculationResponse,
-<<<<<<< HEAD
-        PaymentsEligibilityRequest, PaymentsExtendAuthorizationRequest,
-=======
->>>>>>> 01cb6586
         PaymentsExternalAuthenticationRequest, PaymentsIncrementalAuthorizationRequest,
-        PaymentsManualUpdateRequest, PaymentsPostSessionTokensRequest,
+        PaymentsManualUpdateRequest, PaymentsPostSessionTokensRequest, PaymentsExternalAuthenticationRequest,
         PaymentsPostSessionTokensResponse, PaymentsRedirectRequest, PaymentsRedirectionResponse,
         PaymentsRejectRequest, PaymentsRequest, PaymentsResponse, PaymentsResponseForm,
         PaymentsRetrieveRequest, PaymentsSessionRequest, PaymentsSessionResponse,
