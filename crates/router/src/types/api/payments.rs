use error_stack::{IntoReport, ResultExt};
use masking::{PeekInterface, Secret};
use router_derive::Setter;
use time::PrimitiveDateTime;

use super::{ConnectorCommon, RefundResponse};
use crate::{
    core::errors,
    pii,
    services::api,
    types::{self, api as api_types, enums, storage},
    utils::custom_serde,
};

#[derive(Clone, Copy, Debug, Eq, PartialEq)]
pub enum PaymentOp {
    Create,
    Update,
    Confirm,
}

#[derive(Default, Debug, serde::Deserialize, serde::Serialize, Clone)]
#[serde(deny_unknown_fields)]
pub struct PaymentsRequest {
    #[serde(
        default,
        deserialize_with = "custom_serde::payment_id_type::deserialize_option"
    )]
    pub payment_id: Option<PaymentIdType>,
    pub merchant_id: Option<String>,
    pub amount: Option<i32>,
    pub currency: Option<String>,
    pub capture_method: Option<enums::CaptureMethod>,
    pub amount_to_capture: Option<i32>,
    #[serde(default, with = "common_utils::custom_serde::iso8601::option")]
    pub capture_on: Option<PrimitiveDateTime>,
    pub confirm: Option<bool>,
    pub customer_id: Option<String>,
    pub email: Option<Secret<String, pii::Email>>,
    pub name: Option<Secret<String>>,
    pub phone: Option<Secret<String>>,
    pub phone_country_code: Option<String>,
    pub off_session: Option<bool>,
    pub description: Option<String>,
    pub return_url: Option<String>,
    pub setup_future_usage: Option<enums::FutureUsage>,
    pub authentication_type: Option<enums::AuthenticationType>,
    pub payment_method_data: Option<PaymentMethod>,
    pub payment_method: Option<enums::PaymentMethodType>,
    pub payment_token: Option<String>,
    pub shipping: Option<Address>,
    pub billing: Option<Address>,
    pub statement_descriptor_name: Option<String>,
    pub statement_descriptor_suffix: Option<String>,
    pub metadata: Option<serde_json::Value>,
    pub client_secret: Option<String>,
    pub mandate_data: Option<MandateData>,
    pub mandate_id: Option<String>,
    pub browser_info: Option<serde_json::Value>,
}

impl PaymentsRequest {
    pub fn is_mandate(&self) -> Option<MandateTxnType> {
        match (&self.mandate_data, &self.mandate_id) {
            (None, None) => None,
            (_, Some(_)) => Some(MandateTxnType::RecurringMandateTxn),
            (Some(_), _) => Some(MandateTxnType::NewMandateTxn),
        }
    }
}

#[derive(Default, Debug, serde::Deserialize, serde::Serialize, Clone)]
#[serde(deny_unknown_fields)]
pub struct PaymentsRedirectRequest {
    pub payment_id: String,
    pub merchant_id: String,
    pub connector: String,
    pub param: String,
}

<<<<<<< HEAD
#[derive(Default, Debug, serde::Deserialize, serde::Serialize, Clone)]
#[serde(deny_unknown_fields)]
pub struct VerifyRequest {
    pub merchant_id: String,
=======
#[derive(Default, Debug, serde::Deserialize, Clone)]
#[serde(deny_unknown_fields)]
pub struct VerifyRequest {
    pub merchant_id: Option<String>,
>>>>>>> e5816760
    pub customer_id: Option<String>,
    pub email: Option<Secret<String, pii::Email>>,
    pub name: Option<Secret<String>>,
    pub phone: Option<Secret<String>>,
    pub phone_country_code: Option<String>,
    pub payment_method: Option<enums::PaymentMethodType>,
    pub payment_method_data: Option<PaymentMethod>,
    pub payment_token: Option<i32>,
    pub mandate_data: Option<MandateData>,
<<<<<<< HEAD
=======
    pub setup_future_usage: Option<super::FutureUsage>,
    pub off_session: Option<bool>,
>>>>>>> e5816760
    pub client_secret: Option<String>,
}

pub enum MandateTxnType {
    NewMandateTxn,
    RecurringMandateTxn,
}

#[derive(Default, Eq, PartialEq, Debug, serde::Deserialize, serde::Serialize, Clone)]
#[serde(deny_unknown_fields)]
pub struct MandateData {
    pub customer_acceptance: CustomerAcceptance,
}

#[derive(Default, Eq, PartialEq, Debug, serde::Deserialize, serde::Serialize, Clone)]
#[serde(deny_unknown_fields)]
pub struct CustomerAcceptance {
    pub acceptance_type: AcceptanceType,
    #[serde(default, with = "common_utils::custom_serde::iso8601::option")]
    pub accepted_at: Option<PrimitiveDateTime>,
    pub online: Option<OnlineMandate>,
}

impl CustomerAcceptance {
    pub fn get_ip_address(&self) -> Option<String> {
        self.online
            .as_ref()
            .map(|data| data.ip_address.peek().to_owned())
    }
    pub fn get_user_agent(&self) -> Option<String> {
        self.online.as_ref().map(|data| data.user_agent.clone())
    }
    pub fn get_accepted_at(&self) -> PrimitiveDateTime {
        self.accepted_at
            .unwrap_or_else(common_utils::date_time::now)
    }
}

#[derive(Default, Debug, serde::Deserialize, serde::Serialize, PartialEq, Eq, Clone)]
#[serde(rename_all = "lowercase")]
pub enum AcceptanceType {
    Online,
    #[default]
    Offline,
}

#[derive(Default, Eq, PartialEq, Debug, serde::Deserialize, serde::Serialize, Clone)]
#[serde(deny_unknown_fields)]
pub struct OnlineMandate {
    pub ip_address: Secret<String, pii::IpAddress>,
    pub user_agent: String,
}

impl super::Router for PaymentsRequest {}

#[derive(Default, Eq, PartialEq, Clone, Debug, serde::Deserialize, serde::Serialize)]
pub struct CCard {
    pub card_number: Secret<String, pii::CardNumber>,
    pub card_exp_month: Secret<String>,
    pub card_exp_year: Secret<String>,
    pub card_holder_name: Secret<String>,
    pub card_cvc: Secret<String>,
}

#[derive(Default, Eq, PartialEq, Clone, Debug, serde::Deserialize, serde::Serialize)]
pub struct PayLaterData {
    pub billing_email: String,
    pub country: String,
}

#[derive(Debug, Clone, Eq, PartialEq, serde::Deserialize, serde::Serialize)]
pub enum PaymentMethod {
    #[serde(rename(deserialize = "card"))]
    Card(CCard),
    #[serde(rename(deserialize = "bank_transfer"))]
    BankTransfer,
    #[serde(rename(deserialize = "wallet"))]
    Wallet(WalletData),
    #[serde(rename(deserialize = "pay_later"))]
    PayLater(PayLaterData),
    #[serde(rename(deserialize = "paypal"))]
    Paypal,
}

#[derive(Debug, Clone, Eq, PartialEq, serde::Deserialize, serde::Serialize)]
pub struct WalletData {
    pub issuer_name: enums::WalletIssuer,
    pub token: String,
}

#[derive(Eq, PartialEq, Clone, Debug, serde::Serialize)]
pub struct CCardResponse {
    last4: String,
    exp_month: String,
    exp_year: String,
}

#[derive(Debug, Clone, Eq, PartialEq, serde::Serialize)]
pub enum PaymentMethodDataResponse {
    #[serde(rename = "card")]
    Card(CCardResponse),
    #[serde(rename(deserialize = "bank_transfer"))]
    BankTransfer,
    Wallet(WalletData),
    PayLater(PayLaterData),
    Paypal,
}

impl Default for PaymentMethod {
    fn default() -> Self {
        PaymentMethod::BankTransfer
    }
}

#[derive(Debug, Clone, PartialEq, Eq, serde::Serialize, serde::Deserialize)]
pub enum PaymentIdType {
    PaymentIntentId(String),
    ConnectorTransactionId(String),
    PaymentTxnId(String),
}

impl PaymentIdType {
    pub fn get_payment_intent_id(&self) -> errors::CustomResult<String, errors::ValidationError> {
        match self {
            Self::PaymentIntentId(id) => Ok(id.clone()),
            Self::ConnectorTransactionId(_) | Self::PaymentTxnId(_) => {
                Err(errors::ValidationError::IncorrectValueProvided {
                    field_name: "payment_id",
                })
                .into_report()
                .attach_printable("Expected payment intent ID but got connector transaction ID")
            }
        }
    }
}

impl Default for PaymentIdType {
    fn default() -> Self {
        Self::PaymentIntentId(Default::default())
    }
}

// Core related api layer.
#[derive(Debug, Clone)]
pub struct Authorize;
#[derive(Debug, Clone)]
pub struct Capture;

#[derive(Debug, Clone)]
pub struct PSync;
#[derive(Debug, Clone)]
pub struct Void;

#[derive(Debug, Clone)]
pub struct Verify;

//#[derive(Debug, serde::Deserialize, serde::Serialize)]
//#[serde(untagged)]
//pub enum enums::CaptureMethod {
//Automatic,
//Manual,
//}

//impl Default for enums::CaptureMethod {
//fn default() -> Self {
//enums::CaptureMethod::Manual
//}
//}

#[derive(Default, Clone, Debug, Eq, PartialEq, serde::Deserialize, serde::Serialize)]
#[serde(deny_unknown_fields)]
pub struct Address {
    pub address: Option<AddressDetails>,
    pub phone: Option<PhoneDetails>,
}

// used by customers also, could be moved outside
#[derive(Clone, Default, Debug, Eq, serde::Deserialize, serde::Serialize, PartialEq)]
#[serde(deny_unknown_fields)]
pub struct AddressDetails {
    pub city: Option<String>,
    pub country: Option<String>,
    pub line1: Option<Secret<String>>,
    pub line2: Option<Secret<String>>,
    pub line3: Option<Secret<String>>,
    pub zip: Option<Secret<String>>,
    pub state: Option<Secret<String>>,
    pub first_name: Option<Secret<String>>,
    pub last_name: Option<Secret<String>>,
}

#[derive(Debug, Clone, Default, Eq, PartialEq, serde::Deserialize, serde::Serialize)]
pub struct PhoneDetails {
    pub number: Option<Secret<String>>,
    pub country_code: Option<String>,
}

#[derive(Debug, Clone, Default, Eq, PartialEq, serde::Deserialize)]
pub(crate) struct PaymentsCaptureRequest {
    pub payment_id: Option<String>,
    pub merchant_id: Option<String>,
    pub amount_to_capture: Option<i32>,
    pub refund_uncaptured_amount: Option<bool>,
    pub statement_descriptor_suffix: Option<String>,
    pub statement_descriptor_prefix: Option<String>,
}

#[derive(Default, Clone, Debug, Eq, PartialEq, serde::Serialize)]
pub struct UrlDetails {
    pub url: String,
    pub method: String,
}
#[derive(Default, Clone, Debug, Eq, PartialEq, serde::Serialize)]
pub struct AuthenticationForStartResponse {
    pub authentication: UrlDetails,
}
#[derive(Clone, Debug, Eq, PartialEq, serde::Serialize)]
#[serde(rename_all = "snake_case")]
pub enum NextActionType {
    RedirectToUrl,
    DisplayQrCode,
    InvokeSdkClient,
    TriggerApi,
}
#[derive(Clone, Debug, Eq, PartialEq, serde::Serialize)]
pub struct NextAction {
    #[serde(rename = "type")]
    pub next_action_type: NextActionType,
    pub redirect_to_url: Option<String>,
}

#[derive(Setter, Clone, Default, Debug, Eq, PartialEq, serde::Serialize)]
pub struct PaymentsResponse {
    pub payment_id: Option<String>,
    pub merchant_id: Option<String>,
    pub status: enums::IntentStatus,
    pub amount: i32,
    pub amount_capturable: Option<i32>,
    pub amount_received: Option<i32>,
    pub client_secret: Option<Secret<String>>,
    #[serde(with = "common_utils::custom_serde::iso8601::option")]
    pub created: Option<PrimitiveDateTime>,
    pub currency: String,
    pub customer_id: Option<String>,
    pub description: Option<String>,
    pub refunds: Option<Vec<RefundResponse>>,
    pub mandate_id: Option<String>,
    pub mandate_data: Option<MandateData>,
    pub setup_future_usage: Option<enums::FutureUsage>,
    pub off_session: Option<bool>,
    #[serde(with = "common_utils::custom_serde::iso8601::option")]
    pub capture_on: Option<PrimitiveDateTime>,
    pub capture_method: Option<enums::CaptureMethod>,
    #[auth_based]
    pub payment_method: Option<enums::PaymentMethodType>,
    #[auth_based]
    pub payment_method_data: Option<PaymentMethodDataResponse>,
    pub payment_token: Option<String>,
    pub shipping: Option<Address>,
    pub billing: Option<Address>,
    pub metadata: Option<serde_json::Value>,
    pub email: Option<Secret<String, pii::Email>>,
    pub name: Option<Secret<String>>,
    pub phone: Option<Secret<String>>,
    pub return_url: Option<String>,
    pub authentication_type: Option<enums::AuthenticationType>,
    pub statement_descriptor_name: Option<String>,
    pub statement_descriptor_suffix: Option<String>,
    pub next_action: Option<NextAction>,
    pub cancellation_reason: Option<String>,
    pub error_code: Option<String>, //TODO: Add error code column to the database
    pub error_message: Option<String>,
}

#[derive(Clone, Debug, serde::Deserialize)]
#[serde(deny_unknown_fields)]
pub struct PaymentListConstraints {
    pub customer_id: Option<String>,
    pub starting_after: Option<String>,
    pub ending_before: Option<String>,
    #[serde(default = "default_limit")]
    pub limit: i64,
    #[serde(default, with = "common_utils::custom_serde::iso8601::option")]
    pub created: Option<PrimitiveDateTime>,
    #[serde(default, with = "common_utils::custom_serde::iso8601::option")]
    #[serde(rename = "created.lt")]
    pub created_lt: Option<PrimitiveDateTime>,
    #[serde(default, with = "common_utils::custom_serde::iso8601::option")]
    #[serde(rename = "created.gt")]
    pub created_gt: Option<PrimitiveDateTime>,
    #[serde(default, with = "common_utils::custom_serde::iso8601::option")]
    #[serde(rename = "created.lte")]
    pub created_lte: Option<PrimitiveDateTime>,
    #[serde(default, with = "common_utils::custom_serde::iso8601::option")]
    #[serde(rename = "created.gte")]
    pub created_gte: Option<PrimitiveDateTime>,
}

#[derive(Clone, Debug, serde::Serialize)]
pub struct PaymentListResponse {
    pub size: usize,
    pub data: Vec<PaymentsResponse>,
}

#[derive(Setter, Clone, Default, Debug, Eq, PartialEq, serde::Serialize)]
pub struct VerifyResponse {
    pub verify_id: Option<String>,
    pub merchant_id: Option<String>,
    // pub status: enums::VerifyStatus,
    pub client_secret: Option<Secret<String>>,
    pub customer_id: Option<String>,
    pub email: Option<Secret<String, pii::Email>>,
    pub name: Option<Secret<String>>,
    pub phone: Option<Secret<String>>,
    pub mandate_id: Option<String>,
    #[auth_based]
    pub payment_method: Option<enums::PaymentMethodType>,
    #[auth_based]
    pub payment_method_data: Option<PaymentMethodDataResponse>,
    pub payment_token: Option<i32>,
    pub error_code: Option<String>,
    pub error_message: Option<String>,
}

fn default_limit() -> i64 {
    10
}

#[derive(Default, Debug, serde::Deserialize, serde::Serialize)]
pub struct PaymentsRedirectionResponse {
    pub redirect_url: String,
}

impl PaymentsRedirectionResponse {
    pub fn new(redirect_url: &str) -> Self {
        Self {
            redirect_url: redirect_url.to_owned(),
        }
    }
}

impl From<PaymentsRequest> for PaymentsResponse {
    fn from(item: PaymentsRequest) -> Self {
        let payment_id = match item.payment_id {
            Some(api_types::PaymentIdType::PaymentIntentId(id)) => Some(id),
            _ => None,
        };

        Self {
            payment_id,
            merchant_id: item.merchant_id,
            setup_future_usage: item.setup_future_usage,
            off_session: item.off_session,
            shipping: item.shipping,
            billing: item.billing,
            metadata: item.metadata,
            capture_method: item.capture_method,
            payment_method: item.payment_method,
            capture_on: item.capture_on,
            payment_method_data: item
                .payment_method_data
                .map(PaymentMethodDataResponse::from),
            email: item.email,
            name: item.name,
            phone: item.phone,
            payment_token: item.payment_token,
            return_url: item.return_url,
            authentication_type: item.authentication_type,
            statement_descriptor_name: item.statement_descriptor_name,
            statement_descriptor_suffix: item.statement_descriptor_suffix,
            mandate_data: item.mandate_data,
            ..Default::default()
        }
    }
}

impl From<PaymentsStartRequest> for PaymentsResponse {
    fn from(item: PaymentsStartRequest) -> Self {
        Self {
            payment_id: Some(item.payment_id),
            merchant_id: Some(item.merchant_id),
            ..Default::default()
        }
    }
}

impl From<types::storage::PaymentIntent> for PaymentsResponse {
    fn from(item: types::storage::PaymentIntent) -> Self {
        Self {
            payment_id: Some(item.payment_id),
            merchant_id: Some(item.merchant_id),
            status: item.status,
            amount: item.amount,
            amount_capturable: item.amount_captured,
            client_secret: item.client_secret.map(|s| s.into()),
            created: Some(item.created_at),
            currency: item.currency.map(|c| c.to_string()).unwrap_or_default(),
            description: item.description,
            metadata: item.metadata,
            customer_id: item.customer_id,
            ..Self::default()
        }
    }
}

impl From<PaymentsStartRequest> for PaymentsRequest {
    fn from(item: PaymentsStartRequest) -> Self {
        Self {
            payment_id: Some(PaymentIdType::PaymentIntentId(item.payment_id)),
            merchant_id: Some(item.merchant_id),
            ..Default::default()
        }
    }
}

impl From<PaymentsRetrieveRequest> for PaymentsResponse {
    // After removing the request from the payments_to_payments_response this will no longer be needed
    fn from(item: PaymentsRetrieveRequest) -> Self {
        let payment_id = match item.resource_id {
            PaymentIdType::PaymentIntentId(id) => Some(id),
            _ => None,
        };

        Self {
            payment_id,
            merchant_id: item.merchant_id,
            ..Default::default()
        }
    }
}

impl From<PaymentsCancelRequest> for PaymentsResponse {
    fn from(item: PaymentsCancelRequest) -> Self {
        Self {
            payment_id: Some(item.payment_id),
            cancellation_reason: item.cancellation_reason,
            ..Default::default()
        }
    }
}

impl From<PaymentsCaptureRequest> for PaymentsResponse {
    // After removing the request from the payments_to_payments_response this will no longer be needed
    fn from(item: PaymentsCaptureRequest) -> Self {
        Self {
            payment_id: item.payment_id,
            amount_received: item.amount_to_capture,
            ..Self::default()
        }
    }
}

#[derive(Debug, Clone, serde::Serialize)]
pub struct PgRedirectResponse {
    pub payment_id: String,
    pub status: storage::enums::IntentStatus,
    pub gateway_id: String,
    pub customer_id: Option<String>,
    pub amount: Option<i32>,
}

#[derive(Debug, serde::Serialize, PartialEq, Eq, serde::Deserialize)]
pub struct RedirectionResponse {
    pub return_url: String,
    pub params: Vec<(String, String)>,
    pub return_url_with_query_params: String,
    pub http_method: api::Method,
    pub headers: Vec<(String, String)>,
}

#[derive(Debug, serde::Deserialize)]
pub struct PaymentsResponseForm {
    pub transaction_id: String,
    // pub transaction_reference_id: String,
    pub merchant_id: String,
    pub order_id: String,
}

// Extract only the last 4 digits of card
impl From<CCard> for CCardResponse {
    fn from(card: CCard) -> Self {
        let card_number_length = card.card_number.peek().clone().len();
        Self {
            last4: card.card_number.peek().clone()[card_number_length - 4..card_number_length]
                .to_string(),
            exp_month: card.card_exp_month.peek().clone(),
            exp_year: card.card_exp_year.peek().clone(),
        }
    }
}

impl From<PaymentMethod> for PaymentMethodDataResponse {
    fn from(payment_method_data: PaymentMethod) -> Self {
        match payment_method_data {
            PaymentMethod::Card(card) => PaymentMethodDataResponse::Card(CCardResponse::from(card)),
            PaymentMethod::BankTransfer => PaymentMethodDataResponse::BankTransfer,
            PaymentMethod::PayLater(pay_later_data) => {
                PaymentMethodDataResponse::PayLater(pay_later_data)
            }
            PaymentMethod::Wallet(wallet_data) => PaymentMethodDataResponse::Wallet(wallet_data),
            PaymentMethod::Paypal => PaymentMethodDataResponse::Paypal,
        }
    }
}

impl From<enums::AttemptStatus> for enums::IntentStatus {
    fn from(s: enums::AttemptStatus) -> Self {
        match s {
            enums::AttemptStatus::Charged | enums::AttemptStatus::AutoRefunded => {
                enums::IntentStatus::Succeeded
            }

            enums::AttemptStatus::ConfirmationAwaited => enums::IntentStatus::RequiresConfirmation,
            enums::AttemptStatus::PaymentMethodAwaited => {
                enums::IntentStatus::RequiresPaymentMethod
            }

            enums::AttemptStatus::Authorized => enums::IntentStatus::RequiresCapture,
            enums::AttemptStatus::PendingVbv => enums::IntentStatus::RequiresCustomerAction,

            enums::AttemptStatus::PartialCharged
            | enums::AttemptStatus::Started
            | enums::AttemptStatus::VbvSuccessful
            | enums::AttemptStatus::Authorizing
            | enums::AttemptStatus::CodInitiated
            | enums::AttemptStatus::VoidInitiated
            | enums::AttemptStatus::CaptureInitiated
            | enums::AttemptStatus::Pending => enums::IntentStatus::Processing,

            enums::AttemptStatus::AuthenticationFailed
            | enums::AttemptStatus::AuthorizationFailed
            | enums::AttemptStatus::VoidFailed
            | enums::AttemptStatus::JuspayDeclined
            | enums::AttemptStatus::CaptureFailed
            | enums::AttemptStatus::Failure => enums::IntentStatus::Failed,
            enums::AttemptStatus::Voided => enums::IntentStatus::Cancelled,
        }
    }
}

pub trait PaymentAuthorize:
    api::ConnectorIntegration<Authorize, types::PaymentsAuthorizeData, types::PaymentsResponseData>
{
}

pub trait PaymentSync:
    api::ConnectorIntegration<PSync, types::PaymentsSyncData, types::PaymentsResponseData>
{
}

pub trait PaymentVoid:
    api::ConnectorIntegration<Void, types::PaymentsCancelData, types::PaymentsResponseData>
{
}

pub trait PaymentCapture:
    api::ConnectorIntegration<Capture, types::PaymentsCaptureData, types::PaymentsResponseData>
{
}

pub trait PreVerify:
    api::ConnectorIntegration<Verify, types::VerifyRequestData, types::PaymentsResponseData>
{
}

pub trait Payment:
    ConnectorCommon + PaymentAuthorize + PaymentSync + PaymentCapture + PaymentVoid + PreVerify
{
}
#[derive(Default, Debug, serde::Deserialize, serde::Serialize, Clone)]
pub struct PaymentsRetrieveRequest {
    pub resource_id: PaymentIdType,
    pub merchant_id: Option<String>,
    pub force_sync: bool,
    pub param: Option<String>,
    pub connector: Option<String>,
}

#[derive(Default, Debug, serde::Deserialize, Clone)]
pub struct PaymentsSessionRequest {
    pub payment_id: PaymentIdType,
    pub client_secret: String,
}

#[derive(Default, Debug, serde::Deserialize, serde::Serialize, Clone)]
pub struct PaymentRetrieveBody {
    pub merchant_id: Option<String>,
    pub force_sync: Option<bool>,
}
#[derive(Default, Debug, serde::Deserialize, serde::Serialize, Clone)]
pub struct PaymentsCancelRequest {
    #[serde(skip)]
    pub payment_id: String,
    pub cancellation_reason: Option<String>,
}

#[derive(Default, Debug, serde::Deserialize, serde::Serialize)]
pub struct PaymentsStartRequest {
    pub payment_id: String,
    pub merchant_id: String,
    pub txn_id: String,
}

#[cfg(test)]
mod payments_test {
    #![allow(clippy::expect_used)]

    use super::*;

    #[allow(dead_code)]
    fn card() -> CCard {
        CCard {
            card_number: "1234432112344321".to_string().into(),
            card_exp_month: "12".to_string().into(),
            card_exp_year: "99".to_string().into(),
            card_holder_name: "JohnDoe".to_string().into(),
            card_cvc: "123".to_string().into(),
        }
    }

    #[allow(dead_code)]
    fn payments_request() -> PaymentsRequest {
        PaymentsRequest {
            amount: Some(200),
            payment_method_data: Some(PaymentMethod::Card(card())),
            ..PaymentsRequest::default()
        }
    }

    //#[test] // FIXME: Fix test
    #[allow(dead_code)]
    fn verify_payments_request() {
        let pay_req = payments_request();
        let serialized =
            serde_json::to_string(&pay_req).expect("error serializing payments request");
        let _deserialized_pay_req: PaymentsRequest =
            serde_json::from_str(&serialized).expect("error de-serializing payments response");
        //assert_eq!(pay_req, deserialized_pay_req)
    }

    // Intended to test the serialization and deserialization of the enum PaymentIdType
    #[test]
    fn test_connector_id_type() {
        let sample_1 = PaymentIdType::PaymentIntentId("test_234565430uolsjdnf48i0".to_string());
        let s_sample_1 = serde_json::to_string(&sample_1).unwrap();
        let ds_sample_1 = serde_json::from_str::<PaymentIdType>(&s_sample_1).unwrap();
        assert_eq!(ds_sample_1, sample_1)
    }
}<|MERGE_RESOLUTION|>--- conflicted
+++ resolved
@@ -78,17 +78,10 @@
     pub param: String,
 }
 
-<<<<<<< HEAD
 #[derive(Default, Debug, serde::Deserialize, serde::Serialize, Clone)]
 #[serde(deny_unknown_fields)]
 pub struct VerifyRequest {
     pub merchant_id: String,
-=======
-#[derive(Default, Debug, serde::Deserialize, Clone)]
-#[serde(deny_unknown_fields)]
-pub struct VerifyRequest {
-    pub merchant_id: Option<String>,
->>>>>>> e5816760
     pub customer_id: Option<String>,
     pub email: Option<Secret<String, pii::Email>>,
     pub name: Option<Secret<String>>,
@@ -98,11 +91,8 @@
     pub payment_method_data: Option<PaymentMethod>,
     pub payment_token: Option<i32>,
     pub mandate_data: Option<MandateData>,
-<<<<<<< HEAD
-=======
     pub setup_future_usage: Option<super::FutureUsage>,
     pub off_session: Option<bool>,
->>>>>>> e5816760
     pub client_secret: Option<String>,
 }
 
