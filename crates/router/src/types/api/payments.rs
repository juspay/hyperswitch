pub use api_models::payments::{
    AcceptanceType, Address, AddressDetails, Amount, AuthenticationForStartResponse, Card,
    CryptoData, CustomerAcceptance, HeaderPayload, MandateAmountData, MandateData,
    MandateTransactionType, MandateType, MandateValidationFields, NextActionType, OnlineMandate,
<<<<<<< HEAD
    OpenBankingSessionToken, PayLaterData, PaymentIdType, PaymentListConstraints,
    PaymentListFilterConstraints, PaymentListFilters, PaymentListResponse, PaymentListResponseV2,
    PaymentMethodData, PaymentMethodDataRequest, PaymentMethodDataResponse, PaymentOp,
    PaymentRetrieveBody, PaymentRetrieveBodyWithCredentials, PaymentsApproveRequest,
    PaymentsCancelRequest, PaymentsCaptureRequest, PaymentsIncrementalAuthorizationRequest,
    PaymentsRedirectRequest, PaymentsRedirectionResponse, PaymentsRejectRequest, PaymentsRequest,
    PaymentsResponse, PaymentsResponseForm, PaymentsRetrieveRequest, PaymentsSessionRequest,
    PaymentsSessionResponse, PaymentsStartRequest, PgRedirectResponse, PhoneDetails,
    RedirectionResponse, SessionToken, SessionTokenType, TimeRange, UrlDetails, VerifyRequest,
    VerifyResponse, WalletData,
=======
    PayLaterData, PaymentIdType, PaymentListConstraints, PaymentListFilterConstraints,
    PaymentListFilters, PaymentListFiltersV2, PaymentListResponse, PaymentListResponseV2,
    PaymentMethodData, PaymentMethodDataRequest, PaymentMethodDataResponse, PaymentOp,
    PaymentRetrieveBody, PaymentRetrieveBodyWithCredentials, PaymentsApproveRequest,
    PaymentsCancelRequest, PaymentsCaptureRequest, PaymentsCompleteAuthorizeRequest,
    PaymentsExternalAuthenticationRequest, PaymentsIncrementalAuthorizationRequest,
    PaymentsManualUpdateRequest, PaymentsRedirectRequest, PaymentsRedirectionResponse,
    PaymentsRejectRequest, PaymentsRequest, PaymentsResponse, PaymentsResponseForm,
    PaymentsRetrieveRequest, PaymentsSessionRequest, PaymentsSessionResponse, PaymentsStartRequest,
    PgRedirectResponse, PhoneDetails, RedirectionResponse, SessionToken, TimeRange, UrlDetails,
    VerifyRequest, VerifyResponse, WalletData,
};
use error_stack::ResultExt;
pub use hyperswitch_domain_models::router_flow_types::payments::{
    Approve, Authorize, AuthorizeSessionToken, Balance, Capture, CompleteAuthorize,
    CreateConnectorCustomer, IncrementalAuthorization, InitPayment, PSync, PaymentMethodToken,
    PreProcessing, Reject, Session, SetupMandate, Void,
>>>>>>> 91cb50fa
};

pub use super::payments_v2::{
    ConnectorCustomerV2, MandateSetupV2, PaymentApproveV2, PaymentAuthorizeSessionTokenV2,
    PaymentAuthorizeV2, PaymentCaptureV2, PaymentIncrementalAuthorizationV2, PaymentRejectV2,
    PaymentSessionV2, PaymentSyncV2, PaymentTokenV2, PaymentV2, PaymentVoidV2,
    PaymentsCompleteAuthorizeV2, PaymentsPreProcessingV2,
};
use crate::{
    core::errors,
    services::api,
    types::{self, api as api_types},
};

impl super::Router for PaymentsRequest {}

<<<<<<< HEAD
// Core related api layer.
#[derive(Debug, Clone)]
pub struct Authorize;

#[derive(Debug, Clone)]
pub struct AuthorizeSessionToken;

#[derive(Debug, Clone)]
pub struct CompleteAuthorize;

#[derive(Debug, Clone)]
pub struct Approve;

// Used in gift cards balance check
#[derive(Debug, Clone)]
pub struct Balance;

#[derive(Debug, Clone)]
pub struct InitPayment;

#[derive(Debug, Clone)]
pub struct Capture;

#[derive(Debug, Clone)]
pub struct PSync;
#[derive(Debug, Clone)]
pub struct Void;

#[derive(Debug, Clone)]
pub struct Reject;

#[derive(Debug, Clone)]
pub struct Session;

#[derive(Debug, Clone)]
pub struct PaymentMethodToken;

#[derive(Debug, Clone)]
pub struct CreateConnectorCustomer;

#[derive(Debug, Clone)]
pub struct SetupMandate;

#[derive(Debug, Clone)]
pub struct PreProcessing;

#[derive(Debug, Clone)]
pub struct PostProcessing;

#[derive(Debug, Clone)]
pub struct IncrementalAuthorization;

=======
>>>>>>> 91cb50fa
pub trait PaymentIdTypeExt {
    fn get_payment_intent_id(&self) -> errors::CustomResult<String, errors::ValidationError>;
}

impl PaymentIdTypeExt for PaymentIdType {
    fn get_payment_intent_id(&self) -> errors::CustomResult<String, errors::ValidationError> {
        match self {
            Self::PaymentIntentId(id) => Ok(id.clone()),
            Self::ConnectorTransactionId(_)
            | Self::PaymentAttemptId(_)
            | Self::PreprocessingId(_) => Err(errors::ValidationError::IncorrectValueProvided {
                field_name: "payment_id",
            })
            .attach_printable("Expected payment intent ID but got connector transaction ID"),
        }
    }
}

pub(crate) trait MandateValidationFieldsExt {
    fn validate_and_get_mandate_type(
        &self,
    ) -> errors::CustomResult<Option<MandateTransactionType>, errors::ValidationError>;
}

impl MandateValidationFieldsExt for MandateValidationFields {
    fn validate_and_get_mandate_type(
        &self,
    ) -> errors::CustomResult<Option<MandateTransactionType>, errors::ValidationError> {
        match (&self.mandate_data, &self.recurring_details) {
            (None, None) => Ok(None),
            (Some(_), Some(_)) => Err(errors::ValidationError::InvalidValue {
                message: "Expected one out of recurring_details and mandate_data but got both"
                    .to_string(),
            }
            .into()),
            (_, Some(_)) => Ok(Some(MandateTransactionType::RecurringMandateTransaction)),
            (Some(_), _) => Ok(Some(MandateTransactionType::NewMandateTransaction)),
        }
    }
}

// Extract only the last 4 digits of card

pub trait PaymentAuthorize:
    api::ConnectorIntegration<Authorize, types::PaymentsAuthorizeData, types::PaymentsResponseData>
{
}

pub trait PaymentAuthorizeSessionToken:
    api::ConnectorIntegration<
    AuthorizeSessionToken,
    types::AuthorizeSessionTokenData,
    types::PaymentsResponseData,
>
{
}

pub trait PaymentSync:
    api::ConnectorIntegration<PSync, types::PaymentsSyncData, types::PaymentsResponseData>
{
}

pub trait PaymentVoid:
    api::ConnectorIntegration<Void, types::PaymentsCancelData, types::PaymentsResponseData>
{
}

pub trait PaymentApprove:
    api::ConnectorIntegration<Approve, types::PaymentsApproveData, types::PaymentsResponseData>
{
}

pub trait PaymentReject:
    api::ConnectorIntegration<Reject, types::PaymentsRejectData, types::PaymentsResponseData>
{
}

pub trait PaymentCapture:
    api::ConnectorIntegration<Capture, types::PaymentsCaptureData, types::PaymentsResponseData>
{
}

pub trait PaymentSession:
    api::ConnectorIntegration<Session, types::PaymentsSessionData, types::PaymentsResponseData>
{
}

pub trait MandateSetup:
    api::ConnectorIntegration<SetupMandate, types::SetupMandateRequestData, types::PaymentsResponseData>
{
}

pub trait PaymentIncrementalAuthorization:
    api::ConnectorIntegration<
    IncrementalAuthorization,
    types::PaymentsIncrementalAuthorizationData,
    types::PaymentsResponseData,
>
{
}

pub trait PaymentsCompleteAuthorize:
    api::ConnectorIntegration<
    CompleteAuthorize,
    types::CompleteAuthorizeData,
    types::PaymentsResponseData,
>
{
}

pub trait PaymentToken:
    api::ConnectorIntegration<
    PaymentMethodToken,
    types::PaymentMethodTokenizationData,
    types::PaymentsResponseData,
>
{
}

pub trait ConnectorCustomer:
    api::ConnectorIntegration<
    CreateConnectorCustomer,
    types::ConnectorCustomerData,
    types::PaymentsResponseData,
>
{
}

pub trait PaymentsPreProcessing:
    api::ConnectorIntegration<
    PreProcessing,
    types::PaymentsPreProcessingData,
    types::PaymentsResponseData,
>
{
}

pub trait PaymentsPostProcessing:
    api::ConnectorIntegration<
    PostProcessing,
    types::PaymentsPostProcessingData,
    types::PaymentsResponseData,
>
{
}

pub trait Payment:
    api_types::ConnectorCommon
    + api_types::ConnectorValidation
    + PaymentAuthorize
    + PaymentAuthorizeSessionToken
    + PaymentsCompleteAuthorize
    + PaymentSync
    + PaymentCapture
    + PaymentVoid
    + PaymentApprove
    + PaymentReject
    + MandateSetup
    + PaymentSession
    + PaymentToken
    + PaymentsPreProcessing
    + PaymentsPostProcessing
    + ConnectorCustomer
    + PaymentIncrementalAuthorization
{
}

#[cfg(test)]
mod payments_test {
    #![allow(clippy::expect_used, clippy::unwrap_used)]

    use super::*;

    #[allow(dead_code)]
    fn card() -> Card {
        Card {
            card_number: "1234432112344321".to_string().try_into().unwrap(),
            card_exp_month: "12".to_string().into(),
            card_exp_year: "99".to_string().into(),
            card_holder_name: Some(masking::Secret::new("JohnDoe".to_string())),
            card_cvc: "123".to_string().into(),
            card_issuer: Some("HDFC".to_string()),
            card_network: Some(api_models::enums::CardNetwork::Visa),
            bank_code: None,
            card_issuing_country: None,
            card_type: None,
            nick_name: Some(masking::Secret::new("nick_name".into())),
        }
    }

    #[allow(dead_code)]
    fn payments_request() -> PaymentsRequest {
        PaymentsRequest {
            amount: Some(Amount::from(common_utils::types::MinorUnit::new(200))),
            payment_method_data: Some(PaymentMethodDataRequest {
                payment_method_data: Some(PaymentMethodData::Card(card())),
                billing: None,
            }),
            ..PaymentsRequest::default()
        }
    }

    //#[test] // FIXME: Fix test
    #[allow(dead_code)]
    fn verify_payments_request() {
        let pay_req = payments_request();
        let serialized =
            serde_json::to_string(&pay_req).expect("error serializing payments request");
        let _deserialized_pay_req: PaymentsRequest =
            serde_json::from_str(&serialized).expect("error de-serializing payments response");
        //assert_eq!(pay_req, deserialized_pay_req)
    }

    // Intended to test the serialization and deserialization of the enum PaymentIdType
    #[test]
    fn test_connector_id_type() {
        let sample_1 = PaymentIdType::PaymentIntentId("test_234565430uolsjdnf48i0".to_string());
        let s_sample_1 = serde_json::to_string(&sample_1).unwrap();
        let ds_sample_1 = serde_json::from_str::<PaymentIdType>(&s_sample_1).unwrap();
        assert_eq!(ds_sample_1, sample_1)
    }
}<|MERGE_RESOLUTION|>--- conflicted
+++ resolved
@@ -2,22 +2,10 @@
     AcceptanceType, Address, AddressDetails, Amount, AuthenticationForStartResponse, Card,
     CryptoData, CustomerAcceptance, HeaderPayload, MandateAmountData, MandateData,
     MandateTransactionType, MandateType, MandateValidationFields, NextActionType, OnlineMandate,
-<<<<<<< HEAD
     OpenBankingSessionToken, PayLaterData, PaymentIdType, PaymentListConstraints,
-    PaymentListFilterConstraints, PaymentListFilters, PaymentListResponse, PaymentListResponseV2,
-    PaymentMethodData, PaymentMethodDataRequest, PaymentMethodDataResponse, PaymentOp,
-    PaymentRetrieveBody, PaymentRetrieveBodyWithCredentials, PaymentsApproveRequest,
-    PaymentsCancelRequest, PaymentsCaptureRequest, PaymentsIncrementalAuthorizationRequest,
-    PaymentsRedirectRequest, PaymentsRedirectionResponse, PaymentsRejectRequest, PaymentsRequest,
-    PaymentsResponse, PaymentsResponseForm, PaymentsRetrieveRequest, PaymentsSessionRequest,
-    PaymentsSessionResponse, PaymentsStartRequest, PgRedirectResponse, PhoneDetails,
-    RedirectionResponse, SessionToken, SessionTokenType, TimeRange, UrlDetails, VerifyRequest,
-    VerifyResponse, WalletData,
-=======
-    PayLaterData, PaymentIdType, PaymentListConstraints, PaymentListFilterConstraints,
-    PaymentListFilters, PaymentListFiltersV2, PaymentListResponse, PaymentListResponseV2,
-    PaymentMethodData, PaymentMethodDataRequest, PaymentMethodDataResponse, PaymentOp,
-    PaymentRetrieveBody, PaymentRetrieveBodyWithCredentials, PaymentsApproveRequest,
+    PaymentListFilterConstraints, PaymentListFilters, PaymentListFiltersV2, PaymentListResponse,
+    PaymentListResponseV2, PaymentMethodData, PaymentMethodDataRequest, PaymentMethodDataResponse,
+    PaymentOp, PaymentRetrieveBody, PaymentRetrieveBodyWithCredentials, PaymentsApproveRequest,
     PaymentsCancelRequest, PaymentsCaptureRequest, PaymentsCompleteAuthorizeRequest,
     PaymentsExternalAuthenticationRequest, PaymentsIncrementalAuthorizationRequest,
     PaymentsManualUpdateRequest, PaymentsRedirectRequest, PaymentsRedirectionResponse,
@@ -31,7 +19,6 @@
     Approve, Authorize, AuthorizeSessionToken, Balance, Capture, CompleteAuthorize,
     CreateConnectorCustomer, IncrementalAuthorization, InitPayment, PSync, PaymentMethodToken,
     PreProcessing, Reject, Session, SetupMandate, Void,
->>>>>>> 91cb50fa
 };
 
 pub use super::payments_v2::{
@@ -48,61 +35,6 @@
 
 impl super::Router for PaymentsRequest {}
 
-<<<<<<< HEAD
-// Core related api layer.
-#[derive(Debug, Clone)]
-pub struct Authorize;
-
-#[derive(Debug, Clone)]
-pub struct AuthorizeSessionToken;
-
-#[derive(Debug, Clone)]
-pub struct CompleteAuthorize;
-
-#[derive(Debug, Clone)]
-pub struct Approve;
-
-// Used in gift cards balance check
-#[derive(Debug, Clone)]
-pub struct Balance;
-
-#[derive(Debug, Clone)]
-pub struct InitPayment;
-
-#[derive(Debug, Clone)]
-pub struct Capture;
-
-#[derive(Debug, Clone)]
-pub struct PSync;
-#[derive(Debug, Clone)]
-pub struct Void;
-
-#[derive(Debug, Clone)]
-pub struct Reject;
-
-#[derive(Debug, Clone)]
-pub struct Session;
-
-#[derive(Debug, Clone)]
-pub struct PaymentMethodToken;
-
-#[derive(Debug, Clone)]
-pub struct CreateConnectorCustomer;
-
-#[derive(Debug, Clone)]
-pub struct SetupMandate;
-
-#[derive(Debug, Clone)]
-pub struct PreProcessing;
-
-#[derive(Debug, Clone)]
-pub struct PostProcessing;
-
-#[derive(Debug, Clone)]
-pub struct IncrementalAuthorization;
-
-=======
->>>>>>> 91cb50fa
 pub trait PaymentIdTypeExt {
     fn get_payment_intent_id(&self) -> errors::CustomResult<String, errors::ValidationError>;
 }
