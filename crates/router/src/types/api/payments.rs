--- conflicted
+++ resolved
@@ -200,8 +200,7 @@
 
 #[derive(Debug, Clone, Eq, PartialEq, serde::Deserialize, serde::Serialize)]
 pub struct WalletData {
-<<<<<<< HEAD
-    pub issuer_name: enums::WalletIssuer,
+    pub issuer_name: api_enums::WalletIssuer,
     pub token: TokenType,
 }
 
@@ -224,10 +223,6 @@
             .attach_printable("Failed to get token"),
         }
     }
-=======
-    pub issuer_name: api_enums::WalletIssuer,
-    pub token: String,
->>>>>>> 9710af1e
 }
 
 #[derive(Eq, PartialEq, Clone, Debug, serde::Serialize)]
