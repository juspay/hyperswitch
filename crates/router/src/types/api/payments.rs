--- conflicted
+++ resolved
@@ -38,15 +38,9 @@
 pub use hyperswitch_domain_models::router_flow_types::payments::{
     Approve, Authorize, AuthorizeSessionToken, Balance, CalculateTax, Capture, CompleteAuthorize,
     CreateConnectorCustomer, CreateOrder, IncrementalAuthorization, InitPayment, PSync,
-<<<<<<< HEAD
-    PaymentCreateIntent, PaymentGetIntent, PaymentMethodToken, PaymentUpdateIntent, PostProcessing,
-    PostSessionTokens, PreProcessing, RecordAttempt, Reject, SdkSessionUpdate, Session,
-    SetupMandate, UpdateMetadata, Void, ExternalVaultProxy
-=======
     PaymentCreateIntent, PaymentGetIntent, PaymentMethodToken, PaymentUpdateIntent,
     PostCaptureVoid, PostProcessing, PostSessionTokens, PreProcessing, RecordAttempt, Reject,
-    SdkSessionUpdate, Session, SetupMandate, UpdateMetadata, Void,
->>>>>>> 8bb8b206
+    SdkSessionUpdate, Session, SetupMandate, UpdateMetadata, Void, ExternalVaultProxy
 };
 pub use hyperswitch_interfaces::api::payments::{
     ConnectorCustomer, MandateSetup, Payment, PaymentApprove, PaymentAuthorize,
