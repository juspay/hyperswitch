--- conflicted
+++ resolved
@@ -69,9 +69,6 @@
 pub struct CompleteAuthorize;
 
 #[derive(Debug, Clone)]
-pub struct Customer;
-
-#[derive(Debug, Clone)]
 pub struct InitPayment;
 #[derive(Debug, Clone)]
 pub struct Capture;
@@ -179,9 +176,12 @@
 {
 }
 
-<<<<<<< HEAD
-pub trait Customers:
-    api::ConnectorIntegration<Customer, types::CustomerData, types::PaymentsResponseData>
+pub trait ConnectorCustomer:
+    api::ConnectorIntegration<
+    CreateConnectorCustomer,
+    types::ConnectorCustomerData,
+    types::PaymentsResponseData,
+>
 {
 }
 
@@ -189,12 +189,6 @@
     api::ConnectorIntegration<
     PreProcessing,
     types::PaymentsPreProcessingData,
-=======
-pub trait ConnectorCustomer:
-    api::ConnectorIntegration<
-    CreateConnectorCustomer,
-    types::ConnectorCustomerData,
->>>>>>> 3131bc84
     types::PaymentsResponseData,
 >
 {
@@ -210,11 +204,8 @@
     + PreVerify
     + PaymentSession
     + PaymentToken
-<<<<<<< HEAD
     + PaymentsPreProcessing
-=======
     + ConnectorCustomer
->>>>>>> 3131bc84
 {
 }
 
