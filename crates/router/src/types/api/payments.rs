#[cfg(feature = "v2")]
pub use api_models::payments::{
    PaymentAttemptListRequest, PaymentAttemptListResponse, PaymentsConfirmIntentRequest,
    PaymentsCreateIntentRequest, PaymentsIntentResponse, PaymentsUpdateIntentRequest,
    RecoveryPaymentsCreate,
};
#[cfg(feature = "v1")]
pub use api_models::payments::{
    PaymentListFilterConstraints, PaymentListResponse, PaymentListResponseV2, PaymentRetrieveBody,
    PaymentRetrieveBodyWithCredentials, PaymentsEligibilityRequest,
};
pub use api_models::{
    feature_matrix::{
        ConnectorFeatureMatrixResponse, FeatureMatrixListResponse, FeatureMatrixRequest,
    },
    payments::{
        Address, AddressDetails, Amount, ApplepayPaymentMethod, AuthenticationForStartResponse,
        Card, CryptoData, CustomerDetails, CustomerDetailsResponse, HyperswitchVaultSessionDetails,
        MandateAmountData, MandateData, MandateTransactionType, MandateType,
        MandateValidationFields, NextActionType, OpenBankingSessionToken, PayLaterData,
        PaymentIdType, PaymentListConstraints, PaymentListFilters, PaymentListFiltersV2,
        PaymentMethodData, PaymentMethodDataRequest, PaymentMethodDataResponse, PaymentOp,
        PaymentsAggregateResponse, PaymentsApproveRequest, PaymentsCancelPostCaptureRequest,
        PaymentsCancelRequest, PaymentsCaptureRequest, PaymentsCompleteAuthorizeRequest,
        PaymentsDynamicTaxCalculationRequest, PaymentsDynamicTaxCalculationResponse,
        PaymentsExtendAuthorizationRequest, PaymentsExternalAuthenticationRequest,
        PaymentsIncrementalAuthorizationRequest, PaymentsManualUpdateRequest,
        PaymentsPostSessionTokensRequest, PaymentsPostSessionTokensResponse,
        PaymentsRedirectRequest, PaymentsRedirectionResponse, PaymentsRejectRequest,
        PaymentsRequest, PaymentsResponse, PaymentsResponseForm, PaymentsRetrieveRequest,
        PaymentsSessionRequest, PaymentsSessionResponse, PaymentsStartRequest,
        PaymentsUpdateMetadataRequest, PaymentsUpdateMetadataResponse, PgRedirectResponse,
        PhoneDetails, RedirectionResponse, SessionToken, UrlDetails, VaultSessionDetails,
        VerifyRequest, VerifyResponse, VgsSessionDetails, WalletData,
    },
};
pub use common_types::payments::{AcceptanceType, CustomerAcceptance, OnlineMandate};
use error_stack::ResultExt;
<<<<<<< HEAD
pub use hyperswitch_domain_models::router_flow_types::{
    payments::{
        Approve, Authorize, AuthorizeSessionToken, Balance, CalculateTax, Capture,
        CompleteAuthorize, CreateConnectorCustomer, CreateOrder, ExternalVaultProxy,
        IncrementalAuthorization, InitPayment, PSync, PaymentCreateIntent, PaymentGetIntent,
        PaymentMethodToken, PaymentUpdateIntent, PostCaptureVoid, PostProcessing,
        PostSessionTokens, PreProcessing, RecordAttempt, Reject, SdkSessionUpdate, Session,
        SetupMandate, UpdateMetadata, Void,
    },
    unified_authentication_service::{Authenticate, PostAuthenticate, PreAuthenticate},
=======
pub use hyperswitch_domain_models::router_flow_types::payments::{
    Approve, Authorize, AuthorizeSessionToken, Balance, CalculateTax, Capture, CompleteAuthorize,
    CreateConnectorCustomer, CreateOrder, ExtendAuthorization, ExternalVaultProxy,
    IncrementalAuthorization, InitPayment, PSync, PaymentCreateIntent, PaymentGetIntent,
    PaymentMethodToken, PaymentUpdateIntent, PostCaptureVoid, PostProcessing, PostSessionTokens,
    PreProcessing, RecordAttempt, Reject, SdkSessionUpdate, Session, SetupMandate, UpdateMetadata,
    Void,
>>>>>>> 11f08eaf
};
pub use hyperswitch_interfaces::api::payments::{
    ConnectorCustomer, MandateSetup, Payment, PaymentApprove, PaymentAuthorize,
    PaymentAuthorizeSessionToken, PaymentCapture, PaymentIncrementalAuthorization,
    PaymentPostCaptureVoid, PaymentPostSessionTokens, PaymentReject, PaymentSession,
    PaymentSessionUpdate, PaymentSync, PaymentToken, PaymentUpdateMetadata, PaymentVoid,
    PaymentsCompleteAuthorize, PaymentsCreateOrder, PaymentsPostProcessing, PaymentsPreProcessing,
    TaxCalculation,
};

pub use super::payments_v2::{
    ConnectorCustomerV2, MandateSetupV2, PaymentApproveV2, PaymentAuthorizeSessionTokenV2,
    PaymentAuthorizeV2, PaymentCaptureV2, PaymentExtendAuthorizationV2,
    PaymentIncrementalAuthorizationV2, PaymentPostCaptureVoidV2, PaymentPostSessionTokensV2,
    PaymentRejectV2, PaymentSessionUpdateV2, PaymentSessionV2, PaymentSyncV2, PaymentTokenV2,
    PaymentUpdateMetadataV2, PaymentV2, PaymentVoidV2, PaymentsCompleteAuthorizeV2,
    PaymentsPostProcessingV2, PaymentsPreProcessingV2, TaxCalculationV2,
};
use crate::core::errors;

pub trait PaymentIdTypeExt {
    #[cfg(feature = "v1")]
    fn get_payment_intent_id(
        &self,
    ) -> errors::CustomResult<common_utils::id_type::PaymentId, errors::ValidationError>;

    #[cfg(feature = "v2")]
    fn get_payment_intent_id(
        &self,
    ) -> errors::CustomResult<common_utils::id_type::GlobalPaymentId, errors::ValidationError>;
}

impl PaymentIdTypeExt for PaymentIdType {
    #[cfg(feature = "v1")]
    fn get_payment_intent_id(
        &self,
    ) -> errors::CustomResult<common_utils::id_type::PaymentId, errors::ValidationError> {
        match self {
            Self::PaymentIntentId(id) => Ok(id.clone()),
            Self::ConnectorTransactionId(_)
            | Self::PaymentAttemptId(_)
            | Self::PreprocessingId(_) => Err(errors::ValidationError::IncorrectValueProvided {
                field_name: "payment_id",
            })
            .attach_printable("Expected payment intent ID but got connector transaction ID"),
        }
    }

    #[cfg(feature = "v2")]
    fn get_payment_intent_id(
        &self,
    ) -> errors::CustomResult<common_utils::id_type::GlobalPaymentId, errors::ValidationError> {
        match self {
            Self::PaymentIntentId(id) => Ok(id.clone()),
            Self::ConnectorTransactionId(_)
            | Self::PaymentAttemptId(_)
            | Self::PreprocessingId(_) => Err(errors::ValidationError::IncorrectValueProvided {
                field_name: "payment_id",
            })
            .attach_printable("Expected payment intent ID but got connector transaction ID"),
        }
    }
}

pub(crate) trait MandateValidationFieldsExt {
    fn validate_and_get_mandate_type(
        &self,
    ) -> errors::CustomResult<Option<MandateTransactionType>, errors::ValidationError>;
}

impl MandateValidationFieldsExt for MandateValidationFields {
    fn validate_and_get_mandate_type(
        &self,
    ) -> errors::CustomResult<Option<MandateTransactionType>, errors::ValidationError> {
        match (&self.mandate_data, &self.recurring_details) {
            (None, None) => Ok(None),
            (Some(_), Some(_)) => Err(errors::ValidationError::InvalidValue {
                message: "Expected one out of recurring_details and mandate_data but got both"
                    .to_string(),
            }
            .into()),
            (_, Some(_)) => Ok(Some(MandateTransactionType::RecurringMandateTransaction)),
            (Some(_), _) => Ok(Some(MandateTransactionType::NewMandateTransaction)),
        }
    }
}

#[cfg(feature = "v1")]
#[cfg(test)]
mod payments_test {
    use super::*;

    #[allow(dead_code)]
    fn card() -> Card {
        Card {
            card_number: "1234432112344321".to_string().try_into().unwrap(),
            card_exp_month: "12".to_string().into(),
            card_exp_year: "99".to_string().into(),
            card_holder_name: Some(masking::Secret::new("JohnDoe".to_string())),
            card_cvc: "123".to_string().into(),
            card_issuer: Some("HDFC".to_string()),
            card_network: Some(api_models::enums::CardNetwork::Visa),
            bank_code: None,
            card_issuing_country: None,
            card_type: None,
            nick_name: Some(masking::Secret::new("nick_name".into())),
        }
    }

    #[allow(dead_code)]
    fn payments_request() -> PaymentsRequest {
        PaymentsRequest {
            amount: Some(Amount::from(common_utils::types::MinorUnit::new(200))),
            payment_method_data: Some(PaymentMethodDataRequest {
                payment_method_data: Some(PaymentMethodData::Card(card())),
                billing: None,
            }),
            ..PaymentsRequest::default()
        }
    }

    //#[test] // FIXME: Fix test
    #[allow(dead_code)]
    fn verify_payments_request() {
        let pay_req = payments_request();
        let serialized =
            serde_json::to_string(&pay_req).expect("error serializing payments request");
        let _deserialized_pay_req: PaymentsRequest =
            serde_json::from_str(&serialized).expect("error de-serializing payments response");
        //assert_eq!(pay_req, deserialized_pay_req)
    }

    // Intended to test the serialization and deserialization of the enum PaymentIdType
    #[test]
    fn test_connector_id_type() {
        let sample_1 = PaymentIdType::PaymentIntentId(
            common_utils::id_type::PaymentId::try_from(std::borrow::Cow::Borrowed(
                "test_234565430uolsjdnf48i0",
            ))
            .unwrap(),
        );
        let s_sample_1 = serde_json::to_string(&sample_1).unwrap();
        let ds_sample_1 = serde_json::from_str::<PaymentIdType>(&s_sample_1).unwrap();
        assert_eq!(ds_sample_1, sample_1)
    }
}<|MERGE_RESOLUTION|>--- conflicted
+++ resolved
@@ -36,7 +36,6 @@
 };
 pub use common_types::payments::{AcceptanceType, CustomerAcceptance, OnlineMandate};
 use error_stack::ResultExt;
-<<<<<<< HEAD
 pub use hyperswitch_domain_models::router_flow_types::{
     payments::{
         Approve, Authorize, AuthorizeSessionToken, Balance, CalculateTax, Capture,
@@ -47,15 +46,6 @@
         SetupMandate, UpdateMetadata, Void,
     },
     unified_authentication_service::{Authenticate, PostAuthenticate, PreAuthenticate},
-=======
-pub use hyperswitch_domain_models::router_flow_types::payments::{
-    Approve, Authorize, AuthorizeSessionToken, Balance, CalculateTax, Capture, CompleteAuthorize,
-    CreateConnectorCustomer, CreateOrder, ExtendAuthorization, ExternalVaultProxy,
-    IncrementalAuthorization, InitPayment, PSync, PaymentCreateIntent, PaymentGetIntent,
-    PaymentMethodToken, PaymentUpdateIntent, PostCaptureVoid, PostProcessing, PostSessionTokens,
-    PreProcessing, RecordAttempt, Reject, SdkSessionUpdate, Session, SetupMandate, UpdateMetadata,
-    Void,
->>>>>>> 11f08eaf
 };
 pub use hyperswitch_interfaces::api::payments::{
     ConnectorCustomer, MandateSetup, Payment, PaymentApprove, PaymentAuthorize,
