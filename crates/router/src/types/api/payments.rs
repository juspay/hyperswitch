pub use api_models::payments::{
    AcceptanceType, Address, AddressDetails, Amount, AuthenticationForStartResponse, Card,
    CustomerAcceptance, MandateData, MandateTxnType, MandateType, MandateValidationFields,
    NextAction, NextActionType, OnlineMandate, PayLaterData, PaymentIdType, PaymentListConstraints,
    PaymentListResponse, PaymentMethodData, PaymentMethodDataResponse, PaymentOp,
    PaymentRetrieveBody, PaymentRetrieveBodyWithCredentials, PaymentsCancelRequest,
    PaymentsCaptureRequest, PaymentsRedirectRequest, PaymentsRedirectionResponse, PaymentsRequest,
    PaymentsResponse, PaymentsResponseForm, PaymentsRetrieveRequest, PaymentsSessionRequest,
    PaymentsSessionResponse, PaymentsStartRequest, PgRedirectResponse, PhoneDetails,
    RedirectionResponse, SessionToken, UrlDetails, VerifyRequest, VerifyResponse, WalletData,
};
use error_stack::{IntoReport, ResultExt};
use masking::PeekInterface;
use time::PrimitiveDateTime;

use crate::{
    core::errors,
    services::api,
    types::{self, api as api_types},
};

pub(crate) trait PaymentsRequestExt {
    fn is_mandate(&self) -> Option<MandateTxnType>;
}

impl PaymentsRequestExt for PaymentsRequest {
    fn is_mandate(&self) -> Option<MandateTxnType> {
        match (&self.mandate_data, &self.mandate_id) {
            (None, None) => None,
            (_, Some(_)) => Some(MandateTxnType::RecurringMandateTxn),
            (Some(_), _) => Some(MandateTxnType::NewMandateTxn),
        }
    }
}

pub(crate) trait CustomerAcceptanceExt {
    fn get_ip_address(&self) -> Option<String>;
    fn get_user_agent(&self) -> Option<String>;
    fn get_accepted_at(&self) -> PrimitiveDateTime;
}

impl CustomerAcceptanceExt for CustomerAcceptance {
    fn get_ip_address(&self) -> Option<String> {
        self.online
            .as_ref()
            .map(|data| data.ip_address.peek().to_owned())
    }

    fn get_user_agent(&self) -> Option<String> {
        self.online.as_ref().map(|data| data.user_agent.clone())
    }

    fn get_accepted_at(&self) -> PrimitiveDateTime {
        self.accepted_at
            .unwrap_or_else(common_utils::date_time::now)
    }
}

impl super::Router for PaymentsRequest {}

// Core related api layer.
#[derive(Debug, Clone)]
pub struct Authorize;

#[derive(Debug, Clone)]
pub struct AuthorizeSessionToken;

#[derive(Debug, Clone)]
pub struct CompleteAuthorize;

#[derive(Debug, Clone)]
pub struct Customer;

#[derive(Debug, Clone)]
pub struct InitPayment;
#[derive(Debug, Clone)]
pub struct Capture;

#[derive(Debug, Clone)]
pub struct PSync;
#[derive(Debug, Clone)]
pub struct Void;

#[derive(Debug, Clone)]
pub struct Session;

#[derive(Debug, Clone)]
pub struct PaymentMethodToken;

#[derive(Debug, Clone)]
pub struct Verify;

pub(crate) trait PaymentIdTypeExt {
    fn get_payment_intent_id(&self) -> errors::CustomResult<String, errors::ValidationError>;
}

impl PaymentIdTypeExt for PaymentIdType {
    fn get_payment_intent_id(&self) -> errors::CustomResult<String, errors::ValidationError> {
        match self {
            Self::PaymentIntentId(id) => Ok(id.clone()),
            Self::ConnectorTransactionId(_) | Self::PaymentAttemptId(_) => {
                Err(errors::ValidationError::IncorrectValueProvided {
                    field_name: "payment_id",
                })
                .into_report()
                .attach_printable("Expected payment intent ID but got connector transaction ID")
            }
        }
    }
}

pub(crate) trait MandateValidationFieldsExt {
    fn is_mandate(&self) -> Option<MandateTxnType>;
}

impl MandateValidationFieldsExt for MandateValidationFields {
    fn is_mandate(&self) -> Option<MandateTxnType> {
        match (&self.mandate_data, &self.mandate_id) {
            (None, None) => None,
            (_, Some(_)) => Some(MandateTxnType::RecurringMandateTxn),
            (Some(_), _) => Some(MandateTxnType::NewMandateTxn),
        }
    }
}

// Extract only the last 4 digits of card

pub trait PaymentAuthorize:
    api::ConnectorIntegration<Authorize, types::PaymentsAuthorizeData, types::PaymentsResponseData>
{
}

pub trait PaymentSync:
    api::ConnectorIntegration<PSync, types::PaymentsSyncData, types::PaymentsResponseData>
{
}

pub trait PaymentVoid:
    api::ConnectorIntegration<Void, types::PaymentsCancelData, types::PaymentsResponseData>
{
}

pub trait PaymentCapture:
    api::ConnectorIntegration<Capture, types::PaymentsCaptureData, types::PaymentsResponseData>
{
}

pub trait PaymentSession:
    api::ConnectorIntegration<Session, types::PaymentsSessionData, types::PaymentsResponseData>
{
}

pub trait PreVerify:
    api::ConnectorIntegration<Verify, types::VerifyRequestData, types::PaymentsResponseData>
{
}

pub trait PaymentsCompleteAuthorize:
    api::ConnectorIntegration<
    CompleteAuthorize,
    types::CompleteAuthorizeData,
    types::PaymentsResponseData,
>
{
}

<<<<<<< HEAD
pub trait Customers:
    api::ConnectorIntegration<Customer, types::CompleteAuthorizeData, types::PaymentsResponseData>
=======
pub trait PaymentToken:
    api::ConnectorIntegration<
    PaymentMethodToken,
    types::PaymentMethodTokenizationData,
    types::PaymentsResponseData,
>
>>>>>>> 396c43d0
{
}

pub trait Payment:
    api_types::ConnectorCommon
    + PaymentAuthorize
    + PaymentsCompleteAuthorize
    + PaymentSync
    + PaymentCapture
    + PaymentVoid
    + PreVerify
    + PaymentSession
    + PaymentToken
{
}

#[cfg(test)]
mod payments_test {
    #![allow(clippy::expect_used, clippy::unwrap_used)]

    use super::*;

    #[allow(dead_code)]
    fn card() -> Card {
        Card {
            card_number: "1234432112344321".to_string().into(),
            card_exp_month: "12".to_string().into(),
            card_exp_year: "99".to_string().into(),
            card_holder_name: "JohnDoe".to_string().into(),
            card_cvc: "123".to_string().into(),
            card_issuer: Some("HDFC".to_string()),
            card_network: Some(api_models::enums::CardNetwork::Visa),
        }
    }

    #[allow(dead_code)]
    fn payments_request() -> PaymentsRequest {
        PaymentsRequest {
            amount: Some(Amount::from(200)),
            payment_method_data: Some(PaymentMethodData::Card(card())),
            ..PaymentsRequest::default()
        }
    }

    //#[test] // FIXME: Fix test
    #[allow(dead_code)]
    fn verify_payments_request() {
        let pay_req = payments_request();
        let serialized =
            serde_json::to_string(&pay_req).expect("error serializing payments request");
        let _deserialized_pay_req: PaymentsRequest =
            serde_json::from_str(&serialized).expect("error de-serializing payments response");
        //assert_eq!(pay_req, deserialized_pay_req)
    }

    // Intended to test the serialization and deserialization of the enum PaymentIdType
    #[test]
    fn test_connector_id_type() {
        let sample_1 = PaymentIdType::PaymentIntentId("test_234565430uolsjdnf48i0".to_string());
        let s_sample_1 = serde_json::to_string(&sample_1).unwrap();
        let ds_sample_1 = serde_json::from_str::<PaymentIdType>(&s_sample_1).unwrap();
        assert_eq!(ds_sample_1, sample_1)
    }
}<|MERGE_RESOLUTION|>--- conflicted
+++ resolved
@@ -164,17 +164,17 @@
 {
 }
 
-<<<<<<< HEAD
-pub trait Customers:
-    api::ConnectorIntegration<Customer, types::CompleteAuthorizeData, types::PaymentsResponseData>
-=======
 pub trait PaymentToken:
     api::ConnectorIntegration<
     PaymentMethodToken,
     types::PaymentMethodTokenizationData,
     types::PaymentsResponseData,
 >
->>>>>>> 396c43d0
+{
+}
+
+pub trait Customers:
+    api::ConnectorIntegration<Customer, types::CompleteAuthorizeData, types::PaymentsResponseData>
 {
 }
 
