--- conflicted
+++ resolved
@@ -10,19 +10,9 @@
 use error_stack::report;
 use literally::hmap;
 use once_cell::sync::Lazy;
-<<<<<<< HEAD
-use serde::{de, Deserialize, Serialize};
-use time::PrimitiveDateTime;
 
 use crate::{
     core::errors::{self, RouterResult},
-    pii::{self, Secret},
-    services,
-=======
-
-use crate::{
-    core::errors::{self, RouterResult},
->>>>>>> fc670ea0
     types::api::enums as api_enums,
 };
 
@@ -143,243 +133,4 @@
             .map(|subtypes| subtypes.contains(&the_subtype))
             .unwrap_or(true)
     }
-<<<<<<< HEAD
-}
-
-#[derive(Debug, Deserialize, Serialize, Clone)]
-#[serde(deny_unknown_fields)]
-pub struct CardDetail {
-    pub card_number: Secret<String, pii::CardNumber>,
-    pub card_exp_month: Secret<String>,
-    pub card_exp_year: Secret<String>,
-    pub card_holder_name: Option<Secret<String>>,
-}
-
-#[derive(Debug, Deserialize, Serialize)]
-pub struct PaymentMethodResponse {
-    pub payment_method_id: String,
-    pub payment_method: api_enums::PaymentMethodType,
-    pub payment_method_type: Option<api_enums::PaymentMethodSubType>,
-    pub payment_method_issuer: Option<String>,
-    pub payment_method_issuer_code: Option<api_enums::PaymentMethodIssuerCode>,
-    pub card: Option<CardDetailFromLocker>,
-    //TODO: Populate this on request?
-    // pub accepted_country: Option<Vec<String>>,
-    // pub accepted_currency: Option<Vec<enums::Currency>>,
-    // pub minimum_amount: Option<i32>,
-    // pub maximum_amount: Option<i32>,
-    pub recurring_enabled: bool,
-    pub installment_payment_enabled: bool,
-    pub payment_experience: Option<Vec<String>>, //TODO change it to enum
-    pub metadata: Option<serde_json::Value>,
-    #[serde(default, with = "common_utils::custom_serde::iso8601::option")]
-    pub created: Option<PrimitiveDateTime>,
-}
-
-#[derive(Debug, Deserialize, Serialize, Clone)]
-pub struct CardDetailFromLocker {
-    pub scheme: Option<String>,
-    pub issuer_country: Option<String>,
-    pub last4_digits: Option<String>,
-    #[serde(skip)]
-    pub card_number: Option<Secret<String, pii::CardNumber>>,
-    pub expiry_month: Option<Secret<String>>,
-    pub expiry_year: Option<Secret<String>>,
-    pub card_token: Option<Secret<String>>,
-    pub card_holder_name: Option<Secret<String>>,
-    pub card_fingerprint: Option<Secret<String>>,
-}
-
-//List Payment Method
-#[derive(Debug, Serialize, Default)]
-#[serde(deny_unknown_fields)]
-pub struct ListPaymentMethodRequest {
-    pub client_secret: Option<String>,
-    pub accepted_countries: Option<Vec<String>>,
-    pub accepted_currencies: Option<Vec<api_enums::Currency>>,
-    pub amount: Option<i32>,
-    pub recurring_enabled: Option<bool>,
-    pub installment_payment_enabled: Option<bool>,
-}
-
-impl<'de> Deserialize<'de> for ListPaymentMethodRequest {
-    fn deserialize<D>(deserializer: D) -> Result<Self, D::Error>
-    where
-        D: serde::Deserializer<'de>,
-    {
-        struct FieldVisitor;
-
-        impl<'de> de::Visitor<'de> for FieldVisitor {
-            type Value = ListPaymentMethodRequest;
-
-            fn expecting(&self, formatter: &mut std::fmt::Formatter) -> std::fmt::Result {
-                formatter.write_str("Failed while deserializing as map")
-            }
-
-            fn visit_map<A>(self, mut map: A) -> Result<Self::Value, A::Error>
-            where
-                A: de::MapAccess<'de>,
-            {
-                let mut output = ListPaymentMethodRequest::default();
-
-                while let Some(key) = map.next_key()? {
-                    match key {
-                        "client_secret" => {
-                            output.client_secret = Some(map.next_value()?);
-                        }
-                        "accepted_countries" => match output.accepted_countries.as_mut() {
-                            Some(inner) => inner.push(map.next_value()?),
-                            None => {
-                                output.accepted_countries = Some(vec![map.next_value()?]);
-                            }
-                        },
-                        "accepted_currencies" => match output.accepted_currencies.as_mut() {
-                            Some(inner) => inner.push(map.next_value()?),
-                            None => {
-                                output.accepted_currencies = Some(vec![map.next_value()?]);
-                            }
-                        },
-                        "amount" => {
-                            output.amount = Some(map.next_value()?);
-                        }
-                        "recurring_enabled" => {
-                            output.recurring_enabled = Some(map.next_value()?);
-                        }
-                        "installment_payment_enabled" => {
-                            output.installment_payment_enabled = Some(map.next_value()?);
-                        }
-                        _ => {}
-                    }
-                }
-
-                Ok(output)
-            }
-        }
-
-        deserializer.deserialize_identifier(FieldVisitor)
-    }
-}
-
-impl services::Authenticate for ListPaymentMethodRequest {
-    fn get_client_secret(&self) -> Option<&String> {
-        self.client_secret.as_ref()
-    }
-}
-
-#[derive(Debug, Serialize, Deserialize)]
-pub struct ListPaymentMethodResponse {
-    pub payment_method: api_enums::PaymentMethodType,
-    pub payment_method_types: Option<Vec<api_enums::PaymentMethodSubType>>,
-    pub payment_method_issuers: Option<Vec<String>>,
-    pub payment_method_issuer_code: Option<Vec<api_enums::PaymentMethodIssuerCode>>,
-    pub payment_schemes: Option<Vec<String>>,
-    pub accepted_countries: Option<Vec<String>>,
-    pub accepted_currencies: Option<Vec<api_enums::Currency>>,
-    pub minimum_amount: Option<i32>,
-    pub maximum_amount: Option<i32>,
-    pub recurring_enabled: bool,
-    pub installment_payment_enabled: bool,
-    pub payment_experience: Option<Vec<String>>, //TODO change it to enum
-}
-
-#[derive(Debug, Serialize)]
-pub struct ListCustomerPaymentMethodsResponse {
-    pub enabled_payment_methods: Vec<ListPaymentMethodResponse>,
-    pub customer_payment_methods: Vec<CustomerPaymentMethod>,
-}
-
-#[derive(Debug, Serialize)]
-pub struct DeletePaymentMethodResponse {
-    pub payment_method_id: String,
-    pub deleted: bool,
-}
-
-#[derive(Debug, Serialize)]
-pub struct CustomerPaymentMethod {
-    pub payment_token: String,
-    pub customer_id: String,
-    pub payment_method: api_enums::PaymentMethodType,
-    pub payment_method_type: Option<api_enums::PaymentMethodSubType>,
-    pub payment_method_issuer: Option<String>,
-    pub payment_method_issuer_code: Option<api_enums::PaymentMethodIssuerCode>,
-    //TODO: Populate this on request?
-    // pub accepted_country: Option<Vec<String>>,
-    // pub accepted_currency: Option<Vec<enums::Currency>>,
-    // pub minimum_amount: Option<i32>,
-    // pub maximum_amount: Option<i32>,
-    pub recurring_enabled: bool,
-    pub installment_payment_enabled: bool,
-    pub payment_experience: Option<Vec<String>>, //TODO change it to enum
-    pub card: Option<CardDetailFromLocker>,
-    pub metadata: Option<serde_json::Value>,
-    #[serde(default, with = "common_utils::custom_serde::iso8601::option")]
-    pub created: Option<PrimitiveDateTime>,
-}
-
-#[derive(Debug, Serialize, Deserialize)]
-pub struct PaymentMethodId {
-    pub payment_method_id: String,
-}
-
-//------------------------------------------------TokenizeService------------------------------------------------
-#[derive(Debug, Serialize, Deserialize)]
-pub struct TokenizePayloadEncrypted {
-    pub payload: String,
-    pub key_id: String,
-    pub version: Option<String>,
-}
-
-#[derive(Debug, Serialize, Deserialize, router_derive::DebugAsDisplay)]
-pub struct TokenizePayloadRequest {
-    pub value1: String,
-    pub value2: String,
-    pub lookup_key: String,
-    pub service_name: String,
-}
-
-#[derive(Debug, Serialize, Deserialize, router_derive::DebugAsDisplay)]
-pub struct GetTokenizePayloadRequest {
-    pub lookup_key: String,
-    pub get_value2: bool,
-}
-
-#[derive(Debug, Serialize, router_derive::DebugAsDisplay)]
-pub struct DeleteTokenizeByTokenRequest {
-    pub lookup_key: String,
-}
-
-#[derive(Debug, Serialize)] //FIXME yet to be implemented
-pub struct DeleteTokenizeByDateRequest {
-    pub buffer_minutes: i32,
-    pub service_name: String,
-    pub max_rows: i32,
-}
-
-#[derive(Debug, Deserialize, router_derive::DebugAsDisplay)]
-pub struct GetTokenizePayloadResponse {
-    pub lookup_key: String,
-    pub get_value2: Option<bool>,
-}
-#[derive(Debug, Serialize, Deserialize, router_derive::DebugAsDisplay)]
-#[serde(rename_all = "camelCase")]
-pub struct TokenizedCardValue1 {
-    pub card_number: String,
-    pub exp_year: String,
-    pub exp_month: String,
-    pub name_on_card: Option<String>,
-    pub nickname: Option<String>,
-    pub card_last_four: Option<String>,
-    pub card_token: Option<String>,
-}
-
-#[derive(Debug, Serialize, Deserialize, router_derive::DebugAsDisplay)]
-#[serde(rename_all = "camelCase")]
-
-pub struct TokenizedCardValue2 {
-    pub card_security_code: Option<String>,
-    pub card_fingerprint: Option<String>,
-    pub external_id: Option<String>,
-    pub customer_id: Option<String>,
-=======
->>>>>>> fc670ea0
 }