pub use api_models::payouts::{
    AchBankTransfer, BacsBankTransfer, Bank as BankPayout, CardPayout, PayoutActionRequest,
    PayoutCreateRequest, PayoutCreateResponse, PayoutListConstraints, PayoutListFilterConstraints,
    PayoutListFilters, PayoutListResponse, PayoutMethodData, PayoutRequest, PayoutRetrieveBody,
    PayoutRetrieveRequest, PixBankTransfer, SepaBankTransfer, Wallet as WalletPayout,
};
pub use hyperswitch_domain_models::router_flow_types::payouts::{
    PoCancel, PoCreate, PoEligibility, PoFulfill, PoQuote, PoRecipient, PoRecipientAccount,
};

<<<<<<< HEAD
pub use super::payouts_v2::*;
=======
pub use super::payouts_v2::{
    PayoutCancelV2, PayoutCreateV2, PayoutEligibilityV2, PayoutFulfillV2, PayoutQuoteV2,
    PayoutRecipientAccountV2, PayoutRecipientV2, PayoutsV2,
};
>>>>>>> 899bc8f8
use crate::{services::api, types};

pub trait PayoutCancel:
    api::ConnectorIntegration<PoCancel, types::PayoutsData, types::PayoutsResponseData>
{
}

pub trait PayoutCreate:
    api::ConnectorIntegration<PoCreate, types::PayoutsData, types::PayoutsResponseData>
{
}

pub trait PayoutEligibility:
    api::ConnectorIntegration<PoEligibility, types::PayoutsData, types::PayoutsResponseData>
{
}

pub trait PayoutFulfill:
    api::ConnectorIntegration<PoFulfill, types::PayoutsData, types::PayoutsResponseData>
{
}

pub trait PayoutQuote:
    api::ConnectorIntegration<PoQuote, types::PayoutsData, types::PayoutsResponseData>
{
}

pub trait PayoutRecipient:
    api::ConnectorIntegration<PoRecipient, types::PayoutsData, types::PayoutsResponseData>
{
}

pub trait PayoutRecipientAccount:
    api::ConnectorIntegration<PoRecipientAccount, types::PayoutsData, types::PayoutsResponseData>
{
}<|MERGE_RESOLUTION|>--- conflicted
+++ resolved
@@ -8,14 +8,10 @@
     PoCancel, PoCreate, PoEligibility, PoFulfill, PoQuote, PoRecipient, PoRecipientAccount,
 };
 
-<<<<<<< HEAD
-pub use super::payouts_v2::*;
-=======
 pub use super::payouts_v2::{
     PayoutCancelV2, PayoutCreateV2, PayoutEligibilityV2, PayoutFulfillV2, PayoutQuoteV2,
     PayoutRecipientAccountV2, PayoutRecipientV2, PayoutsV2,
 };
->>>>>>> 899bc8f8
 use crate::{services::api, types};
 
 pub trait PayoutCancel:
