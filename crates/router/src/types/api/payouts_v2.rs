--- conflicted
+++ resolved
@@ -1,15 +1,9 @@
 pub use api_models::payouts::{
     AchBankTransfer, BacsBankTransfer, Bank as BankPayout, CardPayout, PayoutActionRequest,
-<<<<<<< HEAD
-    PayoutCreateRequest, PayoutCreateResponse, PayoutListConstraints, PayoutListFilterConstraints,
-    PayoutListFilters, PayoutListResponse, PayoutListResponseV2, PayoutMethodData, PayoutRequest,
-    PayoutRetrieveBody, PayoutRetrieveRequest, PixBankTransfer, SepaBankTransfer,
-=======
     PayoutAttemptResponse, PayoutCreateRequest, PayoutCreateResponse, PayoutListConstraints,
-    PayoutListFilterConstraints, PayoutListFilters, PayoutListResponse, PayoutMethodData,
-    PayoutRequest, PayoutRetrieveBody, PayoutRetrieveRequest, PixBankTransfer, SepaBankTransfer,
->>>>>>> ff430c98
-    Wallet as WalletPayout,
+    PayoutListFilterConstraints, PayoutListFilters, PayoutListResponse, PayoutListResponseV2,
+    PayoutMethodData, PayoutRequest, PayoutRetrieveBody, PayoutRetrieveRequest, PixBankTransfer,
+    SepaBankTransfer, Wallet as WalletPayout,
 };
 pub use hyperswitch_domain_models::router_flow_types::payouts::{
     PoCancel, PoCreate, PoEligibility, PoFulfill, PoQuote, PoRecipient, PoRecipientAccount, PoSync,
