--- conflicted
+++ resolved
@@ -106,14 +106,7 @@
         })
     }
 }
-<<<<<<< HEAD
 #[cfg(feature = "v1")]
-=======
-#[cfg(all(
-    any(feature = "v1", feature = "v2"),
-    not(feature = "business_profile_v2")
-))]
->>>>>>> f8227309
 impl ForeignTryFrom<domain::BusinessProfile> for BusinessProfileResponse {
     type Error = error_stack::Report<errors::ParsingError>;
 
@@ -174,20 +167,13 @@
     }
 }
 
-<<<<<<< HEAD
 #[cfg(feature = "v2")]
-=======
-#[cfg(all(feature = "v2", feature = "business_profile_v2"))]
->>>>>>> f8227309
 impl ForeignTryFrom<domain::BusinessProfile> for BusinessProfileResponse {
     type Error = error_stack::Report<errors::ParsingError>;
 
     fn foreign_try_from(item: domain::BusinessProfile) -> Result<Self, Self::Error> {
-<<<<<<< HEAD
-=======
         let id = item.get_id().to_owned();
 
->>>>>>> f8227309
         let outgoing_webhook_custom_http_headers = item
             .outgoing_webhook_custom_http_headers
             .map(|headers| {
@@ -208,11 +194,7 @@
 
         Ok(Self {
             merchant_id: item.merchant_id,
-<<<<<<< HEAD
-            id: item.profile_id,
-=======
             id,
->>>>>>> f8227309
             profile_name: item.profile_name,
             return_url: item.return_url,
             enable_payment_response_hash: item.enable_payment_response_hash,
@@ -250,14 +232,7 @@
     }
 }
 
-<<<<<<< HEAD
 #[cfg(feature = "v1")]
-=======
-#[cfg(all(
-    any(feature = "v1", feature = "v2"),
-    not(any(feature = "merchant_account_v2", feature = "business_profile_v2"))
-))]
->>>>>>> f8227309
 pub async fn create_business_profile_from_merchant_account(
     state: &SessionState,
     merchant_account: domain::MerchantAccount,
@@ -304,75 +279,6 @@
         })
         .transpose()?;
 
-<<<<<<< HEAD
-    Ok(domain::BusinessProfile {
-        profile_id,
-        merchant_id,
-        profile_name: request.profile_name.unwrap_or("default".to_string()),
-        created_at: current_time,
-        modified_at: current_time,
-        return_url: request
-            .return_url
-            .map(|return_url| return_url.to_string())
-            .or(merchant_account.return_url),
-        enable_payment_response_hash: request
-            .enable_payment_response_hash
-            .unwrap_or(merchant_account.enable_payment_response_hash),
-        payment_response_hash_key: Some(payment_response_hash_key),
-        redirect_to_merchant_with_http_post: request
-            .redirect_to_merchant_with_http_post
-            .unwrap_or(merchant_account.redirect_to_merchant_with_http_post),
-        webhook_details: webhook_details.or(merchant_account.webhook_details),
-        metadata: request.metadata,
-        routing_algorithm: None,
-        intent_fulfillment_time: request
-            .intent_fulfillment_time
-            .map(i64::from)
-            .or(merchant_account.intent_fulfillment_time)
-            .or(Some(common_utils::consts::DEFAULT_INTENT_FULFILLMENT_TIME)),
-        frm_routing_algorithm: request
-            .frm_routing_algorithm
-            .or(merchant_account.frm_routing_algorithm),
-        #[cfg(feature = "payouts")]
-        payout_routing_algorithm: request
-            .payout_routing_algorithm
-            .or(merchant_account.payout_routing_algorithm),
-        #[cfg(not(feature = "payouts"))]
-        payout_routing_algorithm: None,
-        is_recon_enabled: merchant_account.is_recon_enabled,
-        applepay_verified_domains: request.applepay_verified_domains,
-        payment_link_config,
-        session_expiry: request
-            .session_expiry
-            .map(i64::from)
-            .or(Some(common_utils::consts::DEFAULT_SESSION_EXPIRY)),
-        authentication_connector_details: request
-            .authentication_connector_details
-            .map(ForeignInto::foreign_into),
-        payout_link_config,
-        is_connector_agnostic_mit_enabled: request.is_connector_agnostic_mit_enabled,
-        is_extended_card_info_enabled: None,
-        extended_card_info_config: None,
-        use_billing_as_payment_method_billing: request
-            .use_billing_as_payment_method_billing
-            .or(Some(true)),
-        collect_shipping_details_from_wallet_connector: request
-            .collect_shipping_details_from_wallet_connector
-            .or(Some(false)),
-        collect_billing_details_from_wallet_connector: request
-            .collect_billing_details_from_wallet_connector
-            .or(Some(false)),
-        always_collect_billing_details_from_wallet_connector: request
-            .always_collect_billing_details_from_wallet_connector
-            .or(Some(false)),
-        always_collect_shipping_details_from_wallet_connector: request
-            .always_collect_shipping_details_from_wallet_connector
-            .or(Some(false)),
-        outgoing_webhook_custom_http_headers: outgoing_webhook_custom_http_headers.map(Into::into),
-        tax_connector_id: request.tax_connector_id,
-        is_tax_connector_enabled: request.is_tax_connector_enabled,
-    })
-=======
     Ok(domain::BusinessProfile::from(
         domain::BusinessProfileSetter {
             profile_id,
@@ -443,5 +349,4 @@
             is_tax_connector_enabled: request.is_tax_connector_enabled,
         },
     ))
->>>>>>> f8227309
 }