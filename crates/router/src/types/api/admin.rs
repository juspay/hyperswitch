--- conflicted
+++ resolved
@@ -237,13 +237,10 @@
             dispute_polling_interval: item.dispute_polling_interval,
             is_manual_retry_enabled: item.is_manual_retry_enabled,
             always_enable_overcapture: item.always_enable_overcapture,
-<<<<<<< HEAD
             billing_processor_id: item.billing_processor_id,
-=======
             is_external_vault_enabled,
             external_vault_connector_details: external_vault_connector_details
                 .map(ForeignFrom::foreign_from),
->>>>>>> e410af26
         })
     }
 }
@@ -505,9 +502,7 @@
         dispute_polling_interval: request.dispute_polling_interval,
         is_manual_retry_enabled: request.is_manual_retry_enabled,
         always_enable_overcapture: request.always_enable_overcapture,
-<<<<<<< HEAD
         billing_processor_id: request.billing_processor_id,
-=======
         external_vault_details: domain::ExternalVaultDetails::try_from((
             request.is_external_vault_enabled,
             request
@@ -516,6 +511,5 @@
         ))
         .change_context(errors::ApiErrorResponse::InternalServerError)
         .attach_printable("error while generating external_vault_details")?,
->>>>>>> e410af26
     }))
 }