--- conflicted
+++ resolved
@@ -441,10 +441,7 @@
             .change_context(errors::ApiErrorResponse::InternalServerError)
             .attach_printable("error while generating card testing secret key")?,
         is_clear_pan_retries_enabled: request.is_clear_pan_retries_enabled.unwrap_or_default(),
-<<<<<<< HEAD
+        force_3ds_challenge: request.force_3ds_challenge.unwrap_or_default(),
         active_surcharge_algorithm_id: request.active_surcharge_algorithm_id,
-=======
-        force_3ds_challenge: request.force_3ds_challenge.unwrap_or_default(),
->>>>>>> b8b3bfa7
     }))
 }