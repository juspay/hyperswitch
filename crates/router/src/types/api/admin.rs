use std::collections::HashMap;

#[cfg(feature = "v2")]
pub use api_models::admin;
pub use api_models::{
    admin::{
        MaskedHeaders, MerchantAccountCreate, MerchantAccountDeleteResponse,
        MerchantAccountResponse, MerchantAccountUpdate, MerchantConnectorCreate,
        MerchantConnectorDeleteResponse, MerchantConnectorDetails, MerchantConnectorDetailsWrap,
        MerchantConnectorId, MerchantConnectorResponse, MerchantDetails, MerchantId,
        PaymentMethodsEnabled, ProfileCreate, ProfileResponse, ProfileUpdate, ToggleAllKVRequest,
        ToggleAllKVResponse, ToggleKVRequest, ToggleKVResponse, WebhookDetails,
    },
    organization::{
        OrganizationCreateRequest, OrganizationId, OrganizationResponse, OrganizationUpdateRequest,
    },
};
use common_utils::{ext_traits::ValueExt, types::keymanager as km_types};
use diesel_models::{business_profile::CardTestingGuardConfig, organization::OrganizationBridge};
use error_stack::ResultExt;
use hyperswitch_domain_models::merchant_key_store::MerchantKeyStore;
use masking::{ExposeInterface, PeekInterface, Secret};

use crate::{
    consts,
    core::errors,
    routes::SessionState,
    types::{
        domain::{
            self,
            types::{self as domain_types, AsyncLift},
        },
        transformers::{ForeignInto, ForeignTryFrom},
        ForeignFrom,
    },
    utils,
};

#[derive(Clone, Debug, serde::Serialize, serde::Deserialize)]
pub struct ProfileAcquirerConfigs {
    pub acquirer_config_map: Option<common_types::domain::AcquirerConfigMap>,
    pub profile_id: common_utils::id_type::ProfileId,
}

impl From<ProfileAcquirerConfigs>
    for Option<Vec<api_models::profile_acquirer::ProfileAcquirerResponse>>
{
    fn from(item: ProfileAcquirerConfigs) -> Self {
        item.acquirer_config_map.map(|config_map_val| {
            let mut vec: Vec<_> = config_map_val.0.into_iter().collect();
            vec.sort_by_key(|k| k.0.clone());
            vec.into_iter()
                .map(|(profile_acquirer_id, acquirer_config)| {
                    api_models::profile_acquirer::ProfileAcquirerResponse::from((
                        profile_acquirer_id,
                        &item.profile_id,
                        &acquirer_config,
                    ))
                })
                .collect::<Vec<api_models::profile_acquirer::ProfileAcquirerResponse>>()
        })
    }
}

impl ForeignFrom<diesel_models::organization::Organization> for OrganizationResponse {
    fn foreign_from(org: diesel_models::organization::Organization) -> Self {
        Self {
            #[cfg(feature = "v2")]
            id: org.get_organization_id(),

            #[cfg(feature = "v1")]
            organization_id: org.get_organization_id(),
            organization_name: org.get_organization_name(),
            organization_details: org.organization_details,
            metadata: org.metadata,
            modified_at: org.modified_at,
            created_at: org.created_at,
            organization_type: org.organization_type,
        }
    }
}

#[cfg(feature = "v1")]
impl ForeignTryFrom<domain::MerchantAccount> for MerchantAccountResponse {
    type Error = error_stack::Report<errors::ParsingError>;
    fn foreign_try_from(item: domain::MerchantAccount) -> Result<Self, Self::Error> {
        let merchant_id = item.get_id().to_owned();
        let primary_business_details: Vec<api_models::admin::PrimaryBusinessDetails> = item
            .primary_business_details
            .parse_value("primary_business_details")?;

        let pm_collect_link_config: Option<api_models::admin::BusinessCollectLinkConfig> = item
            .pm_collect_link_config
            .map(|config| config.parse_value("pm_collect_link_config"))
            .transpose()?;

        Ok(Self {
            merchant_id,
            merchant_name: item.merchant_name,
            return_url: item.return_url,
            enable_payment_response_hash: item.enable_payment_response_hash,
            payment_response_hash_key: item.payment_response_hash_key,
            redirect_to_merchant_with_http_post: item.redirect_to_merchant_with_http_post,
            merchant_details: item.merchant_details,
            webhook_details: item.webhook_details.clone().map(ForeignInto::foreign_into),
            routing_algorithm: item.routing_algorithm,
            sub_merchants_enabled: item.sub_merchants_enabled,
            parent_merchant_id: item.parent_merchant_id,
            publishable_key: Some(item.publishable_key),
            metadata: item.metadata,
            locker_id: item.locker_id,
            primary_business_details,
            frm_routing_algorithm: item.frm_routing_algorithm,
            #[cfg(feature = "payouts")]
            payout_routing_algorithm: item.payout_routing_algorithm,
            organization_id: item.organization_id,
            is_recon_enabled: item.is_recon_enabled,
            default_profile: item.default_profile,
            recon_status: item.recon_status,
            pm_collect_link_config,
            product_type: item.product_type,
            merchant_account_type: item.merchant_account_type,
        })
    }
}

#[cfg(feature = "v2")]
impl ForeignTryFrom<domain::MerchantAccount> for MerchantAccountResponse {
    type Error = error_stack::Report<errors::ValidationError>;
    fn foreign_try_from(item: domain::MerchantAccount) -> Result<Self, Self::Error> {
        use common_utils::ext_traits::OptionExt;

        let id = item.get_id().to_owned();

        let merchant_name = item
            .merchant_name
            .get_required_value("merchant_name")?
            .into_inner();

        Ok(Self {
            id,
            merchant_name,
            merchant_details: item.merchant_details,
            publishable_key: item.publishable_key,
            metadata: item.metadata,
            organization_id: item.organization_id,
            recon_status: item.recon_status,
            product_type: item.product_type,
        })
    }
}
#[cfg(feature = "v1")]
impl ForeignTryFrom<domain::Profile> for ProfileResponse {
    type Error = error_stack::Report<errors::ParsingError>;

    fn foreign_try_from(item: domain::Profile) -> Result<Self, Self::Error> {
        let profile_id = item.get_id().to_owned();
        let outgoing_webhook_custom_http_headers = item
            .outgoing_webhook_custom_http_headers
            .map(|headers| {
                headers
                    .into_inner()
                    .expose()
                    .parse_value::<HashMap<String, Secret<String>>>(
                        "HashMap<String, Secret<String>>",
                    )
            })
            .transpose()?;
        let masked_outgoing_webhook_custom_http_headers =
            outgoing_webhook_custom_http_headers.map(MaskedHeaders::from_headers);

        let card_testing_guard_config = item
            .card_testing_guard_config
            .or(Some(CardTestingGuardConfig::default()));

        Ok(Self {
            merchant_id: item.merchant_id,
            profile_id: profile_id.clone(),
            profile_name: item.profile_name,
            return_url: item.return_url,
            enable_payment_response_hash: item.enable_payment_response_hash,
            payment_response_hash_key: item.payment_response_hash_key,
            redirect_to_merchant_with_http_post: item.redirect_to_merchant_with_http_post,
            webhook_details: item.webhook_details.map(ForeignInto::foreign_into),
            metadata: item.metadata,
            routing_algorithm: item.routing_algorithm,
            intent_fulfillment_time: item.intent_fulfillment_time,
            frm_routing_algorithm: item.frm_routing_algorithm,
            #[cfg(feature = "payouts")]
            payout_routing_algorithm: item.payout_routing_algorithm,
            applepay_verified_domains: item.applepay_verified_domains,
            payment_link_config: item.payment_link_config.map(ForeignInto::foreign_into),
            session_expiry: item.session_expiry,
            authentication_connector_details: item
                .authentication_connector_details
                .map(ForeignInto::foreign_into),
            payout_link_config: item.payout_link_config.map(ForeignInto::foreign_into),
            use_billing_as_payment_method_billing: item.use_billing_as_payment_method_billing,
            extended_card_info_config: item
                .extended_card_info_config
                .map(|config| config.expose().parse_value("ExtendedCardInfoConfig"))
                .transpose()?,
            collect_shipping_details_from_wallet_connector: item
                .collect_shipping_details_from_wallet_connector,
            collect_billing_details_from_wallet_connector: item
                .collect_billing_details_from_wallet_connector,
            always_collect_billing_details_from_wallet_connector: item
                .always_collect_billing_details_from_wallet_connector,
            always_collect_shipping_details_from_wallet_connector: item
                .always_collect_shipping_details_from_wallet_connector,
            is_connector_agnostic_mit_enabled: item.is_connector_agnostic_mit_enabled,
            outgoing_webhook_custom_http_headers: masked_outgoing_webhook_custom_http_headers,
            tax_connector_id: item.tax_connector_id,
            is_tax_connector_enabled: item.is_tax_connector_enabled,
            is_network_tokenization_enabled: item.is_network_tokenization_enabled,
            is_auto_retries_enabled: item.is_auto_retries_enabled,
            max_auto_retries_enabled: item.max_auto_retries_enabled,
            always_request_extended_authorization: item.always_request_extended_authorization,
            is_click_to_pay_enabled: item.is_click_to_pay_enabled,
            authentication_product_ids: item.authentication_product_ids,
            card_testing_guard_config: card_testing_guard_config.map(ForeignInto::foreign_into),
            is_clear_pan_retries_enabled: item.is_clear_pan_retries_enabled,
            force_3ds_challenge: item.force_3ds_challenge,
            is_debit_routing_enabled: Some(item.is_debit_routing_enabled),
            merchant_business_country: item.merchant_business_country,
            is_pre_network_tokenization_enabled: item.is_pre_network_tokenization_enabled,
            acquirer_configs: ProfileAcquirerConfigs {
                acquirer_config_map: item.acquirer_config_map.clone(),
                profile_id: profile_id.clone(),
            }
            .into(),
            is_iframe_redirection_enabled: item.is_iframe_redirection_enabled,
            merchant_category_code: item.merchant_category_code,
<<<<<<< HEAD
            dispute_polling_interval: item.dispute_polling_interval,
=======
            merchant_country_code: item.merchant_country_code,
>>>>>>> 90f3b09a
        })
    }
}

#[cfg(feature = "v2")]
impl ForeignTryFrom<domain::Profile> for ProfileResponse {
    type Error = error_stack::Report<errors::ParsingError>;

    fn foreign_try_from(item: domain::Profile) -> Result<Self, Self::Error> {
        let id = item.get_id().to_owned();

        let outgoing_webhook_custom_http_headers = item
            .outgoing_webhook_custom_http_headers
            .map(|headers| {
                headers
                    .into_inner()
                    .expose()
                    .parse_value::<HashMap<String, Secret<String>>>(
                        "HashMap<String, Secret<String>>",
                    )
            })
            .transpose()?;

        let order_fulfillment_time = item
            .order_fulfillment_time
            .map(admin::OrderFulfillmentTime::try_new)
            .transpose()
            .change_context(errors::ParsingError::IntegerOverflow)?;
        let masked_outgoing_webhook_custom_http_headers =
            outgoing_webhook_custom_http_headers.map(MaskedHeaders::from_headers);

        let card_testing_guard_config = item
            .card_testing_guard_config
            .or(Some(CardTestingGuardConfig::default()));

        Ok(Self {
            merchant_id: item.merchant_id,
            id,
            profile_name: item.profile_name,
            return_url: item.return_url,
            enable_payment_response_hash: item.enable_payment_response_hash,
            payment_response_hash_key: item.payment_response_hash_key,
            redirect_to_merchant_with_http_post: item.redirect_to_merchant_with_http_post,
            webhook_details: item.webhook_details.map(ForeignInto::foreign_into),
            metadata: item.metadata,
            applepay_verified_domains: item.applepay_verified_domains,
            payment_link_config: item.payment_link_config.map(ForeignInto::foreign_into),
            session_expiry: item.session_expiry,
            authentication_connector_details: item
                .authentication_connector_details
                .map(ForeignInto::foreign_into),
            payout_link_config: item.payout_link_config.map(ForeignInto::foreign_into),
            use_billing_as_payment_method_billing: item.use_billing_as_payment_method_billing,
            extended_card_info_config: item
                .extended_card_info_config
                .map(|config| config.expose().parse_value("ExtendedCardInfoConfig"))
                .transpose()?,
            collect_shipping_details_from_wallet_connector_if_required: item
                .collect_shipping_details_from_wallet_connector,
            collect_billing_details_from_wallet_connector_if_required: item
                .collect_billing_details_from_wallet_connector,
            always_collect_shipping_details_from_wallet_connector: item
                .always_collect_shipping_details_from_wallet_connector,
            always_collect_billing_details_from_wallet_connector: item
                .always_collect_billing_details_from_wallet_connector,
            is_connector_agnostic_mit_enabled: item.is_connector_agnostic_mit_enabled,
            outgoing_webhook_custom_http_headers: masked_outgoing_webhook_custom_http_headers,
            order_fulfillment_time,
            order_fulfillment_time_origin: item.order_fulfillment_time_origin,
            should_collect_cvv_during_payment: item.should_collect_cvv_during_payment,
            tax_connector_id: item.tax_connector_id,
            is_tax_connector_enabled: item.is_tax_connector_enabled,
            is_network_tokenization_enabled: item.is_network_tokenization_enabled,
            is_click_to_pay_enabled: item.is_click_to_pay_enabled,
            authentication_product_ids: item.authentication_product_ids,
            card_testing_guard_config: card_testing_guard_config.map(ForeignInto::foreign_into),
            is_clear_pan_retries_enabled: item.is_clear_pan_retries_enabled,
            is_debit_routing_enabled: Some(item.is_debit_routing_enabled),
            merchant_business_country: item.merchant_business_country,
            is_iframe_redirection_enabled: item.is_iframe_redirection_enabled,
            is_external_vault_enabled: item.is_external_vault_enabled,
            external_vault_connector_details: item
                .external_vault_connector_details
                .map(ForeignInto::foreign_into),
            merchant_category_code: item.merchant_category_code,
            merchant_country_code: item.merchant_country_code,
        })
    }
}

#[cfg(feature = "v1")]
pub async fn create_profile_from_merchant_account(
    state: &SessionState,
    merchant_account: domain::MerchantAccount,
    request: ProfileCreate,
    key_store: &MerchantKeyStore,
) -> Result<domain::Profile, error_stack::Report<errors::ApiErrorResponse>> {
    use common_utils::ext_traits::AsyncExt;
    use diesel_models::business_profile::CardTestingGuardConfig;

    use crate::core;

    // Generate a unique profile id
    let profile_id = common_utils::generate_profile_id_of_default_length();
    let merchant_id = merchant_account.get_id().to_owned();

    let current_time = common_utils::date_time::now();

    let webhook_details = request.webhook_details.map(ForeignInto::foreign_into);

    let payment_response_hash_key = request
        .payment_response_hash_key
        .or(merchant_account.payment_response_hash_key)
        .unwrap_or(common_utils::crypto::generate_cryptographically_secure_random_string(64));

    let payment_link_config = request.payment_link_config.map(ForeignInto::foreign_into);
    let key_manager_state = state.into();
    let outgoing_webhook_custom_http_headers = request
        .outgoing_webhook_custom_http_headers
        .async_map(|headers| {
            core::payment_methods::cards::create_encrypted_data(
                &key_manager_state,
                key_store,
                headers,
            )
        })
        .await
        .transpose()
        .change_context(errors::ApiErrorResponse::InternalServerError)
        .attach_printable("Unable to encrypt outgoing webhook custom HTTP headers")?;

    let payout_link_config = request
        .payout_link_config
        .map(|payout_conf| match payout_conf.config.validate() {
            Ok(_) => Ok(payout_conf.foreign_into()),
            Err(e) => Err(error_stack::report!(
                errors::ApiErrorResponse::InvalidRequestData {
                    message: e.to_string()
                }
            )),
        })
        .transpose()?;

    let key = key_store.key.clone().into_inner();
    let key_manager_state = state.into();

    let card_testing_secret_key = Some(Secret::new(utils::generate_id(
        consts::FINGERPRINT_SECRET_LENGTH,
        "fs",
    )));

    let card_testing_guard_config = request
        .card_testing_guard_config
        .map(CardTestingGuardConfig::foreign_from)
        .or(Some(CardTestingGuardConfig::default()));

    Ok(domain::Profile::from(domain::ProfileSetter {
        profile_id,
        merchant_id,
        profile_name: request.profile_name.unwrap_or("default".to_string()),
        created_at: current_time,
        modified_at: current_time,
        return_url: request
            .return_url
            .map(|return_url| return_url.to_string())
            .or(merchant_account.return_url),
        enable_payment_response_hash: request
            .enable_payment_response_hash
            .unwrap_or(merchant_account.enable_payment_response_hash),
        payment_response_hash_key: Some(payment_response_hash_key),
        redirect_to_merchant_with_http_post: request
            .redirect_to_merchant_with_http_post
            .unwrap_or(merchant_account.redirect_to_merchant_with_http_post),
        webhook_details: webhook_details.or(merchant_account.webhook_details),
        metadata: request.metadata,
        routing_algorithm: None,
        intent_fulfillment_time: request
            .intent_fulfillment_time
            .map(i64::from)
            .or(merchant_account.intent_fulfillment_time)
            .or(Some(common_utils::consts::DEFAULT_INTENT_FULFILLMENT_TIME)),
        frm_routing_algorithm: request
            .frm_routing_algorithm
            .or(merchant_account.frm_routing_algorithm),
        #[cfg(feature = "payouts")]
        payout_routing_algorithm: request
            .payout_routing_algorithm
            .or(merchant_account.payout_routing_algorithm),
        #[cfg(not(feature = "payouts"))]
        payout_routing_algorithm: None,
        is_recon_enabled: merchant_account.is_recon_enabled,
        applepay_verified_domains: request.applepay_verified_domains,
        payment_link_config,
        session_expiry: request
            .session_expiry
            .map(i64::from)
            .or(Some(common_utils::consts::DEFAULT_SESSION_EXPIRY)),
        authentication_connector_details: request
            .authentication_connector_details
            .map(ForeignInto::foreign_into),
        payout_link_config,
        is_connector_agnostic_mit_enabled: request.is_connector_agnostic_mit_enabled,
        is_extended_card_info_enabled: None,
        extended_card_info_config: None,
        use_billing_as_payment_method_billing: request
            .use_billing_as_payment_method_billing
            .or(Some(true)),
        collect_shipping_details_from_wallet_connector: request
            .collect_shipping_details_from_wallet_connector
            .or(Some(false)),
        collect_billing_details_from_wallet_connector: request
            .collect_billing_details_from_wallet_connector
            .or(Some(false)),
        always_collect_billing_details_from_wallet_connector: request
            .always_collect_billing_details_from_wallet_connector
            .or(Some(false)),
        always_collect_shipping_details_from_wallet_connector: request
            .always_collect_shipping_details_from_wallet_connector
            .or(Some(false)),
        outgoing_webhook_custom_http_headers,
        tax_connector_id: request.tax_connector_id,
        is_tax_connector_enabled: request.is_tax_connector_enabled,
        dynamic_routing_algorithm: None,
        is_network_tokenization_enabled: request.is_network_tokenization_enabled,
        is_auto_retries_enabled: request.is_auto_retries_enabled.unwrap_or_default(),
        max_auto_retries_enabled: request.max_auto_retries_enabled.map(i16::from),
        always_request_extended_authorization: request.always_request_extended_authorization,
        is_click_to_pay_enabled: request.is_click_to_pay_enabled,
        authentication_product_ids: request.authentication_product_ids,
        card_testing_guard_config,
        card_testing_secret_key: card_testing_secret_key
            .async_lift(|inner| async {
                domain_types::crypto_operation(
                    &key_manager_state,
                    common_utils::type_name!(domain::Profile),
                    domain_types::CryptoOperation::EncryptOptional(inner),
                    km_types::Identifier::Merchant(key_store.merchant_id.clone()),
                    key.peek(),
                )
                .await
                .and_then(|val| val.try_into_optionaloperation())
            })
            .await
            .change_context(errors::ApiErrorResponse::InternalServerError)
            .attach_printable("error while generating card testing secret key")?,
        is_clear_pan_retries_enabled: request.is_clear_pan_retries_enabled.unwrap_or_default(),
        force_3ds_challenge: request.force_3ds_challenge.unwrap_or_default(),
        is_debit_routing_enabled: request.is_debit_routing_enabled.unwrap_or_default(),
        merchant_business_country: request.merchant_business_country,
        is_iframe_redirection_enabled: request.is_iframe_redirection_enabled,
        is_pre_network_tokenization_enabled: request
            .is_pre_network_tokenization_enabled
            .unwrap_or_default(),
        merchant_category_code: request.merchant_category_code,
<<<<<<< HEAD
        dispute_polling_interval: request.dispute_polling_interval,
=======
        merchant_country_code: request.merchant_country_code,
>>>>>>> 90f3b09a
    }))
}<|MERGE_RESOLUTION|>--- conflicted
+++ resolved
@@ -231,11 +231,8 @@
             .into(),
             is_iframe_redirection_enabled: item.is_iframe_redirection_enabled,
             merchant_category_code: item.merchant_category_code,
-<<<<<<< HEAD
+            merchant_country_code: item.merchant_country_code,
             dispute_polling_interval: item.dispute_polling_interval,
-=======
-            merchant_country_code: item.merchant_country_code,
->>>>>>> 90f3b09a
         })
     }
 }
@@ -490,10 +487,7 @@
             .is_pre_network_tokenization_enabled
             .unwrap_or_default(),
         merchant_category_code: request.merchant_category_code,
-<<<<<<< HEAD
+        merchant_country_code: request.merchant_country_code,
         dispute_polling_interval: request.dispute_polling_interval,
-=======
-        merchant_country_code: request.merchant_country_code,
->>>>>>> 90f3b09a
     }))
 }