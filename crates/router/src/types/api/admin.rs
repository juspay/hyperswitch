use std::collections::HashMap;

pub use api_models::{
    admin::{
        BusinessProfileCreate, BusinessProfileResponse, BusinessProfileUpdate,
        MerchantAccountCreate, MerchantAccountDeleteResponse, MerchantAccountResponse,
        MerchantAccountUpdate, MerchantConnectorCreate, MerchantConnectorDeleteResponse,
        MerchantConnectorDetails, MerchantConnectorDetailsWrap, MerchantConnectorId,
        MerchantConnectorResponse, MerchantDetails, MerchantId, PaymentMethodsEnabled,
        ToggleAllKVRequest, ToggleAllKVResponse, ToggleKVRequest, ToggleKVResponse, WebhookDetails,
    },
    organization::{OrganizationId, OrganizationRequest, OrganizationResponse},
};
use common_utils::ext_traits::ValueExt;
use diesel_models::organization::OrganizationBridge;
use error_stack::ResultExt;
use hyperswitch_domain_models::merchant_key_store::MerchantKeyStore;
use masking::{ExposeInterface, Secret};

use crate::{
    core::errors,
    routes::SessionState,
    types::{
        domain,
        transformers::{ForeignInto, ForeignTryFrom},
        ForeignFrom,
    },
};

impl ForeignFrom<diesel_models::organization::Organization> for OrganizationResponse {
    fn foreign_from(org: diesel_models::organization::Organization) -> Self {
        Self {
            organization_id: org.get_organization_id(),
            organization_name: org.get_organization_name(),
            organization_details: org.organization_details,
            metadata: org.metadata,
            modified_at: org.modified_at,
            created_at: org.created_at,
        }
    }
}

#[cfg(feature = "v1")]
impl ForeignTryFrom<domain::MerchantAccount> for MerchantAccountResponse {
    type Error = error_stack::Report<errors::ParsingError>;
    fn foreign_try_from(item: domain::MerchantAccount) -> Result<Self, Self::Error> {
        let merchant_id = item.get_id().to_owned();
        let primary_business_details: Vec<api_models::admin::PrimaryBusinessDetails> = item
            .primary_business_details
            .parse_value("primary_business_details")?;

        let pm_collect_link_config: Option<api_models::admin::BusinessCollectLinkConfig> = item
            .pm_collect_link_config
            .map(|config| config.parse_value("pm_collect_link_config"))
            .transpose()?;

        Ok(Self {
            merchant_id,
            merchant_name: item.merchant_name,
            return_url: item.return_url,
            enable_payment_response_hash: item.enable_payment_response_hash,
            payment_response_hash_key: item.payment_response_hash_key,
            redirect_to_merchant_with_http_post: item.redirect_to_merchant_with_http_post,
            merchant_details: item.merchant_details,
            webhook_details: item.webhook_details.clone().map(ForeignInto::foreign_into),
            routing_algorithm: item.routing_algorithm,
            sub_merchants_enabled: item.sub_merchants_enabled,
            parent_merchant_id: item.parent_merchant_id,
            publishable_key: Some(item.publishable_key),
            metadata: item.metadata,
            locker_id: item.locker_id,
            primary_business_details,
            frm_routing_algorithm: item.frm_routing_algorithm,
            #[cfg(feature = "payouts")]
            payout_routing_algorithm: item.payout_routing_algorithm,
            organization_id: item.organization_id,
            is_recon_enabled: item.is_recon_enabled,
            default_profile: item.default_profile,
            recon_status: item.recon_status,
            pm_collect_link_config,
        })
    }
}

#[cfg(feature = "v2")]
impl ForeignTryFrom<domain::MerchantAccount> for MerchantAccountResponse {
    type Error = error_stack::Report<errors::ValidationError>;
    fn foreign_try_from(item: domain::MerchantAccount) -> Result<Self, Self::Error> {
        use common_utils::ext_traits::OptionExt;

        let id = item.get_id().to_owned();

        let merchant_name = item
            .merchant_name
            .get_required_value("merchant_name")?
            .into_inner();

        Ok(Self {
            id,
            merchant_name,
            merchant_details: item.merchant_details,
            publishable_key: item.publishable_key,
            metadata: item.metadata,
            organization_id: item.organization_id,
            recon_status: item.recon_status,
        })
    }
}
#[cfg(feature = "v1")]
impl ForeignTryFrom<domain::BusinessProfile> for BusinessProfileResponse {
    type Error = error_stack::Report<errors::ParsingError>;

    fn foreign_try_from(item: domain::BusinessProfile) -> Result<Self, Self::Error> {
        let profile_id = item.get_id().to_owned();
        let outgoing_webhook_custom_http_headers = item
            .outgoing_webhook_custom_http_headers
            .map(|headers| {
                headers
                    .into_inner()
                    .expose()
                    .parse_value::<HashMap<String, Secret<String>>>(
                        "HashMap<String, Secret<String>>",
                    )
            })
            .transpose()?;

        Ok(Self {
            merchant_id: item.merchant_id,
            profile_id,
            profile_name: item.profile_name,
            return_url: item.return_url,
            enable_payment_response_hash: item.enable_payment_response_hash,
            payment_response_hash_key: item.payment_response_hash_key,
            redirect_to_merchant_with_http_post: item.redirect_to_merchant_with_http_post,
            webhook_details: item.webhook_details.map(ForeignInto::foreign_into),
            metadata: item.metadata,
            routing_algorithm: item.routing_algorithm,
            intent_fulfillment_time: item.intent_fulfillment_time,
            frm_routing_algorithm: item.frm_routing_algorithm,
            #[cfg(feature = "payouts")]
            payout_routing_algorithm: item.payout_routing_algorithm,
            applepay_verified_domains: item.applepay_verified_domains,
            payment_link_config: item.payment_link_config.map(ForeignInto::foreign_into),
            session_expiry: item.session_expiry,
            authentication_connector_details: item
                .authentication_connector_details
                .map(ForeignInto::foreign_into),
            payout_link_config: item.payout_link_config.map(ForeignInto::foreign_into),
            use_billing_as_payment_method_billing: item.use_billing_as_payment_method_billing,
            extended_card_info_config: item
                .extended_card_info_config
                .map(|config| config.expose().parse_value("ExtendedCardInfoConfig"))
                .transpose()?,
            collect_shipping_details_from_wallet_connector: item
                .collect_shipping_details_from_wallet_connector,
            collect_billing_details_from_wallet_connector: item
                .collect_billing_details_from_wallet_connector,
            always_collect_billing_details_from_wallet_connector: item
                .always_collect_billing_details_from_wallet_connector,
            always_collect_shipping_details_from_wallet_connector: item
                .always_collect_shipping_details_from_wallet_connector,
            is_connector_agnostic_mit_enabled: item.is_connector_agnostic_mit_enabled,
            outgoing_webhook_custom_http_headers,
            tax_connector_id: item.tax_connector_id,
            is_tax_connector_enabled: item.is_tax_connector_enabled,
            is_network_tokenization_enabled: item.is_network_tokenization_enabled,
        })
    }
}

#[cfg(feature = "v2")]
impl ForeignTryFrom<domain::BusinessProfile> for BusinessProfileResponse {
    type Error = error_stack::Report<errors::ParsingError>;

    fn foreign_try_from(item: domain::BusinessProfile) -> Result<Self, Self::Error> {
        let id = item.get_id().to_owned();

        let outgoing_webhook_custom_http_headers = item
            .outgoing_webhook_custom_http_headers
            .map(|headers| {
                headers
                    .into_inner()
                    .expose()
                    .parse_value::<HashMap<String, Secret<String>>>(
                        "HashMap<String, Secret<String>>",
                    )
            })
            .transpose()?;

        let order_fulfillment_time = item
            .order_fulfillment_time
            .map(api_models::admin::OrderFulfillmentTime::new)
            .transpose()
            .change_context(errors::ParsingError::IntegerOverflow)?;

        Ok(Self {
            merchant_id: item.merchant_id,
            id,
            profile_name: item.profile_name,
            return_url: item.return_url,
            enable_payment_response_hash: item.enable_payment_response_hash,
            payment_response_hash_key: item.payment_response_hash_key,
            redirect_to_merchant_with_http_post: item.redirect_to_merchant_with_http_post,
            webhook_details: item.webhook_details.map(ForeignInto::foreign_into),
            metadata: item.metadata,
            applepay_verified_domains: item.applepay_verified_domains,
            payment_link_config: item.payment_link_config.map(ForeignInto::foreign_into),
            session_expiry: item.session_expiry,
            authentication_connector_details: item
                .authentication_connector_details
                .map(ForeignInto::foreign_into),
            payout_link_config: item.payout_link_config.map(ForeignInto::foreign_into),
            use_billing_as_payment_method_billing: item.use_billing_as_payment_method_billing,
            extended_card_info_config: item
                .extended_card_info_config
                .map(|config| config.expose().parse_value("ExtendedCardInfoConfig"))
                .transpose()?,
            collect_shipping_details_from_wallet_connector_if_required: item
                .collect_shipping_details_from_wallet_connector,
            collect_billing_details_from_wallet_connector_if_required: item
                .collect_billing_details_from_wallet_connector,
            always_collect_shipping_details_from_wallet_connector: item
                .always_collect_shipping_details_from_wallet_connector,
            always_collect_billing_details_from_wallet_connector: item
                .always_collect_billing_details_from_wallet_connector,
            is_connector_agnostic_mit_enabled: item.is_connector_agnostic_mit_enabled,
            outgoing_webhook_custom_http_headers,
            order_fulfillment_time,
            order_fulfillment_time_origin: item.order_fulfillment_time_origin,
            tax_connector_id: item.tax_connector_id,
            is_tax_connector_enabled: item.is_tax_connector_enabled,
            is_network_tokenization_enabled: item.is_network_tokenization_enabled,
        })
    }
}

#[cfg(feature = "v1")]
pub async fn create_business_profile_from_merchant_account(
    state: &SessionState,
    merchant_account: domain::MerchantAccount,
    request: BusinessProfileCreate,
    key_store: &MerchantKeyStore,
) -> Result<domain::BusinessProfile, error_stack::Report<errors::ApiErrorResponse>> {
    use common_utils::ext_traits::AsyncExt;

    use crate::core;

    // Generate a unique profile id
    let profile_id = common_utils::generate_profile_id_of_default_length();
    let merchant_id = merchant_account.get_id().to_owned();

    let current_time = common_utils::date_time::now();

    let webhook_details = request.webhook_details.map(ForeignInto::foreign_into);

    let payment_response_hash_key = request
        .payment_response_hash_key
        .or(merchant_account.payment_response_hash_key)
        .unwrap_or(common_utils::crypto::generate_cryptographically_secure_random_string(64));

    let payment_link_config = request.payment_link_config.map(ForeignInto::foreign_into);
    let outgoing_webhook_custom_http_headers = request
        .outgoing_webhook_custom_http_headers
        .async_map(|headers| {
            core::payment_methods::cards::create_encrypted_data(state, key_store, headers)
        })
        .await
        .transpose()
        .change_context(errors::ApiErrorResponse::InternalServerError)
        .attach_printable("Unable to encrypt outgoing webhook custom HTTP headers")?;

    let payout_link_config = request
        .payout_link_config
        .map(|payout_conf| match payout_conf.config.validate() {
            Ok(_) => Ok(payout_conf.foreign_into()),
            Err(e) => Err(error_stack::report!(
                errors::ApiErrorResponse::InvalidRequestData {
                    message: e.to_string()
                }
            )),
        })
        .transpose()?;

    Ok(domain::BusinessProfile::from(
        domain::BusinessProfileSetter {
            profile_id,
            merchant_id,
            profile_name: request.profile_name.unwrap_or("default".to_string()),
            created_at: current_time,
            modified_at: current_time,
            return_url: request
                .return_url
                .map(|return_url| return_url.to_string())
                .or(merchant_account.return_url),
            enable_payment_response_hash: request
                .enable_payment_response_hash
                .unwrap_or(merchant_account.enable_payment_response_hash),
            payment_response_hash_key: Some(payment_response_hash_key),
            redirect_to_merchant_with_http_post: request
                .redirect_to_merchant_with_http_post
                .unwrap_or(merchant_account.redirect_to_merchant_with_http_post),
            webhook_details: webhook_details.or(merchant_account.webhook_details),
            metadata: request.metadata,
            routing_algorithm: None,
            intent_fulfillment_time: request
                .intent_fulfillment_time
                .map(i64::from)
                .or(merchant_account.intent_fulfillment_time)
                .or(Some(common_utils::consts::DEFAULT_INTENT_FULFILLMENT_TIME)),
            frm_routing_algorithm: request
                .frm_routing_algorithm
                .or(merchant_account.frm_routing_algorithm),
            #[cfg(feature = "payouts")]
            payout_routing_algorithm: request
                .payout_routing_algorithm
                .or(merchant_account.payout_routing_algorithm),
            #[cfg(not(feature = "payouts"))]
            payout_routing_algorithm: None,
            is_recon_enabled: merchant_account.is_recon_enabled,
            applepay_verified_domains: request.applepay_verified_domains,
            payment_link_config,
            session_expiry: request
                .session_expiry
                .map(i64::from)
                .or(Some(common_utils::consts::DEFAULT_SESSION_EXPIRY)),
            authentication_connector_details: request
                .authentication_connector_details
                .map(ForeignInto::foreign_into),
            payout_link_config,
            is_connector_agnostic_mit_enabled: request.is_connector_agnostic_mit_enabled,
            is_extended_card_info_enabled: None,
            extended_card_info_config: None,
            use_billing_as_payment_method_billing: request
                .use_billing_as_payment_method_billing
                .or(Some(true)),
            collect_shipping_details_from_wallet_connector: request
                .collect_shipping_details_from_wallet_connector
                .or(Some(false)),
            collect_billing_details_from_wallet_connector: request
                .collect_billing_details_from_wallet_connector
                .or(Some(false)),
            always_collect_billing_details_from_wallet_connector: request
                .always_collect_billing_details_from_wallet_connector
                .or(Some(false)),
            always_collect_shipping_details_from_wallet_connector: request
                .always_collect_shipping_details_from_wallet_connector
                .or(Some(false)),
            outgoing_webhook_custom_http_headers: outgoing_webhook_custom_http_headers
                .map(Into::into),
            tax_connector_id: request.tax_connector_id,
            is_tax_connector_enabled: request.is_tax_connector_enabled,
<<<<<<< HEAD
            is_network_tokenization_enabled: request.is_network_tokenization_enabled,
=======
            dynamic_routing_algorithm: None,
>>>>>>> 90ebd54e
        },
    ))
}<|MERGE_RESOLUTION|>--- conflicted
+++ resolved
@@ -349,11 +349,8 @@
                 .map(Into::into),
             tax_connector_id: request.tax_connector_id,
             is_tax_connector_enabled: request.is_tax_connector_enabled,
-<<<<<<< HEAD
+            dynamic_routing_algorithm: None,
             is_network_tokenization_enabled: request.is_network_tokenization_enabled,
-=======
-            dynamic_routing_algorithm: None,
->>>>>>> 90ebd54e
         },
     ))
 }