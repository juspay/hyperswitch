use std::collections::HashMap;

#[cfg(feature = "v2")]
pub use api_models::admin;
pub use api_models::{
    admin::{
        MaskedHeaders, MerchantAccountCreate, MerchantAccountDeleteResponse,
        MerchantAccountResponse, MerchantAccountUpdate, MerchantConnectorCreate,
        MerchantConnectorDeleteResponse, MerchantConnectorDetails, MerchantConnectorDetailsWrap,
        MerchantConnectorId, MerchantConnectorResponse, MerchantDetails, MerchantId,
        PaymentMethodsEnabled, ProfileCreate, ProfileResponse, ProfileUpdate, ToggleAllKVRequest,
        ToggleAllKVResponse, ToggleKVRequest, ToggleKVResponse, WebhookDetails,
    },
    organization::{
        OrganizationCreateRequest, OrganizationId, OrganizationResponse, OrganizationUpdateRequest,
    },
};
use common_utils::ext_traits::ValueExt;
use diesel_models::organization::OrganizationBridge;
use error_stack::ResultExt;
use hyperswitch_domain_models::merchant_key_store::MerchantKeyStore;
use masking::{ExposeInterface, Secret};

use crate::{
    core::errors,
    routes::SessionState,
    types::{
        domain,
        transformers::{ForeignInto, ForeignTryFrom},
        ForeignFrom,
    },
};

impl ForeignFrom<diesel_models::organization::Organization> for OrganizationResponse {
    fn foreign_from(org: diesel_models::organization::Organization) -> Self {
        Self {
            #[cfg(feature = "v2")]
            id: org.get_organization_id(),

            #[cfg(feature = "v1")]
            organization_id: org.get_organization_id(),
            organization_name: org.get_organization_name(),
            organization_details: org.organization_details,
            metadata: org.metadata,
            modified_at: org.modified_at,
            created_at: org.created_at,
        }
    }
}

#[cfg(feature = "v1")]
impl ForeignTryFrom<domain::MerchantAccount> for MerchantAccountResponse {
    type Error = error_stack::Report<errors::ParsingError>;
    fn foreign_try_from(item: domain::MerchantAccount) -> Result<Self, Self::Error> {
        let merchant_id = item.get_id().to_owned();
        let primary_business_details: Vec<api_models::admin::PrimaryBusinessDetails> = item
            .primary_business_details
            .parse_value("primary_business_details")?;

        let pm_collect_link_config: Option<api_models::admin::BusinessCollectLinkConfig> = item
            .pm_collect_link_config
            .map(|config| config.parse_value("pm_collect_link_config"))
            .transpose()?;

        Ok(Self {
            merchant_id,
            merchant_name: item.merchant_name,
            return_url: item.return_url,
            enable_payment_response_hash: item.enable_payment_response_hash,
            payment_response_hash_key: item.payment_response_hash_key,
            redirect_to_merchant_with_http_post: item.redirect_to_merchant_with_http_post,
            merchant_details: item.merchant_details,
            webhook_details: item.webhook_details.clone().map(ForeignInto::foreign_into),
            routing_algorithm: item.routing_algorithm,
            sub_merchants_enabled: item.sub_merchants_enabled,
            parent_merchant_id: item.parent_merchant_id,
            publishable_key: Some(item.publishable_key),
            metadata: item.metadata,
            locker_id: item.locker_id,
            primary_business_details,
            frm_routing_algorithm: item.frm_routing_algorithm,
            #[cfg(feature = "payouts")]
            payout_routing_algorithm: item.payout_routing_algorithm,
            organization_id: item.organization_id,
            is_recon_enabled: item.is_recon_enabled,
            default_profile: item.default_profile,
            recon_status: item.recon_status,
            pm_collect_link_config,
        })
    }
}

#[cfg(feature = "v2")]
impl ForeignTryFrom<domain::MerchantAccount> for MerchantAccountResponse {
    type Error = error_stack::Report<errors::ValidationError>;
    fn foreign_try_from(item: domain::MerchantAccount) -> Result<Self, Self::Error> {
        use common_utils::ext_traits::OptionExt;

        let id = item.get_id().to_owned();

        let merchant_name = item
            .merchant_name
            .get_required_value("merchant_name")?
            .into_inner();

        Ok(Self {
            id,
            merchant_name,
            merchant_details: item.merchant_details,
            publishable_key: item.publishable_key,
            metadata: item.metadata,
            organization_id: item.organization_id,
            recon_status: item.recon_status,
        })
    }
}
#[cfg(feature = "v1")]
impl ForeignTryFrom<domain::Profile> for ProfileResponse {
    type Error = error_stack::Report<errors::ParsingError>;

    fn foreign_try_from(item: domain::Profile) -> Result<Self, Self::Error> {
        let profile_id = item.get_id().to_owned();
        let outgoing_webhook_custom_http_headers = item
            .outgoing_webhook_custom_http_headers
            .map(|headers| {
                headers
                    .into_inner()
                    .expose()
                    .parse_value::<HashMap<String, Secret<String>>>(
                        "HashMap<String, Secret<String>>",
                    )
            })
            .transpose()?;
        let masked_outgoing_webhook_custom_http_headers =
            outgoing_webhook_custom_http_headers.map(MaskedHeaders::from_headers);

        Ok(Self {
            merchant_id: item.merchant_id,
            profile_id,
            profile_name: item.profile_name,
            return_url: item.return_url,
            enable_payment_response_hash: item.enable_payment_response_hash,
            payment_response_hash_key: item.payment_response_hash_key,
            redirect_to_merchant_with_http_post: item.redirect_to_merchant_with_http_post,
            webhook_details: item.webhook_details.map(ForeignInto::foreign_into),
            metadata: item.metadata,
            routing_algorithm: item.routing_algorithm,
            intent_fulfillment_time: item.intent_fulfillment_time,
            frm_routing_algorithm: item.frm_routing_algorithm,
            #[cfg(feature = "payouts")]
            payout_routing_algorithm: item.payout_routing_algorithm,
            applepay_verified_domains: item.applepay_verified_domains,
            payment_link_config: item.payment_link_config.map(ForeignInto::foreign_into),
            session_expiry: item.session_expiry,
            authentication_connector_details: item
                .authentication_connector_details
                .map(ForeignInto::foreign_into),
            payout_link_config: item.payout_link_config.map(ForeignInto::foreign_into),
            use_billing_as_payment_method_billing: item.use_billing_as_payment_method_billing,
            extended_card_info_config: item
                .extended_card_info_config
                .map(|config| config.expose().parse_value("ExtendedCardInfoConfig"))
                .transpose()?,
            collect_shipping_details_from_wallet_connector: item
                .collect_shipping_details_from_wallet_connector,
            collect_billing_details_from_wallet_connector: item
                .collect_billing_details_from_wallet_connector,
            always_collect_billing_details_from_wallet_connector: item
                .always_collect_billing_details_from_wallet_connector,
            always_collect_shipping_details_from_wallet_connector: item
                .always_collect_shipping_details_from_wallet_connector,
            is_connector_agnostic_mit_enabled: item.is_connector_agnostic_mit_enabled,
            outgoing_webhook_custom_http_headers: masked_outgoing_webhook_custom_http_headers,
            tax_connector_id: item.tax_connector_id,
            is_tax_connector_enabled: item.is_tax_connector_enabled,
            is_network_tokenization_enabled: item.is_network_tokenization_enabled,
            is_auto_retries_enabled: item.is_auto_retries_enabled,
            max_auto_retries_enabled: item.max_auto_retries_enabled,
            is_click_to_pay_enabled: item.is_click_to_pay_enabled,
<<<<<<< HEAD
            is_clear_pan_retries_enabled: item.is_clear_pan_retries_enabled,
=======
            authentication_product_ids: item.authentication_product_ids,
>>>>>>> db51ec43
        })
    }
}

#[cfg(feature = "v2")]
impl ForeignTryFrom<domain::Profile> for ProfileResponse {
    type Error = error_stack::Report<errors::ParsingError>;

    fn foreign_try_from(item: domain::Profile) -> Result<Self, Self::Error> {
        let id = item.get_id().to_owned();

        let outgoing_webhook_custom_http_headers = item
            .outgoing_webhook_custom_http_headers
            .map(|headers| {
                headers
                    .into_inner()
                    .expose()
                    .parse_value::<HashMap<String, Secret<String>>>(
                        "HashMap<String, Secret<String>>",
                    )
            })
            .transpose()?;

        let order_fulfillment_time = item
            .order_fulfillment_time
            .map(admin::OrderFulfillmentTime::try_new)
            .transpose()
            .change_context(errors::ParsingError::IntegerOverflow)?;
        let masked_outgoing_webhook_custom_http_headers =
            outgoing_webhook_custom_http_headers.map(MaskedHeaders::from_headers);

        Ok(Self {
            merchant_id: item.merchant_id,
            id,
            profile_name: item.profile_name,
            return_url: item.return_url,
            enable_payment_response_hash: item.enable_payment_response_hash,
            payment_response_hash_key: item.payment_response_hash_key,
            redirect_to_merchant_with_http_post: item.redirect_to_merchant_with_http_post,
            webhook_details: item.webhook_details.map(ForeignInto::foreign_into),
            metadata: item.metadata,
            applepay_verified_domains: item.applepay_verified_domains,
            payment_link_config: item.payment_link_config.map(ForeignInto::foreign_into),
            session_expiry: item.session_expiry,
            authentication_connector_details: item
                .authentication_connector_details
                .map(ForeignInto::foreign_into),
            payout_link_config: item.payout_link_config.map(ForeignInto::foreign_into),
            use_billing_as_payment_method_billing: item.use_billing_as_payment_method_billing,
            extended_card_info_config: item
                .extended_card_info_config
                .map(|config| config.expose().parse_value("ExtendedCardInfoConfig"))
                .transpose()?,
            collect_shipping_details_from_wallet_connector_if_required: item
                .collect_shipping_details_from_wallet_connector,
            collect_billing_details_from_wallet_connector_if_required: item
                .collect_billing_details_from_wallet_connector,
            always_collect_shipping_details_from_wallet_connector: item
                .always_collect_shipping_details_from_wallet_connector,
            always_collect_billing_details_from_wallet_connector: item
                .always_collect_billing_details_from_wallet_connector,
            is_connector_agnostic_mit_enabled: item.is_connector_agnostic_mit_enabled,
            outgoing_webhook_custom_http_headers: masked_outgoing_webhook_custom_http_headers,
            order_fulfillment_time,
            order_fulfillment_time_origin: item.order_fulfillment_time_origin,
            should_collect_cvv_during_payment: item.should_collect_cvv_during_payment,
            tax_connector_id: item.tax_connector_id,
            is_tax_connector_enabled: item.is_tax_connector_enabled,
            is_network_tokenization_enabled: item.is_network_tokenization_enabled,
            is_click_to_pay_enabled: item.is_click_to_pay_enabled,
            authentication_product_ids: item.authentication_product_ids,
        })
    }
}

#[cfg(feature = "v1")]
pub async fn create_profile_from_merchant_account(
    state: &SessionState,
    merchant_account: domain::MerchantAccount,
    request: ProfileCreate,
    key_store: &MerchantKeyStore,
) -> Result<domain::Profile, error_stack::Report<errors::ApiErrorResponse>> {
    use common_utils::ext_traits::AsyncExt;

    use crate::core;

    // Generate a unique profile id
    let profile_id = common_utils::generate_profile_id_of_default_length();
    let merchant_id = merchant_account.get_id().to_owned();

    let current_time = common_utils::date_time::now();

    let webhook_details = request.webhook_details.map(ForeignInto::foreign_into);

    let payment_response_hash_key = request
        .payment_response_hash_key
        .or(merchant_account.payment_response_hash_key)
        .unwrap_or(common_utils::crypto::generate_cryptographically_secure_random_string(64));

    let payment_link_config = request.payment_link_config.map(ForeignInto::foreign_into);
    let key_manager_state = state.into();
    let outgoing_webhook_custom_http_headers = request
        .outgoing_webhook_custom_http_headers
        .async_map(|headers| {
            core::payment_methods::cards::create_encrypted_data(
                &key_manager_state,
                key_store,
                headers,
            )
        })
        .await
        .transpose()
        .change_context(errors::ApiErrorResponse::InternalServerError)
        .attach_printable("Unable to encrypt outgoing webhook custom HTTP headers")?;

    let payout_link_config = request
        .payout_link_config
        .map(|payout_conf| match payout_conf.config.validate() {
            Ok(_) => Ok(payout_conf.foreign_into()),
            Err(e) => Err(error_stack::report!(
                errors::ApiErrorResponse::InvalidRequestData {
                    message: e.to_string()
                }
            )),
        })
        .transpose()?;

    let authentication_product_ids = request
        .authentication_product_ids
        .map(serde_json::to_value)
        .transpose()
        .change_context(errors::ApiErrorResponse::InternalServerError)
        .attach_printable("failed to parse product authentication id's to value")?;

    Ok(domain::Profile::from(domain::ProfileSetter {
        profile_id,
        merchant_id,
        profile_name: request.profile_name.unwrap_or("default".to_string()),
        created_at: current_time,
        modified_at: current_time,
        return_url: request
            .return_url
            .map(|return_url| return_url.to_string())
            .or(merchant_account.return_url),
        enable_payment_response_hash: request
            .enable_payment_response_hash
            .unwrap_or(merchant_account.enable_payment_response_hash),
        payment_response_hash_key: Some(payment_response_hash_key),
        redirect_to_merchant_with_http_post: request
            .redirect_to_merchant_with_http_post
            .unwrap_or(merchant_account.redirect_to_merchant_with_http_post),
        webhook_details: webhook_details.or(merchant_account.webhook_details),
        metadata: request.metadata,
        routing_algorithm: None,
        intent_fulfillment_time: request
            .intent_fulfillment_time
            .map(i64::from)
            .or(merchant_account.intent_fulfillment_time)
            .or(Some(common_utils::consts::DEFAULT_INTENT_FULFILLMENT_TIME)),
        frm_routing_algorithm: request
            .frm_routing_algorithm
            .or(merchant_account.frm_routing_algorithm),
        #[cfg(feature = "payouts")]
        payout_routing_algorithm: request
            .payout_routing_algorithm
            .or(merchant_account.payout_routing_algorithm),
        #[cfg(not(feature = "payouts"))]
        payout_routing_algorithm: None,
        is_recon_enabled: merchant_account.is_recon_enabled,
        applepay_verified_domains: request.applepay_verified_domains,
        payment_link_config,
        session_expiry: request
            .session_expiry
            .map(i64::from)
            .or(Some(common_utils::consts::DEFAULT_SESSION_EXPIRY)),
        authentication_connector_details: request
            .authentication_connector_details
            .map(ForeignInto::foreign_into),
        payout_link_config,
        is_connector_agnostic_mit_enabled: request.is_connector_agnostic_mit_enabled,
        is_extended_card_info_enabled: None,
        extended_card_info_config: None,
        use_billing_as_payment_method_billing: request
            .use_billing_as_payment_method_billing
            .or(Some(true)),
        collect_shipping_details_from_wallet_connector: request
            .collect_shipping_details_from_wallet_connector
            .or(Some(false)),
        collect_billing_details_from_wallet_connector: request
            .collect_billing_details_from_wallet_connector
            .or(Some(false)),
        always_collect_billing_details_from_wallet_connector: request
            .always_collect_billing_details_from_wallet_connector
            .or(Some(false)),
        always_collect_shipping_details_from_wallet_connector: request
            .always_collect_shipping_details_from_wallet_connector
            .or(Some(false)),
        outgoing_webhook_custom_http_headers: outgoing_webhook_custom_http_headers.map(Into::into),
        tax_connector_id: request.tax_connector_id,
        is_tax_connector_enabled: request.is_tax_connector_enabled,
        dynamic_routing_algorithm: None,
        is_network_tokenization_enabled: request.is_network_tokenization_enabled,
        is_auto_retries_enabled: request.is_auto_retries_enabled.unwrap_or_default(),
        max_auto_retries_enabled: request.max_auto_retries_enabled.map(i16::from),
        is_click_to_pay_enabled: request.is_click_to_pay_enabled,
<<<<<<< HEAD
        is_clear_pan_retries_enabled: request.is_clear_pan_retries_enabled.unwrap_or_default(),
=======
        authentication_product_ids,
>>>>>>> db51ec43
    }))
}<|MERGE_RESOLUTION|>--- conflicted
+++ resolved
@@ -177,11 +177,8 @@
             is_auto_retries_enabled: item.is_auto_retries_enabled,
             max_auto_retries_enabled: item.max_auto_retries_enabled,
             is_click_to_pay_enabled: item.is_click_to_pay_enabled,
-<<<<<<< HEAD
+            authentication_product_ids: item.authentication_product_ids,
             is_clear_pan_retries_enabled: item.is_clear_pan_retries_enabled,
-=======
-            authentication_product_ids: item.authentication_product_ids,
->>>>>>> db51ec43
         })
     }
 }
@@ -387,10 +384,7 @@
         is_auto_retries_enabled: request.is_auto_retries_enabled.unwrap_or_default(),
         max_auto_retries_enabled: request.max_auto_retries_enabled.map(i16::from),
         is_click_to_pay_enabled: request.is_click_to_pay_enabled,
-<<<<<<< HEAD
+        authentication_product_ids,
         is_clear_pan_retries_enabled: request.is_clear_pan_retries_enabled.unwrap_or_default(),
-=======
-        authentication_product_ids,
->>>>>>> db51ec43
     }))
 }