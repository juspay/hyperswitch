use std::collections::HashMap;

#[cfg(feature = "v2")]
pub use api_models::admin;
pub use api_models::{
    admin::{
        MaskedHeaders, MerchantAccountCreate, MerchantAccountDeleteResponse,
        MerchantAccountResponse, MerchantAccountUpdate, MerchantConnectorCreate,
        MerchantConnectorDeleteResponse, MerchantConnectorDetails, MerchantConnectorDetailsWrap,
        MerchantConnectorId, MerchantConnectorResponse, MerchantDetails, MerchantId,
        PaymentMethodsEnabled, ProfileCreate, ProfileResponse, ProfileUpdate, ToggleAllKVRequest,
        ToggleAllKVResponse, ToggleKVRequest, ToggleKVResponse, WebhookDetails,
    },
    organization::{
        OrganizationCreateRequest, OrganizationId, OrganizationResponse, OrganizationUpdateRequest,
    },
};
use common_utils::{ext_traits::ValueExt, types::keymanager as km_types};
use diesel_models::{business_profile::CardTestingGuardConfig, organization::OrganizationBridge};
use error_stack::ResultExt;
use hyperswitch_domain_models::merchant_key_store::MerchantKeyStore;
use masking::{ExposeInterface, PeekInterface, Secret};

use crate::{
    consts,
    core::errors,
    routes::SessionState,
    types::{
        domain::{
            self,
            types::{self as domain_types, AsyncLift},
        },
        transformers::{ForeignInto, ForeignTryFrom},
        ForeignFrom,
    },
    utils,
};

impl ForeignFrom<diesel_models::organization::Organization> for OrganizationResponse {
    fn foreign_from(org: diesel_models::organization::Organization) -> Self {
        Self {
            #[cfg(feature = "v2")]
            id: org.get_organization_id(),

            #[cfg(feature = "v1")]
            organization_id: org.get_organization_id(),
            organization_name: org.get_organization_name(),
            organization_details: org.organization_details,
            metadata: org.metadata,
            modified_at: org.modified_at,
            created_at: org.created_at,
        }
    }
}

#[cfg(feature = "v1")]
impl ForeignTryFrom<domain::MerchantAccount> for MerchantAccountResponse {
    type Error = error_stack::Report<errors::ParsingError>;
    fn foreign_try_from(item: domain::MerchantAccount) -> Result<Self, Self::Error> {
        let merchant_id = item.get_id().to_owned();
        let primary_business_details: Vec<api_models::admin::PrimaryBusinessDetails> = item
            .primary_business_details
            .parse_value("primary_business_details")?;

        let pm_collect_link_config: Option<api_models::admin::BusinessCollectLinkConfig> = item
            .pm_collect_link_config
            .map(|config| config.parse_value("pm_collect_link_config"))
            .transpose()?;

        Ok(Self {
            merchant_id,
            merchant_name: item.merchant_name,
            return_url: item.return_url,
            enable_payment_response_hash: item.enable_payment_response_hash,
            payment_response_hash_key: item.payment_response_hash_key,
            redirect_to_merchant_with_http_post: item.redirect_to_merchant_with_http_post,
            merchant_details: item.merchant_details,
            webhook_details: item.webhook_details.clone().map(ForeignInto::foreign_into),
            routing_algorithm: item.routing_algorithm,
            sub_merchants_enabled: item.sub_merchants_enabled,
            parent_merchant_id: item.parent_merchant_id,
            publishable_key: Some(item.publishable_key),
            metadata: item.metadata,
            locker_id: item.locker_id,
            primary_business_details,
            frm_routing_algorithm: item.frm_routing_algorithm,
            #[cfg(feature = "payouts")]
            payout_routing_algorithm: item.payout_routing_algorithm,
            organization_id: item.organization_id,
            is_recon_enabled: item.is_recon_enabled,
            default_profile: item.default_profile,
            recon_status: item.recon_status,
            pm_collect_link_config,
            product_type: item.product_type,
        })
    }
}

#[cfg(feature = "v2")]
impl ForeignTryFrom<domain::MerchantAccount> for MerchantAccountResponse {
    type Error = error_stack::Report<errors::ValidationError>;
    fn foreign_try_from(item: domain::MerchantAccount) -> Result<Self, Self::Error> {
        use common_utils::ext_traits::OptionExt;

        let id = item.get_id().to_owned();

        let merchant_name = item
            .merchant_name
            .get_required_value("merchant_name")?
            .into_inner();

        Ok(Self {
            id,
            merchant_name,
            merchant_details: item.merchant_details,
            publishable_key: item.publishable_key,
            metadata: item.metadata,
            organization_id: item.organization_id,
            recon_status: item.recon_status,
            product_type: item.product_type,
        })
    }
}
#[cfg(feature = "v1")]
impl ForeignTryFrom<domain::Profile> for ProfileResponse {
    type Error = error_stack::Report<errors::ParsingError>;

    fn foreign_try_from(item: domain::Profile) -> Result<Self, Self::Error> {
        let profile_id = item.get_id().to_owned();
        let outgoing_webhook_custom_http_headers = item
            .outgoing_webhook_custom_http_headers
            .map(|headers| {
                headers
                    .into_inner()
                    .expose()
                    .parse_value::<HashMap<String, Secret<String>>>(
                        "HashMap<String, Secret<String>>",
                    )
            })
            .transpose()?;
        let masked_outgoing_webhook_custom_http_headers =
            outgoing_webhook_custom_http_headers.map(MaskedHeaders::from_headers);

        let card_testing_guard_config = item
            .card_testing_guard_config
            .or(Some(CardTestingGuardConfig::default()));

        Ok(Self {
            merchant_id: item.merchant_id,
            profile_id,
            profile_name: item.profile_name,
            return_url: item.return_url,
            enable_payment_response_hash: item.enable_payment_response_hash,
            payment_response_hash_key: item.payment_response_hash_key,
            redirect_to_merchant_with_http_post: item.redirect_to_merchant_with_http_post,
            webhook_details: item.webhook_details.map(ForeignInto::foreign_into),
            metadata: item.metadata,
            routing_algorithm: item.routing_algorithm,
            intent_fulfillment_time: item.intent_fulfillment_time,
            frm_routing_algorithm: item.frm_routing_algorithm,
            #[cfg(feature = "payouts")]
            payout_routing_algorithm: item.payout_routing_algorithm,
            applepay_verified_domains: item.applepay_verified_domains,
            payment_link_config: item.payment_link_config.map(ForeignInto::foreign_into),
            session_expiry: item.session_expiry,
            authentication_connector_details: item
                .authentication_connector_details
                .map(ForeignInto::foreign_into),
            payout_link_config: item.payout_link_config.map(ForeignInto::foreign_into),
            use_billing_as_payment_method_billing: item.use_billing_as_payment_method_billing,
            extended_card_info_config: item
                .extended_card_info_config
                .map(|config| config.expose().parse_value("ExtendedCardInfoConfig"))
                .transpose()?,
            collect_shipping_details_from_wallet_connector: item
                .collect_shipping_details_from_wallet_connector,
            collect_billing_details_from_wallet_connector: item
                .collect_billing_details_from_wallet_connector,
            always_collect_billing_details_from_wallet_connector: item
                .always_collect_billing_details_from_wallet_connector,
            always_collect_shipping_details_from_wallet_connector: item
                .always_collect_shipping_details_from_wallet_connector,
            is_connector_agnostic_mit_enabled: item.is_connector_agnostic_mit_enabled,
            outgoing_webhook_custom_http_headers: masked_outgoing_webhook_custom_http_headers,
            tax_connector_id: item.tax_connector_id,
            is_tax_connector_enabled: item.is_tax_connector_enabled,
            is_network_tokenization_enabled: item.is_network_tokenization_enabled,
            is_auto_retries_enabled: item.is_auto_retries_enabled,
            max_auto_retries_enabled: item.max_auto_retries_enabled,
            always_request_extended_authorization: item.always_request_extended_authorization,
            is_click_to_pay_enabled: item.is_click_to_pay_enabled,
            authentication_product_ids: item.authentication_product_ids,
            card_testing_guard_config: card_testing_guard_config.map(ForeignInto::foreign_into),
            is_clear_pan_retries_enabled: item.is_clear_pan_retries_enabled,
            force_3ds_challenge: item.force_3ds_challenge,
            is_debit_routing_enabled: Some(item.is_debit_routing_enabled),
            merchant_business_country: item.merchant_business_country,
        })
    }
}

#[cfg(feature = "v2")]
impl ForeignTryFrom<domain::Profile> for ProfileResponse {
    type Error = error_stack::Report<errors::ParsingError>;

    fn foreign_try_from(item: domain::Profile) -> Result<Self, Self::Error> {
        let id = item.get_id().to_owned();

        let outgoing_webhook_custom_http_headers = item
            .outgoing_webhook_custom_http_headers
            .map(|headers| {
                headers
                    .into_inner()
                    .expose()
                    .parse_value::<HashMap<String, Secret<String>>>(
                        "HashMap<String, Secret<String>>",
                    )
            })
            .transpose()?;

        let order_fulfillment_time = item
            .order_fulfillment_time
            .map(admin::OrderFulfillmentTime::try_new)
            .transpose()
            .change_context(errors::ParsingError::IntegerOverflow)?;
        let masked_outgoing_webhook_custom_http_headers =
            outgoing_webhook_custom_http_headers.map(MaskedHeaders::from_headers);

        let card_testing_guard_config = item
            .card_testing_guard_config
            .or(Some(CardTestingGuardConfig::default()));

        Ok(Self {
            merchant_id: item.merchant_id,
            id,
            profile_name: item.profile_name,
            return_url: item.return_url,
            enable_payment_response_hash: item.enable_payment_response_hash,
            payment_response_hash_key: item.payment_response_hash_key,
            redirect_to_merchant_with_http_post: item.redirect_to_merchant_with_http_post,
            webhook_details: item.webhook_details.map(ForeignInto::foreign_into),
            metadata: item.metadata,
            applepay_verified_domains: item.applepay_verified_domains,
            payment_link_config: item.payment_link_config.map(ForeignInto::foreign_into),
            session_expiry: item.session_expiry,
            authentication_connector_details: item
                .authentication_connector_details
                .map(ForeignInto::foreign_into),
            payout_link_config: item.payout_link_config.map(ForeignInto::foreign_into),
            use_billing_as_payment_method_billing: item.use_billing_as_payment_method_billing,
            extended_card_info_config: item
                .extended_card_info_config
                .map(|config| config.expose().parse_value("ExtendedCardInfoConfig"))
                .transpose()?,
            collect_shipping_details_from_wallet_connector_if_required: item
                .collect_shipping_details_from_wallet_connector,
            collect_billing_details_from_wallet_connector_if_required: item
                .collect_billing_details_from_wallet_connector,
            always_collect_shipping_details_from_wallet_connector: item
                .always_collect_shipping_details_from_wallet_connector,
            always_collect_billing_details_from_wallet_connector: item
                .always_collect_billing_details_from_wallet_connector,
            is_connector_agnostic_mit_enabled: item.is_connector_agnostic_mit_enabled,
            outgoing_webhook_custom_http_headers: masked_outgoing_webhook_custom_http_headers,
            order_fulfillment_time,
            order_fulfillment_time_origin: item.order_fulfillment_time_origin,
            should_collect_cvv_during_payment: item.should_collect_cvv_during_payment,
            tax_connector_id: item.tax_connector_id,
            is_tax_connector_enabled: item.is_tax_connector_enabled,
            is_network_tokenization_enabled: item.is_network_tokenization_enabled,
            is_click_to_pay_enabled: item.is_click_to_pay_enabled,
            authentication_product_ids: item.authentication_product_ids,
            card_testing_guard_config: card_testing_guard_config.map(ForeignInto::foreign_into),
            is_clear_pan_retries_enabled: item.is_clear_pan_retries_enabled,
            is_debit_routing_enabled: Some(item.is_debit_routing_enabled),
            merchant_business_country: item.merchant_business_country,
            is_external_vault_enabled: item.is_external_vault_enabled,
<<<<<<< HEAD
            vault_connector_details: item.vault_connector_details.map(ForeignInto::foreign_into),
=======
            external_vault_connector_details: item
                .external_vault_connector_details
                .map(ForeignInto::foreign_into),
>>>>>>> 7fe67be1
        })
    }
}

#[cfg(feature = "v1")]
pub async fn create_profile_from_merchant_account(
    state: &SessionState,
    merchant_account: domain::MerchantAccount,
    request: ProfileCreate,
    key_store: &MerchantKeyStore,
) -> Result<domain::Profile, error_stack::Report<errors::ApiErrorResponse>> {
    use common_utils::ext_traits::AsyncExt;
    use diesel_models::business_profile::CardTestingGuardConfig;

    use crate::core;

    // Generate a unique profile id
    let profile_id = common_utils::generate_profile_id_of_default_length();
    let merchant_id = merchant_account.get_id().to_owned();

    let current_time = common_utils::date_time::now();

    let webhook_details = request.webhook_details.map(ForeignInto::foreign_into);

    let payment_response_hash_key = request
        .payment_response_hash_key
        .or(merchant_account.payment_response_hash_key)
        .unwrap_or(common_utils::crypto::generate_cryptographically_secure_random_string(64));

    let payment_link_config = request.payment_link_config.map(ForeignInto::foreign_into);
    let key_manager_state = state.into();
    let outgoing_webhook_custom_http_headers = request
        .outgoing_webhook_custom_http_headers
        .async_map(|headers| {
            core::payment_methods::cards::create_encrypted_data(
                &key_manager_state,
                key_store,
                headers,
            )
        })
        .await
        .transpose()
        .change_context(errors::ApiErrorResponse::InternalServerError)
        .attach_printable("Unable to encrypt outgoing webhook custom HTTP headers")?;

    let payout_link_config = request
        .payout_link_config
        .map(|payout_conf| match payout_conf.config.validate() {
            Ok(_) => Ok(payout_conf.foreign_into()),
            Err(e) => Err(error_stack::report!(
                errors::ApiErrorResponse::InvalidRequestData {
                    message: e.to_string()
                }
            )),
        })
        .transpose()?;

    let key = key_store.key.clone().into_inner();
    let key_manager_state = state.into();

    let card_testing_secret_key = Some(Secret::new(utils::generate_id(
        consts::FINGERPRINT_SECRET_LENGTH,
        "fs",
    )));

    let card_testing_guard_config = request
        .card_testing_guard_config
        .map(CardTestingGuardConfig::foreign_from)
        .or(Some(CardTestingGuardConfig::default()));

    Ok(domain::Profile::from(domain::ProfileSetter {
        profile_id,
        merchant_id,
        profile_name: request.profile_name.unwrap_or("default".to_string()),
        created_at: current_time,
        modified_at: current_time,
        return_url: request
            .return_url
            .map(|return_url| return_url.to_string())
            .or(merchant_account.return_url),
        enable_payment_response_hash: request
            .enable_payment_response_hash
            .unwrap_or(merchant_account.enable_payment_response_hash),
        payment_response_hash_key: Some(payment_response_hash_key),
        redirect_to_merchant_with_http_post: request
            .redirect_to_merchant_with_http_post
            .unwrap_or(merchant_account.redirect_to_merchant_with_http_post),
        webhook_details: webhook_details.or(merchant_account.webhook_details),
        metadata: request.metadata,
        routing_algorithm: None,
        intent_fulfillment_time: request
            .intent_fulfillment_time
            .map(i64::from)
            .or(merchant_account.intent_fulfillment_time)
            .or(Some(common_utils::consts::DEFAULT_INTENT_FULFILLMENT_TIME)),
        frm_routing_algorithm: request
            .frm_routing_algorithm
            .or(merchant_account.frm_routing_algorithm),
        #[cfg(feature = "payouts")]
        payout_routing_algorithm: request
            .payout_routing_algorithm
            .or(merchant_account.payout_routing_algorithm),
        #[cfg(not(feature = "payouts"))]
        payout_routing_algorithm: None,
        is_recon_enabled: merchant_account.is_recon_enabled,
        applepay_verified_domains: request.applepay_verified_domains,
        payment_link_config,
        session_expiry: request
            .session_expiry
            .map(i64::from)
            .or(Some(common_utils::consts::DEFAULT_SESSION_EXPIRY)),
        authentication_connector_details: request
            .authentication_connector_details
            .map(ForeignInto::foreign_into),
        payout_link_config,
        is_connector_agnostic_mit_enabled: request.is_connector_agnostic_mit_enabled,
        is_extended_card_info_enabled: None,
        extended_card_info_config: None,
        use_billing_as_payment_method_billing: request
            .use_billing_as_payment_method_billing
            .or(Some(true)),
        collect_shipping_details_from_wallet_connector: request
            .collect_shipping_details_from_wallet_connector
            .or(Some(false)),
        collect_billing_details_from_wallet_connector: request
            .collect_billing_details_from_wallet_connector
            .or(Some(false)),
        always_collect_billing_details_from_wallet_connector: request
            .always_collect_billing_details_from_wallet_connector
            .or(Some(false)),
        always_collect_shipping_details_from_wallet_connector: request
            .always_collect_shipping_details_from_wallet_connector
            .or(Some(false)),
        outgoing_webhook_custom_http_headers,
        tax_connector_id: request.tax_connector_id,
        is_tax_connector_enabled: request.is_tax_connector_enabled,
        dynamic_routing_algorithm: None,
        is_network_tokenization_enabled: request.is_network_tokenization_enabled,
        is_auto_retries_enabled: request.is_auto_retries_enabled.unwrap_or_default(),
        max_auto_retries_enabled: request.max_auto_retries_enabled.map(i16::from),
        always_request_extended_authorization: request.always_request_extended_authorization,
        is_click_to_pay_enabled: request.is_click_to_pay_enabled,
        authentication_product_ids: request.authentication_product_ids,
        card_testing_guard_config,
        card_testing_secret_key: card_testing_secret_key
            .async_lift(|inner| async {
                domain_types::crypto_operation(
                    &key_manager_state,
                    common_utils::type_name!(domain::Profile),
                    domain_types::CryptoOperation::EncryptOptional(inner),
                    km_types::Identifier::Merchant(key_store.merchant_id.clone()),
                    key.peek(),
                )
                .await
                .and_then(|val| val.try_into_optionaloperation())
            })
            .await
            .change_context(errors::ApiErrorResponse::InternalServerError)
            .attach_printable("error while generating card testing secret key")?,
        is_clear_pan_retries_enabled: request.is_clear_pan_retries_enabled.unwrap_or_default(),
        force_3ds_challenge: request.force_3ds_challenge.unwrap_or_default(),
        is_debit_routing_enabled: request.is_debit_routing_enabled.unwrap_or_default(),
        merchant_business_country: request.merchant_business_country,
    }))
}<|MERGE_RESOLUTION|>--- conflicted
+++ resolved
@@ -275,13 +275,9 @@
             is_debit_routing_enabled: Some(item.is_debit_routing_enabled),
             merchant_business_country: item.merchant_business_country,
             is_external_vault_enabled: item.is_external_vault_enabled,
-<<<<<<< HEAD
-            vault_connector_details: item.vault_connector_details.map(ForeignInto::foreign_into),
-=======
             external_vault_connector_details: item
                 .external_vault_connector_details
                 .map(ForeignInto::foreign_into),
->>>>>>> 7fe67be1
         })
     }
 }
