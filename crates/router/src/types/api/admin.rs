--- conflicted
+++ resolved
@@ -319,11 +319,8 @@
                 .map(ForeignInto::foreign_into),
             merchant_category_code: item.merchant_category_code,
             merchant_country_code: item.merchant_country_code,
-<<<<<<< HEAD
+            split_txns_enabled: item.split_txns_enabled,
             revenue_recovery_retry_algorithm_type: item.revenue_recovery_retry_algorithm_type,
-=======
-            split_txns_enabled: item.split_txns_enabled,
->>>>>>> 5e1fd0b1
         })
     }
 }
