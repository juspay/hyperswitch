use std::collections::{BTreeMap, HashMap};

#[cfg(feature = "v2")]
pub use api_models::admin;
pub use api_models::{
    admin::{
        MaskedHeaders, MerchantAccountCreate, MerchantAccountDeleteResponse,
        MerchantAccountResponse, MerchantAccountUpdate, MerchantConnectorCreate,
        MerchantConnectorDeleteResponse, MerchantConnectorDetails, MerchantConnectorDetailsWrap,
        MerchantConnectorId, MerchantConnectorResponse, MerchantDetails, MerchantId,
        PaymentMethodsEnabled, ProfileCreate, ProfileResponse, ProfileUpdate, ToggleAllKVRequest,
        ToggleAllKVResponse, ToggleKVRequest, ToggleKVResponse, WebhookDetails,
    },
    organization::{
        OrganizationCreateRequest, OrganizationId, OrganizationResponse, OrganizationUpdateRequest,
    },
};
use common_utils::{ext_traits::ValueExt, types::keymanager as km_types};
use diesel_models::{business_profile::CardTestingGuardConfig, organization::OrganizationBridge};
use error_stack::ResultExt;
use hyperswitch_domain_models::merchant_key_store::MerchantKeyStore;
use masking::{ExposeInterface, PeekInterface, Secret};

use crate::{
    consts,
    core::errors,
    routes::SessionState,
    types::{
        domain::{
            self,
            types::{self as domain_types, AsyncLift},
        },
        transformers::{ForeignInto, ForeignTryFrom},
        ForeignFrom,
    },
    utils,
};

#[derive(Clone, Debug, serde::Serialize, serde::Deserialize)]
pub struct ProfileAcquirerConfigs {
    pub acquirer_config_map: Option<common_types::domain::AcquirerConfigMap>,
    pub profile_id: common_utils::id_type::ProfileId,
}

impl From<ProfileAcquirerConfigs> for Vec<api_models::profile_acquirer::ProfileAcquirerResponse> {
    fn from(item: ProfileAcquirerConfigs) -> Self {
        item.acquirer_config_map
            .map(|config_map_val| {
                let mut vec: Vec<_> = config_map_val.0.into_iter().collect();
                vec.sort_by_key(|k| k.0.clone());
                vec.into_iter()
                    .map(|(profile_acquirer_id, acquirer_config)| {
                        api_models::profile_acquirer::ProfileAcquirerResponse::from((
                            profile_acquirer_id,
                            &item.profile_id,
                            &acquirer_config,
                        ))
                    })
                    .collect::<Vec<api_models::profile_acquirer::ProfileAcquirerResponse>>()
            })
            .unwrap_or_default()
    }
}

impl ForeignFrom<diesel_models::organization::Organization> for OrganizationResponse {
    fn foreign_from(org: diesel_models::organization::Organization) -> Self {
        Self {
            #[cfg(feature = "v2")]
            id: org.get_organization_id(),

            #[cfg(feature = "v1")]
            organization_id: org.get_organization_id(),
            organization_name: org.get_organization_name(),
            organization_details: org.organization_details,
            metadata: org.metadata,
            modified_at: org.modified_at,
            created_at: org.created_at,
        }
    }
}

#[cfg(feature = "v1")]
impl ForeignTryFrom<domain::MerchantAccount> for MerchantAccountResponse {
    type Error = error_stack::Report<errors::ParsingError>;
    fn foreign_try_from(item: domain::MerchantAccount) -> Result<Self, Self::Error> {
        let merchant_id = item.get_id().to_owned();
        let primary_business_details: Vec<api_models::admin::PrimaryBusinessDetails> = item
            .primary_business_details
            .parse_value("primary_business_details")?;

        let pm_collect_link_config: Option<api_models::admin::BusinessCollectLinkConfig> = item
            .pm_collect_link_config
            .map(|config| config.parse_value("pm_collect_link_config"))
            .transpose()?;

        Ok(Self {
            merchant_id,
            merchant_name: item.merchant_name,
            return_url: item.return_url,
            enable_payment_response_hash: item.enable_payment_response_hash,
            payment_response_hash_key: item.payment_response_hash_key,
            redirect_to_merchant_with_http_post: item.redirect_to_merchant_with_http_post,
            merchant_details: item.merchant_details,
            webhook_details: item.webhook_details.clone().map(ForeignInto::foreign_into),
            routing_algorithm: item.routing_algorithm,
            sub_merchants_enabled: item.sub_merchants_enabled,
            parent_merchant_id: item.parent_merchant_id,
            publishable_key: Some(item.publishable_key),
            metadata: item.metadata,
            locker_id: item.locker_id,
            primary_business_details,
            frm_routing_algorithm: item.frm_routing_algorithm,
            #[cfg(feature = "payouts")]
            payout_routing_algorithm: item.payout_routing_algorithm,
            organization_id: item.organization_id,
            is_recon_enabled: item.is_recon_enabled,
            default_profile: item.default_profile,
            recon_status: item.recon_status,
            pm_collect_link_config,
            product_type: item.product_type,
            merchant_account_type: item.merchant_account_type,
        })
    }
}

#[cfg(feature = "v2")]
impl ForeignTryFrom<domain::MerchantAccount> for MerchantAccountResponse {
    type Error = error_stack::Report<errors::ValidationError>;
    fn foreign_try_from(item: domain::MerchantAccount) -> Result<Self, Self::Error> {
        use common_utils::ext_traits::OptionExt;

        let id = item.get_id().to_owned();

        let merchant_name = item
            .merchant_name
            .get_required_value("merchant_name")?
            .into_inner();

        Ok(Self {
            id,
            merchant_name,
            merchant_details: item.merchant_details,
            publishable_key: item.publishable_key,
            metadata: item.metadata,
            organization_id: item.organization_id,
            recon_status: item.recon_status,
            product_type: item.product_type,
        })
    }
}
#[cfg(feature = "v1")]
impl ForeignTryFrom<domain::Profile> for ProfileResponse {
    type Error = error_stack::Report<errors::ParsingError>;

    fn foreign_try_from(item: domain::Profile) -> Result<Self, Self::Error> {
        let profile_id = item.get_id().to_owned();
        let outgoing_webhook_custom_http_headers = item
            .outgoing_webhook_custom_http_headers
            .map(|headers| {
                headers
                    .into_inner()
                    .expose()
                    .parse_value::<HashMap<String, Secret<String>>>(
                        "HashMap<String, Secret<String>>",
                    )
            })
            .transpose()?;
        let masked_outgoing_webhook_custom_http_headers =
            outgoing_webhook_custom_http_headers.map(MaskedHeaders::from_headers);

        let card_testing_guard_config = item
            .card_testing_guard_config
            .or(Some(CardTestingGuardConfig::default()));

        Ok(Self {
            merchant_id: item.merchant_id,
            profile_id: profile_id.clone(),
            profile_name: item.profile_name,
            return_url: item.return_url,
            enable_payment_response_hash: item.enable_payment_response_hash,
            payment_response_hash_key: item.payment_response_hash_key,
            redirect_to_merchant_with_http_post: item.redirect_to_merchant_with_http_post,
            webhook_details: item.webhook_details.map(ForeignInto::foreign_into),
            metadata: item.metadata,
            routing_algorithm: item.routing_algorithm,
            intent_fulfillment_time: item.intent_fulfillment_time,
            frm_routing_algorithm: item.frm_routing_algorithm,
            #[cfg(feature = "payouts")]
            payout_routing_algorithm: item.payout_routing_algorithm,
            applepay_verified_domains: item.applepay_verified_domains,
            payment_link_config: item.payment_link_config.map(ForeignInto::foreign_into),
            session_expiry: item.session_expiry,
            authentication_connector_details: item
                .authentication_connector_details
                .map(ForeignInto::foreign_into),
            payout_link_config: item.payout_link_config.map(ForeignInto::foreign_into),
            use_billing_as_payment_method_billing: item.use_billing_as_payment_method_billing,
            extended_card_info_config: item
                .extended_card_info_config
                .map(|config| config.expose().parse_value("ExtendedCardInfoConfig"))
                .transpose()?,
            collect_shipping_details_from_wallet_connector: item
                .collect_shipping_details_from_wallet_connector,
            collect_billing_details_from_wallet_connector: item
                .collect_billing_details_from_wallet_connector,
            always_collect_billing_details_from_wallet_connector: item
                .always_collect_billing_details_from_wallet_connector,
            always_collect_shipping_details_from_wallet_connector: item
                .always_collect_shipping_details_from_wallet_connector,
            is_connector_agnostic_mit_enabled: item.is_connector_agnostic_mit_enabled,
            outgoing_webhook_custom_http_headers: masked_outgoing_webhook_custom_http_headers,
            tax_connector_id: item.tax_connector_id,
            is_tax_connector_enabled: item.is_tax_connector_enabled,
            is_network_tokenization_enabled: item.is_network_tokenization_enabled,
            is_auto_retries_enabled: item.is_auto_retries_enabled,
            max_auto_retries_enabled: item.max_auto_retries_enabled,
            always_request_extended_authorization: item.always_request_extended_authorization,
            is_click_to_pay_enabled: item.is_click_to_pay_enabled,
            authentication_product_ids: item.authentication_product_ids,
            card_testing_guard_config: card_testing_guard_config.map(ForeignInto::foreign_into),
            is_clear_pan_retries_enabled: item.is_clear_pan_retries_enabled,
            force_3ds_challenge: item.force_3ds_challenge,
            is_debit_routing_enabled: Some(item.is_debit_routing_enabled),
            merchant_business_country: item.merchant_business_country,
            is_pre_network_tokenization_enabled: item.is_pre_network_tokenization_enabled,
<<<<<<< HEAD
            acquirer_configs: Some(
                ProfileAcquirerConfigs {
                    acquirer_config_map: item.acquirer_config_map.clone(),
                    profile_id: profile_id.clone(),
                }
                .into(),
            ),
=======
            acquirer_configs: item.acquirer_config_map,
            is_iframe_redirection_enabled: item.is_iframe_redirection_enabled,
>>>>>>> eb963dff
        })
    }
}

#[cfg(feature = "v2")]
impl ForeignTryFrom<domain::Profile> for ProfileResponse {
    type Error = error_stack::Report<errors::ParsingError>;

    fn foreign_try_from(item: domain::Profile) -> Result<Self, Self::Error> {
        let id = item.get_id().to_owned();

        let outgoing_webhook_custom_http_headers = item
            .outgoing_webhook_custom_http_headers
            .map(|headers| {
                headers
                    .into_inner()
                    .expose()
                    .parse_value::<HashMap<String, Secret<String>>>(
                        "HashMap<String, Secret<String>>",
                    )
            })
            .transpose()?;

        let order_fulfillment_time = item
            .order_fulfillment_time
            .map(admin::OrderFulfillmentTime::try_new)
            .transpose()
            .change_context(errors::ParsingError::IntegerOverflow)?;
        let masked_outgoing_webhook_custom_http_headers =
            outgoing_webhook_custom_http_headers.map(MaskedHeaders::from_headers);

        let card_testing_guard_config = item
            .card_testing_guard_config
            .or(Some(CardTestingGuardConfig::default()));

        Ok(Self {
            merchant_id: item.merchant_id,
            id,
            profile_name: item.profile_name,
            return_url: item.return_url,
            enable_payment_response_hash: item.enable_payment_response_hash,
            payment_response_hash_key: item.payment_response_hash_key,
            redirect_to_merchant_with_http_post: item.redirect_to_merchant_with_http_post,
            webhook_details: item.webhook_details.map(ForeignInto::foreign_into),
            metadata: item.metadata,
            applepay_verified_domains: item.applepay_verified_domains,
            payment_link_config: item.payment_link_config.map(ForeignInto::foreign_into),
            session_expiry: item.session_expiry,
            authentication_connector_details: item
                .authentication_connector_details
                .map(ForeignInto::foreign_into),
            payout_link_config: item.payout_link_config.map(ForeignInto::foreign_into),
            use_billing_as_payment_method_billing: item.use_billing_as_payment_method_billing,
            extended_card_info_config: item
                .extended_card_info_config
                .map(|config| config.expose().parse_value("ExtendedCardInfoConfig"))
                .transpose()?,
            collect_shipping_details_from_wallet_connector_if_required: item
                .collect_shipping_details_from_wallet_connector,
            collect_billing_details_from_wallet_connector_if_required: item
                .collect_billing_details_from_wallet_connector,
            always_collect_shipping_details_from_wallet_connector: item
                .always_collect_shipping_details_from_wallet_connector,
            always_collect_billing_details_from_wallet_connector: item
                .always_collect_billing_details_from_wallet_connector,
            is_connector_agnostic_mit_enabled: item.is_connector_agnostic_mit_enabled,
            outgoing_webhook_custom_http_headers: masked_outgoing_webhook_custom_http_headers,
            order_fulfillment_time,
            order_fulfillment_time_origin: item.order_fulfillment_time_origin,
            should_collect_cvv_during_payment: item.should_collect_cvv_during_payment,
            tax_connector_id: item.tax_connector_id,
            is_tax_connector_enabled: item.is_tax_connector_enabled,
            is_network_tokenization_enabled: item.is_network_tokenization_enabled,
            is_click_to_pay_enabled: item.is_click_to_pay_enabled,
            authentication_product_ids: item.authentication_product_ids,
            card_testing_guard_config: card_testing_guard_config.map(ForeignInto::foreign_into),
            is_clear_pan_retries_enabled: item.is_clear_pan_retries_enabled,
            is_debit_routing_enabled: Some(item.is_debit_routing_enabled),
            merchant_business_country: item.merchant_business_country,
            is_iframe_redirection_enabled: item.is_iframe_redirection_enabled,
            is_external_vault_enabled: item.is_external_vault_enabled,
            external_vault_connector_details: item
                .external_vault_connector_details
                .map(ForeignInto::foreign_into),
        })
    }
}

#[cfg(feature = "v1")]
pub async fn create_profile_from_merchant_account(
    state: &SessionState,
    merchant_account: domain::MerchantAccount,
    request: ProfileCreate,
    key_store: &MerchantKeyStore,
) -> Result<domain::Profile, error_stack::Report<errors::ApiErrorResponse>> {
    use common_utils::ext_traits::AsyncExt;
    use diesel_models::business_profile::CardTestingGuardConfig;

    use crate::core;

    // Generate a unique profile id
    let profile_id = common_utils::generate_profile_id_of_default_length();
    let merchant_id = merchant_account.get_id().to_owned();

    let current_time = common_utils::date_time::now();

    let webhook_details = request.webhook_details.map(ForeignInto::foreign_into);

    let payment_response_hash_key = request
        .payment_response_hash_key
        .or(merchant_account.payment_response_hash_key)
        .unwrap_or(common_utils::crypto::generate_cryptographically_secure_random_string(64));

    let payment_link_config = request.payment_link_config.map(ForeignInto::foreign_into);
    let key_manager_state = state.into();
    let outgoing_webhook_custom_http_headers = request
        .outgoing_webhook_custom_http_headers
        .async_map(|headers| {
            core::payment_methods::cards::create_encrypted_data(
                &key_manager_state,
                key_store,
                headers,
            )
        })
        .await
        .transpose()
        .change_context(errors::ApiErrorResponse::InternalServerError)
        .attach_printable("Unable to encrypt outgoing webhook custom HTTP headers")?;

    let payout_link_config = request
        .payout_link_config
        .map(|payout_conf| match payout_conf.config.validate() {
            Ok(_) => Ok(payout_conf.foreign_into()),
            Err(e) => Err(error_stack::report!(
                errors::ApiErrorResponse::InvalidRequestData {
                    message: e.to_string()
                }
            )),
        })
        .transpose()?;

    let key = key_store.key.clone().into_inner();
    let key_manager_state = state.into();

    let card_testing_secret_key = Some(Secret::new(utils::generate_id(
        consts::FINGERPRINT_SECRET_LENGTH,
        "fs",
    )));

    let card_testing_guard_config = request
        .card_testing_guard_config
        .map(CardTestingGuardConfig::foreign_from)
        .or(Some(CardTestingGuardConfig::default()));

    Ok(domain::Profile::from(domain::ProfileSetter {
        profile_id,
        merchant_id,
        profile_name: request.profile_name.unwrap_or("default".to_string()),
        created_at: current_time,
        modified_at: current_time,
        return_url: request
            .return_url
            .map(|return_url| return_url.to_string())
            .or(merchant_account.return_url),
        enable_payment_response_hash: request
            .enable_payment_response_hash
            .unwrap_or(merchant_account.enable_payment_response_hash),
        payment_response_hash_key: Some(payment_response_hash_key),
        redirect_to_merchant_with_http_post: request
            .redirect_to_merchant_with_http_post
            .unwrap_or(merchant_account.redirect_to_merchant_with_http_post),
        webhook_details: webhook_details.or(merchant_account.webhook_details),
        metadata: request.metadata,
        routing_algorithm: None,
        intent_fulfillment_time: request
            .intent_fulfillment_time
            .map(i64::from)
            .or(merchant_account.intent_fulfillment_time)
            .or(Some(common_utils::consts::DEFAULT_INTENT_FULFILLMENT_TIME)),
        frm_routing_algorithm: request
            .frm_routing_algorithm
            .or(merchant_account.frm_routing_algorithm),
        #[cfg(feature = "payouts")]
        payout_routing_algorithm: request
            .payout_routing_algorithm
            .or(merchant_account.payout_routing_algorithm),
        #[cfg(not(feature = "payouts"))]
        payout_routing_algorithm: None,
        is_recon_enabled: merchant_account.is_recon_enabled,
        applepay_verified_domains: request.applepay_verified_domains,
        payment_link_config,
        session_expiry: request
            .session_expiry
            .map(i64::from)
            .or(Some(common_utils::consts::DEFAULT_SESSION_EXPIRY)),
        authentication_connector_details: request
            .authentication_connector_details
            .map(ForeignInto::foreign_into),
        payout_link_config,
        is_connector_agnostic_mit_enabled: request.is_connector_agnostic_mit_enabled,
        is_extended_card_info_enabled: None,
        extended_card_info_config: None,
        use_billing_as_payment_method_billing: request
            .use_billing_as_payment_method_billing
            .or(Some(true)),
        collect_shipping_details_from_wallet_connector: request
            .collect_shipping_details_from_wallet_connector
            .or(Some(false)),
        collect_billing_details_from_wallet_connector: request
            .collect_billing_details_from_wallet_connector
            .or(Some(false)),
        always_collect_billing_details_from_wallet_connector: request
            .always_collect_billing_details_from_wallet_connector
            .or(Some(false)),
        always_collect_shipping_details_from_wallet_connector: request
            .always_collect_shipping_details_from_wallet_connector
            .or(Some(false)),
        outgoing_webhook_custom_http_headers,
        tax_connector_id: request.tax_connector_id,
        is_tax_connector_enabled: request.is_tax_connector_enabled,
        dynamic_routing_algorithm: None,
        is_network_tokenization_enabled: request.is_network_tokenization_enabled,
        is_auto_retries_enabled: request.is_auto_retries_enabled.unwrap_or_default(),
        max_auto_retries_enabled: request.max_auto_retries_enabled.map(i16::from),
        always_request_extended_authorization: request.always_request_extended_authorization,
        is_click_to_pay_enabled: request.is_click_to_pay_enabled,
        authentication_product_ids: request.authentication_product_ids,
        card_testing_guard_config,
        card_testing_secret_key: card_testing_secret_key
            .async_lift(|inner| async {
                domain_types::crypto_operation(
                    &key_manager_state,
                    common_utils::type_name!(domain::Profile),
                    domain_types::CryptoOperation::EncryptOptional(inner),
                    km_types::Identifier::Merchant(key_store.merchant_id.clone()),
                    key.peek(),
                )
                .await
                .and_then(|val| val.try_into_optionaloperation())
            })
            .await
            .change_context(errors::ApiErrorResponse::InternalServerError)
            .attach_printable("error while generating card testing secret key")?,
        is_clear_pan_retries_enabled: request.is_clear_pan_retries_enabled.unwrap_or_default(),
        force_3ds_challenge: request.force_3ds_challenge.unwrap_or_default(),
        is_debit_routing_enabled: request.is_debit_routing_enabled.unwrap_or_default(),
        merchant_business_country: request.merchant_business_country,
        is_iframe_redirection_enabled: request.is_iframe_redirection_enabled,
        is_pre_network_tokenization_enabled: request
            .is_pre_network_tokenization_enabled
            .unwrap_or_default(),
    }))
}<|MERGE_RESOLUTION|>--- conflicted
+++ resolved
@@ -1,4 +1,4 @@
-use std::collections::{BTreeMap, HashMap};
+use std::collections::HashMap;
 
 #[cfg(feature = "v2")]
 pub use api_models::admin;
@@ -42,7 +42,7 @@
     pub profile_id: common_utils::id_type::ProfileId,
 }
 
-impl From<ProfileAcquirerConfigs> for Vec<api_models::profile_acquirer::ProfileAcquirerResponse> {
+impl From<ProfileAcquirerConfigs> for Option<Vec<api_models::profile_acquirer::ProfileAcquirerResponse>> {
     fn from(item: ProfileAcquirerConfigs) -> Self {
         item.acquirer_config_map
             .map(|config_map_val| {
@@ -58,7 +58,6 @@
                     })
                     .collect::<Vec<api_models::profile_acquirer::ProfileAcquirerResponse>>()
             })
-            .unwrap_or_default()
     }
 }
 
@@ -223,18 +222,13 @@
             is_debit_routing_enabled: Some(item.is_debit_routing_enabled),
             merchant_business_country: item.merchant_business_country,
             is_pre_network_tokenization_enabled: item.is_pre_network_tokenization_enabled,
-<<<<<<< HEAD
-            acquirer_configs: Some(
+            acquirer_configs:
                 ProfileAcquirerConfigs {
                     acquirer_config_map: item.acquirer_config_map.clone(),
                     profile_id: profile_id.clone(),
                 }
                 .into(),
-            ),
-=======
-            acquirer_configs: item.acquirer_config_map,
             is_iframe_redirection_enabled: item.is_iframe_redirection_enabled,
->>>>>>> eb963dff
         })
     }
 }
