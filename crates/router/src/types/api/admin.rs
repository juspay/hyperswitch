--- conflicted
+++ resolved
@@ -184,13 +184,10 @@
             always_request_extended_authorization: item.always_request_extended_authorization,
             is_click_to_pay_enabled: item.is_click_to_pay_enabled,
             authentication_product_ids: item.authentication_product_ids,
-<<<<<<< HEAD
-            is_clear_pan_retries_enabled: item.is_clear_pan_retries_enabled,
-=======
             card_testing_guard_config: item
                 .card_testing_guard_config
                 .map(ForeignInto::foreign_into),
->>>>>>> 122c35da
+            is_clear_pan_retries_enabled: item.is_clear_pan_retries_enabled,
         })
     }
 }
@@ -262,13 +259,10 @@
             is_network_tokenization_enabled: item.is_network_tokenization_enabled,
             is_click_to_pay_enabled: item.is_click_to_pay_enabled,
             authentication_product_ids: item.authentication_product_ids,
-<<<<<<< HEAD
-            is_clear_pan_retries_enabled: item.is_clear_pan_retries_enabled,
-=======
             card_testing_guard_config: item
                 .card_testing_guard_config
                 .map(ForeignInto::foreign_into),
->>>>>>> 122c35da
+            is_clear_pan_retries_enabled: item.is_clear_pan_retries_enabled,
         })
     }
 }
@@ -427,9 +421,6 @@
         always_request_extended_authorization: request.always_request_extended_authorization,
         is_click_to_pay_enabled: request.is_click_to_pay_enabled,
         authentication_product_ids: request.authentication_product_ids,
-<<<<<<< HEAD
-        is_clear_pan_retries_enabled: request.is_clear_pan_retries_enabled.unwrap_or_default(),
-=======
         card_testing_guard_config,
         card_testing_secret_key: card_testing_secret_key
             .async_lift(|inner| async {
@@ -446,6 +437,6 @@
             .await
             .change_context(errors::ApiErrorResponse::InternalServerError)
             .attach_printable("error while generating card testing secret key")?,
->>>>>>> 122c35da
+        is_clear_pan_retries_enabled: request.is_clear_pan_retries_enabled.unwrap_or_default(),
     }))
 }