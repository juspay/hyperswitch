use std::collections::HashMap;

#[cfg(feature = "v2")]
pub use api_models::admin;
pub use api_models::{
    admin::{
        MaskedHeaders, MerchantAccountCreate, MerchantAccountDeleteResponse,
        MerchantAccountResponse, MerchantAccountUpdate, MerchantConnectorCreate,
        MerchantConnectorDeleteResponse, MerchantConnectorDetails, MerchantConnectorDetailsWrap,
        MerchantConnectorId, MerchantConnectorResponse, MerchantDetails, MerchantId,
        PaymentMethodsEnabled, ProfileCreate, ProfileResponse, ProfileUpdate, ToggleAllKVRequest,
        ToggleAllKVResponse, ToggleKVRequest, ToggleKVResponse, WebhookDetails,
    },
    organization::{
        OrganizationCreateRequest, OrganizationId, OrganizationResponse, OrganizationUpdateRequest,
    },
};
use common_utils::{ext_traits::ValueExt, types::keymanager as km_types};
use diesel_models::{business_profile::CardTestingGuardConfig, organization::OrganizationBridge};
use error_stack::ResultExt;
use hyperswitch_domain_models::merchant_key_store::MerchantKeyStore;
use masking::{ExposeInterface, PeekInterface, Secret};

use crate::{
    consts,
    core::errors,
    routes::SessionState,
    types::{
        domain::{
            self,
            types::{self as domain_types, AsyncLift},
        },
        transformers::{ForeignInto, ForeignTryFrom},
        ForeignFrom,
    },
    utils,
};

impl ForeignFrom<diesel_models::organization::Organization> for OrganizationResponse {
    fn foreign_from(org: diesel_models::organization::Organization) -> Self {
        Self {
            #[cfg(feature = "v2")]
            id: org.get_organization_id(),

            #[cfg(feature = "v1")]
            organization_id: org.get_organization_id(),
            organization_name: org.get_organization_name(),
            organization_details: org.organization_details,
            metadata: org.metadata,
            modified_at: org.modified_at,
            created_at: org.created_at,
        }
    }
}

#[cfg(feature = "v1")]
impl ForeignTryFrom<domain::MerchantAccount> for MerchantAccountResponse {
    type Error = error_stack::Report<errors::ParsingError>;
    fn foreign_try_from(item: domain::MerchantAccount) -> Result<Self, Self::Error> {
        let merchant_id = item.get_id().to_owned();
        let primary_business_details: Vec<api_models::admin::PrimaryBusinessDetails> = item
            .primary_business_details
            .parse_value("primary_business_details")?;

        let pm_collect_link_config: Option<api_models::admin::BusinessCollectLinkConfig> = item
            .pm_collect_link_config
            .map(|config| config.parse_value("pm_collect_link_config"))
            .transpose()?;

        Ok(Self {
            merchant_id,
            merchant_name: item.merchant_name,
            return_url: item.return_url,
            enable_payment_response_hash: item.enable_payment_response_hash,
            payment_response_hash_key: item.payment_response_hash_key,
            redirect_to_merchant_with_http_post: item.redirect_to_merchant_with_http_post,
            merchant_details: item.merchant_details,
            webhook_details: item.webhook_details.clone().map(ForeignInto::foreign_into),
            routing_algorithm: item.routing_algorithm,
            sub_merchants_enabled: item.sub_merchants_enabled,
            parent_merchant_id: item.parent_merchant_id,
            publishable_key: Some(item.publishable_key),
            metadata: item.metadata,
            locker_id: item.locker_id,
            primary_business_details,
            frm_routing_algorithm: item.frm_routing_algorithm,
            #[cfg(feature = "payouts")]
            payout_routing_algorithm: item.payout_routing_algorithm,
            organization_id: item.organization_id,
            is_recon_enabled: item.is_recon_enabled,
            default_profile: item.default_profile,
            recon_status: item.recon_status,
            pm_collect_link_config,
            product_type: item.product_type,
            merchant_account_type: item.merchant_account_type,
        })
    }
}

#[cfg(feature = "v2")]
impl ForeignTryFrom<domain::MerchantAccount> for MerchantAccountResponse {
    type Error = error_stack::Report<errors::ValidationError>;
    fn foreign_try_from(item: domain::MerchantAccount) -> Result<Self, Self::Error> {
        use common_utils::ext_traits::OptionExt;

        let id = item.get_id().to_owned();

        let merchant_name = item
            .merchant_name
            .get_required_value("merchant_name")?
            .into_inner();

        Ok(Self {
            id,
            merchant_name,
            merchant_details: item.merchant_details,
            publishable_key: item.publishable_key,
            metadata: item.metadata,
            organization_id: item.organization_id,
            recon_status: item.recon_status,
            product_type: item.product_type,
        })
    }
}
#[cfg(feature = "v1")]
impl ForeignTryFrom<domain::Profile> for ProfileResponse {
    type Error = error_stack::Report<errors::ParsingError>;

    fn foreign_try_from(item: domain::Profile) -> Result<Self, Self::Error> {
        let profile_id = item.get_id().to_owned();
        let outgoing_webhook_custom_http_headers = item
            .outgoing_webhook_custom_http_headers
            .map(|headers| {
                headers
                    .into_inner()
                    .expose()
                    .parse_value::<HashMap<String, Secret<String>>>(
                        "HashMap<String, Secret<String>>",
                    )
            })
            .transpose()?;
        let masked_outgoing_webhook_custom_http_headers =
            outgoing_webhook_custom_http_headers.map(MaskedHeaders::from_headers);

        let card_testing_guard_config = item
            .card_testing_guard_config
            .or(Some(CardTestingGuardConfig::default()));

        Ok(Self {
            merchant_id: item.merchant_id,
            profile_id,
            profile_name: item.profile_name,
            return_url: item.return_url,
            enable_payment_response_hash: item.enable_payment_response_hash,
            payment_response_hash_key: item.payment_response_hash_key,
            redirect_to_merchant_with_http_post: item.redirect_to_merchant_with_http_post,
            webhook_details: item.webhook_details.map(ForeignInto::foreign_into),
            metadata: item.metadata,
            routing_algorithm: item.routing_algorithm,
            intent_fulfillment_time: item.intent_fulfillment_time,
            frm_routing_algorithm: item.frm_routing_algorithm,
            #[cfg(feature = "payouts")]
            payout_routing_algorithm: item.payout_routing_algorithm,
            applepay_verified_domains: item.applepay_verified_domains,
            payment_link_config: item.payment_link_config.map(ForeignInto::foreign_into),
            session_expiry: item.session_expiry,
            authentication_connector_details: item
                .authentication_connector_details
                .map(ForeignInto::foreign_into),
            payout_link_config: item.payout_link_config.map(ForeignInto::foreign_into),
            use_billing_as_payment_method_billing: item.use_billing_as_payment_method_billing,
            extended_card_info_config: item
                .extended_card_info_config
                .map(|config| config.expose().parse_value("ExtendedCardInfoConfig"))
                .transpose()?,
            collect_shipping_details_from_wallet_connector: item
                .collect_shipping_details_from_wallet_connector,
            collect_billing_details_from_wallet_connector: item
                .collect_billing_details_from_wallet_connector,
            always_collect_billing_details_from_wallet_connector: item
                .always_collect_billing_details_from_wallet_connector,
            always_collect_shipping_details_from_wallet_connector: item
                .always_collect_shipping_details_from_wallet_connector,
            is_connector_agnostic_mit_enabled: item.is_connector_agnostic_mit_enabled,
            outgoing_webhook_custom_http_headers: masked_outgoing_webhook_custom_http_headers,
            tax_connector_id: item.tax_connector_id,
            is_tax_connector_enabled: item.is_tax_connector_enabled,
            is_network_tokenization_enabled: item.is_network_tokenization_enabled,
            is_auto_retries_enabled: item.is_auto_retries_enabled,
            max_auto_retries_enabled: item.max_auto_retries_enabled,
            always_request_extended_authorization: item.always_request_extended_authorization,
            is_click_to_pay_enabled: item.is_click_to_pay_enabled,
            authentication_product_ids: item.authentication_product_ids,
            card_testing_guard_config: card_testing_guard_config.map(ForeignInto::foreign_into),
            is_clear_pan_retries_enabled: item.is_clear_pan_retries_enabled,
            force_3ds_challenge: item.force_3ds_challenge,
            is_debit_routing_enabled: Some(item.is_debit_routing_enabled),
            merchant_business_country: item.merchant_business_country,
            is_pre_network_tokenization_enabled: item.is_pre_network_tokenization_enabled,
<<<<<<< HEAD
            merchant_category_code: item.merchant_category_code,
=======
            is_iframe_redirection_enabled: item.is_iframe_redirection_enabled,
>>>>>>> b159a1d2
        })
    }
}

#[cfg(feature = "v2")]
impl ForeignTryFrom<domain::Profile> for ProfileResponse {
    type Error = error_stack::Report<errors::ParsingError>;

    fn foreign_try_from(item: domain::Profile) -> Result<Self, Self::Error> {
        let id = item.get_id().to_owned();

        let outgoing_webhook_custom_http_headers = item
            .outgoing_webhook_custom_http_headers
            .map(|headers| {
                headers
                    .into_inner()
                    .expose()
                    .parse_value::<HashMap<String, Secret<String>>>(
                        "HashMap<String, Secret<String>>",
                    )
            })
            .transpose()?;

        let order_fulfillment_time = item
            .order_fulfillment_time
            .map(admin::OrderFulfillmentTime::try_new)
            .transpose()
            .change_context(errors::ParsingError::IntegerOverflow)?;
        let masked_outgoing_webhook_custom_http_headers =
            outgoing_webhook_custom_http_headers.map(MaskedHeaders::from_headers);

        let card_testing_guard_config = item
            .card_testing_guard_config
            .or(Some(CardTestingGuardConfig::default()));

        Ok(Self {
            merchant_id: item.merchant_id,
            id,
            profile_name: item.profile_name,
            return_url: item.return_url,
            enable_payment_response_hash: item.enable_payment_response_hash,
            payment_response_hash_key: item.payment_response_hash_key,
            redirect_to_merchant_with_http_post: item.redirect_to_merchant_with_http_post,
            webhook_details: item.webhook_details.map(ForeignInto::foreign_into),
            metadata: item.metadata,
            applepay_verified_domains: item.applepay_verified_domains,
            payment_link_config: item.payment_link_config.map(ForeignInto::foreign_into),
            session_expiry: item.session_expiry,
            authentication_connector_details: item
                .authentication_connector_details
                .map(ForeignInto::foreign_into),
            payout_link_config: item.payout_link_config.map(ForeignInto::foreign_into),
            use_billing_as_payment_method_billing: item.use_billing_as_payment_method_billing,
            extended_card_info_config: item
                .extended_card_info_config
                .map(|config| config.expose().parse_value("ExtendedCardInfoConfig"))
                .transpose()?,
            collect_shipping_details_from_wallet_connector_if_required: item
                .collect_shipping_details_from_wallet_connector,
            collect_billing_details_from_wallet_connector_if_required: item
                .collect_billing_details_from_wallet_connector,
            always_collect_shipping_details_from_wallet_connector: item
                .always_collect_shipping_details_from_wallet_connector,
            always_collect_billing_details_from_wallet_connector: item
                .always_collect_billing_details_from_wallet_connector,
            is_connector_agnostic_mit_enabled: item.is_connector_agnostic_mit_enabled,
            outgoing_webhook_custom_http_headers: masked_outgoing_webhook_custom_http_headers,
            order_fulfillment_time,
            order_fulfillment_time_origin: item.order_fulfillment_time_origin,
            should_collect_cvv_during_payment: item.should_collect_cvv_during_payment,
            tax_connector_id: item.tax_connector_id,
            is_tax_connector_enabled: item.is_tax_connector_enabled,
            is_network_tokenization_enabled: item.is_network_tokenization_enabled,
            is_click_to_pay_enabled: item.is_click_to_pay_enabled,
            authentication_product_ids: item.authentication_product_ids,
            card_testing_guard_config: card_testing_guard_config.map(ForeignInto::foreign_into),
            is_clear_pan_retries_enabled: item.is_clear_pan_retries_enabled,
            is_debit_routing_enabled: Some(item.is_debit_routing_enabled),
            merchant_business_country: item.merchant_business_country,
            is_iframe_redirection_enabled: item.is_iframe_redirection_enabled,
            is_external_vault_enabled: item.is_external_vault_enabled,
            external_vault_connector_details: item
                .external_vault_connector_details
                .map(ForeignInto::foreign_into),
            merchant_category_code: item.merchant_category_code,
        })
    }
}

#[cfg(feature = "v1")]
pub async fn create_profile_from_merchant_account(
    state: &SessionState,
    merchant_account: domain::MerchantAccount,
    request: ProfileCreate,
    key_store: &MerchantKeyStore,
) -> Result<domain::Profile, error_stack::Report<errors::ApiErrorResponse>> {
    use common_utils::ext_traits::AsyncExt;
    use diesel_models::business_profile::CardTestingGuardConfig;

    use crate::core;

    // Generate a unique profile id
    let profile_id = common_utils::generate_profile_id_of_default_length();
    let merchant_id = merchant_account.get_id().to_owned();

    let current_time = common_utils::date_time::now();

    let webhook_details = request.webhook_details.map(ForeignInto::foreign_into);

    let payment_response_hash_key = request
        .payment_response_hash_key
        .or(merchant_account.payment_response_hash_key)
        .unwrap_or(common_utils::crypto::generate_cryptographically_secure_random_string(64));

    let payment_link_config = request.payment_link_config.map(ForeignInto::foreign_into);
    let key_manager_state = state.into();
    let outgoing_webhook_custom_http_headers = request
        .outgoing_webhook_custom_http_headers
        .async_map(|headers| {
            core::payment_methods::cards::create_encrypted_data(
                &key_manager_state,
                key_store,
                headers,
            )
        })
        .await
        .transpose()
        .change_context(errors::ApiErrorResponse::InternalServerError)
        .attach_printable("Unable to encrypt outgoing webhook custom HTTP headers")?;

    let payout_link_config = request
        .payout_link_config
        .map(|payout_conf| match payout_conf.config.validate() {
            Ok(_) => Ok(payout_conf.foreign_into()),
            Err(e) => Err(error_stack::report!(
                errors::ApiErrorResponse::InvalidRequestData {
                    message: e.to_string()
                }
            )),
        })
        .transpose()?;

    let key = key_store.key.clone().into_inner();
    let key_manager_state = state.into();

    let card_testing_secret_key = Some(Secret::new(utils::generate_id(
        consts::FINGERPRINT_SECRET_LENGTH,
        "fs",
    )));

    let card_testing_guard_config = request
        .card_testing_guard_config
        .map(CardTestingGuardConfig::foreign_from)
        .or(Some(CardTestingGuardConfig::default()));

    Ok(domain::Profile::from(domain::ProfileSetter {
        profile_id,
        merchant_id,
        profile_name: request.profile_name.unwrap_or("default".to_string()),
        created_at: current_time,
        modified_at: current_time,
        return_url: request
            .return_url
            .map(|return_url| return_url.to_string())
            .or(merchant_account.return_url),
        enable_payment_response_hash: request
            .enable_payment_response_hash
            .unwrap_or(merchant_account.enable_payment_response_hash),
        payment_response_hash_key: Some(payment_response_hash_key),
        redirect_to_merchant_with_http_post: request
            .redirect_to_merchant_with_http_post
            .unwrap_or(merchant_account.redirect_to_merchant_with_http_post),
        webhook_details: webhook_details.or(merchant_account.webhook_details),
        metadata: request.metadata,
        routing_algorithm: None,
        intent_fulfillment_time: request
            .intent_fulfillment_time
            .map(i64::from)
            .or(merchant_account.intent_fulfillment_time)
            .or(Some(common_utils::consts::DEFAULT_INTENT_FULFILLMENT_TIME)),
        frm_routing_algorithm: request
            .frm_routing_algorithm
            .or(merchant_account.frm_routing_algorithm),
        #[cfg(feature = "payouts")]
        payout_routing_algorithm: request
            .payout_routing_algorithm
            .or(merchant_account.payout_routing_algorithm),
        #[cfg(not(feature = "payouts"))]
        payout_routing_algorithm: None,
        is_recon_enabled: merchant_account.is_recon_enabled,
        applepay_verified_domains: request.applepay_verified_domains,
        payment_link_config,
        session_expiry: request
            .session_expiry
            .map(i64::from)
            .or(Some(common_utils::consts::DEFAULT_SESSION_EXPIRY)),
        authentication_connector_details: request
            .authentication_connector_details
            .map(ForeignInto::foreign_into),
        payout_link_config,
        is_connector_agnostic_mit_enabled: request.is_connector_agnostic_mit_enabled,
        is_extended_card_info_enabled: None,
        extended_card_info_config: None,
        use_billing_as_payment_method_billing: request
            .use_billing_as_payment_method_billing
            .or(Some(true)),
        collect_shipping_details_from_wallet_connector: request
            .collect_shipping_details_from_wallet_connector
            .or(Some(false)),
        collect_billing_details_from_wallet_connector: request
            .collect_billing_details_from_wallet_connector
            .or(Some(false)),
        always_collect_billing_details_from_wallet_connector: request
            .always_collect_billing_details_from_wallet_connector
            .or(Some(false)),
        always_collect_shipping_details_from_wallet_connector: request
            .always_collect_shipping_details_from_wallet_connector
            .or(Some(false)),
        outgoing_webhook_custom_http_headers,
        tax_connector_id: request.tax_connector_id,
        is_tax_connector_enabled: request.is_tax_connector_enabled,
        dynamic_routing_algorithm: None,
        is_network_tokenization_enabled: request.is_network_tokenization_enabled,
        is_auto_retries_enabled: request.is_auto_retries_enabled.unwrap_or_default(),
        max_auto_retries_enabled: request.max_auto_retries_enabled.map(i16::from),
        always_request_extended_authorization: request.always_request_extended_authorization,
        is_click_to_pay_enabled: request.is_click_to_pay_enabled,
        authentication_product_ids: request.authentication_product_ids,
        card_testing_guard_config,
        card_testing_secret_key: card_testing_secret_key
            .async_lift(|inner| async {
                domain_types::crypto_operation(
                    &key_manager_state,
                    common_utils::type_name!(domain::Profile),
                    domain_types::CryptoOperation::EncryptOptional(inner),
                    km_types::Identifier::Merchant(key_store.merchant_id.clone()),
                    key.peek(),
                )
                .await
                .and_then(|val| val.try_into_optionaloperation())
            })
            .await
            .change_context(errors::ApiErrorResponse::InternalServerError)
            .attach_printable("error while generating card testing secret key")?,
        is_clear_pan_retries_enabled: request.is_clear_pan_retries_enabled.unwrap_or_default(),
        force_3ds_challenge: request.force_3ds_challenge.unwrap_or_default(),
        is_debit_routing_enabled: request.is_debit_routing_enabled.unwrap_or_default(),
        merchant_business_country: request.merchant_business_country,
        is_iframe_redirection_enabled: request.is_iframe_redirection_enabled,
        is_pre_network_tokenization_enabled: request
            .is_pre_network_tokenization_enabled
            .unwrap_or_default(),
        merchant_category_code: request.merchant_category_code,
    }))
}<|MERGE_RESOLUTION|>--- conflicted
+++ resolved
@@ -197,11 +197,8 @@
             is_debit_routing_enabled: Some(item.is_debit_routing_enabled),
             merchant_business_country: item.merchant_business_country,
             is_pre_network_tokenization_enabled: item.is_pre_network_tokenization_enabled,
-<<<<<<< HEAD
+            is_iframe_redirection_enabled: item.is_iframe_redirection_enabled,
             merchant_category_code: item.merchant_category_code,
-=======
-            is_iframe_redirection_enabled: item.is_iframe_redirection_enabled,
->>>>>>> b159a1d2
         })
     }
 }
