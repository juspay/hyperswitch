--- conflicted
+++ resolved
@@ -11,14 +11,7 @@
     },
     organization::{OrganizationId, OrganizationRequest, OrganizationResponse},
 };
-<<<<<<< HEAD
-use common_utils::{
-    ext_traits::{AsyncExt, ValueExt},
-    types::keymanager::Identifier,
-};
-=======
 use common_utils::{ext_traits::ValueExt, types::keymanager::Identifier};
->>>>>>> 83022724
 use diesel_models::organization::OrganizationBridge;
 use error_stack::ResultExt;
 use hyperswitch_domain_models::{
@@ -206,7 +199,7 @@
     storage::business_profile::BusinessProfileNew,
     error_stack::Report<errors::ApiErrorResponse>,
 > {
-    use common_utils::ext_traits::{AsyncExt, Encode};
+    use common_utils::ext_traits::AsyncExt;
 
     use crate::core;
 
@@ -234,18 +227,10 @@
         .change_context(errors::ApiErrorResponse::InternalServerError)
         .attach_printable("Unable to encrypt outgoing webhook custom HTTP headers")?;
 
-<<<<<<< HEAD
-    let payout_link_config = request.payout_link_config.map(ForeignInto::foreign_into);
-=======
     let payout_link_config = request
         .payout_link_config
-        .as_ref()
         .map(|payout_conf| match payout_conf.config.validate() {
-            Ok(_) => payout_conf.encode_to_value().change_context(
-                errors::ApiErrorResponse::InvalidDataValue {
-                    field_name: "payout_link_config",
-                },
-            ),
+            Ok(_) => Ok(payout_conf.foreign_into()),
             Err(e) => Err(error_stack::report!(
                 errors::ApiErrorResponse::InvalidRequestData {
                     message: e.to_string()
@@ -253,7 +238,6 @@
             )),
         })
         .transpose()?;
->>>>>>> 83022724
 
     Ok(storage::business_profile::BusinessProfileNew {
         profile_id,
