--- conflicted
+++ resolved
@@ -195,11 +195,8 @@
             force_3ds_challenge: item.force_3ds_challenge,
             is_debit_routing_enabled: Some(item.is_debit_routing_enabled),
             merchant_business_country: item.merchant_business_country,
-<<<<<<< HEAD
+            is_pre_network_tokenization_enabled: item.is_pre_network_tokenization_enabled,
             tokenize_fields: item.tokenize_fields,
-=======
-            is_pre_network_tokenization_enabled: item.is_pre_network_tokenization_enabled,
->>>>>>> baf38c9f
         })
     }
 }
@@ -448,13 +445,10 @@
         force_3ds_challenge: request.force_3ds_challenge.unwrap_or_default(),
         is_debit_routing_enabled: request.is_debit_routing_enabled.unwrap_or_default(),
         merchant_business_country: request.merchant_business_country,
-<<<<<<< HEAD
-        tokenize_fields: request.tokenize_fields,
-=======
         is_iframe_redirection_enabled: request.is_iframe_redirection_enabled,
         is_pre_network_tokenization_enabled: request
             .is_pre_network_tokenization_enabled
             .unwrap_or_default(),
->>>>>>> baf38c9f
+        tokenize_fields: request.tokenize_fields,
     }))
 }