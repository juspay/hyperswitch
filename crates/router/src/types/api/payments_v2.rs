--- conflicted
+++ resolved
@@ -1,193 +1,6 @@
-<<<<<<< HEAD
 pub use hyperswitch_interfaces::api::payments_v2::{
     ConnectorCustomerV2, MandateSetupV2, PaymentApproveV2, PaymentAuthorizeSessionTokenV2,
     PaymentAuthorizeV2, PaymentCaptureV2, PaymentIncrementalAuthorizationV2, PaymentRejectV2,
     PaymentSessionV2, PaymentSyncV2, PaymentTokenV2, PaymentV2, PaymentVoidV2,
-    PaymentsCompleteAuthorizeV2, PaymentsPreProcessingV2,
-};
-=======
-use hyperswitch_domain_models::{
-    router_data_v2::PaymentFlowData,
-    router_flow_types::payments::{
-        Approve, Authorize, AuthorizeSessionToken, Capture, CompleteAuthorize,
-        CreateConnectorCustomer, IncrementalAuthorization, PSync, PaymentMethodToken,
-        PostProcessing, PreProcessing, Reject, Session, SetupMandate, Void,
-    },
-};
-
-use crate::{
-    services::api,
-    types::{self, api as api_types},
-};
-
-pub trait PaymentAuthorizeV2:
-    api::ConnectorIntegrationV2<
-    Authorize,
-    PaymentFlowData,
-    types::PaymentsAuthorizeData,
-    types::PaymentsResponseData,
->
-{
-}
-
-pub trait PaymentAuthorizeSessionTokenV2:
-    api::ConnectorIntegrationV2<
-    AuthorizeSessionToken,
-    PaymentFlowData,
-    types::AuthorizeSessionTokenData,
-    types::PaymentsResponseData,
->
-{
-}
-
-pub trait PaymentSyncV2:
-    api::ConnectorIntegrationV2<
-    PSync,
-    PaymentFlowData,
-    types::PaymentsSyncData,
-    types::PaymentsResponseData,
->
-{
-}
-
-pub trait PaymentVoidV2:
-    api::ConnectorIntegrationV2<
-    Void,
-    PaymentFlowData,
-    types::PaymentsCancelData,
-    types::PaymentsResponseData,
->
-{
-}
-
-pub trait PaymentApproveV2:
-    api::ConnectorIntegrationV2<
-    Approve,
-    PaymentFlowData,
-    types::PaymentsApproveData,
-    types::PaymentsResponseData,
->
-{
-}
-
-pub trait PaymentRejectV2:
-    api::ConnectorIntegrationV2<
-    Reject,
-    PaymentFlowData,
-    types::PaymentsRejectData,
-    types::PaymentsResponseData,
->
-{
-}
-
-pub trait PaymentCaptureV2:
-    api::ConnectorIntegrationV2<
-    Capture,
-    PaymentFlowData,
-    types::PaymentsCaptureData,
-    types::PaymentsResponseData,
->
-{
-}
-
-pub trait PaymentSessionV2:
-    api::ConnectorIntegrationV2<
-    Session,
-    PaymentFlowData,
-    types::PaymentsSessionData,
-    types::PaymentsResponseData,
->
-{
-}
-
-pub trait MandateSetupV2:
-    api::ConnectorIntegrationV2<
-    SetupMandate,
-    PaymentFlowData,
-    types::SetupMandateRequestData,
-    types::PaymentsResponseData,
->
-{
-}
-
-pub trait PaymentIncrementalAuthorizationV2:
-    api::ConnectorIntegrationV2<
-    IncrementalAuthorization,
-    PaymentFlowData,
-    types::PaymentsIncrementalAuthorizationData,
-    types::PaymentsResponseData,
->
-{
-}
-
-pub trait PaymentsCompleteAuthorizeV2:
-    api::ConnectorIntegrationV2<
-    CompleteAuthorize,
-    PaymentFlowData,
-    types::CompleteAuthorizeData,
-    types::PaymentsResponseData,
->
-{
-}
-
-pub trait PaymentTokenV2:
-    api::ConnectorIntegrationV2<
-    PaymentMethodToken,
-    PaymentFlowData,
-    types::PaymentMethodTokenizationData,
-    types::PaymentsResponseData,
->
-{
-}
-
-pub trait ConnectorCustomerV2:
-    api::ConnectorIntegrationV2<
-    CreateConnectorCustomer,
-    PaymentFlowData,
-    types::ConnectorCustomerData,
-    types::PaymentsResponseData,
->
-{
-}
-
-pub trait PaymentsPreProcessingV2:
-    api::ConnectorIntegrationV2<
-    PreProcessing,
-    PaymentFlowData,
-    types::PaymentsPreProcessingData,
-    types::PaymentsResponseData,
->
-{
-}
-
-pub trait PaymentsPostProcessingV2:
-    api::ConnectorIntegrationV2<
-    PostProcessing,
-    PaymentFlowData,
-    types::PaymentsPostProcessingData,
-    types::PaymentsResponseData,
->
-{
-}
-
-pub trait PaymentV2:
-    api_types::ConnectorCommon
-    + api_types::ConnectorValidation
-    + PaymentAuthorizeV2
-    + PaymentAuthorizeSessionTokenV2
-    + PaymentsCompleteAuthorizeV2
-    + PaymentSyncV2
-    + PaymentCaptureV2
-    + PaymentVoidV2
-    + PaymentApproveV2
-    + PaymentRejectV2
-    + MandateSetupV2
-    + PaymentSessionV2
-    + PaymentTokenV2
-    + PaymentsPreProcessingV2
-    + PaymentsPostProcessingV2
-    + ConnectorCustomerV2
-    + PaymentIncrementalAuthorizationV2
-{
-}
->>>>>>> 83849a5f
+    PaymentsCompleteAuthorizeV2, PaymentsPreProcessingV2, PaymentsPostProcessingV2
+};