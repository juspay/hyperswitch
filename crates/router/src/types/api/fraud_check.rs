--- conflicted
+++ resolved
@@ -7,16 +7,11 @@
     Checkout, Fulfillment, RecordReturn, Sale, Transaction,
 };
 
-<<<<<<< HEAD
-pub use super::fraud_check_v2::*;
-use super::{ConnectorData, SessionConnectorData};
-=======
 pub use super::fraud_check_v2::{
     FraudCheckCheckoutV2, FraudCheckFulfillmentV2, FraudCheckRecordReturnV2, FraudCheckSaleV2,
     FraudCheckTransactionV2, FraudCheckV2,
 };
-use super::{BoxedConnector, ConnectorData, SessionConnectorData};
->>>>>>> 899bc8f8
+use super::{ConnectorData, SessionConnectorData};
 use crate::{
     connector,
     core::errors,
