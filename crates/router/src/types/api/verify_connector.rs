pub mod paypal;
pub mod stripe;

use error_stack::ResultExt;

use crate::{
    consts,
    core::errors,
    services,
    services::ConnectorIntegration,
    types::{self, api, domain, storage::enums as storage_enums},
    AppState,
};

#[derive(Clone, Debug)]
pub struct VerifyConnectorData {
<<<<<<< HEAD
    pub connector: &'static (dyn types::api::Connector + Sync),
    pub connector_auth: hyperswitch_domain_models::router_data::ConnectorAuthType,
=======
    pub connector: &'static (dyn api::Connector + Sync),
    pub connector_auth: types::ConnectorAuthType,
>>>>>>> f5d1201a
    pub card_details: domain::Card,
}

impl VerifyConnectorData {
    fn get_payment_authorize_data(&self) -> types::PaymentsAuthorizeData {
        types::PaymentsAuthorizeData {
            payment_method_data: domain::PaymentMethodData::Card(self.card_details.clone()),
            email: None,
            customer_name: None,
            amount: 1000,
            confirm: true,
            currency: storage_enums::Currency::USD,
            metadata: None,
            mandate_id: None,
            webhook_url: None,
            customer_id: None,
            off_session: None,
            browser_info: None,
            session_token: None,
            order_details: None,
            order_category: None,
            capture_method: None,
            enrolled_for_3ds: false,
            router_return_url: None,
            surcharge_details: None,
            setup_future_usage: None,
            payment_experience: None,
            payment_method_type: None,
            statement_descriptor: None,
            setup_mandate_details: None,
            complete_authorize_url: None,
            related_transaction_id: None,
            statement_descriptor_suffix: None,
            request_incremental_authorization: false,
            authentication_data: None,
            customer_acceptance: None,
        }
    }

    fn get_router_data<F, R1, R2>(
        &self,
        request_data: R1,
        access_token: Option<hyperswitch_domain_models::router_data::AccessToken>,
    ) -> hyperswitch_domain_models::router_data::RouterData<F, R1, R2> {
        let attempt_id =
            common_utils::generate_id_with_default_len(consts::VERIFY_CONNECTOR_ID_PREFIX);
        hyperswitch_domain_models::router_data::RouterData {
            flow: std::marker::PhantomData,
            status: storage_enums::AttemptStatus::Started,
            request: request_data,
            response: Err(errors::ApiErrorResponse::InternalServerError.into()),
            connector: self.connector.id().to_string(),
            auth_type: storage_enums::AuthenticationType::NoThreeDs,
            test_mode: None,
            return_url: None,
            attempt_id: attempt_id.clone(),
            description: None,
            customer_id: None,
            merchant_id: consts::VERIFY_CONNECTOR_MERCHANT_ID.to_string(),
            reference_id: None,
            access_token,
            session_token: None,
            payment_method: storage_enums::PaymentMethod::Card,
            amount_captured: None,
            preprocessing_id: None,
            connector_customer: None,
            connector_auth_type: self.connector_auth.clone(),
            connector_meta_data: None,
            payment_method_token: None,
            connector_api_version: None,
            recurring_mandate_payment_data: None,
            payment_method_status: None,
            connector_request_reference_id: attempt_id,
<<<<<<< HEAD
            address: hyperswitch_domain_models::payment_address::PaymentAddress::new(
                None, None, None,
            ),
=======
            address: types::PaymentAddress::new(None, None, None, None),
>>>>>>> f5d1201a
            payment_id: common_utils::generate_id_with_default_len(
                consts::VERIFY_CONNECTOR_ID_PREFIX,
            ),
            #[cfg(feature = "payouts")]
            payout_method_data: None,
            #[cfg(feature = "payouts")]
            quote_id: None,
            payment_method_balance: None,
            connector_http_status_code: None,
            external_latency: None,
            apple_pay_flow: None,
            frm_metadata: None,
            refund_id: None,
            dispute_id: None,
            connector_response: None,
        }
    }
}

#[async_trait::async_trait]
pub trait VerifyConnector {
    async fn verify(
        state: &AppState,
        connector_data: VerifyConnectorData,
    ) -> errors::RouterResponse<()> {
        let authorize_data = connector_data.get_payment_authorize_data();
        let access_token = Self::get_access_token(state, connector_data.clone()).await?;
        let router_data = connector_data.get_router_data(authorize_data, access_token);

        let request = connector_data
            .connector
            .build_request(&router_data, &state.conf.connectors)
            .change_context(errors::ApiErrorResponse::InvalidRequestData {
                message: "Payment request cannot be built".to_string(),
            })?
            .ok_or(errors::ApiErrorResponse::InternalServerError)?;

        let response =
            services::call_connector_api(&state.to_owned(), request, "verify_connector_request")
                .await
                .change_context(errors::ApiErrorResponse::InternalServerError)?;

        match response {
            Ok(_) => Ok(services::ApplicationResponse::StatusOk),
            Err(error_response) => {
                Self::handle_payment_error_response::<
                    api::Authorize,
                    types::PaymentsAuthorizeData,
                    types::PaymentsResponseData,
                >(connector_data.connector, error_response)
                .await
            }
        }
    }

    async fn get_access_token(
        _state: &AppState,
        _connector_data: VerifyConnectorData,
    ) -> errors::CustomResult<
        Option<hyperswitch_domain_models::router_data::AccessToken>,
        errors::ApiErrorResponse,
    > {
        // AccessToken is None for the connectors without the AccessToken Flow.
        // If a connector has that, then it should override this implementation.
        Ok(None)
    }

    async fn handle_payment_error_response<F, R1, R2>(
        connector: &(dyn api::Connector + Sync),
        error_response: types::Response,
    ) -> errors::RouterResponse<()>
    where
        dyn api::Connector + Sync: ConnectorIntegration<F, R1, R2>,
    {
        let error = connector
            .get_error_response(error_response, None)
            .change_context(errors::ApiErrorResponse::InternalServerError)?;
        Err(errors::ApiErrorResponse::InvalidRequestData {
            message: error.reason.unwrap_or(error.message),
        }
        .into())
    }

    async fn handle_access_token_error_response<F, R1, R2>(
        connector: &(dyn api::Connector + Sync),
        error_response: types::Response,
    ) -> errors::RouterResult<Option<hyperswitch_domain_models::router_data::AccessToken>>
    where
        dyn api::Connector + Sync: ConnectorIntegration<F, R1, R2>,
    {
        let error = connector
            .get_error_response(error_response, None)
            .change_context(errors::ApiErrorResponse::InternalServerError)?;
        Err(errors::ApiErrorResponse::InvalidRequestData {
            message: error.reason.unwrap_or(error.message),
        }
        .into())
    }
}<|MERGE_RESOLUTION|>--- conflicted
+++ resolved
@@ -14,13 +14,8 @@
 
 #[derive(Clone, Debug)]
 pub struct VerifyConnectorData {
-<<<<<<< HEAD
-    pub connector: &'static (dyn types::api::Connector + Sync),
-    pub connector_auth: hyperswitch_domain_models::router_data::ConnectorAuthType,
-=======
     pub connector: &'static (dyn api::Connector + Sync),
     pub connector_auth: types::ConnectorAuthType,
->>>>>>> f5d1201a
     pub card_details: domain::Card,
 }
 
@@ -94,13 +89,7 @@
             recurring_mandate_payment_data: None,
             payment_method_status: None,
             connector_request_reference_id: attempt_id,
-<<<<<<< HEAD
-            address: hyperswitch_domain_models::payment_address::PaymentAddress::new(
-                None, None, None,
-            ),
-=======
             address: types::PaymentAddress::new(None, None, None, None),
->>>>>>> f5d1201a
             payment_id: common_utils::generate_id_with_default_len(
                 consts::VERIFY_CONNECTOR_ID_PREFIX,
             ),
