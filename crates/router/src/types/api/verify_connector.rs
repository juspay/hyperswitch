pub mod paypal;
pub mod stripe;

use error_stack::{IntoReport, ResultExt};

use crate::{
    consts,
    core::errors,
    services,
    services::ConnectorIntegration,
    types::{self, api, storage::enums as storage_enums},
    AppState,
};

#[derive(Clone, Debug)]
pub struct VerifyConnectorData {
    pub connector: &'static (dyn types::api::Connector + Sync),
    pub connector_auth: types::ConnectorAuthType,
    pub card_details: api::Card,
}

impl VerifyConnectorData {
    fn get_payment_authorize_data(&self) -> types::PaymentsAuthorizeData {
        types::PaymentsAuthorizeData {
            payment_method_data: api::PaymentMethodData::Card(self.card_details.clone()),
            email: None,
            customer_name: None,
            amount: 1000,
            confirm: true,
            currency: storage_enums::Currency::USD,
            metadata: None,
            mandate_id: None,
            webhook_url: None,
            customer_id: None,
            off_session: None,
            browser_info: None,
            session_token: None,
            order_details: None,
            order_category: None,
            capture_method: None,
            enrolled_for_3ds: false,
            router_return_url: None,
            surcharge_details: None,
            setup_future_usage: None,
            payment_experience: None,
            payment_method_type: None,
            statement_descriptor: None,
            setup_mandate_details: None,
            complete_authorize_url: None,
            related_transaction_id: None,
            statement_descriptor_suffix: None,
            request_incremental_authorization: false,
<<<<<<< HEAD
            authentication_data: None,
=======
            customer_acceptance: None,
>>>>>>> 3806cd35
        }
    }

    fn get_router_data<F, R1, R2>(
        &self,
        request_data: R1,
        access_token: Option<types::AccessToken>,
    ) -> types::RouterData<F, R1, R2> {
        let attempt_id =
            common_utils::generate_id_with_default_len(consts::VERIFY_CONNECTOR_ID_PREFIX);
        types::RouterData {
            flow: std::marker::PhantomData,
            status: storage_enums::AttemptStatus::Started,
            request: request_data,
            response: Err(errors::ApiErrorResponse::InternalServerError.into()),
            connector: self.connector.id().to_string(),
            auth_type: storage_enums::AuthenticationType::NoThreeDs,
            test_mode: None,
            return_url: None,
            attempt_id: attempt_id.clone(),
            description: None,
            customer_id: None,
            merchant_id: consts::VERIFY_CONNECTOR_MERCHANT_ID.to_string(),
            reference_id: None,
            access_token,
            session_token: None,
            payment_method: storage_enums::PaymentMethod::Card,
            amount_captured: None,
            preprocessing_id: None,
            payment_method_id: None,
            connector_customer: None,
            connector_auth_type: self.connector_auth.clone(),
            connector_meta_data: None,
            payment_method_token: None,
            connector_api_version: None,
            recurring_mandate_payment_data: None,
            connector_request_reference_id: attempt_id,
            address: types::PaymentAddress {
                shipping: None,
                billing: None,
                payment_method_billing: None,
            },
            payment_id: common_utils::generate_id_with_default_len(
                consts::VERIFY_CONNECTOR_ID_PREFIX,
            ),
            #[cfg(feature = "payouts")]
            payout_method_data: None,
            #[cfg(feature = "payouts")]
            quote_id: None,
            payment_method_balance: None,
            connector_http_status_code: None,
            external_latency: None,
            apple_pay_flow: None,
            frm_metadata: None,
            refund_id: None,
            dispute_id: None,
        }
    }
}

#[async_trait::async_trait]
pub trait VerifyConnector {
    async fn verify(
        state: &AppState,
        connector_data: VerifyConnectorData,
    ) -> errors::RouterResponse<()> {
        let authorize_data = connector_data.get_payment_authorize_data();
        let access_token = Self::get_access_token(state, connector_data.clone()).await?;
        let router_data = connector_data.get_router_data(authorize_data, access_token);

        let request = connector_data
            .connector
            .build_request(&router_data, &state.conf.connectors)
            .change_context(errors::ApiErrorResponse::InvalidRequestData {
                message: "Payment request cannot be built".to_string(),
            })?
            .ok_or(errors::ApiErrorResponse::InternalServerError)?;

        let response = services::call_connector_api(&state.to_owned(), request)
            .await
            .change_context(errors::ApiErrorResponse::InternalServerError)?;

        match response {
            Ok(_) => Ok(services::ApplicationResponse::StatusOk),
            Err(error_response) => {
                Self::handle_payment_error_response::<
                    api::Authorize,
                    types::PaymentsAuthorizeData,
                    types::PaymentsResponseData,
                >(connector_data.connector, error_response)
                .await
            }
        }
    }

    async fn get_access_token(
        _state: &AppState,
        _connector_data: VerifyConnectorData,
    ) -> errors::CustomResult<Option<types::AccessToken>, errors::ApiErrorResponse> {
        // AccessToken is None for the connectors without the AccessToken Flow.
        // If a connector has that, then it should override this implementation.
        Ok(None)
    }

    async fn handle_payment_error_response<F, R1, R2>(
        connector: &(dyn types::api::Connector + Sync),
        error_response: types::Response,
    ) -> errors::RouterResponse<()>
    where
        dyn types::api::Connector + Sync: ConnectorIntegration<F, R1, R2>,
    {
        let error = connector
            .get_error_response(error_response, None)
            .change_context(errors::ApiErrorResponse::InternalServerError)?;
        Err(errors::ApiErrorResponse::InvalidRequestData {
            message: error.reason.unwrap_or(error.message),
        })
        .into_report()
    }

    async fn handle_access_token_error_response<F, R1, R2>(
        connector: &(dyn types::api::Connector + Sync),
        error_response: types::Response,
    ) -> errors::RouterResult<Option<types::AccessToken>>
    where
        dyn types::api::Connector + Sync: ConnectorIntegration<F, R1, R2>,
    {
        let error = connector
            .get_error_response(error_response, None)
            .change_context(errors::ApiErrorResponse::InternalServerError)?;
        Err(errors::ApiErrorResponse::InvalidRequestData {
            message: error.reason.unwrap_or(error.message),
        })
        .into_report()
    }
}<|MERGE_RESOLUTION|>--- conflicted
+++ resolved
@@ -50,11 +50,8 @@
             related_transaction_id: None,
             statement_descriptor_suffix: None,
             request_incremental_authorization: false,
-<<<<<<< HEAD
             authentication_data: None,
-=======
             customer_acceptance: None,
->>>>>>> 3806cd35
         }
     }
 
