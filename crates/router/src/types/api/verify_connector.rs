--- conflicted
+++ resolved
@@ -69,12 +69,9 @@
             payment_channel: None,
             enable_partial_authorization: None,
             enable_overcapture: None,
-<<<<<<< HEAD
-            feature_metadata: None,
-=======
             is_stored_credential: None,
             mit_category: None,
->>>>>>> cc4eaed5
+            feature_metadata: None,
         }
     }
 
