--- conflicted
+++ resolved
@@ -69,13 +69,10 @@
             enable_overcapture: None,
             is_stored_credential: None,
             mit_category: None,
-<<<<<<< HEAD
-            feature_metadata: None,
-=======
             billing_descriptor: None,
             tokenization: None,
             partner_merchant_identifier_details: None,
->>>>>>> fd058d97
+            feature_metadata: None,
         }
     }
 
