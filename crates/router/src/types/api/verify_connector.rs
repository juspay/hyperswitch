pub mod paypal;
pub mod stripe;
use error_stack::ResultExt;

use crate::{
    consts,
    core::errors,
    services::{
        self,
        connector_integration_interface::{BoxedConnectorIntegrationInterface, ConnectorEnum},
    },
    types::{self, api, api::ConnectorCommon, domain, storage::enums as storage_enums},
    SessionState,
};

#[derive(Clone)]
pub struct VerifyConnectorData {
    pub connector: ConnectorEnum,
    pub connector_auth: types::ConnectorAuthType,
    pub card_details: domain::Card,
}

impl VerifyConnectorData {
    fn get_payment_authorize_data(&self) -> types::PaymentsAuthorizeData {
        types::PaymentsAuthorizeData {
            payment_method_data: domain::PaymentMethodData::Card(self.card_details.clone()),
            email: None,
            customer_name: None,
            amount: 1000,
            minor_amount: common_utils::types::MinorUnit::new(1000),
            confirm: true,
            order_tax_amount: None,
            currency: storage_enums::Currency::USD,
            metadata: None,
            mandate_id: None,
            webhook_url: None,
            customer_id: None,
            off_session: None,
            browser_info: None,
            session_token: None,
            order_details: None,
            order_category: None,
            capture_method: None,
            enrolled_for_3ds: false,
            router_return_url: None,
            surcharge_details: None,
            setup_future_usage: None,
            payment_experience: None,
            payment_method_type: None,
            statement_descriptor: None,
            setup_mandate_details: None,
            complete_authorize_url: None,
            related_transaction_id: None,
            statement_descriptor_suffix: None,
            request_incremental_authorization: false,
            authentication_data: None,
            customer_acceptance: None,
            split_payments: None,
            merchant_order_reference_id: None,
            integrity_object: None,
            additional_payment_method_data: None,
            shipping_cost: None,
<<<<<<< HEAD
            request_overcapture: None,
=======
            merchant_account_id: None,
            merchant_config_currency: None,
>>>>>>> 2353f393
        }
    }

    fn get_router_data<F, R1, R2>(
        &self,
        state: &SessionState,
        request_data: R1,
        access_token: Option<types::AccessToken>,
    ) -> types::RouterData<F, R1, R2> {
        let attempt_id =
            common_utils::generate_id_with_default_len(consts::VERIFY_CONNECTOR_ID_PREFIX);
        types::RouterData {
            flow: std::marker::PhantomData,
            status: storage_enums::AttemptStatus::Started,
            request: request_data,
            response: Err(errors::ApiErrorResponse::InternalServerError.into()),
            connector: self.connector.id().to_string(),
            auth_type: storage_enums::AuthenticationType::NoThreeDs,
            test_mode: None,
            attempt_id: attempt_id.clone(),
            description: None,
            customer_id: None,
            tenant_id: state.tenant.tenant_id.clone(),
            merchant_id: common_utils::id_type::MerchantId::default(),
            reference_id: None,
            access_token,
            session_token: None,
            payment_method: storage_enums::PaymentMethod::Card,
            amount_captured: None,
            minor_amount_captured: None,
            preprocessing_id: None,
            connector_customer: None,
            connector_auth_type: self.connector_auth.clone(),
            connector_meta_data: None,
            connector_wallets_details: None,
            payment_method_token: None,
            connector_api_version: None,
            recurring_mandate_payment_data: None,
            payment_method_status: None,
            connector_request_reference_id: attempt_id,
            address: types::PaymentAddress::new(None, None, None, None),
            payment_id: common_utils::id_type::PaymentId::default()
                .get_string_repr()
                .to_owned(),
            #[cfg(feature = "payouts")]
            payout_method_data: None,
            #[cfg(feature = "payouts")]
            quote_id: None,
            payment_method_balance: None,
            connector_http_status_code: None,
            external_latency: None,
            apple_pay_flow: None,
            frm_metadata: None,
            refund_id: None,
            dispute_id: None,
            connector_response: None,
            integrity_check: Ok(()),
            additional_merchant_data: None,
            header_payload: None,
            connector_mandate_request_reference_id: None,
            authentication_id: None,
            psd2_sca_exemption_type: None,
        }
    }
}

#[async_trait::async_trait]
pub trait VerifyConnector {
    async fn verify(
        state: &SessionState,
        connector_data: VerifyConnectorData,
    ) -> errors::RouterResponse<()> {
        let authorize_data = connector_data.get_payment_authorize_data();
        let access_token = Self::get_access_token(state, connector_data.clone()).await?;
        let router_data = connector_data.get_router_data(state, authorize_data, access_token);

        let request = connector_data
            .connector
            .get_connector_integration()
            .build_request(&router_data, &state.conf.connectors)
            .change_context(errors::ApiErrorResponse::InvalidRequestData {
                message: "Payment request cannot be built".to_string(),
            })?
            .ok_or(errors::ApiErrorResponse::InternalServerError)?;

        let response =
            services::call_connector_api(&state.to_owned(), request, "verify_connector_request")
                .await
                .change_context(errors::ApiErrorResponse::InternalServerError)?;

        match response {
            Ok(_) => Ok(services::ApplicationResponse::StatusOk),
            Err(error_response) => {
                Self::handle_payment_error_response::<
                    api::Authorize,
                    types::PaymentFlowData,
                    types::PaymentsAuthorizeData,
                    types::PaymentsResponseData,
                >(
                    connector_data.connector.get_connector_integration(),
                    error_response,
                )
                .await
            }
        }
    }

    async fn get_access_token(
        _state: &SessionState,
        _connector_data: VerifyConnectorData,
    ) -> errors::CustomResult<Option<types::AccessToken>, errors::ApiErrorResponse> {
        // AccessToken is None for the connectors without the AccessToken Flow.
        // If a connector has that, then it should override this implementation.
        Ok(None)
    }

    async fn handle_payment_error_response<F, ResourceCommonData, Req, Resp>(
        // connector: &(dyn api::Connector + Sync),
        connector: BoxedConnectorIntegrationInterface<F, ResourceCommonData, Req, Resp>,
        error_response: types::Response,
    ) -> errors::RouterResponse<()> {
        let error = connector
            .get_error_response(error_response, None)
            .change_context(errors::ApiErrorResponse::InternalServerError)?;
        Err(errors::ApiErrorResponse::InvalidRequestData {
            message: error.reason.unwrap_or(error.message),
        }
        .into())
    }

    async fn handle_access_token_error_response<F, ResourceCommonData, Req, Resp>(
        connector: BoxedConnectorIntegrationInterface<F, ResourceCommonData, Req, Resp>,
        error_response: types::Response,
    ) -> errors::RouterResult<Option<types::AccessToken>> {
        let error = connector
            .get_error_response(error_response, None)
            .change_context(errors::ApiErrorResponse::InternalServerError)?;
        Err(errors::ApiErrorResponse::InvalidRequestData {
            message: error.reason.unwrap_or(error.message),
        }
        .into())
    }
}<|MERGE_RESOLUTION|>--- conflicted
+++ resolved
@@ -60,12 +60,9 @@
             integrity_object: None,
             additional_payment_method_data: None,
             shipping_cost: None,
-<<<<<<< HEAD
-            request_overcapture: None,
-=======
             merchant_account_id: None,
             merchant_config_currency: None,
->>>>>>> 2353f393
+            request_overcapture: None,
         }
     }
 
