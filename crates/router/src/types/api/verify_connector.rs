pub mod paypal;
pub mod stripe;
use error_stack::ResultExt;

use crate::{
    consts,
    core::errors,
    services::{
        self,
        connector_integration_interface::{BoxedConnectorIntegrationInterface, ConnectorEnum},
    },
    types::{self, api, api::ConnectorCommon, domain, storage::enums as storage_enums},
    SessionState,
};

#[derive(Clone)]
pub struct VerifyConnectorData {
    pub connector: ConnectorEnum,
    pub connector_auth: types::ConnectorAuthType,
    pub card_details: domain::Card,
}

impl VerifyConnectorData {
    fn get_payment_authorize_data(&self) -> types::PaymentsAuthorizeData {
        types::PaymentsAuthorizeData {
            payment_method_data: domain::PaymentMethodData::Card(self.card_details.clone()),
            email: None,
            customer_name: None,
            amount: 1000,
            minor_amount: common_utils::types::MinorUnit::new(1000),
            confirm: true,
            order_tax_amount: None,
            currency: storage_enums::Currency::USD,
            metadata: None,
            mandate_id: None,
            webhook_url: None,
            customer_id: None,
            off_session: None,
            browser_info: None,
            session_token: None,
            order_details: None,
            order_category: None,
            capture_method: None,
            enrolled_for_3ds: false,
            router_return_url: None,
            surcharge_details: None,
            setup_future_usage: None,
            payment_experience: None,
            payment_method_type: None,
            setup_mandate_details: None,
            complete_authorize_url: None,
            related_transaction_id: None,
            request_extended_authorization: None,
            request_incremental_authorization: false,
            authentication_data: None,
            customer_acceptance: None,
            split_payments: None,
            merchant_order_reference_id: None,
            integrity_object: None,
            additional_payment_method_data: None,
            shipping_cost: None,
            merchant_account_id: None,
            merchant_config_currency: None,
            connector_testing_data: None,
            order_id: None,
            locale: None,
            payment_channel: None,
            enable_partial_authorization: None,
            enable_overcapture: None,
            is_stored_credential: None,
            mit_category: None,
<<<<<<< HEAD
            external_authentication_three_ds_data: None,
=======
            billing_descriptor: None,
>>>>>>> cf6e5a10
        }
    }

    fn get_router_data<F, R1, R2>(
        &self,
        state: &SessionState,
        request_data: R1,
        access_token: Option<types::AccessToken>,
    ) -> types::RouterData<F, R1, R2> {
        let attempt_id =
            common_utils::generate_id_with_default_len(consts::VERIFY_CONNECTOR_ID_PREFIX);
        types::RouterData {
            flow: std::marker::PhantomData,
            status: storage_enums::AttemptStatus::Started,
            request: request_data,
            response: Err(errors::ApiErrorResponse::InternalServerError.into()),
            connector: self.connector.id().to_string(),
            auth_type: storage_enums::AuthenticationType::NoThreeDs,
            test_mode: None,
            attempt_id: attempt_id.clone(),
            description: None,
            customer_id: None,
            tenant_id: state.tenant.tenant_id.clone(),
            merchant_id: common_utils::id_type::MerchantId::default(),
            reference_id: None,
            access_token,
            session_token: None,
            payment_method: storage_enums::PaymentMethod::Card,
            payment_method_type: None,
            amount_captured: None,
            minor_amount_captured: None,
            preprocessing_id: None,
            connector_customer: None,
            connector_auth_type: self.connector_auth.clone(),
            connector_meta_data: None,
            connector_wallets_details: None,
            payment_method_token: None,
            connector_api_version: None,
            recurring_mandate_payment_data: None,
            payment_method_status: None,
            connector_request_reference_id: attempt_id,
            address: types::PaymentAddress::new(None, None, None, None),
            payment_id: common_utils::id_type::PaymentId::default()
                .get_string_repr()
                .to_owned(),
            #[cfg(feature = "payouts")]
            payout_method_data: None,
            #[cfg(feature = "payouts")]
            quote_id: None,
            payment_method_balance: None,
            connector_http_status_code: None,
            external_latency: None,
            apple_pay_flow: None,
            frm_metadata: None,
            refund_id: None,
            dispute_id: None,
            connector_response: None,
            integrity_check: Ok(()),
            additional_merchant_data: None,
            header_payload: None,
            connector_mandate_request_reference_id: None,
            authentication_id: None,
            psd2_sca_exemption_type: None,
            raw_connector_response: None,
            is_payment_id_from_merchant: None,
            l2_l3_data: None,
            minor_amount_capturable: None,
            authorized_amount: None,
            is_migrated_card: None,
        }
    }
}

#[async_trait::async_trait]
pub trait VerifyConnector {
    async fn verify(
        state: &SessionState,
        connector_data: VerifyConnectorData,
    ) -> errors::RouterResponse<()> {
        let authorize_data = connector_data.get_payment_authorize_data();
        let access_token = Self::get_access_token(state, connector_data.clone()).await?;
        let router_data = connector_data.get_router_data(state, authorize_data, access_token);

        let request = connector_data
            .connector
            .get_connector_integration()
            .build_request(&router_data, &state.conf.connectors)
            .change_context(errors::ApiErrorResponse::InvalidRequestData {
                message: "Payment request cannot be built".to_string(),
            })?
            .ok_or(errors::ApiErrorResponse::InternalServerError)?;

        let response =
            services::call_connector_api(&state.to_owned(), request, "verify_connector_request")
                .await
                .change_context(errors::ApiErrorResponse::InternalServerError)?;

        match response {
            Ok(_) => Ok(services::ApplicationResponse::StatusOk),
            Err(error_response) => {
                Self::handle_payment_error_response::<
                    api::Authorize,
                    types::PaymentFlowData,
                    types::PaymentsAuthorizeData,
                    types::PaymentsResponseData,
                >(
                    connector_data.connector.get_connector_integration(),
                    error_response,
                )
                .await
            }
        }
    }

    async fn get_access_token(
        _state: &SessionState,
        _connector_data: VerifyConnectorData,
    ) -> errors::CustomResult<Option<types::AccessToken>, errors::ApiErrorResponse> {
        // AccessToken is None for the connectors without the AccessToken Flow.
        // If a connector has that, then it should override this implementation.
        Ok(None)
    }

    async fn handle_payment_error_response<F, ResourceCommonData, Req, Resp>(
        // connector: &(dyn api::Connector + Sync),
        connector: BoxedConnectorIntegrationInterface<F, ResourceCommonData, Req, Resp>,
        error_response: types::Response,
    ) -> errors::RouterResponse<()> {
        let error = connector
            .get_error_response(error_response, None)
            .change_context(errors::ApiErrorResponse::InternalServerError)?;
        Err(errors::ApiErrorResponse::InvalidRequestData {
            message: error.reason.unwrap_or(error.message),
        }
        .into())
    }

    async fn handle_access_token_error_response<F, ResourceCommonData, Req, Resp>(
        connector: BoxedConnectorIntegrationInterface<F, ResourceCommonData, Req, Resp>,
        error_response: types::Response,
    ) -> errors::RouterResult<Option<types::AccessToken>> {
        let error = connector
            .get_error_response(error_response, None)
            .change_context(errors::ApiErrorResponse::InternalServerError)?;
        Err(errors::ApiErrorResponse::InvalidRequestData {
            message: error.reason.unwrap_or(error.message),
        }
        .into())
    }
}<|MERGE_RESOLUTION|>--- conflicted
+++ resolved
@@ -69,11 +69,8 @@
             enable_overcapture: None,
             is_stored_credential: None,
             mit_category: None,
-<<<<<<< HEAD
+            billing_descriptor: None,
             external_authentication_three_ds_data: None,
-=======
-            billing_descriptor: None,
->>>>>>> cf6e5a10
         }
     }
 
