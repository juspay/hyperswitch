use api_models::mandates;
pub use api_models::mandates::{MandateId, MandateResponse, MandateRevokedResponse};
use error_stack::ResultExt;
use serde::{Deserialize, Serialize};

use crate::{
    core::{
        errors::{self, RouterResult, StorageErrorExt},
        payment_methods,
    },
    newtype,
    routes::AppState,
    types::{
        api,
        storage::{self, enums as storage_enums},
        transformers::ForeignInto,
    },
};

newtype!(
    pub MandateCardDetails = mandates::MandateCardDetails,
    derives = (Default, Debug, Deserialize, Serialize)
);

#[async_trait::async_trait]
pub(crate) trait MandateResponseExt: Sized {
    async fn from_db_mandate(
        state: &AppState,
        mandate: storage::Mandate,
        merchant_account: &storage::MerchantAccount,
    ) -> RouterResult<Self>;
}

#[async_trait::async_trait]
impl MandateResponseExt for MandateResponse {
    async fn from_db_mandate(
        state: &AppState,
        mandate: storage::Mandate,
        _merchant_account: &storage::MerchantAccount,
    ) -> RouterResult<Self> {
        let db = &*state.store;
        let payment_method = db
            .find_payment_method(&mandate.payment_method_id)
            .await
            .map_err(|error| {
                error.to_not_found_response(errors::ApiErrorResponse::PaymentMethodNotFound)
            })?;

<<<<<<< HEAD
        let card = if payment_method.payment_method == storage_enums::PaymentMethodType::Card {
            let card = payment_methods::cards::get_card_from_hs_locker(
=======
        let card = if payment_method.payment_method == storage_enums::PaymentMethod::Card {
            let locker_id = merchant_account
                .locker_id
                .to_owned()
                .get_required_value("locker_id")?;
            let get_card_resp = payment_methods::cards::get_card_from_legacy_locker(
>>>>>>> e1afeb64
                state,
                &payment_method.customer_id,
                &payment_method.merchant_id,
                &payment_method.payment_method_id,
            )
            .await?;
            let card_detail = payment_methods::transformers::get_card_detail(&payment_method, card)
                .change_context(errors::ApiErrorResponse::InternalServerError)
                .attach_printable("Failed while getting card details")?;
            Some(MandateCardDetails::from(card_detail).into_inner())
        } else {
            None
        };

        Ok(Self {
            mandate_id: mandate.mandate_id,
            customer_acceptance: Some(api::payments::CustomerAcceptance {
                acceptance_type: if mandate.customer_ip_address.is_some() {
                    api::payments::AcceptanceType::Online
                } else {
                    api::payments::AcceptanceType::Offline
                },
                accepted_at: mandate.customer_accepted_at,
                online: Some(api::payments::OnlineMandate {
                    ip_address: mandate.customer_ip_address.unwrap_or_default(),
                    user_agent: mandate.customer_user_agent.unwrap_or_default(),
                }),
            }),
            card,
            status: mandate.mandate_status.foreign_into(),
            payment_method: payment_method.payment_method.to_string(),
            payment_method_id: mandate.payment_method_id,
        })
    }
}

impl From<api::payment_methods::CardDetailFromLocker> for MandateCardDetails {
    fn from(card_details_from_locker: api::payment_methods::CardDetailFromLocker) -> Self {
        mandates::MandateCardDetails {
            last4_digits: card_details_from_locker.last4_digits,
            card_exp_month: card_details_from_locker.expiry_month.clone(),
            card_exp_year: card_details_from_locker.expiry_year.clone(),
            card_holder_name: card_details_from_locker.card_holder_name,
            card_token: card_details_from_locker.card_token,
            scheme: card_details_from_locker.scheme,
            issuer_country: card_details_from_locker.issuer_country,
            card_fingerprint: card_details_from_locker.card_fingerprint,
        }
        .into()
    }
}<|MERGE_RESOLUTION|>--- conflicted
+++ resolved
@@ -46,17 +46,8 @@
                 error.to_not_found_response(errors::ApiErrorResponse::PaymentMethodNotFound)
             })?;
 
-<<<<<<< HEAD
-        let card = if payment_method.payment_method == storage_enums::PaymentMethodType::Card {
+        let card = if payment_method.payment_method == storage_enums::PaymentMethod::Card {
             let card = payment_methods::cards::get_card_from_hs_locker(
-=======
-        let card = if payment_method.payment_method == storage_enums::PaymentMethod::Card {
-            let locker_id = merchant_account
-                .locker_id
-                .to_owned()
-                .get_required_value("locker_id")?;
-            let get_card_resp = payment_methods::cards::get_card_from_legacy_locker(
->>>>>>> e1afeb64
                 state,
                 &payment_method.customer_id,
                 &payment_method.merchant_id,
