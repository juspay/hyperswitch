use masking::{Deserialize, Serialize};
use time::PrimitiveDateTime;

use crate::{services, types};

#[derive(Default, Debug, Deserialize, Serialize)]
pub struct DisputeId {
    pub dispute_id: String,
}

#[derive(Default, Debug)]
pub struct DisputePayload {
    pub amount: String,
    pub currency: String,
    pub dispute_stage: api_models::enums::DisputeStage,
    pub connector_status: String,
    pub connector_dispute_id: String,
    pub connector_reason: Option<String>,
    pub connector_reason_code: Option<String>,
    pub challenge_required_by: Option<PrimitiveDateTime>,
    pub created_at: Option<PrimitiveDateTime>,
    pub updated_at: Option<PrimitiveDateTime>,
}

#[derive(Default, Debug, Deserialize, Serialize)]
pub struct DisputeEvidence {
    pub cancellation_policy: Option<String>,
    pub customer_communication: Option<String>,
    pub customer_signature: Option<String>,
    pub receipt: Option<String>,
    pub refund_policy: Option<String>,
    pub service_documentation: Option<String>,
    pub shipping_documentation: Option<String>,
    pub invoice_showing_distinct_transactions: Option<String>,
    pub recurring_transaction_agreement: Option<String>,
    pub uncategorized_file: Option<String>,
}

#[derive(Debug, Clone)]
pub struct AttachEvidenceRequest {
    pub create_file_request: types::api::CreateFileRequest,
<<<<<<< HEAD
    pub evidence_type: api_models::disputes::EvidenceType,
=======
    pub evidence_type: EvidenceType,
}

#[derive(Debug, serde::Deserialize, strum::Display, strum::EnumString, Clone)]
#[serde(rename_all = "snake_case")]
#[strum(serialize_all = "snake_case")]
pub enum EvidenceType {
    CancellationPolicy,
    CustomerCommunication,
    CustomerSignature,
    Receipt,
    RefundPolicy,
    ServiceDocumentation,
    ShippingDocumentation,
    InvoiceShowingDistinctTransactions,
    RecurringTransactionAgreement,
    UncategorizedFile,
>>>>>>> d7cfb4a1
}

#[derive(Debug, Clone)]
pub struct Accept;

pub trait AcceptDispute:
    services::ConnectorIntegration<
    Accept,
    types::AcceptDisputeRequestData,
    types::AcceptDisputeResponse,
>
{
}

#[derive(Debug, Clone)]
pub struct Evidence;

pub trait SubmitEvidence:
    services::ConnectorIntegration<
    Evidence,
    types::SubmitEvidenceRequestData,
    types::SubmitEvidenceResponse,
>
{
}

#[derive(Debug, Clone)]
pub struct Defend;

pub trait DefendDispute:
    services::ConnectorIntegration<
    Defend,
    types::DefendDisputeRequestData,
    types::DefendDisputeResponse,
>
{
}

pub trait Dispute: super::ConnectorCommon + AcceptDispute + SubmitEvidence + DefendDispute {}<|MERGE_RESOLUTION|>--- conflicted
+++ resolved
@@ -39,9 +39,6 @@
 #[derive(Debug, Clone)]
 pub struct AttachEvidenceRequest {
     pub create_file_request: types::api::CreateFileRequest,
-<<<<<<< HEAD
-    pub evidence_type: api_models::disputes::EvidenceType,
-=======
     pub evidence_type: EvidenceType,
 }
 
@@ -59,7 +56,6 @@
     InvoiceShowingDistinctTransactions,
     RecurringTransactionAgreement,
     UncategorizedFile,
->>>>>>> d7cfb4a1
 }
 
 #[derive(Debug, Clone)]
