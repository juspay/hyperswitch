--- conflicted
+++ resolved
@@ -13,7 +13,7 @@
 #[async_trait::async_trait]
 impl PaymentLinkResponseExt for RetrievePaymentLinkResponse {
     async fn from_db_payment_link(payment_link: storage::PaymentLink) -> RouterResult<Self> {
-        let status = payment_link::check_payment_link_status(payment_link.max_age);
+        let status = payment_link::check_payment_link_status(payment_link.fulfilment_time);
         Ok(Self {
             link_to_pay: payment_link.link_to_pay,
             payment_link_id: payment_link.payment_link_id,
@@ -21,11 +21,7 @@
             description: payment_link.description,
             created_at: payment_link.created_at,
             merchant_id: payment_link.merchant_id,
-<<<<<<< HEAD
-            max_age: payment_link.max_age,
-=======
             expiry: payment_link.fulfilment_time,
->>>>>>> 99891e62
             currency: payment_link.currency,
             status,
         })
