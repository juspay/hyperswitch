use api_models::customers;
#[cfg(all(feature = "v2", feature = "customer_v2"))]
pub use api_models::customers::GlobalId;
pub use api_models::customers::{
<<<<<<< HEAD
    CustomerDeleteResponse, CustomerId, CustomerRequest, CustomerUpdateRequest,
=======
    CustomerDeleteResponse, CustomerId, CustomerListRequest, CustomerRequest,
    CustomerUpdateRequest, UpdateCustomerId,
>>>>>>> a6cb6c6e
};
#[cfg(all(feature = "v2", feature = "customer_v2"))]
use hyperswitch_domain_models::customer;
use serde::Serialize;

#[cfg(all(any(feature = "v1", feature = "v2"), not(feature = "customer_v2")))]
use super::payments;
use crate::{
    newtype,
    types::{domain, ForeignFrom},
};

newtype!(
    pub CustomerResponse = customers::CustomerResponse,
    derives = (Debug, Clone, Serialize)
);

impl common_utils::events::ApiEventMetric for CustomerResponse {
    fn get_api_event_type(&self) -> Option<common_utils::events::ApiEventsType> {
        self.0.get_api_event_type()
    }
}

#[cfg(all(any(feature = "v1", feature = "v2"), not(feature = "customer_v2")))]
impl ForeignFrom<(domain::Customer, Option<payments::AddressDetails>)> for CustomerResponse {
    fn foreign_from((cust, address): (domain::Customer, Option<payments::AddressDetails>)) -> Self {
        customers::CustomerResponse {
            customer_id: cust.customer_id,
            name: cust.name,
            email: cust.email,
            phone: cust.phone,
            phone_country_code: cust.phone_country_code,
            description: cust.description,
            created_at: cust.created_at,
            metadata: cust.metadata,
            address,
            default_payment_method_id: cust.default_payment_method_id,
        }
        .into()
    }
}

#[cfg(all(feature = "v2", feature = "customer_v2"))]
impl ForeignFrom<customer::Customer> for CustomerResponse {
    fn foreign_from(cust: domain::Customer) -> Self {
        customers::CustomerResponse {
<<<<<<< HEAD
            merchant_reference_id: Some(cust.get_customer_id()),
=======
            merchant_reference_id: cust.merchant_reference_id,
>>>>>>> a6cb6c6e
            name: cust.name,
            email: cust.email,
            phone: cust.phone,
            phone_country_code: cust.phone_country_code,
            description: cust.description,
            created_at: cust.created_at,
            metadata: cust.metadata,
            default_billing_address: None,
            default_shipping_address: None,
            default_payment_method_id: cust.default_payment_method_id,
            id: cust.id,
        }
        .into()
    }
}<|MERGE_RESOLUTION|>--- conflicted
+++ resolved
@@ -2,12 +2,8 @@
 #[cfg(all(feature = "v2", feature = "customer_v2"))]
 pub use api_models::customers::GlobalId;
 pub use api_models::customers::{
-<<<<<<< HEAD
-    CustomerDeleteResponse, CustomerId, CustomerRequest, CustomerUpdateRequest,
-=======
     CustomerDeleteResponse, CustomerId, CustomerListRequest, CustomerRequest,
     CustomerUpdateRequest, UpdateCustomerId,
->>>>>>> a6cb6c6e
 };
 #[cfg(all(feature = "v2", feature = "customer_v2"))]
 use hyperswitch_domain_models::customer;
@@ -54,11 +50,7 @@
 impl ForeignFrom<customer::Customer> for CustomerResponse {
     fn foreign_from(cust: domain::Customer) -> Self {
         customers::CustomerResponse {
-<<<<<<< HEAD
-            merchant_reference_id: Some(cust.get_customer_id()),
-=======
             merchant_reference_id: cust.merchant_reference_id,
->>>>>>> a6cb6c6e
             name: cust.name,
             email: cust.email,
             phone: cust.phone,
