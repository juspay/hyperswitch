--- conflicted
+++ resolved
@@ -2,7 +2,6 @@
 pub use api_models::customers::{CustomerDeleteResponse, CustomerId, CustomerRequest};
 use serde::Serialize;
 
-<<<<<<< HEAD
 use crate::{
     core::errors::{self, RouterResult},
     newtype,
@@ -10,16 +9,14 @@
     types::domain,
     utils::{self, ValidateCall},
 };
-=======
-use crate::{newtype, types::storage};
->>>>>>> 3d05e50a
+
+use error_stack::ResultExt;
 
 newtype!(
     pub CustomerResponse = customers::CustomerResponse,
     derives = (Debug, Clone, Serialize)
 );
 
-<<<<<<< HEAD
 pub(crate) trait CustomerRequestExt: Sized {
     fn validate(self) -> RouterResult<Self>;
 }
@@ -28,7 +25,7 @@
     fn validate(self) -> RouterResult<Self> {
         self.email
             .as_ref()
-            .validate_opt(|email| utils::validate_email(email.peek()))
+            .validate_opt(|email| utils::validate_email(email.0.peek()))
             .change_context(errors::ApiErrorResponse::InvalidDataFormat {
                 field_name: "email".to_string(),
                 expected_format: "valid email address".to_string(),
@@ -40,10 +37,6 @@
 
 impl From<domain::Customer> for CustomerResponse {
     fn from(cust: domain::Customer) -> Self {
-=======
-impl From<storage::Customer> for CustomerResponse {
-    fn from(cust: storage::Customer) -> Self {
->>>>>>> 3d05e50a
         customers::CustomerResponse {
             customer_id: cust.customer_id,
             name: cust.name,
