use common_utils::custom_serde;
use error_stack::ResultExt;
use serde::{Deserialize, Serialize};

use crate::{
    consts,
    core::errors::{self, RouterResult},
    pii::{self, PeekInterface, Secret},
    types::storage,
    utils::{self, ValidateCall},
};

#[derive(Debug, Default, Clone, Deserialize, Serialize)]
pub struct CustomerRequest {
    #[serde(default = "generate_customer_id")]
    pub customer_id: String,
    #[serde(default = "unknown_merchant", skip)]
    pub merchant_id: String,
    pub name: Option<String>,
    pub email: Option<Secret<String, pii::Email>>,
    pub phone: Option<Secret<String>>,
    pub description: Option<String>,
    pub phone_country_code: Option<String>,
    pub address: Option<Secret<serde_json::Value>>,
    pub metadata: Option<serde_json::Value>,
}

impl CustomerRequest {
    pub(crate) fn validate(self) -> RouterResult<Self> {
        self.email
            .as_ref()
            .validate_opt(|email| utils::validate_email(email.peek()))
            .change_context(errors::ApiErrorResponse::InvalidDataFormat {
                field_name: "email".to_string(),
                expected_format: "valid email address".to_string(),
            })?;

        self.address
            .as_ref()
            .validate_opt(|addr| utils::validate_address(addr.peek()))
            .change_context(errors::ApiErrorResponse::InvalidDataFormat {
                field_name: "address".to_string(),
                expected_format: "valid address".to_string(),
            })?;

        Ok(self)
    }
}

#[derive(Debug, Clone, Serialize)]
pub struct CustomerResponse {
    pub customer_id: String,
    pub name: Option<String>,
    pub email: Option<Secret<String, pii::Email>>,
    pub phone: Option<Secret<String>>,
    pub phone_country_code: Option<String>,
    pub description: Option<String>,
    pub address: Option<Secret<serde_json::Value>>,
    #[serde(with = "custom_serde::iso8601")]
    pub created_at: time::PrimitiveDateTime,
    pub metadata: Option<serde_json::Value>,
}

impl From<storage::Customer> for CustomerResponse {
    fn from(cust: storage::Customer) -> Self {
        Self {
            customer_id: cust.customer_id,
            name: cust.name,
            email: cust.email,
            phone: cust.phone,
            phone_country_code: cust.phone_country_code,
            description: cust.description,
            address: cust.address,
            created_at: cust.created_at,
            metadata: cust.metadata,
        }
    }
}

#[derive(Default, Debug, Deserialize, Serialize)]
pub struct CustomerId {
    pub customer_id: String,
}

#[derive(Default, Debug, Deserialize, Serialize)]
pub struct CustomerDeleteResponse {
    pub customer_id: String,
<<<<<<< HEAD
    pub customer_deleted: bool,
    pub address_deleted: bool,
    pub payment_methods_deleted: bool,
=======
    pub deleted: bool,
}

pub fn generate_customer_id() -> String {
    utils::generate_id(consts::ID_LENGTH, "cus")
}

fn unknown_merchant() -> String {
    String::from("merchant_unknown")
>>>>>>> f76f3e2f
}<|MERGE_RESOLUTION|>--- conflicted
+++ resolved
@@ -85,12 +85,9 @@
 #[derive(Default, Debug, Deserialize, Serialize)]
 pub struct CustomerDeleteResponse {
     pub customer_id: String,
-<<<<<<< HEAD
     pub customer_deleted: bool,
     pub address_deleted: bool,
     pub payment_methods_deleted: bool,
-=======
-    pub deleted: bool,
 }
 
 pub fn generate_customer_id() -> String {
@@ -99,5 +96,4 @@
 
 fn unknown_merchant() -> String {
     String::from("merchant_unknown")
->>>>>>> f76f3e2f
 }