--- conflicted
+++ resolved
@@ -11,7 +11,6 @@
     utils::{self, ValidateCall},
 };
 
-<<<<<<< HEAD
 newtype!(
     pub CustomerResponse = customers::CustomerResponse,
     derives = (Debug, Clone, Serialize)
@@ -19,20 +18,6 @@
 
 pub(crate) trait CustomerRequestExt: Sized {
     fn validate(self) -> RouterResult<Self>;
-=======
-#[derive(Debug, Default, Clone, Deserialize, Serialize)]
-pub struct CustomerRequest {
-    #[serde(default = "generate_customer_id")]
-    pub customer_id: String,
-    #[serde(default = "unknown_merchant", skip)]
-    pub merchant_id: String,
-    pub name: Option<String>,
-    pub email: Option<Secret<String, pii::Email>>,
-    pub phone: Option<Secret<String>>,
-    pub description: Option<String>,
-    pub phone_country_code: Option<String>,
-    pub metadata: Option<serde_json::Value>,
->>>>>>> affa9fc3
 }
 
 impl CustomerRequestExt for CustomerRequest {
@@ -49,22 +34,6 @@
     }
 }
 
-<<<<<<< HEAD
-=======
-#[derive(Debug, Clone, Serialize)]
-pub struct CustomerResponse {
-    pub customer_id: String,
-    pub name: Option<String>,
-    pub email: Option<Secret<String, pii::Email>>,
-    pub phone: Option<Secret<String>>,
-    pub phone_country_code: Option<String>,
-    pub description: Option<String>,
-    #[serde(with = "custom_serde::iso8601")]
-    pub created_at: time::PrimitiveDateTime,
-    pub metadata: Option<serde_json::Value>,
-}
-
->>>>>>> affa9fc3
 impl From<storage::Customer> for CustomerResponse {
     fn from(cust: storage::Customer) -> Self {
         customers::CustomerResponse {
@@ -76,6 +45,7 @@
             description: cust.description,
             created_at: cust.created_at,
             metadata: cust.metadata,
+            address: None,
         }
         .into()
     }
