--- conflicted
+++ resolved
@@ -4,11 +4,7 @@
 use diesel_models::{capture::CaptureNew, enums};
 use error_stack::ResultExt;
 
-<<<<<<< HEAD
-use crate::{errors::RouterResult, utils::OptionExt};
-=======
 use crate::{core::errors, errors::RouterResult, utils::OptionExt};
->>>>>>> abc736bb
 
 #[derive(Debug, Clone, serde::Serialize, serde::Deserialize)]
 pub struct RoutingData {
@@ -45,10 +41,7 @@
                 .connector
                 .clone()
                 .get_required_value("connector")
-<<<<<<< HEAD
-=======
                 .change_context(errors::ApiErrorResponse::InternalServerError)
->>>>>>> abc736bb
                 .attach_printable(
                     "connector field is required in payment_attempt to create a capture",
                 )?,
@@ -61,10 +54,7 @@
             authorized_attempt_id: self.attempt_id.clone(),
             capture_sequence,
             connector_capture_id: None,
-<<<<<<< HEAD
-=======
             connector_response_reference_id: None,
->>>>>>> abc736bb
         })
     }
     fn get_next_capture_id(&self) -> String {
