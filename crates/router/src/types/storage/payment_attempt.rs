--- conflicted
+++ resolved
@@ -9,8 +9,6 @@
     pub algorithm: Option<api_models::admin::StraightThroughAlgorithm>,
 }
 
-<<<<<<< HEAD
-=======
 pub trait PaymentAttemptExt {
     fn make_new_capture(
         &self,
@@ -54,7 +52,6 @@
     }
 }
 
->>>>>>> 35963e27
 #[cfg(test)]
 #[cfg(feature = "dummy_connector")]
 mod tests {
