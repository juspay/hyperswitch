--- conflicted
+++ resolved
@@ -222,12 +222,9 @@
             extended_authorization_applied: Default::default(),
             capture_before: Default::default(),
             card_discovery: Default::default(),
-<<<<<<< HEAD
             processor_merchant_id: Default::default(),
             created_by: None,
-=======
             setup_future_usage_applied: Default::default(),
->>>>>>> 103a5c18
         };
 
         let store = state
@@ -315,12 +312,9 @@
             extended_authorization_applied: Default::default(),
             capture_before: Default::default(),
             card_discovery: Default::default(),
-<<<<<<< HEAD
             processor_merchant_id: Default::default(),
             created_by: None,
-=======
             setup_future_usage_applied: Default::default(),
->>>>>>> 103a5c18
         };
         let store = state
             .stores
@@ -421,12 +415,9 @@
             extended_authorization_applied: Default::default(),
             capture_before: Default::default(),
             card_discovery: Default::default(),
-<<<<<<< HEAD
             processor_merchant_id: Default::default(),
             created_by: None,
-=======
             setup_future_usage_applied: Default::default(),
->>>>>>> 103a5c18
         };
         let store = state
             .stores
