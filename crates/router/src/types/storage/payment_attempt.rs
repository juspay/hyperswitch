pub use storage_models::payment_attempt::{
    PaymentAttempt, PaymentAttemptNew, PaymentAttemptUpdate, PaymentAttemptUpdateInternal,
};

<<<<<<< HEAD
use crate::{schema::payment_attempt, types::enums};

#[derive(Clone, Debug, Eq, PartialEq, Identifiable, Queryable, Serialize, Deserialize)]
#[diesel(table_name = payment_attempt)]
pub struct PaymentAttempt {
    pub id: i32,
    pub payment_id: String,
    pub merchant_id: String,
    pub txn_id: String,
    pub status: enums::AttemptStatus,
    pub amount: i32,
    pub currency: Option<enums::Currency>,
    pub save_to_locker: Option<bool>,
    pub connector: String,
    pub error_message: Option<String>,
    pub offer_amount: Option<i32>,
    pub surcharge_amount: Option<i32>,
    pub tax_amount: Option<i32>,
    pub payment_method_id: Option<String>,
    pub payment_method: Option<enums::PaymentMethodType>,
    pub payment_flow: Option<enums::PaymentFlow>,
    pub redirect: Option<bool>,
    pub connector_transaction_id: Option<String>,
    pub capture_method: Option<enums::CaptureMethod>,
    pub capture_on: Option<PrimitiveDateTime>,
    pub confirm: bool,
    pub authentication_type: Option<enums::AuthenticationType>,
    pub created_at: PrimitiveDateTime,
    pub modified_at: PrimitiveDateTime,
    pub last_synced: Option<PrimitiveDateTime>,
    pub cancellation_reason: Option<String>,
    pub amount_to_capture: Option<i32>,
    pub mandate_id: Option<String>,
    pub browser_info: Option<serde_json::Value>,
}

#[derive(Clone, Debug, Default, Serialize, Deserialize, Insertable, router_derive::DebugAsDisplay)]
#[diesel(table_name = payment_attempt)]
pub struct PaymentAttemptNew {
    pub payment_id: String,
    pub merchant_id: String,
    pub txn_id: String,
    pub status: enums::AttemptStatus,
    pub amount: i32,
    pub currency: Option<enums::Currency>,
    // pub auto_capture: Option<bool>,
    pub save_to_locker: Option<bool>,
    pub connector: String,
    pub error_message: Option<String>,
    pub offer_amount: Option<i32>,
    pub surcharge_amount: Option<i32>,
    pub tax_amount: Option<i32>,
    pub payment_method_id: Option<String>,
    pub payment_method: Option<enums::PaymentMethodType>,
    pub payment_flow: Option<enums::PaymentFlow>,
    pub redirect: Option<bool>,
    pub connector_transaction_id: Option<String>,
    pub capture_method: Option<enums::CaptureMethod>,
    pub capture_on: Option<PrimitiveDateTime>,
    pub confirm: bool,
    pub authentication_type: Option<enums::AuthenticationType>,
    pub created_at: Option<PrimitiveDateTime>,
    pub modified_at: Option<PrimitiveDateTime>,
    pub last_synced: Option<PrimitiveDateTime>,
    pub cancellation_reason: Option<String>,
    pub amount_to_capture: Option<i32>,
    pub mandate_id: Option<String>,
    pub browser_info: Option<serde_json::Value>,
}

#[derive(Clone, Debug, Serialize, Deserialize)]
pub enum PaymentAttemptUpdate {
    Update {
        amount: i32,
        currency: enums::Currency,
        status: enums::AttemptStatus,
        authentication_type: Option<enums::AuthenticationType>,
        payment_method: Option<enums::PaymentMethodType>,
    },
    AuthenticationTypeUpdate {
        authentication_type: enums::AuthenticationType,
    },
    ConfirmUpdate {
        status: enums::AttemptStatus,
        payment_method: Option<enums::PaymentMethodType>,
    },
    VoidUpdate {
        status: enums::AttemptStatus,
        cancellation_reason: Option<String>,
    },
    ResponseUpdate {
        status: enums::AttemptStatus,
        connector_transaction_id: Option<String>,
        authentication_type: Option<enums::AuthenticationType>,
        payment_method_id: Option<Option<String>>,
        redirect: Option<bool>,
        mandate_id: Option<String>,
    },
    StatusUpdate {
        status: enums::AttemptStatus,
    },
    ErrorUpdate {
        status: enums::AttemptStatus,
        error_message: Option<String>,
    },
}

#[derive(Clone, Debug, Default, AsChangeset, router_derive::DebugAsDisplay)]
#[diesel(table_name = payment_attempt)]
pub(super) struct PaymentAttemptUpdateInternal {
    amount: Option<i32>,
    currency: Option<enums::Currency>,
    status: Option<enums::AttemptStatus>,
    connector_transaction_id: Option<String>,
    authentication_type: Option<enums::AuthenticationType>,
    payment_method: Option<enums::PaymentMethodType>,
    error_message: Option<String>,
    payment_method_id: Option<Option<String>>,
    cancellation_reason: Option<String>,
    modified_at: Option<PrimitiveDateTime>,
    redirect: Option<bool>,
    mandate_id: Option<String>,
}

impl PaymentAttemptUpdate {
    pub fn apply_changeset(self, source: PaymentAttempt) -> PaymentAttempt {
        let pa_update: PaymentAttemptUpdateInternal = self.into();
        PaymentAttempt {
            amount: pa_update.amount.unwrap_or(source.amount),
            currency: pa_update.currency.or(source.currency),
            status: pa_update.status.unwrap_or(source.status),
            connector_transaction_id: pa_update
                .connector_transaction_id
                .or(source.connector_transaction_id),
            authentication_type: pa_update.authentication_type.or(source.authentication_type),
            payment_method: pa_update.payment_method.or(source.payment_method),
            error_message: pa_update.error_message.or(source.error_message),
            payment_method_id: pa_update
                .payment_method_id
                .unwrap_or(source.payment_method_id),
            modified_at: common_utils::date_time::now(),
            ..source
        }
    }
}

impl From<PaymentAttemptUpdate> for PaymentAttemptUpdateInternal {
    fn from(payment_attempt_update: PaymentAttemptUpdate) -> Self {
        match payment_attempt_update {
            PaymentAttemptUpdate::Update {
                amount,
                currency,
                status,
                // connector_transaction_id,
                authentication_type,
                payment_method,
            } => Self {
                amount: Some(amount),
                currency: Some(currency),
                status: Some(status),
                // connector_transaction_id,
                authentication_type,
                payment_method,
                modified_at: Some(common_utils::date_time::now()),
                ..Default::default()
            },
            PaymentAttemptUpdate::AuthenticationTypeUpdate {
                authentication_type,
            } => Self {
                authentication_type: Some(authentication_type),
                modified_at: Some(common_utils::date_time::now()),
                ..Default::default()
            },
            PaymentAttemptUpdate::ConfirmUpdate {
                status,
                payment_method,
            } => Self {
                status: Some(status),
                payment_method,
                modified_at: Some(common_utils::date_time::now()),
                ..Default::default()
            },
            PaymentAttemptUpdate::VoidUpdate {
                status,
                cancellation_reason,
            } => Self {
                status: Some(status),
                cancellation_reason,
                ..Default::default()
            },
            PaymentAttemptUpdate::ResponseUpdate {
                status,
                connector_transaction_id,
                authentication_type,
                payment_method_id,
                redirect,
                mandate_id,
            } => Self {
                status: Some(status),
                connector_transaction_id,
                authentication_type,
                payment_method_id,
                modified_at: Some(common_utils::date_time::now()),
                redirect,
                mandate_id,
                ..Default::default()
            },
            PaymentAttemptUpdate::ErrorUpdate {
                status,
                error_message,
            } => Self {
                status: Some(status),
                error_message,
                modified_at: Some(common_utils::date_time::now()),
                ..Default::default()
            },
            PaymentAttemptUpdate::StatusUpdate { status } => Self {
                status: Some(status),
                ..Default::default()
            },
        }
    }
}
=======
#[cfg(feature = "kv_store")]
impl crate::utils::storage_partitioning::KvStorePartition for PaymentAttempt {}
>>>>>>> 6bf99048

#[cfg(test)]
mod tests {
    #![allow(clippy::expect_used, clippy::unwrap_used)]

    use uuid::Uuid;

    use super::*;
    use crate::{
        configs::settings::Settings,
        db::StorageImpl,
        routes,
        types::{self, storage::enums},
    };

    #[actix_rt::test]
    #[ignore]
    async fn test_payment_attempt_insert() {
        let conf = Settings::new().expect("invalid settings");

        let state = routes::AppState::with_storage(conf, StorageImpl::PostgresqlTest).await;

        let payment_id = Uuid::new_v4().to_string();
        let current_time = common_utils::date_time::now();
        let payment_attempt = PaymentAttemptNew {
            payment_id: payment_id.clone(),
            connector: Some(types::Connector::Dummy.to_string()),
            created_at: current_time.into(),
            modified_at: current_time.into(),
            ..PaymentAttemptNew::default()
        };

        let response = state
            .store
            .insert_payment_attempt(payment_attempt, enums::MerchantStorageScheme::PostgresOnly)
            .await
            .unwrap();
        eprintln!("{:?}", response);

        assert_eq!(response.payment_id, payment_id.clone());
    }

    #[actix_rt::test]
    /// Example of unit test
    /// Kind of test: state-based testing
    async fn test_find_payment_attempt() {
        use crate::configs::settings::Settings;
        let conf = Settings::new().expect("invalid settings");
        let state = routes::AppState::with_storage(conf, StorageImpl::PostgresqlTest).await;

        let current_time = common_utils::date_time::now();
        let payment_id = Uuid::new_v4().to_string();
        let merchant_id = Uuid::new_v4().to_string();

        let payment_attempt = PaymentAttemptNew {
            payment_id: payment_id.clone(),
            merchant_id: merchant_id.clone(),
            connector: Some(types::Connector::Dummy.to_string()),
            created_at: current_time.into(),
            modified_at: current_time.into(),
            ..PaymentAttemptNew::default()
        };
        state
            .store
            .insert_payment_attempt(payment_attempt, enums::MerchantStorageScheme::PostgresOnly)
            .await
            .unwrap();

        let response = state
            .store
            .find_payment_attempt_by_payment_id_merchant_id(
                &payment_id,
                &merchant_id,
                enums::MerchantStorageScheme::PostgresOnly,
            )
            .await
            .unwrap();

        eprintln!("{:?}", response);

        assert_eq!(response.payment_id, payment_id);
    }

    #[actix_rt::test]
    /// Example of unit test
    /// Kind of test: state-based testing
    async fn test_payment_attempt_mandate_field() {
        use crate::configs::settings::Settings;
        let conf = Settings::new().expect("invalid settings");
        let uuid = uuid::Uuid::new_v4().to_string();
        let state = routes::AppState::with_storage(conf, StorageImpl::PostgresqlTest).await;
        let current_time = common_utils::date_time::now();

        let payment_attempt = PaymentAttemptNew {
            payment_id: uuid.clone(),
            merchant_id: "1".to_string(),
            connector: Some(types::Connector::Dummy.to_string()),
            created_at: current_time.into(),
            modified_at: current_time.into(),
            // Adding a mandate_id
            mandate_id: Some("man_121212".to_string()),
            ..PaymentAttemptNew::default()
        };
        state
            .store
            .insert_payment_attempt(payment_attempt, enums::MerchantStorageScheme::PostgresOnly)
            .await
            .unwrap();

        let response = state
            .store
            .find_payment_attempt_by_payment_id_merchant_id(
                &uuid,
                "1",
                enums::MerchantStorageScheme::PostgresOnly,
            )
            .await
            .unwrap();
        // checking it after fetch
        assert_eq!(response.mandate_id, Some("man_121212".to_string()));
    }
}<|MERGE_RESOLUTION|>--- conflicted
+++ resolved
@@ -2,234 +2,8 @@
     PaymentAttempt, PaymentAttemptNew, PaymentAttemptUpdate, PaymentAttemptUpdateInternal,
 };
 
-<<<<<<< HEAD
-use crate::{schema::payment_attempt, types::enums};
-
-#[derive(Clone, Debug, Eq, PartialEq, Identifiable, Queryable, Serialize, Deserialize)]
-#[diesel(table_name = payment_attempt)]
-pub struct PaymentAttempt {
-    pub id: i32,
-    pub payment_id: String,
-    pub merchant_id: String,
-    pub txn_id: String,
-    pub status: enums::AttemptStatus,
-    pub amount: i32,
-    pub currency: Option<enums::Currency>,
-    pub save_to_locker: Option<bool>,
-    pub connector: String,
-    pub error_message: Option<String>,
-    pub offer_amount: Option<i32>,
-    pub surcharge_amount: Option<i32>,
-    pub tax_amount: Option<i32>,
-    pub payment_method_id: Option<String>,
-    pub payment_method: Option<enums::PaymentMethodType>,
-    pub payment_flow: Option<enums::PaymentFlow>,
-    pub redirect: Option<bool>,
-    pub connector_transaction_id: Option<String>,
-    pub capture_method: Option<enums::CaptureMethod>,
-    pub capture_on: Option<PrimitiveDateTime>,
-    pub confirm: bool,
-    pub authentication_type: Option<enums::AuthenticationType>,
-    pub created_at: PrimitiveDateTime,
-    pub modified_at: PrimitiveDateTime,
-    pub last_synced: Option<PrimitiveDateTime>,
-    pub cancellation_reason: Option<String>,
-    pub amount_to_capture: Option<i32>,
-    pub mandate_id: Option<String>,
-    pub browser_info: Option<serde_json::Value>,
-}
-
-#[derive(Clone, Debug, Default, Serialize, Deserialize, Insertable, router_derive::DebugAsDisplay)]
-#[diesel(table_name = payment_attempt)]
-pub struct PaymentAttemptNew {
-    pub payment_id: String,
-    pub merchant_id: String,
-    pub txn_id: String,
-    pub status: enums::AttemptStatus,
-    pub amount: i32,
-    pub currency: Option<enums::Currency>,
-    // pub auto_capture: Option<bool>,
-    pub save_to_locker: Option<bool>,
-    pub connector: String,
-    pub error_message: Option<String>,
-    pub offer_amount: Option<i32>,
-    pub surcharge_amount: Option<i32>,
-    pub tax_amount: Option<i32>,
-    pub payment_method_id: Option<String>,
-    pub payment_method: Option<enums::PaymentMethodType>,
-    pub payment_flow: Option<enums::PaymentFlow>,
-    pub redirect: Option<bool>,
-    pub connector_transaction_id: Option<String>,
-    pub capture_method: Option<enums::CaptureMethod>,
-    pub capture_on: Option<PrimitiveDateTime>,
-    pub confirm: bool,
-    pub authentication_type: Option<enums::AuthenticationType>,
-    pub created_at: Option<PrimitiveDateTime>,
-    pub modified_at: Option<PrimitiveDateTime>,
-    pub last_synced: Option<PrimitiveDateTime>,
-    pub cancellation_reason: Option<String>,
-    pub amount_to_capture: Option<i32>,
-    pub mandate_id: Option<String>,
-    pub browser_info: Option<serde_json::Value>,
-}
-
-#[derive(Clone, Debug, Serialize, Deserialize)]
-pub enum PaymentAttemptUpdate {
-    Update {
-        amount: i32,
-        currency: enums::Currency,
-        status: enums::AttemptStatus,
-        authentication_type: Option<enums::AuthenticationType>,
-        payment_method: Option<enums::PaymentMethodType>,
-    },
-    AuthenticationTypeUpdate {
-        authentication_type: enums::AuthenticationType,
-    },
-    ConfirmUpdate {
-        status: enums::AttemptStatus,
-        payment_method: Option<enums::PaymentMethodType>,
-    },
-    VoidUpdate {
-        status: enums::AttemptStatus,
-        cancellation_reason: Option<String>,
-    },
-    ResponseUpdate {
-        status: enums::AttemptStatus,
-        connector_transaction_id: Option<String>,
-        authentication_type: Option<enums::AuthenticationType>,
-        payment_method_id: Option<Option<String>>,
-        redirect: Option<bool>,
-        mandate_id: Option<String>,
-    },
-    StatusUpdate {
-        status: enums::AttemptStatus,
-    },
-    ErrorUpdate {
-        status: enums::AttemptStatus,
-        error_message: Option<String>,
-    },
-}
-
-#[derive(Clone, Debug, Default, AsChangeset, router_derive::DebugAsDisplay)]
-#[diesel(table_name = payment_attempt)]
-pub(super) struct PaymentAttemptUpdateInternal {
-    amount: Option<i32>,
-    currency: Option<enums::Currency>,
-    status: Option<enums::AttemptStatus>,
-    connector_transaction_id: Option<String>,
-    authentication_type: Option<enums::AuthenticationType>,
-    payment_method: Option<enums::PaymentMethodType>,
-    error_message: Option<String>,
-    payment_method_id: Option<Option<String>>,
-    cancellation_reason: Option<String>,
-    modified_at: Option<PrimitiveDateTime>,
-    redirect: Option<bool>,
-    mandate_id: Option<String>,
-}
-
-impl PaymentAttemptUpdate {
-    pub fn apply_changeset(self, source: PaymentAttempt) -> PaymentAttempt {
-        let pa_update: PaymentAttemptUpdateInternal = self.into();
-        PaymentAttempt {
-            amount: pa_update.amount.unwrap_or(source.amount),
-            currency: pa_update.currency.or(source.currency),
-            status: pa_update.status.unwrap_or(source.status),
-            connector_transaction_id: pa_update
-                .connector_transaction_id
-                .or(source.connector_transaction_id),
-            authentication_type: pa_update.authentication_type.or(source.authentication_type),
-            payment_method: pa_update.payment_method.or(source.payment_method),
-            error_message: pa_update.error_message.or(source.error_message),
-            payment_method_id: pa_update
-                .payment_method_id
-                .unwrap_or(source.payment_method_id),
-            modified_at: common_utils::date_time::now(),
-            ..source
-        }
-    }
-}
-
-impl From<PaymentAttemptUpdate> for PaymentAttemptUpdateInternal {
-    fn from(payment_attempt_update: PaymentAttemptUpdate) -> Self {
-        match payment_attempt_update {
-            PaymentAttemptUpdate::Update {
-                amount,
-                currency,
-                status,
-                // connector_transaction_id,
-                authentication_type,
-                payment_method,
-            } => Self {
-                amount: Some(amount),
-                currency: Some(currency),
-                status: Some(status),
-                // connector_transaction_id,
-                authentication_type,
-                payment_method,
-                modified_at: Some(common_utils::date_time::now()),
-                ..Default::default()
-            },
-            PaymentAttemptUpdate::AuthenticationTypeUpdate {
-                authentication_type,
-            } => Self {
-                authentication_type: Some(authentication_type),
-                modified_at: Some(common_utils::date_time::now()),
-                ..Default::default()
-            },
-            PaymentAttemptUpdate::ConfirmUpdate {
-                status,
-                payment_method,
-            } => Self {
-                status: Some(status),
-                payment_method,
-                modified_at: Some(common_utils::date_time::now()),
-                ..Default::default()
-            },
-            PaymentAttemptUpdate::VoidUpdate {
-                status,
-                cancellation_reason,
-            } => Self {
-                status: Some(status),
-                cancellation_reason,
-                ..Default::default()
-            },
-            PaymentAttemptUpdate::ResponseUpdate {
-                status,
-                connector_transaction_id,
-                authentication_type,
-                payment_method_id,
-                redirect,
-                mandate_id,
-            } => Self {
-                status: Some(status),
-                connector_transaction_id,
-                authentication_type,
-                payment_method_id,
-                modified_at: Some(common_utils::date_time::now()),
-                redirect,
-                mandate_id,
-                ..Default::default()
-            },
-            PaymentAttemptUpdate::ErrorUpdate {
-                status,
-                error_message,
-            } => Self {
-                status: Some(status),
-                error_message,
-                modified_at: Some(common_utils::date_time::now()),
-                ..Default::default()
-            },
-            PaymentAttemptUpdate::StatusUpdate { status } => Self {
-                status: Some(status),
-                ..Default::default()
-            },
-        }
-    }
-}
-=======
 #[cfg(feature = "kv_store")]
 impl crate::utils::storage_partitioning::KvStorePartition for PaymentAttempt {}
->>>>>>> 6bf99048
 
 #[cfg(test)]
 mod tests {
