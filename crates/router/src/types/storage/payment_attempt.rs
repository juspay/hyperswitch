use common_utils::types::MinorUnit;
use diesel_models::{capture::CaptureNew, enums};
use error_stack::ResultExt;
pub use hyperswitch_domain_models::payments::payment_attempt::{
    PaymentAttempt, PaymentAttemptUpdate,
};

use crate::{
    core::errors, errors::RouterResult, types::transformers::ForeignFrom, utils::OptionExt,
};
pub trait PaymentAttemptExt {
    fn make_new_capture(
        &self,
        capture_amount: MinorUnit,
        capture_status: enums::CaptureStatus,
    ) -> RouterResult<CaptureNew>;

    fn get_next_capture_id(&self) -> String;
    fn get_total_amount(&self) -> MinorUnit;
    fn get_surcharge_details(&self) -> Option<api_models::payments::RequestSurchargeDetails>;
}

impl PaymentAttemptExt for PaymentAttempt {
    #[cfg(feature = "v2")]
    fn make_new_capture(
        &self,
        capture_amount: MinorUnit,
        capture_status: enums::CaptureStatus,
    ) -> RouterResult<CaptureNew> {
        todo!()
    }

    #[cfg(feature = "v1")]
    fn make_new_capture(
        &self,
        capture_amount: MinorUnit,
        capture_status: enums::CaptureStatus,
    ) -> RouterResult<CaptureNew> {
        let capture_sequence = self.multiple_capture_count.unwrap_or_default() + 1;
        let now = common_utils::date_time::now();
        Ok(CaptureNew {
            payment_id: self.payment_id.clone(),
            merchant_id: self.merchant_id.clone(),
            capture_id: self.get_next_capture_id(),
            status: capture_status,
            amount: capture_amount,
            currency: self.currency,
            connector: self
                .connector
                .clone()
                .get_required_value("connector")
                .change_context(errors::ApiErrorResponse::InternalServerError)
                .attach_printable(
                    "connector field is required in payment_attempt to create a capture",
                )?,
            error_message: None,
            tax_amount: None,
            created_at: now,
            modified_at: now,
            error_code: None,
            error_reason: None,
            authorized_attempt_id: self.attempt_id.clone(),
            capture_sequence,
            connector_capture_id: None,
            connector_response_reference_id: None,
            connector_capture_data: None,
        })
    }

    #[cfg(feature = "v1")]
    fn get_next_capture_id(&self) -> String {
        let next_sequence_number = self.multiple_capture_count.unwrap_or_default() + 1;
        format!("{}_{}", self.attempt_id.clone(), next_sequence_number)
    }

    #[cfg(feature = "v2")]
    fn get_next_capture_id(&self) -> String {
        todo!()
    }

    #[cfg(feature = "v1")]
    fn get_surcharge_details(&self) -> Option<api_models::payments::RequestSurchargeDetails> {
        self.net_amount
            .get_surcharge_amount()
            .map(
                |surcharge_amount| api_models::payments::RequestSurchargeDetails {
                    surcharge_amount,
                    tax_amount: self.net_amount.get_tax_on_surcharge(),
                },
            )
    }

    #[cfg(feature = "v2")]
    fn get_surcharge_details(&self) -> Option<api_models::payments::RequestSurchargeDetails> {
        todo!()
    }

    #[cfg(feature = "v1")]
    fn get_total_amount(&self) -> MinorUnit {
        self.net_amount.get_total_amount()
    }

    #[cfg(feature = "v2")]
    fn get_total_amount(&self) -> MinorUnit {
        todo!()
    }
}

pub trait AttemptStatusExt {
    fn maps_to_intent_status(self, intent_status: enums::IntentStatus) -> bool;
}

impl AttemptStatusExt for enums::AttemptStatus {
    fn maps_to_intent_status(self, intent_status: enums::IntentStatus) -> bool {
        enums::IntentStatus::foreign_from(self) == intent_status
    }
}

#[cfg(test)]
#[cfg(all(
    feature = "v1", // Ignoring tests for v2 since they aren't actively running
    feature = "dummy_connector"
))]
mod tests {
    #![allow(clippy::expect_used, clippy::unwrap_used, clippy::print_stderr)]
    use hyperswitch_domain_models::payments::payment_attempt::PaymentAttemptNew;
    use tokio::sync::oneshot;
    use uuid::Uuid;

    use crate::{
        configs::settings::Settings,
        db::StorageImpl,
        routes, services,
        types::{self, storage::enums},
    };

    async fn create_single_connection_test_transaction_pool() -> routes::AppState {
        // Set pool size to 1 and minimum idle connection size to 0
        std::env::set_var("ROUTER__MASTER_DATABASE__POOL_SIZE", "1");
        std::env::set_var("ROUTER__MASTER_DATABASE__MIN_IDLE", "0");
        std::env::set_var("ROUTER__REPLICA_DATABASE__POOL_SIZE", "1");
        std::env::set_var("ROUTER__REPLICA_DATABASE__MIN_IDLE", "0");

        let conf = Settings::new().expect("invalid settings");
        let tx: oneshot::Sender<()> = oneshot::channel().0;
        let api_client = Box::new(services::MockApiClient);
        Box::pin(routes::AppState::with_storage(
            conf,
            StorageImpl::PostgresqlTest,
            tx,
            api_client,
        ))
        .await
    }

    #[tokio::test]
    async fn test_payment_attempt_insert() {
        let state = create_single_connection_test_transaction_pool().await;
        let payment_id =
            common_utils::id_type::PaymentId::generate_test_payment_id_for_sample_data();
        let current_time = common_utils::date_time::now();
        let connector = types::Connector::DummyConnector1.to_string();
        let payment_attempt = PaymentAttemptNew {
            payment_id: payment_id.clone(),
            connector: Some(connector),
            created_at: current_time.into(),
            modified_at: current_time.into(),
            merchant_id: Default::default(),
            attempt_id: Default::default(),
            status: Default::default(),
            net_amount: Default::default(),
            currency: Default::default(),
            save_to_locker: Default::default(),
            error_message: Default::default(),
            offer_amount: Default::default(),
            payment_method_id: Default::default(),
            payment_method: Default::default(),
            capture_method: Default::default(),
            capture_on: Default::default(),
            confirm: Default::default(),
            authentication_type: Default::default(),
            last_synced: Default::default(),
            cancellation_reason: Default::default(),
            amount_to_capture: Default::default(),
            mandate_id: Default::default(),
            browser_info: Default::default(),
            payment_token: Default::default(),
            error_code: Default::default(),
            connector_metadata: Default::default(),
            payment_experience: Default::default(),
            payment_method_type: Default::default(),
            payment_method_data: Default::default(),
            business_sub_label: Default::default(),
            straight_through_algorithm: Default::default(),
            preprocessing_step_id: Default::default(),
            mandate_details: Default::default(),
            error_reason: Default::default(),
            connector_response_reference_id: Default::default(),
            multiple_capture_count: Default::default(),
            amount_capturable: Default::default(),
            updated_by: Default::default(),
            authentication_data: Default::default(),
            encoded_data: Default::default(),
            merchant_connector_id: Default::default(),
            unified_code: Default::default(),
            unified_message: Default::default(),
            external_three_ds_authentication_attempted: Default::default(),
            authentication_connector: Default::default(),
            authentication_id: Default::default(),
            mandate_data: Default::default(),
            payment_method_billing_address_id: Default::default(),
            fingerprint_id: Default::default(),
            charge_id: Default::default(),
            client_source: Default::default(),
            client_version: Default::default(),
            customer_acceptance: Default::default(),
            profile_id: common_utils::generate_profile_id_of_default_length(),
            organization_id: Default::default(),
            connector_mandate_detail: Default::default(),
<<<<<<< HEAD
            request_extended_authorization: Default::default(),
            extended_authorization_applied: Default::default(),
            capture_before: Default::default(),
=======
            card_discovery: Default::default(),
>>>>>>> 3da637e6
        };

        let store = state
            .stores
            .get(state.conf.multitenancy.get_tenant_ids().first().unwrap())
            .unwrap();
        let response = store
            .insert_payment_attempt(payment_attempt, enums::MerchantStorageScheme::PostgresOnly)
            .await
            .unwrap();
        eprintln!("{response:?}");

        assert_eq!(response.payment_id, payment_id.clone());
    }

    #[tokio::test]
    /// Example of unit test
    /// Kind of test: state-based testing
    async fn test_find_payment_attempt() {
        let state = create_single_connection_test_transaction_pool().await;
        let current_time = common_utils::date_time::now();
        let payment_id =
            common_utils::id_type::PaymentId::generate_test_payment_id_for_sample_data();
        let attempt_id = Uuid::new_v4().to_string();
        let merchant_id = common_utils::id_type::MerchantId::new_from_unix_timestamp();
        let connector = types::Connector::DummyConnector1.to_string();

        let payment_attempt = PaymentAttemptNew {
            payment_id: payment_id.clone(),
            merchant_id: merchant_id.clone(),
            connector: Some(connector),
            created_at: current_time.into(),
            modified_at: current_time.into(),
            attempt_id: attempt_id.clone(),
            status: Default::default(),
            net_amount: Default::default(),
            currency: Default::default(),
            save_to_locker: Default::default(),
            error_message: Default::default(),
            offer_amount: Default::default(),
            payment_method_id: Default::default(),
            payment_method: Default::default(),
            capture_method: Default::default(),
            capture_on: Default::default(),
            confirm: Default::default(),
            authentication_type: Default::default(),
            last_synced: Default::default(),
            cancellation_reason: Default::default(),
            amount_to_capture: Default::default(),
            mandate_id: Default::default(),
            browser_info: Default::default(),
            payment_token: Default::default(),
            error_code: Default::default(),
            connector_metadata: Default::default(),
            payment_experience: Default::default(),
            payment_method_type: Default::default(),
            payment_method_data: Default::default(),
            business_sub_label: Default::default(),
            straight_through_algorithm: Default::default(),
            preprocessing_step_id: Default::default(),
            mandate_details: Default::default(),
            error_reason: Default::default(),
            connector_response_reference_id: Default::default(),
            multiple_capture_count: Default::default(),
            amount_capturable: Default::default(),
            updated_by: Default::default(),
            authentication_data: Default::default(),
            encoded_data: Default::default(),
            merchant_connector_id: Default::default(),
            unified_code: Default::default(),
            unified_message: Default::default(),
            external_three_ds_authentication_attempted: Default::default(),
            authentication_connector: Default::default(),
            authentication_id: Default::default(),
            mandate_data: Default::default(),
            payment_method_billing_address_id: Default::default(),
            fingerprint_id: Default::default(),
            charge_id: Default::default(),
            client_source: Default::default(),
            client_version: Default::default(),
            customer_acceptance: Default::default(),
            profile_id: common_utils::generate_profile_id_of_default_length(),
            organization_id: Default::default(),
            connector_mandate_detail: Default::default(),
<<<<<<< HEAD
            request_extended_authorization: Default::default(),
            extended_authorization_applied: Default::default(),
            capture_before: Default::default(),
=======
            card_discovery: Default::default(),
>>>>>>> 3da637e6
        };
        let store = state
            .stores
            .get(state.conf.multitenancy.get_tenant_ids().first().unwrap())
            .unwrap();
        store
            .insert_payment_attempt(payment_attempt, enums::MerchantStorageScheme::PostgresOnly)
            .await
            .unwrap();

        let response = store
            .find_payment_attempt_by_payment_id_merchant_id_attempt_id(
                &payment_id,
                &merchant_id,
                &attempt_id,
                enums::MerchantStorageScheme::PostgresOnly,
            )
            .await
            .unwrap();

        eprintln!("{response:?}");

        assert_eq!(response.payment_id, payment_id);
    }

    #[tokio::test]
    /// Example of unit test
    /// Kind of test: state-based testing
    async fn test_payment_attempt_mandate_field() {
        let state = create_single_connection_test_transaction_pool().await;
        let uuid = Uuid::new_v4().to_string();
        let merchant_id =
            common_utils::id_type::MerchantId::try_from(std::borrow::Cow::from("merchant1"))
                .unwrap();

        let payment_id =
            common_utils::id_type::PaymentId::generate_test_payment_id_for_sample_data();
        let current_time = common_utils::date_time::now();
        let connector = types::Connector::DummyConnector1.to_string();

        let payment_attempt = PaymentAttemptNew {
            payment_id: payment_id.clone(),
            merchant_id: merchant_id.clone(),
            connector: Some(connector),
            created_at: current_time.into(),
            modified_at: current_time.into(),
            mandate_id: Some("man_121212".to_string()),
            attempt_id: uuid.clone(),
            status: Default::default(),
            net_amount: Default::default(),
            currency: Default::default(),
            save_to_locker: Default::default(),
            error_message: Default::default(),
            offer_amount: Default::default(),
            payment_method_id: Default::default(),
            payment_method: Default::default(),
            capture_method: Default::default(),
            capture_on: Default::default(),
            confirm: Default::default(),
            authentication_type: Default::default(),
            last_synced: Default::default(),
            cancellation_reason: Default::default(),
            amount_to_capture: Default::default(),
            browser_info: Default::default(),
            payment_token: Default::default(),
            error_code: Default::default(),
            connector_metadata: Default::default(),
            payment_experience: Default::default(),
            payment_method_type: Default::default(),
            payment_method_data: Default::default(),
            business_sub_label: Default::default(),
            straight_through_algorithm: Default::default(),
            preprocessing_step_id: Default::default(),
            mandate_details: Default::default(),
            error_reason: Default::default(),
            connector_response_reference_id: Default::default(),
            multiple_capture_count: Default::default(),
            amount_capturable: Default::default(),
            updated_by: Default::default(),
            authentication_data: Default::default(),
            encoded_data: Default::default(),
            merchant_connector_id: Default::default(),
            unified_code: Default::default(),
            unified_message: Default::default(),
            external_three_ds_authentication_attempted: Default::default(),
            authentication_connector: Default::default(),
            authentication_id: Default::default(),
            mandate_data: Default::default(),
            payment_method_billing_address_id: Default::default(),
            fingerprint_id: Default::default(),
            charge_id: Default::default(),
            client_source: Default::default(),
            client_version: Default::default(),
            customer_acceptance: Default::default(),
            profile_id: common_utils::generate_profile_id_of_default_length(),
            organization_id: Default::default(),
            connector_mandate_detail: Default::default(),
<<<<<<< HEAD
            request_extended_authorization: Default::default(),
            extended_authorization_applied: Default::default(),
            capture_before: Default::default(),
=======
            card_discovery: Default::default(),
>>>>>>> 3da637e6
        };
        let store = state
            .stores
            .get(state.conf.multitenancy.get_tenant_ids().first().unwrap())
            .unwrap();
        store
            .insert_payment_attempt(payment_attempt, enums::MerchantStorageScheme::PostgresOnly)
            .await
            .unwrap();

        let response = store
            .find_payment_attempt_by_payment_id_merchant_id_attempt_id(
                &payment_id,
                &merchant_id,
                &uuid,
                enums::MerchantStorageScheme::PostgresOnly,
            )
            .await
            .unwrap();
        // checking it after fetch
        assert_eq!(response.mandate_id, Some("man_121212".to_string()));
    }
}<|MERGE_RESOLUTION|>--- conflicted
+++ resolved
@@ -217,13 +217,10 @@
             profile_id: common_utils::generate_profile_id_of_default_length(),
             organization_id: Default::default(),
             connector_mandate_detail: Default::default(),
-<<<<<<< HEAD
             request_extended_authorization: Default::default(),
             extended_authorization_applied: Default::default(),
             capture_before: Default::default(),
-=======
             card_discovery: Default::default(),
->>>>>>> 3da637e6
         };
 
         let store = state
@@ -308,13 +305,10 @@
             profile_id: common_utils::generate_profile_id_of_default_length(),
             organization_id: Default::default(),
             connector_mandate_detail: Default::default(),
-<<<<<<< HEAD
             request_extended_authorization: Default::default(),
             extended_authorization_applied: Default::default(),
             capture_before: Default::default(),
-=======
             card_discovery: Default::default(),
->>>>>>> 3da637e6
         };
         let store = state
             .stores
@@ -412,13 +406,10 @@
             profile_id: common_utils::generate_profile_id_of_default_length(),
             organization_id: Default::default(),
             connector_mandate_detail: Default::default(),
-<<<<<<< HEAD
             request_extended_authorization: Default::default(),
             extended_authorization_applied: Default::default(),
             capture_before: Default::default(),
-=======
             card_discovery: Default::default(),
->>>>>>> 3da637e6
         };
         let store = state
             .stores
