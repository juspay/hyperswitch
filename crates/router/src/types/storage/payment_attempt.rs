--- conflicted
+++ resolved
@@ -4,11 +4,7 @@
 use diesel_models::{capture::CaptureNew, enums};
 use error_stack::ResultExt;
 
-<<<<<<< HEAD
-use crate::{errors::RouterResult, utils::OptionExt};
-=======
 use crate::{core::errors, errors::RouterResult, utils::OptionExt};
->>>>>>> 52e01769
 
 #[derive(Debug, Clone, serde::Serialize, serde::Deserialize)]
 pub struct RoutingData {
@@ -45,10 +41,7 @@
                 .connector
                 .clone()
                 .get_required_value("connector")
-<<<<<<< HEAD
-=======
                 .change_context(errors::ApiErrorResponse::InternalServerError)
->>>>>>> 52e01769
                 .attach_printable(
                     "connector field is required in payment_attempt to create a capture",
                 )?,
