use diesel::{AsChangeset, Identifiable, Insertable, Queryable};
use serde::{Deserialize, Serialize};
use time::PrimitiveDateTime;

use crate::{schema::payment_attempt, types::storage::enums as storage_enums};

#[derive(Clone, Debug, Eq, PartialEq, Identifiable, Queryable, Serialize, Deserialize)]
#[diesel(table_name = payment_attempt)]
pub struct PaymentAttempt {
    pub id: i32,
    pub payment_id: String,
    pub merchant_id: String,
    pub txn_id: String,
    pub status: storage_enums::AttemptStatus,
    pub amount: i32,
    pub currency: Option<storage_enums::Currency>,
    pub save_to_locker: Option<bool>,
    pub connector: Option<String>,
    pub error_message: Option<String>,
    pub offer_amount: Option<i32>,
    pub surcharge_amount: Option<i32>,
    pub tax_amount: Option<i32>,
    pub payment_method_id: Option<String>,
    pub payment_method: Option<storage_enums::PaymentMethodType>,
    pub payment_flow: Option<storage_enums::PaymentFlow>,
    pub redirect: Option<bool>,
    pub connector_transaction_id: Option<String>,
    pub capture_method: Option<storage_enums::CaptureMethod>,
    pub capture_on: Option<PrimitiveDateTime>,
    pub confirm: bool,
    pub authentication_type: Option<storage_enums::AuthenticationType>,
    pub created_at: PrimitiveDateTime,
    pub modified_at: PrimitiveDateTime,
    pub last_synced: Option<PrimitiveDateTime>,
    pub cancellation_reason: Option<String>,
    pub amount_to_capture: Option<i32>,
    pub mandate_id: Option<String>,
    pub browser_info: Option<serde_json::Value>,
}

#[derive(Clone, Debug, Default, Insertable, router_derive::DebugAsDisplay)]
#[diesel(table_name = payment_attempt)]
pub struct PaymentAttemptNew {
    pub payment_id: String,
    pub merchant_id: String,
    pub txn_id: String,
    pub status: storage_enums::AttemptStatus,
    pub amount: i32,
    pub currency: Option<storage_enums::Currency>,
    // pub auto_capture: Option<bool>,
    pub save_to_locker: Option<bool>,
    pub connector: Option<String>,
    pub error_message: Option<String>,
    pub offer_amount: Option<i32>,
    pub surcharge_amount: Option<i32>,
    pub tax_amount: Option<i32>,
    pub payment_method_id: Option<String>,
    pub payment_method: Option<storage_enums::PaymentMethodType>,
    pub payment_flow: Option<storage_enums::PaymentFlow>,
    pub redirect: Option<bool>,
    pub connector_transaction_id: Option<String>,
    pub capture_method: Option<storage_enums::CaptureMethod>,
    pub capture_on: Option<PrimitiveDateTime>,
    pub confirm: bool,
    pub authentication_type: Option<storage_enums::AuthenticationType>,
    pub created_at: Option<PrimitiveDateTime>,
    pub modified_at: Option<PrimitiveDateTime>,
    pub last_synced: Option<PrimitiveDateTime>,
    pub cancellation_reason: Option<String>,
    pub amount_to_capture: Option<i32>,
    pub mandate_id: Option<String>,
    pub browser_info: Option<serde_json::Value>,
}

#[derive(Debug, Clone)]
pub enum PaymentAttemptUpdate {
    Update {
        amount: i32,
        currency: storage_enums::Currency,
        status: storage_enums::AttemptStatus,
        authentication_type: Option<storage_enums::AuthenticationType>,
        payment_method: Option<storage_enums::PaymentMethodType>,
    },
    AuthenticationTypeUpdate {
        authentication_type: storage_enums::AuthenticationType,
    },
    ConfirmUpdate {
        status: storage_enums::AttemptStatus,
        payment_method: Option<storage_enums::PaymentMethodType>,
        browser_info: Option<serde_json::Value>,
        connector: Option<String>,
    },
    VoidUpdate {
        status: storage_enums::AttemptStatus,
        cancellation_reason: Option<String>,
    },
    ResponseUpdate {
        status: storage_enums::AttemptStatus,
        connector_transaction_id: Option<String>,
        authentication_type: Option<storage_enums::AuthenticationType>,
        payment_method_id: Option<Option<String>>,
        redirect: Option<bool>,
        mandate_id: Option<String>,
    },
    StatusUpdate {
        status: storage_enums::AttemptStatus,
    },
    ErrorUpdate {
        status: storage_enums::AttemptStatus,
        error_message: Option<String>,
    },
}

#[derive(Clone, Debug, Default, AsChangeset, router_derive::DebugAsDisplay)]
#[diesel(table_name = payment_attempt)]
pub(super) struct PaymentAttemptUpdateInternal {
    amount: Option<i32>,
    currency: Option<storage_enums::Currency>,
    status: Option<storage_enums::AttemptStatus>,
    connector_transaction_id: Option<String>,
<<<<<<< HEAD
    connector: Option<String>,
    authentication_type: Option<enums::AuthenticationType>,
    payment_method: Option<enums::PaymentMethodType>,
=======
    authentication_type: Option<storage_enums::AuthenticationType>,
    payment_method: Option<storage_enums::PaymentMethodType>,
>>>>>>> 5737076b
    error_message: Option<String>,
    payment_method_id: Option<Option<String>>,
    cancellation_reason: Option<String>,
    modified_at: Option<PrimitiveDateTime>,
    redirect: Option<bool>,
    mandate_id: Option<String>,
    browser_info: Option<serde_json::Value>,
}

impl PaymentAttemptUpdate {
    pub fn apply_changeset(self, source: PaymentAttempt) -> PaymentAttempt {
        let pa_update: PaymentAttemptUpdateInternal = self.into();
        PaymentAttempt {
            amount: pa_update.amount.unwrap_or(source.amount),
            currency: pa_update.currency.or(source.currency),
            status: pa_update.status.unwrap_or(source.status),
            connector_transaction_id: pa_update
                .connector_transaction_id
                .or(source.connector_transaction_id),
            authentication_type: pa_update.authentication_type.or(source.authentication_type),
            payment_method: pa_update.payment_method.or(source.payment_method),
            error_message: pa_update.error_message.or(source.error_message),
            payment_method_id: pa_update
                .payment_method_id
                .unwrap_or(source.payment_method_id),
            browser_info: pa_update.browser_info,
            modified_at: common_utils::date_time::now(),
            ..source
        }
    }
}

impl From<PaymentAttemptUpdate> for PaymentAttemptUpdateInternal {
    fn from(payment_attempt_update: PaymentAttemptUpdate) -> Self {
        match payment_attempt_update {
            PaymentAttemptUpdate::Update {
                amount,
                currency,
                status,
                // connector_transaction_id,
                authentication_type,
                payment_method,
            } => Self {
                amount: Some(amount),
                currency: Some(currency),
                status: Some(status),
                // connector_transaction_id,
                authentication_type,
                payment_method,
                modified_at: Some(common_utils::date_time::now()),
                ..Default::default()
            },
            PaymentAttemptUpdate::AuthenticationTypeUpdate {
                authentication_type,
            } => Self {
                authentication_type: Some(authentication_type),
                modified_at: Some(common_utils::date_time::now()),
                ..Default::default()
            },
            PaymentAttemptUpdate::ConfirmUpdate {
                status,
                payment_method,
                browser_info,
                connector,
            } => Self {
                status: Some(status),
                payment_method,
                modified_at: Some(common_utils::date_time::now()),
                browser_info,
                connector,
                ..Default::default()
            },
            PaymentAttemptUpdate::VoidUpdate {
                status,
                cancellation_reason,
            } => Self {
                status: Some(status),
                cancellation_reason,
                ..Default::default()
            },
            PaymentAttemptUpdate::ResponseUpdate {
                status,
                connector_transaction_id,
                authentication_type,
                payment_method_id,
                redirect,
                mandate_id,
            } => Self {
                status: Some(status),
                connector_transaction_id,
                authentication_type,
                payment_method_id,
                modified_at: Some(common_utils::date_time::now()),
                redirect,
                mandate_id,
                ..Default::default()
            },
            PaymentAttemptUpdate::ErrorUpdate {
                status,
                error_message,
            } => Self {
                status: Some(status),
                error_message,
                modified_at: Some(common_utils::date_time::now()),
                ..Default::default()
            },
            PaymentAttemptUpdate::StatusUpdate { status } => Self {
                status: Some(status),
                ..Default::default()
            },
        }
    }
}

#[cfg(test)]
mod tests {
    #![allow(clippy::expect_used, clippy::unwrap_used)]

    use uuid::Uuid;

    use super::*;
    use crate::{
        configs::settings::Settings,
        db::StorageImpl,
        routes,
        types::{self, storage::enums},
    };

    #[actix_rt::test]
    #[ignore]
    async fn test_payment_attempt_insert() {
        let conf = Settings::new().expect("invalid settings");

        let state = routes::AppState::with_storage(conf, StorageImpl::DieselPostgresqlTest).await;

        let payment_id = Uuid::new_v4().to_string();
        let current_time = common_utils::date_time::now();
        let payment_attempt = PaymentAttemptNew {
            payment_id: payment_id.clone(),
            connector: Some(types::Connector::Dummy.to_string()),
            created_at: current_time.into(),
            modified_at: current_time.into(),
            ..PaymentAttemptNew::default()
        };

        let response = state
            .store
            .insert_payment_attempt(payment_attempt, enums::MerchantStorageScheme::PostgresOnly)
            .await
            .unwrap();
        eprintln!("{:?}", response);

        assert_eq!(response.payment_id, payment_id.clone());
    }

    #[actix_rt::test]
    /// Example of unit test
    /// Kind of test: state-based testing
    async fn test_find_payment_attempt() {
        use crate::configs::settings::Settings;
        let conf = Settings::new().expect("invalid settings");
        let state = routes::AppState::with_storage(conf, StorageImpl::DieselPostgresqlTest).await;

        let current_time = common_utils::date_time::now();
        let payment_id = Uuid::new_v4().to_string();
        let merchant_id = Uuid::new_v4().to_string();

        let payment_attempt = PaymentAttemptNew {
            payment_id: payment_id.clone(),
            merchant_id: merchant_id.clone(),
            connector: Some(types::Connector::Dummy.to_string()),
            created_at: current_time.into(),
            modified_at: current_time.into(),
            ..PaymentAttemptNew::default()
        };
        state
            .store
            .insert_payment_attempt(payment_attempt, enums::MerchantStorageScheme::PostgresOnly)
            .await
            .unwrap();

        let response = state
            .store
            .find_payment_attempt_by_payment_id_merchant_id(
                &payment_id,
                &merchant_id,
                enums::MerchantStorageScheme::PostgresOnly,
            )
            .await
            .unwrap();

        eprintln!("{:?}", response);

        assert_eq!(response.payment_id, payment_id);
    }

    #[actix_rt::test]
    /// Example of unit test
    /// Kind of test: state-based testing
    async fn test_payment_attempt_mandate_field() {
        use crate::configs::settings::Settings;
        let conf = Settings::new().expect("invalid settings");
        let uuid = uuid::Uuid::new_v4().to_string();
        let state = routes::AppState::with_storage(conf, StorageImpl::DieselPostgresqlTest).await;
        let current_time = common_utils::date_time::now();

        let payment_attempt = PaymentAttemptNew {
            payment_id: uuid.clone(),
            merchant_id: "1".to_string(),
            connector: Some(types::Connector::Dummy.to_string()),
            created_at: current_time.into(),
            modified_at: current_time.into(),
            // Adding a mandate_id
            mandate_id: Some("man_121212".to_string()),
            ..PaymentAttemptNew::default()
        };
        state
            .store
            .insert_payment_attempt(payment_attempt, enums::MerchantStorageScheme::PostgresOnly)
            .await
            .unwrap();

        let response = state
            .store
            .find_payment_attempt_by_payment_id_merchant_id(
                &uuid,
                "1",
                enums::MerchantStorageScheme::PostgresOnly,
            )
            .await
            .unwrap();
        // checking it after fetch
        assert_eq!(response.mandate_id, Some("man_121212".to_string()));
    }
}<|MERGE_RESOLUTION|>--- conflicted
+++ resolved
@@ -118,14 +118,9 @@
     currency: Option<storage_enums::Currency>,
     status: Option<storage_enums::AttemptStatus>,
     connector_transaction_id: Option<String>,
-<<<<<<< HEAD
     connector: Option<String>,
-    authentication_type: Option<enums::AuthenticationType>,
-    payment_method: Option<enums::PaymentMethodType>,
-=======
     authentication_type: Option<storage_enums::AuthenticationType>,
     payment_method: Option<storage_enums::PaymentMethodType>,
->>>>>>> 5737076b
     error_message: Option<String>,
     payment_method_id: Option<Option<String>>,
     cancellation_reason: Option<String>,
