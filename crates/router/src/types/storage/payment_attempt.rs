use diesel::{AsChangeset, Identifiable, Insertable, Queryable};
use serde::{Deserialize, Serialize};
use time::PrimitiveDateTime;

use crate::{schema::payment_attempt, types::enums, utils::date_time};

#[derive(Clone, Debug, Eq, PartialEq, Identifiable, Queryable, Serialize, Deserialize)]
#[diesel(table_name = payment_attempt)]
pub struct PaymentAttempt {
    pub id: i32,
    pub payment_id: String,
    pub merchant_id: String,
    pub txn_id: String,
    pub status: enums::AttemptStatus,
    pub amount: i32,
    pub currency: Option<enums::Currency>,
    pub save_to_locker: Option<bool>,
    pub connector: String,
    pub error_message: Option<String>,
    pub offer_amount: Option<i32>,
    pub surcharge_amount: Option<i32>,
    pub tax_amount: Option<i32>,
    pub payment_method_id: Option<String>,
    pub payment_method: Option<enums::PaymentMethodType>,
    pub payment_flow: Option<enums::PaymentFlow>,
    pub redirect: Option<bool>,
    pub connector_transaction_id: Option<String>,
    pub capture_method: Option<enums::CaptureMethod>,
    pub capture_on: Option<PrimitiveDateTime>,
    pub confirm: bool,
    pub authentication_type: Option<enums::AuthenticationType>,
    pub created_at: PrimitiveDateTime,
    pub modified_at: PrimitiveDateTime,
    pub last_synced: Option<PrimitiveDateTime>,
    pub cancellation_reason: Option<String>,
    pub amount_to_capture: Option<i32>,
<<<<<<< HEAD
    pub browser_info: Option<serde_json::Value>,
=======
    pub mandate_id: Option<String>,
>>>>>>> 75ce0df4
}

#[derive(Clone, Debug, Default, Insertable, router_derive::DebugAsDisplay)]
#[diesel(table_name = payment_attempt)]
pub struct PaymentAttemptNew {
    pub payment_id: String,
    pub merchant_id: String,
    pub txn_id: String,
    pub status: enums::AttemptStatus,
    pub amount: i32,
    pub currency: Option<enums::Currency>,
    // pub auto_capture: Option<bool>,
    pub save_to_locker: Option<bool>,
    pub connector: String,
    pub error_message: Option<String>,
    pub offer_amount: Option<i32>,
    pub surcharge_amount: Option<i32>,
    pub tax_amount: Option<i32>,
    pub payment_method_id: Option<String>,
    pub payment_method: Option<enums::PaymentMethodType>,
    pub payment_flow: Option<enums::PaymentFlow>,
    pub redirect: Option<bool>,
    pub connector_transaction_id: Option<String>,
    pub capture_method: Option<enums::CaptureMethod>,
    pub capture_on: Option<PrimitiveDateTime>,
    pub confirm: bool,
    pub authentication_type: Option<enums::AuthenticationType>,
    pub created_at: Option<PrimitiveDateTime>,
    pub modified_at: Option<PrimitiveDateTime>,
    pub last_synced: Option<PrimitiveDateTime>,
    pub cancellation_reason: Option<String>,
    pub amount_to_capture: Option<i32>,
<<<<<<< HEAD
    pub browser_info: Option<serde_json::Value>,
=======
    pub mandate_id: Option<String>,
>>>>>>> 75ce0df4
}

#[derive(Clone, Debug)]
pub enum PaymentAttemptUpdate {
    Update {
        amount: i32,
        currency: enums::Currency,
        status: enums::AttemptStatus,
        authentication_type: Option<enums::AuthenticationType>,
        payment_method: Option<enums::PaymentMethodType>,
    },
    AuthenticationTypeUpdate {
        authentication_type: enums::AuthenticationType,
    },
    ConfirmUpdate {
        status: enums::AttemptStatus,
        payment_method: Option<enums::PaymentMethodType>,
    },
    VoidUpdate {
        status: enums::AttemptStatus,
        cancellation_reason: Option<String>,
    },
    ResponseUpdate {
        status: enums::AttemptStatus,
        connector_transaction_id: Option<String>,
        authentication_type: Option<enums::AuthenticationType>,
        payment_method_id: Option<Option<String>>,
        redirect: Option<bool>,
        mandate_id: Option<String>,
    },
    StatusUpdate {
        status: enums::AttemptStatus,
    },
    ErrorUpdate {
        status: enums::AttemptStatus,
        error_message: Option<String>,
    },
}

#[derive(Clone, Debug, Default, AsChangeset, router_derive::DebugAsDisplay)]
#[diesel(table_name = payment_attempt)]
pub(super) struct PaymentAttemptUpdateInternal {
    amount: Option<i32>,
    currency: Option<enums::Currency>,
    status: Option<enums::AttemptStatus>,
    connector_transaction_id: Option<String>,
    authentication_type: Option<enums::AuthenticationType>,
    payment_method: Option<enums::PaymentMethodType>,
    error_message: Option<String>,
    payment_method_id: Option<Option<String>>,
    cancellation_reason: Option<String>,
    modified_at: Option<PrimitiveDateTime>,
    redirect: Option<bool>,
    mandate_id: Option<String>,
}

impl PaymentAttemptUpdate {
    pub fn apply_changeset(self, source: PaymentAttempt) -> PaymentAttempt {
        let pa_update: PaymentAttemptUpdateInternal = self.into();
        PaymentAttempt {
            amount: pa_update.amount.unwrap_or(source.amount),
            currency: pa_update.currency.or(source.currency),
            status: pa_update.status.unwrap_or(source.status),
            connector_transaction_id: pa_update
                .connector_transaction_id
                .or(source.connector_transaction_id),
            authentication_type: pa_update.authentication_type.or(source.authentication_type),
            payment_method: pa_update.payment_method.or(source.payment_method),
            error_message: pa_update.error_message.or(source.error_message),
            payment_method_id: pa_update
                .payment_method_id
                .unwrap_or(source.payment_method_id),
            modified_at: date_time::now(),
            ..source
        }
    }
}

impl From<PaymentAttemptUpdate> for PaymentAttemptUpdateInternal {
    fn from(payment_attempt_update: PaymentAttemptUpdate) -> Self {
        match payment_attempt_update {
            PaymentAttemptUpdate::Update {
                amount,
                currency,
                status,
                // connector_transaction_id,
                authentication_type,
                payment_method,
            } => Self {
                amount: Some(amount),
                currency: Some(currency),
                status: Some(status),
                // connector_transaction_id,
                authentication_type,
                payment_method,
                modified_at: Some(crate::utils::date_time::now()),
                ..Default::default()
            },
            PaymentAttemptUpdate::AuthenticationTypeUpdate {
                authentication_type,
            } => Self {
                authentication_type: Some(authentication_type),
                modified_at: Some(crate::utils::date_time::now()),
                ..Default::default()
            },
            PaymentAttemptUpdate::ConfirmUpdate {
                status,
                payment_method,
            } => Self {
                status: Some(status),
                payment_method,
                modified_at: Some(crate::utils::date_time::now()),
                ..Default::default()
            },
            PaymentAttemptUpdate::VoidUpdate {
                status,
                cancellation_reason,
            } => Self {
                status: Some(status),
                cancellation_reason,
                ..Default::default()
            },
            PaymentAttemptUpdate::ResponseUpdate {
                status,
                connector_transaction_id,
                authentication_type,
                payment_method_id,
                redirect,
                mandate_id,
            } => Self {
                status: Some(status),
                connector_transaction_id,
                authentication_type,
                payment_method_id,
                modified_at: Some(crate::utils::date_time::now()),
                redirect,
                mandate_id,
                ..Default::default()
            },
            PaymentAttemptUpdate::ErrorUpdate {
                status,
                error_message,
            } => Self {
                status: Some(status),
                error_message,
                modified_at: Some(crate::utils::date_time::now()),
                ..Default::default()
            },
            PaymentAttemptUpdate::StatusUpdate { status } => Self {
                status: Some(status),
                ..Default::default()
            },
        }
    }
}

#[cfg(test)]
mod tests {
    #![allow(clippy::expect_used, clippy::unwrap_used)]
    use super::*;
    use crate::{
        configs::settings::Settings, db::payment_attempt::IPaymentAttempt, routes, services::Store,
        types,
    };

    #[actix_rt::test]
    async fn test_payment_attempt_insert() {
        let conf = Settings::new().expect("invalid settings");

        let state = routes::AppState {
            flow_name: String::from("default"),
            store: Store::new(&conf).await,
            conf,
        };

        // let conn = config.conn.get();

        let current_time = crate::utils::date_time::now();
        let payment_attempt = PaymentAttemptNew {
            payment_id: "1".to_string(),
            connector: types::Connector::Dummy.to_string(),
            created_at: current_time.into(),
            modified_at: current_time.into(),
            ..PaymentAttemptNew::default()
        };

        let response = state
            .store
            .insert_payment_attempt(payment_attempt)
            .await
            .unwrap();
        eprintln!("{:?}", response);

        assert_eq!(response.payment_id, "1");
    }

    #[actix_rt::test]
    async fn test_find_payment_attempt() {
        use crate::configs::settings::Settings;
        let conf = Settings::new().expect("invalid settings");

        let state = routes::AppState {
            flow_name: String::from("default"),
            store: Store::new(&conf).await,
            conf,
        };
        let current_time = crate::utils::date_time::now();

        let payment_attempt = PaymentAttemptNew {
            payment_id: "1".to_string(),
            merchant_id: "1".to_string(),
            connector: types::Connector::Dummy.to_string(),
            created_at: current_time.into(),
            modified_at: current_time.into(),
            ..PaymentAttemptNew::default()
        };
        state
            .store
            .insert_payment_attempt(payment_attempt)
            .await
            .unwrap();

        let response = state
            .store
            .find_payment_attempt_by_payment_id_merchant_id("1", "1")
            .await
            .unwrap();

        eprintln!("{:?}", response);

        assert_eq!(response.payment_id, "1");
    }

    #[actix_rt::test]
    async fn test_payment_attempt_mandate_field() {
        use crate::configs::settings::Settings;
        let conf = Settings::new().expect("invalid settings");
        let uuid = uuid::Uuid::new_v4().to_string();
        let state = routes::AppState {
            flow_name: String::from("default"),
            store: Store::new(&conf).await,
            conf,
        };
        let current_time = crate::utils::date_time::now();

        let payment_attempt = PaymentAttemptNew {
            payment_id: uuid.clone(),
            merchant_id: "1".to_string(),
            connector: types::Connector::Dummy.to_string(),
            created_at: current_time.into(),
            modified_at: current_time.into(),
            // Adding a mandate_id
            mandate_id: Some("man_121212".to_string()),
            ..PaymentAttemptNew::default()
        };
        state
            .store
            .insert_payment_attempt(payment_attempt)
            .await
            .unwrap();

        let response = state
            .store
            .find_payment_attempt_by_payment_id_merchant_id(&uuid, "1")
            .await
            .unwrap();
        // checking it after fetch
        assert_eq!(response.mandate_id, Some("man_121212".to_string()));
    }
}<|MERGE_RESOLUTION|>--- conflicted
+++ resolved
@@ -34,11 +34,8 @@
     pub last_synced: Option<PrimitiveDateTime>,
     pub cancellation_reason: Option<String>,
     pub amount_to_capture: Option<i32>,
-<<<<<<< HEAD
+    pub mandate_id: Option<String>,
     pub browser_info: Option<serde_json::Value>,
-=======
-    pub mandate_id: Option<String>,
->>>>>>> 75ce0df4
 }
 
 #[derive(Clone, Debug, Default, Insertable, router_derive::DebugAsDisplay)]
@@ -71,11 +68,8 @@
     pub last_synced: Option<PrimitiveDateTime>,
     pub cancellation_reason: Option<String>,
     pub amount_to_capture: Option<i32>,
-<<<<<<< HEAD
+    pub mandate_id: Option<String>,
     pub browser_info: Option<serde_json::Value>,
-=======
-    pub mandate_id: Option<String>,
->>>>>>> 75ce0df4
 }
 
 #[derive(Clone, Debug)]
