--- conflicted
+++ resolved
@@ -16,19 +16,11 @@
     pub connector: String,
     pub pg_refund_id: Option<String>,
     pub external_reference_id: Option<String>,
-<<<<<<< HEAD
-    pub refund_type: enums::RefundType,
+    pub refund_type: storage_enums::RefundType,
     // FIXME(kos) : It is incorrect to use i32 as payment amount. Use decimal instead.
     // same as PaymentData::amount
     pub total_amount: i32,
-    pub currency: enums::Currency,
-    // FIXME(kos) : It is incorrect to use i32 as payment amount. Use decimal instead.
-    // same as PaymentData::amount
-=======
-    pub refund_type: storage_enums::RefundType,
-    pub total_amount: i32,
     pub currency: storage_enums::Currency,
->>>>>>> dddc9eaf
     pub refund_amount: i32,
     pub refund_status: storage_enums::RefundStatus,
     pub sent_to_gateway: bool,
@@ -51,19 +43,13 @@
     pub transaction_id: String,
     pub connector: String,
     pub pg_refund_id: Option<String>,
-<<<<<<< HEAD
-    pub refund_type: enums::RefundType,
+    pub refund_type: storage_enums::RefundType,
     // FIXME(kos) : It is incorrect to use i32 as payment amount. Use decimal instead.
     // same as PaymentData::amount
     pub total_amount: i32,
-    pub currency: enums::Currency,
+    pub currency: storage_enums::Currency,
     // FIXME(kos) : It is incorrect to use i32 as payment amount. Use decimal instead.
     // same as PaymentData::amount
-=======
-    pub refund_type: storage_enums::RefundType,
-    pub total_amount: i32,
-    pub currency: storage_enums::Currency,
->>>>>>> dddc9eaf
     pub refund_amount: i32,
     pub refund_status: storage_enums::RefundStatus,
     pub sent_to_gateway: bool,
