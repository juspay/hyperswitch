--- conflicted
+++ resolved
@@ -1,153 +1,3 @@
-<<<<<<< HEAD
-use diesel::{AsChangeset, Identifiable, Insertable, Queryable};
-use serde::{Deserialize, Serialize};
-use time::PrimitiveDateTime;
-
-use crate::{schema::refund, types::storage::enums as storage_enums};
-
-#[derive(Clone, Debug, Eq, Identifiable, Queryable, PartialEq)]
-#[diesel(table_name = refund)]
-pub struct Refund {
-    pub id: i32,
-    pub internal_reference_id: String,
-    pub refund_id: String, //merchant_reference id
-    pub payment_id: String,
-    pub merchant_id: String,
-    pub transaction_id: String,
-    pub connector: String,
-    pub pg_refund_id: Option<String>,
-    pub external_reference_id: Option<String>,
-    pub refund_type: storage_enums::RefundType,
-    // FIXME(kos) : It is incorrect to use i32 as payment amount. Use decimal instead.
-    // same as PaymentData::amount
-    pub total_amount: i32,
-    pub currency: storage_enums::Currency,
-    pub refund_amount: i32,
-    pub refund_status: storage_enums::RefundStatus,
-    pub sent_to_gateway: bool,
-    pub refund_error_message: Option<String>,
-    pub metadata: Option<serde_json::Value>,
-    pub refund_arn: Option<String>,
-    pub created_at: PrimitiveDateTime,
-    pub updated_at: PrimitiveDateTime,
-    pub description: Option<String>,
-}
-
-#[derive(Clone, Debug, Default, Eq, PartialEq, Insertable, router_derive::DebugAsDisplay)]
-#[diesel(table_name = refund)]
-pub struct RefundNew {
-    pub refund_id: String,
-    pub payment_id: String,
-    pub merchant_id: String,
-    pub internal_reference_id: String,
-    pub external_reference_id: Option<String>,
-    pub transaction_id: String,
-    pub connector: String,
-    pub pg_refund_id: Option<String>,
-    pub refund_type: storage_enums::RefundType,
-    // FIXME(kos) : It is incorrect to use i32 as payment amount. Use decimal instead.
-    // same as PaymentData::amount
-    pub total_amount: i32,
-    pub currency: storage_enums::Currency,
-    // FIXME(kos) : It is incorrect to use i32 as payment amount. Use decimal instead.
-    // same as PaymentData::amount
-    pub refund_amount: i32,
-    pub refund_status: storage_enums::RefundStatus,
-    pub sent_to_gateway: bool,
-    pub refund_error_message: Option<String>,
-    pub metadata: Option<serde_json::Value>,
-    pub refund_arn: Option<String>,
-    pub created_at: Option<PrimitiveDateTime>,
-    pub modified_at: Option<PrimitiveDateTime>,
-    pub description: Option<String>,
-}
-
-#[derive(Debug)]
-pub enum RefundUpdate {
-    Update {
-        pg_refund_id: String,
-        refund_status: storage_enums::RefundStatus,
-        sent_to_gateway: bool,
-        refund_error_message: Option<String>,
-        refund_arn: String,
-    },
-    MetadataUpdate {
-        metadata: Option<serde_json::Value>,
-    },
-    StatusUpdate {
-        pg_refund_id: Option<String>,
-        sent_to_gateway: bool,
-        refund_status: storage_enums::RefundStatus,
-    },
-    ErrorUpdate {
-        refund_status: Option<storage_enums::RefundStatus>,
-        refund_error_message: Option<String>,
-    },
-}
-
-#[derive(Clone, Debug, Default, AsChangeset, router_derive::DebugAsDisplay)]
-#[diesel(table_name = refund)]
-pub(super) struct RefundUpdateInternal {
-    pg_refund_id: Option<String>,
-    refund_status: Option<storage_enums::RefundStatus>,
-    sent_to_gateway: Option<bool>,
-    refund_error_message: Option<String>,
-    refund_arn: Option<String>,
-    metadata: Option<serde_json::Value>,
-}
-
-impl From<RefundUpdate> for RefundUpdateInternal {
-    fn from(refund_update: RefundUpdate) -> Self {
-        match refund_update {
-            RefundUpdate::Update {
-                pg_refund_id,
-                refund_status,
-                sent_to_gateway,
-                refund_error_message,
-                refund_arn,
-            } => Self {
-                pg_refund_id: Some(pg_refund_id),
-                refund_status: Some(refund_status),
-                sent_to_gateway: Some(sent_to_gateway),
-                refund_error_message,
-                refund_arn: Some(refund_arn),
-                ..Default::default()
-            },
-            RefundUpdate::MetadataUpdate { metadata } => Self {
-                metadata,
-                ..Default::default()
-            },
-            RefundUpdate::StatusUpdate {
-                pg_refund_id,
-                sent_to_gateway,
-                refund_status,
-            } => Self {
-                pg_refund_id,
-                sent_to_gateway: Some(sent_to_gateway),
-                refund_status: Some(refund_status),
-                ..Default::default()
-            },
-            RefundUpdate::ErrorUpdate {
-                refund_status,
-                refund_error_message,
-            } => Self {
-                refund_status,
-                refund_error_message,
-                ..Default::default()
-            },
-        }
-    }
-}
-
-#[derive(Debug, Eq, PartialEq, Deserialize, Serialize)]
-pub struct RefundCoreWorkflow {
-    pub refund_internal_reference_id: String,
-    pub transaction_id: String,
-    pub merchant_id: String,
-    pub payment_id: String,
-}
-=======
 pub use storage_models::refund::{
     Refund, RefundCoreWorkflow, RefundNew, RefundUpdate, RefundUpdateInternal,
-};
->>>>>>> 6bf99048
+};