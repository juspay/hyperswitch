--- conflicted
+++ resolved
@@ -1,4 +1,3 @@
-<<<<<<< HEAD
 use async_bb8_diesel::AsyncRunQueryDsl;
 use common_utils::errors::CustomResult;
 use error_stack::{IntoReport, ResultExt};
@@ -70,7 +69,4 @@
             .change_context(errors::DatabaseError::NotFound)
             .attach_printable_lazy(|| "Error filtering records by predicate")
     }
-}
-=======
-pub use storage_models::dispute::{Dispute, DisputeNew, DisputeUpdate};
->>>>>>> 6ad518f3
+}