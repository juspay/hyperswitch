--- conflicted
+++ resolved
@@ -50,21 +50,11 @@
             filter = filter.filter(dsl::connector_reason.eq(reason));
         }
         if let Some(dispute_stage) = dispute_list_constraints.dispute_stage {
-<<<<<<< HEAD
-            let storage_dispute_stage: storage_models::enums::DisputeStage = dispute_stage;
+            let storage_dispute_stage: diesel_models::enums::DisputeStage = dispute_stage;
             filter = filter.filter(dsl::dispute_stage.eq(storage_dispute_stage));
         }
         if let Some(dispute_status) = dispute_list_constraints.dispute_status {
-            let storage_dispute_status: storage_models::enums::DisputeStatus = dispute_status;
-=======
-            let storage_dispute_stage: diesel_models::enums::DisputeStage =
-                dispute_stage.foreign_into();
-            filter = filter.filter(dsl::dispute_stage.eq(storage_dispute_stage));
-        }
-        if let Some(dispute_status) = dispute_list_constraints.dispute_status {
-            let storage_dispute_status: diesel_models::enums::DisputeStatus =
-                dispute_status.foreign_into();
->>>>>>> 5a0e8be8
+            let storage_dispute_status: diesel_models::enums::DisputeStatus = dispute_status;
             filter = filter.filter(dsl::dispute_status.eq(storage_dispute_status));
         }
         if let Some(limit) = dispute_list_constraints.limit {
