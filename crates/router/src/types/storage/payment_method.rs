use std::collections::HashMap;

use api_models::payment_methods;
pub use diesel_models::payment_method::{
    PaymentMethod, PaymentMethodNew, PaymentMethodUpdate, PaymentMethodUpdateInternal,
    TokenizeCoreWorkflow,
};
#[derive(Debug, Clone, serde::Serialize, serde::Deserialize)]
#[serde(rename_all = "snake_case")]
pub enum PaymentTokenKind {
    Temporary,
    Permanent,
}

#[derive(Debug, Clone, serde::Serialize, serde::Deserialize)]
pub struct CardTokenData {
    pub payment_method_id: Option<String>,
    pub locker_id: Option<String>,
    pub token: String,
}

#[derive(Debug, Clone, serde::Serialize, serde::Deserialize)]
pub struct GenericTokenData {
    pub token: String,
}

#[derive(Debug, Clone, serde::Serialize, serde::Deserialize)]
pub struct WalletTokenData {
    pub payment_method_id: String,
}

#[derive(Debug, serde::Serialize, serde::Deserialize)]
#[serde(tag = "kind", rename_all = "snake_case")]
pub enum PaymentTokenData {
    // The variants 'Temporary' and 'Permanent' are added for backwards compatibility
    // with any tokenized data present in Redis at the time of deployment of this change
    Temporary(GenericTokenData),
    TemporaryGeneric(GenericTokenData),
    Permanent(CardTokenData),
    PermanentCard(CardTokenData),
    AuthBankDebit(payment_methods::BankAccountConnectorDetails),
    WalletToken(WalletTokenData),
}

impl PaymentTokenData {
    pub fn permanent_card(
        payment_method_id: Option<String>,
        locker_id: Option<String>,
        token: String,
    ) -> Self {
        Self::PermanentCard(CardTokenData {
            payment_method_id,
            locker_id,
            token,
        })
    }

    pub fn temporary_generic(token: String) -> Self {
        Self::TemporaryGeneric(GenericTokenData { token })
    }

<<<<<<< HEAD
    pub fn get_token(&self) -> &String {
        match &self {
            Self::Temporary(data) | Self::TemporaryGeneric(data) => &data.token,
            Self::Permanent(data) | Self::PermanentCard(data) => &data.token,
            Self::AuthBankDebit(auth_details) => match auth_details.access_token {
                payment_methods::BankAccountAccessCreds::AccessToken(ref token) => token,
            },
        }
    }
}
=======
    pub fn wallet_token(payment_method_id: String) -> Self {
        Self::WalletToken(WalletTokenData { payment_method_id })
    }
}

#[derive(Debug, Clone, serde::Serialize, serde::Deserialize)]
pub struct PaymentsMandateReference(pub HashMap<String, Option<String>>);
>>>>>>> 3fc38740
<|MERGE_RESOLUTION|>--- conflicted
+++ resolved
@@ -59,23 +59,21 @@
         Self::TemporaryGeneric(GenericTokenData { token })
     }
 
-<<<<<<< HEAD
+    pub fn wallet_token(payment_method_id: String) -> Self {
+        Self::WalletToken(WalletTokenData { payment_method_id })
+    }
+
     pub fn get_token(&self) -> &String {
         match &self {
             Self::Temporary(data) | Self::TemporaryGeneric(data) => &data.token,
             Self::Permanent(data) | Self::PermanentCard(data) => &data.token,
+            Self::WalletToken(data) => &data.payment_method_id,
             Self::AuthBankDebit(auth_details) => match auth_details.access_token {
                 payment_methods::BankAccountAccessCreds::AccessToken(ref token) => token,
             },
         }
     }
 }
-=======
-    pub fn wallet_token(payment_method_id: String) -> Self {
-        Self::WalletToken(WalletTokenData { payment_method_id })
-    }
-}
 
 #[derive(Debug, Clone, serde::Serialize, serde::Deserialize)]
-pub struct PaymentsMandateReference(pub HashMap<String, Option<String>>);
->>>>>>> 3fc38740
+pub struct PaymentsMandateReference(pub HashMap<String, Option<String>>);