<<<<<<< HEAD
use diesel::{AsChangeset, Identifiable, Insertable, Queryable};
use time::PrimitiveDateTime;

use crate::{
    pii::{self, Secret},
    schema::customers,
};

#[derive(Default, Clone, Debug, Insertable, router_derive::DebugAsDisplay)]
#[diesel(table_name = customers)]
pub struct CustomerNew {
    pub customer_id: String,
    pub merchant_id: String,
    pub name: Option<String>,
    pub email: Option<Secret<String, pii::Email>>,
    pub phone: Option<Secret<String>>,
    pub description: Option<String>,
    pub phone_country_code: Option<String>,
    pub metadata: Option<serde_json::Value>,
}

#[derive(Clone, Debug, Identifiable, Queryable)]
#[diesel(table_name = customers)]
pub struct Customer {
    pub id: i32,
    pub customer_id: String,
    pub merchant_id: String,
    pub name: Option<String>,
    pub email: Option<Secret<String, pii::Email>>,
    pub phone: Option<Secret<String>>,
    pub phone_country_code: Option<String>,
    pub description: Option<String>,
    pub created_at: PrimitiveDateTime,
    pub metadata: Option<serde_json::Value>,
}

#[derive(Debug)]
pub enum CustomerUpdate {
    Update {
        name: Option<String>,
        email: Option<Secret<String, pii::Email>>,
        phone: Option<Secret<String>>,
        description: Option<String>,
        phone_country_code: Option<String>,
        metadata: Option<serde_json::Value>,
    },
}

#[derive(Clone, Debug, Default, AsChangeset, router_derive::DebugAsDisplay)]
#[diesel(table_name = customers)]
pub(super) struct CustomerUpdateInternal {
    name: Option<String>,
    email: Option<Secret<String, pii::Email>>,
    phone: Option<Secret<String>>,
    description: Option<String>,
    phone_country_code: Option<String>,
    metadata: Option<serde_json::Value>,
}

impl From<CustomerUpdate> for CustomerUpdateInternal {
    fn from(customer_update: CustomerUpdate) -> Self {
        match customer_update {
            CustomerUpdate::Update {
                name,
                email,
                phone,
                description,
                phone_country_code,
                metadata,
            } => Self {
                name,
                email,
                phone,
                description,
                phone_country_code,
                metadata,
            },
        }
    }
}
=======
pub use storage_models::customers::{
    Customer, CustomerNew, CustomerUpdate, CustomerUpdateInternal,
};
>>>>>>> 529c28fe
<|MERGE_RESOLUTION|>--- conflicted
+++ resolved
@@ -1,86 +1,3 @@
-<<<<<<< HEAD
-use diesel::{AsChangeset, Identifiable, Insertable, Queryable};
-use time::PrimitiveDateTime;
-
-use crate::{
-    pii::{self, Secret},
-    schema::customers,
-};
-
-#[derive(Default, Clone, Debug, Insertable, router_derive::DebugAsDisplay)]
-#[diesel(table_name = customers)]
-pub struct CustomerNew {
-    pub customer_id: String,
-    pub merchant_id: String,
-    pub name: Option<String>,
-    pub email: Option<Secret<String, pii::Email>>,
-    pub phone: Option<Secret<String>>,
-    pub description: Option<String>,
-    pub phone_country_code: Option<String>,
-    pub metadata: Option<serde_json::Value>,
-}
-
-#[derive(Clone, Debug, Identifiable, Queryable)]
-#[diesel(table_name = customers)]
-pub struct Customer {
-    pub id: i32,
-    pub customer_id: String,
-    pub merchant_id: String,
-    pub name: Option<String>,
-    pub email: Option<Secret<String, pii::Email>>,
-    pub phone: Option<Secret<String>>,
-    pub phone_country_code: Option<String>,
-    pub description: Option<String>,
-    pub created_at: PrimitiveDateTime,
-    pub metadata: Option<serde_json::Value>,
-}
-
-#[derive(Debug)]
-pub enum CustomerUpdate {
-    Update {
-        name: Option<String>,
-        email: Option<Secret<String, pii::Email>>,
-        phone: Option<Secret<String>>,
-        description: Option<String>,
-        phone_country_code: Option<String>,
-        metadata: Option<serde_json::Value>,
-    },
-}
-
-#[derive(Clone, Debug, Default, AsChangeset, router_derive::DebugAsDisplay)]
-#[diesel(table_name = customers)]
-pub(super) struct CustomerUpdateInternal {
-    name: Option<String>,
-    email: Option<Secret<String, pii::Email>>,
-    phone: Option<Secret<String>>,
-    description: Option<String>,
-    phone_country_code: Option<String>,
-    metadata: Option<serde_json::Value>,
-}
-
-impl From<CustomerUpdate> for CustomerUpdateInternal {
-    fn from(customer_update: CustomerUpdate) -> Self {
-        match customer_update {
-            CustomerUpdate::Update {
-                name,
-                email,
-                phone,
-                description,
-                phone_country_code,
-                metadata,
-            } => Self {
-                name,
-                email,
-                phone,
-                description,
-                phone_country_code,
-                metadata,
-            },
-        }
-    }
-}
-=======
 pub use storage_models::customers::{
     Customer, CustomerNew, CustomerUpdate, CustomerUpdateInternal,
-};
->>>>>>> 529c28fe
+};