use std::{collections::HashMap, fmt::Debug};

use common_enums::enums::{self, CardNetwork};
use common_utils::{date_time, ext_traits::ValueExt, id_type};
use error_stack::ResultExt;
use external_services::grpc_client::{self as external_grpc_client, GrpcHeaders};
use hyperswitch_domain_models::{
    business_profile, merchant_account, merchant_connector_account, merchant_key_store,
    payment_method_data::{Card, PaymentMethodData},
    payments::{payment_attempt::PaymentAttempt, PaymentIntent},
};
use masking::PeekInterface;
use router_env::logger;
use serde::{Deserialize, Serialize};

use crate::{db::StorageInterface, routes::SessionState, types, workflows::revenue_recovery};
#[derive(serde::Serialize, serde::Deserialize, Debug)]
pub struct RevenueRecoveryWorkflowTrackingData {
    pub merchant_id: id_type::MerchantId,
    pub profile_id: id_type::ProfileId,
    pub global_payment_id: id_type::GlobalPaymentId,
    pub payment_attempt_id: id_type::GlobalAttemptId,
    pub billing_mca_id: id_type::MerchantConnectorAccountId,
    pub revenue_recovery_retry: enums::RevenueRecoveryAlgorithmType,
    pub invoice_scheduled_time: Option<time::PrimitiveDateTime>,
}

#[derive(Debug, Clone)]
pub struct RevenueRecoveryPaymentData {
    pub merchant_account: merchant_account::MerchantAccount,
    pub profile: business_profile::Profile,
    pub key_store: merchant_key_store::MerchantKeyStore,
    pub billing_mca: merchant_connector_account::MerchantConnectorAccount,
    pub retry_algorithm: enums::RevenueRecoveryAlgorithmType,
}
impl RevenueRecoveryPaymentData {
    pub async fn get_schedule_time_based_on_retry_type(
        &self,
        state: &SessionState,
        merchant_id: &id_type::MerchantId,
        retry_count: i32,
        payment_attempt: &PaymentAttempt,
        payment_intent: &PaymentIntent,
        is_hard_decline: bool,
    ) -> Option<time::PrimitiveDateTime> {
        if is_hard_decline {
            logger::info!("Hard Decline encountered");
            return None;
        }
        match self.retry_algorithm {
            enums::RevenueRecoveryAlgorithmType::Monitoring => {
                logger::error!("Monitoring type found for Revenue Recovery retry payment");
                None
            }
            enums::RevenueRecoveryAlgorithmType::Cascading => {
                logger::info!("Cascading type found for Revenue Recovery retry payment");
                revenue_recovery::get_schedule_time_to_retry_mit_payments(
                    state.store.as_ref(),
                    merchant_id,
                    retry_count,
                )
                .await
            }
            enums::RevenueRecoveryAlgorithmType::Smart => None,
        }
    }
}

#[derive(Debug, serde::Deserialize, Clone, Default)]
pub struct RevenueRecoverySettings {
    pub monitoring_threshold_in_seconds: u32,
    pub retry_algorithm_type: enums::RevenueRecoveryAlgorithmType,
    pub recovery_timestamp: RecoveryTimestamp,
    pub card_config: RetryLimitsConfig,
    pub redis_ttl_in_seconds: i64,
}

#[derive(Debug, serde::Deserialize, Clone)]
pub struct RecoveryTimestamp {
<<<<<<< HEAD
    pub initial_timestamp_in_hours: u32,
=======
    pub initial_timestamp_in_seconds: i64,
    pub job_schedule_buffer_time_in_seconds: i64,
    pub reopen_workflow_buffer_time_in_seconds: i64,
    pub max_random_schedule_delay_in_seconds: i64,
>>>>>>> f10a7132
}

impl Default for RecoveryTimestamp {
    fn default() -> Self {
        Self {
            initial_timestamp_in_seconds: 1,
            job_schedule_buffer_time_in_seconds: 15,
            reopen_workflow_buffer_time_in_seconds: 60,
            max_random_schedule_delay_in_seconds: 300,
        }
    }
}

#[derive(Debug, serde::Deserialize, Clone, Default)]
pub struct RetryLimitsConfig(pub HashMap<CardNetwork, NetworkRetryConfig>);

#[derive(Debug, serde::Deserialize, Clone, Default)]
pub struct NetworkRetryConfig {
    pub max_retries_per_day: i32,
    pub max_retry_count_for_thirty_day: i32,
}

impl RetryLimitsConfig {
    pub fn get_network_config(&self, network: Option<CardNetwork>) -> &NetworkRetryConfig {
        // Hardcoded fallback default config
        static DEFAULT_CONFIG: NetworkRetryConfig = NetworkRetryConfig {
            max_retries_per_day: 20,
            max_retry_count_for_thirty_day: 20,
        };

        if let Some(net) = network {
            self.0.get(&net).unwrap_or(&DEFAULT_CONFIG)
        } else {
            self.0.get(&CardNetwork::Visa).unwrap_or(&DEFAULT_CONFIG)
        }
    }
}<|MERGE_RESOLUTION|>--- conflicted
+++ resolved
@@ -77,14 +77,10 @@
 
 #[derive(Debug, serde::Deserialize, Clone)]
 pub struct RecoveryTimestamp {
-<<<<<<< HEAD
-    pub initial_timestamp_in_hours: u32,
-=======
     pub initial_timestamp_in_seconds: i64,
     pub job_schedule_buffer_time_in_seconds: i64,
     pub reopen_workflow_buffer_time_in_seconds: i64,
     pub max_random_schedule_delay_in_seconds: i64,
->>>>>>> f10a7132
 }
 
 impl Default for RecoveryTimestamp {
