--- conflicted
+++ resolved
@@ -79,12 +79,8 @@
 pub struct RecoveryTimestamp {
     pub initial_timestamp_in_hours: i64,
     pub job_schedule_buffer_time_in_minutes: i64,
-<<<<<<< HEAD
-    pub reopen_workflow_buffer_time_in_hours: i64,
+    pub reopen_workflow_buffer_time_in_minutes: i64,
     pub max_random_schedule_delay_in_seconds: i64,
-=======
-    pub reopen_workflow_buffer_time_in_minutes: i64,
->>>>>>> afd20133
 }
 
 impl Default for RecoveryTimestamp {
@@ -92,12 +88,8 @@
         Self {
             initial_timestamp_in_hours: 1,
             job_schedule_buffer_time_in_minutes: 15,
-<<<<<<< HEAD
-            reopen_workflow_buffer_time_in_hours: 1,
+            reopen_workflow_buffer_time_in_minutes: 60,
             max_random_schedule_delay_in_seconds: 300,
-=======
-            reopen_workflow_buffer_time_in_minutes: 60,
->>>>>>> afd20133
         }
     }
 }
