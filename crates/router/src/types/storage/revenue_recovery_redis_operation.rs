use std::collections::HashMap;

use api_models::revenue_recovery_data_backfill::{self, AccountUpdateHistoryRecord, RedisKeyType};
use common_enums::enums::CardNetwork;
use common_utils::{date_time, errors::CustomResult, id_type};
use error_stack::ResultExt;
use masking::{ExposeInterface, Secret};
use redis_interface::{DelReply, SetnxReply};
use router_env::{instrument, logger, tracing};
use serde::{Deserialize, Serialize};
use time::{Date, Duration, OffsetDateTime, PrimitiveDateTime};
use masking::PeekInterface;

use crate::{db::errors, types::storage::enums::RevenueRecoveryAlgorithmType, SessionState};

// Constants for retry window management
const RETRY_WINDOW_DAYS: i32 = 30;
const INITIAL_RETRY_COUNT: i32 = 0;

/// Payment processor token details including card information
#[derive(Debug, Clone, Serialize, Deserialize, Eq, PartialEq)]
pub struct PaymentProcessorTokenDetails {
    pub payment_processor_token: String,
    pub expiry_month: Option<Secret<String>>,
    pub expiry_year: Option<Secret<String>>,
    pub card_issuer: Option<String>,
    pub last_four_digits: Option<String>,
    pub card_network: Option<CardNetwork>,
    pub card_type: Option<String>,
}

/// Represents the status and retry history of a payment processor token
#[derive(Debug, Clone, Serialize, Deserialize)]
pub struct PaymentProcessorTokenStatus {
    /// Payment processor token details including card information and token ID
    pub payment_processor_token_details: PaymentProcessorTokenDetails,
    /// Payment intent ID that originally inserted this token
    pub inserted_by_attempt_id: id_type::GlobalAttemptId,
    /// Error code associated with the token failure
    pub error_code: Option<String>,
    /// Daily retry count history for the last 30 days (date -> retry_count)
    pub daily_retry_history: HashMap<Date, i32>,
    /// Scheduled time for the next retry attempt
    pub scheduled_at: Option<PrimitiveDateTime>,
    /// Indicates if the token is a hard decline (no retries allowed)
    pub is_hard_decline: Option<bool>,
    /// Timestamp of the last modification to this token status
    pub modified_at: Option<PrimitiveDateTime>,
    /// Indicates if the token is active or not
    pub is_active: Option<bool>,
    /// Update history of the token
    pub account_update_history: Option<Vec<AccountUpdateHistoryRecord>>,
}

/// Token retry availability information with detailed wait times
#[derive(Debug, Clone)]
pub struct TokenRetryInfo {
    pub monthly_wait_hours: i64,   // Hours to wait for 30-day limit reset
    pub daily_wait_hours: i64,     // Hours to wait for daily limit reset
    pub total_30_day_retries: i32, // Current total retry count in 30-day window
}

/// Complete token information with retry limits and wait times
#[derive(Debug, Clone)]
pub struct PaymentProcessorTokenWithRetryInfo {
    /// The complete token status information
    pub token_status: PaymentProcessorTokenStatus,
    /// Hours to wait before next retry attempt (max of daily/monthly wait)
    pub retry_wait_time_hours: i64,
    /// Number of retries remaining in the 30-day rolling window
    pub monthly_retry_remaining: i32,
    // Current total retry count in 30-day window
    pub total_30_day_retries: i32,
}

/// Redis-based token management struct
pub struct RedisTokenManager;

impl RedisTokenManager {
    fn get_connector_customer_lock_key(connector_customer_id: &str) -> String {
        format!("customer:{connector_customer_id}:status")
    }

    fn get_connector_customer_tokens_key(connector_customer_id: &str) -> String {
        format!("customer:{connector_customer_id}:tokens")
    }

    /// Lock connector customer
    #[instrument(skip_all)]
    pub async fn lock_connector_customer_status(
        state: &SessionState,
        connector_customer_id: &str,
        payment_id: &id_type::GlobalPaymentId,
    ) -> CustomResult<bool, errors::StorageError> {
        let redis_conn =
            state
                .store
                .get_redis_conn()
                .change_context(errors::StorageError::RedisError(
                    errors::RedisError::RedisConnectionError.into(),
                ))?;

        let lock_key = Self::get_connector_customer_lock_key(connector_customer_id);
        let seconds = &state.conf.revenue_recovery.redis_ttl_in_seconds;

        let result: bool = match redis_conn
            .set_key_if_not_exists_with_expiry(
                &lock_key.into(),
                payment_id.get_string_repr(),
                Some(*seconds),
            )
            .await
        {
            Ok(resp) => resp == SetnxReply::KeySet,
            Err(error) => {
                tracing::error!(operation = "lock_stream", err = ?error);
                false
            }
        };

        tracing::debug!(
            connector_customer_id = connector_customer_id,
            payment_id = payment_id.get_string_repr(),
            lock_acquired = %result,
            "Connector customer lock attempt"
        );

        Ok(result)
    }
    #[instrument(skip_all)]
    pub async fn update_connector_customer_lock_ttl(
        state: &SessionState,
        connector_customer_id: &str,
        exp_in_seconds: i64,
    ) -> CustomResult<(), errors::StorageError> {
        let redis_conn =
            state
                .store
                .get_redis_conn()
                .change_context(errors::StorageError::RedisError(
                    errors::RedisError::RedisConnectionError.into(),
                ))?;

        let lock_key = Self::get_connector_customer_lock_key(connector_customer_id);

        let result: bool = redis_conn
            .set_expiry(&lock_key.clone().into(), exp_in_seconds)
            .await
            .map_or_else(
                |error| {
                    tracing::error!(operation = "update_lock_ttl", err = ?error);
                    false
                },
                |_| true,
            );

        if result {
            tracing::debug!(
                lock_key = %lock_key,
                new_ttl_in_seconds = exp_in_seconds,
                "Redis key TTL updated successfully"
            );
        } else {
            tracing::error!(
                lock_key = %lock_key,
                "Failed to update TTL: key not found or error occurred"
            );
        }

        Ok(())
    }

    /// Unlock connector customer status
    #[instrument(skip_all)]
    pub async fn unlock_connector_customer_status(
        state: &SessionState,
        connector_customer_id: &str,
    ) -> CustomResult<bool, errors::StorageError> {
        let redis_conn =
            state
                .store
                .get_redis_conn()
                .change_context(errors::StorageError::RedisError(
                    errors::RedisError::RedisConnectionError.into(),
                ))?;

        let lock_key = Self::get_connector_customer_lock_key(connector_customer_id);

        match redis_conn.delete_key(&lock_key.into()).await {
            Ok(DelReply::KeyDeleted) => {
                tracing::debug!(
                    connector_customer_id = connector_customer_id,
                    "Connector customer unlocked"
                );
                Ok(true)
            }
            Ok(DelReply::KeyNotDeleted) => {
                tracing::debug!("Tried to unlock a stream which is already unlocked");
                Ok(false)
            }
            Err(err) => {
                tracing::error!(?err, "Failed to delete lock key");
                Ok(false)
            }
        }
    }

    /// Get all payment processor tokens for a connector customer
    #[instrument(skip_all)]
    pub async fn get_connector_customer_payment_processor_tokens(
        state: &SessionState,
        connector_customer_id: &str,
    ) -> CustomResult<HashMap<String, PaymentProcessorTokenStatus>, errors::StorageError> {
        let redis_conn =
            state
                .store
                .get_redis_conn()
                .change_context(errors::StorageError::RedisError(
                    errors::RedisError::RedisConnectionError.into(),
                ))?;
        let tokens_key = Self::get_connector_customer_tokens_key(connector_customer_id);

        let get_hash_err =
            errors::StorageError::RedisError(errors::RedisError::GetHashFieldFailed.into());

        let payment_processor_tokens: HashMap<String, String> = redis_conn
            .get_hash_fields(&tokens_key.into())
            .await
            .change_context(get_hash_err)?;

        let payment_processor_token_info_map: HashMap<String, PaymentProcessorTokenStatus> =
            payment_processor_tokens
                .into_iter()
                .filter_map(|(token_id, token_data)| {
                    match serde_json::from_str::<PaymentProcessorTokenStatus>(&token_data) {
                        Ok(token_status) => Some((token_id, token_status)),
                        Err(err) => {
                            tracing::warn!(
                                connector_customer_id = %connector_customer_id,
                                token_id = %token_id,
                                error = %err,
                                "Failed to deserialize token data, skipping",
                            );
                            None
                        }
                    }
                })
                .collect();
        tracing::debug!(
            connector_customer_id = connector_customer_id,
            "Fetched payment processor tokens",
        );

        Ok(payment_processor_token_info_map)
    }

    /// Update connector customer payment processor tokens or add if doesn't exist
    #[instrument(skip_all)]
    pub async fn update_or_add_connector_customer_payment_processor_tokens(
        state: &SessionState,
        connector_customer_id: &str,
        payment_processor_token_info_map: HashMap<String, PaymentProcessorTokenStatus>,
    ) -> CustomResult<(), errors::StorageError> {
        let redis_conn =
            state
                .store
                .get_redis_conn()
                .change_context(errors::StorageError::RedisError(
                    errors::RedisError::RedisConnectionError.into(),
                ))?;
        let tokens_key = Self::get_connector_customer_tokens_key(connector_customer_id);

        // allocate capacity up-front to avoid rehashing
        let mut serialized_payment_processor_tokens: HashMap<String, String> =
            HashMap::with_capacity(payment_processor_token_info_map.len());

        // serialize all tokens, preserving explicit error handling and attachable diagnostics
        for (payment_processor_token_id, payment_processor_token_status) in
            payment_processor_token_info_map
        {
            let serialized = serde_json::to_string(&payment_processor_token_status)
                .change_context(errors::StorageError::SerializationFailed)
                .attach_printable("Failed to serialize token status")?;

            serialized_payment_processor_tokens.insert(payment_processor_token_id, serialized);
        }
        let seconds = &state.conf.revenue_recovery.redis_ttl_in_seconds;

        // Update or add tokens
        redis_conn
            .set_hash_fields(
                &tokens_key.into(),
                serialized_payment_processor_tokens,
                Some(*seconds),
            )
            .await
            .change_context(errors::StorageError::RedisError(
                errors::RedisError::SetHashFieldFailed.into(),
            ))?;

        tracing::info!(
            connector_customer_id = %connector_customer_id,
            "Successfully updated or added customer tokens",
        );

        Ok(())
    }

    /// Get current date in `yyyy-mm-dd` format.
    pub fn get_current_date() -> String {
        let today = date_time::now().date();

        let (year, month, day) = (today.year(), today.month(), today.day());

        format!("{year:04}-{month:02}-{day:02}",)
    }

    /// Normalize retry window to exactly `RETRY_WINDOW_DAYS` days (today to `RETRY_WINDOW_DAYS - 1` days ago).
    pub fn normalize_retry_window(
        payment_processor_token: &mut PaymentProcessorTokenStatus,
        today: Date,
    ) {
        let mut normalized_retry_history: HashMap<Date, i32> = HashMap::new();

        for days_ago in 0..RETRY_WINDOW_DAYS {
            let date = today - Duration::days(days_ago.into());

            payment_processor_token
                .daily_retry_history
                .get(&date)
                .map(|&retry_count| {
                    normalized_retry_history.insert(date, retry_count);
                });
        }

        payment_processor_token.daily_retry_history = normalized_retry_history;
    }

    /// Get all payment processor tokens with retry information and wait times.
    pub fn get_tokens_with_retry_metadata(
        state: &SessionState,
        payment_processor_token_info_map: &HashMap<String, PaymentProcessorTokenStatus>,
    ) -> HashMap<String, PaymentProcessorTokenWithRetryInfo> {
        let today = OffsetDateTime::now_utc().date();
        let card_config = &state.conf.revenue_recovery.card_config;

        let mut result: HashMap<String, PaymentProcessorTokenWithRetryInfo> =
            HashMap::with_capacity(payment_processor_token_info_map.len());

        for (payment_processor_token_id, payment_processor_token_status) in
            payment_processor_token_info_map.iter()
        {
            let card_network = payment_processor_token_status
                .payment_processor_token_details
                .card_network
                .clone();

            // Calculate retry information.
            let retry_info = Self::payment_processor_token_retry_info(
                state,
                payment_processor_token_status,
                today,
                card_network.clone(),
            );

            // Determine the wait time (max of monthly and daily wait hours).
            let retry_wait_time_hours = retry_info
                .monthly_wait_hours
                .max(retry_info.daily_wait_hours);

            // Obtain network-specific limits and compute remaining monthly retries.
            let card_network_config = card_config.get_network_config(card_network);

            let monthly_retry_remaining = std::cmp::max(
                0,
                card_network_config.max_retry_count_for_thirty_day
                    - retry_info.total_30_day_retries,
            );

            // Build the per-token result struct.
            let token_with_retry_info = PaymentProcessorTokenWithRetryInfo {
                token_status: payment_processor_token_status.clone(),
                retry_wait_time_hours,
                monthly_retry_remaining,
                total_30_day_retries: retry_info.total_30_day_retries,
            };

            result.insert(payment_processor_token_id.clone(), token_with_retry_info);
        }
        tracing::debug!("Fetched payment processor tokens with retry metadata",);

        result
    }

    /// Sum retries over exactly the last 30 days
    fn calculate_total_30_day_retries(token: &PaymentProcessorTokenStatus, today: Date) -> i32 {
        (0..RETRY_WINDOW_DAYS)
            .map(|i| {
                let date = today - Duration::days(i.into());
                token
                    .daily_retry_history
                    .get(&date)
                    .copied()
                    .unwrap_or(INITIAL_RETRY_COUNT)
            })
            .sum()
    }

    /// Calculate wait hours
    fn calculate_wait_hours(target_date: Date, now: OffsetDateTime) -> i64 {
        let expiry_time = target_date.midnight().assume_utc();
        (expiry_time - now).whole_hours().max(0)
    }

    /// Calculate retry counts for exactly the last 30 days
    pub fn payment_processor_token_retry_info(
        state: &SessionState,
        token: &PaymentProcessorTokenStatus,
        today: Date,
        network_type: Option<CardNetwork>,
    ) -> TokenRetryInfo {
        let card_config = &state.conf.revenue_recovery.card_config;
        let card_network_config = card_config.get_network_config(network_type);

        let now = OffsetDateTime::now_utc();

        let total_30_day_retries = Self::calculate_total_30_day_retries(token, today);

        let monthly_wait_hours =
            if total_30_day_retries >= card_network_config.max_retry_count_for_thirty_day {
                let mut accumulated_retries = 0;

                // Iterate from most recent to oldest
                (0..RETRY_WINDOW_DAYS)
                    .map(|days_ago| today - Duration::days(days_ago.into()))
                    .find(|date| {
                        let retries = token.daily_retry_history.get(date).copied().unwrap_or(0);
                        accumulated_retries += retries;
                        accumulated_retries >= card_network_config.max_retry_count_for_thirty_day
                    })
                    .map(|breach_date| {
                        Self::calculate_wait_hours(breach_date + Duration::days(31), now)
                    })
                    .unwrap_or(0)
            } else {
                0
            };

        let today_retries = token
            .daily_retry_history
            .get(&today)
            .copied()
            .unwrap_or(INITIAL_RETRY_COUNT);

        let daily_wait_hours = if today_retries >= card_network_config.max_retries_per_day {
            Self::calculate_wait_hours(today + Duration::days(1), now)
        } else {
            0
        };

        TokenRetryInfo {
            monthly_wait_hours,
            daily_wait_hours,
            total_30_day_retries,
        }
    }

    // Upsert payment processor token
    #[instrument(skip_all)]
    pub async fn upsert_payment_processor_token(
        state: &SessionState,
        connector_customer_id: &str,
        token_data: PaymentProcessorTokenStatus,
    ) -> CustomResult<bool, errors::StorageError> {
        let mut token_map =
            Self::get_connector_customer_payment_processor_tokens(state, connector_customer_id)
                .await?;

        let token_id = token_data
            .payment_processor_token_details
            .payment_processor_token
            .clone();

        let was_existing = token_map.contains_key(&token_id);

        let error_code = token_data.error_code.clone();

        let last_external_attempt_at = token_data.modified_at;

        let today = OffsetDateTime::now_utc().date();

        token_map
            .get_mut(&token_id)
            .map(|existing_token| {
                Self::normalize_retry_window(existing_token, today);

                for (date, &value) in &token_data.daily_retry_history {
                    existing_token
                        .daily_retry_history
                        .entry(*date)
                        .and_modify(|v| *v += value)
                        .or_insert(value);
                }

<<<<<<< HEAD
                (existing_token.modified_at < modified_at).then(|| {
                    existing_token.modified_at = modified_at;
                    error_code.map(|err| existing_token.error_code = Some(err));
                    existing_token.is_hard_decline = token_data.is_hard_decline;
                    token_data.is_active.map(|is_active| existing_token.is_active = Some(is_active));
                });
=======
                existing_token
                    .modified_at
                    .zip(last_external_attempt_at)
                    .and_then(|(existing_token_modified_at, last_external_attempt_at)| {
                        (last_external_attempt_at > existing_token_modified_at)
                            .then_some(last_external_attempt_at)
                    })
                    .or_else(|| {
                        existing_token
                            .modified_at
                            .is_none()
                            .then_some(last_external_attempt_at)
                            .flatten()
                    })
                    .map(|last_external_attempt_at| {
                        existing_token.modified_at = Some(last_external_attempt_at);
                        existing_token.error_code = error_code;
                        existing_token.is_hard_decline = token_data.is_hard_decline;
                    });
>>>>>>> 4e62800b
            })
            .or_else(|| {
                token_map.insert(token_id.clone(), token_data);
                None
            });

        Self::update_or_add_connector_customer_payment_processor_tokens(
            state,
            connector_customer_id,
            token_map,
        )
        .await?;
        tracing::debug!(
            connector_customer_id = connector_customer_id,
            "Upsert payment processor tokens",
        );

        Ok(!was_existing)
    }

    // Update payment processor token error code with billing connector response
    #[instrument(skip_all)]
    pub async fn update_payment_processor_token_error_code_from_process_tracker(
        state: &SessionState,
        connector_customer_id: &str,
        error_code: &Option<String>,
        is_hard_decline: &Option<bool>,
        payment_processor_token_id: Option<&str>,
    ) -> CustomResult<bool, errors::StorageError> {
        let today = OffsetDateTime::now_utc().date();
        let updated_token = match payment_processor_token_id {
            Some(token_id) => {
                Self::get_connector_customer_payment_processor_tokens(state, connector_customer_id)
                    .await?
                    .values()
                    .find(|status| {
                        status
                            .payment_processor_token_details
                            .payment_processor_token
                            == token_id
                    })
                    .map(|status| PaymentProcessorTokenStatus {
                        payment_processor_token_details: status
                            .payment_processor_token_details
                            .clone(),
                        inserted_by_attempt_id: status.inserted_by_attempt_id.clone(),
                        error_code: error_code.clone(),
                        daily_retry_history: status.daily_retry_history.clone(),
                        scheduled_at: None,
                        is_hard_decline: *is_hard_decline,
                        modified_at: Some(PrimitiveDateTime::new(
                            OffsetDateTime::now_utc().date(),
                            OffsetDateTime::now_utc().time(),
                        )),
                        is_active: status.is_active,
                        account_update_history: status.account_update_history.clone(),
                    })
            }
            None => None,
        };

        match updated_token {
            Some(mut token) => {
                Self::normalize_retry_window(&mut token, today);

                match token.error_code {
                    None => token.daily_retry_history.clear(),
                    Some(_) => {
                        let current_count = token
                            .daily_retry_history
                            .get(&today)
                            .copied()
                            .unwrap_or(INITIAL_RETRY_COUNT);
                        token.daily_retry_history.insert(today, current_count + 1);
                    }
                }

                let mut tokens_map = HashMap::new();
                tokens_map.insert(
                    token
                        .payment_processor_token_details
                        .payment_processor_token
                        .clone(),
                    token.clone(),
                );

                Self::update_or_add_connector_customer_payment_processor_tokens(
                    state,
                    connector_customer_id,
                    tokens_map,
                )
                .await?;
                tracing::debug!(
                    connector_customer_id = connector_customer_id,
                    "Updated payment processor tokens with error code",
                );
                Ok(true)
            }
            None => {
                tracing::debug!(
                    connector_customer_id = connector_customer_id,
                    "No Token found with token id to update error code",
                );
                Ok(false)
            }
        }
    }

    // Update all payment processor token schedule time to None
    #[instrument(skip_all)]
    pub async fn update_payment_processor_tokens_schedule_time_to_none(
        state: &SessionState,
        connector_customer_id: &str,
    ) -> CustomResult<(), errors::StorageError> {
        let tokens_map =
            Self::get_connector_customer_payment_processor_tokens(state, connector_customer_id)
                .await?;

        let mut updated_tokens_map = HashMap::new();

        for (token_id, status) in tokens_map {
            let updated_status = PaymentProcessorTokenStatus {
                payment_processor_token_details: status.payment_processor_token_details.clone(),
                inserted_by_attempt_id: status.inserted_by_attempt_id.clone(),
                error_code: status.error_code.clone(),
                daily_retry_history: status.daily_retry_history.clone(),
                scheduled_at: None,
                is_hard_decline: status.is_hard_decline,
                modified_at: Some(PrimitiveDateTime::new(
                    OffsetDateTime::now_utc().date(),
                    OffsetDateTime::now_utc().time(),
                )),
                is_active: status.is_active,
                account_update_history: status.account_update_history.clone(),
            };
            updated_tokens_map.insert(token_id, updated_status);
        }

        Self::update_or_add_connector_customer_payment_processor_tokens(
            state,
            connector_customer_id,
            updated_tokens_map,
        )
        .await?;

        tracing::debug!(
            connector_customer_id = connector_customer_id,
            "Updated all payment processor tokens schedule time to None",
        );

        Ok(())
    }

    // Update payment processor token schedule time
    #[instrument(skip_all)]
    pub async fn update_payment_processor_token_schedule_time(
        state: &SessionState,
        connector_customer_id: &str,
        payment_processor_token: &str,
        schedule_time: Option<PrimitiveDateTime>,
    ) -> CustomResult<bool, errors::StorageError> {
        let updated_token =
            Self::get_connector_customer_payment_processor_tokens(state, connector_customer_id)
                .await?
                .values()
                .find(|status| {
                    status
                        .payment_processor_token_details
                        .payment_processor_token
                        == payment_processor_token
                })
                .map(|status| PaymentProcessorTokenStatus {
                    payment_processor_token_details: status.payment_processor_token_details.clone(),
                    inserted_by_attempt_id: status.inserted_by_attempt_id.clone(),
                    error_code: status.error_code.clone(),
                    daily_retry_history: status.daily_retry_history.clone(),
                    scheduled_at: schedule_time,
                    is_hard_decline: status.is_hard_decline,
                    modified_at: Some(PrimitiveDateTime::new(
                        OffsetDateTime::now_utc().date(),
                        OffsetDateTime::now_utc().time(),
                    )),
                    is_active: status.is_active,
                    account_update_history: status.account_update_history.clone(),
                });

        match updated_token {
            Some(token) => {
                let mut tokens_map = HashMap::new();
                tokens_map.insert(
                    token
                        .payment_processor_token_details
                        .payment_processor_token
                        .clone(),
                    token.clone(),
                );
                Self::update_or_add_connector_customer_payment_processor_tokens(
                    state,
                    connector_customer_id,
                    tokens_map,
                )
                .await?;
                tracing::debug!(
                    connector_customer_id = connector_customer_id,
                    "Updated payment processor tokens with schedule time",
                );
                Ok(true)
            }
            None => {
                tracing::debug!(
                    connector_customer_id = connector_customer_id,
                    "Payment processor tokens not found",
                );
                Ok(false)
            }
        }
    }

    // Get payment processor token with schedule time
    #[instrument(skip_all)]
    pub async fn get_payment_processor_token_with_schedule_time(
        state: &SessionState,
        connector_customer_id: &str,
    ) -> CustomResult<Option<PaymentProcessorTokenStatus>, errors::StorageError> {
        let tokens =
            Self::get_connector_customer_payment_processor_tokens(state, connector_customer_id)
                .await?;

        let scheduled_token = tokens
            .values()
            .find(|status| status.scheduled_at.is_some())
            .cloned();

        tracing::debug!(
            connector_customer_id = connector_customer_id,
            "Fetched payment processor token with schedule time",
        );

        Ok(scheduled_token)
    }

    // Get payment processor token using token id
    #[instrument(skip_all)]
    pub async fn get_payment_processor_token_using_token_id(
        state: &SessionState,
        connector_customer_id: &str,
        payment_processor_token: &str,
    ) -> CustomResult<Option<PaymentProcessorTokenStatus>, errors::StorageError> {
        // Get all tokens for the customer
        let tokens_map =
            Self::get_connector_customer_payment_processor_tokens(state, connector_customer_id)
                .await?;
        let token_details = tokens_map.get(payment_processor_token).cloned();

        tracing::debug!(
            token_found = token_details.is_some(),
            customer_id = connector_customer_id,
            "Fetched payment processor token & Checked existence ",
        );

        Ok(token_details)
    }

    // Check if all tokens are hard declined or no token found for the customer
    #[instrument(skip_all)]
    pub async fn are_all_tokens_hard_declined(
        state: &SessionState,
        connector_customer_id: &str,
    ) -> CustomResult<bool, errors::StorageError> {
        let tokens_map =
            Self::get_connector_customer_payment_processor_tokens(state, connector_customer_id)
                .await?;
        let all_hard_declined = tokens_map
            .values()
            .all(|token| token.is_hard_decline.unwrap_or(false));

        tracing::debug!(
            connector_customer_id = connector_customer_id,
            all_hard_declined,
            "Checked if all tokens are hard declined or no token found for the customer",
        );

        Ok(all_hard_declined)
    }

    // Get token based on retry type
    pub async fn get_token_based_on_retry_type(
        state: &SessionState,
        connector_customer_id: &str,
        retry_algorithm_type: RevenueRecoveryAlgorithmType,
        last_token_used: Option<&str>,
    ) -> CustomResult<Option<PaymentProcessorTokenStatus>, errors::StorageError> {
        let mut token = None;
        match retry_algorithm_type {
            RevenueRecoveryAlgorithmType::Monitoring => {
                logger::error!("Monitoring type found for Revenue Recovery retry payment");
            }

            RevenueRecoveryAlgorithmType::Cascading => {
                token = match last_token_used {
                    Some(token_id) => {
                        Self::get_payment_processor_token_using_token_id(
                            state,
                            connector_customer_id,
                            token_id,
                        )
                        .await?
                    }
                    None => None,
                };
            }

            RevenueRecoveryAlgorithmType::Smart => {
                token = Self::get_payment_processor_token_with_schedule_time(
                    state,
                    connector_customer_id,
                )
                .await?;
            }
        }

        let token = match token {
            Some(t) => {
                if t.is_hard_decline.unwrap_or(false) {
                    // Update the schedule time to None for hard declined tokens

                    logger::warn!(
                        connector_customer_id = connector_customer_id,
                        "Token is hard declined, setting schedule time to None"
                    );

                    Self::update_payment_processor_token_schedule_time(
                        state,
                        connector_customer_id,
                        &t.payment_processor_token_details.payment_processor_token,
                        None,
                    )
                    .await?;

                    None
                } else {
                    Some(t)
                }
            }
            None => {
                logger::warn!(
                    connector_customer_id = connector_customer_id,
                    "No token found for the customer",
                );
                None
            }
        };

        Ok(token)
    }

    /// Get Redis key data for revenue recovery
    #[instrument(skip_all)]
    pub async fn get_redis_key_data_raw(
        state: &SessionState,
        connector_customer_id: &str,
        key_type: &RedisKeyType,
    ) -> CustomResult<(bool, i64, Option<serde_json::Value>), errors::StorageError> {
        let redis_conn =
            state
                .store
                .get_redis_conn()
                .change_context(errors::StorageError::RedisError(
                    errors::RedisError::RedisConnectionError.into(),
                ))?;

        let redis_key = match key_type {
            RedisKeyType::Status => Self::get_connector_customer_lock_key(connector_customer_id),
            RedisKeyType::Tokens => Self::get_connector_customer_tokens_key(connector_customer_id),
        };

        // Get TTL
        let ttl = redis_conn
            .get_ttl(&redis_key.clone().into())
            .await
            .map_err(|error| {
                tracing::error!(operation = "get_ttl", err = ?error);
                errors::StorageError::RedisError(errors::RedisError::GetHashFieldFailed.into())
            })?;

        // Get data based on key type and determine existence
        let (key_exists, data) = match key_type {
            RedisKeyType::Status => match redis_conn.get_key::<String>(&redis_key.into()).await {
                Ok(status_value) => (true, serde_json::Value::String(status_value)),
                Err(error) => {
                    tracing::error!(operation = "get_status_key", err = ?error);
                    (
                        false,
                        serde_json::Value::String(format!(
                            "Error retrieving status key: {}",
                            error
                        )),
                    )
                }
            },
            RedisKeyType::Tokens => {
                match redis_conn
                    .get_hash_fields::<HashMap<String, String>>(&redis_key.into())
                    .await
                {
                    Ok(hash_fields) => {
                        let exists = !hash_fields.is_empty();
                        let data = if exists {
                            serde_json::to_value(hash_fields).unwrap_or(serde_json::Value::Null)
                        } else {
                            serde_json::Value::Object(serde_json::Map::new())
                        };
                        (exists, data)
                    }
                    Err(error) => {
                        tracing::error!(operation = "get_tokens_hash", err = ?error);
                        (false, serde_json::Value::Null)
                    }
                }
            }
        };

        tracing::debug!(
            connector_customer_id = connector_customer_id,
            key_type = ?key_type,
            exists = key_exists,
            ttl = ttl,
            "Retrieved Redis key data"
        );

        Ok((key_exists, ttl, Some(data)))
    }

    /// Update Redis token with comprehensive card data
    #[instrument(skip_all)]
    pub async fn update_redis_token_with_comprehensive_card_data(
        state: &SessionState,
        customer_id: &str,
        token: &str,
        card_data: &revenue_recovery_data_backfill::ComprehensiveCardData,
        cutoff_datetime: Option<PrimitiveDateTime>,
    ) -> CustomResult<(), errors::StorageError> {
        // Get existing token data
        let mut token_map =
            Self::get_connector_customer_payment_processor_tokens(state, customer_id).await?;

        // Find the token to update
        let existing_token = token_map.get_mut(token).ok_or_else(|| {
            tracing::warn!(
                customer_id = customer_id,
                "Token not found in parsed Redis data - may be corrupted or missing for "
            );
            error_stack::Report::new(errors::StorageError::ValueNotFound(
                "Token not found in Redis".to_string(),
            ))
        })?;

        // Update the token details with new card data
        card_data.card_type.as_ref().map(|card_type| {
            existing_token.payment_processor_token_details.card_type = Some(card_type.clone())
        });

        card_data.card_exp_month.as_ref().map(|exp_month| {
            existing_token.payment_processor_token_details.expiry_month = Some(exp_month.clone())
        });

        card_data.card_exp_year.as_ref().map(|exp_year| {
            existing_token.payment_processor_token_details.expiry_year = Some(exp_year.clone())
        });

        card_data.card_network.as_ref().map(|card_network| {
            existing_token.payment_processor_token_details.card_network = Some(card_network.clone())
        });

        card_data.card_issuer.as_ref().map(|card_issuer| {
            existing_token.payment_processor_token_details.card_issuer = Some(card_issuer.clone())
        });

        // Update daily retry history if provided
        card_data
            .daily_retry_history
            .as_ref()
            .map(|retry_history| existing_token.daily_retry_history = retry_history.clone());

        // If cutoff_datetime is provided and existing scheduled_at < cutoff_datetime, set to None
        // If no scheduled_at value exists, leave it as None
        existing_token.scheduled_at = existing_token
            .scheduled_at
            .and_then(|existing_scheduled_at| {
                cutoff_datetime
                    .map(|cutoff| {
                        if existing_scheduled_at < cutoff {
                            tracing::info!(
                                customer_id = customer_id,
                                existing_scheduled_at = %existing_scheduled_at,
                                cutoff_datetime = %cutoff,
                                "Set scheduled_at to None because existing time is before cutoff time"
                            );
                            None
                        } else {
                            Some(existing_scheduled_at)
                        }
                    })
                    .unwrap_or(Some(existing_scheduled_at)) // No cutoff provided, keep existing value
            });

        existing_token.modified_at = Some(PrimitiveDateTime::new(
            OffsetDateTime::now_utc().date(),
            OffsetDateTime::now_utc().time(),
        ));

        // Update account_update_history if provided
        if let Some(history) = &card_data.account_update_history {
            // Convert api_models::AccountUpdateHistoryRecord to storage::AccountUpdateHistoryRecord
            let converted_history: Vec<AccountUpdateHistoryRecord> = history
                .iter()
                .map(|api_record| AccountUpdateHistoryRecord {
                    old_token: api_record.old_token.clone(),
                    new_token: api_record.new_token.clone(),
                    updated_at: api_record.updated_at,
                    old_token_info: api_record.old_token_info.clone(),
                    new_token_info: api_record.new_token_info.clone(),
                })
                .collect();
            existing_token.account_update_history = Some(converted_history);
        }

        // Update is_active if provided
        card_data.is_active.map(|is_active| {
            existing_token.is_active = Some(is_active);
        });

        // Save the updated token map back to Redis
        Self::update_or_add_connector_customer_payment_processor_tokens(
            state,
            customer_id,
            token_map,
        )
        .await?;

        tracing::info!(
            customer_id = customer_id,
            "Updated Redis token data with comprehensive card data using struct"
        );

        Ok(())
    }
    pub async fn get_payment_processor_metadata_for_connector_customer(
        state: &SessionState,
        customer_id: &str,
    ) -> CustomResult<HashMap<String, PaymentProcessorTokenWithRetryInfo>, errors::StorageError>
    {
        let token_map =
            Self::get_connector_customer_payment_processor_tokens(state, customer_id).await?;

        let token_data = Self::get_tokens_with_retry_metadata(state, &token_map);

        Ok(token_data)
    }


    pub async fn handle_account_updater_token_update(
        state: &SessionState,
        customer_id: &str,
        scheduled_token: &PaymentProcessorTokenStatus,
        mandate_data: Option<api_models::payments::MandateIds>,
        payment_attempt_id : &id_type::GlobalAttemptId
    ) -> CustomResult<bool, errors::StorageError> {
        match mandate_data {
            Some(data) => {
                logger::info!(
                    customer_id = customer_id,
                    "Mandate data provided, proceeding with token update."
                );

                let old_token_id = scheduled_token
                    .payment_processor_token_details
                    .payment_processor_token.clone();

                let account_updater_action = Self::determine_account_updater_action_based_on_old_token_and_mandate_data(
                    old_token_id.as_str(),
                    data
                )?;

                account_updater_action.handle_account_updater_action(
                    state,
                    customer_id,
                    &account_updater_action,
                    scheduled_token,
                    payment_attempt_id
                ).await?;

                logger::info!(
                    customer_id = customer_id,
                    "Successfully updated token with mandate data."
                );

                Ok(true)
            }
            None => {
                logger::info!(
                    customer_id = customer_id,
                    "No mandate data provided, skipping token update. Since we didnt get any mandate data"
                );
                Ok(false)
            }
        }
    }

    fn determine_account_updater_action_based_on_old_token_and_mandate_data(
        old_token: &str,
        mandate_data: api_models::payments::MandateIds,
    ) -> CustomResult<AccountUpdaterAction, errors::StorageError> {

        let new_token = mandate_data.get_connector_mandate_id();
        let account_updater_action = match new_token {
            Some(new_token) => {
                logger::info!(
                    "Found token in mandate data, comparing with old token"
                );
                let is_token_equal  = (new_token == old_token);

                logger::info!(
                    "Old token and new token comparison result: {}",
                    is_token_equal
                );

                if is_token_equal {
                    logger::info!("Old token and new token are equal. Checking for expiry update");
                    let mandate_metadata = mandate_data.get_connector_mandate_metadata();
                    match mandate_metadata {
                        Some(metadata) => {
                            let additional_card_info  = serde_json::from_value::<api_models::payments::AdditionalCardInfo>(metadata.peek().clone())
                                .map_err(|err| {
                                    logger::error!("Failed to deserialize mandate metadata to additional_card_info: {}", err);
                                    errors::StorageError::SerializationFailed
                                })?;
                            logger::info!("Mandate metadata found for expiry update.");
                            AccountUpdaterAction::ExpiryUpdate(additional_card_info)
                        }
                        None => {
                            logger::info!("No mandate metadata found for expiry update.");
                            AccountUpdaterAction::ExistingToken
                        }
                    }

                } else {
                    logger::info!("Old token and new token are not equal.");
                    match mandate_data.get_connector_mandate_metadata() {
                        Some(metadata) => {
                            let additional_card_info  = serde_json::from_value::<api_models::payments::AdditionalCardInfo>(metadata.peek().clone())
                                .map_err(|err| {
                                    logger::error!("Failed to deserialize mandate metadata to additional_card_info: {}", err);
                                    errors::StorageError::SerializationFailed
                                })?;
                            logger::info!("Mandate metadata found for token update.");
                            AccountUpdaterAction::TokenUpdate(new_token, additional_card_info)
                        }
                        None => {
                            logger::warn!("No mandate metadata found for token update. No further action is taken");
                            AccountUpdaterAction::NoAction
                        }
                    }
                }
            },
            None => {
                logger::warn!(
                    "No new token found in mandate data while comparing with old token."
                );
                AccountUpdaterAction::NoAction
            }
        };

        Ok(account_updater_action)
    }
}

pub enum AccountUpdaterAction {
    TokenUpdate(String, api_models::payments::AdditionalCardInfo),
    ExpiryUpdate(api_models::payments::AdditionalCardInfo),
    ExistingToken,
    NoAction
}

impl AccountUpdaterAction {
    async fn handle_account_updater_action(
        &self,
        state: &SessionState,
        customer_id: &str,
        account_updater_action: &Self,
        scheduled_token: &PaymentProcessorTokenStatus,
        attempt_id : &id_type::GlobalAttemptId,
    ) -> CustomResult<(), errors::StorageError>
    {
        match account_updater_action {
            Self::TokenUpdate(new_token, additional_card_info) => {
                logger::info!(
                    "Handling TokenUpdate action with new token"
                );
                // Implement token update logic here using additional_card_info if needed

                let mut updated_token = scheduled_token.clone();
                updated_token.is_active = Some(false);
                updated_token.modified_at = Some(PrimitiveDateTime::new(
                    OffsetDateTime::now_utc().date(),
                    OffsetDateTime::now_utc().time(),
                ));

                println!("updated_token: {:?}", updated_token);

                RedisTokenManager::upsert_payment_processor_token(
                    state,
                    customer_id,
                    updated_token,
                );

                logger::info!("Successfully deactivated old token.");

                let new_token  =  PaymentProcessorTokenStatus {
                    payment_processor_token_details: PaymentProcessorTokenDetails {
                        payment_processor_token: new_token.to_owned(),
                        expiry_month: additional_card_info.card_exp_month.clone(),
                        expiry_year: additional_card_info.card_exp_year.clone(),
                        card_issuer: additional_card_info.card_issuer.clone(),
                        last_four_digits: additional_card_info.last4.clone(),
                        card_type: additional_card_info.card_type.clone(),
                        card_network: additional_card_info.card_network.clone(),
                    },
                    inserted_by_attempt_id: attempt_id.to_owned(),
                    error_code: None,
                    daily_retry_history: HashMap::new(),
                    scheduled_at: None,
                    is_hard_decline: Some(false),
                    modified_at: Some(PrimitiveDateTime::new(
                        OffsetDateTime::now_utc().date(),
                        OffsetDateTime::now_utc().time(),
                    )),
                    is_active: Some(true),
                    account_update_history: None,
                };

                RedisTokenManager::upsert_payment_processor_token(
                    state,
                    customer_id,
                    new_token,
                ).await?;
                logger::info!("Successfully updated token with new token information.")
            }
            Self::ExpiryUpdate(additional_card_info) => {
                logger::info!("Handling ExpiryUpdate action");
                // Implement expiry update logic here using additional_card_info

                let mut updated_token = scheduled_token.clone();
                updated_token.payment_processor_token_details.expiry_month =
                    additional_card_info.card_exp_month.clone();
                updated_token.payment_processor_token_details.expiry_year =
                    additional_card_info.card_exp_year.clone();

                let _ = RedisTokenManager::upsert_payment_processor_token(
                    state,
                    customer_id,
                    updated_token,
                ).await?;

                logger::info!("Successfully updated token expiry information.")
            }
            Self::ExistingToken => {
                logger::info!("Handling ExistingToken action - no changes needed");
                // No action needed for existing token
            }
            Self::NoAction => {
                logger::info!("No action to be taken for NoAction case");
                // No action needed
            }
        };

        Ok(())
    }
}<|MERGE_RESOLUTION|>--- conflicted
+++ resolved
@@ -502,14 +502,6 @@
                         .or_insert(value);
                 }
 
-<<<<<<< HEAD
-                (existing_token.modified_at < modified_at).then(|| {
-                    existing_token.modified_at = modified_at;
-                    error_code.map(|err| existing_token.error_code = Some(err));
-                    existing_token.is_hard_decline = token_data.is_hard_decline;
-                    token_data.is_active.map(|is_active| existing_token.is_active = Some(is_active));
-                });
-=======
                 existing_token
                     .modified_at
                     .zip(last_external_attempt_at)
@@ -528,8 +520,8 @@
                         existing_token.modified_at = Some(last_external_attempt_at);
                         existing_token.error_code = error_code;
                         existing_token.is_hard_decline = token_data.is_hard_decline;
-                    });
->>>>>>> 4e62800b
+                        token_data.is_active.map(|is_active| existing_token.is_active = Some(is_active));
+                });
             })
             .or_else(|| {
                 token_map.insert(token_id.clone(), token_data);
