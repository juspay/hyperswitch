use std::collections::HashMap;
use common_enums::enums::CardNetwork;
use common_utils::{date_time, errors::CustomResult, id_type};
use error_stack::ResultExt;
use masking::Secret;
use redis_interface::{DelReply, SetnxReply};
use router_env::{instrument, tracing};
use serde::{Deserialize, Serialize};
use time::{Date, Duration, OffsetDateTime, PrimitiveDateTime};
use crate::{db::errors, SessionState};

// Constants for retry window management
const RETRY_WINDOW_DAYS: i32 = 30;
const INITIAL_RETRY_COUNT: i32 = 0;

/// Payment processor token details including card information
#[derive(Debug, Clone, Serialize, Deserialize, Eq, PartialEq)]
pub struct PaymentProcessorTokenDetails {
    pub payment_processor_token: String,
    pub expiry_month: Option<Secret<String>>,
    pub expiry_year: Option<Secret<String>>,
    pub card_issuer: Option<String>,
    pub last_four_digits: Option<String>,
    pub card_network: Option<CardNetwork>,
    pub card_type: Option<String>,
}

/// Represents the status and retry history of a payment processor token
#[derive(Debug, Clone, Serialize, Deserialize)]
pub struct PaymentProcessorTokenStatus {
    /// Payment processor token details including card information and token ID
    pub payment_processor_token_details: PaymentProcessorTokenDetails,
    /// Payment intent ID that originally inserted this token
    pub inserted_by_attempt_id: id_type::GlobalAttemptId,
    /// Error code associated with the token failure
    pub error_code: Option<String>,
    /// Daily retry count history for the last 30 days (date -> retry_count)
    pub daily_retry_history: HashMap<Date, i32>,
    /// Scheduled time for the next retry attempt
    pub scheduled_at: Option<PrimitiveDateTime>,
    /// Indicates if the token is a hard decline (no retries allowed)
    pub is_hard_decline: Option<bool>,
}

/// Token retry availability information with detailed wait times
#[derive(Debug, Clone)]
pub struct TokenRetryInfo {
    pub monthly_wait_hours: i64,   // Hours to wait for 30-day limit reset
    pub daily_wait_hours: i64,     // Hours to wait for daily limit reset
    pub total_30_day_retries: i32, // Current total retry count in 30-day window
}

/// Complete token information with retry limits and wait times
#[derive(Debug, Clone)]
pub struct PaymentProcessorTokenWithRetryInfo {
    /// The complete token status information
    pub token_status: PaymentProcessorTokenStatus,
    /// Hours to wait before next retry attempt (max of daily/monthly wait)
    pub retry_wait_time_hours: i64,
    /// Number of retries remaining in the 30-day rolling window
    pub monthly_retry_remaining: i32,
}

/// Redis-based token management struct
pub struct RedisTokenManager;

impl RedisTokenManager {
    /// Lock connector customer 
    #[instrument(skip_all)]
    pub async fn lock_connector_customer_status(
        state: &SessionState,
        connector_customer_id: &str,
        payment_id: &id_type::GlobalPaymentId,
    ) -> CustomResult<bool, errors::StorageError> {
        let redis_conn =
            state
                .store
                .get_redis_conn()
                .change_context(errors::StorageError::RedisError(
                    errors::RedisError::RedisConnectionError.into(),
                ))?;

        let lock_key = format!("customer:{connector_customer_id}:status");
        let seconds = 3888000;

        let result: bool = match redis_conn
            .set_key_if_not_exists_with_expiry(
                &lock_key.into(),
                payment_id.get_string_repr(),
                Some(seconds),
            )
            .await
        {
            Ok(resp) => resp == SetnxReply::KeySet,
            Err(error) => {
                tracing::error!(operation = "lock_stream", err = ?error);
                false
            }
        };

        tracing::debug!(
            connector_customer_id = connector_customer_id,
            payment_id = payment_id.get_string_repr(),
            lock_acquired = %result,
            "Connector customer lock attempt"
        );

        Ok(result)
    }

    /// Unlock connector customer status
    #[instrument(skip_all)]
    pub async fn unlock_connector_customer_status(
        state: &SessionState,
        connector_customer_id: &str,
    ) -> CustomResult<bool, errors::StorageError> {
        let redis_conn =
            state
                .store
                .get_redis_conn()
                .change_context(errors::StorageError::RedisError(
                    errors::RedisError::RedisConnectionError.into(),
                ))?;

        let lock_key = format!("customer:{connector_customer_id}:status");

        match redis_conn.delete_key(&lock_key.into()).await {
            Ok(DelReply::KeyDeleted) => {
                tracing::debug!(
                    connector_customer_id = connector_customer_id,
                    "Connector customer unlocked"
                );
                Ok(true)
            }
            Ok(DelReply::KeyNotDeleted) => {
                tracing::debug!("Tried to unlock a stream which is already unlocked");
                Ok(false)
            }
            Err(err) => {
                tracing::error!(?err, "Failed to delete lock key");
                Ok(false)
            }
        }
    }

    /// Get all payment processor tokens for a connector customer
    #[instrument(skip_all)]
    pub async fn get_connector_customer_payment_processor_tokens(
        state: &SessionState,
        connector_customer_id: &str,
    ) -> CustomResult<HashMap<String, PaymentProcessorTokenStatus>, errors::StorageError> {
        let redis_conn =
            state
                .store
                .get_redis_conn()
                .change_context(errors::StorageError::RedisError(
                    errors::RedisError::RedisConnectionError.into(),
                ))?;
        let tokens_key = format!("customer:{connector_customer_id}:tokens");

        let get_hash_err =
            errors::StorageError::RedisError(errors::RedisError::GetHashFieldFailed.into());

        let payment_processor_tokens: HashMap<String, String> = redis_conn
            .get_hash_fields(&tokens_key.into())
            .await
            .change_context(get_hash_err)?;

        // build the result map using iterator adapters (explicit match preserved for logging)
        let payment_processor_token_info_map: HashMap<String, PaymentProcessorTokenStatus> =
            payment_processor_tokens
                .into_iter()
                .filter_map(|(token_id, token_data)| {
                    match serde_json::from_str::<PaymentProcessorTokenStatus>(&token_data) {
                        Ok(token_status) => Some((token_id, token_status)),
                        Err(err) => {
                            tracing::warn!(
                                connector_customer_id = %connector_customer_id,
                                token_id = %token_id,
                                error = %err,
                                "Failed to deserialize token data, skipping",
                            );
                            None
                        }
                    }
                })
                .collect();
        tracing::debug!(
            connector_customer_id = connector_customer_id,
            "Fetched payment processor tokens",
        );

        Ok(payment_processor_token_info_map)
    }

    /// Update connector customer payment processor tokens or add if doesn't exist
    #[instrument(skip_all)]
    pub async fn update_or_add_connector_customer_payment_processor_tokens(
        state: &SessionState,
        connector_customer_id: &str,
        payment_processor_token_info_map: HashMap<String, PaymentProcessorTokenStatus>,
    ) -> CustomResult<(), errors::StorageError> {
        let redis_conn =
            state
                .store
                .get_redis_conn()
                .change_context(errors::StorageError::RedisError(
                    errors::RedisError::RedisConnectionError.into(),
                ))?;
        let tokens_key = format!("customer:{connector_customer_id}:tokens");

        // allocate capacity up-front to avoid rehashing
        let mut serialized_payment_processor_tokens: HashMap<String, String> =
            HashMap::with_capacity(payment_processor_token_info_map.len());

        // serialize all tokens, preserving explicit error handling and attachable diagnostics
        for (payment_processor_token_id, payment_processor_token_status) in
            payment_processor_token_info_map
        {
            let serialized = serde_json::to_string(&payment_processor_token_status)
                .change_context(errors::StorageError::SerializationFailed)
                .attach_printable("Failed to serialize token status")?;

            serialized_payment_processor_tokens.insert(payment_processor_token_id, serialized);
        }
        let seconds = 3888000;

        // Update or add tokens
        redis_conn
            .set_hash_fields(
                &tokens_key.into(),
                serialized_payment_processor_tokens,
                Some(seconds),
            )
            .await
            .change_context(errors::StorageError::RedisError(
                errors::RedisError::SetHashFieldFailed.into(),
            ))?;

        tracing::info!(
            connector_customer_id = %connector_customer_id,
            "Successfully updated or added customer tokens",
        );

        Ok(())
    }

    /// Get current date in `yyyy-mm-dd` format.
    pub fn get_current_date() -> String {
        let today = date_time::now().date();

        let (year, month, day) = (today.year(), today.month(), today.day());

        format!("{year:04}-{month:02}-{day:02}",)
    }

    /// Normalize retry window to exactly `RETRY_WINDOW_DAYS` days (today to `RETRY_WINDOW_DAYS - 1` days ago).
    pub fn normalize_retry_window(
        payment_processor_token: &mut PaymentProcessorTokenStatus,
        today: Date,
    ) {
        let mut normalized_retry_history: HashMap<Date, i32> = HashMap::new();

        for days_ago in 0..RETRY_WINDOW_DAYS {
            let date = today - Duration::days(days_ago.into());

            payment_processor_token
                .daily_retry_history
                .get(&date)
                .map(|&retry_count| {
                    normalized_retry_history.insert(date, retry_count);
                });
        }

        payment_processor_token.daily_retry_history = normalized_retry_history;
    }

    /// Get all payment processor tokens with retry information and wait times.
    pub fn get_tokens_with_retry_metadata(
        state: &SessionState,
        payment_processor_token_info_map: &HashMap<String, PaymentProcessorTokenStatus>,
    ) -> HashMap<String, PaymentProcessorTokenWithRetryInfo> {
        let today = OffsetDateTime::now_utc().date();
        let card_config = &state.conf.revenue_recovery.card_config;

        let mut result: HashMap<String, PaymentProcessorTokenWithRetryInfo> =
            HashMap::with_capacity(payment_processor_token_info_map.len());

        for (payment_processor_token_id, payment_processor_token_status) in
            payment_processor_token_info_map.iter()
        {
            let card_network = payment_processor_token_status
                .payment_processor_token_details
                .card_network
                .clone();

            // Calculate retry information.
            let retry_info = Self::payment_processor_token_retry_info(
                state,
                payment_processor_token_status,
                today,
                card_network.clone(),
            );

            // Determine the wait time (max of monthly and daily wait hours).
            let retry_wait_time_hours = retry_info
                .monthly_wait_hours
                .max(retry_info.daily_wait_hours);

            // Obtain network-specific limits and compute remaining monthly retries.
            let card_network_config = card_config.get_network_config(card_network);

            let monthly_retry_remaining = card_network_config
                .max_retry_count_for_thirty_day
                .saturating_sub(retry_info.total_30_day_retries);

            // Build the per-token result struct.
            let token_with_retry_info = PaymentProcessorTokenWithRetryInfo {
                token_status: payment_processor_token_status.clone(),
                retry_wait_time_hours,
                monthly_retry_remaining,
            };

            result.insert(payment_processor_token_id.clone(), token_with_retry_info);
        }
        tracing::debug!("Fetched payment processor tokens with retry metadata",);

        result
    }

    /// Sum retries over exactly the last 30 days
    fn calculate_total_30_day_retries(token: &PaymentProcessorTokenStatus, today: Date) -> i32 {
        (0..RETRY_WINDOW_DAYS)
            .map(|i| {
                let date = today - Duration::days(i.into());
                token
                    .daily_retry_history
                    .get(&date)
                    .copied()
                    .unwrap_or(INITIAL_RETRY_COUNT)
            })
            .sum()
    }

    /// Calculate wait hours 
    fn calculate_wait_hours(target_date: Date, now: OffsetDateTime) -> i64 {
        let expiry_time = target_date.midnight().assume_utc();
        (expiry_time - now).whole_hours().max(0)
    }

    /// Calculate retry counts for exactly the last 30 days
    pub fn payment_processor_token_retry_info(
        state: &SessionState,
        token: &PaymentProcessorTokenStatus,
        today: Date,
        network_type: Option<CardNetwork>,
    ) -> TokenRetryInfo {
        let card_config = &state.conf.revenue_recovery.card_config;
        let card_network_config = card_config.get_network_config(network_type);

        let now = OffsetDateTime::now_utc();

        let total_30_day_retries = Self::calculate_total_30_day_retries(token, today);

        let monthly_wait_hours =
            if total_30_day_retries >= card_network_config.max_retry_count_for_thirty_day {
                (0..RETRY_WINDOW_DAYS)
                    .map(|i| today - Duration::days(i.into()))
                    .find(|date| token.daily_retry_history.get(date).copied().unwrap_or(0) > 0)
                    .map(|date| Self::calculate_wait_hours(date + Duration::days(31), now))
                    .unwrap_or(0)
            } else {
                0
            };

        let today_retries = token
            .daily_retry_history
            .get(&today)
            .copied()
            .unwrap_or(INITIAL_RETRY_COUNT);

        let daily_wait_hours = if today_retries >= card_network_config.max_retries_per_day {
            Self::calculate_wait_hours(today + Duration::days(1), now)
        } else {
            0
        };

        TokenRetryInfo {
            monthly_wait_hours,
            daily_wait_hours,
            total_30_day_retries,
        }
    }

<<<<<<< HEAD
    // Upsert payment processor token 
=======
>>>>>>> c401da9f
    #[instrument(skip_all)]
    pub async fn upsert_payment_processor_token(
        state: &SessionState,
        connector_customer_id: &str,
        token_data: PaymentProcessorTokenStatus,
    ) -> CustomResult<bool, errors::StorageError> {
        let mut token_map =
            Self::get_connector_customer_payment_processor_tokens(state, connector_customer_id)
                .await?;

        let token_id = token_data
            .payment_processor_token_details
            .payment_processor_token
            .clone();

        let was_existing = token_map.contains_key(&token_id);

        let error_code = token_data.error_code.clone();
        let today = OffsetDateTime::now_utc().date();

        token_map
            .get_mut(&token_id)
            .map(|existing_token| {
                error_code.map(|err| existing_token.error_code = Some(err));

                Self::normalize_retry_window(existing_token, today);

                for (date, &value) in &token_data.daily_retry_history {
                    existing_token
                        .daily_retry_history
                        .entry(*date)
                        .and_modify(|v| *v += value)
                        .or_insert(value);
                }
            })
            .or_else(|| {
                token_map.insert(token_id.clone(), token_data);
                None
            });

        Self::update_or_add_connector_customer_payment_processor_tokens(
            state,
            connector_customer_id,
            token_map,
        )
        .await?;
        tracing::debug!(
            connector_customer_id = connector_customer_id,
            "Upsert payment processor tokens",
        );

        Ok(!was_existing)
    }

    // Update payment processor token error code with billing connector response 
    #[instrument(skip_all)]
    pub async fn update_payment_processor_token_error_code_from_process_tracker(
        state: &SessionState,
        connector_customer_id: &str,
        error_code: &Option<String>,
        is_hard_decline: &Option<bool>,
    ) -> CustomResult<bool, errors::StorageError> {
        let today = OffsetDateTime::now_utc().date();
        let updated_token =
            Self::get_connector_customer_payment_processor_tokens(state, connector_customer_id)
                .await?
                .values()
                .find(|status| status.scheduled_at.is_some())
                .map(|status| PaymentProcessorTokenStatus {
                    payment_processor_token_details: status.payment_processor_token_details.clone(),
                    inserted_by_attempt_id: status.inserted_by_attempt_id.clone(),
                    error_code: error_code.clone(),
                    daily_retry_history: status.daily_retry_history.clone(),
                    scheduled_at: None,
                    is_hard_decline: *is_hard_decline,
                });

        match updated_token {
            Some(mut token) => {
                Self::normalize_retry_window(&mut token, today);

                match token.error_code {
                    None => token.daily_retry_history.clear(),
                    Some(_) => {
                        let current_count = token
                            .daily_retry_history
                            .get(&today)
                            .copied()
                            .unwrap_or(INITIAL_RETRY_COUNT);
                        token.daily_retry_history.insert(today, current_count + 1);
                    }
                }

                let mut tokens_map = HashMap::new();
                tokens_map.insert(
                    token
                        .payment_processor_token_details
                        .payment_processor_token
                        .clone(),
                    token.clone(),
                );

                Self::update_or_add_connector_customer_payment_processor_tokens(
                    state,
                    connector_customer_id,
                    tokens_map,
                )
                .await?;
                tracing::debug!(
                    connector_customer_id = connector_customer_id,
                    "Updated payment processor tokens with error code",
                );
                Ok(true)
            }
            None => {
                tracing::debug!(
                    connector_customer_id = connector_customer_id,
                    "No Token found with scheduled time to update error code",
                );
                Ok(false)
            }
        }
    }

    // Update payment processor token schedule time
    #[instrument(skip_all)]
    pub async fn update_payment_processor_token_schedule_time(
        state: &SessionState,
        connector_customer_id: &str,
        payment_processor_token: &str,
        schedule_time: Option<PrimitiveDateTime>,
    ) -> CustomResult<bool, errors::StorageError> {
        let updated_token =
            Self::get_connector_customer_payment_processor_tokens(state, connector_customer_id)
                .await?
                .values()
                .find(|status| {
                    status
                        .payment_processor_token_details
                        .payment_processor_token
                        == payment_processor_token
                })
                .map(|status| PaymentProcessorTokenStatus {
                    payment_processor_token_details: status.payment_processor_token_details.clone(),
                    inserted_by_attempt_id: status.inserted_by_attempt_id.clone(),
                    error_code: status.error_code.clone(),
                    daily_retry_history: status.daily_retry_history.clone(),
                    scheduled_at: schedule_time,
                    is_hard_decline: status.is_hard_decline,
                });

        match updated_token {
            Some(token) => {
                let mut tokens_map = HashMap::new();
                tokens_map.insert(
                    token
                        .payment_processor_token_details
                        .payment_processor_token
                        .clone(),
                    token.clone(),
                );
                Self::update_or_add_connector_customer_payment_processor_tokens(
                    state,
                    connector_customer_id,
                    tokens_map,
                )
                .await?;
                tracing::debug!(
                    connector_customer_id = connector_customer_id,
                    "Updated payment processor tokens with schedule time",
                );
                Ok(true)
            }
            None => {
                tracing::debug!(
                    connector_customer_id = connector_customer_id,
                    "payment processor tokens with not found",
                );
                Ok(false)
            }
        }
    }

    // Get payment processor token with schedule time
    #[instrument(skip_all)]
    pub async fn get_payment_processor_token_with_schedule_time(
        state: &SessionState,
        connector_customer_id: &str,
    ) -> CustomResult<Option<PaymentProcessorTokenStatus>, errors::StorageError> {
        let tokens =
            Self::get_connector_customer_payment_processor_tokens(state, connector_customer_id)
                .await?;

        let scheduled_token = tokens
            .values()
            .find(|status| status.scheduled_at.is_some())
            .cloned();

        tracing::debug!(
            connector_customer_id = connector_customer_id,
            "Fetched payment processor token with schedule time",
        );

        Ok(scheduled_token)
    }

    // Get payment processor token with max retry remaining for cascading retry algorithm
    #[instrument(skip_all)]
    pub async fn get_token_with_max_retry_remaining(
        state: &SessionState,
        connector_customer_id: &str,
    ) -> CustomResult<Option<PaymentProcessorTokenWithRetryInfo>, errors::StorageError> {
        // Get all tokens for the customer
        let tokens_map =
            Self::get_connector_customer_payment_processor_tokens(state, connector_customer_id)
                .await?;

        // Tokens with retry metadata
        let tokens_with_retry = Self::get_tokens_with_retry_metadata(state, &tokens_map);

        // Find the token with max retry remaining
        let max_retry_token = tokens_with_retry
            .into_iter()
            .filter(|(_, token_info)| !token_info.token_status.is_hard_decline.unwrap_or(false))
            .max_by_key(|(_, token_info)| token_info.monthly_retry_remaining)
            .map(|(_, token_info)| token_info);

        tracing::debug!(
            connector_customer_id = connector_customer_id,
            "Fetched payment processor token with max retry remaining",
        );

        Ok(max_retry_token)
    }

    // Check if all tokens are hard declined or no token found for the customer
    #[instrument(skip_all)]
    pub async fn are_all_tokens_hard_declined(
        state: &SessionState,
        connector_customer_id: &str,
    ) -> CustomResult<bool, errors::StorageError> {
        let tokens_map =
            Self::get_connector_customer_payment_processor_tokens(state, connector_customer_id)
                .await?;
        let all_hard_declined = tokens_map.is_empty()
            && tokens_map
                .values()
                .all(|token| token.is_hard_decline.unwrap_or(false));

        tracing::debug!(
            connector_customer_id = connector_customer_id,
            all_hard_declined,
            "Checked if all tokens are hard declined or no token found for the customer",
        );

        Ok(all_hard_declined)
    }
}<|MERGE_RESOLUTION|>--- conflicted
+++ resolved
@@ -392,10 +392,7 @@
         }
     }
 
-<<<<<<< HEAD
     // Upsert payment processor token 
-=======
->>>>>>> c401da9f
     #[instrument(skip_all)]
     pub async fn upsert_payment_processor_token(
         state: &SessionState,
