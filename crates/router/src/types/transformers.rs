--- conflicted
+++ resolved
@@ -208,9 +208,6 @@
             | api_enums::PaymentMethodType::Bizum
             | api_enums::PaymentMethodType::Interac => Self::BankRedirect,
             api_enums::PaymentMethodType::UpiCollect => Self::Upi,
-            api_enums::PaymentMethodType::BoletoBancario
-            | api_enums::PaymentMethodType::Alfamart
-            | api_enums::PaymentMethodType::Indomaret => Self::Voucher,
             api_enums::PaymentMethodType::CryptoCurrency => Self::Crypto,
             api_enums::PaymentMethodType::Ach
             | api_enums::PaymentMethodType::Sepa
@@ -221,8 +218,16 @@
             }
             api_enums::PaymentMethodType::Evoucher
             | api_enums::PaymentMethodType::ClassicReward => Self::Reward,
-<<<<<<< HEAD
-            api_enums::PaymentMethodType::Multibanco
+            api_enums::PaymentMethodType::Boleto
+            | api_enums::PaymentMethodType::Efecty
+            | api_enums::PaymentMethodType::PagoEfectivo
+            | api_enums::PaymentMethodType::RedCompra
+            | api_enums::PaymentMethodType::Alfamart
+            | api_enums::PaymentMethodType::Indomaret
+            | api_enums::PaymentMethodType::RedPagos => Self::Voucher,
+            api_enums::PaymentMethodType::Pix
+            | api_enums::PaymentMethodType::Pse
+            |api_enums::PaymentMethodType::Multibanco
             | api_enums::PaymentMethodType::PermataBankTransfer
             | api_enums::PaymentMethodType::BcaBankTransfer
             | api_enums::PaymentMethodType::BniVa
@@ -231,16 +236,6 @@
             | api_enums::PaymentMethodType::DanamonVa
             | api_enums::PaymentMethodType::MandiriVa
             | api_enums::PaymentMethodType::Pix => Self::BankTransfer,
-=======
-            api_enums::PaymentMethodType::Boleto
-            | api_enums::PaymentMethodType::Efecty
-            | api_enums::PaymentMethodType::PagoEfectivo
-            | api_enums::PaymentMethodType::RedCompra
-            | api_enums::PaymentMethodType::RedPagos => Self::Voucher,
-            api_enums::PaymentMethodType::Multibanco
-            | api_enums::PaymentMethodType::Pix
-            | api_enums::PaymentMethodType::Pse => Self::BankTransfer,
->>>>>>> b96687c3
         }
     }
 }
