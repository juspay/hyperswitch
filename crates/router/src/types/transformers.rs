use api_models::enums as api_enums;
use common_utils::{crypto::Encryptable, ext_traits::ValueExt};
use diesel_models::enums as storage_enums;
use error_stack::ResultExt;
use masking::{ExposeInterface, PeekInterface};

use super::domain;
use crate::{
    core::errors,
    types::{api as api_types, storage},
};

pub trait ForeignInto<T> {
    fn foreign_into(self) -> T;
}

pub trait ForeignTryInto<T> {
    type Error;

    fn foreign_try_into(self) -> Result<T, Self::Error>;
}

pub trait ForeignFrom<F> {
    fn foreign_from(from: F) -> Self;
}

pub trait ForeignTryFrom<F>: Sized {
    type Error;

    fn foreign_try_from(from: F) -> Result<Self, Self::Error>;
}

impl<F, T> ForeignInto<T> for F
where
    T: ForeignFrom<F>,
{
    fn foreign_into(self) -> T {
        T::foreign_from(self)
    }
}

impl<F, T> ForeignTryInto<T> for F
where
    T: ForeignTryFrom<F>,
{
    type Error = <T as ForeignTryFrom<F>>::Error;

    fn foreign_try_into(self) -> Result<T, Self::Error> {
        T::foreign_try_from(self)
    }
}

impl ForeignFrom<api_models::refunds::RefundType> for storage_enums::RefundType {
    fn foreign_from(item: api_models::refunds::RefundType) -> Self {
        match item {
            api_models::refunds::RefundType::Instant => Self::InstantRefund,
            api_models::refunds::RefundType::Scheduled => Self::RegularRefund,
        }
    }
}

impl ForeignFrom<storage_enums::AttemptStatus> for storage_enums::IntentStatus {
    fn foreign_from(s: storage_enums::AttemptStatus) -> Self {
        match s {
            storage_enums::AttemptStatus::Charged | storage_enums::AttemptStatus::AutoRefunded => {
                Self::Succeeded
            }

            storage_enums::AttemptStatus::ConfirmationAwaited => Self::RequiresConfirmation,
            storage_enums::AttemptStatus::PaymentMethodAwaited => Self::RequiresPaymentMethod,

            storage_enums::AttemptStatus::Authorized => Self::RequiresCapture,
            storage_enums::AttemptStatus::AuthenticationPending
            | storage_enums::AttemptStatus::DeviceDataCollectionPending => {
                Self::RequiresCustomerAction
            }
            storage_enums::AttemptStatus::Unresolved => Self::RequiresMerchantAction,

            storage_enums::AttemptStatus::PartialCharged
            | storage_enums::AttemptStatus::Started
            | storage_enums::AttemptStatus::AuthenticationSuccessful
            | storage_enums::AttemptStatus::Authorizing
            | storage_enums::AttemptStatus::CodInitiated
            | storage_enums::AttemptStatus::VoidInitiated
            | storage_enums::AttemptStatus::CaptureInitiated
            | storage_enums::AttemptStatus::Pending => Self::Processing,

            storage_enums::AttemptStatus::AuthenticationFailed
            | storage_enums::AttemptStatus::AuthorizationFailed
            | storage_enums::AttemptStatus::VoidFailed
            | storage_enums::AttemptStatus::RouterDeclined
            | storage_enums::AttemptStatus::CaptureFailed
            | storage_enums::AttemptStatus::Failure => Self::Failed,
            storage_enums::AttemptStatus::Voided => Self::Cancelled,
        }
    }
}

impl ForeignFrom<api_models::payments::MandateType> for storage_enums::MandateDataType {
    fn foreign_from(from: api_models::payments::MandateType) -> Self {
        match from {
            api_models::payments::MandateType::SingleUse(inner) => {
                Self::SingleUse(inner.foreign_into())
            }
            api_models::payments::MandateType::MultiUse(inner) => {
                Self::MultiUse(inner.map(ForeignInto::foreign_into))
            }
        }
    }
}

impl ForeignFrom<storage_enums::MandateDataType> for api_models::payments::MandateType {
    fn foreign_from(from: storage_enums::MandateDataType) -> Self {
        match from {
            storage_enums::MandateDataType::SingleUse(inner) => {
                Self::SingleUse(inner.foreign_into())
            }
            storage_enums::MandateDataType::MultiUse(inner) => {
                Self::MultiUse(inner.map(ForeignInto::foreign_into))
            }
        }
    }
}

impl ForeignFrom<storage_enums::MandateAmountData> for api_models::payments::MandateAmountData {
    fn foreign_from(from: storage_enums::MandateAmountData) -> Self {
        Self {
            amount: from.amount,
            currency: from.currency,
            start_date: from.start_date,
            end_date: from.end_date,
            metadata: from.metadata,
        }
    }
}

impl ForeignFrom<api_models::payments::MandateAmountData> for storage_enums::MandateAmountData {
    fn foreign_from(from: api_models::payments::MandateAmountData) -> Self {
        Self {
            amount: from.amount,
            currency: from.currency,
            start_date: from.start_date,
            end_date: from.end_date,
            metadata: from.metadata,
        }
    }
}

impl ForeignTryFrom<api_enums::IntentStatus> for storage_enums::EventType {
    type Error = errors::ValidationError;

    fn foreign_try_from(value: api_enums::IntentStatus) -> Result<Self, Self::Error> {
        match value {
            api_enums::IntentStatus::Succeeded => Ok(Self::PaymentSucceeded),
            api_enums::IntentStatus::Failed => Ok(Self::PaymentFailed),
            api_enums::IntentStatus::Processing => Ok(Self::PaymentProcessing),
            api_enums::IntentStatus::RequiresMerchantAction
            | api_enums::IntentStatus::RequiresCustomerAction => Ok(Self::ActionRequired),
            _ => Err(errors::ValidationError::IncorrectValueProvided {
                field_name: "intent_status",
            }),
        }
    }
}

impl ForeignFrom<api_enums::PaymentMethodType> for api_enums::PaymentMethod {
    fn foreign_from(payment_method_type: api_enums::PaymentMethodType) -> Self {
        match payment_method_type {
            api_enums::PaymentMethodType::ApplePay
            | api_enums::PaymentMethodType::GooglePay
            | api_enums::PaymentMethodType::Paypal
            | api_enums::PaymentMethodType::AliPay
            | api_enums::PaymentMethodType::AliPayHk
            | api_enums::PaymentMethodType::MbWay
            | api_enums::PaymentMethodType::MobilePay
            | api_enums::PaymentMethodType::SamsungPay
            | api_enums::PaymentMethodType::Twint
<<<<<<< HEAD
            | api_enums::PaymentMethodType::Vipps
            | api_enums::PaymentMethodType::WeChatPay => Self::Wallet,
=======
            | api_enums::PaymentMethodType::WeChatPay
            | api_enums::PaymentMethodType::GoPay => Self::Wallet,
>>>>>>> ec35d55d
            api_enums::PaymentMethodType::Affirm
            | api_enums::PaymentMethodType::AfterpayClearpay
            | api_enums::PaymentMethodType::Klarna
            | api_enums::PaymentMethodType::PayBright
            | api_enums::PaymentMethodType::Walley => Self::PayLater,
            api_enums::PaymentMethodType::Giropay
            | api_enums::PaymentMethodType::Ideal
            | api_enums::PaymentMethodType::Sofort
            | api_enums::PaymentMethodType::Eps
            | api_enums::PaymentMethodType::BancontactCard
            | api_enums::PaymentMethodType::Blik
            | api_enums::PaymentMethodType::OnlineBankingCzechRepublic
            | api_enums::PaymentMethodType::OnlineBankingFinland
            | api_enums::PaymentMethodType::OnlineBankingPoland
            | api_enums::PaymentMethodType::OnlineBankingSlovakia
            | api_enums::PaymentMethodType::Przelewy24
            | api_enums::PaymentMethodType::Swish
            | api_enums::PaymentMethodType::Trustly
            | api_enums::PaymentMethodType::Bizum
            | api_enums::PaymentMethodType::Interac => Self::BankRedirect,
            api_enums::PaymentMethodType::UpiCollect => Self::Upi,
            api_enums::PaymentMethodType::CryptoCurrency => Self::Crypto,
            api_enums::PaymentMethodType::Ach
            | api_enums::PaymentMethodType::Sepa
            | api_enums::PaymentMethodType::Bacs
            | api_enums::PaymentMethodType::Becs => Self::BankDebit,
            api_enums::PaymentMethodType::Credit | api_enums::PaymentMethodType::Debit => {
                Self::Card
            }
            api_enums::PaymentMethodType::Evoucher
            | api_enums::PaymentMethodType::ClassicReward => Self::Reward,
            api_enums::PaymentMethodType::Multibanco => Self::BankTransfer,
        }
    }
}

impl ForeignTryFrom<storage_enums::RefundStatus> for storage_enums::EventType {
    type Error = errors::ValidationError;

    fn foreign_try_from(value: storage_enums::RefundStatus) -> Result<Self, Self::Error> {
        match value {
            storage_enums::RefundStatus::Success => Ok(Self::RefundSucceeded),
            storage_enums::RefundStatus::Failure => Ok(Self::RefundFailed),
            _ => Err(errors::ValidationError::IncorrectValueProvided {
                field_name: "refund_status",
            }),
        }
    }
}

impl ForeignTryFrom<storage_enums::DisputeStatus> for storage_enums::EventType {
    type Error = errors::ValidationError;

    fn foreign_try_from(value: storage_enums::DisputeStatus) -> Result<Self, Self::Error> {
        match value {
            storage_enums::DisputeStatus::DisputeOpened => Ok(Self::DisputeOpened),
            storage_enums::DisputeStatus::DisputeExpired => Ok(Self::DisputeExpired),
            storage_enums::DisputeStatus::DisputeAccepted => Ok(Self::DisputeAccepted),
            storage_enums::DisputeStatus::DisputeCancelled => Ok(Self::DisputeCancelled),
            storage_enums::DisputeStatus::DisputeChallenged => Ok(Self::DisputeChallenged),
            storage_enums::DisputeStatus::DisputeWon => Ok(Self::DisputeWon),
            storage_enums::DisputeStatus::DisputeLost => Ok(Self::DisputeLost),
        }
    }
}

impl ForeignTryFrom<api_models::webhooks::IncomingWebhookEvent> for storage_enums::RefundStatus {
    type Error = errors::ValidationError;

    fn foreign_try_from(
        value: api_models::webhooks::IncomingWebhookEvent,
    ) -> Result<Self, Self::Error> {
        match value {
            api_models::webhooks::IncomingWebhookEvent::RefundSuccess => Ok(Self::Success),
            api_models::webhooks::IncomingWebhookEvent::RefundFailure => Ok(Self::Failure),
            _ => Err(errors::ValidationError::IncorrectValueProvided {
                field_name: "incoming_webhook_event_type",
            }),
        }
    }
}

impl ForeignFrom<storage::Config> for api_types::Config {
    fn foreign_from(config: storage::Config) -> Self {
        let config = config;
        Self {
            key: config.key,
            value: config.config,
        }
    }
}

impl<'a> ForeignFrom<&'a api_types::ConfigUpdate> for storage::ConfigUpdate {
    fn foreign_from(config: &api_types::ConfigUpdate) -> Self {
        let config_update = config;
        Self::Update {
            config: Some(config_update.value.clone()),
        }
    }
}

impl<'a> From<&'a domain::Address> for api_types::Address {
    fn from(address: &domain::Address) -> Self {
        let address = address;
        Self {
            address: Some(api_types::AddressDetails {
                city: address.city.clone(),
                country: address.country,
                line1: address.line1.clone().map(Encryptable::into_inner),
                line2: address.line2.clone().map(Encryptable::into_inner),
                line3: address.line3.clone().map(Encryptable::into_inner),
                state: address.state.clone().map(Encryptable::into_inner),
                zip: address.zip.clone().map(Encryptable::into_inner),
                first_name: address.first_name.clone().map(Encryptable::into_inner),
                last_name: address.last_name.clone().map(Encryptable::into_inner),
            }),
            phone: Some(api_types::PhoneDetails {
                number: address.phone_number.clone().map(Encryptable::into_inner),
                country_code: address.country_code.clone(),
            }),
        }
    }
}

impl
    ForeignFrom<(
        diesel_models::api_keys::ApiKey,
        crate::core::api_keys::PlaintextApiKey,
    )> for api_models::api_keys::CreateApiKeyResponse
{
    fn foreign_from(
        item: (
            diesel_models::api_keys::ApiKey,
            crate::core::api_keys::PlaintextApiKey,
        ),
    ) -> Self {
        use masking::StrongSecret;

        let (api_key, plaintext_api_key) = item;
        Self {
            key_id: api_key.key_id,
            merchant_id: api_key.merchant_id,
            name: api_key.name,
            description: api_key.description,
            api_key: StrongSecret::from(plaintext_api_key.peek().to_owned()),
            created: api_key.created_at,
            expiration: api_key.expires_at.into(),
        }
    }
}

impl ForeignFrom<diesel_models::api_keys::ApiKey> for api_models::api_keys::RetrieveApiKeyResponse {
    fn foreign_from(api_key: diesel_models::api_keys::ApiKey) -> Self {
        Self {
            key_id: api_key.key_id,
            merchant_id: api_key.merchant_id,
            name: api_key.name,
            description: api_key.description,
            prefix: api_key.prefix.into(),
            created: api_key.created_at,
            expiration: api_key.expires_at.into(),
        }
    }
}

impl ForeignFrom<api_models::api_keys::UpdateApiKeyRequest>
    for diesel_models::api_keys::ApiKeyUpdate
{
    fn foreign_from(api_key: api_models::api_keys::UpdateApiKeyRequest) -> Self {
        Self::Update {
            name: api_key.name,
            description: api_key.description,
            expires_at: api_key.expiration.map(Into::into),
            last_used: None,
        }
    }
}

impl ForeignTryFrom<api_models::webhooks::IncomingWebhookEvent> for storage_enums::DisputeStatus {
    type Error = errors::ValidationError;

    fn foreign_try_from(
        value: api_models::webhooks::IncomingWebhookEvent,
    ) -> Result<Self, Self::Error> {
        match value {
            api_models::webhooks::IncomingWebhookEvent::DisputeOpened => Ok(Self::DisputeOpened),
            api_models::webhooks::IncomingWebhookEvent::DisputeExpired => Ok(Self::DisputeExpired),
            api_models::webhooks::IncomingWebhookEvent::DisputeAccepted => {
                Ok(Self::DisputeAccepted)
            }
            api_models::webhooks::IncomingWebhookEvent::DisputeCancelled => {
                Ok(Self::DisputeCancelled)
            }
            api_models::webhooks::IncomingWebhookEvent::DisputeChallenged => {
                Ok(Self::DisputeChallenged)
            }
            api_models::webhooks::IncomingWebhookEvent::DisputeWon => Ok(Self::DisputeWon),
            api_models::webhooks::IncomingWebhookEvent::DisputeLost => Ok(Self::DisputeLost),
            _ => Err(errors::ValidationError::IncorrectValueProvided {
                field_name: "incoming_webhook_event",
            }),
        }
    }
}

impl ForeignFrom<storage::Dispute> for api_models::disputes::DisputeResponse {
    fn foreign_from(dispute: storage::Dispute) -> Self {
        Self {
            dispute_id: dispute.dispute_id,
            payment_id: dispute.payment_id,
            attempt_id: dispute.attempt_id,
            amount: dispute.amount,
            currency: dispute.currency,
            dispute_stage: dispute.dispute_stage,
            dispute_status: dispute.dispute_status,
            connector: dispute.connector,
            connector_status: dispute.connector_status,
            connector_dispute_id: dispute.connector_dispute_id,
            connector_reason: dispute.connector_reason,
            connector_reason_code: dispute.connector_reason_code,
            challenge_required_by: dispute.challenge_required_by,
            connector_created_at: dispute.connector_created_at,
            connector_updated_at: dispute.connector_updated_at,
            created_at: dispute.created_at,
        }
    }
}

impl ForeignFrom<storage::Dispute> for api_models::disputes::DisputeResponsePaymentsRetrieve {
    fn foreign_from(dispute: storage::Dispute) -> Self {
        Self {
            dispute_id: dispute.dispute_id,
            dispute_stage: dispute.dispute_stage,
            dispute_status: dispute.dispute_status,
            connector_status: dispute.connector_status,
            connector_dispute_id: dispute.connector_dispute_id,
            connector_reason: dispute.connector_reason,
            connector_reason_code: dispute.connector_reason_code,
            challenge_required_by: dispute.challenge_required_by,
            connector_created_at: dispute.connector_created_at,
            connector_updated_at: dispute.connector_updated_at,
            created_at: dispute.created_at,
        }
    }
}

impl ForeignFrom<storage::FileMetadata> for api_models::files::FileMetadataResponse {
    fn foreign_from(file_metadata: storage::FileMetadata) -> Self {
        Self {
            file_id: file_metadata.file_id,
            file_name: file_metadata.file_name,
            file_size: file_metadata.file_size,
            file_type: file_metadata.file_type,
            available: file_metadata.available,
        }
    }
}

impl ForeignFrom<diesel_models::cards_info::CardInfo> for api_models::cards_info::CardInfoResponse {
    fn foreign_from(item: diesel_models::cards_info::CardInfo) -> Self {
        Self {
            card_iin: item.card_iin,
            card_type: item.card_type,
            card_sub_type: item.card_subtype,
            card_network: item.card_network.map(|x| x.to_string()),
            card_issuer: item.card_issuer,
            card_issuing_country: item.card_issuing_country,
        }
    }
}

impl TryFrom<domain::MerchantConnectorAccount> for api_models::admin::MerchantConnectorResponse {
    type Error = error_stack::Report<errors::ApiErrorResponse>;
    fn try_from(item: domain::MerchantConnectorAccount) -> Result<Self, Self::Error> {
        let payment_methods_enabled = match item.payment_methods_enabled {
            Some(val) => serde_json::Value::Array(val)
                .parse_value("PaymentMethods")
                .change_context(errors::ApiErrorResponse::InternalServerError)?,
            None => None,
        };
        let frm_configs = match item.frm_configs {
            Some(frm_value) => {
                let configs_for_frm : api_models::admin::FrmConfigs = frm_value
                    .peek()
                    .clone()
                    .parse_value("FrmConfigs")
                    .change_context(errors::ApiErrorResponse::InvalidDataFormat {
                        field_name: "frm_configs".to_string(),
                        expected_format: "\"frm_configs\" : { \"frm_enabled_pms\" : [\"card\"], \"frm_enabled_pm_types\" : [\"credit\"], \"frm_enabled_gateways\" : [\"stripe\"], \"frm_action\": \"cancel_txn\", \"frm_preferred_flow_type\" : \"pre\" }".to_string(),
                    })?;
                Some(configs_for_frm)
            }
            None => None,
        };
        Ok(Self {
            connector_type: item.connector_type,
            connector_name: item.connector_name,
            connector_label: item.connector_label,
            merchant_connector_id: item.merchant_connector_id,
            connector_account_details: item.connector_account_details.into_inner(),
            test_mode: item.test_mode,
            disabled: item.disabled,
            payment_methods_enabled,
            metadata: item.metadata,
            business_country: item.business_country,
            business_label: item.business_label,
            business_sub_label: item.business_sub_label,
            frm_configs,
            connector_webhook_details: item
                .connector_webhook_details
                .map(|webhook_details| {
                    serde_json::Value::parse_value(
                        webhook_details.expose(),
                        "MerchantConnectorWebhookDetails",
                    )
                    .attach_printable("Unable to deserialize connector_webhook_details")
                    .change_context(errors::ApiErrorResponse::InternalServerError)
                })
                .transpose()?,
        })
    }
}

impl ForeignFrom<storage::PaymentAttempt> for api_models::payments::PaymentAttemptResponse {
    fn foreign_from(payment_attempt: storage::PaymentAttempt) -> Self {
        Self {
            attempt_id: payment_attempt.attempt_id,
            status: payment_attempt.status,
            amount: payment_attempt.amount,
            currency: payment_attempt.currency,
            connector: payment_attempt.connector,
            error_message: payment_attempt.error_reason,
            payment_method: payment_attempt.payment_method,
            connector_transaction_id: payment_attempt.connector_transaction_id,
            capture_method: payment_attempt.capture_method,
            authentication_type: payment_attempt.authentication_type,
            cancellation_reason: payment_attempt.cancellation_reason,
            mandate_id: payment_attempt.mandate_id,
            error_code: payment_attempt.error_code,
            payment_token: payment_attempt.payment_token,
            connector_metadata: payment_attempt.connector_metadata,
            payment_experience: payment_attempt.payment_experience,
            payment_method_type: payment_attempt.payment_method_type,
            reference_id: payment_attempt.connector_response_reference_id,
        }
    }
}<|MERGE_RESOLUTION|>--- conflicted
+++ resolved
@@ -175,13 +175,9 @@
             | api_enums::PaymentMethodType::MobilePay
             | api_enums::PaymentMethodType::SamsungPay
             | api_enums::PaymentMethodType::Twint
-<<<<<<< HEAD
             | api_enums::PaymentMethodType::Vipps
-            | api_enums::PaymentMethodType::WeChatPay => Self::Wallet,
-=======
             | api_enums::PaymentMethodType::WeChatPay
             | api_enums::PaymentMethodType::GoPay => Self::Wallet,
->>>>>>> ec35d55d
             api_enums::PaymentMethodType::Affirm
             | api_enums::PaymentMethodType::AfterpayClearpay
             | api_enums::PaymentMethodType::Klarna
