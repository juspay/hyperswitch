--- conflicted
+++ resolved
@@ -174,18 +174,12 @@
             | api_enums::PaymentMethodType::MbWay
             | api_enums::PaymentMethodType::MobilePay
             | api_enums::PaymentMethodType::SamsungPay
-<<<<<<< HEAD
-            | api_enums::PaymentMethodType::WeChatPay
-            | api_enums::PaymentMethodType::GoPay
-            | api_enums::PaymentMethodType::Gcash
-            | api_enums::PaymentMethodType::Momo
-=======
             | api_enums::PaymentMethodType::Twint
             | api_enums::PaymentMethodType::Vipps
             | api_enums::PaymentMethodType::WeChatPay
             | api_enums::PaymentMethodType::GoPay
             | api_enums::PaymentMethodType::Gcash
->>>>>>> 8995ecf3
+            | api_enums::PaymentMethodType::Momo
             | api_enums::PaymentMethodType::KakaoPay => Self::Wallet,
             api_enums::PaymentMethodType::Affirm
             | api_enums::PaymentMethodType::AfterpayClearpay
