use api_models::enums as api_enums;
use common_utils::{crypto::Encryptable, ext_traits::ValueExt, pii};
use diesel_models::enums as storage_enums;
use error_stack::ResultExt;
use masking::{ExposeInterface, PeekInterface};

use super::domain;
use crate::{
    core::errors,
    types::{api as api_types, storage},
};

pub trait ForeignInto<T> {
    fn foreign_into(self) -> T;
}

pub trait ForeignTryInto<T> {
    type Error;

    fn foreign_try_into(self) -> Result<T, Self::Error>;
}

pub trait ForeignFrom<F> {
    fn foreign_from(from: F) -> Self;
}

pub trait ForeignTryFrom<F>: Sized {
    type Error;

    fn foreign_try_from(from: F) -> Result<Self, Self::Error>;
}

impl<F, T> ForeignInto<T> for F
where
    T: ForeignFrom<F>,
{
    fn foreign_into(self) -> T {
        T::foreign_from(self)
    }
}

impl<F, T> ForeignTryInto<T> for F
where
    T: ForeignTryFrom<F>,
{
    type Error = <T as ForeignTryFrom<F>>::Error;

    fn foreign_try_into(self) -> Result<T, Self::Error> {
        T::foreign_try_from(self)
    }
}

impl ForeignFrom<api_models::refunds::RefundType> for storage_enums::RefundType {
    fn foreign_from(item: api_models::refunds::RefundType) -> Self {
        match item {
            api_models::refunds::RefundType::Instant => Self::InstantRefund,
            api_models::refunds::RefundType::Scheduled => Self::RegularRefund,
        }
    }
}

impl ForeignFrom<storage_enums::AttemptStatus> for storage_enums::IntentStatus {
    fn foreign_from(s: storage_enums::AttemptStatus) -> Self {
        match s {
            storage_enums::AttemptStatus::Charged | storage_enums::AttemptStatus::AutoRefunded => {
                Self::Succeeded
            }

            storage_enums::AttemptStatus::ConfirmationAwaited => Self::RequiresConfirmation,
            storage_enums::AttemptStatus::PaymentMethodAwaited => Self::RequiresPaymentMethod,

            storage_enums::AttemptStatus::Authorized => Self::RequiresCapture,
            storage_enums::AttemptStatus::AuthenticationPending
            | storage_enums::AttemptStatus::DeviceDataCollectionPending => {
                Self::RequiresCustomerAction
            }
            storage_enums::AttemptStatus::Unresolved => Self::RequiresMerchantAction,

            storage_enums::AttemptStatus::PartialCharged => Self::PartiallyCaptured,
            storage_enums::AttemptStatus::Started
            | storage_enums::AttemptStatus::AuthenticationSuccessful
            | storage_enums::AttemptStatus::Authorizing
            | storage_enums::AttemptStatus::CodInitiated
            | storage_enums::AttemptStatus::VoidInitiated
            | storage_enums::AttemptStatus::CaptureInitiated
            | storage_enums::AttemptStatus::Pending => Self::Processing,

            storage_enums::AttemptStatus::AuthenticationFailed
            | storage_enums::AttemptStatus::AuthorizationFailed
            | storage_enums::AttemptStatus::VoidFailed
            | storage_enums::AttemptStatus::RouterDeclined
            | storage_enums::AttemptStatus::CaptureFailed
            | storage_enums::AttemptStatus::Failure => Self::Failed,
            storage_enums::AttemptStatus::Voided => Self::Cancelled,
        }
    }
}

impl ForeignTryFrom<storage_enums::AttemptStatus> for storage_enums::CaptureStatus {
    type Error = error_stack::Report<errors::ApiErrorResponse>;

    fn foreign_try_from(
        attempt_status: storage_enums::AttemptStatus,
    ) -> errors::RouterResult<Self> {
        match attempt_status {
            storage_enums::AttemptStatus::Charged
            | storage_enums::AttemptStatus::PartialCharged => Ok(Self::Charged),
            storage_enums::AttemptStatus::Pending
            | storage_enums::AttemptStatus::CaptureInitiated => Ok(Self::Pending),
            storage_enums::AttemptStatus::Failure
            | storage_enums::AttemptStatus::CaptureFailed => Ok(Self::Failed),

            storage_enums::AttemptStatus::Started
            | storage_enums::AttemptStatus::AuthenticationFailed
            | storage_enums::AttemptStatus::RouterDeclined
            | storage_enums::AttemptStatus::AuthenticationPending
            | storage_enums::AttemptStatus::AuthenticationSuccessful
            | storage_enums::AttemptStatus::Authorized
            | storage_enums::AttemptStatus::AuthorizationFailed
            | storage_enums::AttemptStatus::Authorizing
            | storage_enums::AttemptStatus::CodInitiated
            | storage_enums::AttemptStatus::Voided
            | storage_enums::AttemptStatus::VoidInitiated
            | storage_enums::AttemptStatus::VoidFailed
            | storage_enums::AttemptStatus::AutoRefunded
            | storage_enums::AttemptStatus::Unresolved
            | storage_enums::AttemptStatus::PaymentMethodAwaited
            | storage_enums::AttemptStatus::ConfirmationAwaited
            | storage_enums::AttemptStatus::DeviceDataCollectionPending => {
                Err(errors::ApiErrorResponse::PreconditionFailed {
                    message: "AttemptStatus must be one of these for multiple partial captures [Charged, PartialCharged, Pending, CaptureInitiated, Failure, CaptureFailed]".into(),
                }.into())
            }
        }
    }
}

impl ForeignFrom<api_models::payments::MandateType> for storage_enums::MandateDataType {
    fn foreign_from(from: api_models::payments::MandateType) -> Self {
        match from {
            api_models::payments::MandateType::SingleUse(inner) => {
                Self::SingleUse(inner.foreign_into())
            }
            api_models::payments::MandateType::MultiUse(inner) => {
                Self::MultiUse(inner.map(ForeignInto::foreign_into))
            }
        }
    }
}

impl ForeignFrom<storage_enums::MandateDataType> for api_models::payments::MandateType {
    fn foreign_from(from: storage_enums::MandateDataType) -> Self {
        match from {
            storage_enums::MandateDataType::SingleUse(inner) => {
                Self::SingleUse(inner.foreign_into())
            }
            storage_enums::MandateDataType::MultiUse(inner) => {
                Self::MultiUse(inner.map(ForeignInto::foreign_into))
            }
        }
    }
}

impl ForeignFrom<storage_enums::MandateAmountData> for api_models::payments::MandateAmountData {
    fn foreign_from(from: storage_enums::MandateAmountData) -> Self {
        Self {
            amount: from.amount,
            currency: from.currency,
            start_date: from.start_date,
            end_date: from.end_date,
            metadata: from.metadata,
        }
    }
}

impl ForeignFrom<api_models::payments::MandateAmountData> for storage_enums::MandateAmountData {
    fn foreign_from(from: api_models::payments::MandateAmountData) -> Self {
        Self {
            amount: from.amount,
            currency: from.currency,
            start_date: from.start_date,
            end_date: from.end_date,
            metadata: from.metadata,
        }
    }
}

impl ForeignFrom<api_enums::IntentStatus> for Option<storage_enums::EventType> {
    fn foreign_from(value: api_enums::IntentStatus) -> Self {
        match value {
            api_enums::IntentStatus::Succeeded => Some(storage_enums::EventType::PaymentSucceeded),
            api_enums::IntentStatus::Failed => Some(storage_enums::EventType::PaymentFailed),
            api_enums::IntentStatus::Processing => {
                Some(storage_enums::EventType::PaymentProcessing)
            }
            api_enums::IntentStatus::RequiresMerchantAction
            | api_enums::IntentStatus::RequiresCustomerAction => {
                Some(storage_enums::EventType::ActionRequired)
            }
            api_enums::IntentStatus::Cancelled
            | api_enums::IntentStatus::RequiresPaymentMethod
            | api_enums::IntentStatus::RequiresConfirmation
            | api_enums::IntentStatus::RequiresCapture
            | api_enums::IntentStatus::PartiallyCaptured => None,
        }
    }
}

impl ForeignFrom<api_enums::PaymentMethodType> for api_enums::PaymentMethod {
    fn foreign_from(payment_method_type: api_enums::PaymentMethodType) -> Self {
        match payment_method_type {
            api_enums::PaymentMethodType::ApplePay
            | api_enums::PaymentMethodType::GooglePay
            | api_enums::PaymentMethodType::Paypal
            | api_enums::PaymentMethodType::AliPay
            | api_enums::PaymentMethodType::AliPayHk
            | api_enums::PaymentMethodType::Dana
            | api_enums::PaymentMethodType::MbWay
            | api_enums::PaymentMethodType::MobilePay
            | api_enums::PaymentMethodType::SamsungPay
            | api_enums::PaymentMethodType::Twint
            | api_enums::PaymentMethodType::Vipps
            | api_enums::PaymentMethodType::TouchNGo
            | api_enums::PaymentMethodType::Swish
            | api_enums::PaymentMethodType::WeChatPay
            | api_enums::PaymentMethodType::GoPay
            | api_enums::PaymentMethodType::Gcash
            | api_enums::PaymentMethodType::Momo
            | api_enums::PaymentMethodType::Cashapp
            | api_enums::PaymentMethodType::KakaoPay => Self::Wallet,
            api_enums::PaymentMethodType::Affirm
            | api_enums::PaymentMethodType::Alma
            | api_enums::PaymentMethodType::AfterpayClearpay
            | api_enums::PaymentMethodType::Klarna
            | api_enums::PaymentMethodType::PayBright
            | api_enums::PaymentMethodType::Atome
            | api_enums::PaymentMethodType::Walley => Self::PayLater,
            api_enums::PaymentMethodType::Giropay
            | api_enums::PaymentMethodType::Ideal
            | api_enums::PaymentMethodType::Sofort
            | api_enums::PaymentMethodType::Eps
            | api_enums::PaymentMethodType::BancontactCard
            | api_enums::PaymentMethodType::Blik
            | api_enums::PaymentMethodType::OnlineBankingThailand
            | api_enums::PaymentMethodType::OnlineBankingCzechRepublic
            | api_enums::PaymentMethodType::OnlineBankingFinland
            | api_enums::PaymentMethodType::OnlineBankingFpx
            | api_enums::PaymentMethodType::OnlineBankingPoland
            | api_enums::PaymentMethodType::OnlineBankingSlovakia
            | api_enums::PaymentMethodType::OpenBankingUk
            | api_enums::PaymentMethodType::Przelewy24
            | api_enums::PaymentMethodType::Trustly
            | api_enums::PaymentMethodType::Bizum
            | api_enums::PaymentMethodType::Interac => Self::BankRedirect,
            api_enums::PaymentMethodType::UpiCollect => Self::Upi,
            api_enums::PaymentMethodType::CryptoCurrency => Self::Crypto,
            api_enums::PaymentMethodType::Ach
            | api_enums::PaymentMethodType::Sepa
            | api_enums::PaymentMethodType::Bacs
            | api_enums::PaymentMethodType::Becs => Self::BankDebit,
            api_enums::PaymentMethodType::Credit | api_enums::PaymentMethodType::Debit => {
                Self::Card
            }
            api_enums::PaymentMethodType::Evoucher
            | api_enums::PaymentMethodType::ClassicReward => Self::Reward,
            api_enums::PaymentMethodType::Boleto
            | api_enums::PaymentMethodType::Efecty
            | api_enums::PaymentMethodType::PagoEfectivo
            | api_enums::PaymentMethodType::RedCompra
            | api_enums::PaymentMethodType::Alfamart
            | api_enums::PaymentMethodType::Indomaret
            | api_enums::PaymentMethodType::Oxxo
            | api_enums::PaymentMethodType::SevenEleven
            | api_enums::PaymentMethodType::Lawson
            | api_enums::PaymentMethodType::MiniStop
            | api_enums::PaymentMethodType::FamilyMart
            | api_enums::PaymentMethodType::Seicomart
            | api_enums::PaymentMethodType::PayEasy
            | api_enums::PaymentMethodType::RedPagos => Self::Voucher,
            api_enums::PaymentMethodType::Pse
            | api_enums::PaymentMethodType::Multibanco
            | api_enums::PaymentMethodType::PermataBankTransfer
            | api_enums::PaymentMethodType::BcaBankTransfer
            | api_enums::PaymentMethodType::BniVa
            | api_enums::PaymentMethodType::BriVa
            | api_enums::PaymentMethodType::CimbVa
            | api_enums::PaymentMethodType::DanamonVa
            | api_enums::PaymentMethodType::MandiriVa
            | api_enums::PaymentMethodType::Pix => Self::BankTransfer,
            api_enums::PaymentMethodType::Givex | api_enums::PaymentMethodType::PaySafeCard => {
                Self::GiftCard
            }
            api_enums::PaymentMethodType::Benefit
            | api_enums::PaymentMethodType::Knet
            | api_enums::PaymentMethodType::MomoAtm => Self::CardRedirect,
        }
    }
}

impl ForeignTryFrom<api_models::payments::PaymentMethodData> for api_enums::PaymentMethod {
    type Error = errors::ApiErrorResponse;
    fn foreign_try_from(
        payment_method_data: api_models::payments::PaymentMethodData,
    ) -> Result<Self, Self::Error> {
        match payment_method_data {
            api_models::payments::PaymentMethodData::Card(..) => Ok(Self::Card),
            api_models::payments::PaymentMethodData::Wallet(..) => Ok(Self::Wallet),
            api_models::payments::PaymentMethodData::PayLater(..) => Ok(Self::PayLater),
            api_models::payments::PaymentMethodData::BankRedirect(..) => Ok(Self::BankRedirect),
            api_models::payments::PaymentMethodData::BankDebit(..) => Ok(Self::BankDebit),
            api_models::payments::PaymentMethodData::BankTransfer(..) => Ok(Self::BankTransfer),
            api_models::payments::PaymentMethodData::Crypto(..) => Ok(Self::Crypto),
            api_models::payments::PaymentMethodData::Reward(..) => Ok(Self::Reward),
            api_models::payments::PaymentMethodData::Upi(..) => Ok(Self::Upi),
            api_models::payments::PaymentMethodData::Voucher(..) => Ok(Self::Voucher),
            api_models::payments::PaymentMethodData::GiftCard(..) => Ok(Self::GiftCard),
            api_models::payments::PaymentMethodData::CardRedirect(..) => Ok(Self::CardRedirect),
            api_models::payments::PaymentMethodData::MandatePayment => {
                Err(errors::ApiErrorResponse::InvalidRequestData {
                    message: ("Mandate payments cannot have payment_method_data field".to_string()),
                })
            }
        }
    }
}

impl ForeignFrom<storage_enums::RefundStatus> for Option<storage_enums::EventType> {
    fn foreign_from(value: storage_enums::RefundStatus) -> Self {
        match value {
            storage_enums::RefundStatus::Success => Some(storage_enums::EventType::RefundSucceeded),
            storage_enums::RefundStatus::Failure => Some(storage_enums::EventType::RefundFailed),
            api_enums::RefundStatus::ManualReview
            | api_enums::RefundStatus::Pending
            | api_enums::RefundStatus::TransactionFailure => None,
        }
    }
}

impl ForeignFrom<storage_enums::DisputeStatus> for storage_enums::EventType {
    fn foreign_from(value: storage_enums::DisputeStatus) -> Self {
        match value {
            storage_enums::DisputeStatus::DisputeOpened => Self::DisputeOpened,
            storage_enums::DisputeStatus::DisputeExpired => Self::DisputeExpired,
            storage_enums::DisputeStatus::DisputeAccepted => Self::DisputeAccepted,
            storage_enums::DisputeStatus::DisputeCancelled => Self::DisputeCancelled,
            storage_enums::DisputeStatus::DisputeChallenged => Self::DisputeChallenged,
            storage_enums::DisputeStatus::DisputeWon => Self::DisputeWon,
            storage_enums::DisputeStatus::DisputeLost => Self::DisputeLost,
        }
    }
}

impl ForeignTryFrom<api_models::webhooks::IncomingWebhookEvent> for storage_enums::RefundStatus {
    type Error = errors::ValidationError;

    fn foreign_try_from(
        value: api_models::webhooks::IncomingWebhookEvent,
    ) -> Result<Self, Self::Error> {
        match value {
            api_models::webhooks::IncomingWebhookEvent::RefundSuccess => Ok(Self::Success),
            api_models::webhooks::IncomingWebhookEvent::RefundFailure => Ok(Self::Failure),
            _ => Err(errors::ValidationError::IncorrectValueProvided {
                field_name: "incoming_webhook_event_type",
            }),
        }
    }
}

impl ForeignFrom<storage::Config> for api_types::Config {
    fn foreign_from(config: storage::Config) -> Self {
        let config = config;
        Self {
            key: config.key,
            value: config.config,
        }
    }
}

impl<'a> ForeignFrom<&'a api_types::ConfigUpdate> for storage::ConfigUpdate {
    fn foreign_from(config: &api_types::ConfigUpdate) -> Self {
        let config_update = config;
        Self::Update {
            config: Some(config_update.value.clone()),
        }
    }
}

impl<'a> From<&'a domain::Address> for api_types::Address {
    fn from(address: &domain::Address) -> Self {
        let address = address;
        Self {
            address: Some(api_types::AddressDetails {
                city: address.city.clone(),
                country: address.country,
                line1: address.line1.clone().map(Encryptable::into_inner),
                line2: address.line2.clone().map(Encryptable::into_inner),
                line3: address.line3.clone().map(Encryptable::into_inner),
                state: address.state.clone().map(Encryptable::into_inner),
                zip: address.zip.clone().map(Encryptable::into_inner),
                first_name: address.first_name.clone().map(Encryptable::into_inner),
                last_name: address.last_name.clone().map(Encryptable::into_inner),
            }),
            phone: Some(api_types::PhoneDetails {
                number: address.phone_number.clone().map(Encryptable::into_inner),
                country_code: address.country_code.clone(),
            }),
        }
    }
}

impl
    ForeignFrom<(
        diesel_models::api_keys::ApiKey,
        crate::core::api_keys::PlaintextApiKey,
    )> for api_models::api_keys::CreateApiKeyResponse
{
    fn foreign_from(
        item: (
            diesel_models::api_keys::ApiKey,
            crate::core::api_keys::PlaintextApiKey,
        ),
    ) -> Self {
        use masking::StrongSecret;

        let (api_key, plaintext_api_key) = item;
        Self {
            key_id: api_key.key_id,
            merchant_id: api_key.merchant_id,
            name: api_key.name,
            description: api_key.description,
            api_key: StrongSecret::from(plaintext_api_key.peek().to_owned()),
            created: api_key.created_at,
            expiration: api_key.expires_at.into(),
        }
    }
}

impl ForeignFrom<diesel_models::api_keys::ApiKey> for api_models::api_keys::RetrieveApiKeyResponse {
    fn foreign_from(api_key: diesel_models::api_keys::ApiKey) -> Self {
        Self {
            key_id: api_key.key_id,
            merchant_id: api_key.merchant_id,
            name: api_key.name,
            description: api_key.description,
            prefix: api_key.prefix.into(),
            created: api_key.created_at,
            expiration: api_key.expires_at.into(),
        }
    }
}

impl ForeignFrom<api_models::api_keys::UpdateApiKeyRequest>
    for diesel_models::api_keys::ApiKeyUpdate
{
    fn foreign_from(api_key: api_models::api_keys::UpdateApiKeyRequest) -> Self {
        Self::Update {
            name: api_key.name,
            description: api_key.description,
            expires_at: api_key.expiration.map(Into::into),
            last_used: None,
        }
    }
}

impl ForeignTryFrom<api_models::webhooks::IncomingWebhookEvent> for storage_enums::DisputeStatus {
    type Error = errors::ValidationError;

    fn foreign_try_from(
        value: api_models::webhooks::IncomingWebhookEvent,
    ) -> Result<Self, Self::Error> {
        match value {
            api_models::webhooks::IncomingWebhookEvent::DisputeOpened => Ok(Self::DisputeOpened),
            api_models::webhooks::IncomingWebhookEvent::DisputeExpired => Ok(Self::DisputeExpired),
            api_models::webhooks::IncomingWebhookEvent::DisputeAccepted => {
                Ok(Self::DisputeAccepted)
            }
            api_models::webhooks::IncomingWebhookEvent::DisputeCancelled => {
                Ok(Self::DisputeCancelled)
            }
            api_models::webhooks::IncomingWebhookEvent::DisputeChallenged => {
                Ok(Self::DisputeChallenged)
            }
            api_models::webhooks::IncomingWebhookEvent::DisputeWon => Ok(Self::DisputeWon),
            api_models::webhooks::IncomingWebhookEvent::DisputeLost => Ok(Self::DisputeLost),
            _ => Err(errors::ValidationError::IncorrectValueProvided {
                field_name: "incoming_webhook_event",
            }),
        }
    }
}

impl ForeignFrom<storage::Dispute> for api_models::disputes::DisputeResponse {
    fn foreign_from(dispute: storage::Dispute) -> Self {
        Self {
            dispute_id: dispute.dispute_id,
            payment_id: dispute.payment_id,
            attempt_id: dispute.attempt_id,
            amount: dispute.amount,
            currency: dispute.currency,
            dispute_stage: dispute.dispute_stage,
            dispute_status: dispute.dispute_status,
            connector: dispute.connector,
            connector_status: dispute.connector_status,
            connector_dispute_id: dispute.connector_dispute_id,
            connector_reason: dispute.connector_reason,
            connector_reason_code: dispute.connector_reason_code,
            challenge_required_by: dispute.challenge_required_by,
            connector_created_at: dispute.connector_created_at,
            connector_updated_at: dispute.connector_updated_at,
            created_at: dispute.created_at,
        }
    }
}

impl ForeignFrom<storage::Dispute> for api_models::disputes::DisputeResponsePaymentsRetrieve {
    fn foreign_from(dispute: storage::Dispute) -> Self {
        Self {
            dispute_id: dispute.dispute_id,
            dispute_stage: dispute.dispute_stage,
            dispute_status: dispute.dispute_status,
            connector_status: dispute.connector_status,
            connector_dispute_id: dispute.connector_dispute_id,
            connector_reason: dispute.connector_reason,
            connector_reason_code: dispute.connector_reason_code,
            challenge_required_by: dispute.challenge_required_by,
            connector_created_at: dispute.connector_created_at,
            connector_updated_at: dispute.connector_updated_at,
            created_at: dispute.created_at,
        }
    }
}

impl ForeignFrom<storage::FileMetadata> for api_models::files::FileMetadataResponse {
    fn foreign_from(file_metadata: storage::FileMetadata) -> Self {
        Self {
            file_id: file_metadata.file_id,
            file_name: file_metadata.file_name,
            file_size: file_metadata.file_size,
            file_type: file_metadata.file_type,
            available: file_metadata.available,
        }
    }
}

impl ForeignFrom<diesel_models::cards_info::CardInfo> for api_models::cards_info::CardInfoResponse {
    fn foreign_from(item: diesel_models::cards_info::CardInfo) -> Self {
        Self {
            card_iin: item.card_iin,
            card_type: item.card_type,
            card_sub_type: item.card_subtype,
            card_network: item.card_network.map(|x| x.to_string()),
            card_issuer: item.card_issuer,
            card_issuing_country: item.card_issuing_country,
        }
    }
}

impl TryFrom<domain::MerchantConnectorAccount> for api_models::admin::MerchantConnectorResponse {
    type Error = error_stack::Report<errors::ApiErrorResponse>;
    fn try_from(item: domain::MerchantConnectorAccount) -> Result<Self, Self::Error> {
        let payment_methods_enabled = match item.payment_methods_enabled {
            Some(val) => serde_json::Value::Array(val)
                .parse_value("PaymentMethods")
                .change_context(errors::ApiErrorResponse::InternalServerError)?,
            None => None,
        };
        let frm_configs = match item.frm_configs {
            Some(frm_value) => {
                let configs_for_frm : Vec<api_models::admin::FrmConfigs> = frm_value
                    .iter()
                    .map(|config| { config
                        .peek()
                        .clone()
                        .parse_value("FrmConfigs")
                        .change_context(errors::ApiErrorResponse::InvalidDataFormat {
                            field_name: "frm_configs".to_string(),
                            expected_format: "[{ \"gateway\": \"stripe\", \"payment_methods\": [{ \"payment_method\": \"card\",\"payment_method_types\": [{\"payment_method_type\": \"credit\",\"card_networks\": [\"Visa\"],\"flow\": \"pre\",\"action\": \"cancel_txn\"}]}]}]".to_string(),
                        })
                    })
                    .collect::<Result<Vec<_>, _>>()?;
                Some(configs_for_frm)
            }
            None => None,
        };
        Ok(Self {
            connector_type: item.connector_type,
            connector_name: item.connector_name,
            connector_label: item.connector_label,
            merchant_connector_id: item.merchant_connector_id,
            connector_account_details: item.connector_account_details.into_inner(),
            test_mode: item.test_mode,
            disabled: item.disabled,
            payment_methods_enabled,
            metadata: item.metadata,
            business_country: item.business_country,
            business_label: item.business_label,
            business_sub_label: item.business_sub_label,
            frm_configs,
            connector_webhook_details: item
                .connector_webhook_details
                .map(|webhook_details| {
                    serde_json::Value::parse_value(
                        webhook_details.expose(),
                        "MerchantConnectorWebhookDetails",
                    )
                    .attach_printable("Unable to deserialize connector_webhook_details")
                    .change_context(errors::ApiErrorResponse::InternalServerError)
                })
                .transpose()?,
        })
    }
}

impl ForeignFrom<storage::PaymentAttempt> for api_models::payments::PaymentAttemptResponse {
    fn foreign_from(payment_attempt: storage::PaymentAttempt) -> Self {
        Self {
            attempt_id: payment_attempt.attempt_id,
            status: payment_attempt.status,
            amount: payment_attempt.amount,
            currency: payment_attempt.currency,
            connector: payment_attempt.connector,
            error_message: payment_attempt.error_reason,
            payment_method: payment_attempt.payment_method,
            connector_transaction_id: payment_attempt.connector_transaction_id,
            capture_method: payment_attempt.capture_method,
            authentication_type: payment_attempt.authentication_type,
            cancellation_reason: payment_attempt.cancellation_reason,
            mandate_id: payment_attempt.mandate_id,
            error_code: payment_attempt.error_code,
            payment_token: payment_attempt.payment_token,
            connector_metadata: payment_attempt.connector_metadata,
            payment_experience: payment_attempt.payment_experience,
            payment_method_type: payment_attempt.payment_method_type,
            reference_id: payment_attempt.connector_response_reference_id,
        }
    }
}

impl ForeignFrom<storage::Capture> for api_models::payments::CaptureResponse {
    fn foreign_from(capture: storage::Capture) -> Self {
        Self {
            capture_id: capture.capture_id,
            status: capture.status,
            amount: capture.amount,
            currency: capture.currency,
            connector: capture.connector,
            authorized_attempt_id: capture.authorized_attempt_id,
            connector_capture_id: capture.connector_capture_id,
            capture_sequence: capture.capture_sequence,
            error_message: capture.error_message,
            error_code: capture.error_code,
            error_reason: capture.error_reason,
<<<<<<< HEAD
=======
            reference_id: capture.connector_response_reference_id,
>>>>>>> 52e01769
        }
    }
}

impl ForeignFrom<api_models::payouts::Bank> for api_enums::PaymentMethodType {
    fn foreign_from(value: api_models::payouts::Bank) -> Self {
        match value {
            api_models::payouts::Bank::Ach(_) => Self::Ach,
            api_models::payouts::Bank::Bacs(_) => Self::Bacs,
            api_models::payouts::Bank::Sepa(_) => Self::Sepa,
        }
    }
}

impl ForeignFrom<api_models::payouts::PayoutMethodData> for api_enums::PaymentMethod {
    fn foreign_from(value: api_models::payouts::PayoutMethodData) -> Self {
        match value {
            api_models::payouts::PayoutMethodData::Bank(_) => Self::BankTransfer,
            api_models::payouts::PayoutMethodData::Card(_) => Self::Card,
        }
    }
}

impl ForeignFrom<api_models::enums::PayoutType> for api_enums::PaymentMethod {
    fn foreign_from(value: api_models::enums::PayoutType) -> Self {
        match value {
            api_models::enums::PayoutType::Bank => Self::BankTransfer,
            api_models::enums::PayoutType::Card => Self::Card,
        }
    }
}

impl
    ForeignFrom<(
        Option<&storage::PaymentAttempt>,
        Option<&domain::Address>,
        Option<&domain::Address>,
        Option<&domain::Customer>,
    )> for api_models::payments::PaymentsRequest
{
    fn foreign_from(
        value: (
            Option<&storage::PaymentAttempt>,
            Option<&domain::Address>,
            Option<&domain::Address>,
            Option<&domain::Customer>,
        ),
    ) -> Self {
        let (payment_attempt, shipping, billing, customer) = value;
        Self {
            currency: payment_attempt.map(|pa| pa.currency.unwrap_or_default()),
            shipping: shipping.map(api_types::Address::from),
            billing: billing.map(api_types::Address::from),
            amount: payment_attempt.map(|pa| api_types::Amount::from(pa.amount)),
            email: customer
                .and_then(|cust| cust.email.as_ref().map(|em| pii::Email::from(em.clone()))),
            phone: customer.and_then(|cust| cust.phone.as_ref().map(|p| p.clone().into_inner())),
            name: customer.and_then(|cust| cust.name.as_ref().map(|n| n.clone().into_inner())),
            ..Self::default()
        }
    }
}<|MERGE_RESOLUTION|>--- conflicted
+++ resolved
@@ -650,10 +650,7 @@
             error_message: capture.error_message,
             error_code: capture.error_code,
             error_reason: capture.error_reason,
-<<<<<<< HEAD
-=======
             reference_id: capture.connector_response_reference_id,
->>>>>>> 52e01769
         }
     }
 }
