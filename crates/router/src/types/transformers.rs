--- conflicted
+++ resolved
@@ -75,28 +75,15 @@
     }
 }
 
-<<<<<<< HEAD
-impl ForeignFrom<api_enums::PaymentMethodType> for storage_enums::PaymentMethodType {
-    fn foreign_from(pm_type: api_enums::PaymentMethodType) -> Self {
+impl ForeignFrom<api_enums::PaymentMethod> for storage_enums::PaymentMethod {
+    fn foreign_from(pm_type: api_enums::PaymentMethod) -> Self {
         frunk::labelled_convert_from(pm_type)
     }
 }
 
-impl ForeignFrom<storage_enums::PaymentMethodType> for api_enums::PaymentMethodType {
-    fn foreign_from(pm_type: storage_enums::PaymentMethodType) -> Self {
+impl ForeignFrom<storage_enums::PaymentMethod> for api_enums::PaymentMethod {
+    fn foreign_from(pm_type: storage_enums::PaymentMethod) -> Self {
         frunk::labelled_convert_from(pm_type)
-    }
-}
-
-impl ForeignFrom<api_enums::PaymentMethodSubType> for storage_enums::PaymentMethodSubType {
-    fn foreign_from(pm_subtype: api_enums::PaymentMethodSubType) -> Self {
-        frunk::labelled_convert_from(pm_subtype)
-    }
-}
-
-impl ForeignFrom<storage_enums::PaymentMethodSubType> for api_enums::PaymentMethodSubType {
-    fn foreign_from(pm_subtype: storage_enums::PaymentMethodSubType) -> Self {
-        frunk::labelled_convert_from(pm_subtype)
     }
 }
 
@@ -106,44 +93,15 @@
     }
 }
 
-impl ForeignFrom<api_enums::PaymentIssuer> for storage_enums::PaymentIssuer {
-    fn foreign_from(issuer: api_enums::PaymentIssuer) -> Self {
-        frunk::labelled_convert_from(issuer)
-    }
-}
-
 impl ForeignFrom<api_enums::PaymentExperience> for storage_enums::PaymentExperience {
     fn foreign_from(experience: api_enums::PaymentExperience) -> Self {
         frunk::labelled_convert_from(experience)
-=======
-impl From<F<api_enums::PaymentMethod>> for F<storage_enums::PaymentMethod> {
-    fn from(pm_type: F<api_enums::PaymentMethod>) -> Self {
-        Self(frunk::labelled_convert_from(pm_type.0))
-    }
-}
-
-impl From<F<storage_enums::PaymentMethod>> for F<api_enums::PaymentMethod> {
-    fn from(pm_type: F<storage_enums::PaymentMethod>) -> Self {
-        Self(frunk::labelled_convert_from(pm_type.0))
-    }
-}
-
-impl From<F<storage_enums::PaymentMethodIssuerCode>> for F<api_enums::PaymentMethodIssuerCode> {
-    fn from(issuer_code: F<storage_enums::PaymentMethodIssuerCode>) -> Self {
-        Self(frunk::labelled_convert_from(issuer_code.0))
-    }
-}
-
-impl From<F<api_enums::PaymentExperience>> for F<storage_enums::PaymentExperience> {
-    fn from(experience: F<api_enums::PaymentExperience>) -> Self {
-        Self(frunk::labelled_convert_from(experience.0))
-    }
-}
-
-impl From<F<storage_enums::PaymentExperience>> for F<api_enums::PaymentExperience> {
-    fn from(experience: F<storage_enums::PaymentExperience>) -> Self {
-        Self(frunk::labelled_convert_from(experience.0))
->>>>>>> 7044b80b
+    }
+}
+
+impl ForeignFrom<storage_enums::PaymentExperience> for api_enums::PaymentExperience {
+    fn foreign_from(experience: storage_enums::PaymentExperience) -> Self {
+        frunk::labelled_convert_from(experience)
     }
 }
 
@@ -354,29 +312,26 @@
     }
 }
 
-<<<<<<< HEAD
+impl ForeignFrom<api_models::enums::PaymentMethodType>
+    for storage_models::enums::PaymentMethodType
+{
+    fn foreign_from(payment_method_type: api_models::enums::PaymentMethodType) -> Self {
+        frunk::labelled_convert_from(payment_method_type)
+    }
+}
+
+impl ForeignFrom<storage_models::enums::PaymentMethodType>
+    for api_models::enums::PaymentMethodType
+{
+    fn foreign_from(payment_method_type: storage_models::enums::PaymentMethodType) -> Self {
+        frunk::labelled_convert_from(payment_method_type)
+    }
+}
+
 impl ForeignFrom<api_models::payments::AddressDetails> for storage_models::address::AddressNew {
     fn foreign_from(item: api_models::payments::AddressDetails) -> Self {
         let address = item;
-        Self {
-=======
-impl From<F<api_models::enums::PaymentMethodType>> for F<storage_models::enums::PaymentMethodType> {
-    fn from(payment_method_type: F<api_models::enums::PaymentMethodType>) -> Self {
-        Self(frunk::labelled_convert_from(payment_method_type.0))
-    }
-}
-
-impl From<F<storage_models::enums::PaymentMethodType>> for F<api_models::enums::PaymentMethodType> {
-    fn from(payment_method_type: F<storage_models::enums::PaymentMethodType>) -> Self {
-        Self(frunk::labelled_convert_from(payment_method_type.0))
-    }
-}
-
-impl From<F<api_models::payments::AddressDetails>> for F<storage_models::address::AddressNew> {
-    fn from(item: F<api_models::payments::AddressDetails>) -> Self {
-        let address = item.0;
         storage_models::address::AddressNew {
->>>>>>> 7044b80b
             city: address.city,
             country: address.country,
             line1: address.line1,
@@ -453,8 +408,8 @@
     }
 }
 
-impl From<F<storage_enums::AttemptStatus>> for F<api_enums::AttemptStatus> {
-    fn from(status: F<storage_enums::AttemptStatus>) -> Self {
-        Self(frunk::labelled_convert_from(status.0))
+impl ForeignFrom<storage_enums::AttemptStatus> for api_enums::AttemptStatus {
+    fn foreign_from(status: storage_enums::AttemptStatus) -> Self {
+        frunk::labelled_convert_from(status)
     }
 }