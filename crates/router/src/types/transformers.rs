--- conflicted
+++ resolved
@@ -218,7 +218,6 @@
             }
             api_enums::PaymentMethodType::Evoucher
             | api_enums::PaymentMethodType::ClassicReward => Self::Reward,
-<<<<<<< HEAD
             api_enums::PaymentMethodType::Boleto
             | api_enums::PaymentMethodType::Efecty
             | api_enums::PaymentMethodType::PagoEfectivo
@@ -227,9 +226,6 @@
             api_enums::PaymentMethodType::Multibanco
             | api_enums::PaymentMethodType::Pix
             | api_enums::PaymentMethodType::Pse => Self::BankTransfer,
-=======
-            api_enums::PaymentMethodType::Multibanco => Self::BankTransfer,
->>>>>>> 38f14b9f
         }
     }
 }
