--- conflicted
+++ resolved
@@ -296,13 +296,8 @@
             api_enums::Connector::Prophetpay => Self::Prophetpay,
             api_enums::Connector::Rapyd => Self::Rapyd,
             api_enums::Connector::Razorpay => Self::Razorpay,
-<<<<<<< HEAD
-            // api_enums::Connector::Recurly => Self::Recurly,
+            api_enums::Connector::Recurly => Self::Recurly,
             api_enums::Connector::Redsys => Self::Redsys,
-=======
-            api_enums::Connector::Recurly => Self::Recurly,
-            // api_enums::Connector::Redsys => Self::Redsys,
->>>>>>> 10371af5
             api_enums::Connector::Shift4 => Self::Shift4,
             api_enums::Connector::Signifyd => {
                 Err(common_utils::errors::ValidationError::InvalidValue {
