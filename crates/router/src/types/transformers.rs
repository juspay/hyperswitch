--- conflicted
+++ resolved
@@ -864,21 +864,9 @@
 impl ForeignFrom<api_models::payouts::PayoutMethodData> for api_enums::PaymentMethodType {
     fn foreign_from(value: api_models::payouts::PayoutMethodData) -> Self {
         match value {
-<<<<<<< HEAD
-            api_models::payouts::PayoutMethodData::Bank(bank) => match bank {
-                api_models::payouts::Bank::Ach(_) => Self::Ach,
-                api_models::payouts::Bank::Bacs(_) => Self::Bacs,
-                api_models::payouts::Bank::Sepa(_) => Self::Sepa,
-            },
-            api_models::payouts::PayoutMethodData::Card(_) => Self::Debit,
-            api_models::payouts::PayoutMethodData::Wallet(wallet) => match wallet {
-                api_models::payouts::Wallet::Paypal(_) => Self::Paypal,
-            },
-=======
             api_models::payouts::PayoutMethodData::Bank(bank) => Self::foreign_from(bank),
             api_models::payouts::PayoutMethodData::Card(_) => Self::Debit,
             api_models::payouts::PayoutMethodData::Wallet(wallet) => Self::foreign_from(wallet),
->>>>>>> dea2d6c6
         }
     }
 }
