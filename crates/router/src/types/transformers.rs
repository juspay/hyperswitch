--- conflicted
+++ resolved
@@ -319,7 +319,6 @@
     }
 }
 
-<<<<<<< HEAD
 impl TryFrom<domain::merchant_connector_account::MerchantConnectorAccount>
     for api_models::admin::MerchantConnector
 {
@@ -349,8 +348,6 @@
     }
 }
 
-=======
->>>>>>> 85c76290
 impl ForeignFrom<api_models::enums::PaymentMethodType>
     for storage_models::enums::PaymentMethodType
 {
