use api_models::enums as api_enums;
use common_utils::ext_traits::ValueExt;
use error_stack::ResultExt;
use storage_models::enums as storage_enums;

use crate::{
    core::errors,
    types::{api as api_types, storage},
};

pub trait ForeignInto<T> {
    fn foreign_into(self) -> T;
}

pub trait ForeignTryInto<T> {
    type Error;

    fn foreign_try_into(self) -> Result<T, Self::Error>;
}

pub trait ForeignFrom<F> {
    fn foreign_from(from: F) -> Self;
}

pub trait ForeignTryFrom<F>: Sized {
    type Error;

    fn foreign_try_from(from: F) -> Result<Self, Self::Error>;
}

impl<F, T> ForeignInto<T> for F
where
    T: ForeignFrom<F>,
{
    fn foreign_into(self) -> T {
        T::foreign_from(self)
    }
}

impl<F, T> ForeignTryInto<T> for F
where
    T: ForeignTryFrom<F>,
{
    type Error = <T as ForeignTryFrom<F>>::Error;

    fn foreign_try_into(self) -> Result<T, Self::Error> {
        T::foreign_try_from(self)
    }
}

impl ForeignFrom<api_enums::ConnectorType> for storage_enums::ConnectorType {
    fn foreign_from(conn: api_enums::ConnectorType) -> Self {
        frunk::labelled_convert_from(conn)
    }
}

impl ForeignFrom<storage_enums::ConnectorType> for api_enums::ConnectorType {
    fn foreign_from(conn: storage_enums::ConnectorType) -> Self {
        frunk::labelled_convert_from(conn)
    }
}

impl ForeignFrom<api_models::refunds::RefundType> for storage_enums::RefundType {
    fn foreign_from(item: api_models::refunds::RefundType) -> Self {
        match item {
            api_models::refunds::RefundType::Instant => Self::InstantRefund,
            api_models::refunds::RefundType::Scheduled => Self::RegularRefund,
        }
    }
}

impl ForeignFrom<storage_enums::MandateStatus> for api_enums::MandateStatus {
    fn foreign_from(status: storage_enums::MandateStatus) -> Self {
        frunk::labelled_convert_from(status)
    }
}

impl ForeignFrom<api_enums::PaymentMethod> for storage_enums::PaymentMethod {
    fn foreign_from(pm_type: api_enums::PaymentMethod) -> Self {
        frunk::labelled_convert_from(pm_type)
    }
}

impl ForeignFrom<storage_enums::PaymentMethod> for api_enums::PaymentMethod {
    fn foreign_from(pm_type: storage_enums::PaymentMethod) -> Self {
        frunk::labelled_convert_from(pm_type)
    }
}

impl ForeignFrom<storage_enums::PaymentMethodIssuerCode> for api_enums::PaymentMethodIssuerCode {
    fn foreign_from(issuer_code: storage_enums::PaymentMethodIssuerCode) -> Self {
        frunk::labelled_convert_from(issuer_code)
    }
}

impl ForeignFrom<api_enums::PaymentExperience> for storage_enums::PaymentExperience {
    fn foreign_from(experience: api_enums::PaymentExperience) -> Self {
        frunk::labelled_convert_from(experience)
    }
}

impl ForeignFrom<storage_enums::PaymentExperience> for api_enums::PaymentExperience {
    fn foreign_from(experience: storage_enums::PaymentExperience) -> Self {
        frunk::labelled_convert_from(experience)
    }
}

impl ForeignFrom<storage_enums::IntentStatus> for api_enums::IntentStatus {
    fn foreign_from(status: storage_enums::IntentStatus) -> Self {
        frunk::labelled_convert_from(status)
    }
}

impl ForeignFrom<api_enums::IntentStatus> for storage_enums::IntentStatus {
    fn foreign_from(status: api_enums::IntentStatus) -> Self {
        frunk::labelled_convert_from(status)
    }
}

impl ForeignFrom<storage_enums::AttemptStatus> for storage_enums::IntentStatus {
    fn foreign_from(s: storage_enums::AttemptStatus) -> Self {
        match s {
            storage_enums::AttemptStatus::Charged | storage_enums::AttemptStatus::AutoRefunded => {
                Self::Succeeded
            }

            storage_enums::AttemptStatus::ConfirmationAwaited => Self::RequiresConfirmation,
            storage_enums::AttemptStatus::PaymentMethodAwaited => Self::RequiresPaymentMethod,

            storage_enums::AttemptStatus::Authorized => Self::RequiresCapture,
            storage_enums::AttemptStatus::AuthenticationPending => Self::RequiresCustomerAction,

            storage_enums::AttemptStatus::PartialCharged
            | storage_enums::AttemptStatus::Started
            | storage_enums::AttemptStatus::AuthenticationSuccessful
            | storage_enums::AttemptStatus::Authorizing
            | storage_enums::AttemptStatus::CodInitiated
            | storage_enums::AttemptStatus::VoidInitiated
            | storage_enums::AttemptStatus::CaptureInitiated
            | storage_enums::AttemptStatus::Pending => Self::Processing,

            storage_enums::AttemptStatus::AuthenticationFailed
            | storage_enums::AttemptStatus::AuthorizationFailed
            | storage_enums::AttemptStatus::VoidFailed
            | storage_enums::AttemptStatus::RouterDeclined
            | storage_enums::AttemptStatus::CaptureFailed
            | storage_enums::AttemptStatus::Failure => Self::Failed,
            storage_enums::AttemptStatus::Voided => Self::Cancelled,
        }
    }
}

impl ForeignTryFrom<api_enums::IntentStatus> for storage_enums::EventType {
    type Error = errors::ValidationError;

    fn foreign_try_from(value: api_enums::IntentStatus) -> Result<Self, Self::Error> {
        match value {
            api_enums::IntentStatus::Succeeded => Ok(Self::PaymentSucceeded),
            _ => Err(errors::ValidationError::IncorrectValueProvided {
                field_name: "intent_status",
            }),
        }
    }
}

impl ForeignTryFrom<storage_enums::RefundStatus> for storage_enums::EventType {
    type Error = errors::ValidationError;

    fn foreign_try_from(value: storage_enums::RefundStatus) -> Result<Self, Self::Error> {
        match value {
            storage_enums::RefundStatus::Success => Ok(Self::RefundSucceeded),
            storage_enums::RefundStatus::Failure => Ok(Self::RefundFailed),
            _ => Err(errors::ValidationError::IncorrectValueProvided {
                field_name: "refund_status",
            }),
        }
    }
}

impl ForeignTryFrom<api_models::webhooks::IncomingWebhookEvent> for storage_enums::RefundStatus {
    type Error = errors::ValidationError;

    fn foreign_try_from(
        value: api_models::webhooks::IncomingWebhookEvent,
    ) -> Result<Self, Self::Error> {
        match value {
            api_models::webhooks::IncomingWebhookEvent::RefundSuccess => Ok(Self::Success),
            api_models::webhooks::IncomingWebhookEvent::RefundFailure => Ok(Self::Failure),
            _ => Err(errors::ValidationError::IncorrectValueProvided {
                field_name: "incoming_webhook_event_type",
            }),
        }
    }
}

impl ForeignFrom<storage_enums::EventType> for api_enums::EventType {
    fn foreign_from(event_type: storage_enums::EventType) -> Self {
        frunk::labelled_convert_from(event_type)
    }
}

impl ForeignFrom<api_enums::FutureUsage> for storage_enums::FutureUsage {
    fn foreign_from(future_usage: api_enums::FutureUsage) -> Self {
        frunk::labelled_convert_from(future_usage)
    }
}

impl ForeignFrom<storage_enums::FutureUsage> for api_enums::FutureUsage {
    fn foreign_from(future_usage: storage_enums::FutureUsage) -> Self {
        frunk::labelled_convert_from(future_usage)
    }
}

impl ForeignFrom<storage_enums::RefundStatus> for api_enums::RefundStatus {
    fn foreign_from(status: storage_enums::RefundStatus) -> Self {
        frunk::labelled_convert_from(status)
    }
}

impl ForeignFrom<api_enums::CaptureMethod> for storage_enums::CaptureMethod {
    fn foreign_from(capture_method: api_enums::CaptureMethod) -> Self {
        frunk::labelled_convert_from(capture_method)
    }
}

impl ForeignFrom<storage_enums::CaptureMethod> for api_enums::CaptureMethod {
    fn foreign_from(capture_method: storage_enums::CaptureMethod) -> Self {
        frunk::labelled_convert_from(capture_method)
    }
}

impl ForeignFrom<api_enums::AuthenticationType> for storage_enums::AuthenticationType {
    fn foreign_from(auth_type: api_enums::AuthenticationType) -> Self {
        frunk::labelled_convert_from(auth_type)
    }
}

impl ForeignFrom<storage_enums::AuthenticationType> for api_enums::AuthenticationType {
    fn foreign_from(auth_type: storage_enums::AuthenticationType) -> Self {
        frunk::labelled_convert_from(auth_type)
    }
}

impl ForeignFrom<api_enums::Currency> for storage_enums::Currency {
    fn foreign_from(currency: api_enums::Currency) -> Self {
        frunk::labelled_convert_from(currency)
    }
}
impl ForeignFrom<storage_enums::Currency> for api_enums::Currency {
    fn foreign_from(currency: storage_enums::Currency) -> Self {
        frunk::labelled_convert_from(currency)
    }
}

impl<'a> ForeignFrom<&'a api_types::Address> for storage::AddressUpdate {
    fn foreign_from(address: &api_types::Address) -> Self {
        let address = address;
        Self::Update {
            city: address.address.as_ref().and_then(|a| a.city.clone()),
            country: address.address.as_ref().and_then(|a| a.country.clone()),
            line1: address.address.as_ref().and_then(|a| a.line1.clone()),
            line2: address.address.as_ref().and_then(|a| a.line2.clone()),
            line3: address.address.as_ref().and_then(|a| a.line3.clone()),
            state: address.address.as_ref().and_then(|a| a.state.clone()),
            zip: address.address.as_ref().and_then(|a| a.zip.clone()),
            first_name: address.address.as_ref().and_then(|a| a.first_name.clone()),
            last_name: address.address.as_ref().and_then(|a| a.last_name.clone()),
            phone_number: address.phone.as_ref().and_then(|a| a.number.clone()),
            country_code: address.phone.as_ref().and_then(|a| a.country_code.clone()),
        }
    }
}

impl ForeignFrom<storage::Config> for api_types::Config {
    fn foreign_from(config: storage::Config) -> Self {
        let config = config;
        Self {
            key: config.key,
            value: config.config,
        }
    }
}

impl<'a> ForeignFrom<&'a api_types::ConfigUpdate> for storage::ConfigUpdate {
    fn foreign_from(config: &api_types::ConfigUpdate) -> Self {
        let config_update = config;
        Self::Update {
            config: Some(config_update.value.clone()),
        }
    }
}

impl<'a> ForeignFrom<&'a storage::Address> for api_types::Address {
    fn foreign_from(address: &storage::Address) -> Self {
        let address = address;
        Self {
            address: Some(api_types::AddressDetails {
                city: address.city.clone(),
                country: address.country.clone(),
                line1: address.line1.clone(),
                line2: address.line2.clone(),
                line3: address.line3.clone(),
                state: address.state.clone(),
                zip: address.zip.clone(),
                first_name: address.first_name.clone(),
                last_name: address.last_name.clone(),
            }),
            phone: Some(api_types::PhoneDetails {
                number: address.phone_number.clone(),
                country_code: address.country_code.clone(),
            }),
        }
    }
}

impl ForeignTryFrom<storage::MerchantConnectorAccount>
    for api_models::admin::PaymentConnectorCreate
{
    type Error = error_stack::Report<errors::ApiErrorResponse>;
    fn foreign_try_from(item: storage::MerchantConnectorAccount) -> Result<Self, Self::Error> {
        let merchant_ca = item;

        let payment_methods_enabled = match merchant_ca.payment_methods_enabled {
            Some(val) => serde_json::Value::Array(val)
                .parse_value("PaymentMethods")
                .change_context(errors::ApiErrorResponse::InternalServerError)?,
            None => None,
        };

        Ok(Self {
            connector_type: merchant_ca.connector_type.foreign_into(),
            connector_name: merchant_ca.connector_name,
            merchant_connector_id: Some(merchant_ca.merchant_connector_id),
            connector_account_details: Some(masking::Secret::new(
                merchant_ca.connector_account_details,
            )),
            test_mode: merchant_ca.test_mode,
            disabled: merchant_ca.disabled,
            metadata: merchant_ca.metadata,
            payment_methods_enabled,
<<<<<<< HEAD
            connector_label: merchant_ca.connector_label,
            business_country: merchant_ca.business_country,
            business_type: merchant_ca.business_type,
        }
        .into())
=======
        })
>>>>>>> 641c4d6d
    }
}

impl ForeignFrom<api_models::enums::PaymentMethodType>
    for storage_models::enums::PaymentMethodType
{
    fn foreign_from(payment_method_type: api_models::enums::PaymentMethodType) -> Self {
        frunk::labelled_convert_from(payment_method_type)
    }
}

impl ForeignFrom<storage_models::enums::PaymentMethodType>
    for api_models::enums::PaymentMethodType
{
    fn foreign_from(payment_method_type: storage_models::enums::PaymentMethodType) -> Self {
        frunk::labelled_convert_from(payment_method_type)
    }
}

impl ForeignFrom<api_models::payments::AddressDetails> for storage_models::address::AddressNew {
    fn foreign_from(item: api_models::payments::AddressDetails) -> Self {
        let address = item;
        Self {
            city: address.city,
            country: address.country,
            line1: address.line1,
            line2: address.line2,
            line3: address.line3,
            state: address.state,
            zip: address.zip,
            first_name: address.first_name,
            last_name: address.last_name,
            ..Default::default()
        }
    }
}

impl
    ForeignFrom<(
        storage_models::api_keys::ApiKey,
        crate::core::api_keys::PlaintextApiKey,
    )> for api_models::api_keys::CreateApiKeyResponse
{
    fn foreign_from(
        item: (
            storage_models::api_keys::ApiKey,
            crate::core::api_keys::PlaintextApiKey,
        ),
    ) -> Self {
        use masking::StrongSecret;

        let (api_key, plaintext_api_key) = item;
        Self {
            key_id: api_key.key_id.clone(),
            merchant_id: api_key.merchant_id,
            name: api_key.name,
            description: api_key.description,
            api_key: StrongSecret::from(format!(
                "{}-{}",
                api_key.key_id,
                plaintext_api_key.peek().to_owned()
            )),
            created: api_key.created_at,
            expiration: api_key.expires_at.into(),
        }
    }
}

impl ForeignFrom<storage_models::api_keys::ApiKey>
    for api_models::api_keys::RetrieveApiKeyResponse
{
    fn foreign_from(item: storage_models::api_keys::ApiKey) -> Self {
        let api_key = item;
        Self {
            key_id: api_key.key_id.clone(),
            merchant_id: api_key.merchant_id,
            name: api_key.name,
            description: api_key.description,
            prefix: format!("{}-{}", api_key.key_id, api_key.prefix).into(),
            created: api_key.created_at,
            expiration: api_key.expires_at.into(),
        }
    }
}

impl ForeignFrom<api_models::api_keys::UpdateApiKeyRequest>
    for storage_models::api_keys::ApiKeyUpdate
{
    fn foreign_from(item: api_models::api_keys::UpdateApiKeyRequest) -> Self {
        let api_key = item;
        Self::Update {
            name: api_key.name,
            description: api_key.description,
            expires_at: api_key.expiration.map(Into::into),
            last_used: None,
        }
    }
}

impl ForeignFrom<storage_enums::AttemptStatus> for api_enums::AttemptStatus {
    fn foreign_from(status: storage_enums::AttemptStatus) -> Self {
        frunk::labelled_convert_from(status)
    }
}<|MERGE_RESOLUTION|>--- conflicted
+++ resolved
@@ -338,15 +338,11 @@
             disabled: merchant_ca.disabled,
             metadata: merchant_ca.metadata,
             payment_methods_enabled,
-<<<<<<< HEAD
             connector_label: merchant_ca.connector_label,
             business_country: merchant_ca.business_country,
             business_type: merchant_ca.business_type,
         }
         .into())
-=======
-        })
->>>>>>> 641c4d6d
     }
 }
 
