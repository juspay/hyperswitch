// use actix_web::HttpMessage;
use actix_web::http::header::HeaderMap;
use api_models::{
    enums as api_enums, gsm as gsm_api_types, payment_methods, payments,
    routing::ConnectorSelection,
};
use common_utils::{
    consts::X_HS_LATENCY,
    crypto::Encryptable,
    ext_traits::{StringExt, ValueExt},
    fp_utils::when,
    pii,
    types::MinorUnit,
};
use diesel_models::enums as storage_enums;
use error_stack::{report, ResultExt};
use hyperswitch_domain_models::payments::payment_intent::CustomerData;
use masking::{ExposeInterface, PeekInterface};

use super::domain;
use crate::{
    core::errors,
    headers::{
        BROWSER_NAME, X_CLIENT_PLATFORM, X_CLIENT_SOURCE, X_CLIENT_VERSION,
        X_PAYMENT_CONFIRM_SOURCE,
    },
    services::authentication::get_header_value_by_key,
    types::{
        api::{self as api_types, routing as routing_types},
        storage,
    },
};

pub trait ForeignInto<T> {
    fn foreign_into(self) -> T;
}

pub trait ForeignTryInto<T> {
    type Error;

    fn foreign_try_into(self) -> Result<T, Self::Error>;
}

pub trait ForeignFrom<F> {
    fn foreign_from(from: F) -> Self;
}

pub trait ForeignTryFrom<F>: Sized {
    type Error;

    fn foreign_try_from(from: F) -> Result<Self, Self::Error>;
}

impl<F, T> ForeignInto<T> for F
where
    T: ForeignFrom<F>,
{
    fn foreign_into(self) -> T {
        T::foreign_from(self)
    }
}

impl<F, T> ForeignTryInto<T> for F
where
    T: ForeignTryFrom<F>,
{
    type Error = <T as ForeignTryFrom<F>>::Error;

    fn foreign_try_into(self) -> Result<T, Self::Error> {
        T::foreign_try_from(self)
    }
}

impl ForeignFrom<api_models::refunds::RefundType> for storage_enums::RefundType {
    fn foreign_from(item: api_models::refunds::RefundType) -> Self {
        match item {
            api_models::refunds::RefundType::Instant => Self::InstantRefund,
            api_models::refunds::RefundType::Scheduled => Self::RegularRefund,
        }
    }
}

impl
    ForeignFrom<(
        Option<payment_methods::CardDetailFromLocker>,
        diesel_models::PaymentMethod,
    )> for payment_methods::PaymentMethodResponse
{
    fn foreign_from(
        (card_details, item): (
            Option<payment_methods::CardDetailFromLocker>,
            diesel_models::PaymentMethod,
        ),
    ) -> Self {
        Self {
            merchant_id: item.merchant_id,
            customer_id: Some(item.customer_id),
            payment_method_id: item.payment_method_id,
            payment_method: item.payment_method,
            payment_method_type: item.payment_method_type,
            card: card_details,
            recurring_enabled: false,
            installment_payment_enabled: false,
            payment_experience: None,
            metadata: item.metadata,
            created: Some(item.created_at),
            #[cfg(feature = "payouts")]
            bank_transfer: None,
            last_used_at: None,
            client_secret: item.client_secret,
        }
    }
}

impl ForeignFrom<storage_enums::AttemptStatus> for storage_enums::IntentStatus {
    fn foreign_from(s: storage_enums::AttemptStatus) -> Self {
        match s {
            storage_enums::AttemptStatus::Charged | storage_enums::AttemptStatus::AutoRefunded => {
                Self::Succeeded
            }

            storage_enums::AttemptStatus::ConfirmationAwaited => Self::RequiresConfirmation,
            storage_enums::AttemptStatus::PaymentMethodAwaited => Self::RequiresPaymentMethod,

            storage_enums::AttemptStatus::Authorized => Self::RequiresCapture,
            storage_enums::AttemptStatus::AuthenticationPending
            | storage_enums::AttemptStatus::DeviceDataCollectionPending => {
                Self::RequiresCustomerAction
            }
            storage_enums::AttemptStatus::Unresolved => Self::RequiresMerchantAction,

            storage_enums::AttemptStatus::PartialCharged => Self::PartiallyCaptured,
            storage_enums::AttemptStatus::PartialChargedAndChargeable => {
                Self::PartiallyCapturedAndCapturable
            }
            storage_enums::AttemptStatus::Started
            | storage_enums::AttemptStatus::AuthenticationSuccessful
            | storage_enums::AttemptStatus::Authorizing
            | storage_enums::AttemptStatus::CodInitiated
            | storage_enums::AttemptStatus::VoidInitiated
            | storage_enums::AttemptStatus::CaptureInitiated
            | storage_enums::AttemptStatus::Pending => Self::Processing,

            storage_enums::AttemptStatus::AuthenticationFailed
            | storage_enums::AttemptStatus::AuthorizationFailed
            | storage_enums::AttemptStatus::VoidFailed
            | storage_enums::AttemptStatus::RouterDeclined
            | storage_enums::AttemptStatus::CaptureFailed
            | storage_enums::AttemptStatus::Failure => Self::Failed,
            storage_enums::AttemptStatus::Voided => Self::Cancelled,
        }
    }
}

impl ForeignTryFrom<storage_enums::AttemptStatus> for storage_enums::CaptureStatus {
    type Error = error_stack::Report<errors::ApiErrorResponse>;

    fn foreign_try_from(
        attempt_status: storage_enums::AttemptStatus,
    ) -> errors::RouterResult<Self> {
        match attempt_status {
            storage_enums::AttemptStatus::Charged
            | storage_enums::AttemptStatus::PartialCharged => Ok(Self::Charged),
            storage_enums::AttemptStatus::Pending
            | storage_enums::AttemptStatus::CaptureInitiated => Ok(Self::Pending),
            storage_enums::AttemptStatus::Failure
            | storage_enums::AttemptStatus::CaptureFailed => Ok(Self::Failed),

            storage_enums::AttemptStatus::Started
            | storage_enums::AttemptStatus::AuthenticationFailed
            | storage_enums::AttemptStatus::RouterDeclined
            | storage_enums::AttemptStatus::AuthenticationPending
            | storage_enums::AttemptStatus::AuthenticationSuccessful
            | storage_enums::AttemptStatus::Authorized
            | storage_enums::AttemptStatus::AuthorizationFailed
            | storage_enums::AttemptStatus::Authorizing
            | storage_enums::AttemptStatus::CodInitiated
            | storage_enums::AttemptStatus::Voided
            | storage_enums::AttemptStatus::VoidInitiated
            | storage_enums::AttemptStatus::VoidFailed
            | storage_enums::AttemptStatus::AutoRefunded
            | storage_enums::AttemptStatus::Unresolved
            | storage_enums::AttemptStatus::PaymentMethodAwaited
            | storage_enums::AttemptStatus::ConfirmationAwaited
            | storage_enums::AttemptStatus::DeviceDataCollectionPending
            | storage_enums::AttemptStatus::PartialChargedAndChargeable=> {
                Err(errors::ApiErrorResponse::PreconditionFailed {
                    message: "AttemptStatus must be one of these for multiple partial captures [Charged, PartialCharged, Pending, CaptureInitiated, Failure, CaptureFailed]".into(),
                }.into())
            }
        }
    }
}

impl ForeignFrom<payments::MandateType> for storage_enums::MandateDataType {
    fn foreign_from(from: payments::MandateType) -> Self {
        match from {
            payments::MandateType::SingleUse(inner) => Self::SingleUse(inner.foreign_into()),
            payments::MandateType::MultiUse(inner) => {
                Self::MultiUse(inner.map(ForeignInto::foreign_into))
            }
        }
    }
}

impl ForeignFrom<storage_enums::MandateDataType> for payments::MandateType {
    fn foreign_from(from: storage_enums::MandateDataType) -> Self {
        match from {
            storage_enums::MandateDataType::SingleUse(inner) => {
                Self::SingleUse(inner.foreign_into())
            }
            storage_enums::MandateDataType::MultiUse(inner) => {
                Self::MultiUse(inner.map(ForeignInto::foreign_into))
            }
        }
    }
}

impl ForeignTryFrom<api_enums::Connector> for common_enums::RoutableConnectors {
    type Error = error_stack::Report<common_utils::errors::ValidationError>;

    fn foreign_try_from(from: api_enums::Connector) -> Result<Self, Self::Error> {
        Ok(match from {
            api_enums::Connector::Aci => Self::Aci,
            api_enums::Connector::Adyen => Self::Adyen,
            api_enums::Connector::Adyenplatform => Self::Adyenplatform,
            api_enums::Connector::Airwallex => Self::Airwallex,
            api_enums::Connector::Authorizedotnet => Self::Authorizedotnet,
            api_enums::Connector::Bambora => Self::Bambora,
            api_enums::Connector::Bamboraapac => Self::Bamboraapac,
            api_enums::Connector::Bankofamerica => Self::Bankofamerica,
            api_enums::Connector::Billwerk => Self::Billwerk,
            api_enums::Connector::Bitpay => Self::Bitpay,
            api_enums::Connector::Bluesnap => Self::Bluesnap,
            api_enums::Connector::Boku => Self::Boku,
            api_enums::Connector::Braintree => Self::Braintree,
            api_enums::Connector::Cashtocode => Self::Cashtocode,
            api_enums::Connector::Checkout => Self::Checkout,
            api_enums::Connector::Coinbase => Self::Coinbase,
            api_enums::Connector::Cryptopay => Self::Cryptopay,
            api_enums::Connector::Cybersource => Self::Cybersource,
            // api_enums::Connector::Datatrans => Self::Datatrans,  added as template code for future use
            api_enums::Connector::Dlocal => Self::Dlocal,
            api_enums::Connector::Ebanx => Self::Ebanx,
            api_enums::Connector::Fiserv => Self::Fiserv,
            api_enums::Connector::Forte => Self::Forte,
            api_enums::Connector::Globalpay => Self::Globalpay,
            api_enums::Connector::Globepay => Self::Globepay,
            api_enums::Connector::Gocardless => Self::Gocardless,
            api_enums::Connector::Gpayments => {
                Err(common_utils::errors::ValidationError::InvalidValue {
                    message: "gpayments is not a routable connector".to_string(),
                })?
            }
            api_enums::Connector::Helcim => Self::Helcim,
            api_enums::Connector::Iatapay => Self::Iatapay,
            api_enums::Connector::Klarna => Self::Klarna,
            api_enums::Connector::Mifinity => Self::Mifinity,
            api_enums::Connector::Mollie => Self::Mollie,
            api_enums::Connector::Multisafepay => Self::Multisafepay,
            api_enums::Connector::Netcetera => {
                Err(common_utils::errors::ValidationError::InvalidValue {
                    message: "netcetera is not a routable connector".to_string(),
                })?
            }
            api_enums::Connector::Nexinets => Self::Nexinets,
            api_enums::Connector::Nmi => Self::Nmi,
            api_enums::Connector::Noon => Self::Noon,
            api_enums::Connector::Nuvei => Self::Nuvei,
            api_enums::Connector::Opennode => Self::Opennode,
            api_enums::Connector::Payme => Self::Payme,
            api_enums::Connector::Payone => Self::Payone,
            api_enums::Connector::Paypal => Self::Paypal,
            api_enums::Connector::Payu => Self::Payu,
            api_models::enums::Connector::Placetopay => Self::Placetopay,
<<<<<<< HEAD
            api_enums::Connector::Plaid => Self::Plaid,
=======
            api_enums::Connector::Plaid => {
                Err(common_utils::errors::ValidationError::InvalidValue {
                    message: "plaid is not a routable connector".to_string(),
                })?
            }
>>>>>>> 9c57b927
            api_enums::Connector::Powertranz => Self::Powertranz,
            api_enums::Connector::Prophetpay => Self::Prophetpay,
            api_enums::Connector::Rapyd => Self::Rapyd,
            api_enums::Connector::Razorpay => Self::Razorpay,
            api_enums::Connector::Shift4 => Self::Shift4,
            api_enums::Connector::Signifyd => {
                Err(common_utils::errors::ValidationError::InvalidValue {
                    message: "signifyd is not a routable connector".to_string(),
                })?
            }
            api_enums::Connector::Riskified => {
                Err(common_utils::errors::ValidationError::InvalidValue {
                    message: "riskified is not a routable connector".to_string(),
                })?
            }
            api_enums::Connector::Square => Self::Square,
            api_enums::Connector::Stax => Self::Stax,
            api_enums::Connector::Stripe => Self::Stripe,
            api_enums::Connector::Trustpay => Self::Trustpay,
            api_enums::Connector::Tsys => Self::Tsys,
            api_enums::Connector::Volt => Self::Volt,
            api_enums::Connector::Wise => Self::Wise,
            api_enums::Connector::Worldline => Self::Worldline,
            api_enums::Connector::Worldpay => Self::Worldpay,
            api_enums::Connector::Zen => Self::Zen,
            api_enums::Connector::Zsl => Self::Zsl,
            #[cfg(feature = "dummy_connector")]
            api_enums::Connector::DummyConnector1 => Self::DummyConnector1,
            #[cfg(feature = "dummy_connector")]
            api_enums::Connector::DummyConnector2 => Self::DummyConnector2,
            #[cfg(feature = "dummy_connector")]
            api_enums::Connector::DummyConnector3 => Self::DummyConnector3,
            #[cfg(feature = "dummy_connector")]
            api_enums::Connector::DummyConnector4 => Self::DummyConnector4,
            #[cfg(feature = "dummy_connector")]
            api_enums::Connector::DummyConnector5 => Self::DummyConnector5,
            #[cfg(feature = "dummy_connector")]
            api_enums::Connector::DummyConnector6 => Self::DummyConnector6,
            #[cfg(feature = "dummy_connector")]
            api_enums::Connector::DummyConnector7 => Self::DummyConnector7,
            api_enums::Connector::Threedsecureio => {
                Err(common_utils::errors::ValidationError::InvalidValue {
                    message: "threedsecureio is not a routable connector".to_string(),
                })?
            }
        })
    }
}

impl ForeignFrom<storage_enums::MandateAmountData> for payments::MandateAmountData {
    fn foreign_from(from: storage_enums::MandateAmountData) -> Self {
        Self {
            amount: MinorUnit::new(from.amount),
            currency: from.currency,
            start_date: from.start_date,
            end_date: from.end_date,
            metadata: from.metadata,
        }
    }
}

// TODO: remove foreign from since this conversion won't be needed in the router crate once data models is treated as a single & primary source of truth for structure information
impl ForeignFrom<payments::MandateData> for hyperswitch_domain_models::mandates::MandateData {
    fn foreign_from(d: payments::MandateData) -> Self {
        Self {
            customer_acceptance: d.customer_acceptance.map(|d| {
                hyperswitch_domain_models::mandates::CustomerAcceptance {
                    acceptance_type: match d.acceptance_type {
                        payments::AcceptanceType::Online => {
                            hyperswitch_domain_models::mandates::AcceptanceType::Online
                        }
                        payments::AcceptanceType::Offline => {
                            hyperswitch_domain_models::mandates::AcceptanceType::Offline
                        }
                    },
                    accepted_at: d.accepted_at,
                    online: d
                        .online
                        .map(|d| hyperswitch_domain_models::mandates::OnlineMandate {
                            ip_address: d.ip_address,
                            user_agent: d.user_agent,
                        }),
                }
            }),
            mandate_type: d.mandate_type.map(|d| match d {
                payments::MandateType::MultiUse(Some(i)) => {
                    hyperswitch_domain_models::mandates::MandateDataType::MultiUse(Some(
                        hyperswitch_domain_models::mandates::MandateAmountData {
                            amount: i.amount,
                            currency: i.currency,
                            start_date: i.start_date,
                            end_date: i.end_date,
                            metadata: i.metadata,
                        },
                    ))
                }
                payments::MandateType::SingleUse(i) => {
                    hyperswitch_domain_models::mandates::MandateDataType::SingleUse(
                        hyperswitch_domain_models::mandates::MandateAmountData {
                            amount: i.amount,
                            currency: i.currency,
                            start_date: i.start_date,
                            end_date: i.end_date,
                            metadata: i.metadata,
                        },
                    )
                }
                payments::MandateType::MultiUse(None) => {
                    hyperswitch_domain_models::mandates::MandateDataType::MultiUse(None)
                }
            }),
            update_mandate_id: d.update_mandate_id,
        }
    }
}

impl ForeignFrom<payments::MandateAmountData> for storage_enums::MandateAmountData {
    fn foreign_from(from: payments::MandateAmountData) -> Self {
        Self {
            amount: from.amount.get_amount_as_i64(),
            currency: from.currency,
            start_date: from.start_date,
            end_date: from.end_date,
            metadata: from.metadata,
        }
    }
}

impl ForeignFrom<api_enums::IntentStatus> for Option<storage_enums::EventType> {
    fn foreign_from(value: api_enums::IntentStatus) -> Self {
        match value {
            api_enums::IntentStatus::Succeeded => Some(storage_enums::EventType::PaymentSucceeded),
            api_enums::IntentStatus::Failed => Some(storage_enums::EventType::PaymentFailed),
            api_enums::IntentStatus::Processing => {
                Some(storage_enums::EventType::PaymentProcessing)
            }
            api_enums::IntentStatus::RequiresMerchantAction
            | api_enums::IntentStatus::RequiresCustomerAction => {
                Some(storage_enums::EventType::ActionRequired)
            }
            api_enums::IntentStatus::Cancelled => Some(storage_enums::EventType::PaymentCancelled),
            api_enums::IntentStatus::PartiallyCaptured
            | api_enums::IntentStatus::PartiallyCapturedAndCapturable => {
                Some(storage_enums::EventType::PaymentCaptured)
            }
            api_enums::IntentStatus::RequiresCapture => {
                Some(storage_enums::EventType::PaymentAuthorized)
            }
            api_enums::IntentStatus::RequiresPaymentMethod
            | api_enums::IntentStatus::RequiresConfirmation => None,
        }
    }
}

impl ForeignFrom<api_enums::PaymentMethodType> for api_enums::PaymentMethod {
    fn foreign_from(payment_method_type: api_enums::PaymentMethodType) -> Self {
        match payment_method_type {
            api_enums::PaymentMethodType::ApplePay
            | api_enums::PaymentMethodType::GooglePay
            | api_enums::PaymentMethodType::Paypal
            | api_enums::PaymentMethodType::AliPay
            | api_enums::PaymentMethodType::AliPayHk
            | api_enums::PaymentMethodType::Dana
            | api_enums::PaymentMethodType::MbWay
            | api_enums::PaymentMethodType::MobilePay
            | api_enums::PaymentMethodType::SamsungPay
            | api_enums::PaymentMethodType::Twint
            | api_enums::PaymentMethodType::Vipps
            | api_enums::PaymentMethodType::TouchNGo
            | api_enums::PaymentMethodType::Swish
            | api_enums::PaymentMethodType::WeChatPay
            | api_enums::PaymentMethodType::GoPay
            | api_enums::PaymentMethodType::Gcash
            | api_enums::PaymentMethodType::Momo
            | api_enums::PaymentMethodType::Cashapp
            | api_enums::PaymentMethodType::KakaoPay
            | api_enums::PaymentMethodType::Venmo
            | api_enums::PaymentMethodType::Mifinity => Self::Wallet,
            api_enums::PaymentMethodType::Affirm
            | api_enums::PaymentMethodType::Alma
            | api_enums::PaymentMethodType::AfterpayClearpay
            | api_enums::PaymentMethodType::Klarna
            | api_enums::PaymentMethodType::PayBright
            | api_enums::PaymentMethodType::Atome
            | api_enums::PaymentMethodType::Walley => Self::PayLater,
            api_enums::PaymentMethodType::Giropay
            | api_enums::PaymentMethodType::Ideal
            | api_enums::PaymentMethodType::Sofort
            | api_enums::PaymentMethodType::Eps
            | api_enums::PaymentMethodType::BancontactCard
            | api_enums::PaymentMethodType::Blik
            | api_enums::PaymentMethodType::LocalBankRedirect
            | api_enums::PaymentMethodType::OnlineBankingThailand
            | api_enums::PaymentMethodType::OnlineBankingCzechRepublic
            | api_enums::PaymentMethodType::OnlineBankingFinland
            | api_enums::PaymentMethodType::OnlineBankingFpx
            | api_enums::PaymentMethodType::OnlineBankingPoland
            | api_enums::PaymentMethodType::OnlineBankingSlovakia
            | api_enums::PaymentMethodType::OpenBankingUk
            | api_enums::PaymentMethodType::OpenBankingPIS
            | api_enums::PaymentMethodType::Przelewy24
            | api_enums::PaymentMethodType::Trustly
            | api_enums::PaymentMethodType::Bizum
            | api_enums::PaymentMethodType::Interac => Self::BankRedirect,
            api_enums::PaymentMethodType::UpiCollect | api_enums::PaymentMethodType::UpiIntent => {
                Self::Upi
            }
            api_enums::PaymentMethodType::CryptoCurrency => Self::Crypto,
            api_enums::PaymentMethodType::Ach
            | api_enums::PaymentMethodType::Sepa
            | api_enums::PaymentMethodType::Bacs
            | api_enums::PaymentMethodType::Becs => Self::BankDebit,
            api_enums::PaymentMethodType::Credit | api_enums::PaymentMethodType::Debit => {
                Self::Card
            }
            api_enums::PaymentMethodType::Evoucher
            | api_enums::PaymentMethodType::ClassicReward => Self::Reward,
            api_enums::PaymentMethodType::Boleto
            | api_enums::PaymentMethodType::Efecty
            | api_enums::PaymentMethodType::PagoEfectivo
            | api_enums::PaymentMethodType::RedCompra
            | api_enums::PaymentMethodType::Alfamart
            | api_enums::PaymentMethodType::Indomaret
            | api_enums::PaymentMethodType::Oxxo
            | api_enums::PaymentMethodType::SevenEleven
            | api_enums::PaymentMethodType::Lawson
            | api_enums::PaymentMethodType::MiniStop
            | api_enums::PaymentMethodType::FamilyMart
            | api_enums::PaymentMethodType::Seicomart
            | api_enums::PaymentMethodType::PayEasy
            | api_enums::PaymentMethodType::RedPagos => Self::Voucher,
            api_enums::PaymentMethodType::Pse
            | api_enums::PaymentMethodType::Multibanco
            | api_enums::PaymentMethodType::PermataBankTransfer
            | api_enums::PaymentMethodType::BcaBankTransfer
            | api_enums::PaymentMethodType::BniVa
            | api_enums::PaymentMethodType::BriVa
            | api_enums::PaymentMethodType::CimbVa
            | api_enums::PaymentMethodType::DanamonVa
            | api_enums::PaymentMethodType::MandiriVa
            | api_enums::PaymentMethodType::LocalBankTransfer
            | api_enums::PaymentMethodType::Pix => Self::BankTransfer,
            api_enums::PaymentMethodType::Givex | api_enums::PaymentMethodType::PaySafeCard => {
                Self::GiftCard
            }
            api_enums::PaymentMethodType::Benefit
            | api_enums::PaymentMethodType::Knet
            | api_enums::PaymentMethodType::MomoAtm
            | api_enums::PaymentMethodType::CardRedirect => Self::CardRedirect,
            api_enums::PaymentMethodType::Fps
            | api_enums::PaymentMethodType::DuitNow
            | api_enums::PaymentMethodType::PromptPay
            | api_enums::PaymentMethodType::VietQr => Self::RealTimePayment,
        }
    }
}

impl ForeignTryFrom<payments::PaymentMethodData> for api_enums::PaymentMethod {
    type Error = errors::ApiErrorResponse;
    fn foreign_try_from(
        payment_method_data: payments::PaymentMethodData,
    ) -> Result<Self, Self::Error> {
        match payment_method_data {
            payments::PaymentMethodData::Card(..) | payments::PaymentMethodData::CardToken(..) => {
                Ok(Self::Card)
            }
            payments::PaymentMethodData::Wallet(..) => Ok(Self::Wallet),
            payments::PaymentMethodData::PayLater(..) => Ok(Self::PayLater),
            payments::PaymentMethodData::BankRedirect(..) => Ok(Self::BankRedirect),
            payments::PaymentMethodData::BankDebit(..) => Ok(Self::BankDebit),
            payments::PaymentMethodData::BankTransfer(..) => Ok(Self::BankTransfer),
            payments::PaymentMethodData::Crypto(..) => Ok(Self::Crypto),
            payments::PaymentMethodData::Reward => Ok(Self::Reward),
            payments::PaymentMethodData::RealTimePayment(..) => Ok(Self::RealTimePayment),
            payments::PaymentMethodData::Upi(..) => Ok(Self::Upi),
            payments::PaymentMethodData::Voucher(..) => Ok(Self::Voucher),
            payments::PaymentMethodData::GiftCard(..) => Ok(Self::GiftCard),
            payments::PaymentMethodData::CardRedirect(..) => Ok(Self::CardRedirect),
            payments::PaymentMethodData::OpenBanking(..) => Ok(Self::OpenBanking),
            payments::PaymentMethodData::MandatePayment => {
                Err(errors::ApiErrorResponse::InvalidRequestData {
                    message: ("Mandate payments cannot have payment_method_data field".to_string()),
                })
            }
        }
    }
}

impl ForeignFrom<storage_enums::RefundStatus> for Option<storage_enums::EventType> {
    fn foreign_from(value: storage_enums::RefundStatus) -> Self {
        match value {
            storage_enums::RefundStatus::Success => Some(storage_enums::EventType::RefundSucceeded),
            storage_enums::RefundStatus::Failure => Some(storage_enums::EventType::RefundFailed),
            api_enums::RefundStatus::ManualReview
            | api_enums::RefundStatus::Pending
            | api_enums::RefundStatus::TransactionFailure => None,
        }
    }
}

impl ForeignFrom<storage_enums::PayoutStatus> for Option<storage_enums::EventType> {
    fn foreign_from(value: storage_enums::PayoutStatus) -> Self {
        match value {
            storage_enums::PayoutStatus::Success => Some(storage_enums::EventType::PayoutSuccess),
            storage_enums::PayoutStatus::Failed => Some(storage_enums::EventType::PayoutFailed),
            storage_enums::PayoutStatus::Cancelled => {
                Some(storage_enums::EventType::PayoutCancelled)
            }
            storage_enums::PayoutStatus::Initiated => {
                Some(storage_enums::EventType::PayoutInitiated)
            }
            storage_enums::PayoutStatus::Expired => Some(storage_enums::EventType::PayoutExpired),
            storage_enums::PayoutStatus::Reversed => Some(storage_enums::EventType::PayoutReversed),
            storage_enums::PayoutStatus::Ineligible
            | storage_enums::PayoutStatus::Pending
            | storage_enums::PayoutStatus::RequiresCreation
            | storage_enums::PayoutStatus::RequiresFulfillment
            | storage_enums::PayoutStatus::RequiresPayoutMethodData
            | storage_enums::PayoutStatus::RequiresVendorAccountCreation
            | storage_enums::PayoutStatus::RequiresConfirmation => None,
        }
    }
}

impl ForeignFrom<storage_enums::DisputeStatus> for storage_enums::EventType {
    fn foreign_from(value: storage_enums::DisputeStatus) -> Self {
        match value {
            storage_enums::DisputeStatus::DisputeOpened => Self::DisputeOpened,
            storage_enums::DisputeStatus::DisputeExpired => Self::DisputeExpired,
            storage_enums::DisputeStatus::DisputeAccepted => Self::DisputeAccepted,
            storage_enums::DisputeStatus::DisputeCancelled => Self::DisputeCancelled,
            storage_enums::DisputeStatus::DisputeChallenged => Self::DisputeChallenged,
            storage_enums::DisputeStatus::DisputeWon => Self::DisputeWon,
            storage_enums::DisputeStatus::DisputeLost => Self::DisputeLost,
        }
    }
}

impl ForeignFrom<storage_enums::MandateStatus> for Option<storage_enums::EventType> {
    fn foreign_from(value: storage_enums::MandateStatus) -> Self {
        match value {
            storage_enums::MandateStatus::Active => Some(storage_enums::EventType::MandateActive),
            storage_enums::MandateStatus::Revoked => Some(storage_enums::EventType::MandateRevoked),
            storage_enums::MandateStatus::Inactive | storage_enums::MandateStatus::Pending => None,
        }
    }
}

impl ForeignTryFrom<api_models::webhooks::IncomingWebhookEvent> for storage_enums::RefundStatus {
    type Error = errors::ValidationError;

    fn foreign_try_from(
        value: api_models::webhooks::IncomingWebhookEvent,
    ) -> Result<Self, Self::Error> {
        match value {
            api_models::webhooks::IncomingWebhookEvent::RefundSuccess => Ok(Self::Success),
            api_models::webhooks::IncomingWebhookEvent::RefundFailure => Ok(Self::Failure),
            _ => Err(errors::ValidationError::IncorrectValueProvided {
                field_name: "incoming_webhook_event_type",
            }),
        }
    }
}

#[cfg(feature = "payouts")]
impl ForeignTryFrom<api_models::webhooks::IncomingWebhookEvent> for storage_enums::PayoutStatus {
    type Error = errors::ValidationError;

    fn foreign_try_from(
        value: api_models::webhooks::IncomingWebhookEvent,
    ) -> Result<Self, Self::Error> {
        match value {
            api_models::webhooks::IncomingWebhookEvent::PayoutSuccess => Ok(Self::Success),
            api_models::webhooks::IncomingWebhookEvent::PayoutFailure => Ok(Self::Failed),
            api_models::webhooks::IncomingWebhookEvent::PayoutCancelled => Ok(Self::Cancelled),
            api_models::webhooks::IncomingWebhookEvent::PayoutProcessing => Ok(Self::Pending),
            api_models::webhooks::IncomingWebhookEvent::PayoutCreated => Ok(Self::Initiated),
            api_models::webhooks::IncomingWebhookEvent::PayoutExpired => Ok(Self::Expired),
            api_models::webhooks::IncomingWebhookEvent::PayoutReversed => Ok(Self::Reversed),
            _ => Err(errors::ValidationError::IncorrectValueProvided {
                field_name: "incoming_webhook_event_type",
            }),
        }
    }
}

impl ForeignTryFrom<api_models::webhooks::IncomingWebhookEvent> for storage_enums::MandateStatus {
    type Error = errors::ValidationError;

    fn foreign_try_from(
        value: api_models::webhooks::IncomingWebhookEvent,
    ) -> Result<Self, Self::Error> {
        match value {
            api_models::webhooks::IncomingWebhookEvent::MandateActive => Ok(Self::Active),
            api_models::webhooks::IncomingWebhookEvent::MandateRevoked => Ok(Self::Revoked),
            _ => Err(errors::ValidationError::IncorrectValueProvided {
                field_name: "incoming_webhook_event_type",
            }),
        }
    }
}

impl ForeignFrom<storage::Config> for api_types::Config {
    fn foreign_from(config: storage::Config) -> Self {
        Self {
            key: config.key,
            value: config.config,
        }
    }
}

impl<'a> ForeignFrom<&'a api_types::ConfigUpdate> for storage::ConfigUpdate {
    fn foreign_from(config: &api_types::ConfigUpdate) -> Self {
        Self::Update {
            config: Some(config.value.clone()),
        }
    }
}

impl<'a> From<&'a domain::Address> for api_types::Address {
    fn from(address: &domain::Address) -> Self {
        // If all the fields of address are none, then pass the address as None
        let address_details = if address.city.is_none()
            && address.line1.is_none()
            && address.line2.is_none()
            && address.line3.is_none()
            && address.state.is_none()
            && address.country.is_none()
            && address.zip.is_none()
            && address.first_name.is_none()
            && address.last_name.is_none()
        {
            None
        } else {
            Some(api_types::AddressDetails {
                city: address.city.clone(),
                country: address.country,
                line1: address.line1.clone().map(Encryptable::into_inner),
                line2: address.line2.clone().map(Encryptable::into_inner),
                line3: address.line3.clone().map(Encryptable::into_inner),
                state: address.state.clone().map(Encryptable::into_inner),
                zip: address.zip.clone().map(Encryptable::into_inner),
                first_name: address.first_name.clone().map(Encryptable::into_inner),
                last_name: address.last_name.clone().map(Encryptable::into_inner),
            })
        };

        // If all the fields of phone are none, then pass the phone as None
        let phone_details = if address.phone_number.is_none() && address.country_code.is_none() {
            None
        } else {
            Some(api_types::PhoneDetails {
                number: address.phone_number.clone().map(Encryptable::into_inner),
                country_code: address.country_code.clone(),
            })
        };

        Self {
            address: address_details,
            phone: phone_details,
            email: address.email.clone().map(pii::Email::from),
        }
    }
}

impl
    ForeignFrom<(
        diesel_models::api_keys::ApiKey,
        crate::core::api_keys::PlaintextApiKey,
    )> for api_models::api_keys::CreateApiKeyResponse
{
    fn foreign_from(
        item: (
            diesel_models::api_keys::ApiKey,
            crate::core::api_keys::PlaintextApiKey,
        ),
    ) -> Self {
        use masking::StrongSecret;

        let (api_key, plaintext_api_key) = item;
        Self {
            key_id: api_key.key_id,
            merchant_id: api_key.merchant_id,
            name: api_key.name,
            description: api_key.description,
            api_key: StrongSecret::from(plaintext_api_key.peek().to_owned()),
            created: api_key.created_at,
            expiration: api_key.expires_at.into(),
        }
    }
}

impl ForeignFrom<diesel_models::api_keys::ApiKey> for api_models::api_keys::RetrieveApiKeyResponse {
    fn foreign_from(api_key: diesel_models::api_keys::ApiKey) -> Self {
        Self {
            key_id: api_key.key_id,
            merchant_id: api_key.merchant_id,
            name: api_key.name,
            description: api_key.description,
            prefix: api_key.prefix.into(),
            created: api_key.created_at,
            expiration: api_key.expires_at.into(),
        }
    }
}

impl ForeignFrom<api_models::api_keys::UpdateApiKeyRequest>
    for diesel_models::api_keys::ApiKeyUpdate
{
    fn foreign_from(api_key: api_models::api_keys::UpdateApiKeyRequest) -> Self {
        Self::Update {
            name: api_key.name,
            description: api_key.description,
            expires_at: api_key.expiration.map(Into::into),
            last_used: None,
        }
    }
}

impl ForeignTryFrom<api_models::webhooks::IncomingWebhookEvent> for storage_enums::DisputeStatus {
    type Error = errors::ValidationError;

    fn foreign_try_from(
        value: api_models::webhooks::IncomingWebhookEvent,
    ) -> Result<Self, Self::Error> {
        match value {
            api_models::webhooks::IncomingWebhookEvent::DisputeOpened => Ok(Self::DisputeOpened),
            api_models::webhooks::IncomingWebhookEvent::DisputeExpired => Ok(Self::DisputeExpired),
            api_models::webhooks::IncomingWebhookEvent::DisputeAccepted => {
                Ok(Self::DisputeAccepted)
            }
            api_models::webhooks::IncomingWebhookEvent::DisputeCancelled => {
                Ok(Self::DisputeCancelled)
            }
            api_models::webhooks::IncomingWebhookEvent::DisputeChallenged => {
                Ok(Self::DisputeChallenged)
            }
            api_models::webhooks::IncomingWebhookEvent::DisputeWon => Ok(Self::DisputeWon),
            api_models::webhooks::IncomingWebhookEvent::DisputeLost => Ok(Self::DisputeLost),
            _ => Err(errors::ValidationError::IncorrectValueProvided {
                field_name: "incoming_webhook_event",
            }),
        }
    }
}

impl ForeignFrom<storage::Dispute> for api_models::disputes::DisputeResponse {
    fn foreign_from(dispute: storage::Dispute) -> Self {
        Self {
            dispute_id: dispute.dispute_id,
            payment_id: dispute.payment_id,
            attempt_id: dispute.attempt_id,
            amount: dispute.amount,
            currency: dispute.currency,
            dispute_stage: dispute.dispute_stage,
            dispute_status: dispute.dispute_status,
            connector: dispute.connector,
            connector_status: dispute.connector_status,
            connector_dispute_id: dispute.connector_dispute_id,
            connector_reason: dispute.connector_reason,
            connector_reason_code: dispute.connector_reason_code,
            challenge_required_by: dispute.challenge_required_by,
            connector_created_at: dispute.connector_created_at,
            connector_updated_at: dispute.connector_updated_at,
            created_at: dispute.created_at,
            profile_id: dispute.profile_id,
            merchant_connector_id: dispute.merchant_connector_id,
        }
    }
}

impl ForeignFrom<storage::Authorization> for payments::IncrementalAuthorizationResponse {
    fn foreign_from(authorization: storage::Authorization) -> Self {
        Self {
            authorization_id: authorization.authorization_id,
            amount: authorization.amount,
            status: authorization.status,
            error_code: authorization.error_code,
            error_message: authorization.error_message,
            previously_authorized_amount: authorization.previously_authorized_amount,
        }
    }
}

impl ForeignFrom<&storage::Authentication> for payments::ExternalAuthenticationDetailsResponse {
    fn foreign_from(authn_data: &storage::Authentication) -> Self {
        let version = authn_data
            .maximum_supported_version
            .as_ref()
            .map(|version| version.to_string());
        Self {
            authentication_flow: authn_data.authentication_type,
            electronic_commerce_indicator: authn_data.eci.clone(),
            status: authn_data.authentication_status,
            ds_transaction_id: authn_data.threeds_server_transaction_id.clone(),
            version,
            error_code: authn_data.error_code.clone(),
            error_message: authn_data.error_message.clone(),
        }
    }
}

impl ForeignFrom<storage::Dispute> for api_models::disputes::DisputeResponsePaymentsRetrieve {
    fn foreign_from(dispute: storage::Dispute) -> Self {
        Self {
            dispute_id: dispute.dispute_id,
            dispute_stage: dispute.dispute_stage,
            dispute_status: dispute.dispute_status,
            connector_status: dispute.connector_status,
            connector_dispute_id: dispute.connector_dispute_id,
            connector_reason: dispute.connector_reason,
            connector_reason_code: dispute.connector_reason_code,
            challenge_required_by: dispute.challenge_required_by,
            connector_created_at: dispute.connector_created_at,
            connector_updated_at: dispute.connector_updated_at,
            created_at: dispute.created_at,
        }
    }
}

impl ForeignFrom<storage::FileMetadata> for api_models::files::FileMetadataResponse {
    fn foreign_from(file_metadata: storage::FileMetadata) -> Self {
        Self {
            file_id: file_metadata.file_id,
            file_name: file_metadata.file_name,
            file_size: file_metadata.file_size,
            file_type: file_metadata.file_type,
            available: file_metadata.available,
        }
    }
}

impl ForeignFrom<diesel_models::cards_info::CardInfo> for api_models::cards_info::CardInfoResponse {
    fn foreign_from(item: diesel_models::cards_info::CardInfo) -> Self {
        Self {
            card_iin: item.card_iin,
            card_type: item.card_type,
            card_sub_type: item.card_subtype,
            card_network: item.card_network.map(|x| x.to_string()),
            card_issuer: item.card_issuer,
            card_issuing_country: item.card_issuing_country,
        }
    }
}

impl TryFrom<domain::MerchantConnectorAccount> for api_models::admin::MerchantConnectorResponse {
    type Error = error_stack::Report<errors::ApiErrorResponse>;
    fn try_from(item: domain::MerchantConnectorAccount) -> Result<Self, Self::Error> {
        let payment_methods_enabled = match item.payment_methods_enabled {
            Some(val) => serde_json::Value::Array(val)
                .parse_value("PaymentMethods")
                .change_context(errors::ApiErrorResponse::InternalServerError)?,
            None => None,
        };
        let frm_configs = match item.frm_configs {
            Some(frm_value) => {
                let configs_for_frm : Vec<api_models::admin::FrmConfigs> = frm_value
                    .iter()
                    .map(|config| { config
                        .peek()
                        .clone()
                        .parse_value("FrmConfigs")
                        .change_context(errors::ApiErrorResponse::InvalidDataFormat {
                            field_name: "frm_configs".to_string(),
                            expected_format: r#"[{ "gateway": "stripe", "payment_methods": [{ "payment_method": "card","payment_method_types": [{"payment_method_type": "credit","card_networks": ["Visa"],"flow": "pre","action": "cancel_txn"}]}]}]"#.to_string(),
                        })
                    })
                    .collect::<Result<Vec<_>, _>>()?;
                Some(configs_for_frm)
            }
            None => None,
        };
        Ok(Self {
            connector_type: item.connector_type,
            connector_name: item.connector_name,
            connector_label: item.connector_label,
            merchant_connector_id: item.merchant_connector_id,
            connector_account_details: item.connector_account_details.into_inner(),
            test_mode: item.test_mode,
            disabled: item.disabled,
            payment_methods_enabled,
            metadata: item.metadata,
            business_country: item.business_country,
            business_label: item.business_label,
            business_sub_label: item.business_sub_label,
            frm_configs,
            connector_webhook_details: item
                .connector_webhook_details
                .map(|webhook_details| {
                    serde_json::Value::parse_value(
                        webhook_details.expose(),
                        "MerchantConnectorWebhookDetails",
                    )
                    .attach_printable("Unable to deserialize connector_webhook_details")
                    .change_context(errors::ApiErrorResponse::InternalServerError)
                })
                .transpose()?,
            profile_id: item.profile_id,
            applepay_verified_domains: item.applepay_verified_domains,
            pm_auth_config: item.pm_auth_config,
            status: item.status,
            additional_merchant_data: item
                .additional_merchant_data
                .map(|data| {
                    let data = data.into_inner();
                    serde_json::Value::parse_value(data.expose(), "AdditionalMerchantData")
                        .attach_printable("Unable to deserialize additional_merchant_data")
                        .change_context(errors::ApiErrorResponse::InternalServerError)
                })
                .transpose()?,
        })
    }
}

impl ForeignFrom<storage::PaymentAttempt> for payments::PaymentAttemptResponse {
    fn foreign_from(payment_attempt: storage::PaymentAttempt) -> Self {
        Self {
            attempt_id: payment_attempt.attempt_id,
            status: payment_attempt.status,
            amount: payment_attempt.amount,
            currency: payment_attempt.currency,
            connector: payment_attempt.connector,
            error_message: payment_attempt.error_reason,
            payment_method: payment_attempt.payment_method,
            connector_transaction_id: payment_attempt.connector_transaction_id,
            capture_method: payment_attempt.capture_method,
            authentication_type: payment_attempt.authentication_type,
            cancellation_reason: payment_attempt.cancellation_reason,
            mandate_id: payment_attempt.mandate_id,
            error_code: payment_attempt.error_code,
            payment_token: payment_attempt.payment_token,
            connector_metadata: payment_attempt.connector_metadata,
            payment_experience: payment_attempt.payment_experience,
            payment_method_type: payment_attempt.payment_method_type,
            reference_id: payment_attempt.connector_response_reference_id,
            unified_code: payment_attempt.unified_code,
            unified_message: payment_attempt.unified_message,
            client_source: payment_attempt.client_source,
            client_version: payment_attempt.client_version,
        }
    }
}

impl ForeignFrom<storage::Capture> for payments::CaptureResponse {
    fn foreign_from(capture: storage::Capture) -> Self {
        Self {
            capture_id: capture.capture_id,
            status: capture.status,
            amount: capture.amount,
            currency: capture.currency,
            connector: capture.connector,
            authorized_attempt_id: capture.authorized_attempt_id,
            connector_capture_id: capture.connector_capture_id,
            capture_sequence: capture.capture_sequence,
            error_message: capture.error_message,
            error_code: capture.error_code,
            error_reason: capture.error_reason,
            reference_id: capture.connector_response_reference_id,
        }
    }
}

#[cfg(feature = "payouts")]
impl ForeignFrom<api_models::payouts::PayoutMethodData> for api_enums::PaymentMethodType {
    fn foreign_from(value: api_models::payouts::PayoutMethodData) -> Self {
        match value {
            api_models::payouts::PayoutMethodData::Bank(bank) => Self::foreign_from(bank),
            api_models::payouts::PayoutMethodData::Card(_) => Self::Debit,
            api_models::payouts::PayoutMethodData::Wallet(wallet) => Self::foreign_from(wallet),
        }
    }
}

#[cfg(feature = "payouts")]
impl ForeignFrom<api_models::payouts::Bank> for api_enums::PaymentMethodType {
    fn foreign_from(value: api_models::payouts::Bank) -> Self {
        match value {
            api_models::payouts::Bank::Ach(_) => Self::Ach,
            api_models::payouts::Bank::Bacs(_) => Self::Bacs,
            api_models::payouts::Bank::Sepa(_) => Self::Sepa,
            api_models::payouts::Bank::Pix(_) => Self::Pix,
        }
    }
}

#[cfg(feature = "payouts")]
impl ForeignFrom<api_models::payouts::Wallet> for api_enums::PaymentMethodType {
    fn foreign_from(value: api_models::payouts::Wallet) -> Self {
        match value {
            api_models::payouts::Wallet::Paypal(_) => Self::Paypal,
            api_models::payouts::Wallet::Venmo(_) => Self::Venmo,
        }
    }
}

#[cfg(feature = "payouts")]
impl ForeignFrom<api_models::payouts::PayoutMethodData> for api_enums::PaymentMethod {
    fn foreign_from(value: api_models::payouts::PayoutMethodData) -> Self {
        match value {
            api_models::payouts::PayoutMethodData::Bank(_) => Self::BankTransfer,
            api_models::payouts::PayoutMethodData::Card(_) => Self::Card,
            api_models::payouts::PayoutMethodData::Wallet(_) => Self::Wallet,
        }
    }
}

#[cfg(feature = "payouts")]
impl ForeignFrom<api_models::enums::PayoutType> for api_enums::PaymentMethod {
    fn foreign_from(value: api_models::enums::PayoutType) -> Self {
        match value {
            api_models::enums::PayoutType::Bank => Self::BankTransfer,
            api_models::enums::PayoutType::Card => Self::Card,
            api_models::enums::PayoutType::Wallet => Self::Wallet,
        }
    }
}

impl ForeignTryFrom<&HeaderMap> for payments::HeaderPayload {
    type Error = error_stack::Report<errors::ApiErrorResponse>;
    fn foreign_try_from(headers: &HeaderMap) -> Result<Self, Self::Error> {
        let payment_confirm_source: Option<api_enums::PaymentSource> =
            get_header_value_by_key(X_PAYMENT_CONFIRM_SOURCE.into(), headers)?
                .map(|source| {
                    source
                        .to_owned()
                        .parse_enum("PaymentSource")
                        .change_context(errors::ApiErrorResponse::InvalidRequestData {
                            message: "Invalid data received in payment_confirm_source header"
                                .into(),
                        })
                        .attach_printable(
                            "Failed while paring PaymentConfirmSource header value to enum",
                        )
                })
                .transpose()?;
        when(
            payment_confirm_source.is_some_and(|payment_confirm_source| {
                payment_confirm_source.is_for_internal_use_only()
            }),
            || {
                Err(report!(errors::ApiErrorResponse::InvalidRequestData {
                    message: "Invalid data received in payment_confirm_source header".into(),
                }))
            },
        )?;
        let x_hs_latency = get_header_value_by_key(X_HS_LATENCY.into(), headers)
            .map(|value| value == Some("true"))
            .unwrap_or(false);

        let client_source =
            get_header_value_by_key(X_CLIENT_SOURCE.into(), headers)?.map(|val| val.to_string());

        let client_version =
            get_header_value_by_key(X_CLIENT_VERSION.into(), headers)?.map(|val| val.to_string());

        let browser_name_str =
            get_header_value_by_key(BROWSER_NAME.into(), headers)?.map(|val| val.to_string());

        let browser_name: Option<api_enums::BrowserName> = browser_name_str.map(|browser_name| {
            browser_name
                .parse_enum("BrowserName")
                .unwrap_or(api_enums::BrowserName::Unknown)
        });

        let x_client_platform_str =
            get_header_value_by_key(X_CLIENT_PLATFORM.into(), headers)?.map(|val| val.to_string());

        let x_client_platform: Option<api_enums::ClientPlatform> =
            x_client_platform_str.map(|x_client_platform| {
                x_client_platform
                    .parse_enum("ClientPlatform")
                    .unwrap_or(api_enums::ClientPlatform::Unknown)
            });

        Ok(Self {
            payment_confirm_source,
            client_source,
            client_version,
            x_hs_latency: Some(x_hs_latency),
            browser_name,
            x_client_platform,
        })
    }
}

impl
    ForeignTryFrom<(
        Option<&storage::PaymentAttempt>,
        Option<&storage::PaymentIntent>,
        Option<&domain::Address>,
        Option<&domain::Address>,
        Option<&domain::Customer>,
    )> for payments::PaymentsRequest
{
    type Error = error_stack::Report<errors::ApiErrorResponse>;
    fn foreign_try_from(
        value: (
            Option<&storage::PaymentAttempt>,
            Option<&storage::PaymentIntent>,
            Option<&domain::Address>,
            Option<&domain::Address>,
            Option<&domain::Customer>,
        ),
    ) -> Result<Self, Self::Error> {
        let (payment_attempt, payment_intent, shipping, billing, customer) = value;
        // Populating the dynamic fields directly, for the cases where we have customer details stored in
        // Payment Intent
        let customer_details_from_pi = payment_intent
            .and_then(|payment_intent| payment_intent.customer_details.clone())
            .map(|customer_details| {
                customer_details
                    .into_inner()
                    .peek()
                    .clone()
                    .parse_value::<CustomerData>("CustomerData")
                    .change_context(errors::ApiErrorResponse::InvalidDataValue {
                        field_name: "customer_details",
                    })
                    .attach_printable("Failed to parse customer_details")
            })
            .transpose()
            .change_context(errors::ApiErrorResponse::InvalidDataValue {
                field_name: "customer_details",
            })?;
        Ok(Self {
            currency: payment_attempt.map(|pa| pa.currency.unwrap_or_default()),
            shipping: shipping.map(api_types::Address::from),
            billing: billing.map(api_types::Address::from),
            amount: payment_attempt.map(|pa| api_types::Amount::from(pa.amount)),
            email: customer
                .and_then(|cust| cust.email.as_ref().map(|em| pii::Email::from(em.clone())))
                .or(customer_details_from_pi.clone().and_then(|cd| cd.email)),
            phone: customer
                .and_then(|cust| cust.phone.as_ref().map(|p| p.clone().into_inner()))
                .or(customer_details_from_pi.clone().and_then(|cd| cd.phone)),
            name: customer
                .and_then(|cust| cust.name.as_ref().map(|n| n.clone().into_inner()))
                .or(customer_details_from_pi.clone().and_then(|cd| cd.name)),
            ..Self::default()
        })
    }
}

impl ForeignFrom<(storage::PaymentLink, payments::PaymentLinkStatus)>
    for payments::RetrievePaymentLinkResponse
{
    fn foreign_from(
        (payment_link_config, status): (storage::PaymentLink, payments::PaymentLinkStatus),
    ) -> Self {
        Self {
            payment_link_id: payment_link_config.payment_link_id,
            merchant_id: payment_link_config.merchant_id,
            link_to_pay: payment_link_config.link_to_pay,
            amount: payment_link_config.amount,
            created_at: payment_link_config.created_at,
            expiry: payment_link_config.fulfilment_time,
            description: payment_link_config.description,
            currency: payment_link_config.currency,
            status,
        }
    }
}

impl From<domain::Address> for payments::AddressDetails {
    fn from(addr: domain::Address) -> Self {
        Self {
            city: addr.city,
            country: addr.country,
            line1: addr.line1.map(Encryptable::into_inner),
            line2: addr.line2.map(Encryptable::into_inner),
            line3: addr.line3.map(Encryptable::into_inner),
            zip: addr.zip.map(Encryptable::into_inner),
            state: addr.state.map(Encryptable::into_inner),
            first_name: addr.first_name.map(Encryptable::into_inner),
            last_name: addr.last_name.map(Encryptable::into_inner),
        }
    }
}

impl ForeignFrom<ConnectorSelection> for routing_types::RoutingAlgorithm {
    fn foreign_from(value: ConnectorSelection) -> Self {
        match value {
            ConnectorSelection::Priority(connectors) => Self::Priority(connectors),

            ConnectorSelection::VolumeSplit(splits) => Self::VolumeSplit(splits),
        }
    }
}

impl ForeignFrom<api_models::organization::OrganizationNew>
    for diesel_models::organization::OrganizationNew
{
    fn foreign_from(item: api_models::organization::OrganizationNew) -> Self {
        Self {
            org_id: item.org_id,
            org_name: item.org_name,
        }
    }
}

impl ForeignFrom<gsm_api_types::GsmCreateRequest> for storage::GatewayStatusMappingNew {
    fn foreign_from(value: gsm_api_types::GsmCreateRequest) -> Self {
        Self {
            connector: value.connector.to_string(),
            flow: value.flow,
            sub_flow: value.sub_flow,
            code: value.code,
            message: value.message,
            decision: value.decision.to_string(),
            status: value.status,
            router_error: value.router_error,
            step_up_possible: value.step_up_possible,
            unified_code: value.unified_code,
            unified_message: value.unified_message,
        }
    }
}

impl ForeignFrom<storage::GatewayStatusMap> for gsm_api_types::GsmResponse {
    fn foreign_from(value: storage::GatewayStatusMap) -> Self {
        Self {
            connector: value.connector.to_string(),
            flow: value.flow,
            sub_flow: value.sub_flow,
            code: value.code,
            message: value.message,
            decision: value.decision.to_string(),
            status: value.status,
            router_error: value.router_error,
            step_up_possible: value.step_up_possible,
            unified_code: value.unified_code,
            unified_message: value.unified_message,
        }
    }
}

impl ForeignFrom<&domain::Customer> for payments::CustomerDetailsResponse {
    fn foreign_from(customer: &domain::Customer) -> Self {
        Self {
            id: Some(customer.customer_id.clone()),
            name: customer
                .name
                .as_ref()
                .map(|name| name.get_inner().to_owned()),
            email: customer.email.clone().map(Into::into),
            phone: customer
                .phone
                .as_ref()
                .map(|phone| phone.get_inner().to_owned()),
            phone_country_code: customer.phone_country_code.clone(),
        }
    }
}

#[cfg(feature = "olap")]
impl ForeignTryFrom<api_types::webhook_events::EventListConstraints>
    for api_types::webhook_events::EventListConstraintsInternal
{
    type Error = error_stack::Report<errors::ApiErrorResponse>;

    fn foreign_try_from(
        item: api_types::webhook_events::EventListConstraints,
    ) -> Result<Self, Self::Error> {
        if item.object_id.is_some()
            && (item.created_after.is_some()
                || item.created_before.is_some()
                || item.limit.is_some()
                || item.offset.is_some())
        {
            return Err(report!(errors::ApiErrorResponse::PreconditionFailed {
                message:
                    "Either only `object_id` must be specified, or one or more of \
                          `created_after`, `created_before`, `limit` and `offset` must be specified"
                        .to_string()
            }));
        }

        match item.object_id {
            Some(object_id) => Ok(Self::ObjectIdFilter { object_id }),
            None => Ok(Self::GenericFilter {
                created_after: item.created_after,
                created_before: item.created_before,
                limit: item.limit.map(i64::from),
                offset: item.offset.map(i64::from),
            }),
        }
    }
}

#[cfg(feature = "olap")]
impl TryFrom<domain::Event> for api_models::webhook_events::EventListItemResponse {
    type Error = error_stack::Report<errors::ApiErrorResponse>;

    fn try_from(item: domain::Event) -> Result<Self, Self::Error> {
        use crate::utils::OptionExt;

        // We only allow retrieving events with merchant_id, business_profile_id
        // and initial_attempt_id populated.
        // We cannot retrieve events with only some of these fields populated.
        let merchant_id = item
            .merchant_id
            .get_required_value("merchant_id")
            .change_context(errors::ApiErrorResponse::InternalServerError)?;
        let profile_id = item
            .business_profile_id
            .get_required_value("business_profile_id")
            .change_context(errors::ApiErrorResponse::InternalServerError)?;
        let initial_attempt_id = item
            .initial_attempt_id
            .get_required_value("initial_attempt_id")
            .change_context(errors::ApiErrorResponse::InternalServerError)?;

        Ok(Self {
            event_id: item.event_id,
            merchant_id,
            profile_id,
            object_id: item.primary_object_id,
            event_type: item.event_type,
            event_class: item.event_class,
            is_delivery_successful: item.is_webhook_notified,
            initial_attempt_id,
            created: item.created_at,
        })
    }
}

#[cfg(feature = "olap")]
impl TryFrom<domain::Event> for api_models::webhook_events::EventRetrieveResponse {
    type Error = error_stack::Report<errors::ApiErrorResponse>;

    fn try_from(item: domain::Event) -> Result<Self, Self::Error> {
        use crate::utils::OptionExt;

        // We only allow retrieving events with all required fields in `EventListItemResponse`, and
        // `request` and `response` populated.
        // We cannot retrieve events with only some of these fields populated.
        let event_information =
            api_models::webhook_events::EventListItemResponse::try_from(item.clone())?;

        let request = item
            .request
            .get_required_value("request")
            .change_context(errors::ApiErrorResponse::InternalServerError)?
            .peek()
            .parse_struct("OutgoingWebhookRequestContent")
            .change_context(errors::ApiErrorResponse::InternalServerError)
            .attach_printable("Failed to parse webhook event request information")?;
        let response = item
            .response
            .get_required_value("response")
            .change_context(errors::ApiErrorResponse::InternalServerError)?
            .peek()
            .parse_struct("OutgoingWebhookResponseContent")
            .change_context(errors::ApiErrorResponse::InternalServerError)
            .attach_printable("Failed to parse webhook event response information")?;

        Ok(Self {
            event_information,
            request,
            response,
            delivery_attempt: item.delivery_attempt,
        })
    }
}<|MERGE_RESOLUTION|>--- conflicted
+++ resolved
@@ -273,15 +273,7 @@
             api_enums::Connector::Paypal => Self::Paypal,
             api_enums::Connector::Payu => Self::Payu,
             api_models::enums::Connector::Placetopay => Self::Placetopay,
-<<<<<<< HEAD
             api_enums::Connector::Plaid => Self::Plaid,
-=======
-            api_enums::Connector::Plaid => {
-                Err(common_utils::errors::ValidationError::InvalidValue {
-                    message: "plaid is not a routable connector".to_string(),
-                })?
-            }
->>>>>>> 9c57b927
             api_enums::Connector::Powertranz => Self::Powertranz,
             api_enums::Connector::Prophetpay => Self::Prophetpay,
             api_enums::Connector::Rapyd => Self::Rapyd,
