use api_models::enums as api_enums;
use common_utils::{crypto::Encryptable, ext_traits::ValueExt};
use diesel_models::enums as storage_enums;
use error_stack::ResultExt;
use masking::{ExposeInterface, PeekInterface};

use super::domain;
use crate::{
    core::errors,
    types::{api as api_types, storage},
};

pub trait ForeignInto<T> {
    fn foreign_into(self) -> T;
}

pub trait ForeignTryInto<T> {
    type Error;

    fn foreign_try_into(self) -> Result<T, Self::Error>;
}

pub trait ForeignFrom<F> {
    fn foreign_from(from: F) -> Self;
}

pub trait ForeignTryFrom<F>: Sized {
    type Error;

    fn foreign_try_from(from: F) -> Result<Self, Self::Error>;
}

impl<F, T> ForeignInto<T> for F
where
    T: ForeignFrom<F>,
{
    fn foreign_into(self) -> T {
        T::foreign_from(self)
    }
}

impl<F, T> ForeignTryInto<T> for F
where
    T: ForeignTryFrom<F>,
{
    type Error = <T as ForeignTryFrom<F>>::Error;

    fn foreign_try_into(self) -> Result<T, Self::Error> {
        T::foreign_try_from(self)
    }
}

impl ForeignFrom<api_models::refunds::RefundType> for storage_enums::RefundType {
    fn foreign_from(item: api_models::refunds::RefundType) -> Self {
        match item {
            api_models::refunds::RefundType::Instant => Self::InstantRefund,
            api_models::refunds::RefundType::Scheduled => Self::RegularRefund,
        }
    }
}

impl ForeignFrom<storage_enums::AttemptStatus> for storage_enums::IntentStatus {
    fn foreign_from(s: storage_enums::AttemptStatus) -> Self {
        match s {
            storage_enums::AttemptStatus::Charged | storage_enums::AttemptStatus::AutoRefunded => {
                Self::Succeeded
            }

            storage_enums::AttemptStatus::ConfirmationAwaited => Self::RequiresConfirmation,
            storage_enums::AttemptStatus::PaymentMethodAwaited => Self::RequiresPaymentMethod,

            storage_enums::AttemptStatus::Authorized => Self::RequiresCapture,
            storage_enums::AttemptStatus::AuthenticationPending
            | storage_enums::AttemptStatus::DeviceDataCollectionPending => {
                Self::RequiresCustomerAction
            }
            storage_enums::AttemptStatus::Unresolved => Self::RequiresMerchantAction,

            storage_enums::AttemptStatus::PartialCharged
            | storage_enums::AttemptStatus::Started
            | storage_enums::AttemptStatus::AuthenticationSuccessful
            | storage_enums::AttemptStatus::Authorizing
            | storage_enums::AttemptStatus::CodInitiated
            | storage_enums::AttemptStatus::VoidInitiated
            | storage_enums::AttemptStatus::CaptureInitiated
            | storage_enums::AttemptStatus::Pending => Self::Processing,

            storage_enums::AttemptStatus::AuthenticationFailed
            | storage_enums::AttemptStatus::AuthorizationFailed
            | storage_enums::AttemptStatus::VoidFailed
            | storage_enums::AttemptStatus::RouterDeclined
            | storage_enums::AttemptStatus::CaptureFailed
            | storage_enums::AttemptStatus::Failure => Self::Failed,
            storage_enums::AttemptStatus::Voided => Self::Cancelled,
        }
    }
}

impl ForeignFrom<api_models::payments::MandateType> for storage_enums::MandateDataType {
    fn foreign_from(from: api_models::payments::MandateType) -> Self {
        match from {
            api_models::payments::MandateType::SingleUse(inner) => {
                Self::SingleUse(inner.foreign_into())
            }
            api_models::payments::MandateType::MultiUse(inner) => {
                Self::MultiUse(inner.map(ForeignInto::foreign_into))
            }
        }
    }
}

impl ForeignFrom<storage_enums::MandateDataType> for api_models::payments::MandateType {
    fn foreign_from(from: storage_enums::MandateDataType) -> Self {
        match from {
            storage_enums::MandateDataType::SingleUse(inner) => {
                Self::SingleUse(inner.foreign_into())
            }
            storage_enums::MandateDataType::MultiUse(inner) => {
                Self::MultiUse(inner.map(ForeignInto::foreign_into))
            }
        }
    }
}

impl ForeignFrom<storage_enums::MandateAmountData> for api_models::payments::MandateAmountData {
    fn foreign_from(from: storage_enums::MandateAmountData) -> Self {
        Self {
            amount: from.amount,
            currency: from.currency,
            start_date: from.start_date,
            end_date: from.end_date,
            metadata: from.metadata,
        }
    }
}

impl ForeignFrom<api_models::payments::MandateAmountData> for storage_enums::MandateAmountData {
    fn foreign_from(from: api_models::payments::MandateAmountData) -> Self {
        Self {
            amount: from.amount,
            currency: from.currency,
            start_date: from.start_date,
            end_date: from.end_date,
            metadata: from.metadata,
        }
    }
}

impl ForeignTryFrom<api_enums::IntentStatus> for storage_enums::EventType {
    type Error = errors::ValidationError;

    fn foreign_try_from(value: api_enums::IntentStatus) -> Result<Self, Self::Error> {
        match value {
            api_enums::IntentStatus::Succeeded => Ok(Self::PaymentSucceeded),
            api_enums::IntentStatus::Failed => Ok(Self::PaymentFailed),
            api_enums::IntentStatus::Processing => Ok(Self::PaymentProcessing),
            api_enums::IntentStatus::RequiresMerchantAction
            | api_enums::IntentStatus::RequiresCustomerAction => Ok(Self::ActionRequired),
            _ => Err(errors::ValidationError::IncorrectValueProvided {
                field_name: "intent_status",
            }),
        }
    }
}

impl ForeignFrom<api_enums::PaymentMethodType> for api_enums::PaymentMethod {
    fn foreign_from(payment_method_type: api_enums::PaymentMethodType) -> Self {
        match payment_method_type {
            api_enums::PaymentMethodType::ApplePay
            | api_enums::PaymentMethodType::GooglePay
            | api_enums::PaymentMethodType::Paypal
            | api_enums::PaymentMethodType::AliPay
            | api_enums::PaymentMethodType::AliPayHk
            | api_enums::PaymentMethodType::MbWay
            | api_enums::PaymentMethodType::MobilePay
            | api_enums::PaymentMethodType::SamsungPay
            | api_enums::PaymentMethodType::WeChatPay
<<<<<<< HEAD
            | api_enums::PaymentMethodType::GoPay
            | api_enums::PaymentMethodType::Gcash
            | api_enums::PaymentMethodType::KakaoPay => Self::Wallet,
=======
            | api_enums::PaymentMethodType::GoPay => Self::Wallet,
>>>>>>> a7c66dde
            api_enums::PaymentMethodType::Affirm
            | api_enums::PaymentMethodType::AfterpayClearpay
            | api_enums::PaymentMethodType::Klarna
            | api_enums::PaymentMethodType::PayBright
            | api_enums::PaymentMethodType::Walley => Self::PayLater,
            api_enums::PaymentMethodType::Giropay
            | api_enums::PaymentMethodType::Ideal
            | api_enums::PaymentMethodType::Sofort
            | api_enums::PaymentMethodType::Eps
            | api_enums::PaymentMethodType::BancontactCard
            | api_enums::PaymentMethodType::Blik
            | api_enums::PaymentMethodType::OnlineBankingCzechRepublic
            | api_enums::PaymentMethodType::OnlineBankingFinland
            | api_enums::PaymentMethodType::OnlineBankingPoland
            | api_enums::PaymentMethodType::OnlineBankingSlovakia
            | api_enums::PaymentMethodType::Przelewy24
            | api_enums::PaymentMethodType::Swish
            | api_enums::PaymentMethodType::Trustly
            | api_enums::PaymentMethodType::Bizum
            | api_enums::PaymentMethodType::Interac => Self::BankRedirect,
            api_enums::PaymentMethodType::UpiCollect => Self::Upi,
            api_enums::PaymentMethodType::CryptoCurrency => Self::Crypto,
            api_enums::PaymentMethodType::Ach
            | api_enums::PaymentMethodType::Sepa
            | api_enums::PaymentMethodType::Bacs
            | api_enums::PaymentMethodType::Becs => Self::BankDebit,
            api_enums::PaymentMethodType::Credit | api_enums::PaymentMethodType::Debit => {
                Self::Card
            }
            api_enums::PaymentMethodType::Evoucher
            | api_enums::PaymentMethodType::ClassicReward => Self::Reward,
            api_enums::PaymentMethodType::Multibanco => Self::BankTransfer,
        }
    }
}

impl ForeignTryFrom<storage_enums::RefundStatus> for storage_enums::EventType {
    type Error = errors::ValidationError;

    fn foreign_try_from(value: storage_enums::RefundStatus) -> Result<Self, Self::Error> {
        match value {
            storage_enums::RefundStatus::Success => Ok(Self::RefundSucceeded),
            storage_enums::RefundStatus::Failure => Ok(Self::RefundFailed),
            _ => Err(errors::ValidationError::IncorrectValueProvided {
                field_name: "refund_status",
            }),
        }
    }
}

impl ForeignTryFrom<storage_enums::DisputeStatus> for storage_enums::EventType {
    type Error = errors::ValidationError;

    fn foreign_try_from(value: storage_enums::DisputeStatus) -> Result<Self, Self::Error> {
        match value {
            storage_enums::DisputeStatus::DisputeOpened => Ok(Self::DisputeOpened),
            storage_enums::DisputeStatus::DisputeExpired => Ok(Self::DisputeExpired),
            storage_enums::DisputeStatus::DisputeAccepted => Ok(Self::DisputeAccepted),
            storage_enums::DisputeStatus::DisputeCancelled => Ok(Self::DisputeCancelled),
            storage_enums::DisputeStatus::DisputeChallenged => Ok(Self::DisputeChallenged),
            storage_enums::DisputeStatus::DisputeWon => Ok(Self::DisputeWon),
            storage_enums::DisputeStatus::DisputeLost => Ok(Self::DisputeLost),
        }
    }
}

impl ForeignTryFrom<api_models::webhooks::IncomingWebhookEvent> for storage_enums::RefundStatus {
    type Error = errors::ValidationError;

    fn foreign_try_from(
        value: api_models::webhooks::IncomingWebhookEvent,
    ) -> Result<Self, Self::Error> {
        match value {
            api_models::webhooks::IncomingWebhookEvent::RefundSuccess => Ok(Self::Success),
            api_models::webhooks::IncomingWebhookEvent::RefundFailure => Ok(Self::Failure),
            _ => Err(errors::ValidationError::IncorrectValueProvided {
                field_name: "incoming_webhook_event_type",
            }),
        }
    }
}

impl ForeignFrom<storage::Config> for api_types::Config {
    fn foreign_from(config: storage::Config) -> Self {
        let config = config;
        Self {
            key: config.key,
            value: config.config,
        }
    }
}

impl<'a> ForeignFrom<&'a api_types::ConfigUpdate> for storage::ConfigUpdate {
    fn foreign_from(config: &api_types::ConfigUpdate) -> Self {
        let config_update = config;
        Self::Update {
            config: Some(config_update.value.clone()),
        }
    }
}

impl<'a> From<&'a domain::Address> for api_types::Address {
    fn from(address: &domain::Address) -> Self {
        let address = address;
        Self {
            address: Some(api_types::AddressDetails {
                city: address.city.clone(),
                country: address.country,
                line1: address.line1.clone().map(Encryptable::into_inner),
                line2: address.line2.clone().map(Encryptable::into_inner),
                line3: address.line3.clone().map(Encryptable::into_inner),
                state: address.state.clone().map(Encryptable::into_inner),
                zip: address.zip.clone().map(Encryptable::into_inner),
                first_name: address.first_name.clone().map(Encryptable::into_inner),
                last_name: address.last_name.clone().map(Encryptable::into_inner),
            }),
            phone: Some(api_types::PhoneDetails {
                number: address.phone_number.clone().map(Encryptable::into_inner),
                country_code: address.country_code.clone(),
            }),
        }
    }
}

impl
    ForeignFrom<(
        diesel_models::api_keys::ApiKey,
        crate::core::api_keys::PlaintextApiKey,
    )> for api_models::api_keys::CreateApiKeyResponse
{
    fn foreign_from(
        item: (
            diesel_models::api_keys::ApiKey,
            crate::core::api_keys::PlaintextApiKey,
        ),
    ) -> Self {
        use masking::StrongSecret;

        let (api_key, plaintext_api_key) = item;
        Self {
            key_id: api_key.key_id,
            merchant_id: api_key.merchant_id,
            name: api_key.name,
            description: api_key.description,
            api_key: StrongSecret::from(plaintext_api_key.peek().to_owned()),
            created: api_key.created_at,
            expiration: api_key.expires_at.into(),
        }
    }
}

impl ForeignFrom<diesel_models::api_keys::ApiKey> for api_models::api_keys::RetrieveApiKeyResponse {
    fn foreign_from(api_key: diesel_models::api_keys::ApiKey) -> Self {
        Self {
            key_id: api_key.key_id,
            merchant_id: api_key.merchant_id,
            name: api_key.name,
            description: api_key.description,
            prefix: api_key.prefix.into(),
            created: api_key.created_at,
            expiration: api_key.expires_at.into(),
        }
    }
}

impl ForeignFrom<api_models::api_keys::UpdateApiKeyRequest>
    for diesel_models::api_keys::ApiKeyUpdate
{
    fn foreign_from(api_key: api_models::api_keys::UpdateApiKeyRequest) -> Self {
        Self::Update {
            name: api_key.name,
            description: api_key.description,
            expires_at: api_key.expiration.map(Into::into),
            last_used: None,
        }
    }
}

impl ForeignTryFrom<api_models::webhooks::IncomingWebhookEvent> for storage_enums::DisputeStatus {
    type Error = errors::ValidationError;

    fn foreign_try_from(
        value: api_models::webhooks::IncomingWebhookEvent,
    ) -> Result<Self, Self::Error> {
        match value {
            api_models::webhooks::IncomingWebhookEvent::DisputeOpened => Ok(Self::DisputeOpened),
            api_models::webhooks::IncomingWebhookEvent::DisputeExpired => Ok(Self::DisputeExpired),
            api_models::webhooks::IncomingWebhookEvent::DisputeAccepted => {
                Ok(Self::DisputeAccepted)
            }
            api_models::webhooks::IncomingWebhookEvent::DisputeCancelled => {
                Ok(Self::DisputeCancelled)
            }
            api_models::webhooks::IncomingWebhookEvent::DisputeChallenged => {
                Ok(Self::DisputeChallenged)
            }
            api_models::webhooks::IncomingWebhookEvent::DisputeWon => Ok(Self::DisputeWon),
            api_models::webhooks::IncomingWebhookEvent::DisputeLost => Ok(Self::DisputeLost),
            _ => Err(errors::ValidationError::IncorrectValueProvided {
                field_name: "incoming_webhook_event",
            }),
        }
    }
}

impl ForeignFrom<storage::Dispute> for api_models::disputes::DisputeResponse {
    fn foreign_from(dispute: storage::Dispute) -> Self {
        Self {
            dispute_id: dispute.dispute_id,
            payment_id: dispute.payment_id,
            attempt_id: dispute.attempt_id,
            amount: dispute.amount,
            currency: dispute.currency,
            dispute_stage: dispute.dispute_stage,
            dispute_status: dispute.dispute_status,
            connector: dispute.connector,
            connector_status: dispute.connector_status,
            connector_dispute_id: dispute.connector_dispute_id,
            connector_reason: dispute.connector_reason,
            connector_reason_code: dispute.connector_reason_code,
            challenge_required_by: dispute.challenge_required_by,
            connector_created_at: dispute.connector_created_at,
            connector_updated_at: dispute.connector_updated_at,
            created_at: dispute.created_at,
        }
    }
}

impl ForeignFrom<storage::Dispute> for api_models::disputes::DisputeResponsePaymentsRetrieve {
    fn foreign_from(dispute: storage::Dispute) -> Self {
        Self {
            dispute_id: dispute.dispute_id,
            dispute_stage: dispute.dispute_stage,
            dispute_status: dispute.dispute_status,
            connector_status: dispute.connector_status,
            connector_dispute_id: dispute.connector_dispute_id,
            connector_reason: dispute.connector_reason,
            connector_reason_code: dispute.connector_reason_code,
            challenge_required_by: dispute.challenge_required_by,
            connector_created_at: dispute.connector_created_at,
            connector_updated_at: dispute.connector_updated_at,
            created_at: dispute.created_at,
        }
    }
}

impl ForeignFrom<storage::FileMetadata> for api_models::files::FileMetadataResponse {
    fn foreign_from(file_metadata: storage::FileMetadata) -> Self {
        Self {
            file_id: file_metadata.file_id,
            file_name: file_metadata.file_name,
            file_size: file_metadata.file_size,
            file_type: file_metadata.file_type,
            available: file_metadata.available,
        }
    }
}

impl ForeignFrom<diesel_models::cards_info::CardInfo> for api_models::cards_info::CardInfoResponse {
    fn foreign_from(item: diesel_models::cards_info::CardInfo) -> Self {
        Self {
            card_iin: item.card_iin,
            card_type: item.card_type,
            card_sub_type: item.card_subtype,
            card_network: item.card_network.map(|x| x.to_string()),
            card_issuer: item.card_issuer,
            card_issuing_country: item.card_issuing_country,
        }
    }
}

impl TryFrom<domain::MerchantConnectorAccount> for api_models::admin::MerchantConnectorResponse {
    type Error = error_stack::Report<errors::ApiErrorResponse>;
    fn try_from(item: domain::MerchantConnectorAccount) -> Result<Self, Self::Error> {
        let payment_methods_enabled = match item.payment_methods_enabled {
            Some(val) => serde_json::Value::Array(val)
                .parse_value("PaymentMethods")
                .change_context(errors::ApiErrorResponse::InternalServerError)?,
            None => None,
        };
        let frm_configs = match item.frm_configs {
            Some(frm_value) => {
                let configs_for_frm : api_models::admin::FrmConfigs = frm_value
                    .peek()
                    .clone()
                    .parse_value("FrmConfigs")
                    .change_context(errors::ApiErrorResponse::InvalidDataFormat {
                        field_name: "frm_configs".to_string(),
                        expected_format: "\"frm_configs\" : { \"frm_enabled_pms\" : [\"card\"], \"frm_enabled_pm_types\" : [\"credit\"], \"frm_enabled_gateways\" : [\"stripe\"], \"frm_action\": \"cancel_txn\", \"frm_preferred_flow_type\" : \"pre\" }".to_string(),
                    })?;
                Some(configs_for_frm)
            }
            None => None,
        };
        Ok(Self {
            connector_type: item.connector_type,
            connector_name: item.connector_name,
            connector_label: item.connector_label,
            merchant_connector_id: item.merchant_connector_id,
            connector_account_details: item.connector_account_details.into_inner(),
            test_mode: item.test_mode,
            disabled: item.disabled,
            payment_methods_enabled,
            metadata: item.metadata,
            business_country: item.business_country,
            business_label: item.business_label,
            business_sub_label: item.business_sub_label,
            frm_configs,
            connector_webhook_details: item
                .connector_webhook_details
                .map(|webhook_details| {
                    serde_json::Value::parse_value(
                        webhook_details.expose(),
                        "MerchantConnectorWebhookDetails",
                    )
                    .attach_printable("Unable to deserialize connector_webhook_details")
                    .change_context(errors::ApiErrorResponse::InternalServerError)
                })
                .transpose()?,
        })
    }
}

impl ForeignFrom<storage::PaymentAttempt> for api_models::payments::PaymentAttemptResponse {
    fn foreign_from(payment_attempt: storage::PaymentAttempt) -> Self {
        Self {
            attempt_id: payment_attempt.attempt_id,
            status: payment_attempt.status,
            amount: payment_attempt.amount,
            currency: payment_attempt.currency,
            connector: payment_attempt.connector,
            error_message: payment_attempt.error_reason,
            payment_method: payment_attempt.payment_method,
            connector_transaction_id: payment_attempt.connector_transaction_id,
            capture_method: payment_attempt.capture_method,
            authentication_type: payment_attempt.authentication_type,
            cancellation_reason: payment_attempt.cancellation_reason,
            mandate_id: payment_attempt.mandate_id,
            error_code: payment_attempt.error_code,
            payment_token: payment_attempt.payment_token,
            connector_metadata: payment_attempt.connector_metadata,
            payment_experience: payment_attempt.payment_experience,
            payment_method_type: payment_attempt.payment_method_type,
            reference_id: payment_attempt.connector_response_reference_id,
        }
    }
}<|MERGE_RESOLUTION|>--- conflicted
+++ resolved
@@ -175,13 +175,9 @@
             | api_enums::PaymentMethodType::MobilePay
             | api_enums::PaymentMethodType::SamsungPay
             | api_enums::PaymentMethodType::WeChatPay
-<<<<<<< HEAD
             | api_enums::PaymentMethodType::GoPay
             | api_enums::PaymentMethodType::Gcash
             | api_enums::PaymentMethodType::KakaoPay => Self::Wallet,
-=======
-            | api_enums::PaymentMethodType::GoPay => Self::Wallet,
->>>>>>> a7c66dde
             api_enums::PaymentMethodType::Affirm
             | api_enums::PaymentMethodType::AfterpayClearpay
             | api_enums::PaymentMethodType::Klarna
