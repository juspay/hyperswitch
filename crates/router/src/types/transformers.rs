--- conflicted
+++ resolved
@@ -337,47 +337,6 @@
     }
 }
 
-<<<<<<< HEAD
-impl ForeignTryFrom<storage::MerchantConnectorAccount> for api_models::admin::MerchantConnector {
-    type Error = error_stack::Report<errors::ApiErrorResponse>;
-    fn foreign_try_from(item: storage::MerchantConnectorAccount) -> Result<Self, Self::Error> {
-        let merchant_ca = item;
-
-        let payment_methods_enabled = match merchant_ca.payment_methods_enabled {
-            Some(val) => serde_json::Value::Array(val)
-                .parse_value("PaymentMethods")
-                .change_context(errors::ApiErrorResponse::InternalServerError)?,
-            None => None,
-        };
-        let configs_for_frm_value = merchant_ca
-            .frm_configs
-            .ok_or(errors::ApiErrorResponse::ConfigNotFound)?;
-        let configs_for_frm : api_models::admin::FrmConfigs = configs_for_frm_value
-        // .clone()
-        .parse_value("FrmConfigs")
-        .change_context(errors::ApiErrorResponse::InvalidDataFormat {
-            field_name: "frm_configs".to_string(),
-            expected_format: "\"frm_configs\" : { \"frm_enabled_pms\" : [\"card\"], \"frm_enabled_pm_types\" : [\"credit\"], \"frm_enabled_gateways\" : [\"stripe\"], \"frm_action\": \"cancel_txn\", \"frm_preferred_flow_type\" : \"pre\" }".to_string(),
-        })?;
-
-        Ok(Self {
-            connector_type: merchant_ca.connector_type.foreign_into(),
-            connector_name: merchant_ca.connector_name,
-            merchant_connector_id: Some(merchant_ca.merchant_connector_id),
-            connector_account_details: Some(masking::Secret::new(
-                merchant_ca.connector_account_details,
-            )),
-            test_mode: merchant_ca.test_mode,
-            disabled: merchant_ca.disabled,
-            metadata: merchant_ca.metadata,
-            payment_methods_enabled,
-            frm_configs: Some(configs_for_frm),
-        })
-    }
-}
-
-=======
->>>>>>> 396c43d0
 impl ForeignFrom<api_models::enums::PaymentMethodType>
     for storage_models::enums::PaymentMethodType
 {
