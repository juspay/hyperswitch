--- conflicted
+++ resolved
@@ -1323,18 +1323,7 @@
     for diesel_models::organization::OrganizationNew
 {
     fn foreign_from(item: api_models::organization::OrganizationNew) -> Self {
-<<<<<<< HEAD
         Self::new(item.org_id, item.org_name)
-=======
-        Self {
-            org_id: item.org_id,
-            org_name: item.org_name,
-            organization_details: None,
-            metadata: None,
-            created_at: common_utils::date_time::now(),
-            modified_at: common_utils::date_time::now(),
-        }
->>>>>>> fce0ce7f
     }
 }
 
@@ -1343,18 +1332,15 @@
 {
     fn foreign_from(item: api_models::organization::OrganizationRequest) -> Self {
         let org_new = api_models::organization::OrganizationNew::new(None);
-<<<<<<< HEAD
-        Self::new(org_new.org_id, item.organization_name)
-=======
-        Self {
-            org_id: org_new.org_id,
-            org_name: item.organization_name,
-            organization_details: item.organization_details,
-            metadata: item.metadata,
-            created_at: common_utils::date_time::now(),
-            modified_at: common_utils::date_time::now(),
-        }
->>>>>>> fce0ce7f
+        let api_models::organization::OrganizationRequest {
+            organization_name,
+            organization_details,
+            metadata,
+        } = item;
+        let mut org_new_db = Self::new(org_new.org_id, organization_name);
+        org_new_db.organization_details = organization_details;
+        org_new_db.metadata = metadata;
+        org_new_db
     }
 }
 
