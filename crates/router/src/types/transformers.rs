// use actix_web::HttpMessage;
use actix_web::http::header::HeaderMap;
use api_models::{
    enums as api_enums, gsm as gsm_api_types, payment_methods, payments,
    routing::ConnectorSelection,
};
use common_utils::{
    consts::X_HS_LATENCY,
    crypto::Encryptable,
    ext_traits::{StringExt, ValueExt},
    fp_utils::when,
    pii,
    types::MinorUnit,
};
use diesel_models::enums as storage_enums;
use error_stack::{report, ResultExt};
use hyperswitch_domain_models::payments::payment_intent::CustomerData;
use masking::{ExposeInterface, PeekInterface};

use super::domain;
use crate::{
    core::errors,
    headers::{
        BROWSER_NAME, X_CLIENT_PLATFORM, X_CLIENT_SOURCE, X_CLIENT_VERSION, X_MERCHANT_DOMAIN,
        X_PAYMENT_CONFIRM_SOURCE,
    },
    services::authentication::get_header_value_by_key,
    types::{
        self as router_types,
        api::{self as api_types, routing as routing_types},
        storage,
    },
};

pub trait ForeignInto<T> {
    fn foreign_into(self) -> T;
}

pub trait ForeignTryInto<T> {
    type Error;

    fn foreign_try_into(self) -> Result<T, Self::Error>;
}

pub trait ForeignFrom<F> {
    fn foreign_from(from: F) -> Self;
}

pub trait ForeignTryFrom<F>: Sized {
    type Error;

    fn foreign_try_from(from: F) -> Result<Self, Self::Error>;
}

impl<F, T> ForeignInto<T> for F
where
    T: ForeignFrom<F>,
{
    fn foreign_into(self) -> T {
        T::foreign_from(self)
    }
}

impl<F, T> ForeignTryInto<T> for F
where
    T: ForeignTryFrom<F>,
{
    type Error = <T as ForeignTryFrom<F>>::Error;

    fn foreign_try_into(self) -> Result<T, Self::Error> {
        T::foreign_try_from(self)
    }
}

impl ForeignFrom<api_models::refunds::RefundType> for storage_enums::RefundType {
    fn foreign_from(item: api_models::refunds::RefundType) -> Self {
        match item {
            api_models::refunds::RefundType::Instant => Self::InstantRefund,
            api_models::refunds::RefundType::Scheduled => Self::RegularRefund,
        }
    }
}

impl
    ForeignFrom<(
        Option<payment_methods::CardDetailFromLocker>,
        diesel_models::PaymentMethod,
    )> for payment_methods::PaymentMethodResponse
{
    fn foreign_from(
        (card_details, item): (
            Option<payment_methods::CardDetailFromLocker>,
            diesel_models::PaymentMethod,
        ),
    ) -> Self {
        Self {
            merchant_id: item.merchant_id,
            customer_id: Some(item.customer_id),
            payment_method_id: item.payment_method_id,
            payment_method: item.payment_method,
            payment_method_type: item.payment_method_type,
            card: card_details,
            recurring_enabled: false,
            installment_payment_enabled: false,
            payment_experience: None,
            metadata: item.metadata,
            created: Some(item.created_at),
            #[cfg(feature = "payouts")]
            bank_transfer: None,
            last_used_at: None,
            client_secret: item.client_secret,
        }
    }
}

impl ForeignFrom<storage_enums::AttemptStatus> for storage_enums::IntentStatus {
    fn foreign_from(s: storage_enums::AttemptStatus) -> Self {
        match s {
            storage_enums::AttemptStatus::Charged | storage_enums::AttemptStatus::AutoRefunded => {
                Self::Succeeded
            }

            storage_enums::AttemptStatus::ConfirmationAwaited => Self::RequiresConfirmation,
            storage_enums::AttemptStatus::PaymentMethodAwaited => Self::RequiresPaymentMethod,

            storage_enums::AttemptStatus::Authorized => Self::RequiresCapture,
            storage_enums::AttemptStatus::AuthenticationPending
            | storage_enums::AttemptStatus::DeviceDataCollectionPending => {
                Self::RequiresCustomerAction
            }
            storage_enums::AttemptStatus::Unresolved => Self::RequiresMerchantAction,

            storage_enums::AttemptStatus::PartialCharged => Self::PartiallyCaptured,
            storage_enums::AttemptStatus::PartialChargedAndChargeable => {
                Self::PartiallyCapturedAndCapturable
            }
            storage_enums::AttemptStatus::Started
            | storage_enums::AttemptStatus::AuthenticationSuccessful
            | storage_enums::AttemptStatus::Authorizing
            | storage_enums::AttemptStatus::CodInitiated
            | storage_enums::AttemptStatus::VoidInitiated
            | storage_enums::AttemptStatus::CaptureInitiated
            | storage_enums::AttemptStatus::Pending => Self::Processing,

            storage_enums::AttemptStatus::AuthenticationFailed
            | storage_enums::AttemptStatus::AuthorizationFailed
            | storage_enums::AttemptStatus::VoidFailed
            | storage_enums::AttemptStatus::RouterDeclined
            | storage_enums::AttemptStatus::CaptureFailed
            | storage_enums::AttemptStatus::Failure => Self::Failed,
            storage_enums::AttemptStatus::Voided => Self::Cancelled,
        }
    }
}

impl ForeignTryFrom<storage_enums::AttemptStatus> for storage_enums::CaptureStatus {
    type Error = error_stack::Report<errors::ApiErrorResponse>;

    fn foreign_try_from(
        attempt_status: storage_enums::AttemptStatus,
    ) -> errors::RouterResult<Self> {
        match attempt_status {
            storage_enums::AttemptStatus::Charged
            | storage_enums::AttemptStatus::PartialCharged => Ok(Self::Charged),
            storage_enums::AttemptStatus::Pending
            | storage_enums::AttemptStatus::CaptureInitiated => Ok(Self::Pending),
            storage_enums::AttemptStatus::Failure
            | storage_enums::AttemptStatus::CaptureFailed => Ok(Self::Failed),

            storage_enums::AttemptStatus::Started
            | storage_enums::AttemptStatus::AuthenticationFailed
            | storage_enums::AttemptStatus::RouterDeclined
            | storage_enums::AttemptStatus::AuthenticationPending
            | storage_enums::AttemptStatus::AuthenticationSuccessful
            | storage_enums::AttemptStatus::Authorized
            | storage_enums::AttemptStatus::AuthorizationFailed
            | storage_enums::AttemptStatus::Authorizing
            | storage_enums::AttemptStatus::CodInitiated
            | storage_enums::AttemptStatus::Voided
            | storage_enums::AttemptStatus::VoidInitiated
            | storage_enums::AttemptStatus::VoidFailed
            | storage_enums::AttemptStatus::AutoRefunded
            | storage_enums::AttemptStatus::Unresolved
            | storage_enums::AttemptStatus::PaymentMethodAwaited
            | storage_enums::AttemptStatus::ConfirmationAwaited
            | storage_enums::AttemptStatus::DeviceDataCollectionPending
            | storage_enums::AttemptStatus::PartialChargedAndChargeable=> {
                Err(errors::ApiErrorResponse::PreconditionFailed {
                    message: "AttemptStatus must be one of these for multiple partial captures [Charged, PartialCharged, Pending, CaptureInitiated, Failure, CaptureFailed]".into(),
                }.into())
            }
        }
    }
}

impl ForeignFrom<payments::MandateType> for storage_enums::MandateDataType {
    fn foreign_from(from: payments::MandateType) -> Self {
        match from {
            payments::MandateType::SingleUse(inner) => Self::SingleUse(inner.foreign_into()),
            payments::MandateType::MultiUse(inner) => {
                Self::MultiUse(inner.map(ForeignInto::foreign_into))
            }
        }
    }
}

impl ForeignFrom<storage_enums::MandateDataType> for payments::MandateType {
    fn foreign_from(from: storage_enums::MandateDataType) -> Self {
        match from {
            storage_enums::MandateDataType::SingleUse(inner) => {
                Self::SingleUse(inner.foreign_into())
            }
            storage_enums::MandateDataType::MultiUse(inner) => {
                Self::MultiUse(inner.map(ForeignInto::foreign_into))
            }
        }
    }
}

impl ForeignTryFrom<api_enums::Connector> for common_enums::RoutableConnectors {
    type Error = error_stack::Report<common_utils::errors::ValidationError>;

    fn foreign_try_from(from: api_enums::Connector) -> Result<Self, Self::Error> {
        Ok(match from {
            api_enums::Connector::Aci => Self::Aci,
            api_enums::Connector::Adyen => Self::Adyen,
            api_enums::Connector::Adyenplatform => Self::Adyenplatform,
            api_enums::Connector::Airwallex => Self::Airwallex,
            api_enums::Connector::Authorizedotnet => Self::Authorizedotnet,
            api_enums::Connector::Bambora => Self::Bambora,
            api_enums::Connector::Bamboraapac => Self::Bamboraapac,
            api_enums::Connector::Bankofamerica => Self::Bankofamerica,
            api_enums::Connector::Billwerk => Self::Billwerk,
            api_enums::Connector::Bitpay => Self::Bitpay,
            api_enums::Connector::Bluesnap => Self::Bluesnap,
            api_enums::Connector::Boku => Self::Boku,
            api_enums::Connector::Braintree => Self::Braintree,
            api_enums::Connector::Cashtocode => Self::Cashtocode,
            api_enums::Connector::Checkout => Self::Checkout,
            api_enums::Connector::Coinbase => Self::Coinbase,
            api_enums::Connector::Cryptopay => Self::Cryptopay,
            api_enums::Connector::Cybersource => Self::Cybersource,
            api_enums::Connector::Datatrans => Self::Datatrans,
            api_enums::Connector::Dlocal => Self::Dlocal,
            api_enums::Connector::Ebanx => Self::Ebanx,
            api_enums::Connector::Fiserv => Self::Fiserv,
            api_enums::Connector::Forte => Self::Forte,
            api_enums::Connector::Globalpay => Self::Globalpay,
            api_enums::Connector::Globepay => Self::Globepay,
            api_enums::Connector::Gocardless => Self::Gocardless,
            api_enums::Connector::Gpayments => {
                Err(common_utils::errors::ValidationError::InvalidValue {
                    message: "gpayments is not a routable connector".to_string(),
                })?
            }
            api_enums::Connector::Helcim => Self::Helcim,
            api_enums::Connector::Iatapay => Self::Iatapay,
            api_enums::Connector::Itaubank => Self::Itaubank,
            api_enums::Connector::Klarna => Self::Klarna,
            api_enums::Connector::Mifinity => Self::Mifinity,
            api_enums::Connector::Mollie => Self::Mollie,
            api_enums::Connector::Multisafepay => Self::Multisafepay,
            api_enums::Connector::Netcetera => {
                Err(common_utils::errors::ValidationError::InvalidValue {
                    message: "netcetera is not a routable connector".to_string(),
                })?
            }
            api_enums::Connector::Nexinets => Self::Nexinets,
            api_enums::Connector::Nmi => Self::Nmi,
            api_enums::Connector::Noon => Self::Noon,
            api_enums::Connector::Nuvei => Self::Nuvei,
            api_enums::Connector::Opennode => Self::Opennode,
            api_enums::Connector::Payme => Self::Payme,
            api_enums::Connector::Payone => Self::Payone,
            api_enums::Connector::Paypal => Self::Paypal,
            api_enums::Connector::Payu => Self::Payu,
            api_models::enums::Connector::Placetopay => Self::Placetopay,
            api_enums::Connector::Plaid => Self::Plaid,
            api_enums::Connector::Powertranz => Self::Powertranz,
            api_enums::Connector::Prophetpay => Self::Prophetpay,
            api_enums::Connector::Rapyd => Self::Rapyd,
            api_enums::Connector::Razorpay => Self::Razorpay,
            api_enums::Connector::Shift4 => Self::Shift4,
            api_enums::Connector::Signifyd => {
                Err(common_utils::errors::ValidationError::InvalidValue {
                    message: "signifyd is not a routable connector".to_string(),
                })?
            }
            api_enums::Connector::Riskified => {
                Err(common_utils::errors::ValidationError::InvalidValue {
                    message: "riskified is not a routable connector".to_string(),
                })?
            }
            api_enums::Connector::Square => Self::Square,
            api_enums::Connector::Stax => Self::Stax,
            api_enums::Connector::Stripe => Self::Stripe,
            api_enums::Connector::Trustpay => Self::Trustpay,
            api_enums::Connector::Tsys => Self::Tsys,
            api_enums::Connector::Volt => Self::Volt,
            // api_enums::Connector::Wellsfargo => Self::Wellsfargo,
            api_enums::Connector::Wise => Self::Wise,
            api_enums::Connector::Worldline => Self::Worldline,
            api_enums::Connector::Worldpay => Self::Worldpay,
            api_enums::Connector::Zen => Self::Zen,
            api_enums::Connector::Zsl => Self::Zsl,
            #[cfg(feature = "dummy_connector")]
            api_enums::Connector::DummyConnector1 => Self::DummyConnector1,
            #[cfg(feature = "dummy_connector")]
            api_enums::Connector::DummyConnector2 => Self::DummyConnector2,
            #[cfg(feature = "dummy_connector")]
            api_enums::Connector::DummyConnector3 => Self::DummyConnector3,
            #[cfg(feature = "dummy_connector")]
            api_enums::Connector::DummyConnector4 => Self::DummyConnector4,
            #[cfg(feature = "dummy_connector")]
            api_enums::Connector::DummyConnector5 => Self::DummyConnector5,
            #[cfg(feature = "dummy_connector")]
            api_enums::Connector::DummyConnector6 => Self::DummyConnector6,
            #[cfg(feature = "dummy_connector")]
            api_enums::Connector::DummyConnector7 => Self::DummyConnector7,
            api_enums::Connector::Threedsecureio => {
                Err(common_utils::errors::ValidationError::InvalidValue {
                    message: "threedsecureio is not a routable connector".to_string(),
                })?
            }
        })
    }
}

impl ForeignFrom<storage_enums::MandateAmountData> for payments::MandateAmountData {
    fn foreign_from(from: storage_enums::MandateAmountData) -> Self {
        Self {
            amount: MinorUnit::new(from.amount),
            currency: from.currency,
            start_date: from.start_date,
            end_date: from.end_date,
            metadata: from.metadata,
        }
    }
}

// TODO: remove foreign from since this conversion won't be needed in the router crate once data models is treated as a single & primary source of truth for structure information
impl ForeignFrom<payments::MandateData> for hyperswitch_domain_models::mandates::MandateData {
    fn foreign_from(d: payments::MandateData) -> Self {
        Self {
            customer_acceptance: d.customer_acceptance.map(|d| {
                hyperswitch_domain_models::mandates::CustomerAcceptance {
                    acceptance_type: match d.acceptance_type {
                        payments::AcceptanceType::Online => {
                            hyperswitch_domain_models::mandates::AcceptanceType::Online
                        }
                        payments::AcceptanceType::Offline => {
                            hyperswitch_domain_models::mandates::AcceptanceType::Offline
                        }
                    },
                    accepted_at: d.accepted_at,
                    online: d
                        .online
                        .map(|d| hyperswitch_domain_models::mandates::OnlineMandate {
                            ip_address: d.ip_address,
                            user_agent: d.user_agent,
                        }),
                }
            }),
            mandate_type: d.mandate_type.map(|d| match d {
                payments::MandateType::MultiUse(Some(i)) => {
                    hyperswitch_domain_models::mandates::MandateDataType::MultiUse(Some(
                        hyperswitch_domain_models::mandates::MandateAmountData {
                            amount: i.amount,
                            currency: i.currency,
                            start_date: i.start_date,
                            end_date: i.end_date,
                            metadata: i.metadata,
                        },
                    ))
                }
                payments::MandateType::SingleUse(i) => {
                    hyperswitch_domain_models::mandates::MandateDataType::SingleUse(
                        hyperswitch_domain_models::mandates::MandateAmountData {
                            amount: i.amount,
                            currency: i.currency,
                            start_date: i.start_date,
                            end_date: i.end_date,
                            metadata: i.metadata,
                        },
                    )
                }
                payments::MandateType::MultiUse(None) => {
                    hyperswitch_domain_models::mandates::MandateDataType::MultiUse(None)
                }
            }),
            update_mandate_id: d.update_mandate_id,
        }
    }
}

impl ForeignFrom<payments::MandateAmountData> for storage_enums::MandateAmountData {
    fn foreign_from(from: payments::MandateAmountData) -> Self {
        Self {
            amount: from.amount.get_amount_as_i64(),
            currency: from.currency,
            start_date: from.start_date,
            end_date: from.end_date,
            metadata: from.metadata,
        }
    }
}

impl ForeignFrom<api_enums::IntentStatus> for Option<storage_enums::EventType> {
    fn foreign_from(value: api_enums::IntentStatus) -> Self {
        match value {
            api_enums::IntentStatus::Succeeded => Some(storage_enums::EventType::PaymentSucceeded),
            api_enums::IntentStatus::Failed => Some(storage_enums::EventType::PaymentFailed),
            api_enums::IntentStatus::Processing => {
                Some(storage_enums::EventType::PaymentProcessing)
            }
            api_enums::IntentStatus::RequiresMerchantAction
            | api_enums::IntentStatus::RequiresCustomerAction => {
                Some(storage_enums::EventType::ActionRequired)
            }
            api_enums::IntentStatus::Cancelled => Some(storage_enums::EventType::PaymentCancelled),
            api_enums::IntentStatus::PartiallyCaptured
            | api_enums::IntentStatus::PartiallyCapturedAndCapturable => {
                Some(storage_enums::EventType::PaymentCaptured)
            }
            api_enums::IntentStatus::RequiresCapture => {
                Some(storage_enums::EventType::PaymentAuthorized)
            }
            api_enums::IntentStatus::RequiresPaymentMethod
            | api_enums::IntentStatus::RequiresConfirmation => None,
        }
    }
}

impl ForeignFrom<api_enums::PaymentMethodType> for api_enums::PaymentMethod {
    fn foreign_from(payment_method_type: api_enums::PaymentMethodType) -> Self {
        match payment_method_type {
            api_enums::PaymentMethodType::ApplePay
            | api_enums::PaymentMethodType::GooglePay
            | api_enums::PaymentMethodType::Paypal
            | api_enums::PaymentMethodType::AliPay
            | api_enums::PaymentMethodType::AliPayHk
            | api_enums::PaymentMethodType::Dana
            | api_enums::PaymentMethodType::MbWay
            | api_enums::PaymentMethodType::MobilePay
            | api_enums::PaymentMethodType::SamsungPay
            | api_enums::PaymentMethodType::Twint
            | api_enums::PaymentMethodType::Vipps
            | api_enums::PaymentMethodType::TouchNGo
            | api_enums::PaymentMethodType::Swish
            | api_enums::PaymentMethodType::WeChatPay
            | api_enums::PaymentMethodType::GoPay
            | api_enums::PaymentMethodType::Gcash
            | api_enums::PaymentMethodType::Momo
            | api_enums::PaymentMethodType::Cashapp
            | api_enums::PaymentMethodType::KakaoPay
            | api_enums::PaymentMethodType::Venmo
            | api_enums::PaymentMethodType::Mifinity => Self::Wallet,
            api_enums::PaymentMethodType::Affirm
            | api_enums::PaymentMethodType::Alma
            | api_enums::PaymentMethodType::AfterpayClearpay
            | api_enums::PaymentMethodType::Klarna
            | api_enums::PaymentMethodType::PayBright
            | api_enums::PaymentMethodType::Atome
            | api_enums::PaymentMethodType::Walley => Self::PayLater,
            api_enums::PaymentMethodType::Giropay
            | api_enums::PaymentMethodType::Ideal
            | api_enums::PaymentMethodType::Sofort
            | api_enums::PaymentMethodType::Eps
            | api_enums::PaymentMethodType::BancontactCard
            | api_enums::PaymentMethodType::Blik
            | api_enums::PaymentMethodType::LocalBankRedirect
            | api_enums::PaymentMethodType::OnlineBankingThailand
            | api_enums::PaymentMethodType::OnlineBankingCzechRepublic
            | api_enums::PaymentMethodType::OnlineBankingFinland
            | api_enums::PaymentMethodType::OnlineBankingFpx
            | api_enums::PaymentMethodType::OnlineBankingPoland
            | api_enums::PaymentMethodType::OnlineBankingSlovakia
            | api_enums::PaymentMethodType::OpenBankingUk
            | api_enums::PaymentMethodType::OpenBankingPIS
            | api_enums::PaymentMethodType::Przelewy24
            | api_enums::PaymentMethodType::Trustly
            | api_enums::PaymentMethodType::Bizum
            | api_enums::PaymentMethodType::Interac => Self::BankRedirect,
            api_enums::PaymentMethodType::UpiCollect | api_enums::PaymentMethodType::UpiIntent => {
                Self::Upi
            }
            api_enums::PaymentMethodType::CryptoCurrency => Self::Crypto,
            api_enums::PaymentMethodType::Ach
            | api_enums::PaymentMethodType::Sepa
            | api_enums::PaymentMethodType::Bacs
            | api_enums::PaymentMethodType::Becs => Self::BankDebit,
            api_enums::PaymentMethodType::Credit | api_enums::PaymentMethodType::Debit => {
                Self::Card
            }
            api_enums::PaymentMethodType::Evoucher
            | api_enums::PaymentMethodType::ClassicReward => Self::Reward,
            api_enums::PaymentMethodType::Boleto
            | api_enums::PaymentMethodType::Efecty
            | api_enums::PaymentMethodType::PagoEfectivo
            | api_enums::PaymentMethodType::RedCompra
            | api_enums::PaymentMethodType::Alfamart
            | api_enums::PaymentMethodType::Indomaret
            | api_enums::PaymentMethodType::Oxxo
            | api_enums::PaymentMethodType::SevenEleven
            | api_enums::PaymentMethodType::Lawson
            | api_enums::PaymentMethodType::MiniStop
            | api_enums::PaymentMethodType::FamilyMart
            | api_enums::PaymentMethodType::Seicomart
            | api_enums::PaymentMethodType::PayEasy
            | api_enums::PaymentMethodType::RedPagos => Self::Voucher,
            api_enums::PaymentMethodType::Pse
            | api_enums::PaymentMethodType::Multibanco
            | api_enums::PaymentMethodType::PermataBankTransfer
            | api_enums::PaymentMethodType::BcaBankTransfer
            | api_enums::PaymentMethodType::BniVa
            | api_enums::PaymentMethodType::BriVa
            | api_enums::PaymentMethodType::CimbVa
            | api_enums::PaymentMethodType::DanamonVa
            | api_enums::PaymentMethodType::MandiriVa
            | api_enums::PaymentMethodType::LocalBankTransfer
            | api_enums::PaymentMethodType::Pix => Self::BankTransfer,
            api_enums::PaymentMethodType::Givex | api_enums::PaymentMethodType::PaySafeCard => {
                Self::GiftCard
            }
            api_enums::PaymentMethodType::Benefit
            | api_enums::PaymentMethodType::Knet
            | api_enums::PaymentMethodType::MomoAtm
            | api_enums::PaymentMethodType::CardRedirect => Self::CardRedirect,
            api_enums::PaymentMethodType::Fps
            | api_enums::PaymentMethodType::DuitNow
            | api_enums::PaymentMethodType::PromptPay
            | api_enums::PaymentMethodType::VietQr => Self::RealTimePayment,
        }
    }
}

impl ForeignTryFrom<payments::PaymentMethodData> for api_enums::PaymentMethod {
    type Error = errors::ApiErrorResponse;
    fn foreign_try_from(
        payment_method_data: payments::PaymentMethodData,
    ) -> Result<Self, Self::Error> {
        match payment_method_data {
            payments::PaymentMethodData::Card(..) | payments::PaymentMethodData::CardToken(..) => {
                Ok(Self::Card)
            }
            payments::PaymentMethodData::Wallet(..) => Ok(Self::Wallet),
            payments::PaymentMethodData::PayLater(..) => Ok(Self::PayLater),
            payments::PaymentMethodData::BankRedirect(..) => Ok(Self::BankRedirect),
            payments::PaymentMethodData::BankDebit(..) => Ok(Self::BankDebit),
            payments::PaymentMethodData::BankTransfer(..) => Ok(Self::BankTransfer),
            payments::PaymentMethodData::Crypto(..) => Ok(Self::Crypto),
            payments::PaymentMethodData::Reward => Ok(Self::Reward),
            payments::PaymentMethodData::RealTimePayment(..) => Ok(Self::RealTimePayment),
            payments::PaymentMethodData::Upi(..) => Ok(Self::Upi),
            payments::PaymentMethodData::Voucher(..) => Ok(Self::Voucher),
            payments::PaymentMethodData::GiftCard(..) => Ok(Self::GiftCard),
            payments::PaymentMethodData::CardRedirect(..) => Ok(Self::CardRedirect),
            payments::PaymentMethodData::OpenBanking(..) => Ok(Self::OpenBanking),
            payments::PaymentMethodData::MandatePayment => {
                Err(errors::ApiErrorResponse::InvalidRequestData {
                    message: ("Mandate payments cannot have payment_method_data field".to_string()),
                })
            }
        }
    }
}

impl ForeignFrom<storage_enums::RefundStatus> for Option<storage_enums::EventType> {
    fn foreign_from(value: storage_enums::RefundStatus) -> Self {
        match value {
            storage_enums::RefundStatus::Success => Some(storage_enums::EventType::RefundSucceeded),
            storage_enums::RefundStatus::Failure => Some(storage_enums::EventType::RefundFailed),
            api_enums::RefundStatus::ManualReview
            | api_enums::RefundStatus::Pending
            | api_enums::RefundStatus::TransactionFailure => None,
        }
    }
}

impl ForeignFrom<storage_enums::PayoutStatus> for Option<storage_enums::EventType> {
    fn foreign_from(value: storage_enums::PayoutStatus) -> Self {
        match value {
            storage_enums::PayoutStatus::Success => Some(storage_enums::EventType::PayoutSuccess),
            storage_enums::PayoutStatus::Failed => Some(storage_enums::EventType::PayoutFailed),
            storage_enums::PayoutStatus::Cancelled => {
                Some(storage_enums::EventType::PayoutCancelled)
            }
            storage_enums::PayoutStatus::Initiated => {
                Some(storage_enums::EventType::PayoutInitiated)
            }
            storage_enums::PayoutStatus::Expired => Some(storage_enums::EventType::PayoutExpired),
            storage_enums::PayoutStatus::Reversed => Some(storage_enums::EventType::PayoutReversed),
            storage_enums::PayoutStatus::Ineligible
            | storage_enums::PayoutStatus::Pending
            | storage_enums::PayoutStatus::RequiresCreation
            | storage_enums::PayoutStatus::RequiresFulfillment
            | storage_enums::PayoutStatus::RequiresPayoutMethodData
            | storage_enums::PayoutStatus::RequiresVendorAccountCreation
            | storage_enums::PayoutStatus::RequiresConfirmation => None,
        }
    }
}

impl ForeignFrom<storage_enums::DisputeStatus> for storage_enums::EventType {
    fn foreign_from(value: storage_enums::DisputeStatus) -> Self {
        match value {
            storage_enums::DisputeStatus::DisputeOpened => Self::DisputeOpened,
            storage_enums::DisputeStatus::DisputeExpired => Self::DisputeExpired,
            storage_enums::DisputeStatus::DisputeAccepted => Self::DisputeAccepted,
            storage_enums::DisputeStatus::DisputeCancelled => Self::DisputeCancelled,
            storage_enums::DisputeStatus::DisputeChallenged => Self::DisputeChallenged,
            storage_enums::DisputeStatus::DisputeWon => Self::DisputeWon,
            storage_enums::DisputeStatus::DisputeLost => Self::DisputeLost,
        }
    }
}

impl ForeignFrom<storage_enums::MandateStatus> for Option<storage_enums::EventType> {
    fn foreign_from(value: storage_enums::MandateStatus) -> Self {
        match value {
            storage_enums::MandateStatus::Active => Some(storage_enums::EventType::MandateActive),
            storage_enums::MandateStatus::Revoked => Some(storage_enums::EventType::MandateRevoked),
            storage_enums::MandateStatus::Inactive | storage_enums::MandateStatus::Pending => None,
        }
    }
}

impl ForeignTryFrom<api_models::webhooks::IncomingWebhookEvent> for storage_enums::RefundStatus {
    type Error = errors::ValidationError;

    fn foreign_try_from(
        value: api_models::webhooks::IncomingWebhookEvent,
    ) -> Result<Self, Self::Error> {
        match value {
            api_models::webhooks::IncomingWebhookEvent::RefundSuccess => Ok(Self::Success),
            api_models::webhooks::IncomingWebhookEvent::RefundFailure => Ok(Self::Failure),
            _ => Err(errors::ValidationError::IncorrectValueProvided {
                field_name: "incoming_webhook_event_type",
            }),
        }
    }
}

#[cfg(feature = "payouts")]
impl ForeignTryFrom<api_models::webhooks::IncomingWebhookEvent> for storage_enums::PayoutStatus {
    type Error = errors::ValidationError;

    fn foreign_try_from(
        value: api_models::webhooks::IncomingWebhookEvent,
    ) -> Result<Self, Self::Error> {
        match value {
            api_models::webhooks::IncomingWebhookEvent::PayoutSuccess => Ok(Self::Success),
            api_models::webhooks::IncomingWebhookEvent::PayoutFailure => Ok(Self::Failed),
            api_models::webhooks::IncomingWebhookEvent::PayoutCancelled => Ok(Self::Cancelled),
            api_models::webhooks::IncomingWebhookEvent::PayoutProcessing => Ok(Self::Pending),
            api_models::webhooks::IncomingWebhookEvent::PayoutCreated => Ok(Self::Initiated),
            api_models::webhooks::IncomingWebhookEvent::PayoutExpired => Ok(Self::Expired),
            api_models::webhooks::IncomingWebhookEvent::PayoutReversed => Ok(Self::Reversed),
            _ => Err(errors::ValidationError::IncorrectValueProvided {
                field_name: "incoming_webhook_event_type",
            }),
        }
    }
}

impl ForeignTryFrom<api_models::webhooks::IncomingWebhookEvent> for storage_enums::MandateStatus {
    type Error = errors::ValidationError;

    fn foreign_try_from(
        value: api_models::webhooks::IncomingWebhookEvent,
    ) -> Result<Self, Self::Error> {
        match value {
            api_models::webhooks::IncomingWebhookEvent::MandateActive => Ok(Self::Active),
            api_models::webhooks::IncomingWebhookEvent::MandateRevoked => Ok(Self::Revoked),
            _ => Err(errors::ValidationError::IncorrectValueProvided {
                field_name: "incoming_webhook_event_type",
            }),
        }
    }
}

impl ForeignFrom<storage::Config> for api_types::Config {
    fn foreign_from(config: storage::Config) -> Self {
        Self {
            key: config.key,
            value: config.config,
        }
    }
}

impl<'a> ForeignFrom<&'a api_types::ConfigUpdate> for storage::ConfigUpdate {
    fn foreign_from(config: &api_types::ConfigUpdate) -> Self {
        Self::Update {
            config: Some(config.value.clone()),
        }
    }
}

impl<'a> From<&'a domain::Address> for api_types::Address {
    fn from(address: &domain::Address) -> Self {
        // If all the fields of address are none, then pass the address as None
        let address_details = if address.city.is_none()
            && address.line1.is_none()
            && address.line2.is_none()
            && address.line3.is_none()
            && address.state.is_none()
            && address.country.is_none()
            && address.zip.is_none()
            && address.first_name.is_none()
            && address.last_name.is_none()
        {
            None
        } else {
            Some(api_types::AddressDetails {
                city: address.city.clone(),
                country: address.country,
                line1: address.line1.clone().map(Encryptable::into_inner),
                line2: address.line2.clone().map(Encryptable::into_inner),
                line3: address.line3.clone().map(Encryptable::into_inner),
                state: address.state.clone().map(Encryptable::into_inner),
                zip: address.zip.clone().map(Encryptable::into_inner),
                first_name: address.first_name.clone().map(Encryptable::into_inner),
                last_name: address.last_name.clone().map(Encryptable::into_inner),
            })
        };

        // If all the fields of phone are none, then pass the phone as None
        let phone_details = if address.phone_number.is_none() && address.country_code.is_none() {
            None
        } else {
            Some(api_types::PhoneDetails {
                number: address.phone_number.clone().map(Encryptable::into_inner),
                country_code: address.country_code.clone(),
            })
        };

        Self {
            address: address_details,
            phone: phone_details,
            email: address.email.clone().map(pii::Email::from),
        }
    }
}

impl
    ForeignFrom<(
        diesel_models::api_keys::ApiKey,
        crate::core::api_keys::PlaintextApiKey,
    )> for api_models::api_keys::CreateApiKeyResponse
{
    fn foreign_from(
        item: (
            diesel_models::api_keys::ApiKey,
            crate::core::api_keys::PlaintextApiKey,
        ),
    ) -> Self {
        use masking::StrongSecret;

        let (api_key, plaintext_api_key) = item;
        Self {
            key_id: api_key.key_id,
            merchant_id: api_key.merchant_id,
            name: api_key.name,
            description: api_key.description,
            api_key: StrongSecret::from(plaintext_api_key.peek().to_owned()),
            created: api_key.created_at,
            expiration: api_key.expires_at.into(),
        }
    }
}

impl ForeignFrom<diesel_models::api_keys::ApiKey> for api_models::api_keys::RetrieveApiKeyResponse {
    fn foreign_from(api_key: diesel_models::api_keys::ApiKey) -> Self {
        Self {
            key_id: api_key.key_id,
            merchant_id: api_key.merchant_id,
            name: api_key.name,
            description: api_key.description,
            prefix: api_key.prefix.into(),
            created: api_key.created_at,
            expiration: api_key.expires_at.into(),
        }
    }
}

impl ForeignFrom<api_models::api_keys::UpdateApiKeyRequest>
    for diesel_models::api_keys::ApiKeyUpdate
{
    fn foreign_from(api_key: api_models::api_keys::UpdateApiKeyRequest) -> Self {
        Self::Update {
            name: api_key.name,
            description: api_key.description,
            expires_at: api_key.expiration.map(Into::into),
            last_used: None,
        }
    }
}

impl ForeignTryFrom<api_models::webhooks::IncomingWebhookEvent> for storage_enums::DisputeStatus {
    type Error = errors::ValidationError;

    fn foreign_try_from(
        value: api_models::webhooks::IncomingWebhookEvent,
    ) -> Result<Self, Self::Error> {
        match value {
            api_models::webhooks::IncomingWebhookEvent::DisputeOpened => Ok(Self::DisputeOpened),
            api_models::webhooks::IncomingWebhookEvent::DisputeExpired => Ok(Self::DisputeExpired),
            api_models::webhooks::IncomingWebhookEvent::DisputeAccepted => {
                Ok(Self::DisputeAccepted)
            }
            api_models::webhooks::IncomingWebhookEvent::DisputeCancelled => {
                Ok(Self::DisputeCancelled)
            }
            api_models::webhooks::IncomingWebhookEvent::DisputeChallenged => {
                Ok(Self::DisputeChallenged)
            }
            api_models::webhooks::IncomingWebhookEvent::DisputeWon => Ok(Self::DisputeWon),
            api_models::webhooks::IncomingWebhookEvent::DisputeLost => Ok(Self::DisputeLost),
            _ => Err(errors::ValidationError::IncorrectValueProvided {
                field_name: "incoming_webhook_event",
            }),
        }
    }
}

impl ForeignFrom<storage::Dispute> for api_models::disputes::DisputeResponse {
    fn foreign_from(dispute: storage::Dispute) -> Self {
        Self {
            dispute_id: dispute.dispute_id,
            payment_id: dispute.payment_id,
            attempt_id: dispute.attempt_id,
            amount: dispute.amount,
            currency: dispute.currency,
            dispute_stage: dispute.dispute_stage,
            dispute_status: dispute.dispute_status,
            connector: dispute.connector,
            connector_status: dispute.connector_status,
            connector_dispute_id: dispute.connector_dispute_id,
            connector_reason: dispute.connector_reason,
            connector_reason_code: dispute.connector_reason_code,
            challenge_required_by: dispute.challenge_required_by,
            connector_created_at: dispute.connector_created_at,
            connector_updated_at: dispute.connector_updated_at,
            created_at: dispute.created_at,
            profile_id: dispute.profile_id,
            merchant_connector_id: dispute.merchant_connector_id,
        }
    }
}

impl ForeignFrom<storage::Authorization> for payments::IncrementalAuthorizationResponse {
    fn foreign_from(authorization: storage::Authorization) -> Self {
        Self {
            authorization_id: authorization.authorization_id,
            amount: authorization.amount,
            status: authorization.status,
            error_code: authorization.error_code,
            error_message: authorization.error_message,
            previously_authorized_amount: authorization.previously_authorized_amount,
        }
    }
}

impl ForeignFrom<&storage::Authentication> for payments::ExternalAuthenticationDetailsResponse {
    fn foreign_from(authn_data: &storage::Authentication) -> Self {
        let version = authn_data
            .maximum_supported_version
            .as_ref()
            .map(|version| version.to_string());
        Self {
            authentication_flow: authn_data.authentication_type,
            electronic_commerce_indicator: authn_data.eci.clone(),
            status: authn_data.authentication_status,
            ds_transaction_id: authn_data.threeds_server_transaction_id.clone(),
            version,
            error_code: authn_data.error_code.clone(),
            error_message: authn_data.error_message.clone(),
        }
    }
}

impl ForeignFrom<storage::Dispute> for api_models::disputes::DisputeResponsePaymentsRetrieve {
    fn foreign_from(dispute: storage::Dispute) -> Self {
        Self {
            dispute_id: dispute.dispute_id,
            dispute_stage: dispute.dispute_stage,
            dispute_status: dispute.dispute_status,
            connector_status: dispute.connector_status,
            connector_dispute_id: dispute.connector_dispute_id,
            connector_reason: dispute.connector_reason,
            connector_reason_code: dispute.connector_reason_code,
            challenge_required_by: dispute.challenge_required_by,
            connector_created_at: dispute.connector_created_at,
            connector_updated_at: dispute.connector_updated_at,
            created_at: dispute.created_at,
        }
    }
}

impl ForeignFrom<storage::FileMetadata> for api_models::files::FileMetadataResponse {
    fn foreign_from(file_metadata: storage::FileMetadata) -> Self {
        Self {
            file_id: file_metadata.file_id,
            file_name: file_metadata.file_name,
            file_size: file_metadata.file_size,
            file_type: file_metadata.file_type,
            available: file_metadata.available,
        }
    }
}

impl ForeignFrom<diesel_models::cards_info::CardInfo> for api_models::cards_info::CardInfoResponse {
    fn foreign_from(item: diesel_models::cards_info::CardInfo) -> Self {
        Self {
            card_iin: item.card_iin,
            card_type: item.card_type,
            card_sub_type: item.card_subtype,
            card_network: item.card_network.map(|x| x.to_string()),
            card_issuer: item.card_issuer,
            card_issuing_country: item.card_issuing_country,
        }
    }
}

<<<<<<< HEAD
impl ForeignTryFrom<domain::MerchantConnectorAccount>
    for api_models::admin::MerchantConnectorResponse
{
=======
impl TryFrom<domain::MerchantConnectorAccount>
    for api_models::admin::MerchantConnectorListResponse
{
    type Error = error_stack::Report<errors::ApiErrorResponse>;
    fn try_from(item: domain::MerchantConnectorAccount) -> Result<Self, Self::Error> {
        let payment_methods_enabled = match item.payment_methods_enabled {
            Some(val) => serde_json::Value::Array(val)
                .parse_value("PaymentMethods")
                .change_context(errors::ApiErrorResponse::InternalServerError)?,
            None => None,
        };
        let frm_configs = match item.frm_configs {
            Some(frm_value) => {
                let configs_for_frm : Vec<api_models::admin::FrmConfigs> = frm_value
                    .iter()
                    .map(|config| { config
                        .peek()
                        .clone()
                        .parse_value("FrmConfigs")
                        .change_context(errors::ApiErrorResponse::InvalidDataFormat {
                            field_name: "frm_configs".to_string(),
                            expected_format: r#"[{ "gateway": "stripe", "payment_methods": [{ "payment_method": "card","payment_method_types": [{"payment_method_type": "credit","card_networks": ["Visa"],"flow": "pre","action": "cancel_txn"}]}]}]"#.to_string(),
                        })
                    })
                    .collect::<Result<Vec<_>, _>>()?;
                Some(configs_for_frm)
            }
            None => None,
        };
        let response = Self {
            connector_type: item.connector_type,
            connector_name: item.connector_name,
            connector_label: item.connector_label,
            merchant_connector_id: item.merchant_connector_id,
            test_mode: item.test_mode,
            disabled: item.disabled,
            payment_methods_enabled,
            metadata: item.metadata,
            business_country: item.business_country,
            business_label: item.business_label,
            business_sub_label: item.business_sub_label,
            frm_configs,
            profile_id: item.profile_id,
            applepay_verified_domains: item.applepay_verified_domains,
            pm_auth_config: item.pm_auth_config,
            status: item.status,
            additional_merchant_data: item
                .additional_merchant_data
                .map(|data| {
                    let data = data.into_inner();
                    serde_json::Value::parse_value::<router_types::AdditionalMerchantData>(
                        data.expose(),
                        "AdditionalMerchantData",
                    )
                    .attach_printable("Unable to deserialize additional_merchant_data")
                    .change_context(errors::ApiErrorResponse::InternalServerError)
                })
                .transpose()?
                .map(api_models::admin::AdditionalMerchantData::foreign_from),
        };
        Ok(response)
    }
}

impl TryFrom<domain::MerchantConnectorAccount> for api_models::admin::MerchantConnectorResponse {
>>>>>>> 45a14941
    type Error = error_stack::Report<errors::ApiErrorResponse>;
    fn foreign_try_from(item: domain::MerchantConnectorAccount) -> Result<Self, Self::Error> {
        let payment_methods_enabled = match item.payment_methods_enabled.clone() {
            Some(val) => serde_json::Value::Array(val)
                .parse_value("PaymentMethods")
                .change_context(errors::ApiErrorResponse::InternalServerError)?,
            None => None,
        };
        let frm_configs = match item.frm_configs {
            Some(ref frm_value) => {
                let configs_for_frm : Vec<api_models::admin::FrmConfigs> = frm_value
                    .iter()
                    .map(|config| { config
                        .peek()
                        .clone()
                        .parse_value("FrmConfigs")
                        .change_context(errors::ApiErrorResponse::InvalidDataFormat {
                            field_name: "frm_configs".to_string(),
                            expected_format: r#"[{ "gateway": "stripe", "payment_methods": [{ "payment_method": "card","payment_method_types": [{"payment_method_type": "credit","card_networks": ["Visa"],"flow": "pre","action": "cancel_txn"}]}]}]"#.to_string(),
                        })
                    })
                    .collect::<Result<Vec<_>, _>>()?;
                Some(configs_for_frm)
            }
            None => None,
        };
        #[cfg(all(feature = "v2", feature = "merchant_connector_account_v2"))]
        let response = Self {
            id: item.get_id(),
            connector_type: item.connector_type,
            connector_name: item.connector_name,
            connector_label: item.connector_label,
            connector_account_details: item.connector_account_details.into_inner(),
            disabled: item.disabled,
            payment_methods_enabled,
            metadata: item.metadata,
            frm_configs,
            connector_webhook_details: item
                .connector_webhook_details
                .map(|webhook_details| {
                    serde_json::Value::parse_value(
                        webhook_details.expose(),
                        "MerchantConnectorWebhookDetails",
                    )
                    .attach_printable("Unable to deserialize connector_webhook_details")
                    .change_context(errors::ApiErrorResponse::InternalServerError)
                })
                .transpose()?,
            profile_id: item.profile_id,
            applepay_verified_domains: item.applepay_verified_domains,
            pm_auth_config: item.pm_auth_config,
            status: item.status,
            additional_merchant_data: item
                .additional_merchant_data
                .map(|data| {
                    let data = data.into_inner();
                    serde_json::Value::parse_value::<router_types::AdditionalMerchantData>(
                        data.expose(),
                        "AdditionalMerchantData",
                    )
                    .attach_printable("Unable to deserialize additional_merchant_data")
                    .change_context(errors::ApiErrorResponse::InternalServerError)
                })
                .transpose()?
                .map(api_models::admin::AdditionalMerchantData::foreign_from),
        };
        #[cfg(all(
            any(feature = "v1", feature = "v2"),
            not(feature = "merchant_connector_account_v2")
        ))]
        let response = Self {
            connector_type: item.connector_type,
            connector_name: item.connector_name,
            connector_label: item.connector_label,
            merchant_connector_id: item.merchant_connector_id,
            connector_account_details: item.connector_account_details.into_inner(),
            test_mode: item.test_mode,
            disabled: item.disabled,
            payment_methods_enabled,
            metadata: item.metadata,
            business_country: item.business_country,
            business_label: item.business_label,
            business_sub_label: item.business_sub_label,
            frm_configs,
            connector_webhook_details: item
                .connector_webhook_details
                .map(|webhook_details| {
                    serde_json::Value::parse_value(
                        webhook_details.expose(),
                        "MerchantConnectorWebhookDetails",
                    )
                    .attach_printable("Unable to deserialize connector_webhook_details")
                    .change_context(errors::ApiErrorResponse::InternalServerError)
                })
                .transpose()?,
            profile_id: item.profile_id,
            applepay_verified_domains: item.applepay_verified_domains,
            pm_auth_config: item.pm_auth_config,
            status: item.status,
            additional_merchant_data: item
                .additional_merchant_data
                .map(|data| {
                    let data = data.into_inner();
                    serde_json::Value::parse_value::<router_types::AdditionalMerchantData>(
                        data.expose(),
                        "AdditionalMerchantData",
                    )
                    .attach_printable("Unable to deserialize additional_merchant_data")
                    .change_context(errors::ApiErrorResponse::InternalServerError)
                })
                .transpose()?
                .map(api_models::admin::AdditionalMerchantData::foreign_from),
        };
        Ok(response)
    }
}

impl ForeignFrom<storage::PaymentAttempt> for payments::PaymentAttemptResponse {
    fn foreign_from(payment_attempt: storage::PaymentAttempt) -> Self {
        Self {
            attempt_id: payment_attempt.attempt_id,
            status: payment_attempt.status,
            amount: payment_attempt.amount,
            currency: payment_attempt.currency,
            connector: payment_attempt.connector,
            error_message: payment_attempt.error_reason,
            payment_method: payment_attempt.payment_method,
            connector_transaction_id: payment_attempt.connector_transaction_id,
            capture_method: payment_attempt.capture_method,
            authentication_type: payment_attempt.authentication_type,
            created_at: payment_attempt.created_at,
            modified_at: payment_attempt.modified_at,
            cancellation_reason: payment_attempt.cancellation_reason,
            mandate_id: payment_attempt.mandate_id,
            error_code: payment_attempt.error_code,
            payment_token: payment_attempt.payment_token,
            connector_metadata: payment_attempt.connector_metadata,
            payment_experience: payment_attempt.payment_experience,
            payment_method_type: payment_attempt.payment_method_type,
            reference_id: payment_attempt.connector_response_reference_id,
            unified_code: payment_attempt.unified_code,
            unified_message: payment_attempt.unified_message,
            client_source: payment_attempt.client_source,
            client_version: payment_attempt.client_version,
        }
    }
}

impl ForeignFrom<storage::Capture> for payments::CaptureResponse {
    fn foreign_from(capture: storage::Capture) -> Self {
        Self {
            capture_id: capture.capture_id,
            status: capture.status,
            amount: capture.amount,
            currency: capture.currency,
            connector: capture.connector,
            authorized_attempt_id: capture.authorized_attempt_id,
            connector_capture_id: capture.connector_capture_id,
            capture_sequence: capture.capture_sequence,
            error_message: capture.error_message,
            error_code: capture.error_code,
            error_reason: capture.error_reason,
            reference_id: capture.connector_response_reference_id,
        }
    }
}

#[cfg(feature = "payouts")]
impl ForeignFrom<api_models::payouts::PayoutMethodData> for api_enums::PaymentMethodType {
    fn foreign_from(value: api_models::payouts::PayoutMethodData) -> Self {
        match value {
            api_models::payouts::PayoutMethodData::Bank(bank) => Self::foreign_from(bank),
            api_models::payouts::PayoutMethodData::Card(_) => Self::Debit,
            api_models::payouts::PayoutMethodData::Wallet(wallet) => Self::foreign_from(wallet),
        }
    }
}

#[cfg(feature = "payouts")]
impl ForeignFrom<api_models::payouts::Bank> for api_enums::PaymentMethodType {
    fn foreign_from(value: api_models::payouts::Bank) -> Self {
        match value {
            api_models::payouts::Bank::Ach(_) => Self::Ach,
            api_models::payouts::Bank::Bacs(_) => Self::Bacs,
            api_models::payouts::Bank::Sepa(_) => Self::Sepa,
            api_models::payouts::Bank::Pix(_) => Self::Pix,
        }
    }
}

#[cfg(feature = "payouts")]
impl ForeignFrom<api_models::payouts::Wallet> for api_enums::PaymentMethodType {
    fn foreign_from(value: api_models::payouts::Wallet) -> Self {
        match value {
            api_models::payouts::Wallet::Paypal(_) => Self::Paypal,
            api_models::payouts::Wallet::Venmo(_) => Self::Venmo,
        }
    }
}

#[cfg(feature = "payouts")]
impl ForeignFrom<api_models::payouts::PayoutMethodData> for api_enums::PaymentMethod {
    fn foreign_from(value: api_models::payouts::PayoutMethodData) -> Self {
        match value {
            api_models::payouts::PayoutMethodData::Bank(_) => Self::BankTransfer,
            api_models::payouts::PayoutMethodData::Card(_) => Self::Card,
            api_models::payouts::PayoutMethodData::Wallet(_) => Self::Wallet,
        }
    }
}

#[cfg(feature = "payouts")]
impl ForeignFrom<api_models::enums::PayoutType> for api_enums::PaymentMethod {
    fn foreign_from(value: api_models::enums::PayoutType) -> Self {
        match value {
            api_models::enums::PayoutType::Bank => Self::BankTransfer,
            api_models::enums::PayoutType::Card => Self::Card,
            api_models::enums::PayoutType::Wallet => Self::Wallet,
        }
    }
}

impl ForeignTryFrom<&HeaderMap> for payments::HeaderPayload {
    type Error = error_stack::Report<errors::ApiErrorResponse>;
    fn foreign_try_from(headers: &HeaderMap) -> Result<Self, Self::Error> {
        let payment_confirm_source: Option<api_enums::PaymentSource> =
            get_header_value_by_key(X_PAYMENT_CONFIRM_SOURCE.into(), headers)?
                .map(|source| {
                    source
                        .to_owned()
                        .parse_enum("PaymentSource")
                        .change_context(errors::ApiErrorResponse::InvalidRequestData {
                            message: "Invalid data received in payment_confirm_source header"
                                .into(),
                        })
                        .attach_printable(
                            "Failed while paring PaymentConfirmSource header value to enum",
                        )
                })
                .transpose()?;
        when(
            payment_confirm_source.is_some_and(|payment_confirm_source| {
                payment_confirm_source.is_for_internal_use_only()
            }),
            || {
                Err(report!(errors::ApiErrorResponse::InvalidRequestData {
                    message: "Invalid data received in payment_confirm_source header".into(),
                }))
            },
        )?;
        let x_hs_latency = get_header_value_by_key(X_HS_LATENCY.into(), headers)
            .map(|value| value == Some("true"))
            .unwrap_or(false);

        let client_source =
            get_header_value_by_key(X_CLIENT_SOURCE.into(), headers)?.map(|val| val.to_string());

        let client_version =
            get_header_value_by_key(X_CLIENT_VERSION.into(), headers)?.map(|val| val.to_string());

        let browser_name_str =
            get_header_value_by_key(BROWSER_NAME.into(), headers)?.map(|val| val.to_string());

        let browser_name: Option<api_enums::BrowserName> = browser_name_str.map(|browser_name| {
            browser_name
                .parse_enum("BrowserName")
                .unwrap_or(api_enums::BrowserName::Unknown)
        });

        let x_client_platform_str =
            get_header_value_by_key(X_CLIENT_PLATFORM.into(), headers)?.map(|val| val.to_string());

        let x_client_platform: Option<api_enums::ClientPlatform> =
            x_client_platform_str.map(|x_client_platform| {
                x_client_platform
                    .parse_enum("ClientPlatform")
                    .unwrap_or(api_enums::ClientPlatform::Unknown)
            });

        let x_merchant_domain =
            get_header_value_by_key(X_MERCHANT_DOMAIN.into(), headers)?.map(|val| val.to_string());

        Ok(Self {
            payment_confirm_source,
            client_source,
            client_version,
            x_hs_latency: Some(x_hs_latency),
            browser_name,
            x_client_platform,
            x_merchant_domain,
        })
    }
}

impl
    ForeignTryFrom<(
        Option<&storage::PaymentAttempt>,
        Option<&storage::PaymentIntent>,
        Option<&domain::Address>,
        Option<&domain::Address>,
        Option<&domain::Customer>,
    )> for payments::PaymentsRequest
{
    type Error = error_stack::Report<errors::ApiErrorResponse>;
    fn foreign_try_from(
        value: (
            Option<&storage::PaymentAttempt>,
            Option<&storage::PaymentIntent>,
            Option<&domain::Address>,
            Option<&domain::Address>,
            Option<&domain::Customer>,
        ),
    ) -> Result<Self, Self::Error> {
        let (payment_attempt, payment_intent, shipping, billing, customer) = value;
        // Populating the dynamic fields directly, for the cases where we have customer details stored in
        // Payment Intent
        let customer_details_from_pi = payment_intent
            .and_then(|payment_intent| payment_intent.customer_details.clone())
            .map(|customer_details| {
                customer_details
                    .into_inner()
                    .peek()
                    .clone()
                    .parse_value::<CustomerData>("CustomerData")
                    .change_context(errors::ApiErrorResponse::InvalidDataValue {
                        field_name: "customer_details",
                    })
                    .attach_printable("Failed to parse customer_details")
            })
            .transpose()
            .change_context(errors::ApiErrorResponse::InvalidDataValue {
                field_name: "customer_details",
            })?;
        Ok(Self {
            currency: payment_attempt.map(|pa| pa.currency.unwrap_or_default()),
            shipping: shipping.map(api_types::Address::from),
            billing: billing.map(api_types::Address::from),
            amount: payment_attempt.map(|pa| api_types::Amount::from(pa.amount)),
            email: customer
                .and_then(|cust| cust.email.as_ref().map(|em| pii::Email::from(em.clone())))
                .or(customer_details_from_pi.clone().and_then(|cd| cd.email)),
            phone: customer
                .and_then(|cust| cust.phone.as_ref().map(|p| p.clone().into_inner()))
                .or(customer_details_from_pi.clone().and_then(|cd| cd.phone)),
            name: customer
                .and_then(|cust| cust.name.as_ref().map(|n| n.clone().into_inner()))
                .or(customer_details_from_pi.clone().and_then(|cd| cd.name)),
            ..Self::default()
        })
    }
}

impl ForeignFrom<(storage::PaymentLink, payments::PaymentLinkStatus)>
    for payments::RetrievePaymentLinkResponse
{
    fn foreign_from(
        (payment_link_config, status): (storage::PaymentLink, payments::PaymentLinkStatus),
    ) -> Self {
        Self {
            payment_link_id: payment_link_config.payment_link_id,
            merchant_id: payment_link_config.merchant_id,
            link_to_pay: payment_link_config.link_to_pay,
            amount: payment_link_config.amount,
            created_at: payment_link_config.created_at,
            expiry: payment_link_config.fulfilment_time,
            description: payment_link_config.description,
            currency: payment_link_config.currency,
            status,
        }
    }
}

impl From<domain::Address> for payments::AddressDetails {
    fn from(addr: domain::Address) -> Self {
        Self {
            city: addr.city,
            country: addr.country,
            line1: addr.line1.map(Encryptable::into_inner),
            line2: addr.line2.map(Encryptable::into_inner),
            line3: addr.line3.map(Encryptable::into_inner),
            zip: addr.zip.map(Encryptable::into_inner),
            state: addr.state.map(Encryptable::into_inner),
            first_name: addr.first_name.map(Encryptable::into_inner),
            last_name: addr.last_name.map(Encryptable::into_inner),
        }
    }
}

impl ForeignFrom<ConnectorSelection> for routing_types::RoutingAlgorithm {
    fn foreign_from(value: ConnectorSelection) -> Self {
        match value {
            ConnectorSelection::Priority(connectors) => Self::Priority(connectors),

            ConnectorSelection::VolumeSplit(splits) => Self::VolumeSplit(splits),
        }
    }
}

impl ForeignFrom<api_models::organization::OrganizationNew>
    for diesel_models::organization::OrganizationNew
{
    fn foreign_from(item: api_models::organization::OrganizationNew) -> Self {
        Self {
            org_id: item.org_id,
            org_name: item.org_name,
            organization_details: None,
            metadata: None,
            created_at: common_utils::date_time::now(),
            modified_at: common_utils::date_time::now(),
        }
    }
}

impl ForeignFrom<api_models::organization::OrganizationRequest>
    for diesel_models::organization::OrganizationNew
{
    fn foreign_from(item: api_models::organization::OrganizationRequest) -> Self {
        let org_new = api_models::organization::OrganizationNew::new(None);
        Self {
            org_id: org_new.org_id,
            org_name: item.organization_name,
            organization_details: item.organization_details,
            metadata: item.metadata,
            created_at: common_utils::date_time::now(),
            modified_at: common_utils::date_time::now(),
        }
    }
}

impl ForeignFrom<gsm_api_types::GsmCreateRequest> for storage::GatewayStatusMappingNew {
    fn foreign_from(value: gsm_api_types::GsmCreateRequest) -> Self {
        Self {
            connector: value.connector.to_string(),
            flow: value.flow,
            sub_flow: value.sub_flow,
            code: value.code,
            message: value.message,
            decision: value.decision.to_string(),
            status: value.status,
            router_error: value.router_error,
            step_up_possible: value.step_up_possible,
            unified_code: value.unified_code,
            unified_message: value.unified_message,
        }
    }
}

impl ForeignFrom<storage::GatewayStatusMap> for gsm_api_types::GsmResponse {
    fn foreign_from(value: storage::GatewayStatusMap) -> Self {
        Self {
            connector: value.connector.to_string(),
            flow: value.flow,
            sub_flow: value.sub_flow,
            code: value.code,
            message: value.message,
            decision: value.decision.to_string(),
            status: value.status,
            router_error: value.router_error,
            step_up_possible: value.step_up_possible,
            unified_code: value.unified_code,
            unified_message: value.unified_message,
        }
    }
}

impl ForeignFrom<&domain::Customer> for payments::CustomerDetailsResponse {
    fn foreign_from(customer: &domain::Customer) -> Self {
        Self {
            id: Some(customer.customer_id.clone()),
            name: customer
                .name
                .as_ref()
                .map(|name| name.get_inner().to_owned()),
            email: customer.email.clone().map(Into::into),
            phone: customer
                .phone
                .as_ref()
                .map(|phone| phone.get_inner().to_owned()),
            phone_country_code: customer.phone_country_code.clone(),
        }
    }
}

#[cfg(feature = "olap")]
impl ForeignTryFrom<api_types::webhook_events::EventListConstraints>
    for api_types::webhook_events::EventListConstraintsInternal
{
    type Error = error_stack::Report<errors::ApiErrorResponse>;

    fn foreign_try_from(
        item: api_types::webhook_events::EventListConstraints,
    ) -> Result<Self, Self::Error> {
        if item.object_id.is_some()
            && (item.created_after.is_some()
                || item.created_before.is_some()
                || item.limit.is_some()
                || item.offset.is_some())
        {
            return Err(report!(errors::ApiErrorResponse::PreconditionFailed {
                message:
                    "Either only `object_id` must be specified, or one or more of \
                          `created_after`, `created_before`, `limit` and `offset` must be specified"
                        .to_string()
            }));
        }

        match item.object_id {
            Some(object_id) => Ok(Self::ObjectIdFilter { object_id }),
            None => Ok(Self::GenericFilter {
                created_after: item.created_after,
                created_before: item.created_before,
                limit: item.limit.map(i64::from),
                offset: item.offset.map(i64::from),
            }),
        }
    }
}

#[cfg(feature = "olap")]
impl TryFrom<domain::Event> for api_models::webhook_events::EventListItemResponse {
    type Error = error_stack::Report<errors::ApiErrorResponse>;

    fn try_from(item: domain::Event) -> Result<Self, Self::Error> {
        use crate::utils::OptionExt;

        // We only allow retrieving events with merchant_id, business_profile_id
        // and initial_attempt_id populated.
        // We cannot retrieve events with only some of these fields populated.
        let merchant_id = item
            .merchant_id
            .get_required_value("merchant_id")
            .change_context(errors::ApiErrorResponse::InternalServerError)?;
        let profile_id = item
            .business_profile_id
            .get_required_value("business_profile_id")
            .change_context(errors::ApiErrorResponse::InternalServerError)?;
        let initial_attempt_id = item
            .initial_attempt_id
            .get_required_value("initial_attempt_id")
            .change_context(errors::ApiErrorResponse::InternalServerError)?;

        Ok(Self {
            event_id: item.event_id,
            merchant_id,
            profile_id,
            object_id: item.primary_object_id,
            event_type: item.event_type,
            event_class: item.event_class,
            is_delivery_successful: item.is_webhook_notified,
            initial_attempt_id,
            created: item.created_at,
        })
    }
}

#[cfg(feature = "olap")]
impl TryFrom<domain::Event> for api_models::webhook_events::EventRetrieveResponse {
    type Error = error_stack::Report<errors::ApiErrorResponse>;

    fn try_from(item: domain::Event) -> Result<Self, Self::Error> {
        use crate::utils::OptionExt;

        // We only allow retrieving events with all required fields in `EventListItemResponse`, and
        // `request` and `response` populated.
        // We cannot retrieve events with only some of these fields populated.
        let event_information =
            api_models::webhook_events::EventListItemResponse::try_from(item.clone())?;

        let request = item
            .request
            .get_required_value("request")
            .change_context(errors::ApiErrorResponse::InternalServerError)?
            .peek()
            .parse_struct("OutgoingWebhookRequestContent")
            .change_context(errors::ApiErrorResponse::InternalServerError)
            .attach_printable("Failed to parse webhook event request information")?;
        let response = item
            .response
            .get_required_value("response")
            .change_context(errors::ApiErrorResponse::InternalServerError)?
            .peek()
            .parse_struct("OutgoingWebhookResponseContent")
            .change_context(errors::ApiErrorResponse::InternalServerError)
            .attach_printable("Failed to parse webhook event response information")?;

        Ok(Self {
            event_information,
            request,
            response,
            delivery_attempt: item.delivery_attempt,
        })
    }
}<|MERGE_RESOLUTION|>--- conflicted
+++ resolved
@@ -922,16 +922,11 @@
     }
 }
 
-<<<<<<< HEAD
 impl ForeignTryFrom<domain::MerchantConnectorAccount>
-    for api_models::admin::MerchantConnectorResponse
-{
-=======
-impl TryFrom<domain::MerchantConnectorAccount>
     for api_models::admin::MerchantConnectorListResponse
 {
     type Error = error_stack::Report<errors::ApiErrorResponse>;
-    fn try_from(item: domain::MerchantConnectorAccount) -> Result<Self, Self::Error> {
+    fn foreign_try_from(item: domain::MerchantConnectorAccount) -> Result<Self, Self::Error> {
         let payment_methods_enabled = match item.payment_methods_enabled {
             Some(val) => serde_json::Value::Array(val)
                 .parse_value("PaymentMethods")
@@ -991,8 +986,9 @@
     }
 }
 
-impl TryFrom<domain::MerchantConnectorAccount> for api_models::admin::MerchantConnectorResponse {
->>>>>>> 45a14941
+impl ForeignTryFrom<domain::MerchantConnectorAccount>
+    for api_models::admin::MerchantConnectorResponse
+{
     type Error = error_stack::Report<errors::ApiErrorResponse>;
     fn foreign_try_from(item: domain::MerchantConnectorAccount) -> Result<Self, Self::Error> {
         let payment_methods_enabled = match item.payment_methods_enabled.clone() {
