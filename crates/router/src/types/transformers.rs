--- conflicted
+++ resolved
@@ -1134,18 +1134,9 @@
         ),
     ) -> Self {
         let (payment_attempt, payment_intent, shipping, billing, customer) = value;
-<<<<<<< HEAD
         // Populating the dynamic fields directly, for the cases where we have customer details stored in
         // Payment Intent
         if let Some(Ok(customer_details)) = payment_intent.map(|pi| pi.customer_details.clone().map(|cd| serde_json::from_value::<CustomerData>(cd.into_inner().expose())).transpose()) {
-=======
-        if let Some(Ok(customer_details)) = payment_intent.map(|pi| {
-            pi.customer_details
-                .clone()
-                .map(|cd| serde_json::from_value::<CustomerData>(cd.into_inner().expose()))
-                .transpose()
-        }) {
->>>>>>> ec668edb
             Self {
                 currency: payment_attempt.map(|pa| pa.currency.unwrap_or_default()),
                 shipping: shipping.map(api_types::Address::from),
