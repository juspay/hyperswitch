use api_models::enums as api_enums;
use common_utils::{crypto::Encryptable, ext_traits::ValueExt};
use diesel_models::enums as storage_enums;
use error_stack::ResultExt;
use masking::{ExposeInterface, PeekInterface};

use super::domain;
use crate::{
    core::errors,
    types::{api as api_types, storage},
};

pub trait ForeignInto<T> {
    fn foreign_into(self) -> T;
}

pub trait ForeignTryInto<T> {
    type Error;

    fn foreign_try_into(self) -> Result<T, Self::Error>;
}

pub trait ForeignFrom<F> {
    fn foreign_from(from: F) -> Self;
}

pub trait ForeignTryFrom<F>: Sized {
    type Error;

    fn foreign_try_from(from: F) -> Result<Self, Self::Error>;
}

impl<F, T> ForeignInto<T> for F
where
    T: ForeignFrom<F>,
{
    fn foreign_into(self) -> T {
        T::foreign_from(self)
    }
}

impl<F, T> ForeignTryInto<T> for F
where
    T: ForeignTryFrom<F>,
{
    type Error = <T as ForeignTryFrom<F>>::Error;

    fn foreign_try_into(self) -> Result<T, Self::Error> {
        T::foreign_try_from(self)
    }
}

impl ForeignFrom<api_models::refunds::RefundType> for storage_enums::RefundType {
    fn foreign_from(item: api_models::refunds::RefundType) -> Self {
        match item {
            api_models::refunds::RefundType::Instant => Self::InstantRefund,
            api_models::refunds::RefundType::Scheduled => Self::RegularRefund,
        }
    }
}

impl ForeignFrom<storage_enums::AttemptStatus> for storage_enums::IntentStatus {
    fn foreign_from(s: storage_enums::AttemptStatus) -> Self {
        match s {
            storage_enums::AttemptStatus::Charged | storage_enums::AttemptStatus::AutoRefunded => {
                Self::Succeeded
            }

            storage_enums::AttemptStatus::ConfirmationAwaited => Self::RequiresConfirmation,
            storage_enums::AttemptStatus::PaymentMethodAwaited => Self::RequiresPaymentMethod,

            storage_enums::AttemptStatus::Authorized => Self::RequiresCapture,
            storage_enums::AttemptStatus::AuthenticationPending
            | storage_enums::AttemptStatus::DeviceDataCollectionPending => {
                Self::RequiresCustomerAction
            }
            storage_enums::AttemptStatus::Unresolved => Self::RequiresMerchantAction,

            storage_enums::AttemptStatus::PartialCharged
            | storage_enums::AttemptStatus::Started
            | storage_enums::AttemptStatus::AuthenticationSuccessful
            | storage_enums::AttemptStatus::Authorizing
            | storage_enums::AttemptStatus::CodInitiated
            | storage_enums::AttemptStatus::VoidInitiated
            | storage_enums::AttemptStatus::CaptureInitiated
            | storage_enums::AttemptStatus::Pending => Self::Processing,

            storage_enums::AttemptStatus::AuthenticationFailed
            | storage_enums::AttemptStatus::AuthorizationFailed
            | storage_enums::AttemptStatus::VoidFailed
            | storage_enums::AttemptStatus::RouterDeclined
            | storage_enums::AttemptStatus::CaptureFailed
            | storage_enums::AttemptStatus::Failure => Self::Failed,
            storage_enums::AttemptStatus::Voided => Self::Cancelled,
        }
    }
}

impl ForeignFrom<api_models::payments::MandateType> for storage_enums::MandateDataType {
    fn foreign_from(from: api_models::payments::MandateType) -> Self {
        match from {
            api_models::payments::MandateType::SingleUse(inner) => {
                Self::SingleUse(inner.foreign_into())
            }
            api_models::payments::MandateType::MultiUse(inner) => {
                Self::MultiUse(inner.map(ForeignInto::foreign_into))
            }
        }
    }
}

impl ForeignFrom<storage_enums::MandateDataType> for api_models::payments::MandateType {
    fn foreign_from(from: storage_enums::MandateDataType) -> Self {
        match from {
            storage_enums::MandateDataType::SingleUse(inner) => {
                Self::SingleUse(inner.foreign_into())
            }
            storage_enums::MandateDataType::MultiUse(inner) => {
                Self::MultiUse(inner.map(ForeignInto::foreign_into))
            }
        }
    }
}

impl ForeignFrom<storage_enums::MandateAmountData> for api_models::payments::MandateAmountData {
    fn foreign_from(from: storage_enums::MandateAmountData) -> Self {
        Self {
            amount: from.amount,
            currency: from.currency,
            start_date: from.start_date,
            end_date: from.end_date,
            metadata: from.metadata,
        }
    }
}

impl ForeignFrom<api_models::payments::MandateAmountData> for storage_enums::MandateAmountData {
    fn foreign_from(from: api_models::payments::MandateAmountData) -> Self {
        Self {
            amount: from.amount,
            currency: from.currency,
            start_date: from.start_date,
            end_date: from.end_date,
            metadata: from.metadata,
        }
    }
}

impl ForeignTryFrom<api_enums::IntentStatus> for storage_enums::EventType {
    type Error = errors::ValidationError;

    fn foreign_try_from(value: api_enums::IntentStatus) -> Result<Self, Self::Error> {
        match value {
            api_enums::IntentStatus::Succeeded => Ok(Self::PaymentSucceeded),
            api_enums::IntentStatus::Failed => Ok(Self::PaymentFailed),
            api_enums::IntentStatus::Processing => Ok(Self::PaymentProcessing),
            api_enums::IntentStatus::RequiresMerchantAction
            | api_enums::IntentStatus::RequiresCustomerAction => Ok(Self::ActionRequired),
            _ => Err(errors::ValidationError::IncorrectValueProvided {
                field_name: "intent_status",
            }),
        }
    }
}

impl ForeignFrom<api_enums::PaymentMethodType> for api_enums::PaymentMethod {
    fn foreign_from(payment_method_type: api_enums::PaymentMethodType) -> Self {
        match payment_method_type {
            api_enums::PaymentMethodType::ApplePay
            | api_enums::PaymentMethodType::GooglePay
            | api_enums::PaymentMethodType::Paypal
            | api_enums::PaymentMethodType::AliPay
            | api_enums::PaymentMethodType::AliPayHk
            | api_enums::PaymentMethodType::Dana
            | api_enums::PaymentMethodType::MbWay
            | api_enums::PaymentMethodType::MobilePay
            | api_enums::PaymentMethodType::SamsungPay
<<<<<<< HEAD
            | api_enums::PaymentMethodType::Swish
            | api_enums::PaymentMethodType::WeChatPay => Self::Wallet,
=======
            | api_enums::PaymentMethodType::Twint
            | api_enums::PaymentMethodType::Vipps
            | api_enums::PaymentMethodType::TouchNGo
            | api_enums::PaymentMethodType::WeChatPay
            | api_enums::PaymentMethodType::GoPay
            | api_enums::PaymentMethodType::Gcash
            | api_enums::PaymentMethodType::Momo
            | api_enums::PaymentMethodType::KakaoPay => Self::Wallet,
>>>>>>> d578f087
            api_enums::PaymentMethodType::Affirm
            | api_enums::PaymentMethodType::Alma
            | api_enums::PaymentMethodType::AfterpayClearpay
            | api_enums::PaymentMethodType::Klarna
            | api_enums::PaymentMethodType::PayBright
            | api_enums::PaymentMethodType::Atome
            | api_enums::PaymentMethodType::Walley => Self::PayLater,
            api_enums::PaymentMethodType::Giropay
            | api_enums::PaymentMethodType::Ideal
            | api_enums::PaymentMethodType::Sofort
            | api_enums::PaymentMethodType::Eps
            | api_enums::PaymentMethodType::BancontactCard
            | api_enums::PaymentMethodType::Blik
            | api_enums::PaymentMethodType::OnlineBankingThailand
            | api_enums::PaymentMethodType::OnlineBankingCzechRepublic
            | api_enums::PaymentMethodType::OnlineBankingFinland
            | api_enums::PaymentMethodType::OnlineBankingFpx
            | api_enums::PaymentMethodType::OnlineBankingPoland
            | api_enums::PaymentMethodType::OnlineBankingSlovakia
            | api_enums::PaymentMethodType::Przelewy24
            | api_enums::PaymentMethodType::Trustly
            | api_enums::PaymentMethodType::Bizum
            | api_enums::PaymentMethodType::Interac => Self::BankRedirect,
            api_enums::PaymentMethodType::UpiCollect => Self::Upi,
            api_enums::PaymentMethodType::CryptoCurrency => Self::Crypto,
            api_enums::PaymentMethodType::Ach
            | api_enums::PaymentMethodType::Sepa
            | api_enums::PaymentMethodType::Bacs
            | api_enums::PaymentMethodType::Becs => Self::BankDebit,
            api_enums::PaymentMethodType::Credit | api_enums::PaymentMethodType::Debit => {
                Self::Card
            }
            api_enums::PaymentMethodType::Evoucher
            | api_enums::PaymentMethodType::ClassicReward => Self::Reward,
            api_enums::PaymentMethodType::Multibanco => Self::BankTransfer,
        }
    }
}

impl ForeignTryFrom<storage_enums::RefundStatus> for storage_enums::EventType {
    type Error = errors::ValidationError;

    fn foreign_try_from(value: storage_enums::RefundStatus) -> Result<Self, Self::Error> {
        match value {
            storage_enums::RefundStatus::Success => Ok(Self::RefundSucceeded),
            storage_enums::RefundStatus::Failure => Ok(Self::RefundFailed),
            _ => Err(errors::ValidationError::IncorrectValueProvided {
                field_name: "refund_status",
            }),
        }
    }
}

impl ForeignTryFrom<storage_enums::DisputeStatus> for storage_enums::EventType {
    type Error = errors::ValidationError;

    fn foreign_try_from(value: storage_enums::DisputeStatus) -> Result<Self, Self::Error> {
        match value {
            storage_enums::DisputeStatus::DisputeOpened => Ok(Self::DisputeOpened),
            storage_enums::DisputeStatus::DisputeExpired => Ok(Self::DisputeExpired),
            storage_enums::DisputeStatus::DisputeAccepted => Ok(Self::DisputeAccepted),
            storage_enums::DisputeStatus::DisputeCancelled => Ok(Self::DisputeCancelled),
            storage_enums::DisputeStatus::DisputeChallenged => Ok(Self::DisputeChallenged),
            storage_enums::DisputeStatus::DisputeWon => Ok(Self::DisputeWon),
            storage_enums::DisputeStatus::DisputeLost => Ok(Self::DisputeLost),
        }
    }
}

impl ForeignTryFrom<api_models::webhooks::IncomingWebhookEvent> for storage_enums::RefundStatus {
    type Error = errors::ValidationError;

    fn foreign_try_from(
        value: api_models::webhooks::IncomingWebhookEvent,
    ) -> Result<Self, Self::Error> {
        match value {
            api_models::webhooks::IncomingWebhookEvent::RefundSuccess => Ok(Self::Success),
            api_models::webhooks::IncomingWebhookEvent::RefundFailure => Ok(Self::Failure),
            _ => Err(errors::ValidationError::IncorrectValueProvided {
                field_name: "incoming_webhook_event_type",
            }),
        }
    }
}

impl ForeignFrom<storage::Config> for api_types::Config {
    fn foreign_from(config: storage::Config) -> Self {
        let config = config;
        Self {
            key: config.key,
            value: config.config,
        }
    }
}

impl<'a> ForeignFrom<&'a api_types::ConfigUpdate> for storage::ConfigUpdate {
    fn foreign_from(config: &api_types::ConfigUpdate) -> Self {
        let config_update = config;
        Self::Update {
            config: Some(config_update.value.clone()),
        }
    }
}

impl<'a> From<&'a domain::Address> for api_types::Address {
    fn from(address: &domain::Address) -> Self {
        let address = address;
        Self {
            address: Some(api_types::AddressDetails {
                city: address.city.clone(),
                country: address.country,
                line1: address.line1.clone().map(Encryptable::into_inner),
                line2: address.line2.clone().map(Encryptable::into_inner),
                line3: address.line3.clone().map(Encryptable::into_inner),
                state: address.state.clone().map(Encryptable::into_inner),
                zip: address.zip.clone().map(Encryptable::into_inner),
                first_name: address.first_name.clone().map(Encryptable::into_inner),
                last_name: address.last_name.clone().map(Encryptable::into_inner),
            }),
            phone: Some(api_types::PhoneDetails {
                number: address.phone_number.clone().map(Encryptable::into_inner),
                country_code: address.country_code.clone(),
            }),
        }
    }
}

impl
    ForeignFrom<(
        diesel_models::api_keys::ApiKey,
        crate::core::api_keys::PlaintextApiKey,
    )> for api_models::api_keys::CreateApiKeyResponse
{
    fn foreign_from(
        item: (
            diesel_models::api_keys::ApiKey,
            crate::core::api_keys::PlaintextApiKey,
        ),
    ) -> Self {
        use masking::StrongSecret;

        let (api_key, plaintext_api_key) = item;
        Self {
            key_id: api_key.key_id,
            merchant_id: api_key.merchant_id,
            name: api_key.name,
            description: api_key.description,
            api_key: StrongSecret::from(plaintext_api_key.peek().to_owned()),
            created: api_key.created_at,
            expiration: api_key.expires_at.into(),
        }
    }
}

impl ForeignFrom<diesel_models::api_keys::ApiKey> for api_models::api_keys::RetrieveApiKeyResponse {
    fn foreign_from(api_key: diesel_models::api_keys::ApiKey) -> Self {
        Self {
            key_id: api_key.key_id,
            merchant_id: api_key.merchant_id,
            name: api_key.name,
            description: api_key.description,
            prefix: api_key.prefix.into(),
            created: api_key.created_at,
            expiration: api_key.expires_at.into(),
        }
    }
}

impl ForeignFrom<api_models::api_keys::UpdateApiKeyRequest>
    for diesel_models::api_keys::ApiKeyUpdate
{
    fn foreign_from(api_key: api_models::api_keys::UpdateApiKeyRequest) -> Self {
        Self::Update {
            name: api_key.name,
            description: api_key.description,
            expires_at: api_key.expiration.map(Into::into),
            last_used: None,
        }
    }
}

impl ForeignTryFrom<api_models::webhooks::IncomingWebhookEvent> for storage_enums::DisputeStatus {
    type Error = errors::ValidationError;

    fn foreign_try_from(
        value: api_models::webhooks::IncomingWebhookEvent,
    ) -> Result<Self, Self::Error> {
        match value {
            api_models::webhooks::IncomingWebhookEvent::DisputeOpened => Ok(Self::DisputeOpened),
            api_models::webhooks::IncomingWebhookEvent::DisputeExpired => Ok(Self::DisputeExpired),
            api_models::webhooks::IncomingWebhookEvent::DisputeAccepted => {
                Ok(Self::DisputeAccepted)
            }
            api_models::webhooks::IncomingWebhookEvent::DisputeCancelled => {
                Ok(Self::DisputeCancelled)
            }
            api_models::webhooks::IncomingWebhookEvent::DisputeChallenged => {
                Ok(Self::DisputeChallenged)
            }
            api_models::webhooks::IncomingWebhookEvent::DisputeWon => Ok(Self::DisputeWon),
            api_models::webhooks::IncomingWebhookEvent::DisputeLost => Ok(Self::DisputeLost),
            _ => Err(errors::ValidationError::IncorrectValueProvided {
                field_name: "incoming_webhook_event",
            }),
        }
    }
}

impl ForeignFrom<storage::Dispute> for api_models::disputes::DisputeResponse {
    fn foreign_from(dispute: storage::Dispute) -> Self {
        Self {
            dispute_id: dispute.dispute_id,
            payment_id: dispute.payment_id,
            attempt_id: dispute.attempt_id,
            amount: dispute.amount,
            currency: dispute.currency,
            dispute_stage: dispute.dispute_stage,
            dispute_status: dispute.dispute_status,
            connector: dispute.connector,
            connector_status: dispute.connector_status,
            connector_dispute_id: dispute.connector_dispute_id,
            connector_reason: dispute.connector_reason,
            connector_reason_code: dispute.connector_reason_code,
            challenge_required_by: dispute.challenge_required_by,
            connector_created_at: dispute.connector_created_at,
            connector_updated_at: dispute.connector_updated_at,
            created_at: dispute.created_at,
        }
    }
}

impl ForeignFrom<storage::Dispute> for api_models::disputes::DisputeResponsePaymentsRetrieve {
    fn foreign_from(dispute: storage::Dispute) -> Self {
        Self {
            dispute_id: dispute.dispute_id,
            dispute_stage: dispute.dispute_stage,
            dispute_status: dispute.dispute_status,
            connector_status: dispute.connector_status,
            connector_dispute_id: dispute.connector_dispute_id,
            connector_reason: dispute.connector_reason,
            connector_reason_code: dispute.connector_reason_code,
            challenge_required_by: dispute.challenge_required_by,
            connector_created_at: dispute.connector_created_at,
            connector_updated_at: dispute.connector_updated_at,
            created_at: dispute.created_at,
        }
    }
}

impl ForeignFrom<storage::FileMetadata> for api_models::files::FileMetadataResponse {
    fn foreign_from(file_metadata: storage::FileMetadata) -> Self {
        Self {
            file_id: file_metadata.file_id,
            file_name: file_metadata.file_name,
            file_size: file_metadata.file_size,
            file_type: file_metadata.file_type,
            available: file_metadata.available,
        }
    }
}

impl ForeignFrom<diesel_models::cards_info::CardInfo> for api_models::cards_info::CardInfoResponse {
    fn foreign_from(item: diesel_models::cards_info::CardInfo) -> Self {
        Self {
            card_iin: item.card_iin,
            card_type: item.card_type,
            card_sub_type: item.card_subtype,
            card_network: item.card_network.map(|x| x.to_string()),
            card_issuer: item.card_issuer,
            card_issuing_country: item.card_issuing_country,
        }
    }
}

impl TryFrom<domain::MerchantConnectorAccount> for api_models::admin::MerchantConnectorResponse {
    type Error = error_stack::Report<errors::ApiErrorResponse>;
    fn try_from(item: domain::MerchantConnectorAccount) -> Result<Self, Self::Error> {
        let payment_methods_enabled = match item.payment_methods_enabled {
            Some(val) => serde_json::Value::Array(val)
                .parse_value("PaymentMethods")
                .change_context(errors::ApiErrorResponse::InternalServerError)?,
            None => None,
        };
        let frm_configs = match item.frm_configs {
            Some(frm_value) => {
                let configs_for_frm : api_models::admin::FrmConfigs = frm_value
                    .peek()
                    .clone()
                    .parse_value("FrmConfigs")
                    .change_context(errors::ApiErrorResponse::InvalidDataFormat {
                        field_name: "frm_configs".to_string(),
                        expected_format: "\"frm_configs\" : { \"frm_enabled_pms\" : [\"card\"], \"frm_enabled_pm_types\" : [\"credit\"], \"frm_enabled_gateways\" : [\"stripe\"], \"frm_action\": \"cancel_txn\", \"frm_preferred_flow_type\" : \"pre\" }".to_string(),
                    })?;
                Some(configs_for_frm)
            }
            None => None,
        };
        Ok(Self {
            connector_type: item.connector_type,
            connector_name: item.connector_name,
            connector_label: item.connector_label,
            merchant_connector_id: item.merchant_connector_id,
            connector_account_details: item.connector_account_details.into_inner(),
            test_mode: item.test_mode,
            disabled: item.disabled,
            payment_methods_enabled,
            metadata: item.metadata,
            business_country: item.business_country,
            business_label: item.business_label,
            business_sub_label: item.business_sub_label,
            frm_configs,
            connector_webhook_details: item
                .connector_webhook_details
                .map(|webhook_details| {
                    serde_json::Value::parse_value(
                        webhook_details.expose(),
                        "MerchantConnectorWebhookDetails",
                    )
                    .attach_printable("Unable to deserialize connector_webhook_details")
                    .change_context(errors::ApiErrorResponse::InternalServerError)
                })
                .transpose()?,
        })
    }
}

impl ForeignFrom<storage::PaymentAttempt> for api_models::payments::PaymentAttemptResponse {
    fn foreign_from(payment_attempt: storage::PaymentAttempt) -> Self {
        Self {
            attempt_id: payment_attempt.attempt_id,
            status: payment_attempt.status,
            amount: payment_attempt.amount,
            currency: payment_attempt.currency,
            connector: payment_attempt.connector,
            error_message: payment_attempt.error_reason,
            payment_method: payment_attempt.payment_method,
            connector_transaction_id: payment_attempt.connector_transaction_id,
            capture_method: payment_attempt.capture_method,
            authentication_type: payment_attempt.authentication_type,
            cancellation_reason: payment_attempt.cancellation_reason,
            mandate_id: payment_attempt.mandate_id,
            error_code: payment_attempt.error_code,
            payment_token: payment_attempt.payment_token,
            connector_metadata: payment_attempt.connector_metadata,
            payment_experience: payment_attempt.payment_experience,
            payment_method_type: payment_attempt.payment_method_type,
            reference_id: payment_attempt.connector_response_reference_id,
        }
    }
}

impl ForeignFrom<api_models::payouts::Bank> for api_enums::PaymentMethodType {
    fn foreign_from(value: api_models::payouts::Bank) -> Self {
        match value {
            api_models::payouts::Bank::Ach(_) => Self::Ach,
            api_models::payouts::Bank::Bacs(_) => Self::Bacs,
            api_models::payouts::Bank::Sepa(_) => Self::Sepa,
        }
    }
}

impl ForeignFrom<api_models::payouts::PayoutMethodData> for api_enums::PaymentMethod {
    fn foreign_from(value: api_models::payouts::PayoutMethodData) -> Self {
        match value {
            api_models::payouts::PayoutMethodData::Bank(_) => Self::BankTransfer,
            api_models::payouts::PayoutMethodData::Card(_) => Self::Card,
        }
    }
}

impl ForeignFrom<api_models::enums::PayoutType> for api_enums::PaymentMethod {
    fn foreign_from(value: api_models::enums::PayoutType) -> Self {
        match value {
            api_models::enums::PayoutType::Bank => Self::BankTransfer,
            api_models::enums::PayoutType::Card => Self::Card,
        }
    }
}<|MERGE_RESOLUTION|>--- conflicted
+++ resolved
@@ -175,19 +175,15 @@
             | api_enums::PaymentMethodType::MbWay
             | api_enums::PaymentMethodType::MobilePay
             | api_enums::PaymentMethodType::SamsungPay
-<<<<<<< HEAD
-            | api_enums::PaymentMethodType::Swish
-            | api_enums::PaymentMethodType::WeChatPay => Self::Wallet,
-=======
             | api_enums::PaymentMethodType::Twint
             | api_enums::PaymentMethodType::Vipps
             | api_enums::PaymentMethodType::TouchNGo
+            | api_enums::PaymentMethodType::Swish
             | api_enums::PaymentMethodType::WeChatPay
             | api_enums::PaymentMethodType::GoPay
             | api_enums::PaymentMethodType::Gcash
             | api_enums::PaymentMethodType::Momo
             | api_enums::PaymentMethodType::KakaoPay => Self::Wallet,
->>>>>>> d578f087
             api_enums::PaymentMethodType::Affirm
             | api_enums::PaymentMethodType::Alma
             | api_enums::PaymentMethodType::AfterpayClearpay
