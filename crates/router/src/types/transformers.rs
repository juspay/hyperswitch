--- conflicted
+++ resolved
@@ -177,10 +177,7 @@
             | api_enums::PaymentMethodType::Twint
             | api_enums::PaymentMethodType::WeChatPay
             | api_enums::PaymentMethodType::GoPay
-<<<<<<< HEAD
             | api_enums::PaymentMethodType::Gcash
-=======
->>>>>>> 11ad9bed
             | api_enums::PaymentMethodType::KakaoPay => Self::Wallet,
             api_enums::PaymentMethodType::Affirm
             | api_enums::PaymentMethodType::AfterpayClearpay
