use actix_web::http::header::HeaderMap;
use api_models::{
    cards_info as card_info_types, enums as api_enums, gsm as gsm_api_types, payment_methods,
    payments, routing::ConnectorSelection,
};
use common_utils::{
    consts::X_HS_LATENCY,
    crypto::Encryptable,
    ext_traits::{Encode, StringExt, ValueExt},
    fp_utils::when,
    pii,
    types::ConnectorTransactionIdTrait,
};
use diesel_models::enums as storage_enums;
use error_stack::{report, ResultExt};
use hyperswitch_domain_models::payments::payment_intent::CustomerData;
use masking::{ExposeInterface, PeekInterface, Secret};

use super::domain;
#[cfg(feature = "v2")]
use crate::db::storage::revenue_recovery_redis_operation;
use crate::{
    core::errors,
    headers::{
        ACCEPT_LANGUAGE, BROWSER_NAME, X_APP_ID, X_CLIENT_PLATFORM, X_CLIENT_SOURCE,
        X_CLIENT_VERSION, X_MERCHANT_DOMAIN, X_PAYMENT_CONFIRM_SOURCE, X_REDIRECT_URI,
        X_REFERENCE_ID,
    },
    services::authentication::get_header_value_by_key,
    types::{
        self as router_types,
        api::{self as api_types, routing as routing_types},
        storage,
    },
};

pub trait ForeignInto<T> {
    fn foreign_into(self) -> T;
}

pub trait ForeignTryInto<T> {
    type Error;

    fn foreign_try_into(self) -> Result<T, Self::Error>;
}

pub trait ForeignFrom<F> {
    fn foreign_from(from: F) -> Self;
}

pub trait ForeignTryFrom<F>: Sized {
    type Error;

    fn foreign_try_from(from: F) -> Result<Self, Self::Error>;
}

impl<F, T> ForeignInto<T> for F
where
    T: ForeignFrom<F>,
{
    fn foreign_into(self) -> T {
        T::foreign_from(self)
    }
}

impl<F, T> ForeignTryInto<T> for F
where
    T: ForeignTryFrom<F>,
{
    type Error = <T as ForeignTryFrom<F>>::Error;

    fn foreign_try_into(self) -> Result<T, Self::Error> {
        T::foreign_try_from(self)
    }
}

impl ForeignFrom<api_models::refunds::RefundType> for storage_enums::RefundType {
    fn foreign_from(item: api_models::refunds::RefundType) -> Self {
        match item {
            api_models::refunds::RefundType::Instant => Self::InstantRefund,
            api_models::refunds::RefundType::Scheduled => Self::RegularRefund,
        }
    }
}

#[cfg(feature = "v1")]
impl
    ForeignFrom<(
        Option<payment_methods::CardDetailFromLocker>,
        domain::PaymentMethod,
    )> for payment_methods::PaymentMethodResponse
{
    fn foreign_from(
        (card_details, item): (
            Option<payment_methods::CardDetailFromLocker>,
            domain::PaymentMethod,
        ),
    ) -> Self {
        Self {
            merchant_id: item.merchant_id.to_owned(),
            customer_id: Some(item.customer_id.to_owned()),
            payment_method_id: item.get_id().clone(),
            payment_method: item.get_payment_method_type(),
            payment_method_type: item.get_payment_method_subtype(),
            card: card_details,
            recurring_enabled: Some(false),
            installment_payment_enabled: Some(false),
            payment_experience: None,
            metadata: item.metadata,
            created: Some(item.created_at),
            #[cfg(feature = "payouts")]
            bank_transfer: None,
            last_used_at: None,
            client_secret: item.client_secret,
        }
    }
}

#[cfg(feature = "v2")]
impl
    ForeignFrom<(
        Option<payment_methods::CardDetailFromLocker>,
        domain::PaymentMethod,
    )> for payment_methods::PaymentMethodResponse
{
    fn foreign_from(
        (card_details, item): (
            Option<payment_methods::CardDetailFromLocker>,
            domain::PaymentMethod,
        ),
    ) -> Self {
        todo!()
    }
}

// TODO: remove this usage in v1 code
impl ForeignFrom<storage_enums::AttemptStatus> for storage_enums::IntentStatus {
    fn foreign_from(s: storage_enums::AttemptStatus) -> Self {
        Self::from(s)
    }
}

impl ForeignTryFrom<storage_enums::AttemptStatus> for storage_enums::CaptureStatus {
    type Error = error_stack::Report<errors::ApiErrorResponse>;

    fn foreign_try_from(
        attempt_status: storage_enums::AttemptStatus,
    ) -> errors::RouterResult<Self> {
        match attempt_status {
            storage_enums::AttemptStatus::Charged
            | storage_enums::AttemptStatus::PartialCharged | storage_enums::AttemptStatus::IntegrityFailure => Ok(Self::Charged),
            storage_enums::AttemptStatus::Pending
            | storage_enums::AttemptStatus::CaptureInitiated => Ok(Self::Pending),
            storage_enums::AttemptStatus::Failure
            | storage_enums::AttemptStatus::CaptureFailed => Ok(Self::Failed),

            storage_enums::AttemptStatus::Started
            | storage_enums::AttemptStatus::AuthenticationFailed
            | storage_enums::AttemptStatus::RouterDeclined
            | storage_enums::AttemptStatus::AuthenticationPending
            | storage_enums::AttemptStatus::AuthenticationSuccessful
            | storage_enums::AttemptStatus::Authorized
            | storage_enums::AttemptStatus::AuthorizationFailed
            | storage_enums::AttemptStatus::Authorizing
            | storage_enums::AttemptStatus::CodInitiated
            | storage_enums::AttemptStatus::Voided
            | storage_enums::AttemptStatus::VoidedPostCharge
            | storage_enums::AttemptStatus::VoidInitiated
            | storage_enums::AttemptStatus::VoidFailed
            | storage_enums::AttemptStatus::AutoRefunded
            | storage_enums::AttemptStatus::Unresolved
            | storage_enums::AttemptStatus::PaymentMethodAwaited
            | storage_enums::AttemptStatus::ConfirmationAwaited
            | storage_enums::AttemptStatus::DeviceDataCollectionPending
            | storage_enums::AttemptStatus::PartiallyAuthorized
            | storage_enums::AttemptStatus::PartialChargedAndChargeable | storage_enums::AttemptStatus::Expired => {
                Err(errors::ApiErrorResponse::PreconditionFailed {
                    message: "AttemptStatus must be one of these for multiple partial captures [Charged, PartialCharged, Pending, CaptureInitiated, Failure, CaptureFailed]".into(),
                }.into())
            }
        }
    }
}

impl ForeignFrom<payments::MandateType> for storage_enums::MandateDataType {
    fn foreign_from(from: payments::MandateType) -> Self {
        match from {
            payments::MandateType::SingleUse(inner) => Self::SingleUse(inner.foreign_into()),
            payments::MandateType::MultiUse(inner) => {
                Self::MultiUse(inner.map(ForeignInto::foreign_into))
            }
        }
    }
}

impl ForeignFrom<storage_enums::MandateDataType> for payments::MandateType {
    fn foreign_from(from: storage_enums::MandateDataType) -> Self {
        match from {
            storage_enums::MandateDataType::SingleUse(inner) => {
                Self::SingleUse(inner.foreign_into())
            }
            storage_enums::MandateDataType::MultiUse(inner) => {
                Self::MultiUse(inner.map(ForeignInto::foreign_into))
            }
        }
    }
}

impl ForeignFrom<storage_enums::MandateAmountData> for payments::MandateAmountData {
    fn foreign_from(from: storage_enums::MandateAmountData) -> Self {
        Self {
            amount: from.amount,
            currency: from.currency,
            start_date: from.start_date,
            end_date: from.end_date,
            metadata: from.metadata,
        }
    }
}

// TODO: remove foreign from since this conversion won't be needed in the router crate once data models is treated as a single & primary source of truth for structure information
impl ForeignFrom<payments::MandateData> for hyperswitch_domain_models::mandates::MandateData {
    fn foreign_from(d: payments::MandateData) -> Self {
        Self {
            customer_acceptance: d.customer_acceptance,
            mandate_type: d.mandate_type.map(|d| match d {
                payments::MandateType::MultiUse(Some(i)) => {
                    hyperswitch_domain_models::mandates::MandateDataType::MultiUse(Some(
                        hyperswitch_domain_models::mandates::MandateAmountData {
                            amount: i.amount,
                            currency: i.currency,
                            start_date: i.start_date,
                            end_date: i.end_date,
                            metadata: i.metadata,
                        },
                    ))
                }
                payments::MandateType::SingleUse(i) => {
                    hyperswitch_domain_models::mandates::MandateDataType::SingleUse(
                        hyperswitch_domain_models::mandates::MandateAmountData {
                            amount: i.amount,
                            currency: i.currency,
                            start_date: i.start_date,
                            end_date: i.end_date,
                            metadata: i.metadata,
                        },
                    )
                }
                payments::MandateType::MultiUse(None) => {
                    hyperswitch_domain_models::mandates::MandateDataType::MultiUse(None)
                }
            }),
            update_mandate_id: d.update_mandate_id,
        }
    }
}

impl ForeignFrom<payments::MandateAmountData> for storage_enums::MandateAmountData {
    fn foreign_from(from: payments::MandateAmountData) -> Self {
        Self {
            amount: from.amount,
            currency: from.currency,
            start_date: from.start_date,
            end_date: from.end_date,
            metadata: from.metadata,
        }
    }
}

impl ForeignFrom<api_enums::PaymentMethodType> for api_enums::PaymentMethod {
    fn foreign_from(payment_method_type: api_enums::PaymentMethodType) -> Self {
        match payment_method_type {
            api_enums::PaymentMethodType::AmazonPay
            | api_enums::PaymentMethodType::Paysera
            | api_enums::PaymentMethodType::Skrill
            | api_enums::PaymentMethodType::ApplePay
            | api_enums::PaymentMethodType::GooglePay
            | api_enums::PaymentMethodType::Paypal
            | api_enums::PaymentMethodType::AliPay
            | api_enums::PaymentMethodType::AliPayHk
            | api_enums::PaymentMethodType::Dana
            | api_enums::PaymentMethodType::MbWay
            | api_enums::PaymentMethodType::MobilePay
            | api_enums::PaymentMethodType::Paze
            | api_enums::PaymentMethodType::SamsungPay
            | api_enums::PaymentMethodType::Twint
            | api_enums::PaymentMethodType::Vipps
            | api_enums::PaymentMethodType::TouchNGo
            | api_enums::PaymentMethodType::Swish
            | api_enums::PaymentMethodType::WeChatPay
            | api_enums::PaymentMethodType::GoPay
            | api_enums::PaymentMethodType::Gcash
            | api_enums::PaymentMethodType::Momo
            | api_enums::PaymentMethodType::Cashapp
            | api_enums::PaymentMethodType::KakaoPay
            | api_enums::PaymentMethodType::Venmo
            | api_enums::PaymentMethodType::Mifinity
            | api_enums::PaymentMethodType::RevolutPay
            | api_enums::PaymentMethodType::Bluecode => Self::Wallet,
            api_enums::PaymentMethodType::Affirm
            | api_enums::PaymentMethodType::Alma
            | api_enums::PaymentMethodType::AfterpayClearpay
            | api_enums::PaymentMethodType::Klarna
            | api_enums::PaymentMethodType::Flexiti
            | api_enums::PaymentMethodType::PayBright
            | api_enums::PaymentMethodType::Atome
            | api_enums::PaymentMethodType::Walley
            | api_enums::PaymentMethodType::Breadpay
            | api_enums::PaymentMethodType::Payjustnow => Self::PayLater,
            api_enums::PaymentMethodType::Giropay
            | api_enums::PaymentMethodType::Ideal
            | api_enums::PaymentMethodType::Sofort
            | api_enums::PaymentMethodType::Eft
            | api_enums::PaymentMethodType::Eps
            | api_enums::PaymentMethodType::BancontactCard
            | api_enums::PaymentMethodType::Blik
            | api_enums::PaymentMethodType::LocalBankRedirect
            | api_enums::PaymentMethodType::OnlineBankingThailand
            | api_enums::PaymentMethodType::OnlineBankingCzechRepublic
            | api_enums::PaymentMethodType::OnlineBankingFinland
            | api_enums::PaymentMethodType::OnlineBankingFpx
            | api_enums::PaymentMethodType::OnlineBankingPoland
            | api_enums::PaymentMethodType::OnlineBankingSlovakia
            | api_enums::PaymentMethodType::OpenBankingUk
            | api_enums::PaymentMethodType::OpenBankingPIS
            | api_enums::PaymentMethodType::Przelewy24
            | api_enums::PaymentMethodType::Trustly
            | api_enums::PaymentMethodType::Bizum
            | api_enums::PaymentMethodType::Interac => Self::BankRedirect,
            api_enums::PaymentMethodType::UpiCollect
            | api_enums::PaymentMethodType::UpiIntent
            | api_enums::PaymentMethodType::UpiQr => Self::Upi,
            api_enums::PaymentMethodType::CryptoCurrency => Self::Crypto,
            api_enums::PaymentMethodType::Ach
            | api_enums::PaymentMethodType::Sepa
            | api_enums::PaymentMethodType::SepaGuarenteedDebit
            | api_enums::PaymentMethodType::Bacs
            | api_enums::PaymentMethodType::Becs => Self::BankDebit,
            api_enums::PaymentMethodType::Credit | api_enums::PaymentMethodType::Debit => {
                Self::Card
            }
            #[cfg(feature = "v2")]
            api_enums::PaymentMethodType::Card => Self::Card,
            api_enums::PaymentMethodType::Evoucher
            | api_enums::PaymentMethodType::ClassicReward => Self::Reward,
            api_enums::PaymentMethodType::Boleto
            | api_enums::PaymentMethodType::Efecty
            | api_enums::PaymentMethodType::PagoEfectivo
            | api_enums::PaymentMethodType::RedCompra
            | api_enums::PaymentMethodType::Alfamart
            | api_enums::PaymentMethodType::Indomaret
            | api_enums::PaymentMethodType::Oxxo
            | api_enums::PaymentMethodType::SevenEleven
            | api_enums::PaymentMethodType::Lawson
            | api_enums::PaymentMethodType::MiniStop
            | api_enums::PaymentMethodType::FamilyMart
            | api_enums::PaymentMethodType::Seicomart
            | api_enums::PaymentMethodType::PayEasy
            | api_enums::PaymentMethodType::RedPagos => Self::Voucher,
            api_enums::PaymentMethodType::Pse
            | api_enums::PaymentMethodType::Multibanco
            | api_enums::PaymentMethodType::PermataBankTransfer
            | api_enums::PaymentMethodType::BcaBankTransfer
            | api_enums::PaymentMethodType::BniVa
            | api_enums::PaymentMethodType::BriVa
            | api_enums::PaymentMethodType::CimbVa
            | api_enums::PaymentMethodType::DanamonVa
            | api_enums::PaymentMethodType::MandiriVa
            | api_enums::PaymentMethodType::LocalBankTransfer
            | api_enums::PaymentMethodType::InstantBankTransfer
            | api_enums::PaymentMethodType::InstantBankTransferFinland
            | api_enums::PaymentMethodType::InstantBankTransferPoland
            | api_enums::PaymentMethodType::SepaBankTransfer
            | api_enums::PaymentMethodType::IndonesianBankTransfer
            | api_enums::PaymentMethodType::Pix => Self::BankTransfer,
            api_enums::PaymentMethodType::Givex
            | api_enums::PaymentMethodType::PaySafeCard
            | api_enums::PaymentMethodType::BhnCardNetwork => Self::GiftCard,
            api_enums::PaymentMethodType::Benefit
            | api_enums::PaymentMethodType::Knet
            | api_enums::PaymentMethodType::MomoAtm
            | api_enums::PaymentMethodType::CardRedirect => Self::CardRedirect,
            api_enums::PaymentMethodType::Fps
            | api_enums::PaymentMethodType::DuitNow
            | api_enums::PaymentMethodType::PromptPay
            | api_enums::PaymentMethodType::VietQr => Self::RealTimePayment,
            api_enums::PaymentMethodType::DirectCarrierBilling => Self::MobilePayment,
        }
    }
}

impl ForeignTryFrom<payments::PaymentMethodData> for api_enums::PaymentMethod {
    type Error = errors::ApiErrorResponse;
    fn foreign_try_from(
        payment_method_data: payments::PaymentMethodData,
    ) -> Result<Self, Self::Error> {
        match payment_method_data {
            payments::PaymentMethodData::Card(..) | payments::PaymentMethodData::CardToken(..) => {
                Ok(Self::Card)
            }
            payments::PaymentMethodData::Wallet(..) => Ok(Self::Wallet),
            payments::PaymentMethodData::PayLater(..) => Ok(Self::PayLater),
            payments::PaymentMethodData::BankRedirect(..) => Ok(Self::BankRedirect),
            payments::PaymentMethodData::BankDebit(..) => Ok(Self::BankDebit),
            payments::PaymentMethodData::BankTransfer(..) => Ok(Self::BankTransfer),
            payments::PaymentMethodData::Crypto(..) => Ok(Self::Crypto),
            payments::PaymentMethodData::Reward => Ok(Self::Reward),
            payments::PaymentMethodData::RealTimePayment(..) => Ok(Self::RealTimePayment),
            payments::PaymentMethodData::Upi(..) => Ok(Self::Upi),
            payments::PaymentMethodData::Voucher(..) => Ok(Self::Voucher),
            payments::PaymentMethodData::GiftCard(..) => Ok(Self::GiftCard),
            payments::PaymentMethodData::CardRedirect(..) => Ok(Self::CardRedirect),
            payments::PaymentMethodData::OpenBanking(..) => Ok(Self::OpenBanking),
            payments::PaymentMethodData::MobilePayment(..) => Ok(Self::MobilePayment),
            payments::PaymentMethodData::MandatePayment => {
                Err(errors::ApiErrorResponse::InvalidRequestData {
                    message: ("Mandate payments cannot have payment_method_data field".to_string()),
                })
            }
        }
    }
}

impl ForeignTryFrom<api_models::webhooks::IncomingWebhookEvent> for storage_enums::RefundStatus {
    type Error = errors::ValidationError;

    fn foreign_try_from(
        value: api_models::webhooks::IncomingWebhookEvent,
    ) -> Result<Self, Self::Error> {
        match value {
            api_models::webhooks::IncomingWebhookEvent::RefundSuccess => Ok(Self::Success),
            api_models::webhooks::IncomingWebhookEvent::RefundFailure => Ok(Self::Failure),
            _ => Err(errors::ValidationError::IncorrectValueProvided {
                field_name: "incoming_webhook_event_type",
            }),
        }
    }
}

impl ForeignTryFrom<api_models::webhooks::IncomingWebhookEvent> for api_enums::RelayStatus {
    type Error = errors::ValidationError;

    fn foreign_try_from(
        value: api_models::webhooks::IncomingWebhookEvent,
    ) -> Result<Self, Self::Error> {
        match value {
            api_models::webhooks::IncomingWebhookEvent::RefundSuccess => Ok(Self::Success),
            api_models::webhooks::IncomingWebhookEvent::RefundFailure => Ok(Self::Failure),
            _ => Err(errors::ValidationError::IncorrectValueProvided {
                field_name: "incoming_webhook_event_type",
            }),
        }
    }
}

#[cfg(feature = "payouts")]
impl ForeignTryFrom<api_models::webhooks::IncomingWebhookEvent> for storage_enums::PayoutStatus {
    type Error = errors::ValidationError;

    fn foreign_try_from(
        value: api_models::webhooks::IncomingWebhookEvent,
    ) -> Result<Self, Self::Error> {
        match value {
            api_models::webhooks::IncomingWebhookEvent::PayoutSuccess => Ok(Self::Success),
            api_models::webhooks::IncomingWebhookEvent::PayoutFailure => Ok(Self::Failed),
            api_models::webhooks::IncomingWebhookEvent::PayoutCancelled => Ok(Self::Cancelled),
            api_models::webhooks::IncomingWebhookEvent::PayoutProcessing => Ok(Self::Pending),
            api_models::webhooks::IncomingWebhookEvent::PayoutCreated => Ok(Self::Initiated),
            api_models::webhooks::IncomingWebhookEvent::PayoutExpired => Ok(Self::Expired),
            api_models::webhooks::IncomingWebhookEvent::PayoutReversed => Ok(Self::Reversed),
            _ => Err(errors::ValidationError::IncorrectValueProvided {
                field_name: "incoming_webhook_event_type",
            }),
        }
    }
}

impl ForeignTryFrom<api_models::webhooks::IncomingWebhookEvent> for storage_enums::MandateStatus {
    type Error = errors::ValidationError;

    fn foreign_try_from(
        value: api_models::webhooks::IncomingWebhookEvent,
    ) -> Result<Self, Self::Error> {
        match value {
            api_models::webhooks::IncomingWebhookEvent::MandateActive => Ok(Self::Active),
            api_models::webhooks::IncomingWebhookEvent::MandateRevoked => Ok(Self::Revoked),
            _ => Err(errors::ValidationError::IncorrectValueProvided {
                field_name: "incoming_webhook_event_type",
            }),
        }
    }
}

impl ForeignFrom<storage::Config> for api_types::Config {
    fn foreign_from(config: storage::Config) -> Self {
        Self {
            key: config.key,
            value: config.config,
        }
    }
}

impl ForeignFrom<&api_types::ConfigUpdate> for storage::ConfigUpdate {
    fn foreign_from(config: &api_types::ConfigUpdate) -> Self {
        Self::Update {
            config: Some(config.value.clone()),
        }
    }
}

impl From<&domain::Address> for hyperswitch_domain_models::address::Address {
    fn from(address: &domain::Address) -> Self {
        // If all the fields of address are none, then pass the address as None
        let address_details = if address.city.is_none()
            && address.line1.is_none()
            && address.line2.is_none()
            && address.line3.is_none()
            && address.state.is_none()
            && address.country.is_none()
            && address.zip.is_none()
            && address.first_name.is_none()
            && address.last_name.is_none()
        {
            None
        } else {
            Some(hyperswitch_domain_models::address::AddressDetails {
                city: address.city.clone(),
                country: address.country,
                line1: address.line1.clone().map(Encryptable::into_inner),
                line2: address.line2.clone().map(Encryptable::into_inner),
                line3: address.line3.clone().map(Encryptable::into_inner),
                state: address.state.clone().map(Encryptable::into_inner),
                zip: address.zip.clone().map(Encryptable::into_inner),
                first_name: address.first_name.clone().map(Encryptable::into_inner),
                last_name: address.last_name.clone().map(Encryptable::into_inner),
                origin_zip: address.origin_zip.clone().map(Encryptable::into_inner),
            })
        };

        // If all the fields of phone are none, then pass the phone as None
        let phone_details = if address.phone_number.is_none() && address.country_code.is_none() {
            None
        } else {
            Some(hyperswitch_domain_models::address::PhoneDetails {
                number: address.phone_number.clone().map(Encryptable::into_inner),
                country_code: address.country_code.clone(),
            })
        };

        Self {
            address: address_details,
            phone: phone_details,
            email: address.email.clone().map(pii::Email::from),
        }
    }
}

impl ForeignFrom<domain::Address> for api_types::Address {
    fn foreign_from(address: domain::Address) -> Self {
        // If all the fields of address are none, then pass the address as None
        let address_details = if address.city.is_none()
            && address.line1.is_none()
            && address.line2.is_none()
            && address.line3.is_none()
            && address.state.is_none()
            && address.country.is_none()
            && address.zip.is_none()
            && address.first_name.is_none()
            && address.last_name.is_none()
        {
            None
        } else {
            Some(api_types::AddressDetails {
                city: address.city.clone(),
                country: address.country,
                line1: address.line1.clone().map(Encryptable::into_inner),
                line2: address.line2.clone().map(Encryptable::into_inner),
                line3: address.line3.clone().map(Encryptable::into_inner),
                state: address.state.clone().map(Encryptable::into_inner),
                zip: address.zip.clone().map(Encryptable::into_inner),
                first_name: address.first_name.clone().map(Encryptable::into_inner),
                last_name: address.last_name.clone().map(Encryptable::into_inner),
                origin_zip: address.origin_zip.clone().map(Encryptable::into_inner),
            })
        };

        // If all the fields of phone are none, then pass the phone as None
        let phone_details = if address.phone_number.is_none() && address.country_code.is_none() {
            None
        } else {
            Some(api_types::PhoneDetails {
                number: address.phone_number.clone().map(Encryptable::into_inner),
                country_code: address.country_code.clone(),
            })
        };

        Self {
            address: address_details,
            phone: phone_details,
            email: address.email.clone().map(pii::Email::from),
        }
    }
}

impl
    ForeignFrom<(
        diesel_models::api_keys::ApiKey,
        crate::core::api_keys::PlaintextApiKey,
    )> for api_models::api_keys::CreateApiKeyResponse
{
    fn foreign_from(
        item: (
            diesel_models::api_keys::ApiKey,
            crate::core::api_keys::PlaintextApiKey,
        ),
    ) -> Self {
        use masking::StrongSecret;

        let (api_key, plaintext_api_key) = item;
        Self {
            key_id: api_key.key_id,
            merchant_id: api_key.merchant_id,
            name: api_key.name,
            description: api_key.description,
            api_key: StrongSecret::from(plaintext_api_key.peek().to_owned()),
            created: api_key.created_at,
            expiration: api_key.expires_at.into(),
        }
    }
}

impl ForeignFrom<diesel_models::api_keys::ApiKey> for api_models::api_keys::RetrieveApiKeyResponse {
    fn foreign_from(api_key: diesel_models::api_keys::ApiKey) -> Self {
        Self {
            key_id: api_key.key_id,
            merchant_id: api_key.merchant_id,
            name: api_key.name,
            description: api_key.description,
            prefix: api_key.prefix.into(),
            created: api_key.created_at,
            expiration: api_key.expires_at.into(),
        }
    }
}

impl ForeignFrom<api_models::api_keys::UpdateApiKeyRequest>
    for diesel_models::api_keys::ApiKeyUpdate
{
    fn foreign_from(api_key: api_models::api_keys::UpdateApiKeyRequest) -> Self {
        Self::Update {
            name: api_key.name,
            description: api_key.description,
            expires_at: api_key.expiration.map(Into::into),
            last_used: None,
        }
    }
}

impl ForeignTryFrom<api_models::webhooks::IncomingWebhookEvent> for storage_enums::DisputeStatus {
    type Error = errors::ValidationError;

    fn foreign_try_from(
        value: api_models::webhooks::IncomingWebhookEvent,
    ) -> Result<Self, Self::Error> {
        match value {
            api_models::webhooks::IncomingWebhookEvent::DisputeOpened => Ok(Self::DisputeOpened),
            api_models::webhooks::IncomingWebhookEvent::DisputeExpired => Ok(Self::DisputeExpired),
            api_models::webhooks::IncomingWebhookEvent::DisputeAccepted => {
                Ok(Self::DisputeAccepted)
            }
            api_models::webhooks::IncomingWebhookEvent::DisputeCancelled => {
                Ok(Self::DisputeCancelled)
            }
            api_models::webhooks::IncomingWebhookEvent::DisputeChallenged => {
                Ok(Self::DisputeChallenged)
            }
            api_models::webhooks::IncomingWebhookEvent::DisputeWon => Ok(Self::DisputeWon),
            api_models::webhooks::IncomingWebhookEvent::DisputeLost => Ok(Self::DisputeLost),
            _ => Err(errors::ValidationError::IncorrectValueProvided {
                field_name: "incoming_webhook_event",
            }),
        }
    }
}

impl ForeignFrom<storage::Dispute> for api_models::disputes::DisputeResponse {
    fn foreign_from(dispute: storage::Dispute) -> Self {
        Self {
            dispute_id: dispute.dispute_id,
            payment_id: dispute.payment_id,
            attempt_id: dispute.attempt_id,
            amount: dispute.amount,
            currency: dispute.dispute_currency.unwrap_or(
                dispute
                    .currency
                    .to_uppercase()
                    .parse_enum("Currency")
                    .unwrap_or_default(),
            ),
            dispute_stage: dispute.dispute_stage,
            dispute_status: dispute.dispute_status,
            connector: dispute.connector,
            connector_status: dispute.connector_status,
            connector_dispute_id: dispute.connector_dispute_id,
            connector_reason: dispute.connector_reason,
            connector_reason_code: dispute.connector_reason_code,
            challenge_required_by: dispute.challenge_required_by,
            connector_created_at: dispute.connector_created_at,
            connector_updated_at: dispute.connector_updated_at,
            created_at: dispute.created_at,
            profile_id: dispute.profile_id,
            merchant_connector_id: dispute.merchant_connector_id,
        }
    }
}

impl ForeignFrom<storage::Authorization> for payments::IncrementalAuthorizationResponse {
    fn foreign_from(authorization: storage::Authorization) -> Self {
        Self {
            authorization_id: authorization.authorization_id,
            amount: authorization.amount,
            status: authorization.status,
            error_code: authorization.error_code,
            error_message: authorization.error_message,
            previously_authorized_amount: authorization.previously_authorized_amount,
        }
    }
}

impl
    ForeignFrom<
        &hyperswitch_domain_models::router_request_types::authentication::AuthenticationStore,
    > for payments::ExternalAuthenticationDetailsResponse
{
    fn foreign_from(
        authn_store: &hyperswitch_domain_models::router_request_types::authentication::AuthenticationStore,
    ) -> Self {
        let authn_data = &authn_store.authentication;
        let version = authn_data
            .maximum_supported_version
            .as_ref()
            .map(|version| version.to_string());
        Self {
            authentication_flow: authn_data.authentication_type,
            electronic_commerce_indicator: authn_data.eci.clone(),
            status: authn_data.authentication_status,
            ds_transaction_id: authn_data.threeds_server_transaction_id.clone(),
            version,
            error_code: authn_data.error_code.clone(),
            error_message: authn_data.error_message.clone(),
        }
    }
}

impl ForeignFrom<storage::Dispute> for api_models::disputes::DisputeResponsePaymentsRetrieve {
    fn foreign_from(dispute: storage::Dispute) -> Self {
        Self {
            dispute_id: dispute.dispute_id,
            dispute_stage: dispute.dispute_stage,
            dispute_status: dispute.dispute_status,
            connector_status: dispute.connector_status,
            connector_dispute_id: dispute.connector_dispute_id,
            connector_reason: dispute.connector_reason,
            connector_reason_code: dispute.connector_reason_code,
            challenge_required_by: dispute.challenge_required_by,
            connector_created_at: dispute.connector_created_at,
            connector_updated_at: dispute.connector_updated_at,
            created_at: dispute.created_at,
        }
    }
}

impl ForeignFrom<storage::FileMetadata> for api_models::files::FileMetadataResponse {
    fn foreign_from(file_metadata: storage::FileMetadata) -> Self {
        Self {
            file_id: file_metadata.file_id,
            file_name: file_metadata.file_name,
            file_size: file_metadata.file_size,
            file_type: file_metadata.file_type,
            available: file_metadata.available,
        }
    }
}

impl ForeignFrom<diesel_models::cards_info::CardInfo> for api_models::cards_info::CardInfoResponse {
    fn foreign_from(item: diesel_models::cards_info::CardInfo) -> Self {
        Self {
            card_iin: item.card_iin,
            card_type: item.card_type,
            card_sub_type: item.card_subtype,
            card_network: item.card_network.map(|x| x.to_string()),
            card_issuer: item.card_issuer,
            card_issuing_country: item.card_issuing_country,
        }
    }
}

impl ForeignTryFrom<domain::MerchantConnectorAccount>
    for api_models::admin::MerchantConnectorListResponse
{
    type Error = error_stack::Report<errors::ApiErrorResponse>;
    fn foreign_try_from(item: domain::MerchantConnectorAccount) -> Result<Self, Self::Error> {
        #[cfg(feature = "v1")]
        let payment_methods_enabled = match item.payment_methods_enabled {
            Some(secret_val) => {
                let val = secret_val
                    .into_iter()
                    .map(|secret| secret.expose())
                    .collect();
                serde_json::Value::Array(val)
                    .parse_value("PaymentMethods")
                    .change_context(errors::ApiErrorResponse::InternalServerError)?
            }
            None => None,
        };

        let frm_configs = match item.frm_configs {
            Some(frm_value) => {
                let configs_for_frm : Vec<api_models::admin::FrmConfigs> = frm_value
                    .iter()
                    .map(|config| { config
                        .peek()
                        .clone()
                        .parse_value("FrmConfigs")
                        .change_context(errors::ApiErrorResponse::InvalidDataFormat {
                            field_name: "frm_configs".to_string(),
                            expected_format: r#"[{ "gateway": "stripe", "payment_methods": [{ "payment_method": "card","payment_method_types": [{"payment_method_type": "credit","card_networks": ["Visa"],"flow": "pre","action": "cancel_txn"}]}]}]"#.to_string(),
                        })
                    })
                    .collect::<Result<Vec<_>, _>>()?;
                Some(configs_for_frm)
            }
            None => None,
        };
        #[cfg(feature = "v1")]
        let response = Self {
            connector_type: item.connector_type,
            connector_name: item.connector_name,
            connector_label: item.connector_label,
            merchant_connector_id: item.merchant_connector_id,
            test_mode: item.test_mode,
            disabled: item.disabled,
            payment_methods_enabled,
            business_country: item.business_country,
            business_label: item.business_label,
            business_sub_label: item.business_sub_label,
            frm_configs,
            profile_id: item.profile_id,
            applepay_verified_domains: item.applepay_verified_domains,
            pm_auth_config: item.pm_auth_config,
            status: item.status,
        };
        #[cfg(feature = "v2")]
        let response = Self {
            id: item.id,
            connector_type: item.connector_type,
            connector_name: item.connector_name,
            connector_label: item.connector_label,
            disabled: item.disabled,
            payment_methods_enabled: item.payment_methods_enabled,
            frm_configs,
            profile_id: item.profile_id,
            applepay_verified_domains: item.applepay_verified_domains,
            pm_auth_config: item.pm_auth_config,
            status: item.status,
        };
        Ok(response)
    }
}

#[cfg(feature = "v1")]
impl ForeignTryFrom<domain::MerchantConnectorAccount>
    for api_models::admin::MerchantConnectorResponse
{
    type Error = error_stack::Report<errors::ApiErrorResponse>;
    fn foreign_try_from(item: domain::MerchantConnectorAccount) -> Result<Self, Self::Error> {
        let payment_methods_enabled = match item.payment_methods_enabled.clone() {
            Some(secret_val) => {
                let val = secret_val
                    .into_iter()
                    .map(|secret| secret.expose())
                    .collect();
                serde_json::Value::Array(val)
                    .parse_value("PaymentMethods")
                    .change_context(errors::ApiErrorResponse::InternalServerError)?
            }
            None => None,
        };
        let frm_configs = match item.frm_configs {
            Some(ref frm_value) => {
                let configs_for_frm : Vec<api_models::admin::FrmConfigs> = frm_value
                    .iter()
                    .map(|config| { config
                        .peek()
                        .clone()
                        .parse_value("FrmConfigs")
                        .change_context(errors::ApiErrorResponse::InvalidDataFormat {
                            field_name: "frm_configs".to_string(),
                            expected_format: r#"[{ "gateway": "stripe", "payment_methods": [{ "payment_method": "card","payment_method_types": [{"payment_method_type": "credit","card_networks": ["Visa"],"flow": "pre","action": "cancel_txn"}]}]}]"#.to_string(),
                        })
                    })
                    .collect::<Result<Vec<_>, _>>()?;
                Some(configs_for_frm)
            }
            None => None,
        };
        // parse the connector_account_details into ConnectorAuthType
        let connector_account_details: hyperswitch_domain_models::router_data::ConnectorAuthType =
            item.connector_account_details
                .clone()
                .into_inner()
                .parse_value("ConnectorAuthType")
                .change_context(errors::ApiErrorResponse::InternalServerError)
                .attach_printable("Failed while parsing value for ConnectorAuthType")?;
        // get the masked keys from the ConnectorAuthType and encode it to secret value
        let masked_connector_account_details = Secret::new(
            connector_account_details
                .get_masked_keys()
                .encode_to_value()
                .change_context(errors::ApiErrorResponse::InternalServerError)
                .attach_printable("Failed to encode ConnectorAuthType")?,
        );
        #[cfg(feature = "v2")]
        let response = Self {
            id: item.get_id(),
            connector_type: item.connector_type,
            connector_name: item.connector_name,
            connector_label: item.connector_label,
            connector_account_details: masked_connector_account_details,
            disabled: item.disabled,
            payment_methods_enabled,
            metadata: item.metadata,
            frm_configs,
            connector_webhook_details: item
                .connector_webhook_details
                .map(|webhook_details| {
                    serde_json::Value::parse_value(
                        webhook_details.expose(),
                        "MerchantConnectorWebhookDetails",
                    )
                    .attach_printable("Unable to deserialize connector_webhook_details")
                    .change_context(errors::ApiErrorResponse::InternalServerError)
                })
                .transpose()?,
            profile_id: item.profile_id,
            applepay_verified_domains: item.applepay_verified_domains,
            pm_auth_config: item.pm_auth_config,
            status: item.status,
            additional_merchant_data: item
                .additional_merchant_data
                .map(|data| {
                    let data = data.into_inner();
                    serde_json::Value::parse_value::<router_types::AdditionalMerchantData>(
                        data.expose(),
                        "AdditionalMerchantData",
                    )
                    .attach_printable("Unable to deserialize additional_merchant_data")
                    .change_context(errors::ApiErrorResponse::InternalServerError)
                })
                .transpose()?
                .map(api_models::admin::AdditionalMerchantData::foreign_from),
            connector_wallets_details: item
                .connector_wallets_details
                .map(|data| {
                    data.into_inner()
                        .expose()
                        .parse_value::<api_models::admin::ConnectorWalletDetails>(
                            "ConnectorWalletDetails",
                        )
                        .attach_printable("Unable to deserialize connector_wallets_details")
                        .change_context(errors::ApiErrorResponse::InternalServerError)
                })
                .transpose()?,
        };
        #[cfg(feature = "v1")]
        let response = Self {
            connector_type: item.connector_type,
            connector_name: item.connector_name,
            connector_label: item.connector_label,
            merchant_connector_id: item.merchant_connector_id,
            connector_account_details: masked_connector_account_details,
            test_mode: item.test_mode,
            disabled: item.disabled,
            payment_methods_enabled,
            metadata: item.metadata,
            business_country: item.business_country,
            business_label: item.business_label,
            business_sub_label: item.business_sub_label,
            frm_configs,
            connector_webhook_details: item
                .connector_webhook_details
                .map(|webhook_details| {
                    serde_json::Value::parse_value(
                        webhook_details.expose(),
                        "MerchantConnectorWebhookDetails",
                    )
                    .attach_printable("Unable to deserialize connector_webhook_details")
                    .change_context(errors::ApiErrorResponse::InternalServerError)
                })
                .transpose()?,
            profile_id: item.profile_id,
            applepay_verified_domains: item.applepay_verified_domains,
            pm_auth_config: item.pm_auth_config,
            status: item.status,
            additional_merchant_data: item
                .additional_merchant_data
                .map(|data| {
                    let data = data.into_inner();
                    serde_json::Value::parse_value::<router_types::AdditionalMerchantData>(
                        data.expose(),
                        "AdditionalMerchantData",
                    )
                    .attach_printable("Unable to deserialize additional_merchant_data")
                    .change_context(errors::ApiErrorResponse::InternalServerError)
                })
                .transpose()?
                .map(api_models::admin::AdditionalMerchantData::foreign_from),
            connector_wallets_details: item
                .connector_wallets_details
                .map(|data| {
                    data.into_inner()
                        .expose()
                        .parse_value::<api_models::admin::ConnectorWalletDetails>(
                            "ConnectorWalletDetails",
                        )
                        .attach_printable("Unable to deserialize connector_wallets_details")
                        .change_context(errors::ApiErrorResponse::InternalServerError)
                })
                .transpose()?,
        };
        Ok(response)
    }
}

#[cfg(feature = "v2")]
impl ForeignTryFrom<domain::MerchantConnectorAccount>
    for api_models::admin::MerchantConnectorResponse
{
    type Error = error_stack::Report<errors::ApiErrorResponse>;
    fn foreign_try_from(item: domain::MerchantConnectorAccount) -> Result<Self, Self::Error> {
        let frm_configs = match item.frm_configs {
            Some(ref frm_value) => {
                let configs_for_frm : Vec<api_models::admin::FrmConfigs> = frm_value
                    .iter()
                    .map(|config| { config
                        .peek()
                        .clone()
                        .parse_value("FrmConfigs")
                        .change_context(errors::ApiErrorResponse::InvalidDataFormat {
                            field_name: "frm_configs".to_string(),
                            expected_format: r#"[{ "gateway": "stripe", "payment_methods": [{ "payment_method": "card","payment_method_types": [{"payment_method_type": "credit","card_networks": ["Visa"],"flow": "pre","action": "cancel_txn"}]}]}]"#.to_string(),
                        })
                    })
                    .collect::<Result<Vec<_>, _>>()?;
                Some(configs_for_frm)
            }
            None => None,
        };

        // parse the connector_account_details into ConnectorAuthType
        let connector_account_details: hyperswitch_domain_models::router_data::ConnectorAuthType =
            item.connector_account_details
                .clone()
                .into_inner()
                .parse_value("ConnectorAuthType")
                .change_context(errors::ApiErrorResponse::InternalServerError)
                .attach_printable("Failed while parsing value for ConnectorAuthType")?;
        // get the masked keys from the ConnectorAuthType and encode it to secret value
        let masked_connector_account_details = Secret::new(
            connector_account_details
                .get_masked_keys()
                .encode_to_value()
                .change_context(errors::ApiErrorResponse::InternalServerError)
                .attach_printable("Failed to encode ConnectorAuthType")?,
        );

        let feature_metadata = item.feature_metadata.as_ref().map(|metadata| {
            api_models::admin::MerchantConnectorAccountFeatureMetadata::foreign_from(metadata)
        });

        let response = Self {
            id: item.get_id(),
            connector_type: item.connector_type,
            connector_name: item.connector_name,
            connector_label: item.connector_label,
            connector_account_details: masked_connector_account_details,
            disabled: item.disabled,
            payment_methods_enabled: item.payment_methods_enabled,
            metadata: item.metadata,
            frm_configs,
            connector_webhook_details: item
                .connector_webhook_details
                .map(|webhook_details| {
                    serde_json::Value::parse_value(
                        webhook_details.expose(),
                        "MerchantConnectorWebhookDetails",
                    )
                    .attach_printable("Unable to deserialize connector_webhook_details")
                    .change_context(errors::ApiErrorResponse::InternalServerError)
                })
                .transpose()?,
            profile_id: item.profile_id,
            applepay_verified_domains: item.applepay_verified_domains,
            pm_auth_config: item.pm_auth_config,
            status: item.status,
            additional_merchant_data: item
                .additional_merchant_data
                .map(|data| {
                    let data = data.into_inner();
                    serde_json::Value::parse_value::<router_types::AdditionalMerchantData>(
                        data.expose(),
                        "AdditionalMerchantData",
                    )
                    .attach_printable("Unable to deserialize additional_merchant_data")
                    .change_context(errors::ApiErrorResponse::InternalServerError)
                })
                .transpose()?
                .map(api_models::admin::AdditionalMerchantData::foreign_from),
            connector_wallets_details: item
                .connector_wallets_details
                .map(|data| {
                    data.into_inner()
                        .expose()
                        .parse_value::<api_models::admin::ConnectorWalletDetails>(
                            "ConnectorWalletDetails",
                        )
                        .attach_printable("Unable to deserialize connector_wallets_details")
                        .change_context(errors::ApiErrorResponse::InternalServerError)
                })
                .transpose()?,
            feature_metadata,
        };
        Ok(response)
    }
}

#[cfg(feature = "v1")]
impl ForeignFrom<storage::PaymentAttempt> for payments::PaymentAttemptResponse {
    fn foreign_from(payment_attempt: storage::PaymentAttempt) -> Self {
        let connector_transaction_id = payment_attempt
            .get_connector_payment_id()
            .map(ToString::to_string);
        Self {
            attempt_id: payment_attempt.attempt_id,
            status: payment_attempt.status,
            amount: payment_attempt.net_amount.get_order_amount(),
            order_tax_amount: payment_attempt.net_amount.get_order_tax_amount(),
            currency: payment_attempt.currency,
            connector: payment_attempt.connector,
            error_message: payment_attempt.error_reason,
            payment_method: payment_attempt.payment_method,
            connector_transaction_id,
            capture_method: payment_attempt.capture_method,
            authentication_type: payment_attempt.authentication_type,
            created_at: payment_attempt.created_at,
            modified_at: payment_attempt.modified_at,
            cancellation_reason: payment_attempt.cancellation_reason,
            mandate_id: payment_attempt.mandate_id,
            error_code: payment_attempt.error_code,
            payment_token: payment_attempt.payment_token,
            connector_metadata: payment_attempt.connector_metadata,
            payment_experience: payment_attempt.payment_experience,
            payment_method_type: payment_attempt.payment_method_type,
            reference_id: payment_attempt.connector_response_reference_id,
            unified_code: payment_attempt.unified_code,
            unified_message: payment_attempt.unified_message,
            client_source: payment_attempt.client_source,
            client_version: payment_attempt.client_version,
        }
    }
}

impl ForeignFrom<storage::Capture> for payments::CaptureResponse {
    fn foreign_from(capture: storage::Capture) -> Self {
        let connector_capture_id = capture.get_optional_connector_transaction_id().cloned();
        Self {
            capture_id: capture.capture_id,
            status: capture.status,
            amount: capture.amount,
            currency: capture.currency,
            connector: capture.connector,
            authorized_attempt_id: capture.authorized_attempt_id,
            connector_capture_id,
            capture_sequence: capture.capture_sequence,
            error_message: capture.error_message,
            error_code: capture.error_code,
            error_reason: capture.error_reason,
            reference_id: capture.connector_response_reference_id,
        }
    }
}

#[cfg(feature = "payouts")]
impl ForeignFrom<&api_models::payouts::PayoutMethodData> for api_enums::PaymentMethodType {
    fn foreign_from(value: &api_models::payouts::PayoutMethodData) -> Self {
        match value {
            api_models::payouts::PayoutMethodData::Bank(bank) => Self::foreign_from(bank),
            api_models::payouts::PayoutMethodData::Card(_) => Self::Debit,
            api_models::payouts::PayoutMethodData::Wallet(wallet) => Self::foreign_from(wallet),
            api_models::payouts::PayoutMethodData::BankRedirect(bank_redirect) => {
                Self::foreign_from(bank_redirect)
            }
            api_models::payouts::PayoutMethodData::Passthrough(passthrough) => {
                passthrough.token_type
            }
        }
    }
}

#[cfg(feature = "payouts")]
impl ForeignFrom<&api_models::payouts::Bank> for api_enums::PaymentMethodType {
    fn foreign_from(value: &api_models::payouts::Bank) -> Self {
        match value {
            api_models::payouts::Bank::Ach(_) => Self::Ach,
            api_models::payouts::Bank::Bacs(_) => Self::Bacs,
            api_models::payouts::Bank::Sepa(_) => Self::SepaBankTransfer,
            api_models::payouts::Bank::Pix(_) => Self::Pix,
        }
    }
}

#[cfg(feature = "payouts")]
impl ForeignFrom<&api_models::payouts::Wallet> for api_enums::PaymentMethodType {
    fn foreign_from(value: &api_models::payouts::Wallet) -> Self {
        match value {
            api_models::payouts::Wallet::Paypal(_) => Self::Paypal,
            api_models::payouts::Wallet::Venmo(_) => Self::Venmo,
            api_models::payouts::Wallet::ApplePayDecrypt(_) => Self::ApplePay,
        }
    }
}

#[cfg(feature = "payouts")]
impl ForeignFrom<&api_models::payouts::BankRedirect> for api_enums::PaymentMethodType {
    fn foreign_from(value: &api_models::payouts::BankRedirect) -> Self {
        match value {
            api_models::payouts::BankRedirect::Interac(_) => Self::Interac,
        }
    }
}

#[cfg(feature = "payouts")]
impl ForeignFrom<&api_models::payouts::PayoutMethodData> for api_enums::PaymentMethod {
    fn foreign_from(value: &api_models::payouts::PayoutMethodData) -> Self {
        match value {
            api_models::payouts::PayoutMethodData::Bank(_) => Self::BankTransfer,
            api_models::payouts::PayoutMethodData::Card(_) => Self::Card,
            api_models::payouts::PayoutMethodData::Wallet(_) => Self::Wallet,
            api_models::payouts::PayoutMethodData::BankRedirect(_) => Self::BankRedirect,
            api_models::payouts::PayoutMethodData::Passthrough(passthrough) => {
                Self::from(passthrough.token_type)
            }
        }
    }
}

#[cfg(feature = "payouts")]
impl ForeignTryFrom<&api_models::payouts::PayoutMethodData> for api_models::enums::PayoutType {
    type Error = error_stack::Report<errors::ApiErrorResponse>;
    fn foreign_try_from(
        value: &api_models::payouts::PayoutMethodData,
    ) -> Result<Self, Self::Error> {
        match value {
            api_models::payouts::PayoutMethodData::Bank(_) => Ok(Self::Bank),
            api_models::payouts::PayoutMethodData::Card(_) => Ok(Self::Card),
            api_models::payouts::PayoutMethodData::Wallet(_) => Ok(Self::Wallet),
            api_models::payouts::PayoutMethodData::BankRedirect(_) => Ok(Self::BankRedirect),
            api_models::payouts::PayoutMethodData::Passthrough(passthrough) => {
                Self::foreign_try_from(api_enums::PaymentMethod::from(passthrough.token_type))
            }
        }
    }
}

#[cfg(feature = "payouts")]
impl ForeignFrom<api_models::enums::PayoutType> for api_enums::PaymentMethod {
    fn foreign_from(value: api_models::enums::PayoutType) -> Self {
        match value {
            api_models::enums::PayoutType::Bank => Self::BankTransfer,
            api_models::enums::PayoutType::Card => Self::Card,
            api_models::enums::PayoutType::Wallet => Self::Wallet,
            api_models::enums::PayoutType::BankRedirect => Self::BankRedirect,
        }
    }
}

#[cfg(feature = "payouts")]
impl ForeignTryFrom<api_enums::PaymentMethod> for api_models::enums::PayoutType {
    type Error = error_stack::Report<errors::ApiErrorResponse>;

    fn foreign_try_from(value: api_enums::PaymentMethod) -> Result<Self, Self::Error> {
        match value {
            api_enums::PaymentMethod::Card => Ok(Self::Card),
            api_enums::PaymentMethod::BankTransfer => Ok(Self::Bank),
            api_enums::PaymentMethod::Wallet => Ok(Self::Wallet),
            api_enums::PaymentMethod::BankRedirect => Ok(Self::BankRedirect),
            _ => Err(errors::ApiErrorResponse::InvalidRequestData {
                message: format!("PaymentMethod {value:?} is not supported for payouts"),
            })
            .change_context(errors::ApiErrorResponse::InternalServerError)
            .attach_printable("Failed to convert PaymentMethod to PayoutType"),
        }
    }
}

#[cfg(feature = "v1")]
impl ForeignTryFrom<&HeaderMap> for hyperswitch_domain_models::payments::HeaderPayload {
    type Error = error_stack::Report<errors::ApiErrorResponse>;
    fn foreign_try_from(headers: &HeaderMap) -> Result<Self, Self::Error> {
        let payment_confirm_source: Option<api_enums::PaymentSource> =
            get_header_value_by_key(X_PAYMENT_CONFIRM_SOURCE.into(), headers)?
                .map(|source| {
                    source
                        .to_owned()
                        .parse_enum("PaymentSource")
                        .change_context(errors::ApiErrorResponse::InvalidRequestData {
                            message: "Invalid data received in payment_confirm_source header"
                                .into(),
                        })
                        .attach_printable(
                            "Failed while paring PaymentConfirmSource header value to enum",
                        )
                })
                .transpose()?;
        when(
            payment_confirm_source.is_some_and(|payment_confirm_source| {
                payment_confirm_source.is_for_internal_use_only()
            }),
            || {
                Err(report!(errors::ApiErrorResponse::InvalidRequestData {
                    message: "Invalid data received in payment_confirm_source header".into(),
                }))
            },
        )?;
        let locale =
            get_header_value_by_key(ACCEPT_LANGUAGE.into(), headers)?.map(|val| val.to_string());
        let x_hs_latency = get_header_value_by_key(X_HS_LATENCY.into(), headers)
            .map(|value| value == Some("true"))
            .unwrap_or(false);

        let client_source =
            get_header_value_by_key(X_CLIENT_SOURCE.into(), headers)?.map(|val| val.to_string());

        let client_version =
            get_header_value_by_key(X_CLIENT_VERSION.into(), headers)?.map(|val| val.to_string());

        let browser_name_str =
            get_header_value_by_key(BROWSER_NAME.into(), headers)?.map(|val| val.to_string());

        let browser_name: Option<api_enums::BrowserName> = browser_name_str.map(|browser_name| {
            browser_name
                .parse_enum("BrowserName")
                .unwrap_or(api_enums::BrowserName::Unknown)
        });

        let x_client_platform_str =
            get_header_value_by_key(X_CLIENT_PLATFORM.into(), headers)?.map(|val| val.to_string());

        let x_client_platform: Option<api_enums::ClientPlatform> =
            x_client_platform_str.map(|x_client_platform| {
                x_client_platform
                    .parse_enum("ClientPlatform")
                    .unwrap_or(api_enums::ClientPlatform::Unknown)
            });

        let x_merchant_domain =
            get_header_value_by_key(X_MERCHANT_DOMAIN.into(), headers)?.map(|val| val.to_string());

        let x_app_id =
            get_header_value_by_key(X_APP_ID.into(), headers)?.map(|val| val.to_string());

        let x_redirect_uri =
            get_header_value_by_key(X_REDIRECT_URI.into(), headers)?.map(|val| val.to_string());
        let x_reference_id =
            get_header_value_by_key(X_REFERENCE_ID.into(), headers)?.map(|val| val.to_string());

        Ok(Self {
            payment_confirm_source,
            client_source,
            client_version,
            x_hs_latency: Some(x_hs_latency),
            browser_name,
            x_client_platform,
            x_merchant_domain,
            locale,
            x_app_id,
            x_redirect_uri,
            x_reference_id,
        })
    }
}

#[cfg(feature = "v2")]
impl ForeignTryFrom<&HeaderMap> for hyperswitch_domain_models::payments::HeaderPayload {
    type Error = error_stack::Report<errors::ApiErrorResponse>;
    fn foreign_try_from(headers: &HeaderMap) -> Result<Self, Self::Error> {
        use std::str::FromStr;

        use crate::headers::X_CLIENT_SECRET;

        let payment_confirm_source: Option<api_enums::PaymentSource> =
            get_header_value_by_key(X_PAYMENT_CONFIRM_SOURCE.into(), headers)?
                .map(|source| {
                    source
                        .to_owned()
                        .parse_enum("PaymentSource")
                        .change_context(errors::ApiErrorResponse::InvalidRequestData {
                            message: "Invalid data received in payment_confirm_source header"
                                .into(),
                        })
                        .attach_printable(
                            "Failed while paring PaymentConfirmSource header value to enum",
                        )
                })
                .transpose()?;
        when(
            payment_confirm_source.is_some_and(|payment_confirm_source| {
                payment_confirm_source.is_for_internal_use_only()
            }),
            || {
                Err(report!(errors::ApiErrorResponse::InvalidRequestData {
                    message: "Invalid data received in payment_confirm_source header".into(),
                }))
            },
        )?;
        let locale =
            get_header_value_by_key(ACCEPT_LANGUAGE.into(), headers)?.map(|val| val.to_string());
        let x_hs_latency = get_header_value_by_key(X_HS_LATENCY.into(), headers)
            .map(|value| value == Some("true"))
            .unwrap_or(false);

        let client_source =
            get_header_value_by_key(X_CLIENT_SOURCE.into(), headers)?.map(|val| val.to_string());

        let client_version =
            get_header_value_by_key(X_CLIENT_VERSION.into(), headers)?.map(|val| val.to_string());

        let browser_name_str =
            get_header_value_by_key(BROWSER_NAME.into(), headers)?.map(|val| val.to_string());

        let browser_name: Option<api_enums::BrowserName> = browser_name_str.map(|browser_name| {
            browser_name
                .parse_enum("BrowserName")
                .unwrap_or(api_enums::BrowserName::Unknown)
        });

        let x_client_platform_str =
            get_header_value_by_key(X_CLIENT_PLATFORM.into(), headers)?.map(|val| val.to_string());

        let x_client_platform: Option<api_enums::ClientPlatform> =
            x_client_platform_str.map(|x_client_platform| {
                x_client_platform
                    .parse_enum("ClientPlatform")
                    .unwrap_or(api_enums::ClientPlatform::Unknown)
            });

        let x_merchant_domain =
            get_header_value_by_key(X_MERCHANT_DOMAIN.into(), headers)?.map(|val| val.to_string());

        let x_app_id =
            get_header_value_by_key(X_APP_ID.into(), headers)?.map(|val| val.to_string());

        let x_redirect_uri =
            get_header_value_by_key(X_REDIRECT_URI.into(), headers)?.map(|val| val.to_string());
        let x_reference_id =
            get_header_value_by_key(X_REFERENCE_ID.into(), headers)?.map(|val| val.to_string());

        Ok(Self {
            payment_confirm_source,
            // client_source,
            // client_version,
            x_hs_latency: Some(x_hs_latency),
            browser_name,
            x_client_platform,
            x_merchant_domain,
            locale,
            x_app_id,
            x_redirect_uri,
            x_reference_id,
        })
    }
}

#[cfg(feature = "v1")]
impl
    ForeignTryFrom<(
        Option<&storage::PaymentAttempt>,
        Option<&storage::PaymentIntent>,
        Option<&domain::Address>,
        Option<&domain::Address>,
        Option<&domain::Customer>,
    )> for payments::PaymentsRequest
{
    type Error = error_stack::Report<errors::ApiErrorResponse>;
    fn foreign_try_from(
        value: (
            Option<&storage::PaymentAttempt>,
            Option<&storage::PaymentIntent>,
            Option<&domain::Address>,
            Option<&domain::Address>,
            Option<&domain::Customer>,
        ),
    ) -> Result<Self, Self::Error> {
        let (payment_attempt, payment_intent, shipping, billing, customer) = value;
        // Populating the dynamic fields directly, for the cases where we have customer details stored in
        // Payment Intent
        let customer_details_from_pi = payment_intent
            .and_then(|payment_intent| payment_intent.customer_details.clone())
            .map(|customer_details| {
                customer_details
                    .into_inner()
                    .peek()
                    .clone()
                    .parse_value::<CustomerData>("CustomerData")
                    .change_context(errors::ApiErrorResponse::InvalidDataValue {
                        field_name: "customer_details",
                    })
                    .attach_printable("Failed to parse customer_details")
            })
            .transpose()
            .change_context(errors::ApiErrorResponse::InvalidDataValue {
                field_name: "customer_details",
            })?;

        let mut billing_address = billing
            .map(hyperswitch_domain_models::address::Address::from)
            .map(api_types::Address::from);

        // This change is to fix a merchant integration
        // If billing.email is not passed by the merchant, and if the customer email is present, then use the `customer.email` as the billing email
        if let Some(billing_address) = &mut billing_address {
            billing_address.email = billing_address.email.clone().or_else(|| {
                customer
                    .and_then(|cust| {
                        cust.email
                            .as_ref()
                            .map(|email| pii::Email::from(email.clone()))
                    })
                    .or(customer_details_from_pi.clone().and_then(|cd| cd.email))
            });
        } else {
            billing_address = Some(payments::Address {
                email: customer
                    .and_then(|cust| {
                        cust.email
                            .as_ref()
                            .map(|email| pii::Email::from(email.clone()))
                    })
                    .or(customer_details_from_pi.clone().and_then(|cd| cd.email)),
                ..Default::default()
            });
        }

        Ok(Self {
            currency: payment_attempt.map(|pa| pa.currency.unwrap_or_default()),
            shipping: shipping
                .map(hyperswitch_domain_models::address::Address::from)
                .map(api_types::Address::from),
            billing: billing_address,
            amount: payment_attempt
                .map(|pa| api_types::Amount::from(pa.net_amount.get_order_amount())),
            email: customer
                .and_then(|cust| cust.email.as_ref().map(|em| pii::Email::from(em.clone())))
                .or(customer_details_from_pi.clone().and_then(|cd| cd.email)),
            phone: customer
                .and_then(|cust| cust.phone.as_ref().map(|p| p.clone().into_inner()))
                .or(customer_details_from_pi.clone().and_then(|cd| cd.phone)),
            name: customer
                .and_then(|cust| cust.name.as_ref().map(|n| n.clone().into_inner()))
                .or(customer_details_from_pi.clone().and_then(|cd| cd.name)),
            ..Self::default()
        })
    }
}

impl ForeignFrom<(storage::PaymentLink, payments::PaymentLinkStatus)>
    for payments::RetrievePaymentLinkResponse
{
    fn foreign_from(
        (payment_link_config, status): (storage::PaymentLink, payments::PaymentLinkStatus),
    ) -> Self {
        Self {
            payment_link_id: payment_link_config.payment_link_id,
            merchant_id: payment_link_config.merchant_id,
            link_to_pay: payment_link_config.link_to_pay,
            amount: payment_link_config.amount,
            created_at: payment_link_config.created_at,
            expiry: payment_link_config.fulfilment_time,
            description: payment_link_config.description,
            currency: payment_link_config.currency,
            status,
            secure_link: payment_link_config.secure_link,
        }
    }
}

impl From<domain::Address> for payments::AddressDetails {
    fn from(addr: domain::Address) -> Self {
        Self {
            city: addr.city,
            country: addr.country,
            line1: addr.line1.map(Encryptable::into_inner),
            line2: addr.line2.map(Encryptable::into_inner),
            line3: addr.line3.map(Encryptable::into_inner),
            zip: addr.zip.map(Encryptable::into_inner),
            state: addr.state.map(Encryptable::into_inner),
            first_name: addr.first_name.map(Encryptable::into_inner),
            last_name: addr.last_name.map(Encryptable::into_inner),
            origin_zip: addr.origin_zip.map(Encryptable::into_inner),
        }
    }
}

impl ForeignFrom<ConnectorSelection> for routing_types::StaticRoutingAlgorithm {
    fn foreign_from(value: ConnectorSelection) -> Self {
        match value {
            ConnectorSelection::Priority(connectors) => Self::Priority(connectors),

            ConnectorSelection::VolumeSplit(splits) => Self::VolumeSplit(splits),
        }
    }
}

impl ForeignFrom<api_models::organization::OrganizationNew>
    for diesel_models::organization::OrganizationNew
{
    fn foreign_from(item: api_models::organization::OrganizationNew) -> Self {
        Self::new(item.org_id, item.org_type, item.org_name)
    }
}

impl ForeignFrom<api_models::organization::OrganizationCreateRequest>
    for diesel_models::organization::OrganizationNew
{
    fn foreign_from(item: api_models::organization::OrganizationCreateRequest) -> Self {
        // Create a new organization with a standard type by default
        let org_new = api_models::organization::OrganizationNew::new(
            common_enums::OrganizationType::Standard,
            None,
        );
        let api_models::organization::OrganizationCreateRequest {
            organization_name,
            organization_details,
            metadata,
        } = item;
        let mut org_new_db = Self::new(org_new.org_id, org_new.org_type, Some(organization_name));
        org_new_db.organization_details = organization_details;
        org_new_db.metadata = metadata;
        org_new_db
    }
}

impl ForeignFrom<gsm_api_types::GsmCreateRequest>
    for hyperswitch_domain_models::gsm::GatewayStatusMap
{
    fn foreign_from(value: gsm_api_types::GsmCreateRequest) -> Self {
        let inferred_feature_data = common_types::domain::GsmFeatureData::foreign_from(&value);
        Self {
            connector: value.connector.to_string(),
            flow: value.flow,
            sub_flow: value.sub_flow,
            code: value.code,
            message: value.message,
            status: value.status,
            router_error: value.router_error,
            unified_code: value.unified_code,
            unified_message: value.unified_message,
            error_category: value.error_category,
            feature_data: value.feature_data.unwrap_or(inferred_feature_data),
            feature: value.feature.unwrap_or(api_enums::GsmFeature::Retry),
        }
    }
}

impl ForeignFrom<&gsm_api_types::GsmCreateRequest> for common_types::domain::GsmFeatureData {
    fn foreign_from(value: &gsm_api_types::GsmCreateRequest) -> Self {
        // Defaulting alternate_network_possible to false as it is provided only in the Retry feature
        // If the retry feature is not used, we assume alternate network as false
        let alternate_network_possible = false;

        match value.feature {
            Some(api_enums::GsmFeature::Retry) | None => {
                Self::Retry(common_types::domain::RetryFeatureData {
                    step_up_possible: value.step_up_possible,
                    clear_pan_possible: value.clear_pan_possible,
                    alternate_network_possible,
                    decision: value.decision,
                })
            }
        }
    }
}

impl
    ForeignFrom<(
        &gsm_api_types::GsmUpdateRequest,
        hyperswitch_domain_models::gsm::GatewayStatusMap,
    )> for (api_enums::GsmFeature, common_types::domain::GsmFeatureData)
{
    fn foreign_from(
        (gsm_update_request, gsm_db_record): (
            &gsm_api_types::GsmUpdateRequest,
            hyperswitch_domain_models::gsm::GatewayStatusMap,
        ),
    ) -> Self {
        let gsm_db_record_inferred_feature = match gsm_db_record.feature_data.get_decision() {
            api_enums::GsmDecision::Retry | api_enums::GsmDecision::DoDefault => {
                api_enums::GsmFeature::Retry
            }
        };

        let gsm_feature = gsm_update_request
            .feature
            .unwrap_or(gsm_db_record_inferred_feature);

        match gsm_feature {
            api_enums::GsmFeature::Retry => {
                let gsm_db_record_retry_feature_data =
                    gsm_db_record.feature_data.get_retry_feature_data();

                let retry_feature_data = common_types::domain::GsmFeatureData::Retry(
                    common_types::domain::RetryFeatureData {
                        step_up_possible: gsm_update_request
                            .step_up_possible
                            .or(gsm_db_record_retry_feature_data
                                .clone()
                                .map(|data| data.step_up_possible))
                            .unwrap_or_default(),
                        clear_pan_possible: gsm_update_request
                            .clear_pan_possible
                            .or(gsm_db_record_retry_feature_data
                                .clone()
                                .map(|data| data.clear_pan_possible))
                            .unwrap_or_default(),
                        alternate_network_possible: gsm_db_record_retry_feature_data
                            .map(|data| data.alternate_network_possible)
                            .unwrap_or_default(),
                        decision: gsm_update_request
                            .decision
                            .or(Some(gsm_db_record.feature_data.get_decision()))
                            .unwrap_or_default(),
                    },
                );
                (api_enums::GsmFeature::Retry, retry_feature_data)
            }
        }
    }
}

impl ForeignFrom<hyperswitch_domain_models::gsm::GatewayStatusMap> for gsm_api_types::GsmResponse {
    fn foreign_from(value: hyperswitch_domain_models::gsm::GatewayStatusMap) -> Self {
        Self {
            connector: value.connector.to_string(),
            flow: value.flow,
            sub_flow: value.sub_flow,
            code: value.code,
            message: value.message,
            decision: value.feature_data.get_decision(),
            status: value.status,
            router_error: value.router_error,
            step_up_possible: value
                .feature_data
                .get_retry_feature_data()
                .map(|data| data.is_step_up_possible())
                .unwrap_or(false),
            unified_code: value.unified_code,
            unified_message: value.unified_message,
            error_category: value.error_category,
            clear_pan_possible: value
                .feature_data
                .get_retry_feature_data()
                .map(|data| data.is_clear_pan_possible())
                .unwrap_or(false),
            feature_data: Some(value.feature_data),
            feature: value.feature,
        }
    }
}

#[cfg(feature = "v2")]
impl ForeignFrom<&domain::Customer> for payments::CustomerDetailsResponse {
    fn foreign_from(_customer: &domain::Customer) -> Self {
        todo!()
    }
}

#[cfg(feature = "v1")]
impl ForeignFrom<&domain::Customer> for payments::CustomerDetailsResponse {
    fn foreign_from(customer: &domain::Customer) -> Self {
        Self {
            id: Some(customer.customer_id.clone()),
            name: customer
                .name
                .as_ref()
                .map(|name| name.get_inner().to_owned()),
            email: customer.email.clone().map(Into::into),
            phone: customer
                .phone
                .as_ref()
                .map(|phone| phone.get_inner().to_owned()),
            phone_country_code: customer.phone_country_code.clone(),
        }
    }
}

#[cfg(feature = "olap")]
impl ForeignTryFrom<api_types::webhook_events::EventListConstraints>
    for api_types::webhook_events::EventListConstraintsInternal
{
    type Error = error_stack::Report<errors::ApiErrorResponse>;

    fn foreign_try_from(
        item: api_types::webhook_events::EventListConstraints,
    ) -> Result<Self, Self::Error> {
        if (item.object_id.is_some() || item.event_id.is_some())
            && (item.created_after.is_some()
                || item.created_before.is_some()
                || item.limit.is_some()
                || item.offset.is_some()
                || item.event_classes.is_some()
                || item.event_types.is_some())
        {
            return Err(report!(errors::ApiErrorResponse::PreconditionFailed {
                message:
                     "Either only `object_id` or `event_id` must be specified, or one or more of \
                                `created_after`, `created_before`, `limit`, `offset`, `event_classes` and `event_types` must be specified"
                        .to_string()
            }));
        }

<<<<<<< HEAD
=======
        if item.object_id.is_some() && item.event_id.is_some() {
            return Err(report!(errors::ApiErrorResponse::PreconditionFailed {
                message: "Cannot specify both `object_id` and `event_id`. Please provide only one."
                    .to_string()
            }));
        }

>>>>>>> 078db2da
        match (item.object_id.clone(), item.event_id.clone()) {
            (Some(object_id), None) => Ok(Self::ObjectIdFilter { object_id }),

            (None, Some(event_id)) => Ok(Self::EventIdFilter { event_id }),

            (None, None) => Ok(Self::GenericFilter {
                created_after: item.created_after,
                created_before: item.created_before,
                limit: item.limit.map(i64::from),
                offset: item.offset.map(i64::from),
                event_classes: item.event_classes,
                event_types: item.event_types,
                is_delivered: item.is_delivered,
            }),

<<<<<<< HEAD
            (Some(_), Some(_)) => Err(report!(errors::ApiErrorResponse::PreconditionFailed {
                message: "Cannot specify both `object_id` and `event_id`. Please provide only one.".to_string()
            })),
=======
            (Some(_), Some(_)) => {
                unreachable!(
                    "Both object_id and event_id provided, should have been caught by validation"
                )
            }
>>>>>>> 078db2da
        }
    }
}

#[cfg(feature = "olap")]
impl TryFrom<domain::Event> for api_models::webhook_events::EventListItemResponse {
    type Error = error_stack::Report<errors::ApiErrorResponse>;

    fn try_from(item: domain::Event) -> Result<Self, Self::Error> {
        use crate::utils::OptionExt;

        // We only allow retrieving events with merchant_id, business_profile_id
        // and initial_attempt_id populated.
        // We cannot retrieve events with only some of these fields populated.
        let merchant_id = item
            .merchant_id
            .get_required_value("merchant_id")
            .change_context(errors::ApiErrorResponse::InternalServerError)?;
        let profile_id = item
            .business_profile_id
            .get_required_value("business_profile_id")
            .change_context(errors::ApiErrorResponse::InternalServerError)?;
        let initial_attempt_id = item
            .initial_attempt_id
            .get_required_value("initial_attempt_id")
            .change_context(errors::ApiErrorResponse::InternalServerError)?;

        Ok(Self {
            event_id: item.event_id,
            merchant_id,
            profile_id,
            object_id: item.primary_object_id,
            event_type: item.event_type,
            event_class: item.event_class,
            is_delivery_successful: item.is_overall_delivery_successful,
            initial_attempt_id,
            created: item.created_at,
        })
    }
}

#[cfg(feature = "olap")]
impl TryFrom<domain::Event> for api_models::webhook_events::EventRetrieveResponse {
    type Error = error_stack::Report<errors::ApiErrorResponse>;

    fn try_from(item: domain::Event) -> Result<Self, Self::Error> {
        use crate::utils::OptionExt;

        // We only allow retrieving events with all required fields in `EventListItemResponse`, and
        // `request` and `response` populated.
        // We cannot retrieve events with only some of these fields populated.
        let event_information =
            api_models::webhook_events::EventListItemResponse::try_from(item.clone())?;

        let request = item
            .request
            .get_required_value("request")
            .change_context(errors::ApiErrorResponse::InternalServerError)?
            .peek()
            .parse_struct("OutgoingWebhookRequestContent")
            .change_context(errors::ApiErrorResponse::InternalServerError)
            .attach_printable("Failed to parse webhook event request information")?;
        let response = item
            .response
            .get_required_value("response")
            .change_context(errors::ApiErrorResponse::InternalServerError)?
            .peek()
            .parse_struct("OutgoingWebhookResponseContent")
            .change_context(errors::ApiErrorResponse::InternalServerError)
            .attach_printable("Failed to parse webhook event response information")?;

        Ok(Self {
            event_information,
            request,
            response,
            delivery_attempt: item.delivery_attempt,
        })
    }
}

impl ForeignFrom<api_models::admin::AuthenticationConnectorDetails>
    for diesel_models::business_profile::AuthenticationConnectorDetails
{
    fn foreign_from(item: api_models::admin::AuthenticationConnectorDetails) -> Self {
        Self {
            authentication_connectors: item.authentication_connectors,
            three_ds_requestor_url: item.three_ds_requestor_url,
            three_ds_requestor_app_url: item.three_ds_requestor_app_url,
        }
    }
}

impl ForeignFrom<diesel_models::business_profile::AuthenticationConnectorDetails>
    for api_models::admin::AuthenticationConnectorDetails
{
    fn foreign_from(item: diesel_models::business_profile::AuthenticationConnectorDetails) -> Self {
        Self {
            authentication_connectors: item.authentication_connectors,
            three_ds_requestor_url: item.three_ds_requestor_url,
            three_ds_requestor_app_url: item.three_ds_requestor_app_url,
        }
    }
}

impl ForeignFrom<api_models::admin::ExternalVaultConnectorDetails>
    for diesel_models::business_profile::ExternalVaultConnectorDetails
{
    fn foreign_from(item: api_models::admin::ExternalVaultConnectorDetails) -> Self {
        Self {
            vault_connector_id: item.vault_connector_id,
            vault_sdk: item.vault_sdk,
            vault_token_selector: item.vault_token_selector.map(|vault_token_selector| {
                vault_token_selector
                    .into_iter()
                    .map(ForeignFrom::foreign_from)
                    .collect()
            }),
        }
    }
}

impl ForeignFrom<diesel_models::business_profile::ExternalVaultConnectorDetails>
    for api_models::admin::ExternalVaultConnectorDetails
{
    fn foreign_from(item: diesel_models::business_profile::ExternalVaultConnectorDetails) -> Self {
        Self {
            vault_connector_id: item.vault_connector_id,
            vault_sdk: item.vault_sdk,
            vault_token_selector: item.vault_token_selector.map(|vault_token_selector| {
                vault_token_selector
                    .into_iter()
                    .map(ForeignFrom::foreign_from)
                    .collect()
            }),
        }
    }
}

impl ForeignFrom<api_models::admin::VaultTokenField>
    for diesel_models::business_profile::VaultTokenField
{
    fn foreign_from(item: api_models::admin::VaultTokenField) -> Self {
        Self {
            token_type: item.token_type,
        }
    }
}

impl ForeignFrom<diesel_models::business_profile::VaultTokenField>
    for api_models::admin::VaultTokenField
{
    fn foreign_from(item: diesel_models::business_profile::VaultTokenField) -> Self {
        Self {
            token_type: item.token_type,
        }
    }
}

impl ForeignFrom<api_models::admin::CardTestingGuardConfig>
    for diesel_models::business_profile::CardTestingGuardConfig
{
    fn foreign_from(item: api_models::admin::CardTestingGuardConfig) -> Self {
        Self {
            is_card_ip_blocking_enabled: match item.card_ip_blocking_status {
                api_models::admin::CardTestingGuardStatus::Enabled => true,
                api_models::admin::CardTestingGuardStatus::Disabled => false,
            },
            card_ip_blocking_threshold: item.card_ip_blocking_threshold,
            is_guest_user_card_blocking_enabled: match item.guest_user_card_blocking_status {
                api_models::admin::CardTestingGuardStatus::Enabled => true,
                api_models::admin::CardTestingGuardStatus::Disabled => false,
            },
            guest_user_card_blocking_threshold: item.guest_user_card_blocking_threshold,
            is_customer_id_blocking_enabled: match item.customer_id_blocking_status {
                api_models::admin::CardTestingGuardStatus::Enabled => true,
                api_models::admin::CardTestingGuardStatus::Disabled => false,
            },
            customer_id_blocking_threshold: item.customer_id_blocking_threshold,
            card_testing_guard_expiry: item.card_testing_guard_expiry,
        }
    }
}

impl ForeignFrom<diesel_models::business_profile::CardTestingGuardConfig>
    for api_models::admin::CardTestingGuardConfig
{
    fn foreign_from(item: diesel_models::business_profile::CardTestingGuardConfig) -> Self {
        Self {
            card_ip_blocking_status: match item.is_card_ip_blocking_enabled {
                true => api_models::admin::CardTestingGuardStatus::Enabled,
                false => api_models::admin::CardTestingGuardStatus::Disabled,
            },
            card_ip_blocking_threshold: item.card_ip_blocking_threshold,
            guest_user_card_blocking_status: match item.is_guest_user_card_blocking_enabled {
                true => api_models::admin::CardTestingGuardStatus::Enabled,
                false => api_models::admin::CardTestingGuardStatus::Disabled,
            },
            guest_user_card_blocking_threshold: item.guest_user_card_blocking_threshold,
            customer_id_blocking_status: match item.is_customer_id_blocking_enabled {
                true => api_models::admin::CardTestingGuardStatus::Enabled,
                false => api_models::admin::CardTestingGuardStatus::Disabled,
            },
            customer_id_blocking_threshold: item.customer_id_blocking_threshold,
            card_testing_guard_expiry: item.card_testing_guard_expiry,
        }
    }
}

impl ForeignFrom<api_models::admin::WebhookDetails>
    for diesel_models::business_profile::WebhookDetails
{
    fn foreign_from(item: api_models::admin::WebhookDetails) -> Self {
        Self {
            webhook_version: item.webhook_version,
            webhook_username: item.webhook_username,
            webhook_password: item.webhook_password,
            webhook_url: item.webhook_url,
            payment_created_enabled: item.payment_created_enabled,
            payment_failed_enabled: item.payment_failed_enabled,
            payment_succeeded_enabled: item.payment_succeeded_enabled,
            payment_statuses_enabled: item.payment_statuses_enabled,
            refund_statuses_enabled: item.refund_statuses_enabled,
            payout_statuses_enabled: item.payout_statuses_enabled,
            multiple_webhooks_list: None,
        }
    }
}

impl ForeignFrom<diesel_models::business_profile::WebhookDetails>
    for api_models::admin::WebhookDetails
{
    fn foreign_from(item: diesel_models::business_profile::WebhookDetails) -> Self {
        Self {
            webhook_version: item.webhook_version,
            webhook_username: item.webhook_username,
            webhook_password: item.webhook_password,
            webhook_url: item.webhook_url,
            payment_created_enabled: item.payment_created_enabled,
            payment_failed_enabled: item.payment_failed_enabled,
            payment_succeeded_enabled: item.payment_succeeded_enabled,
            payment_statuses_enabled: item.payment_statuses_enabled,
            refund_statuses_enabled: item.refund_statuses_enabled,
            payout_statuses_enabled: item.payout_statuses_enabled,
        }
    }
}

impl ForeignFrom<api_models::admin::BusinessPaymentLinkConfig>
    for diesel_models::business_profile::BusinessPaymentLinkConfig
{
    fn foreign_from(item: api_models::admin::BusinessPaymentLinkConfig) -> Self {
        Self {
            domain_name: item.domain_name,
            default_config: item.default_config.map(ForeignInto::foreign_into),
            business_specific_configs: item.business_specific_configs.map(|map| {
                map.into_iter()
                    .map(|(k, v)| (k, v.foreign_into()))
                    .collect()
            }),
            allowed_domains: item.allowed_domains,
            branding_visibility: item.branding_visibility,
        }
    }
}

impl ForeignFrom<diesel_models::business_profile::BusinessPaymentLinkConfig>
    for api_models::admin::BusinessPaymentLinkConfig
{
    fn foreign_from(item: diesel_models::business_profile::BusinessPaymentLinkConfig) -> Self {
        Self {
            domain_name: item.domain_name,
            default_config: item.default_config.map(ForeignInto::foreign_into),
            business_specific_configs: item.business_specific_configs.map(|map| {
                map.into_iter()
                    .map(|(k, v)| (k, v.foreign_into()))
                    .collect()
            }),
            allowed_domains: item.allowed_domains,
            branding_visibility: item.branding_visibility,
        }
    }
}

impl ForeignFrom<api_models::admin::PaymentLinkConfigRequest>
    for diesel_models::business_profile::PaymentLinkConfigRequest
{
    fn foreign_from(item: api_models::admin::PaymentLinkConfigRequest) -> Self {
        Self {
            theme: item.theme,
            logo: item.logo,
            seller_name: item.seller_name,
            sdk_layout: item.sdk_layout,
            display_sdk_only: item.display_sdk_only,
            enabled_saved_payment_method: item.enabled_saved_payment_method,
            hide_card_nickname_field: item.hide_card_nickname_field,
            show_card_form_by_default: item.show_card_form_by_default,
            details_layout: item.details_layout,
            background_image: item
                .background_image
                .map(|background_image| background_image.foreign_into()),
            payment_button_text: item.payment_button_text,
            skip_status_screen: item.skip_status_screen,
            custom_message_for_card_terms: item.custom_message_for_card_terms,
            payment_button_colour: item.payment_button_colour,
            background_colour: item.background_colour,
            payment_button_text_colour: item.payment_button_text_colour,
            sdk_ui_rules: item.sdk_ui_rules,
            payment_link_ui_rules: item.payment_link_ui_rules,
            enable_button_only_on_form_ready: item.enable_button_only_on_form_ready,
            payment_form_header_text: item.payment_form_header_text,
            payment_form_label_type: item.payment_form_label_type,
            show_card_terms: item.show_card_terms,
            is_setup_mandate_flow: item.is_setup_mandate_flow,
            color_icon_card_cvc_error: item.color_icon_card_cvc_error,
        }
    }
}

impl ForeignFrom<diesel_models::business_profile::PaymentLinkConfigRequest>
    for api_models::admin::PaymentLinkConfigRequest
{
    fn foreign_from(item: diesel_models::business_profile::PaymentLinkConfigRequest) -> Self {
        Self {
            theme: item.theme,
            logo: item.logo,
            seller_name: item.seller_name,
            sdk_layout: item.sdk_layout,
            display_sdk_only: item.display_sdk_only,
            enabled_saved_payment_method: item.enabled_saved_payment_method,
            hide_card_nickname_field: item.hide_card_nickname_field,
            show_card_form_by_default: item.show_card_form_by_default,
            transaction_details: None,
            details_layout: item.details_layout,
            background_image: item
                .background_image
                .map(|background_image| background_image.foreign_into()),
            payment_button_text: item.payment_button_text,
            skip_status_screen: item.skip_status_screen,
            custom_message_for_card_terms: item.custom_message_for_card_terms,
            payment_button_colour: item.payment_button_colour,
            background_colour: item.background_colour,
            payment_button_text_colour: item.payment_button_text_colour,
            sdk_ui_rules: item.sdk_ui_rules,
            payment_link_ui_rules: item.payment_link_ui_rules,
            enable_button_only_on_form_ready: item.enable_button_only_on_form_ready,
            payment_form_header_text: item.payment_form_header_text,
            payment_form_label_type: item.payment_form_label_type,
            show_card_terms: item.show_card_terms,
            is_setup_mandate_flow: item.is_setup_mandate_flow,
            color_icon_card_cvc_error: item.color_icon_card_cvc_error,
        }
    }
}

impl ForeignFrom<diesel_models::business_profile::PaymentLinkBackgroundImageConfig>
    for api_models::admin::PaymentLinkBackgroundImageConfig
{
    fn foreign_from(
        item: diesel_models::business_profile::PaymentLinkBackgroundImageConfig,
    ) -> Self {
        Self {
            url: item.url,
            position: item.position,
            size: item.size,
        }
    }
}

impl ForeignFrom<api_models::admin::PaymentLinkBackgroundImageConfig>
    for diesel_models::business_profile::PaymentLinkBackgroundImageConfig
{
    fn foreign_from(item: api_models::admin::PaymentLinkBackgroundImageConfig) -> Self {
        Self {
            url: item.url,
            position: item.position,
            size: item.size,
        }
    }
}

impl ForeignFrom<api_models::admin::BusinessPayoutLinkConfig>
    for diesel_models::business_profile::BusinessPayoutLinkConfig
{
    fn foreign_from(item: api_models::admin::BusinessPayoutLinkConfig) -> Self {
        Self {
            config: item.config.foreign_into(),
            form_layout: item.form_layout,
            payout_test_mode: item.payout_test_mode,
        }
    }
}

impl ForeignFrom<diesel_models::business_profile::BusinessPayoutLinkConfig>
    for api_models::admin::BusinessPayoutLinkConfig
{
    fn foreign_from(item: diesel_models::business_profile::BusinessPayoutLinkConfig) -> Self {
        Self {
            config: item.config.foreign_into(),
            form_layout: item.form_layout,
            payout_test_mode: item.payout_test_mode,
        }
    }
}

impl ForeignFrom<api_models::admin::BusinessGenericLinkConfig>
    for diesel_models::business_profile::BusinessGenericLinkConfig
{
    fn foreign_from(item: api_models::admin::BusinessGenericLinkConfig) -> Self {
        Self {
            domain_name: item.domain_name,
            allowed_domains: item.allowed_domains,
            ui_config: item.ui_config,
        }
    }
}

impl ForeignFrom<diesel_models::business_profile::BusinessGenericLinkConfig>
    for api_models::admin::BusinessGenericLinkConfig
{
    fn foreign_from(item: diesel_models::business_profile::BusinessGenericLinkConfig) -> Self {
        Self {
            domain_name: item.domain_name,
            allowed_domains: item.allowed_domains,
            ui_config: item.ui_config,
        }
    }
}

impl ForeignFrom<card_info_types::CardInfoCreateRequest> for storage::CardInfo {
    fn foreign_from(value: card_info_types::CardInfoCreateRequest) -> Self {
        Self {
            card_iin: value.card_iin,
            card_issuer: value.card_issuer,
            card_network: value.card_network,
            card_type: value.card_type,
            card_subtype: value.card_subtype,
            card_issuing_country: value.card_issuing_country,
            bank_code_id: value.bank_code_id,
            bank_code: value.bank_code,
            country_code: value.country_code,
            date_created: common_utils::date_time::now(),
            last_updated: Some(common_utils::date_time::now()),
            last_updated_provider: value.last_updated_provider,
        }
    }
}

impl ForeignFrom<card_info_types::CardInfoUpdateRequest> for storage::CardInfo {
    fn foreign_from(value: card_info_types::CardInfoUpdateRequest) -> Self {
        Self {
            card_iin: value.card_iin,
            card_issuer: value.card_issuer,
            card_network: value.card_network,
            card_type: value.card_type,
            card_subtype: value.card_subtype,
            card_issuing_country: value.card_issuing_country,
            bank_code_id: value.bank_code_id,
            bank_code: value.bank_code,
            country_code: value.country_code,
            date_created: common_utils::date_time::now(),
            last_updated: Some(common_utils::date_time::now()),
            last_updated_provider: value.last_updated_provider,
        }
    }
}

#[cfg(feature = "v2")]
impl ForeignFrom<&revenue_recovery_redis_operation::PaymentProcessorTokenStatus>
    for payments::AdditionalCardInfo
{
    fn foreign_from(value: &revenue_recovery_redis_operation::PaymentProcessorTokenStatus) -> Self {
        let card_info = &value.payment_processor_token_details;
        // TODO! All other card info fields needs to be populated in redis.
        Self {
            card_issuer: card_info.card_issuer.to_owned(),
            card_network: card_info.card_network.to_owned(),
            card_type: card_info.card_type.to_owned(),
            card_issuing_country: None,
            bank_code: None,
            last4: card_info.last_four_digits.to_owned(),
            card_isin: None,
            card_extended_bin: None,
            card_exp_month: card_info.expiry_month.to_owned(),
            card_exp_year: card_info.expiry_year.to_owned(),
            card_holder_name: None,
            payment_checks: None,
            authentication_data: None,
            is_regulated: None,
            signature_network: None,
        }
    }
}<|MERGE_RESOLUTION|>--- conflicted
+++ resolved
@@ -1828,16 +1828,6 @@
             }));
         }
 
-<<<<<<< HEAD
-=======
-        if item.object_id.is_some() && item.event_id.is_some() {
-            return Err(report!(errors::ApiErrorResponse::PreconditionFailed {
-                message: "Cannot specify both `object_id` and `event_id`. Please provide only one."
-                    .to_string()
-            }));
-        }
-
->>>>>>> 078db2da
         match (item.object_id.clone(), item.event_id.clone()) {
             (Some(object_id), None) => Ok(Self::ObjectIdFilter { object_id }),
 
@@ -1853,17 +1843,10 @@
                 is_delivered: item.is_delivered,
             }),
 
-<<<<<<< HEAD
             (Some(_), Some(_)) => Err(report!(errors::ApiErrorResponse::PreconditionFailed {
-                message: "Cannot specify both `object_id` and `event_id`. Please provide only one.".to_string()
+                message: "Cannot specify both `object_id` and `event_id`. Please provide only one."
+                    .to_string()
             })),
-=======
-            (Some(_), Some(_)) => {
-                unreachable!(
-                    "Both object_id and event_id provided, should have been caught by validation"
-                )
-            }
->>>>>>> 078db2da
         }
     }
 }
