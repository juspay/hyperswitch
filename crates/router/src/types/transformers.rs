--- conflicted
+++ resolved
@@ -174,13 +174,9 @@
             | api_enums::PaymentMethodType::MbWay
             | api_enums::PaymentMethodType::MobilePay
             | api_enums::PaymentMethodType::SamsungPay
-<<<<<<< HEAD
             | api_enums::PaymentMethodType::Twint
-            | api_enums::PaymentMethodType::WeChatPay => Self::Wallet,
-=======
             | api_enums::PaymentMethodType::WeChatPay
             | api_enums::PaymentMethodType::GoPay => Self::Wallet,
->>>>>>> 87ae99f7
             api_enums::PaymentMethodType::Affirm
             | api_enums::PaymentMethodType::AfterpayClearpay
             | api_enums::PaymentMethodType::Klarna
