use api_models::enums as api_enums;
use common_utils::{crypto::Encryptable, ext_traits::ValueExt, pii};
use diesel_models::enums as storage_enums;
use error_stack::ResultExt;
use masking::{ExposeInterface, PeekInterface};

use super::domain;
use crate::{
    core::errors,
    types::{api as api_types, storage},
};

pub trait ForeignInto<T> {
    fn foreign_into(self) -> T;
}

pub trait ForeignTryInto<T> {
    type Error;

    fn foreign_try_into(self) -> Result<T, Self::Error>;
}

pub trait ForeignFrom<F> {
    fn foreign_from(from: F) -> Self;
}

pub trait ForeignTryFrom<F>: Sized {
    type Error;

    fn foreign_try_from(from: F) -> Result<Self, Self::Error>;
}

impl<F, T> ForeignInto<T> for F
where
    T: ForeignFrom<F>,
{
    fn foreign_into(self) -> T {
        T::foreign_from(self)
    }
}

impl<F, T> ForeignTryInto<T> for F
where
    T: ForeignTryFrom<F>,
{
    type Error = <T as ForeignTryFrom<F>>::Error;

    fn foreign_try_into(self) -> Result<T, Self::Error> {
        T::foreign_try_from(self)
    }
}

impl ForeignFrom<api_models::refunds::RefundType> for storage_enums::RefundType {
    fn foreign_from(item: api_models::refunds::RefundType) -> Self {
        match item {
            api_models::refunds::RefundType::Instant => Self::InstantRefund,
            api_models::refunds::RefundType::Scheduled => Self::RegularRefund,
        }
    }
}

impl ForeignFrom<storage_enums::AttemptStatus> for storage_enums::IntentStatus {
    fn foreign_from(s: storage_enums::AttemptStatus) -> Self {
        match s {
            storage_enums::AttemptStatus::Charged | storage_enums::AttemptStatus::AutoRefunded => {
                Self::Succeeded
            }

            storage_enums::AttemptStatus::ConfirmationAwaited => Self::RequiresConfirmation,
            storage_enums::AttemptStatus::PaymentMethodAwaited => Self::RequiresPaymentMethod,

            storage_enums::AttemptStatus::Authorized => Self::RequiresCapture,
            storage_enums::AttemptStatus::AuthenticationPending
            | storage_enums::AttemptStatus::DeviceDataCollectionPending => {
                Self::RequiresCustomerAction
            }
            storage_enums::AttemptStatus::Unresolved => Self::RequiresMerchantAction,

            storage_enums::AttemptStatus::PartialCharged
            | storage_enums::AttemptStatus::Started
            | storage_enums::AttemptStatus::AuthenticationSuccessful
            | storage_enums::AttemptStatus::Authorizing
            | storage_enums::AttemptStatus::CodInitiated
            | storage_enums::AttemptStatus::VoidInitiated
            | storage_enums::AttemptStatus::CaptureInitiated
            | storage_enums::AttemptStatus::Pending => Self::Processing,

            storage_enums::AttemptStatus::AuthenticationFailed
            | storage_enums::AttemptStatus::AuthorizationFailed
            | storage_enums::AttemptStatus::VoidFailed
            | storage_enums::AttemptStatus::RouterDeclined
            | storage_enums::AttemptStatus::CaptureFailed
            | storage_enums::AttemptStatus::Failure => Self::Failed,
            storage_enums::AttemptStatus::Voided => Self::Cancelled,
        }
    }
}

impl ForeignFrom<api_models::payments::MandateType> for storage_enums::MandateDataType {
    fn foreign_from(from: api_models::payments::MandateType) -> Self {
        match from {
            api_models::payments::MandateType::SingleUse(inner) => {
                Self::SingleUse(inner.foreign_into())
            }
            api_models::payments::MandateType::MultiUse(inner) => {
                Self::MultiUse(inner.map(ForeignInto::foreign_into))
            }
        }
    }
}

impl ForeignFrom<storage_enums::MandateDataType> for api_models::payments::MandateType {
    fn foreign_from(from: storage_enums::MandateDataType) -> Self {
        match from {
            storage_enums::MandateDataType::SingleUse(inner) => {
                Self::SingleUse(inner.foreign_into())
            }
            storage_enums::MandateDataType::MultiUse(inner) => {
                Self::MultiUse(inner.map(ForeignInto::foreign_into))
            }
        }
    }
}

impl ForeignFrom<storage_enums::MandateAmountData> for api_models::payments::MandateAmountData {
    fn foreign_from(from: storage_enums::MandateAmountData) -> Self {
        Self {
            amount: from.amount,
            currency: from.currency,
            start_date: from.start_date,
            end_date: from.end_date,
            metadata: from.metadata,
        }
    }
}

impl ForeignFrom<api_models::payments::MandateAmountData> for storage_enums::MandateAmountData {
    fn foreign_from(from: api_models::payments::MandateAmountData) -> Self {
        Self {
            amount: from.amount,
            currency: from.currency,
            start_date: from.start_date,
            end_date: from.end_date,
            metadata: from.metadata,
        }
    }
}

impl ForeignTryFrom<api_enums::IntentStatus> for storage_enums::EventType {
    type Error = errors::ValidationError;

    fn foreign_try_from(value: api_enums::IntentStatus) -> Result<Self, Self::Error> {
        match value {
            api_enums::IntentStatus::Succeeded => Ok(Self::PaymentSucceeded),
            api_enums::IntentStatus::Failed => Ok(Self::PaymentFailed),
            api_enums::IntentStatus::Processing => Ok(Self::PaymentProcessing),
            api_enums::IntentStatus::RequiresMerchantAction
            | api_enums::IntentStatus::RequiresCustomerAction => Ok(Self::ActionRequired),
            _ => Err(errors::ValidationError::IncorrectValueProvided {
                field_name: "intent_status",
            }),
        }
    }
}

impl ForeignFrom<api_enums::PaymentMethodType> for api_enums::PaymentMethod {
    fn foreign_from(payment_method_type: api_enums::PaymentMethodType) -> Self {
        match payment_method_type {
            api_enums::PaymentMethodType::ApplePay
            | api_enums::PaymentMethodType::GooglePay
            | api_enums::PaymentMethodType::Paypal
            | api_enums::PaymentMethodType::AliPay
            | api_enums::PaymentMethodType::AliPayHk
            | api_enums::PaymentMethodType::Dana
            | api_enums::PaymentMethodType::MbWay
            | api_enums::PaymentMethodType::MobilePay
            | api_enums::PaymentMethodType::SamsungPay
            | api_enums::PaymentMethodType::Twint
            | api_enums::PaymentMethodType::Vipps
            | api_enums::PaymentMethodType::TouchNGo
            | api_enums::PaymentMethodType::Swish
            | api_enums::PaymentMethodType::WeChatPay
            | api_enums::PaymentMethodType::GoPay
            | api_enums::PaymentMethodType::Gcash
            | api_enums::PaymentMethodType::Momo
            | api_enums::PaymentMethodType::Cashapp
            | api_enums::PaymentMethodType::KakaoPay => Self::Wallet,
            api_enums::PaymentMethodType::Affirm
            | api_enums::PaymentMethodType::Alma
            | api_enums::PaymentMethodType::AfterpayClearpay
            | api_enums::PaymentMethodType::Klarna
            | api_enums::PaymentMethodType::PayBright
            | api_enums::PaymentMethodType::Atome
            | api_enums::PaymentMethodType::Walley => Self::PayLater,
            api_enums::PaymentMethodType::Giropay
            | api_enums::PaymentMethodType::Ideal
            | api_enums::PaymentMethodType::Sofort
            | api_enums::PaymentMethodType::Eps
            | api_enums::PaymentMethodType::BancontactCard
            | api_enums::PaymentMethodType::Blik
            | api_enums::PaymentMethodType::OnlineBankingThailand
            | api_enums::PaymentMethodType::OnlineBankingCzechRepublic
            | api_enums::PaymentMethodType::OnlineBankingFinland
            | api_enums::PaymentMethodType::OnlineBankingFpx
            | api_enums::PaymentMethodType::OnlineBankingPoland
            | api_enums::PaymentMethodType::OnlineBankingSlovakia
            | api_enums::PaymentMethodType::Przelewy24
            | api_enums::PaymentMethodType::Trustly
            | api_enums::PaymentMethodType::Bizum
            | api_enums::PaymentMethodType::Interac => Self::BankRedirect,
            api_enums::PaymentMethodType::UpiCollect => Self::Upi,
            api_enums::PaymentMethodType::CryptoCurrency => Self::Crypto,
            api_enums::PaymentMethodType::Ach
            | api_enums::PaymentMethodType::Sepa
            | api_enums::PaymentMethodType::Bacs
            | api_enums::PaymentMethodType::Becs => Self::BankDebit,
            api_enums::PaymentMethodType::Credit | api_enums::PaymentMethodType::Debit => {
                Self::Card
            }
            api_enums::PaymentMethodType::Evoucher
            | api_enums::PaymentMethodType::ClassicReward => Self::Reward,
            api_enums::PaymentMethodType::Boleto
            | api_enums::PaymentMethodType::Efecty
            | api_enums::PaymentMethodType::PagoEfectivo
            | api_enums::PaymentMethodType::RedCompra
            | api_enums::PaymentMethodType::Alfamart
            | api_enums::PaymentMethodType::Indomaret
            | api_enums::PaymentMethodType::RedPagos => Self::Voucher,
<<<<<<< HEAD
            api_enums::PaymentMethodType::Multibanco
            | api_enums::PaymentMethodType::Pix
            | api_enums::PaymentMethodType::Pse => Self::BankTransfer,
            api_enums::PaymentMethodType::Benefit | api_enums::PaymentMethodType::Knet => {
                Self::CardRedirect
            }
=======
            api_enums::PaymentMethodType::Pse
            | api_enums::PaymentMethodType::Multibanco
            | api_enums::PaymentMethodType::PermataBankTransfer
            | api_enums::PaymentMethodType::BcaBankTransfer
            | api_enums::PaymentMethodType::BniVa
            | api_enums::PaymentMethodType::BriVa
            | api_enums::PaymentMethodType::CimbVa
            | api_enums::PaymentMethodType::DanamonVa
            | api_enums::PaymentMethodType::MandiriVa
            | api_enums::PaymentMethodType::Pix => Self::BankTransfer,
            api_enums::PaymentMethodType::Givex => Self::GiftCard,
            api_enums::PaymentMethodType::PaySafeCard => Self::GiftCard,
>>>>>>> c4796ffd
        }
    }
}

impl ForeignTryFrom<api_models::payments::PaymentMethodData> for api_enums::PaymentMethod {
    type Error = errors::ApiErrorResponse;
    fn foreign_try_from(
        payment_method_data: api_models::payments::PaymentMethodData,
    ) -> Result<Self, Self::Error> {
        match payment_method_data {
            api_models::payments::PaymentMethodData::Card(..) => Ok(Self::Card),
            api_models::payments::PaymentMethodData::Wallet(..) => Ok(Self::Wallet),
            api_models::payments::PaymentMethodData::PayLater(..) => Ok(Self::PayLater),
            api_models::payments::PaymentMethodData::BankRedirect(..) => Ok(Self::BankRedirect),
            api_models::payments::PaymentMethodData::BankDebit(..) => Ok(Self::BankDebit),
            api_models::payments::PaymentMethodData::BankTransfer(..) => Ok(Self::BankTransfer),
            api_models::payments::PaymentMethodData::Crypto(..) => Ok(Self::Crypto),
            api_models::payments::PaymentMethodData::Reward(..) => Ok(Self::Reward),
            api_models::payments::PaymentMethodData::Upi(..) => Ok(Self::Upi),
            api_models::payments::PaymentMethodData::Voucher(..) => Ok(Self::Voucher),
            api_models::payments::PaymentMethodData::GiftCard(..) => Ok(Self::GiftCard),
            api_models::payments::PaymentMethodData::CardRedirect(..) => Ok(Self::CardRedirect),
            api_models::payments::PaymentMethodData::MandatePayment => {
                Err(errors::ApiErrorResponse::InvalidRequestData {
                    message: ("Mandate payments cannot have payment_method_data field".to_string()),
                })
            }
        }
    }
}

impl ForeignTryFrom<storage_enums::RefundStatus> for storage_enums::EventType {
    type Error = errors::ValidationError;

    fn foreign_try_from(value: storage_enums::RefundStatus) -> Result<Self, Self::Error> {
        match value {
            storage_enums::RefundStatus::Success => Ok(Self::RefundSucceeded),
            storage_enums::RefundStatus::Failure => Ok(Self::RefundFailed),
            _ => Err(errors::ValidationError::IncorrectValueProvided {
                field_name: "refund_status",
            }),
        }
    }
}

impl ForeignTryFrom<storage_enums::DisputeStatus> for storage_enums::EventType {
    type Error = errors::ValidationError;

    fn foreign_try_from(value: storage_enums::DisputeStatus) -> Result<Self, Self::Error> {
        match value {
            storage_enums::DisputeStatus::DisputeOpened => Ok(Self::DisputeOpened),
            storage_enums::DisputeStatus::DisputeExpired => Ok(Self::DisputeExpired),
            storage_enums::DisputeStatus::DisputeAccepted => Ok(Self::DisputeAccepted),
            storage_enums::DisputeStatus::DisputeCancelled => Ok(Self::DisputeCancelled),
            storage_enums::DisputeStatus::DisputeChallenged => Ok(Self::DisputeChallenged),
            storage_enums::DisputeStatus::DisputeWon => Ok(Self::DisputeWon),
            storage_enums::DisputeStatus::DisputeLost => Ok(Self::DisputeLost),
        }
    }
}

impl ForeignTryFrom<api_models::webhooks::IncomingWebhookEvent> for storage_enums::RefundStatus {
    type Error = errors::ValidationError;

    fn foreign_try_from(
        value: api_models::webhooks::IncomingWebhookEvent,
    ) -> Result<Self, Self::Error> {
        match value {
            api_models::webhooks::IncomingWebhookEvent::RefundSuccess => Ok(Self::Success),
            api_models::webhooks::IncomingWebhookEvent::RefundFailure => Ok(Self::Failure),
            _ => Err(errors::ValidationError::IncorrectValueProvided {
                field_name: "incoming_webhook_event_type",
            }),
        }
    }
}

impl ForeignFrom<storage::Config> for api_types::Config {
    fn foreign_from(config: storage::Config) -> Self {
        let config = config;
        Self {
            key: config.key,
            value: config.config,
        }
    }
}

impl<'a> ForeignFrom<&'a api_types::ConfigUpdate> for storage::ConfigUpdate {
    fn foreign_from(config: &api_types::ConfigUpdate) -> Self {
        let config_update = config;
        Self::Update {
            config: Some(config_update.value.clone()),
        }
    }
}

impl<'a> From<&'a domain::Address> for api_types::Address {
    fn from(address: &domain::Address) -> Self {
        let address = address;
        Self {
            address: Some(api_types::AddressDetails {
                city: address.city.clone(),
                country: address.country,
                line1: address.line1.clone().map(Encryptable::into_inner),
                line2: address.line2.clone().map(Encryptable::into_inner),
                line3: address.line3.clone().map(Encryptable::into_inner),
                state: address.state.clone().map(Encryptable::into_inner),
                zip: address.zip.clone().map(Encryptable::into_inner),
                first_name: address.first_name.clone().map(Encryptable::into_inner),
                last_name: address.last_name.clone().map(Encryptable::into_inner),
            }),
            phone: Some(api_types::PhoneDetails {
                number: address.phone_number.clone().map(Encryptable::into_inner),
                country_code: address.country_code.clone(),
            }),
        }
    }
}

impl
    ForeignFrom<(
        diesel_models::api_keys::ApiKey,
        crate::core::api_keys::PlaintextApiKey,
    )> for api_models::api_keys::CreateApiKeyResponse
{
    fn foreign_from(
        item: (
            diesel_models::api_keys::ApiKey,
            crate::core::api_keys::PlaintextApiKey,
        ),
    ) -> Self {
        use masking::StrongSecret;

        let (api_key, plaintext_api_key) = item;
        Self {
            key_id: api_key.key_id,
            merchant_id: api_key.merchant_id,
            name: api_key.name,
            description: api_key.description,
            api_key: StrongSecret::from(plaintext_api_key.peek().to_owned()),
            created: api_key.created_at,
            expiration: api_key.expires_at.into(),
        }
    }
}

impl ForeignFrom<diesel_models::api_keys::ApiKey> for api_models::api_keys::RetrieveApiKeyResponse {
    fn foreign_from(api_key: diesel_models::api_keys::ApiKey) -> Self {
        Self {
            key_id: api_key.key_id,
            merchant_id: api_key.merchant_id,
            name: api_key.name,
            description: api_key.description,
            prefix: api_key.prefix.into(),
            created: api_key.created_at,
            expiration: api_key.expires_at.into(),
        }
    }
}

impl ForeignFrom<api_models::api_keys::UpdateApiKeyRequest>
    for diesel_models::api_keys::ApiKeyUpdate
{
    fn foreign_from(api_key: api_models::api_keys::UpdateApiKeyRequest) -> Self {
        Self::Update {
            name: api_key.name,
            description: api_key.description,
            expires_at: api_key.expiration.map(Into::into),
            last_used: None,
        }
    }
}

impl ForeignTryFrom<api_models::webhooks::IncomingWebhookEvent> for storage_enums::DisputeStatus {
    type Error = errors::ValidationError;

    fn foreign_try_from(
        value: api_models::webhooks::IncomingWebhookEvent,
    ) -> Result<Self, Self::Error> {
        match value {
            api_models::webhooks::IncomingWebhookEvent::DisputeOpened => Ok(Self::DisputeOpened),
            api_models::webhooks::IncomingWebhookEvent::DisputeExpired => Ok(Self::DisputeExpired),
            api_models::webhooks::IncomingWebhookEvent::DisputeAccepted => {
                Ok(Self::DisputeAccepted)
            }
            api_models::webhooks::IncomingWebhookEvent::DisputeCancelled => {
                Ok(Self::DisputeCancelled)
            }
            api_models::webhooks::IncomingWebhookEvent::DisputeChallenged => {
                Ok(Self::DisputeChallenged)
            }
            api_models::webhooks::IncomingWebhookEvent::DisputeWon => Ok(Self::DisputeWon),
            api_models::webhooks::IncomingWebhookEvent::DisputeLost => Ok(Self::DisputeLost),
            _ => Err(errors::ValidationError::IncorrectValueProvided {
                field_name: "incoming_webhook_event",
            }),
        }
    }
}

impl ForeignFrom<storage::Dispute> for api_models::disputes::DisputeResponse {
    fn foreign_from(dispute: storage::Dispute) -> Self {
        Self {
            dispute_id: dispute.dispute_id,
            payment_id: dispute.payment_id,
            attempt_id: dispute.attempt_id,
            amount: dispute.amount,
            currency: dispute.currency,
            dispute_stage: dispute.dispute_stage,
            dispute_status: dispute.dispute_status,
            connector: dispute.connector,
            connector_status: dispute.connector_status,
            connector_dispute_id: dispute.connector_dispute_id,
            connector_reason: dispute.connector_reason,
            connector_reason_code: dispute.connector_reason_code,
            challenge_required_by: dispute.challenge_required_by,
            connector_created_at: dispute.connector_created_at,
            connector_updated_at: dispute.connector_updated_at,
            created_at: dispute.created_at,
        }
    }
}

impl ForeignFrom<storage::Dispute> for api_models::disputes::DisputeResponsePaymentsRetrieve {
    fn foreign_from(dispute: storage::Dispute) -> Self {
        Self {
            dispute_id: dispute.dispute_id,
            dispute_stage: dispute.dispute_stage,
            dispute_status: dispute.dispute_status,
            connector_status: dispute.connector_status,
            connector_dispute_id: dispute.connector_dispute_id,
            connector_reason: dispute.connector_reason,
            connector_reason_code: dispute.connector_reason_code,
            challenge_required_by: dispute.challenge_required_by,
            connector_created_at: dispute.connector_created_at,
            connector_updated_at: dispute.connector_updated_at,
            created_at: dispute.created_at,
        }
    }
}

impl ForeignFrom<storage::FileMetadata> for api_models::files::FileMetadataResponse {
    fn foreign_from(file_metadata: storage::FileMetadata) -> Self {
        Self {
            file_id: file_metadata.file_id,
            file_name: file_metadata.file_name,
            file_size: file_metadata.file_size,
            file_type: file_metadata.file_type,
            available: file_metadata.available,
        }
    }
}

impl ForeignFrom<diesel_models::cards_info::CardInfo> for api_models::cards_info::CardInfoResponse {
    fn foreign_from(item: diesel_models::cards_info::CardInfo) -> Self {
        Self {
            card_iin: item.card_iin,
            card_type: item.card_type,
            card_sub_type: item.card_subtype,
            card_network: item.card_network.map(|x| x.to_string()),
            card_issuer: item.card_issuer,
            card_issuing_country: item.card_issuing_country,
        }
    }
}

impl TryFrom<domain::MerchantConnectorAccount> for api_models::admin::MerchantConnectorResponse {
    type Error = error_stack::Report<errors::ApiErrorResponse>;
    fn try_from(item: domain::MerchantConnectorAccount) -> Result<Self, Self::Error> {
        let payment_methods_enabled = match item.payment_methods_enabled {
            Some(val) => serde_json::Value::Array(val)
                .parse_value("PaymentMethods")
                .change_context(errors::ApiErrorResponse::InternalServerError)?,
            None => None,
        };
        let frm_configs = match item.frm_configs {
            Some(frm_value) => {
                let configs_for_frm : Vec<api_models::admin::FrmConfigs> = frm_value
                    .iter()
                    .map(|config| { config
                        .peek()
                        .clone()
                        .parse_value("FrmConfigs")
                        .change_context(errors::ApiErrorResponse::InvalidDataFormat {
                            field_name: "frm_configs".to_string(),
                            expected_format: "[{ \"gateway\": \"stripe\", \"payment_methods\": [{ \"payment_method\": \"card\",\"payment_method_types\": [{\"payment_method_type\": \"credit\",\"card_networks\": [\"Visa\"],\"flow\": \"pre\",\"action\": \"cancel_txn\"}]}]}]".to_string(),
                        })
                    })
                    .collect::<Result<Vec<_>, _>>()?;
                Some(configs_for_frm)
            }
            None => None,
        };
        Ok(Self {
            connector_type: item.connector_type,
            connector_name: item.connector_name,
            connector_label: item.connector_label,
            merchant_connector_id: item.merchant_connector_id,
            connector_account_details: item.connector_account_details.into_inner(),
            test_mode: item.test_mode,
            disabled: item.disabled,
            payment_methods_enabled,
            metadata: item.metadata,
            business_country: item.business_country,
            business_label: item.business_label,
            business_sub_label: item.business_sub_label,
            frm_configs,
            connector_webhook_details: item
                .connector_webhook_details
                .map(|webhook_details| {
                    serde_json::Value::parse_value(
                        webhook_details.expose(),
                        "MerchantConnectorWebhookDetails",
                    )
                    .attach_printable("Unable to deserialize connector_webhook_details")
                    .change_context(errors::ApiErrorResponse::InternalServerError)
                })
                .transpose()?,
        })
    }
}

impl ForeignFrom<storage::PaymentAttempt> for api_models::payments::PaymentAttemptResponse {
    fn foreign_from(payment_attempt: storage::PaymentAttempt) -> Self {
        Self {
            attempt_id: payment_attempt.attempt_id,
            status: payment_attempt.status,
            amount: payment_attempt.amount,
            currency: payment_attempt.currency,
            connector: payment_attempt.connector,
            error_message: payment_attempt.error_reason,
            payment_method: payment_attempt.payment_method,
            connector_transaction_id: payment_attempt.connector_transaction_id,
            capture_method: payment_attempt.capture_method,
            authentication_type: payment_attempt.authentication_type,
            cancellation_reason: payment_attempt.cancellation_reason,
            mandate_id: payment_attempt.mandate_id,
            error_code: payment_attempt.error_code,
            payment_token: payment_attempt.payment_token,
            connector_metadata: payment_attempt.connector_metadata,
            payment_experience: payment_attempt.payment_experience,
            payment_method_type: payment_attempt.payment_method_type,
            reference_id: payment_attempt.connector_response_reference_id,
        }
    }
}

impl ForeignFrom<api_models::payouts::Bank> for api_enums::PaymentMethodType {
    fn foreign_from(value: api_models::payouts::Bank) -> Self {
        match value {
            api_models::payouts::Bank::Ach(_) => Self::Ach,
            api_models::payouts::Bank::Bacs(_) => Self::Bacs,
            api_models::payouts::Bank::Sepa(_) => Self::Sepa,
        }
    }
}

impl ForeignFrom<api_models::payouts::PayoutMethodData> for api_enums::PaymentMethod {
    fn foreign_from(value: api_models::payouts::PayoutMethodData) -> Self {
        match value {
            api_models::payouts::PayoutMethodData::Bank(_) => Self::BankTransfer,
            api_models::payouts::PayoutMethodData::Card(_) => Self::Card,
        }
    }
}

impl ForeignFrom<api_models::enums::PayoutType> for api_enums::PaymentMethod {
    fn foreign_from(value: api_models::enums::PayoutType) -> Self {
        match value {
            api_models::enums::PayoutType::Bank => Self::BankTransfer,
            api_models::enums::PayoutType::Card => Self::Card,
        }
    }
}

impl
    ForeignFrom<(
        Option<&storage::PaymentAttempt>,
        Option<&domain::Address>,
        Option<&domain::Address>,
        Option<&domain::Customer>,
    )> for api_models::payments::PaymentsRequest
{
    fn foreign_from(
        value: (
            Option<&storage::PaymentAttempt>,
            Option<&domain::Address>,
            Option<&domain::Address>,
            Option<&domain::Customer>,
        ),
    ) -> Self {
        let (payment_attempt, shipping, billing, customer) = value;
        Self {
            currency: payment_attempt.map(|pa| pa.currency.unwrap_or_default()),
            shipping: shipping.map(api_types::Address::from),
            billing: billing.map(api_types::Address::from),
            amount: payment_attempt.map(|pa| api_types::Amount::from(pa.amount)),
            email: customer
                .and_then(|cust| cust.email.as_ref().map(|em| pii::Email::from(em.clone()))),
            phone: customer.and_then(|cust| cust.phone.as_ref().map(|p| p.clone().into_inner())),
            name: customer.and_then(|cust| cust.name.as_ref().map(|n| n.clone().into_inner())),
            ..Self::default()
        }
    }
}<|MERGE_RESOLUTION|>--- conflicted
+++ resolved
@@ -226,14 +226,6 @@
             | api_enums::PaymentMethodType::Alfamart
             | api_enums::PaymentMethodType::Indomaret
             | api_enums::PaymentMethodType::RedPagos => Self::Voucher,
-<<<<<<< HEAD
-            api_enums::PaymentMethodType::Multibanco
-            | api_enums::PaymentMethodType::Pix
-            | api_enums::PaymentMethodType::Pse => Self::BankTransfer,
-            api_enums::PaymentMethodType::Benefit | api_enums::PaymentMethodType::Knet => {
-                Self::CardRedirect
-            }
-=======
             api_enums::PaymentMethodType::Pse
             | api_enums::PaymentMethodType::Multibanco
             | api_enums::PaymentMethodType::PermataBankTransfer
@@ -244,9 +236,12 @@
             | api_enums::PaymentMethodType::DanamonVa
             | api_enums::PaymentMethodType::MandiriVa
             | api_enums::PaymentMethodType::Pix => Self::BankTransfer,
-            api_enums::PaymentMethodType::Givex => Self::GiftCard,
-            api_enums::PaymentMethodType::PaySafeCard => Self::GiftCard,
->>>>>>> c4796ffd
+            api_enums::PaymentMethodType::Givex | api_enums::PaymentMethodType::PaySafeCard => {
+                Self::GiftCard
+            }
+            api_enums::PaymentMethodType::Benefit | api_enums::PaymentMethodType::Knet => {
+                Self::CardRedirect
+            }
         }
     }
 }
