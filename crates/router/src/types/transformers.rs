--- conflicted
+++ resolved
@@ -228,19 +228,11 @@
             api_enums::Connector::Globalpay => Self::Globalpay,
             api_enums::Connector::Globepay => Self::Globepay,
             api_enums::Connector::Gocardless => Self::Gocardless,
-<<<<<<< HEAD
-            api_enums::Connector::Gpayments => {
-                Err(common_utils::errors::ValidationError::InvalidValue {
-                    message: "gpayments is not a routable connector".to_string(),
-                })?
-            }
-=======
             // api_enums::Connector::Gpayments => {
             //     Err(common_utils::errors::ValidationError::InvalidValue {
             //         message: "gpayments is not a routable connector".to_string(),
             //     })?
             // }Added as template code for future usage
->>>>>>> 88b470af
             api_enums::Connector::Helcim => Self::Helcim,
             api_enums::Connector::Iatapay => Self::Iatapay,
             api_enums::Connector::Klarna => Self::Klarna,
