use api_models::enums as api_enums;
use common_utils::{crypto::Encryptable, ext_traits::ValueExt, pii};
use diesel_models::enums as storage_enums;
use error_stack::ResultExt;
use masking::{ExposeInterface, PeekInterface};

use super::domain;
use crate::{
    core::errors,
    types::{api as api_types, storage},
};

pub trait ForeignInto<T> {
    fn foreign_into(self) -> T;
}

pub trait ForeignTryInto<T> {
    type Error;

    fn foreign_try_into(self) -> Result<T, Self::Error>;
}

pub trait ForeignFrom<F> {
    fn foreign_from(from: F) -> Self;
}

pub trait ForeignTryFrom<F>: Sized {
    type Error;

    fn foreign_try_from(from: F) -> Result<Self, Self::Error>;
}

impl<F, T> ForeignInto<T> for F
where
    T: ForeignFrom<F>,
{
    fn foreign_into(self) -> T {
        T::foreign_from(self)
    }
}

impl<F, T> ForeignTryInto<T> for F
where
    T: ForeignTryFrom<F>,
{
    type Error = <T as ForeignTryFrom<F>>::Error;

    fn foreign_try_into(self) -> Result<T, Self::Error> {
        T::foreign_try_from(self)
    }
}

impl ForeignFrom<api_models::refunds::RefundType> for storage_enums::RefundType {
    fn foreign_from(item: api_models::refunds::RefundType) -> Self {
        match item {
            api_models::refunds::RefundType::Instant => Self::InstantRefund,
            api_models::refunds::RefundType::Scheduled => Self::RegularRefund,
        }
    }
}

impl ForeignFrom<storage_enums::AttemptStatus> for storage_enums::IntentStatus {
    fn foreign_from(s: storage_enums::AttemptStatus) -> Self {
        match s {
            storage_enums::AttemptStatus::Charged | storage_enums::AttemptStatus::AutoRefunded => {
                Self::Succeeded
            }

            storage_enums::AttemptStatus::ConfirmationAwaited => Self::RequiresConfirmation,
            storage_enums::AttemptStatus::PaymentMethodAwaited => Self::RequiresPaymentMethod,

            storage_enums::AttemptStatus::Authorized => Self::RequiresCapture,
            storage_enums::AttemptStatus::AuthenticationPending
            | storage_enums::AttemptStatus::DeviceDataCollectionPending => {
                Self::RequiresCustomerAction
            }
            storage_enums::AttemptStatus::Unresolved => Self::RequiresMerchantAction,

            storage_enums::AttemptStatus::PartialCharged
            | storage_enums::AttemptStatus::Started
            | storage_enums::AttemptStatus::AuthenticationSuccessful
            | storage_enums::AttemptStatus::Authorizing
            | storage_enums::AttemptStatus::CodInitiated
            | storage_enums::AttemptStatus::VoidInitiated
            | storage_enums::AttemptStatus::CaptureInitiated
            | storage_enums::AttemptStatus::Pending => Self::Processing,

            storage_enums::AttemptStatus::AuthenticationFailed
            | storage_enums::AttemptStatus::AuthorizationFailed
            | storage_enums::AttemptStatus::VoidFailed
            | storage_enums::AttemptStatus::RouterDeclined
            | storage_enums::AttemptStatus::CaptureFailed
            | storage_enums::AttemptStatus::Failure => Self::Failed,
            storage_enums::AttemptStatus::Voided => Self::Cancelled,
        }
    }
}

impl ForeignFrom<api_models::payments::MandateType> for storage_enums::MandateDataType {
    fn foreign_from(from: api_models::payments::MandateType) -> Self {
        match from {
            api_models::payments::MandateType::SingleUse(inner) => {
                Self::SingleUse(inner.foreign_into())
            }
            api_models::payments::MandateType::MultiUse(inner) => {
                Self::MultiUse(inner.map(ForeignInto::foreign_into))
            }
        }
    }
}

impl ForeignFrom<storage_enums::MandateDataType> for api_models::payments::MandateType {
    fn foreign_from(from: storage_enums::MandateDataType) -> Self {
        match from {
            storage_enums::MandateDataType::SingleUse(inner) => {
                Self::SingleUse(inner.foreign_into())
            }
            storage_enums::MandateDataType::MultiUse(inner) => {
                Self::MultiUse(inner.map(ForeignInto::foreign_into))
            }
        }
    }
}

impl ForeignFrom<storage_enums::MandateAmountData> for api_models::payments::MandateAmountData {
    fn foreign_from(from: storage_enums::MandateAmountData) -> Self {
        Self {
            amount: from.amount,
            currency: from.currency,
            start_date: from.start_date,
            end_date: from.end_date,
            metadata: from.metadata,
        }
    }
}

impl ForeignFrom<api_models::payments::MandateAmountData> for storage_enums::MandateAmountData {
    fn foreign_from(from: api_models::payments::MandateAmountData) -> Self {
        Self {
            amount: from.amount,
            currency: from.currency,
            start_date: from.start_date,
            end_date: from.end_date,
            metadata: from.metadata,
        }
    }
}

impl ForeignTryFrom<api_enums::IntentStatus> for storage_enums::EventType {
    type Error = errors::ValidationError;

    fn foreign_try_from(value: api_enums::IntentStatus) -> Result<Self, Self::Error> {
        match value {
            api_enums::IntentStatus::Succeeded => Ok(Self::PaymentSucceeded),
            api_enums::IntentStatus::Failed => Ok(Self::PaymentFailed),
            api_enums::IntentStatus::Processing => Ok(Self::PaymentProcessing),
            api_enums::IntentStatus::RequiresMerchantAction
            | api_enums::IntentStatus::RequiresCustomerAction => Ok(Self::ActionRequired),
            _ => Err(errors::ValidationError::IncorrectValueProvided {
                field_name: "intent_status",
            }),
        }
    }
}

impl ForeignFrom<api_enums::PaymentMethodType> for api_enums::PaymentMethod {
    fn foreign_from(payment_method_type: api_enums::PaymentMethodType) -> Self {
        match payment_method_type {
            api_enums::PaymentMethodType::ApplePay
            | api_enums::PaymentMethodType::GooglePay
            | api_enums::PaymentMethodType::Paypal
            | api_enums::PaymentMethodType::AliPay
            | api_enums::PaymentMethodType::AliPayHk
            | api_enums::PaymentMethodType::Dana
            | api_enums::PaymentMethodType::MbWay
            | api_enums::PaymentMethodType::MobilePay
            | api_enums::PaymentMethodType::SamsungPay
            | api_enums::PaymentMethodType::Twint
            | api_enums::PaymentMethodType::Vipps
            | api_enums::PaymentMethodType::TouchNGo
            | api_enums::PaymentMethodType::Swish
            | api_enums::PaymentMethodType::WeChatPay
            | api_enums::PaymentMethodType::GoPay
            | api_enums::PaymentMethodType::Gcash
            | api_enums::PaymentMethodType::Momo
            | api_enums::PaymentMethodType::Cashapp
            | api_enums::PaymentMethodType::KakaoPay => Self::Wallet,
            api_enums::PaymentMethodType::Affirm
            | api_enums::PaymentMethodType::Alma
            | api_enums::PaymentMethodType::AfterpayClearpay
            | api_enums::PaymentMethodType::Klarna
            | api_enums::PaymentMethodType::PayBright
            | api_enums::PaymentMethodType::Atome
            | api_enums::PaymentMethodType::Walley => Self::PayLater,
            api_enums::PaymentMethodType::Giropay
            | api_enums::PaymentMethodType::Ideal
            | api_enums::PaymentMethodType::Sofort
            | api_enums::PaymentMethodType::Eps
            | api_enums::PaymentMethodType::BancontactCard
            | api_enums::PaymentMethodType::Blik
            | api_enums::PaymentMethodType::OnlineBankingThailand
            | api_enums::PaymentMethodType::OnlineBankingCzechRepublic
            | api_enums::PaymentMethodType::OnlineBankingFinland
            | api_enums::PaymentMethodType::OnlineBankingFpx
            | api_enums::PaymentMethodType::OnlineBankingPoland
            | api_enums::PaymentMethodType::OnlineBankingSlovakia
            | api_enums::PaymentMethodType::Przelewy24
            | api_enums::PaymentMethodType::Trustly
            | api_enums::PaymentMethodType::Bizum
            | api_enums::PaymentMethodType::Interac => Self::BankRedirect,
            api_enums::PaymentMethodType::UpiCollect => Self::Upi,
            api_enums::PaymentMethodType::CryptoCurrency => Self::Crypto,
            api_enums::PaymentMethodType::Ach
            | api_enums::PaymentMethodType::Sepa
            | api_enums::PaymentMethodType::Bacs
            | api_enums::PaymentMethodType::Becs => Self::BankDebit,
            api_enums::PaymentMethodType::Credit | api_enums::PaymentMethodType::Debit => {
                Self::Card
            }
            api_enums::PaymentMethodType::Evoucher
            | api_enums::PaymentMethodType::ClassicReward => Self::Reward,
            api_enums::PaymentMethodType::Boleto
            | api_enums::PaymentMethodType::Efecty
            | api_enums::PaymentMethodType::PagoEfectivo
            | api_enums::PaymentMethodType::RedCompra
            | api_enums::PaymentMethodType::Alfamart
            | api_enums::PaymentMethodType::Indomaret
            | api_enums::PaymentMethodType::RedPagos => Self::Voucher,
<<<<<<< HEAD
            api_enums::PaymentMethodType::Multibanco
            | api_enums::PaymentMethodType::Pix
            | api_enums::PaymentMethodType::Pse => Self::BankTransfer,
            api_enums::PaymentMethodType::PaySafeCard => Self::GiftCard,
=======
            api_enums::PaymentMethodType::Pse
            | api_enums::PaymentMethodType::Multibanco
            | api_enums::PaymentMethodType::PermataBankTransfer
            | api_enums::PaymentMethodType::BcaBankTransfer
            | api_enums::PaymentMethodType::BniVa
            | api_enums::PaymentMethodType::BriVa
            | api_enums::PaymentMethodType::CimbVa
            | api_enums::PaymentMethodType::DanamonVa
            | api_enums::PaymentMethodType::MandiriVa
            | api_enums::PaymentMethodType::Pix => Self::BankTransfer,
        }
    }
}

impl ForeignTryFrom<api_models::payments::PaymentMethodData> for api_enums::PaymentMethod {
    type Error = errors::ApiErrorResponse;
    fn foreign_try_from(
        payment_method_data: api_models::payments::PaymentMethodData,
    ) -> Result<Self, Self::Error> {
        match payment_method_data {
            api_models::payments::PaymentMethodData::Card(..) => Ok(Self::Card),
            api_models::payments::PaymentMethodData::Wallet(..) => Ok(Self::Wallet),
            api_models::payments::PaymentMethodData::PayLater(..) => Ok(Self::PayLater),
            api_models::payments::PaymentMethodData::BankRedirect(..) => Ok(Self::BankRedirect),
            api_models::payments::PaymentMethodData::BankDebit(..) => Ok(Self::BankDebit),
            api_models::payments::PaymentMethodData::BankTransfer(..) => Ok(Self::BankTransfer),
            api_models::payments::PaymentMethodData::Crypto(..) => Ok(Self::Crypto),
            api_models::payments::PaymentMethodData::Reward(..) => Ok(Self::Reward),
            api_models::payments::PaymentMethodData::Upi(..) => Ok(Self::Upi),
            api_models::payments::PaymentMethodData::Voucher(..) => Ok(Self::Voucher),
            api_models::payments::PaymentMethodData::GiftCard(..) => Ok(Self::GiftCard),
            api_models::payments::PaymentMethodData::MandatePayment => {
                Err(errors::ApiErrorResponse::InvalidRequestData {
                    message: ("Mandate payments cannot have payment_method_data field".to_string()),
                })
            }
>>>>>>> 3d97102c
        }
    }
}

impl ForeignTryFrom<storage_enums::RefundStatus> for storage_enums::EventType {
    type Error = errors::ValidationError;

    fn foreign_try_from(value: storage_enums::RefundStatus) -> Result<Self, Self::Error> {
        match value {
            storage_enums::RefundStatus::Success => Ok(Self::RefundSucceeded),
            storage_enums::RefundStatus::Failure => Ok(Self::RefundFailed),
            _ => Err(errors::ValidationError::IncorrectValueProvided {
                field_name: "refund_status",
            }),
        }
    }
}

impl ForeignTryFrom<storage_enums::DisputeStatus> for storage_enums::EventType {
    type Error = errors::ValidationError;

    fn foreign_try_from(value: storage_enums::DisputeStatus) -> Result<Self, Self::Error> {
        match value {
            storage_enums::DisputeStatus::DisputeOpened => Ok(Self::DisputeOpened),
            storage_enums::DisputeStatus::DisputeExpired => Ok(Self::DisputeExpired),
            storage_enums::DisputeStatus::DisputeAccepted => Ok(Self::DisputeAccepted),
            storage_enums::DisputeStatus::DisputeCancelled => Ok(Self::DisputeCancelled),
            storage_enums::DisputeStatus::DisputeChallenged => Ok(Self::DisputeChallenged),
            storage_enums::DisputeStatus::DisputeWon => Ok(Self::DisputeWon),
            storage_enums::DisputeStatus::DisputeLost => Ok(Self::DisputeLost),
        }
    }
}

impl ForeignTryFrom<api_models::webhooks::IncomingWebhookEvent> for storage_enums::RefundStatus {
    type Error = errors::ValidationError;

    fn foreign_try_from(
        value: api_models::webhooks::IncomingWebhookEvent,
    ) -> Result<Self, Self::Error> {
        match value {
            api_models::webhooks::IncomingWebhookEvent::RefundSuccess => Ok(Self::Success),
            api_models::webhooks::IncomingWebhookEvent::RefundFailure => Ok(Self::Failure),
            _ => Err(errors::ValidationError::IncorrectValueProvided {
                field_name: "incoming_webhook_event_type",
            }),
        }
    }
}

impl ForeignFrom<storage::Config> for api_types::Config {
    fn foreign_from(config: storage::Config) -> Self {
        let config = config;
        Self {
            key: config.key,
            value: config.config,
        }
    }
}

impl<'a> ForeignFrom<&'a api_types::ConfigUpdate> for storage::ConfigUpdate {
    fn foreign_from(config: &api_types::ConfigUpdate) -> Self {
        let config_update = config;
        Self::Update {
            config: Some(config_update.value.clone()),
        }
    }
}

impl<'a> From<&'a domain::Address> for api_types::Address {
    fn from(address: &domain::Address) -> Self {
        let address = address;
        Self {
            address: Some(api_types::AddressDetails {
                city: address.city.clone(),
                country: address.country,
                line1: address.line1.clone().map(Encryptable::into_inner),
                line2: address.line2.clone().map(Encryptable::into_inner),
                line3: address.line3.clone().map(Encryptable::into_inner),
                state: address.state.clone().map(Encryptable::into_inner),
                zip: address.zip.clone().map(Encryptable::into_inner),
                first_name: address.first_name.clone().map(Encryptable::into_inner),
                last_name: address.last_name.clone().map(Encryptable::into_inner),
            }),
            phone: Some(api_types::PhoneDetails {
                number: address.phone_number.clone().map(Encryptable::into_inner),
                country_code: address.country_code.clone(),
            }),
        }
    }
}

impl
    ForeignFrom<(
        diesel_models::api_keys::ApiKey,
        crate::core::api_keys::PlaintextApiKey,
    )> for api_models::api_keys::CreateApiKeyResponse
{
    fn foreign_from(
        item: (
            diesel_models::api_keys::ApiKey,
            crate::core::api_keys::PlaintextApiKey,
        ),
    ) -> Self {
        use masking::StrongSecret;

        let (api_key, plaintext_api_key) = item;
        Self {
            key_id: api_key.key_id,
            merchant_id: api_key.merchant_id,
            name: api_key.name,
            description: api_key.description,
            api_key: StrongSecret::from(plaintext_api_key.peek().to_owned()),
            created: api_key.created_at,
            expiration: api_key.expires_at.into(),
        }
    }
}

impl ForeignFrom<diesel_models::api_keys::ApiKey> for api_models::api_keys::RetrieveApiKeyResponse {
    fn foreign_from(api_key: diesel_models::api_keys::ApiKey) -> Self {
        Self {
            key_id: api_key.key_id,
            merchant_id: api_key.merchant_id,
            name: api_key.name,
            description: api_key.description,
            prefix: api_key.prefix.into(),
            created: api_key.created_at,
            expiration: api_key.expires_at.into(),
        }
    }
}

impl ForeignFrom<api_models::api_keys::UpdateApiKeyRequest>
    for diesel_models::api_keys::ApiKeyUpdate
{
    fn foreign_from(api_key: api_models::api_keys::UpdateApiKeyRequest) -> Self {
        Self::Update {
            name: api_key.name,
            description: api_key.description,
            expires_at: api_key.expiration.map(Into::into),
            last_used: None,
        }
    }
}

impl ForeignTryFrom<api_models::webhooks::IncomingWebhookEvent> for storage_enums::DisputeStatus {
    type Error = errors::ValidationError;

    fn foreign_try_from(
        value: api_models::webhooks::IncomingWebhookEvent,
    ) -> Result<Self, Self::Error> {
        match value {
            api_models::webhooks::IncomingWebhookEvent::DisputeOpened => Ok(Self::DisputeOpened),
            api_models::webhooks::IncomingWebhookEvent::DisputeExpired => Ok(Self::DisputeExpired),
            api_models::webhooks::IncomingWebhookEvent::DisputeAccepted => {
                Ok(Self::DisputeAccepted)
            }
            api_models::webhooks::IncomingWebhookEvent::DisputeCancelled => {
                Ok(Self::DisputeCancelled)
            }
            api_models::webhooks::IncomingWebhookEvent::DisputeChallenged => {
                Ok(Self::DisputeChallenged)
            }
            api_models::webhooks::IncomingWebhookEvent::DisputeWon => Ok(Self::DisputeWon),
            api_models::webhooks::IncomingWebhookEvent::DisputeLost => Ok(Self::DisputeLost),
            _ => Err(errors::ValidationError::IncorrectValueProvided {
                field_name: "incoming_webhook_event",
            }),
        }
    }
}

impl ForeignFrom<storage::Dispute> for api_models::disputes::DisputeResponse {
    fn foreign_from(dispute: storage::Dispute) -> Self {
        Self {
            dispute_id: dispute.dispute_id,
            payment_id: dispute.payment_id,
            attempt_id: dispute.attempt_id,
            amount: dispute.amount,
            currency: dispute.currency,
            dispute_stage: dispute.dispute_stage,
            dispute_status: dispute.dispute_status,
            connector: dispute.connector,
            connector_status: dispute.connector_status,
            connector_dispute_id: dispute.connector_dispute_id,
            connector_reason: dispute.connector_reason,
            connector_reason_code: dispute.connector_reason_code,
            challenge_required_by: dispute.challenge_required_by,
            connector_created_at: dispute.connector_created_at,
            connector_updated_at: dispute.connector_updated_at,
            created_at: dispute.created_at,
        }
    }
}

impl ForeignFrom<storage::Dispute> for api_models::disputes::DisputeResponsePaymentsRetrieve {
    fn foreign_from(dispute: storage::Dispute) -> Self {
        Self {
            dispute_id: dispute.dispute_id,
            dispute_stage: dispute.dispute_stage,
            dispute_status: dispute.dispute_status,
            connector_status: dispute.connector_status,
            connector_dispute_id: dispute.connector_dispute_id,
            connector_reason: dispute.connector_reason,
            connector_reason_code: dispute.connector_reason_code,
            challenge_required_by: dispute.challenge_required_by,
            connector_created_at: dispute.connector_created_at,
            connector_updated_at: dispute.connector_updated_at,
            created_at: dispute.created_at,
        }
    }
}

impl ForeignFrom<storage::FileMetadata> for api_models::files::FileMetadataResponse {
    fn foreign_from(file_metadata: storage::FileMetadata) -> Self {
        Self {
            file_id: file_metadata.file_id,
            file_name: file_metadata.file_name,
            file_size: file_metadata.file_size,
            file_type: file_metadata.file_type,
            available: file_metadata.available,
        }
    }
}

impl ForeignFrom<diesel_models::cards_info::CardInfo> for api_models::cards_info::CardInfoResponse {
    fn foreign_from(item: diesel_models::cards_info::CardInfo) -> Self {
        Self {
            card_iin: item.card_iin,
            card_type: item.card_type,
            card_sub_type: item.card_subtype,
            card_network: item.card_network.map(|x| x.to_string()),
            card_issuer: item.card_issuer,
            card_issuing_country: item.card_issuing_country,
        }
    }
}

impl TryFrom<domain::MerchantConnectorAccount> for api_models::admin::MerchantConnectorResponse {
    type Error = error_stack::Report<errors::ApiErrorResponse>;
    fn try_from(item: domain::MerchantConnectorAccount) -> Result<Self, Self::Error> {
        let payment_methods_enabled = match item.payment_methods_enabled {
            Some(val) => serde_json::Value::Array(val)
                .parse_value("PaymentMethods")
                .change_context(errors::ApiErrorResponse::InternalServerError)?,
            None => None,
        };
        let frm_configs = match item.frm_configs {
            Some(frm_value) => {
                let configs_for_frm : Vec<api_models::admin::FrmConfigs> = frm_value
                    .iter()
                    .map(|config| { config
                        .peek()
                        .clone()
                        .parse_value("FrmConfigs")
                        .change_context(errors::ApiErrorResponse::InvalidDataFormat {
                            field_name: "frm_configs".to_string(),
                            expected_format: "[{ \"gateway\": \"stripe\", \"payment_methods\": [{ \"payment_method\": \"card\",\"payment_method_types\": [{\"payment_method_type\": \"credit\",\"card_networks\": [\"Visa\"],\"flow\": \"pre\",\"action\": \"cancel_txn\"}]}]}]".to_string(),
                        })
                    })
                    .collect::<Result<Vec<_>, _>>()?;
                Some(configs_for_frm)
            }
            None => None,
        };
        Ok(Self {
            connector_type: item.connector_type,
            connector_name: item.connector_name,
            connector_label: item.connector_label,
            merchant_connector_id: item.merchant_connector_id,
            connector_account_details: item.connector_account_details.into_inner(),
            test_mode: item.test_mode,
            disabled: item.disabled,
            payment_methods_enabled,
            metadata: item.metadata,
            business_country: item.business_country,
            business_label: item.business_label,
            business_sub_label: item.business_sub_label,
            frm_configs,
            connector_webhook_details: item
                .connector_webhook_details
                .map(|webhook_details| {
                    serde_json::Value::parse_value(
                        webhook_details.expose(),
                        "MerchantConnectorWebhookDetails",
                    )
                    .attach_printable("Unable to deserialize connector_webhook_details")
                    .change_context(errors::ApiErrorResponse::InternalServerError)
                })
                .transpose()?,
        })
    }
}

impl ForeignFrom<storage::PaymentAttempt> for api_models::payments::PaymentAttemptResponse {
    fn foreign_from(payment_attempt: storage::PaymentAttempt) -> Self {
        Self {
            attempt_id: payment_attempt.attempt_id,
            status: payment_attempt.status,
            amount: payment_attempt.amount,
            currency: payment_attempt.currency,
            connector: payment_attempt.connector,
            error_message: payment_attempt.error_reason,
            payment_method: payment_attempt.payment_method,
            connector_transaction_id: payment_attempt.connector_transaction_id,
            capture_method: payment_attempt.capture_method,
            authentication_type: payment_attempt.authentication_type,
            cancellation_reason: payment_attempt.cancellation_reason,
            mandate_id: payment_attempt.mandate_id,
            error_code: payment_attempt.error_code,
            payment_token: payment_attempt.payment_token,
            connector_metadata: payment_attempt.connector_metadata,
            payment_experience: payment_attempt.payment_experience,
            payment_method_type: payment_attempt.payment_method_type,
            reference_id: payment_attempt.connector_response_reference_id,
        }
    }
}

impl ForeignFrom<api_models::payouts::Bank> for api_enums::PaymentMethodType {
    fn foreign_from(value: api_models::payouts::Bank) -> Self {
        match value {
            api_models::payouts::Bank::Ach(_) => Self::Ach,
            api_models::payouts::Bank::Bacs(_) => Self::Bacs,
            api_models::payouts::Bank::Sepa(_) => Self::Sepa,
        }
    }
}

impl ForeignFrom<api_models::payouts::PayoutMethodData> for api_enums::PaymentMethod {
    fn foreign_from(value: api_models::payouts::PayoutMethodData) -> Self {
        match value {
            api_models::payouts::PayoutMethodData::Bank(_) => Self::BankTransfer,
            api_models::payouts::PayoutMethodData::Card(_) => Self::Card,
        }
    }
}

impl ForeignFrom<api_models::enums::PayoutType> for api_enums::PaymentMethod {
    fn foreign_from(value: api_models::enums::PayoutType) -> Self {
        match value {
            api_models::enums::PayoutType::Bank => Self::BankTransfer,
            api_models::enums::PayoutType::Card => Self::Card,
        }
    }
}

impl
    ForeignFrom<(
        Option<&storage::PaymentAttempt>,
        Option<&domain::Address>,
        Option<&domain::Address>,
        Option<&domain::Customer>,
    )> for api_models::payments::PaymentsRequest
{
    fn foreign_from(
        value: (
            Option<&storage::PaymentAttempt>,
            Option<&domain::Address>,
            Option<&domain::Address>,
            Option<&domain::Customer>,
        ),
    ) -> Self {
        let (payment_attempt, shipping, billing, customer) = value;
        Self {
            currency: payment_attempt.map(|pa| pa.currency.unwrap_or_default()),
            shipping: shipping.map(api_types::Address::from),
            billing: billing.map(api_types::Address::from),
            amount: payment_attempt.map(|pa| api_types::Amount::from(pa.amount)),
            email: customer
                .and_then(|cust| cust.email.as_ref().map(|em| pii::Email::from(em.clone()))),
            phone: customer.and_then(|cust| cust.phone.as_ref().map(|p| p.clone().into_inner())),
            name: customer.and_then(|cust| cust.name.as_ref().map(|n| n.clone().into_inner())),
            ..Self::default()
        }
    }
}<|MERGE_RESOLUTION|>--- conflicted
+++ resolved
@@ -226,12 +226,6 @@
             | api_enums::PaymentMethodType::Alfamart
             | api_enums::PaymentMethodType::Indomaret
             | api_enums::PaymentMethodType::RedPagos => Self::Voucher,
-<<<<<<< HEAD
-            api_enums::PaymentMethodType::Multibanco
-            | api_enums::PaymentMethodType::Pix
-            | api_enums::PaymentMethodType::Pse => Self::BankTransfer,
-            api_enums::PaymentMethodType::PaySafeCard => Self::GiftCard,
-=======
             api_enums::PaymentMethodType::Pse
             | api_enums::PaymentMethodType::Multibanco
             | api_enums::PaymentMethodType::PermataBankTransfer
@@ -242,6 +236,7 @@
             | api_enums::PaymentMethodType::DanamonVa
             | api_enums::PaymentMethodType::MandiriVa
             | api_enums::PaymentMethodType::Pix => Self::BankTransfer,
+            api_enums::PaymentMethodType::PaySafeCard => Self::GiftCard,
         }
     }
 }
@@ -268,7 +263,6 @@
                     message: ("Mandate payments cannot have payment_method_data field".to_string()),
                 })
             }
->>>>>>> 3d97102c
         }
     }
 }
