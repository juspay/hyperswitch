--- conflicted
+++ resolved
@@ -6,7 +6,12 @@
     pub use hyperswitch_domain_models::merchant_account::*;
 }
 
-<<<<<<< HEAD
+mod business_profile {
+    pub use hyperswitch_domain_models::business_profile::{
+        BusinessProfile, BusinessProfileGeneralUpdate, BusinessProfileUpdate,
+    };
+}
+
 mod customers {
     pub use hyperswitch_domain_models::customer::*;
 }
@@ -14,16 +19,7 @@
 pub use customers::*;
 pub use merchant_account::*;
 
-=======
-mod business_profile {
-    pub use hyperswitch_domain_models::business_profile::{
-        BusinessProfile, BusinessProfileGeneralUpdate, BusinessProfileUpdate,
-    };
-}
-
 mod address;
-mod customer;
->>>>>>> f81416e4
 mod event;
 mod merchant_connector_account;
 mod merchant_key_store {
@@ -36,13 +32,8 @@
 pub mod user_key_store;
 
 pub use address::*;
-<<<<<<< HEAD
-=======
 pub use business_profile::*;
-pub use customer::*;
->>>>>>> f81416e4
 pub use event::*;
-pub use merchant_account::*;
 pub use merchant_connector_account::*;
 pub use merchant_key_store::*;
 pub use payments::*;
