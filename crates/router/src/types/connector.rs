#[derive(Clone, Copy, Debug, Default, Eq, PartialEq, strum::Display, strum::EnumString)]
#[strum(serialize_all = "snake_case")]
pub enum Connector {
    Adyen,
    Stripe,
    Checkout,
    Aci,
    Authorizedotnet,
    Braintree,
<<<<<<< HEAD
    Applepay,
=======
    Klarna,
>>>>>>> 529c28fe
    #[default]
    Dummy,
}<|MERGE_RESOLUTION|>--- conflicted
+++ resolved
@@ -7,11 +7,8 @@
     Aci,
     Authorizedotnet,
     Braintree,
-<<<<<<< HEAD
+    Klarna,
     Applepay,
-=======
-    Klarna,
->>>>>>> 529c28fe
     #[default]
     Dummy,
 }