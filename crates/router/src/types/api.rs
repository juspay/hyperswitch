--- conflicted
+++ resolved
@@ -46,12 +46,11 @@
     webhooks::VerifyWebhookSource,
 };
 pub use hyperswitch_interfaces::api::{
-    revenue_recovery::{AdditionalRevenueRecovery, RevenueRecovery},
+    revenue_recovery::{AdditionalRevenueRecovery, RevenueRecovery, RevenueRecoveryRecordBack},
     revenue_recovery_v2::RevenueRecoveryV2,
     ConnectorAccessToken, ConnectorAccessTokenV2, ConnectorCommon, ConnectorCommonExt,
     ConnectorMandateRevoke, ConnectorMandateRevokeV2, ConnectorVerifyWebhookSource,
-    ConnectorVerifyWebhookSourceV2, CurrencyUnit, RevenueRecoveryRecordBack,
-    RevenueRecoveryRecordBackV2,
+    ConnectorVerifyWebhookSourceV2, CurrencyUnit,
 };
 use hyperswitch_interfaces::api::{UnifiedAuthenticationService, UnifiedAuthenticationServiceV2};
 
@@ -111,11 +110,7 @@
     + ExternalAuthentication
     + TaxCalculation
     + UnifiedAuthenticationService
-<<<<<<< HEAD
-    + RevenueRecoveryRecordBack
-=======
     + RevenueRecovery
->>>>>>> 1ff273e1
 {
 }
 
@@ -136,11 +131,7 @@
             + ExternalAuthentication
             + TaxCalculation
             + UnifiedAuthenticationService
-<<<<<<< HEAD
-            + RevenueRecoveryRecordBack,
-=======
             + RevenueRecovery,
->>>>>>> 1ff273e1
     > Connector for T
 {
 }
@@ -161,11 +152,7 @@
     + ConnectorMandateRevokeV2
     + ExternalAuthenticationV2
     + UnifiedAuthenticationServiceV2
-<<<<<<< HEAD
-    + RevenueRecoveryRecordBackV2
-=======
     + RevenueRecoveryV2
->>>>>>> 1ff273e1
 {
 }
 impl<
@@ -184,11 +171,7 @@
             + ConnectorMandateRevokeV2
             + ExternalAuthenticationV2
             + UnifiedAuthenticationServiceV2
-<<<<<<< HEAD
-            + RevenueRecoveryRecordBackV2,
-=======
             + RevenueRecoveryV2,
->>>>>>> 1ff273e1
     > ConnectorV2 for T
 {
 }
