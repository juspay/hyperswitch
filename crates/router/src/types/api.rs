pub mod admin;
pub mod api_keys;
pub mod authentication;
pub mod configs;
#[cfg(feature = "olap")]
pub mod connector_onboarding;
pub mod customers;
pub mod disputes;
pub mod enums;
pub mod ephemeral_key;
pub mod files;
#[cfg(feature = "frm")]
pub mod fraud_check;
pub mod mandates;
pub mod payment_link;
pub mod payment_methods;
pub mod payments;
#[cfg(feature = "payouts")]
pub mod payouts;
pub mod poll;
pub mod refunds;
pub mod routing;
#[cfg(feature = "olap")]
pub mod verify_connector;
#[cfg(feature = "olap")]
pub mod webhook_events;
pub mod webhooks;

use std::{fmt::Debug, str::FromStr};

use error_stack::{report, ResultExt};

#[cfg(feature = "frm")]
pub use self::fraud_check::*;
#[cfg(feature = "payouts")]
pub use self::payouts::*;
pub use self::{
    admin::*, api_keys::*, authentication::*, configs::*, customers::*, disputes::*, files::*,
    payment_link::*, payment_methods::*, payments::*, poll::*, refunds::*, webhooks::*,
};
use super::ErrorResponse;
use crate::{
    configs::settings::Connectors,
    connector, consts,
    core::{
        errors::{self, CustomResult},
        payments::types as payments_types,
    },
    events::connector_api_logs::ConnectorEvent,
    services::{request, ConnectorIntegration, ConnectorRedirectResponse, ConnectorValidation},
    types::{self, api::enums as api_enums},
};

#[derive(Clone, Debug)]
pub struct AccessTokenAuth;

pub trait ConnectorAccessToken:
    ConnectorIntegration<AccessTokenAuth, types::AccessTokenRequestData, types::AccessToken>
{
}

#[derive(Clone)]
pub enum ConnectorCallType {
    PreDetermined(ConnectorData),
    Retryable(Vec<ConnectorData>),
    SessionMultiple(Vec<SessionConnectorData>),
}

#[derive(Clone, Debug)]
pub struct VerifyWebhookSource;

pub trait ConnectorVerifyWebhookSource:
    ConnectorIntegration<
    VerifyWebhookSource,
    types::VerifyWebhookSourceRequestData,
    types::VerifyWebhookSourceResponseData,
>
{
}

#[derive(Clone, Debug)]
pub struct MandateRevoke;

pub trait ConnectorMandateRevoke:
    ConnectorIntegration<
    MandateRevoke,
    types::MandateRevokeRequestData,
    types::MandateRevokeResponseData,
>
{
}

pub trait ConnectorTransactionId: ConnectorCommon + Sync {
    fn connector_transaction_id(
        &self,
        payment_attempt: hyperswitch_domain_models::payments::payment_attempt::PaymentAttempt,
    ) -> Result<Option<String>, errors::ApiErrorResponse> {
        Ok(payment_attempt.connector_transaction_id)
    }
}

pub enum CurrencyUnit {
    Base,
    Minor,
}

pub trait ConnectorCommon {
    /// Name of the connector (in lowercase).
    fn id(&self) -> &'static str;

    /// Connector accepted currency unit as either "Base" or "Minor"
    fn get_currency_unit(&self) -> CurrencyUnit {
        CurrencyUnit::Minor // Default implementation should be remove once it is implemented in all connectors
    }

    /// HTTP header used for authorization.
    fn get_auth_header(
        &self,
        _auth_type: &types::ConnectorAuthType,
    ) -> CustomResult<Vec<(String, request::Maskable<String>)>, errors::ConnectorError> {
        Ok(Vec::new())
    }

    /// HTTP `Content-Type` to be used for POST requests.
    /// Defaults to `application/json`.
    fn common_get_content_type(&self) -> &'static str {
        "application/json"
    }

    // FIXME write doc - think about this
    // fn headers(&self) -> Vec<(&str, &str)>;

    /// The base URL for interacting with the connector's API.
    fn base_url<'a>(&self, connectors: &'a Connectors) -> &'a str;

    /// common error response for a connector if it is same in all case
    fn build_error_response(
        &self,
        res: types::Response,
        _event_builder: Option<&mut ConnectorEvent>,
    ) -> CustomResult<ErrorResponse, errors::ConnectorError> {
        Ok(ErrorResponse {
            status_code: res.status_code,
            code: consts::NO_ERROR_CODE.to_string(),
            message: consts::NO_ERROR_MESSAGE.to_string(),
            reason: None,
            attempt_status: None,
            connector_transaction_id: None,
        })
    }
}

/// Extended trait for connector common to allow functions with generic type
pub trait ConnectorCommonExt<Flow, Req, Resp>:
    ConnectorCommon + ConnectorIntegration<Flow, Req, Resp>
{
    /// common header builder when every request for the connector have same headers
    fn build_headers(
        &self,
        _req: &types::RouterData<Flow, Req, Resp>,
        _connectors: &Connectors,
    ) -> CustomResult<Vec<(String, request::Maskable<String>)>, errors::ConnectorError> {
        Ok(Vec::new())
    }
}

pub trait Router {}

pub trait Connector:
    Send
    + Refund
    + Payment
    + Debug
    + ConnectorRedirectResponse
    + IncomingWebhook
    + ConnectorAccessToken
    + Dispute
    + FileUpload
    + ConnectorTransactionId
    + Payouts
    + ConnectorVerifyWebhookSource
    + FraudCheck
    + ConnectorMandateRevoke
    + ExternalAuthentication
{
}

pub struct Re;

pub struct Pe;

impl<
        T: Refund
            + Payment
            + Debug
            + ConnectorRedirectResponse
            + Send
            + IncomingWebhook
            + ConnectorAccessToken
            + Dispute
            + FileUpload
            + ConnectorTransactionId
            + Payouts
            + ConnectorVerifyWebhookSource
            + FraudCheck
            + ConnectorMandateRevoke
            + ExternalAuthentication,
    > Connector for T
{
}

type BoxedConnector = Box<&'static (dyn Connector + Sync)>;

// Normal flow will call the connector and follow the flow specific operations (capture, authorize)
// SessionTokenFromMetadata will avoid calling the connector instead create the session token ( for sdk )
#[derive(Clone, Eq, PartialEq, Debug)]
pub enum GetToken {
    GpayMetadata,
    ApplePayMetadata,
    Connector,
}

/// Routing algorithm will output merchant connector identifier instead of connector name
/// In order to support backwards compatibility for older routing algorithms and merchant accounts
/// the support for connector name is retained
#[derive(Clone, Debug)]
pub struct ConnectorData {
    pub connector: BoxedConnector,
    pub connector_name: types::Connector,
    pub get_token: GetToken,
    pub merchant_connector_id: Option<String>,
}

#[derive(Clone)]
pub struct SessionConnectorData {
    pub payment_method_type: api_enums::PaymentMethodType,
    pub connector: ConnectorData,
    pub business_sub_label: Option<String>,
}

/// Session Surcharge type
pub enum SessionSurchargeDetails {
    /// Surcharge is calculated by hyperswitch
    Calculated(payments_types::SurchargeMetadata),
    /// Surcharge is sent by merchant
    PreDetermined(payments_types::SurchargeDetails),
}

impl SessionSurchargeDetails {
    pub fn fetch_surcharge_details(
        &self,
        payment_method: &enums::PaymentMethod,
        payment_method_type: &enums::PaymentMethodType,
        card_network: Option<&enums::CardNetwork>,
    ) -> Option<payments_types::SurchargeDetails> {
        match self {
            Self::Calculated(surcharge_metadata) => surcharge_metadata
                .get_surcharge_details(payments_types::SurchargeKey::PaymentMethodData(
                    *payment_method,
                    *payment_method_type,
                    card_network.cloned(),
                ))
                .cloned(),
            Self::PreDetermined(surcharge_details) => Some(surcharge_details.clone()),
        }
    }
}

pub enum ConnectorChoice {
    SessionMultiple(Vec<SessionConnectorData>),
    StraightThrough(serde_json::Value),
    Decide,
}

impl ConnectorData {
    pub fn get_connector_by_name(
        connectors: &Connectors,
        name: &str,
        connector_type: GetToken,
        connector_id: Option<String>,
    ) -> CustomResult<Self, errors::ApiErrorResponse> {
        let connector = Self::convert_connector(connectors, name)?;
        let connector_name = api_enums::Connector::from_str(name)
            .change_context(errors::ConnectorError::InvalidConnectorName)
            .change_context(errors::ApiErrorResponse::InternalServerError)
            .attach_printable_lazy(|| format!("unable to parse connector name {connector:?}"))?;
        Ok(Self {
            connector,
            connector_name,
            get_token: connector_type,
            merchant_connector_id: connector_id,
        })
    }

    #[cfg(feature = "payouts")]
    pub fn get_payout_connector_by_name(
        connectors: &Connectors,
        name: &str,
        connector_type: GetToken,
        connector_id: Option<String>,
    ) -> CustomResult<Self, errors::ApiErrorResponse> {
        let connector = Self::convert_connector(connectors, name)?;
        let payout_connector_name = api_enums::PayoutConnectors::from_str(name)
            .change_context(errors::ConnectorError::InvalidConnectorName)
            .change_context(errors::ApiErrorResponse::InternalServerError)
            .attach_printable_lazy(|| {
                format!("unable to parse payout connector name {connector:?}")
            })?;
        let connector_name = api_enums::Connector::from(payout_connector_name);
        Ok(Self {
            connector,
            connector_name,
            get_token: connector_type,
            merchant_connector_id: connector_id,
        })
    }

    pub fn convert_connector(
        _connectors: &Connectors,
        connector_name: &str,
    ) -> CustomResult<BoxedConnector, errors::ApiErrorResponse> {
        match enums::Connector::from_str(connector_name) {
            Ok(name) => match name {
                enums::Connector::Aci => Ok(Box::new(&connector::Aci)),
                enums::Connector::Adyen => Ok(Box::new(&connector::Adyen)),
                enums::Connector::Airwallex => Ok(Box::new(&connector::Airwallex)),
                enums::Connector::Authorizedotnet => Ok(Box::new(&connector::Authorizedotnet)),
                enums::Connector::Bambora => Ok(Box::new(&connector::Bambora)),
                enums::Connector::Bankofamerica => Ok(Box::new(&connector::Bankofamerica)),
                enums::Connector::Billwerk => Ok(Box::new(&connector::Billwerk)),
                enums::Connector::Bitpay => Ok(Box::new(&connector::Bitpay)),
                enums::Connector::Bluesnap => Ok(Box::new(&connector::Bluesnap)),
                enums::Connector::Boku => Ok(Box::new(&connector::Boku)),
                enums::Connector::Braintree => Ok(Box::new(&connector::Braintree)),
                enums::Connector::Cashtocode => Ok(Box::new(&connector::Cashtocode)),
                enums::Connector::Checkout => Ok(Box::new(&connector::Checkout)),
                enums::Connector::Coinbase => Ok(Box::new(&connector::Coinbase)),
                enums::Connector::Cryptopay => Ok(Box::new(&connector::Cryptopay)),
                enums::Connector::Cybersource => Ok(Box::new(&connector::Cybersource)),
                enums::Connector::Dlocal => Ok(Box::new(&connector::Dlocal)),
                #[cfg(feature = "dummy_connector")]
                enums::Connector::DummyConnector1 => Ok(Box::new(&connector::DummyConnector::<1>)),
                #[cfg(feature = "dummy_connector")]
                enums::Connector::DummyConnector2 => Ok(Box::new(&connector::DummyConnector::<2>)),
                #[cfg(feature = "dummy_connector")]
                enums::Connector::DummyConnector3 => Ok(Box::new(&connector::DummyConnector::<3>)),
                #[cfg(feature = "dummy_connector")]
                enums::Connector::DummyConnector4 => Ok(Box::new(&connector::DummyConnector::<4>)),
                #[cfg(feature = "dummy_connector")]
                enums::Connector::DummyConnector5 => Ok(Box::new(&connector::DummyConnector::<5>)),
                #[cfg(feature = "dummy_connector")]
                enums::Connector::DummyConnector6 => Ok(Box::new(&connector::DummyConnector::<6>)),
                #[cfg(feature = "dummy_connector")]
                enums::Connector::DummyConnector7 => Ok(Box::new(&connector::DummyConnector::<7>)),
                enums::Connector::Ebanx => Ok(Box::new(&connector::Ebanx)),
                enums::Connector::Fiserv => Ok(Box::new(&connector::Fiserv)),
                enums::Connector::Forte => Ok(Box::new(&connector::Forte)),
                enums::Connector::Globalpay => Ok(Box::new(&connector::Globalpay)),
                enums::Connector::Globepay => Ok(Box::new(&connector::Globepay)),
                enums::Connector::Gocardless => Ok(Box::new(&connector::Gocardless)),
                enums::Connector::Helcim => Ok(Box::new(&connector::Helcim)),
                enums::Connector::Iatapay => Ok(Box::new(&connector::Iatapay)),
                enums::Connector::Klarna => Ok(Box::new(&connector::Klarna)),
                // enums::Connector::Mifinity => Ok(Box::new(&connector::Mifinity)), Added as template code for future usage
                enums::Connector::Mollie => Ok(Box::new(&connector::Mollie)),
                enums::Connector::Nmi => Ok(Box::new(&connector::Nmi)),
                enums::Connector::Noon => Ok(Box::new(&connector::Noon)),
                enums::Connector::Nuvei => Ok(Box::new(&connector::Nuvei)),
                enums::Connector::Opennode => Ok(Box::new(&connector::Opennode)),
                // "payeezy" => Ok(Box::new(&connector::Payeezy)), As psync and rsync are not supported by this connector, it is added as template code for future usage
                enums::Connector::Payme => Ok(Box::new(&connector::Payme)),
                // enums::Connector::Payone => Ok(Box::new(&connector::Payone)), Added as template code for future usage
                enums::Connector::Payu => Ok(Box::new(&connector::Payu)),
                enums::Connector::Placetopay => Ok(Box::new(&connector::Placetopay)),
                enums::Connector::Powertranz => Ok(Box::new(&connector::Powertranz)),
                enums::Connector::Prophetpay => Ok(Box::new(&connector::Prophetpay)),
                enums::Connector::Rapyd => Ok(Box::new(&connector::Rapyd)),
                enums::Connector::Shift4 => Ok(Box::new(&connector::Shift4)),
                enums::Connector::Square => Ok(Box::new(&connector::Square)),
                enums::Connector::Stax => Ok(Box::new(&connector::Stax)),
                enums::Connector::Stripe => Ok(Box::new(&connector::Stripe)),
                enums::Connector::Wise => Ok(Box::new(&connector::Wise)),
                enums::Connector::Worldline => Ok(Box::new(&connector::Worldline)),
                enums::Connector::Worldpay => Ok(Box::new(&connector::Worldpay)),
                enums::Connector::Multisafepay => Ok(Box::new(&connector::Multisafepay)),
                enums::Connector::Nexinets => Ok(Box::new(&connector::Nexinets)),
                enums::Connector::Paypal => Ok(Box::new(&connector::Paypal)),
                enums::Connector::Trustpay => Ok(Box::new(&connector::Trustpay)),
                enums::Connector::Tsys => Ok(Box::new(&connector::Tsys)),
                enums::Connector::Volt => Ok(Box::new(&connector::Volt)),
                enums::Connector::Zen => Ok(Box::new(&connector::Zen)),
                enums::Connector::Zsl => Ok(Box::new(&connector::Zsl)),
                enums::Connector::Signifyd
                | enums::Connector::Plaid
                | enums::Connector::Riskified
                | enums::Connector::Threedsecureio
<<<<<<< HEAD
                | enums::Connector::Gpayments
=======
                // | enums::Connector::Gpayments  Added as template code for future usage
>>>>>>> 88b470af
                | enums::Connector::Netcetera => {
                    Err(report!(errors::ConnectorError::InvalidConnectorName)
                        .attach_printable(format!("invalid connector name: {connector_name}")))
                    .change_context(errors::ApiErrorResponse::InternalServerError)
                }
            },
            Err(_) => Err(report!(errors::ConnectorError::InvalidConnectorName)
                .attach_printable(format!("invalid connector name: {connector_name}")))
            .change_context(errors::ApiErrorResponse::InternalServerError),
        }
    }
}

#[cfg(feature = "frm")]
pub trait FraudCheck:
    ConnectorCommon
    + FraudCheckSale
    + FraudCheckTransaction
    + FraudCheckCheckout
    + FraudCheckFulfillment
    + FraudCheckRecordReturn
{
}

#[cfg(not(feature = "frm"))]
pub trait FraudCheck {}

#[cfg(feature = "payouts")]
pub trait Payouts:
    ConnectorCommon
    + PayoutCancel
    + PayoutCreate
    + PayoutEligibility
    + PayoutFulfill
    + PayoutQuote
    + PayoutRecipient
    + PayoutRecipientAccount
{
}
#[cfg(not(feature = "payouts"))]
pub trait Payouts {}

#[cfg(test)]
mod test {
    #![allow(clippy::unwrap_used)]
    use super::*;

    #[test]
    fn test_convert_connector_parsing_success() {
        let result = enums::Connector::from_str("aci");
        assert!(result.is_ok());
        assert_eq!(result.unwrap(), enums::Connector::Aci);

        let result = enums::Connector::from_str("shift4");
        assert!(result.is_ok());
        assert_eq!(result.unwrap(), enums::Connector::Shift4);

        let result = enums::Connector::from_str("authorizedotnet");
        assert!(result.is_ok());
        assert_eq!(result.unwrap(), enums::Connector::Authorizedotnet);
    }

    #[test]
    fn test_convert_connector_parsing_fail_for_unknown_type() {
        let result = enums::Connector::from_str("unknowntype");
        assert!(result.is_err());

        let result = enums::Connector::from_str("randomstring");
        assert!(result.is_err());
    }

    #[test]
    fn test_convert_connector_parsing_fail_for_camel_case() {
        let result = enums::Connector::from_str("Paypal");
        assert!(result.is_err());

        let result = enums::Connector::from_str("Authorizedotnet");
        assert!(result.is_err());

        let result = enums::Connector::from_str("Opennode");
        assert!(result.is_err());
    }
}<|MERGE_RESOLUTION|>--- conflicted
+++ resolved
@@ -394,11 +394,7 @@
                 | enums::Connector::Plaid
                 | enums::Connector::Riskified
                 | enums::Connector::Threedsecureio
-<<<<<<< HEAD
-                | enums::Connector::Gpayments
-=======
                 // | enums::Connector::Gpayments  Added as template code for future usage
->>>>>>> 88b470af
                 | enums::Connector::Netcetera => {
                     Err(report!(errors::ConnectorError::InvalidConnectorName)
                         .attach_printable(format!("invalid connector name: {connector_name}")))
