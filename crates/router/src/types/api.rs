--- conflicted
+++ resolved
@@ -388,16 +388,10 @@
                 ))),
                 enums::Connector::Ebanx => Ok(ConnectorEnum::Old(Box::new(&connector::Ebanx))),
                 enums::Connector::Fiserv => Ok(ConnectorEnum::Old(Box::new(&connector::Fiserv))),
-<<<<<<< HEAD
-                enums::Connector::Forte => {
-                    Ok(ConnectorEnum::Old(Box::new(connector::Forte::new())))
-                }
-=======
                 // enums::Connector::Fiservemea => {
                 //     Ok(ConnectorEnum::Old(Box::new(connector::Fiservemea)))
                 // }
                 enums::Connector::Forte => Ok(ConnectorEnum::Old(Box::new(&connector::Forte))),
->>>>>>> ed13ecac
                 enums::Connector::Globalpay => {
                     Ok(ConnectorEnum::Old(Box::new(connector::Globalpay::new())))
                 }
