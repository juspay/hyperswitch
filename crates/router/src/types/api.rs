pub mod admin;
pub mod api_keys;
pub mod authentication;
pub mod configs;
#[cfg(feature = "olap")]
pub mod connector_onboarding;
pub mod customers;
pub mod disputes;
pub mod enums;
pub mod ephemeral_key;
pub mod files;
#[cfg(feature = "frm")]
pub mod fraud_check;
pub mod mandates;
pub mod payment_link;
pub mod payment_methods;
pub mod payments;
#[cfg(feature = "payouts")]
pub mod payouts;
pub mod poll;
pub mod refunds;
pub mod routing;
#[cfg(feature = "olap")]
pub mod verify_connector;
#[cfg(feature = "olap")]
pub mod webhook_events;
pub mod webhooks;

pub mod authentication_v2;
pub mod disputes_v2;
pub mod files_v2;
#[cfg(feature = "frm")]
pub mod fraud_check_v2;
pub mod payments_v2;
#[cfg(feature = "payouts")]
pub mod payouts_v2;
pub mod refunds_v2;

use std::{fmt::Debug, str::FromStr};

use api_models::routing::{self as api_routing, RoutableConnectorChoice};
use common_enums::RoutableConnectors;
use error_stack::{report, ResultExt};
pub use hyperswitch_domain_models::router_flow_types::{
    access_token_auth::AccessTokenAuth, mandate_revoke::MandateRevoke,
    webhooks::VerifyWebhookSource,
};
pub use hyperswitch_interfaces::{
    api::{
        authentication::{
            ConnectorAuthentication, ConnectorPostAuthentication, ConnectorPreAuthentication,
            ConnectorPreAuthenticationVersionCall, ExternalAuthentication,
        },
        authentication_v2::{
            ConnectorAuthenticationV2, ConnectorPostAuthenticationV2, ConnectorPreAuthenticationV2,
            ConnectorPreAuthenticationVersionCallV2, ExternalAuthenticationV2,
        },
        fraud_check::FraudCheck,
        revenue_recovery::{
            BillingConnectorInvoiceSyncIntegration, BillingConnectorPaymentsSyncIntegration,
            RevenueRecovery, RevenueRecoveryRecordBack,
        },
        revenue_recovery_v2::RevenueRecoveryV2,
        BoxedConnector, Connector, ConnectorAccessToken, ConnectorAccessTokenV2, ConnectorCommon,
        ConnectorCommonExt, ConnectorMandateRevoke, ConnectorMandateRevokeV2,
        ConnectorTransactionId, ConnectorVerifyWebhookSource, ConnectorVerifyWebhookSourceV2,
        CurrencyUnit,
    },
    connector_integration_v2::{BoxedConnectorV2, ConnectorV2},
};
use rustc_hash::FxHashMap;

#[cfg(feature = "frm")]
pub use self::fraud_check::*;
#[cfg(feature = "payouts")]
pub use self::payouts::*;
pub use self::{
    admin::*, api_keys::*, authentication::*, configs::*, customers::*, disputes::*, files::*,
    payment_link::*, payment_methods::*, payments::*, poll::*, refunds::*, refunds_v2::*,
    webhooks::*,
};
use super::transformers::ForeignTryFrom;
use crate::{
    configs::settings::Connectors,
    connector, consts,
    core::{
        errors::{self, CustomResult},
        payments::types as payments_types,
    },
    services::connector_integration_interface::ConnectorEnum,
    types::{self, api::enums as api_enums},
};
#[derive(Clone)]
pub enum ConnectorCallType {
    PreDetermined(ConnectorRoutingData),
    Retryable(Vec<ConnectorRoutingData>),
    SessionMultiple(SessionConnectorDatas),
    #[cfg(feature = "v2")]
    Skip,
}

// Normal flow will call the connector and follow the flow specific operations (capture, authorize)
// SessionTokenFromMetadata will avoid calling the connector instead create the session token ( for sdk )
#[derive(Clone, Eq, PartialEq, Debug)]
pub enum GetToken {
    GpayMetadata,
    SamsungPayMetadata,
    ApplePayMetadata,
    PaypalSdkMetadata,
    PazeMetadata,
    Connector,
}

/// Routing algorithm will output merchant connector identifier instead of connector name
/// In order to support backwards compatibility for older routing algorithms and merchant accounts
/// the support for connector name is retained
#[derive(Clone, Debug)]
pub struct ConnectorData {
    pub connector: ConnectorEnum,
    pub connector_name: types::Connector,
    pub get_token: GetToken,
    pub merchant_connector_id: Option<common_utils::id_type::MerchantConnectorAccountId>,
}

impl From<ConnectorData> for ConnectorRoutingData {
    fn from(connector_data: ConnectorData) -> Self {
        Self {
            connector_data,
            network: None,
        }
    }
}

#[derive(Clone, Debug)]
pub struct SessionConnectorData {
    pub payment_method_sub_type: api_enums::PaymentMethodType,
    pub payment_method_type: api_enums::PaymentMethod,
    pub connector: ConnectorData,
    pub business_sub_label: Option<String>,
}

impl SessionConnectorData {
    pub fn new(
        payment_method_sub_type: api_enums::PaymentMethodType,
        connector: ConnectorData,
        business_sub_label: Option<String>,
        payment_method_type: api_enums::PaymentMethod,
    ) -> Self {
        Self {
            payment_method_sub_type,
            connector,
            business_sub_label,
            payment_method_type,
        }
    }
}

common_utils::create_list_wrapper!(
    SessionConnectorDatas,
    SessionConnectorData,
    impl_functions: {
        pub fn apply_filter_for_session_routing(&self) -> Self {
            let routing_enabled_pmts = &consts::ROUTING_ENABLED_PAYMENT_METHOD_TYPES;
            let routing_enabled_pms = &consts::ROUTING_ENABLED_PAYMENT_METHODS;
            self
                .iter()
                .filter(|connector_data| {
                    routing_enabled_pmts.contains(&connector_data.payment_method_sub_type)
                        || routing_enabled_pms.contains(&connector_data.payment_method_type)
                })
                .cloned()
                .collect()
        }
        pub fn filter_and_validate_for_session_flow(self, routing_results: &FxHashMap<api_enums::PaymentMethodType, Vec<routing::SessionRoutingChoice>>) -> Result<Self, errors::ApiErrorResponse> {
            let mut final_list = Self::new(Vec::new());
            let routing_enabled_pmts = &consts::ROUTING_ENABLED_PAYMENT_METHOD_TYPES;
            for connector_data in self {
                if !routing_enabled_pmts.contains(&connector_data.payment_method_sub_type) {
                    final_list.push(connector_data);
                } else if let Some(choice) = routing_results.get(&connector_data.payment_method_sub_type) {
                    let routing_choice = choice
                        .first()
                        .ok_or(errors::ApiErrorResponse::InternalServerError)?;
                    if connector_data.connector.connector_name == routing_choice.connector.connector_name
                        && connector_data.connector.merchant_connector_id
                            == routing_choice.connector.merchant_connector_id
                    {
                        final_list.push(connector_data);
                    }
                }
            }
            Ok(final_list)
        }
    }
);

pub fn convert_connector_data_to_routable_connectors(
    connectors: &[ConnectorRoutingData],
) -> CustomResult<Vec<RoutableConnectorChoice>, common_utils::errors::ValidationError> {
    connectors
        .iter()
        .map(|connectors_routing_data| {
            RoutableConnectorChoice::foreign_try_from(
                connectors_routing_data.connector_data.clone(),
            )
        })
        .collect()
}

impl ForeignTryFrom<ConnectorData> for RoutableConnectorChoice {
    type Error = error_stack::Report<common_utils::errors::ValidationError>;
    fn foreign_try_from(from: ConnectorData) -> Result<Self, Self::Error> {
        match RoutableConnectors::foreign_try_from(from.connector_name) {
            Ok(connector) => Ok(Self {
                choice_kind: api_routing::RoutableChoiceKind::FullStruct,
                connector,
                merchant_connector_id: from.merchant_connector_id,
            }),
            Err(e) => Err(common_utils::errors::ValidationError::InvalidValue {
                message: format!("This is not a routable connector: {:?}", e),
            })?,
        }
    }
}

/// Session Surcharge type
pub enum SessionSurchargeDetails {
    /// Surcharge is calculated by hyperswitch
    Calculated(payments_types::SurchargeMetadata),
    /// Surcharge is sent by merchant
    PreDetermined(payments_types::SurchargeDetails),
}

impl SessionSurchargeDetails {
    pub fn fetch_surcharge_details(
        &self,
        payment_method: enums::PaymentMethod,
        payment_method_type: enums::PaymentMethodType,
        card_network: Option<&enums::CardNetwork>,
    ) -> Option<payments_types::SurchargeDetails> {
        match self {
            Self::Calculated(surcharge_metadata) => surcharge_metadata
                .get_surcharge_details(payments_types::SurchargeKey::PaymentMethodData(
                    payment_method,
                    payment_method_type,
                    card_network.cloned(),
                ))
                .cloned(),
            Self::PreDetermined(surcharge_details) => Some(surcharge_details.clone()),
        }
    }
}

pub enum ConnectorChoice {
    SessionMultiple(SessionConnectorDatas),
    StraightThrough(serde_json::Value),
    Decide,
}

impl ConnectorData {
    pub fn get_connector_by_name(
        _connectors: &Connectors,
        name: &str,
        connector_type: GetToken,
        connector_id: Option<common_utils::id_type::MerchantConnectorAccountId>,
    ) -> CustomResult<Self, errors::ApiErrorResponse> {
        let connector = Self::convert_connector(name)?;
        let connector_name = api_enums::Connector::from_str(name)
            .change_context(errors::ConnectorError::InvalidConnectorName)
            .change_context(errors::ApiErrorResponse::InternalServerError)
            .attach_printable_lazy(|| format!("unable to parse connector name {name}"))?;
        Ok(Self {
            connector,
            connector_name,
            get_token: connector_type,
            merchant_connector_id: connector_id,
        })
    }

    #[cfg(feature = "payouts")]
    pub fn get_payout_connector_by_name(
        _connectors: &Connectors,
        name: &str,
        connector_type: GetToken,
        connector_id: Option<common_utils::id_type::MerchantConnectorAccountId>,
    ) -> CustomResult<Self, errors::ApiErrorResponse> {
        let connector = Self::convert_connector(name)?;
        let payout_connector_name = api_enums::PayoutConnectors::from_str(name)
            .change_context(errors::ConnectorError::InvalidConnectorName)
            .change_context(errors::ApiErrorResponse::InternalServerError)
            .attach_printable_lazy(|| format!("unable to parse payout connector name {name}"))?;
        let connector_name = api_enums::Connector::from(payout_connector_name);
        Ok(Self {
            connector,
            connector_name,
            get_token: connector_type,
            merchant_connector_id: connector_id,
        })
    }

    #[cfg(all(feature = "v2", feature = "payment_methods_v2"))]
    pub fn get_external_vault_connector_by_name(
        _connectors: &Connectors,
        connector: &api_enums::Connector,
        connector_type: GetToken,
        connector_id: Option<common_utils::id_type::MerchantConnectorAccountId>,
    ) -> CustomResult<Self, errors::ApiErrorResponse> {
        let connector_enum = Self::convert_connector(&connector.to_string())?;
        let external_vault_connector_name =
            api_enums::VaultConnectors::from_str(&connector.to_string())
                .change_context(errors::ConnectorError::InvalidConnectorName)
                .change_context(errors::ApiErrorResponse::InternalServerError)
                .attach_printable_lazy(|| {
                    format!(
                        "unable to parse external vault connector name {:?}",
                        connector
                    )
                })?;
        let connector_name = api_enums::Connector::from(external_vault_connector_name);
        Ok(Self {
            connector: connector_enum,
            connector_name,
            get_token: connector_type,
            merchant_connector_id: connector_id,
        })
    }

    pub fn convert_connector(
        connector_name: &str,
    ) -> CustomResult<ConnectorEnum, errors::ApiErrorResponse> {
        match enums::Connector::from_str(connector_name) {
            Ok(name) => match name {
                enums::Connector::Aci => Ok(ConnectorEnum::Old(Box::new(connector::Aci::new()))),
                enums::Connector::Adyen => {
                    Ok(ConnectorEnum::Old(Box::new(connector::Adyen::new())))
                }
                enums::Connector::Adyenplatform => Ok(ConnectorEnum::Old(Box::new(
                    connector::Adyenplatform::new(),
                ))),
                enums::Connector::Airwallex => {
                    Ok(ConnectorEnum::Old(Box::new(connector::Airwallex::new())))
                }
                // enums::Connector::Amazonpay => {
                //     Ok(ConnectorEnum::Old(Box::new(connector::Amazonpay)))
                // }
                enums::Connector::Archipel => {
                    Ok(ConnectorEnum::Old(Box::new(connector::Archipel::new())))
                }
                enums::Connector::Authorizedotnet => {
                    Ok(ConnectorEnum::Old(Box::new(&connector::Authorizedotnet)))
                }
                enums::Connector::Bambora => Ok(ConnectorEnum::Old(Box::new(&connector::Bambora))),
                enums::Connector::Bamboraapac => {
                    Ok(ConnectorEnum::Old(Box::new(connector::Bamboraapac::new())))
                }
                enums::Connector::Bankofamerica => {
                    Ok(ConnectorEnum::Old(Box::new(&connector::Bankofamerica)))
                }
                enums::Connector::Barclaycard => {
                    Ok(ConnectorEnum::Old(Box::new(&connector::Barclaycard)))
                }
                enums::Connector::Billwerk => {
                    Ok(ConnectorEnum::Old(Box::new(connector::Billwerk::new())))
                }
                enums::Connector::Bitpay => {
                    Ok(ConnectorEnum::Old(Box::new(connector::Bitpay::new())))
                }
                enums::Connector::Bluesnap => {
                    Ok(ConnectorEnum::Old(Box::new(connector::Bluesnap::new())))
                }
                enums::Connector::Boku => Ok(ConnectorEnum::Old(Box::new(connector::Boku::new()))),
                enums::Connector::Braintree => {
                    Ok(ConnectorEnum::Old(Box::new(connector::Braintree::new())))
                }
                enums::Connector::Cashtocode => {
                    Ok(ConnectorEnum::Old(Box::new(connector::Cashtocode::new())))
                }
                enums::Connector::Chargebee => {
                    Ok(ConnectorEnum::Old(Box::new(connector::Chargebee::new())))
                }
                enums::Connector::Checkout => {
                    Ok(ConnectorEnum::Old(Box::new(connector::Checkout::new())))
                }
                enums::Connector::Coinbase => {
                    Ok(ConnectorEnum::Old(Box::new(&connector::Coinbase)))
                }
                enums::Connector::Coingate => {
                    Ok(ConnectorEnum::Old(Box::new(connector::Coingate::new())))
                }
                enums::Connector::Cryptopay => {
                    Ok(ConnectorEnum::Old(Box::new(connector::Cryptopay::new())))
                }
                enums::Connector::CtpMastercard => {
                    Ok(ConnectorEnum::Old(Box::new(&connector::CtpMastercard)))
                }
                enums::Connector::CtpVisa => Ok(ConnectorEnum::Old(Box::new(
                    connector::UnifiedAuthenticationService::new(),
                ))),
                enums::Connector::Cybersource => {
                    Ok(ConnectorEnum::Old(Box::new(connector::Cybersource::new())))
                }
                enums::Connector::Datatrans => {
                    Ok(ConnectorEnum::Old(Box::new(connector::Datatrans::new())))
                }
                enums::Connector::Deutschebank => {
                    Ok(ConnectorEnum::Old(Box::new(connector::Deutschebank::new())))
                }
                enums::Connector::Digitalvirgo => {
                    Ok(ConnectorEnum::Old(Box::new(connector::Digitalvirgo::new())))
                }
                enums::Connector::Dlocal => Ok(ConnectorEnum::Old(Box::new(&connector::Dlocal))),
                #[cfg(feature = "dummy_connector")]
                enums::Connector::DummyConnector1 => Ok(ConnectorEnum::Old(Box::new(
                    &connector::DummyConnector::<1>,
                ))),
                #[cfg(feature = "dummy_connector")]
                enums::Connector::DummyConnector2 => Ok(ConnectorEnum::Old(Box::new(
                    &connector::DummyConnector::<2>,
                ))),
                #[cfg(feature = "dummy_connector")]
                enums::Connector::DummyConnector3 => Ok(ConnectorEnum::Old(Box::new(
                    &connector::DummyConnector::<3>,
                ))),
                #[cfg(feature = "dummy_connector")]
                enums::Connector::DummyConnector4 => Ok(ConnectorEnum::Old(Box::new(
                    &connector::DummyConnector::<4>,
                ))),
                #[cfg(feature = "dummy_connector")]
                enums::Connector::DummyConnector5 => Ok(ConnectorEnum::Old(Box::new(
                    &connector::DummyConnector::<5>,
                ))),
                #[cfg(feature = "dummy_connector")]
                enums::Connector::DummyConnector6 => Ok(ConnectorEnum::Old(Box::new(
                    &connector::DummyConnector::<6>,
                ))),
                #[cfg(feature = "dummy_connector")]
                enums::Connector::DummyConnector7 => Ok(ConnectorEnum::Old(Box::new(
                    &connector::DummyConnector::<7>,
                ))),
                #[cfg(feature = "dummy_connector")]
                enums::Connector::DummyBillingConnector => Ok(ConnectorEnum::Old(Box::new(
                    &connector::DummyConnector::<8>,
                ))),
                enums::Connector::Ebanx => {
                    Ok(ConnectorEnum::Old(Box::new(connector::Ebanx::new())))
                }
                enums::Connector::Elavon => {
                    Ok(ConnectorEnum::Old(Box::new(connector::Elavon::new())))
                }
                enums::Connector::Facilitapay => {
                    Ok(ConnectorEnum::Old(Box::new(connector::Facilitapay::new())))
                }
                enums::Connector::Fiserv => {
                    Ok(ConnectorEnum::Old(Box::new(connector::Fiserv::new())))
                }
                enums::Connector::Fiservemea => {
                    Ok(ConnectorEnum::Old(Box::new(connector::Fiservemea::new())))
                }
                enums::Connector::Fiuu => Ok(ConnectorEnum::Old(Box::new(connector::Fiuu::new()))),
                enums::Connector::Forte => {
                    Ok(ConnectorEnum::Old(Box::new(connector::Forte::new())))
                }
                enums::Connector::Getnet => {
                    Ok(ConnectorEnum::Old(Box::new(connector::Getnet::new())))
                }
                enums::Connector::Globalpay => {
                    Ok(ConnectorEnum::Old(Box::new(connector::Globalpay::new())))
                }
                enums::Connector::Globepay => {
                    Ok(ConnectorEnum::Old(Box::new(connector::Globepay::new())))
                }
                enums::Connector::Gocardless => {
                    Ok(ConnectorEnum::Old(Box::new(&connector::Gocardless)))
                }
                enums::Connector::Hipay => {
                    Ok(ConnectorEnum::Old(Box::new(connector::Hipay::new())))
                }
                enums::Connector::Helcim => {
                    Ok(ConnectorEnum::Old(Box::new(connector::Helcim::new())))
                }
                enums::Connector::Iatapay => {
                    Ok(ConnectorEnum::Old(Box::new(connector::Iatapay::new())))
                }
                enums::Connector::Inespay => {
                    Ok(ConnectorEnum::Old(Box::new(connector::Inespay::new())))
                }
                enums::Connector::Itaubank => {
                    Ok(ConnectorEnum::Old(Box::new(connector::Itaubank::new())))
                }
                enums::Connector::Jpmorgan => {
                    Ok(ConnectorEnum::Old(Box::new(connector::Jpmorgan::new())))
                }
                enums::Connector::Juspaythreedsserver => Ok(ConnectorEnum::Old(Box::new(
                    connector::Juspaythreedsserver::new(),
                ))),
                enums::Connector::Klarna => {
                    Ok(ConnectorEnum::Old(Box::new(connector::Klarna::new())))
                }
                enums::Connector::Mollie => {
                    // enums::Connector::Moneris => Ok(ConnectorEnum::Old(Box::new(connector::Moneris))),
                    Ok(ConnectorEnum::Old(Box::new(connector::Mollie::new())))
                }
                enums::Connector::Moneris => {
                    Ok(ConnectorEnum::Old(Box::new(connector::Moneris::new())))
                }
                enums::Connector::Nexixpay => {
                    Ok(ConnectorEnum::Old(Box::new(connector::Nexixpay::new())))
                }
                enums::Connector::Nmi => Ok(ConnectorEnum::Old(Box::new(connector::Nmi::new()))),
                enums::Connector::Nomupay => {
                    Ok(ConnectorEnum::Old(Box::new(connector::Nomupay::new())))
                }
                enums::Connector::Noon => Ok(ConnectorEnum::Old(Box::new(connector::Noon::new()))),
                // enums::Connector::Nordea => Ok(ConnectorEnum::Old(Box::new(connector::Nordea::new()))),
                enums::Connector::Novalnet => {
                    Ok(ConnectorEnum::Old(Box::new(connector::Novalnet::new())))
                }
                enums::Connector::Nuvei => Ok(ConnectorEnum::Old(Box::new(&connector::Nuvei))),
                enums::Connector::Opennode => {
                    Ok(ConnectorEnum::Old(Box::new(&connector::Opennode)))
                }
                enums::Connector::Paybox => {
                    Ok(ConnectorEnum::Old(Box::new(connector::Paybox::new())))
                }
                // "payeezy" => Ok(ConnectorIntegrationEnum::Old(Box::new(&connector::Payeezy)), As psync and rsync are not supported by this connector, it is added as template code for future usage
                enums::Connector::Payme => {
                    Ok(ConnectorEnum::Old(Box::new(connector::Payme::new())))
                }
                enums::Connector::Payone => {
                    Ok(ConnectorEnum::Old(Box::new(connector::Payone::new())))
                }
                enums::Connector::Payu => Ok(ConnectorEnum::Old(Box::new(connector::Payu::new()))),
                enums::Connector::Placetopay => {
                    Ok(ConnectorEnum::Old(Box::new(connector::Placetopay::new())))
                }
                enums::Connector::Powertranz => {
                    Ok(ConnectorEnum::Old(Box::new(&connector::Powertranz)))
                }
                enums::Connector::Prophetpay => {
                    Ok(ConnectorEnum::Old(Box::new(&connector::Prophetpay)))
                }
                enums::Connector::Razorpay => {
                    Ok(ConnectorEnum::Old(Box::new(connector::Razorpay::new())))
                }
                enums::Connector::Rapyd => {
                    Ok(ConnectorEnum::Old(Box::new(connector::Rapyd::new())))
                }
                enums::Connector::Recurly => {
                    Ok(ConnectorEnum::New(Box::new(connector::Recurly::new())))
                }
                enums::Connector::Redsys => {
                    Ok(ConnectorEnum::Old(Box::new(connector::Redsys::new())))
                }
                enums::Connector::Shift4 => {
                    Ok(ConnectorEnum::Old(Box::new(connector::Shift4::new())))
                }
                enums::Connector::Square => Ok(ConnectorEnum::Old(Box::new(&connector::Square))),
                enums::Connector::Stax => Ok(ConnectorEnum::Old(Box::new(&connector::Stax))),
                enums::Connector::Stripe => {
                    Ok(ConnectorEnum::Old(Box::new(connector::Stripe::new())))
                }
                enums::Connector::Stripebilling => Ok(ConnectorEnum::Old(Box::new(
                    connector::Stripebilling::new(),
                ))),
                enums::Connector::Wise => Ok(ConnectorEnum::Old(Box::new(connector::Wise::new()))),
                enums::Connector::Worldline => {
                    Ok(ConnectorEnum::Old(Box::new(&connector::Worldline)))
                }
                enums::Connector::Worldpay => {
                    Ok(ConnectorEnum::Old(Box::new(connector::Worldpay::new())))
                }
<<<<<<< HEAD
                enums::Connector::Worldpayvantiv => Ok(ConnectorEnum::Old(Box::new(
                    connector::Worldpayvantiv::new(),
                ))),
=======
                // enums::Connector::Worldpayvantiv => {
                //     Ok(ConnectorEnum::Old(Box::new(connector::Worldpayvantiv::new())))
                // }
>>>>>>> fd844c3d
                enums::Connector::Worldpayxml => {
                    Ok(ConnectorEnum::Old(Box::new(connector::Worldpayxml::new())))
                }
                enums::Connector::Xendit => {
                    Ok(ConnectorEnum::Old(Box::new(connector::Xendit::new())))
                }
                enums::Connector::Mifinity => {
                    Ok(ConnectorEnum::Old(Box::new(connector::Mifinity::new())))
                }
                enums::Connector::Multisafepay => {
                    Ok(ConnectorEnum::Old(Box::new(connector::Multisafepay::new())))
                }
                enums::Connector::Netcetera => {
                    Ok(ConnectorEnum::Old(Box::new(&connector::Netcetera)))
                }
                enums::Connector::Nexinets => {
                    Ok(ConnectorEnum::Old(Box::new(&connector::Nexinets)))
                }
                // enums::Connector::Nexixpay => {
                //     Ok(ConnectorEnum::Old(Box::new(&connector::Nexixpay)))
                // }
                enums::Connector::Paypal => {
                    Ok(ConnectorEnum::Old(Box::new(connector::Paypal::new())))
                }
                enums::Connector::Paystack => {
                    Ok(ConnectorEnum::Old(Box::new(connector::Paystack::new())))
                }
                // enums::Connector::Thunes => Ok(ConnectorEnum::Old(Box::new(connector::Thunes))),
                // enums::Connector::Tokenio => Ok(ConnectorEnum::Old(Box::new(connector::Tokenio))),
                enums::Connector::Trustpay => {
                    Ok(ConnectorEnum::Old(Box::new(connector::Trustpay::new())))
                }
                enums::Connector::Tsys => Ok(ConnectorEnum::Old(Box::new(connector::Tsys::new()))),
                // enums::Connector::UnifiedAuthenticationService => Ok(ConnectorEnum::Old(Box::new(
                //     connector::UnifiedAuthenticationService,
                // ))),
                enums::Connector::Vgs => Ok(ConnectorEnum::Old(Box::new(connector::Vgs::new()))),
                enums::Connector::Volt => Ok(ConnectorEnum::Old(Box::new(connector::Volt::new()))),
                enums::Connector::Wellsfargo => {
                    Ok(ConnectorEnum::Old(Box::new(connector::Wellsfargo::new())))
                }

                // enums::Connector::Wellsfargopayout => {
                //     Ok(Box::new(connector::Wellsfargopayout::new()))
                // }
                enums::Connector::Zen => Ok(ConnectorEnum::Old(Box::new(&connector::Zen))),
                enums::Connector::Zsl => Ok(ConnectorEnum::Old(Box::new(&connector::Zsl))),
                enums::Connector::Plaid => {
                    Ok(ConnectorEnum::Old(Box::new(connector::Plaid::new())))
                }
                enums::Connector::Signifyd
                | enums::Connector::Riskified
                | enums::Connector::Gpayments
                | enums::Connector::Threedsecureio
                | enums::Connector::Taxjar => {
                    Err(report!(errors::ConnectorError::InvalidConnectorName)
                        .attach_printable(format!("invalid connector name: {connector_name}")))
                    .change_context(errors::ApiErrorResponse::InternalServerError)
                }
            },
            Err(_) => Err(report!(errors::ConnectorError::InvalidConnectorName)
                .attach_printable(format!("invalid connector name: {connector_name}")))
            .change_context(errors::ApiErrorResponse::InternalServerError),
        }
    }
}

#[cfg(test)]
mod test {
    #![allow(clippy::unwrap_used)]
    use super::*;

    #[test]
    fn test_convert_connector_parsing_success() {
        let result = enums::Connector::from_str("aci");
        assert!(result.is_ok());
        assert_eq!(result.unwrap(), enums::Connector::Aci);

        let result = enums::Connector::from_str("shift4");
        assert!(result.is_ok());
        assert_eq!(result.unwrap(), enums::Connector::Shift4);

        let result = enums::Connector::from_str("authorizedotnet");
        assert!(result.is_ok());
        assert_eq!(result.unwrap(), enums::Connector::Authorizedotnet);
    }

    #[test]
    fn test_convert_connector_parsing_fail_for_unknown_type() {
        let result = enums::Connector::from_str("unknowntype");
        assert!(result.is_err());

        let result = enums::Connector::from_str("randomstring");
        assert!(result.is_err());
    }

    #[test]
    fn test_convert_connector_parsing_fail_for_camel_case() {
        let result = enums::Connector::from_str("Paypal");
        assert!(result.is_err());

        let result = enums::Connector::from_str("Authorizedotnet");
        assert!(result.is_err());

        let result = enums::Connector::from_str("Opennode");
        assert!(result.is_err());
    }
}

#[derive(Clone)]
pub struct TaxCalculateConnectorData {
    pub connector: ConnectorEnum,
    pub connector_name: enums::TaxConnectors,
}

impl TaxCalculateConnectorData {
    pub fn get_connector_by_name(name: &str) -> CustomResult<Self, errors::ApiErrorResponse> {
        let connector_name = enums::TaxConnectors::from_str(name)
            .change_context(errors::ApiErrorResponse::IncorrectConnectorNameGiven)
            .attach_printable_lazy(|| format!("unable to parse connector: {name}"))?;
        let connector = Self::convert_connector(connector_name)?;
        Ok(Self {
            connector,
            connector_name,
        })
    }

    fn convert_connector(
        connector_name: enums::TaxConnectors,
    ) -> CustomResult<ConnectorEnum, errors::ApiErrorResponse> {
        match connector_name {
            enums::TaxConnectors::Taxjar => {
                Ok(ConnectorEnum::Old(Box::new(connector::Taxjar::new())))
            }
        }
    }
}<|MERGE_RESOLUTION|>--- conflicted
+++ resolved
@@ -569,15 +569,9 @@
                 enums::Connector::Worldpay => {
                     Ok(ConnectorEnum::Old(Box::new(connector::Worldpay::new())))
                 }
-<<<<<<< HEAD
                 enums::Connector::Worldpayvantiv => Ok(ConnectorEnum::Old(Box::new(
                     connector::Worldpayvantiv::new(),
                 ))),
-=======
-                // enums::Connector::Worldpayvantiv => {
-                //     Ok(ConnectorEnum::Old(Box::new(connector::Worldpayvantiv::new())))
-                // }
->>>>>>> fd844c3d
                 enums::Connector::Worldpayxml => {
                     Ok(ConnectorEnum::Old(Box::new(connector::Worldpayxml::new())))
                 }
