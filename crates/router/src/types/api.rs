pub mod admin;
pub mod api_keys;
pub mod authentication;
pub mod configs;
#[cfg(feature = "olap")]
pub mod connector_onboarding;
pub mod customers;
pub mod disputes;
pub mod enums;
pub mod ephemeral_key;
pub mod files;
#[cfg(feature = "frm")]
pub mod fraud_check;
pub mod mandates;
pub mod payment_link;
pub mod payment_methods;
pub mod payments;
#[cfg(feature = "payouts")]
pub mod payouts;
pub mod poll;
pub mod refunds;
pub mod routing;
#[cfg(feature = "olap")]
pub mod verify_connector;
#[cfg(feature = "olap")]
pub mod webhook_events;
pub mod webhooks;

pub mod authentication_v2;
pub mod disputes_v2;
pub mod files_v2;
#[cfg(feature = "frm")]
pub mod fraud_check_v2;
pub mod payments_v2;
#[cfg(feature = "payouts")]
pub mod payouts_v2;
pub mod refunds_v2;

use std::{fmt::Debug, str::FromStr};

use api_models::routing::{self as api_routing, RoutableConnectorChoice};
use common_enums::RoutableConnectors;
use error_stack::{report, ResultExt};
pub use hyperswitch_domain_models::router_flow_types::{
    access_token_auth::AccessTokenAuth, mandate_revoke::MandateRevoke,
    webhooks::VerifyWebhookSource,
};
pub use hyperswitch_interfaces::{
    api::{
        authentication::{
            ConnectorAuthentication, ConnectorPostAuthentication, ConnectorPreAuthentication,
            ConnectorPreAuthenticationVersionCall, ExternalAuthentication,
        },
        authentication_v2::{
            ConnectorAuthenticationV2, ConnectorPostAuthenticationV2, ConnectorPreAuthenticationV2,
            ConnectorPreAuthenticationVersionCallV2, ExternalAuthenticationV2,
        },
        fraud_check::FraudCheck,
        revenue_recovery::{
            BillingConnectorInvoiceSyncIntegration, BillingConnectorPaymentsSyncIntegration,
            RevenueRecovery, RevenueRecoveryRecordBack,
        },
        revenue_recovery_v2::RevenueRecoveryV2,
        BoxedConnector, Connector, ConnectorAccessToken, ConnectorAccessTokenV2, ConnectorCommon,
        ConnectorCommonExt, ConnectorMandateRevoke, ConnectorMandateRevokeV2,
        ConnectorTransactionId, ConnectorVerifyWebhookSource, ConnectorVerifyWebhookSourceV2,
        CurrencyUnit,
    },
    connector_integration_v2::{BoxedConnectorV2, ConnectorV2},
};
use rustc_hash::FxHashMap;

#[cfg(feature = "frm")]
pub use self::fraud_check::*;
#[cfg(feature = "payouts")]
pub use self::payouts::*;
pub use self::{
    admin::*, api_keys::*, authentication::*, configs::*, customers::*, disputes::*, files::*,
    payment_link::*, payment_methods::*, payments::*, poll::*, refunds::*, refunds_v2::*,
    webhooks::*,
};
use super::transformers::ForeignTryFrom;
use crate::{
    configs::settings::Connectors,
    connector, consts,
    core::{
        errors::{self, CustomResult},
        payments::types as payments_types,
    },
    services::connector_integration_interface::ConnectorEnum,
    types::{self, api::enums as api_enums},
};
#[derive(Clone)]
pub enum ConnectorCallType {
    PreDetermined(ConnectorRoutingData),
    Retryable(Vec<ConnectorRoutingData>),
    SessionMultiple(SessionConnectorDatas),
    #[cfg(feature = "v2")]
    Skip,
}

// Normal flow will call the connector and follow the flow specific operations (capture, authorize)
// SessionTokenFromMetadata will avoid calling the connector instead create the session token ( for sdk )
#[derive(Clone, Eq, PartialEq, Debug)]
pub enum GetToken {
    GpayMetadata,
    SamsungPayMetadata,
    ApplePayMetadata,
    PaypalSdkMetadata,
    PazeMetadata,
    Connector,
    AmazonPayMetadata,
}

/// Routing algorithm will output merchant connector identifier instead of connector name
/// In order to support backwards compatibility for older routing algorithms and merchant accounts
/// the support for connector name is retained
#[derive(Clone, Debug)]
pub struct ConnectorData {
    pub connector: ConnectorEnum,
    pub connector_name: types::Connector,
    pub get_token: GetToken,
    pub merchant_connector_id: Option<common_utils::id_type::MerchantConnectorAccountId>,
}

impl From<ConnectorData> for ConnectorRoutingData {
    fn from(connector_data: ConnectorData) -> Self {
        Self {
            connector_data,
            network: None,
        }
    }
}

#[derive(Clone, Debug)]
pub struct SessionConnectorData {
    pub payment_method_sub_type: api_enums::PaymentMethodType,
    pub payment_method_type: api_enums::PaymentMethod,
    pub connector: ConnectorData,
    pub business_sub_label: Option<String>,
}

impl SessionConnectorData {
    pub fn new(
        payment_method_sub_type: api_enums::PaymentMethodType,
        connector: ConnectorData,
        business_sub_label: Option<String>,
        payment_method_type: api_enums::PaymentMethod,
    ) -> Self {
        Self {
            payment_method_sub_type,
            connector,
            business_sub_label,
            payment_method_type,
        }
    }
}

common_utils::create_list_wrapper!(
    SessionConnectorDatas,
    SessionConnectorData,
    impl_functions: {
        pub fn apply_filter_for_session_routing(&self) -> Self {
            let routing_enabled_pmts = &consts::ROUTING_ENABLED_PAYMENT_METHOD_TYPES;
            let routing_enabled_pms = &consts::ROUTING_ENABLED_PAYMENT_METHODS;
            self
                .iter()
                .filter(|connector_data| {
                    routing_enabled_pmts.contains(&connector_data.payment_method_sub_type)
                        || routing_enabled_pms.contains(&connector_data.payment_method_type)
                })
                .cloned()
                .collect()
        }
        pub fn filter_and_validate_for_session_flow(self, routing_results: &FxHashMap<api_enums::PaymentMethodType, Vec<routing::SessionRoutingChoice>>) -> Result<Self, errors::ApiErrorResponse> {
            let mut final_list = Self::new(Vec::new());
            let routing_enabled_pmts = &consts::ROUTING_ENABLED_PAYMENT_METHOD_TYPES;
            for connector_data in self {
                if !routing_enabled_pmts.contains(&connector_data.payment_method_sub_type) {
                    final_list.push(connector_data);
                } else if let Some(choice) = routing_results.get(&connector_data.payment_method_sub_type) {
                    let routing_choice = choice
                        .first()
                        .ok_or(errors::ApiErrorResponse::InternalServerError)?;
                    if connector_data.connector.connector_name == routing_choice.connector.connector_name
                        && connector_data.connector.merchant_connector_id
                            == routing_choice.connector.merchant_connector_id
                    {
                        final_list.push(connector_data);
                    }
                }
            }
            Ok(final_list)
        }
    }
);

pub fn convert_connector_data_to_routable_connectors(
    connectors: &[ConnectorRoutingData],
) -> CustomResult<Vec<RoutableConnectorChoice>, common_utils::errors::ValidationError> {
    connectors
        .iter()
        .map(|connectors_routing_data| {
            RoutableConnectorChoice::foreign_try_from(
                connectors_routing_data.connector_data.clone(),
            )
        })
        .collect()
}

impl ForeignTryFrom<ConnectorData> for RoutableConnectorChoice {
    type Error = error_stack::Report<common_utils::errors::ValidationError>;
    fn foreign_try_from(from: ConnectorData) -> Result<Self, Self::Error> {
        match RoutableConnectors::foreign_try_from(from.connector_name) {
            Ok(connector) => Ok(Self {
                choice_kind: api_routing::RoutableChoiceKind::FullStruct,
                connector,
                merchant_connector_id: from.merchant_connector_id,
            }),
            Err(e) => Err(common_utils::errors::ValidationError::InvalidValue {
                message: format!("This is not a routable connector: {:?}", e),
            })?,
        }
    }
}

/// Session Surcharge type
pub enum SessionSurchargeDetails {
    /// Surcharge is calculated by hyperswitch
    Calculated(payments_types::SurchargeMetadata),
    /// Surcharge is sent by merchant
    PreDetermined(payments_types::SurchargeDetails),
}

impl SessionSurchargeDetails {
    pub fn fetch_surcharge_details(
        &self,
        payment_method: enums::PaymentMethod,
        payment_method_type: enums::PaymentMethodType,
        card_network: Option<&enums::CardNetwork>,
    ) -> Option<payments_types::SurchargeDetails> {
        match self {
            Self::Calculated(surcharge_metadata) => surcharge_metadata
                .get_surcharge_details(payments_types::SurchargeKey::PaymentMethodData(
                    payment_method,
                    payment_method_type,
                    card_network.cloned(),
                ))
                .cloned(),
            Self::PreDetermined(surcharge_details) => Some(surcharge_details.clone()),
        }
    }
}

pub enum ConnectorChoice {
    SessionMultiple(SessionConnectorDatas),
    StraightThrough(serde_json::Value),
    Decide,
}

impl ConnectorData {
    pub fn get_connector_by_name(
        _connectors: &Connectors,
        name: &str,
        connector_type: GetToken,
        connector_id: Option<common_utils::id_type::MerchantConnectorAccountId>,
    ) -> CustomResult<Self, errors::ApiErrorResponse> {
        let connector = Self::convert_connector(name)?;
        let connector_name = api_enums::Connector::from_str(name)
            .change_context(errors::ConnectorError::InvalidConnectorName)
            .change_context(errors::ApiErrorResponse::InternalServerError)
            .attach_printable_lazy(|| format!("unable to parse connector name {name}"))?;
        Ok(Self {
            connector,
            connector_name,
            get_token: connector_type,
            merchant_connector_id: connector_id,
        })
    }

    #[cfg(feature = "payouts")]
    pub fn get_payout_connector_by_name(
        _connectors: &Connectors,
        name: &str,
        connector_type: GetToken,
        connector_id: Option<common_utils::id_type::MerchantConnectorAccountId>,
    ) -> CustomResult<Self, errors::ApiErrorResponse> {
        let connector = Self::convert_connector(name)?;
        let payout_connector_name = api_enums::PayoutConnectors::from_str(name)
            .change_context(errors::ConnectorError::InvalidConnectorName)
            .change_context(errors::ApiErrorResponse::InternalServerError)
            .attach_printable_lazy(|| format!("unable to parse payout connector name {name}"))?;
        let connector_name = api_enums::Connector::from(payout_connector_name);
        Ok(Self {
            connector,
            connector_name,
            get_token: connector_type,
            merchant_connector_id: connector_id,
        })
    }

    pub fn convert_connector(
        connector_name: &str,
    ) -> CustomResult<ConnectorEnum, errors::ApiErrorResponse> {
        match enums::Connector::from_str(connector_name) {
            Ok(name) => match name {
                enums::Connector::Aci => Ok(ConnectorEnum::Old(Box::new(connector::Aci::new()))),
                enums::Connector::Adyen => {
                    Ok(ConnectorEnum::Old(Box::new(connector::Adyen::new())))
                }
                enums::Connector::Adyenplatform => Ok(ConnectorEnum::Old(Box::new(
                    connector::Adyenplatform::new(),
                ))),
                enums::Connector::Airwallex => {
                    Ok(ConnectorEnum::Old(Box::new(&connector::Airwallex)))
                }
<<<<<<< HEAD
                enums::Connector::Amazonpay => {
                    Ok(ConnectorEnum::Old(Box::new(connector::Amazonpay::new())))
=======
                // enums::Connector::Amazonpay => {
                //     Ok(ConnectorEnum::Old(Box::new(connector::Amazonpay)))
                // }
                enums::Connector::Archipel => {
                    Ok(ConnectorEnum::Old(Box::new(connector::Archipel::new())))
>>>>>>> 8bceb94c
                }
                enums::Connector::Authorizedotnet => {
                    Ok(ConnectorEnum::Old(Box::new(&connector::Authorizedotnet)))
                }
                enums::Connector::Bambora => Ok(ConnectorEnum::Old(Box::new(&connector::Bambora))),
                enums::Connector::Bamboraapac => {
                    Ok(ConnectorEnum::Old(Box::new(connector::Bamboraapac::new())))
                }
                enums::Connector::Bankofamerica => {
                    Ok(ConnectorEnum::Old(Box::new(&connector::Bankofamerica)))
                }
                enums::Connector::Billwerk => {
                    Ok(ConnectorEnum::Old(Box::new(connector::Billwerk::new())))
                }
                enums::Connector::Bitpay => {
                    Ok(ConnectorEnum::Old(Box::new(connector::Bitpay::new())))
                }
                enums::Connector::Bluesnap => {
                    Ok(ConnectorEnum::Old(Box::new(connector::Bluesnap::new())))
                }
                enums::Connector::Boku => Ok(ConnectorEnum::Old(Box::new(connector::Boku::new()))),
                enums::Connector::Braintree => {
                    Ok(ConnectorEnum::Old(Box::new(connector::Braintree::new())))
                }
                enums::Connector::Cashtocode => {
                    Ok(ConnectorEnum::Old(Box::new(connector::Cashtocode::new())))
                }
                enums::Connector::Chargebee => {
                    Ok(ConnectorEnum::Old(Box::new(connector::Chargebee::new())))
                }
                enums::Connector::Checkout => {
                    Ok(ConnectorEnum::Old(Box::new(connector::Checkout::new())))
                }
                enums::Connector::Coinbase => {
                    Ok(ConnectorEnum::Old(Box::new(&connector::Coinbase)))
                }
                enums::Connector::Coingate => {
                    Ok(ConnectorEnum::Old(Box::new(connector::Coingate::new())))
                }
                enums::Connector::Cryptopay => {
                    Ok(ConnectorEnum::Old(Box::new(connector::Cryptopay::new())))
                }
                enums::Connector::CtpMastercard => {
                    Ok(ConnectorEnum::Old(Box::new(&connector::CtpMastercard)))
                }
                enums::Connector::CtpVisa => Ok(ConnectorEnum::Old(Box::new(
                    connector::UnifiedAuthenticationService::new(),
                ))),
                enums::Connector::Cybersource => {
                    Ok(ConnectorEnum::Old(Box::new(connector::Cybersource::new())))
                }
                enums::Connector::Datatrans => {
                    Ok(ConnectorEnum::Old(Box::new(connector::Datatrans::new())))
                }
                enums::Connector::Deutschebank => {
                    Ok(ConnectorEnum::Old(Box::new(connector::Deutschebank::new())))
                }
                enums::Connector::Digitalvirgo => {
                    Ok(ConnectorEnum::Old(Box::new(connector::Digitalvirgo::new())))
                }
                enums::Connector::Dlocal => Ok(ConnectorEnum::Old(Box::new(&connector::Dlocal))),
                #[cfg(feature = "dummy_connector")]
                enums::Connector::DummyConnector1 => Ok(ConnectorEnum::Old(Box::new(
                    &connector::DummyConnector::<1>,
                ))),
                #[cfg(feature = "dummy_connector")]
                enums::Connector::DummyConnector2 => Ok(ConnectorEnum::Old(Box::new(
                    &connector::DummyConnector::<2>,
                ))),
                #[cfg(feature = "dummy_connector")]
                enums::Connector::DummyConnector3 => Ok(ConnectorEnum::Old(Box::new(
                    &connector::DummyConnector::<3>,
                ))),
                #[cfg(feature = "dummy_connector")]
                enums::Connector::DummyConnector4 => Ok(ConnectorEnum::Old(Box::new(
                    &connector::DummyConnector::<4>,
                ))),
                #[cfg(feature = "dummy_connector")]
                enums::Connector::DummyConnector5 => Ok(ConnectorEnum::Old(Box::new(
                    &connector::DummyConnector::<5>,
                ))),
                #[cfg(feature = "dummy_connector")]
                enums::Connector::DummyConnector6 => Ok(ConnectorEnum::Old(Box::new(
                    &connector::DummyConnector::<6>,
                ))),
                #[cfg(feature = "dummy_connector")]
                enums::Connector::DummyConnector7 => Ok(ConnectorEnum::Old(Box::new(
                    &connector::DummyConnector::<7>,
                ))),
                #[cfg(feature = "dummy_connector")]
                enums::Connector::DummyBillingConnector => Ok(ConnectorEnum::Old(Box::new(
                    &connector::DummyConnector::<8>,
                ))),
                enums::Connector::Ebanx => {
                    Ok(ConnectorEnum::Old(Box::new(connector::Ebanx::new())))
                }
                enums::Connector::Elavon => {
                    Ok(ConnectorEnum::Old(Box::new(connector::Elavon::new())))
                }
                enums::Connector::Facilitapay => {
                    Ok(ConnectorEnum::Old(Box::new(connector::Facilitapay::new())))
                }
                enums::Connector::Fiserv => {
                    Ok(ConnectorEnum::Old(Box::new(connector::Fiserv::new())))
                }
                enums::Connector::Fiservemea => {
                    Ok(ConnectorEnum::Old(Box::new(connector::Fiservemea::new())))
                }
                enums::Connector::Fiuu => Ok(ConnectorEnum::Old(Box::new(connector::Fiuu::new()))),
                enums::Connector::Forte => {
                    Ok(ConnectorEnum::Old(Box::new(connector::Forte::new())))
                }
                enums::Connector::Getnet => {
                    Ok(ConnectorEnum::Old(Box::new(connector::Getnet::new())))
                }
                enums::Connector::Globalpay => {
                    Ok(ConnectorEnum::Old(Box::new(connector::Globalpay::new())))
                }
                enums::Connector::Globepay => {
                    Ok(ConnectorEnum::Old(Box::new(connector::Globepay::new())))
                }
                enums::Connector::Gocardless => {
                    Ok(ConnectorEnum::Old(Box::new(&connector::Gocardless)))
                }
                enums::Connector::Hipay => {
                    Ok(ConnectorEnum::Old(Box::new(connector::Hipay::new())))
                }
                enums::Connector::Helcim => {
                    Ok(ConnectorEnum::Old(Box::new(connector::Helcim::new())))
                }
                enums::Connector::Iatapay => {
                    Ok(ConnectorEnum::Old(Box::new(connector::Iatapay::new())))
                }
                enums::Connector::Inespay => {
                    Ok(ConnectorEnum::Old(Box::new(connector::Inespay::new())))
                }
                enums::Connector::Itaubank => {
                    Ok(ConnectorEnum::Old(Box::new(connector::Itaubank::new())))
                }
                enums::Connector::Jpmorgan => {
                    Ok(ConnectorEnum::Old(Box::new(connector::Jpmorgan::new())))
                }
                enums::Connector::Juspaythreedsserver => Ok(ConnectorEnum::Old(Box::new(
                    connector::Juspaythreedsserver::new(),
                ))),
                enums::Connector::Klarna => {
                    Ok(ConnectorEnum::Old(Box::new(connector::Klarna::new())))
                }
                enums::Connector::Mollie => {
                    // enums::Connector::Moneris => Ok(ConnectorEnum::Old(Box::new(connector::Moneris))),
                    Ok(ConnectorEnum::Old(Box::new(connector::Mollie::new())))
                }
                enums::Connector::Moneris => {
                    Ok(ConnectorEnum::Old(Box::new(connector::Moneris::new())))
                }
                enums::Connector::Nexixpay => {
                    Ok(ConnectorEnum::Old(Box::new(connector::Nexixpay::new())))
                }
                enums::Connector::Nmi => Ok(ConnectorEnum::Old(Box::new(connector::Nmi::new()))),
                enums::Connector::Nomupay => {
                    Ok(ConnectorEnum::Old(Box::new(connector::Nomupay::new())))
                }
                enums::Connector::Noon => Ok(ConnectorEnum::Old(Box::new(connector::Noon::new()))),
                enums::Connector::Novalnet => {
                    Ok(ConnectorEnum::Old(Box::new(connector::Novalnet::new())))
                }
                enums::Connector::Nuvei => Ok(ConnectorEnum::Old(Box::new(&connector::Nuvei))),
                enums::Connector::Opennode => {
                    Ok(ConnectorEnum::Old(Box::new(&connector::Opennode)))
                }
                enums::Connector::Paybox => {
                    Ok(ConnectorEnum::Old(Box::new(connector::Paybox::new())))
                }
                // "payeezy" => Ok(ConnectorIntegrationEnum::Old(Box::new(&connector::Payeezy)), As psync and rsync are not supported by this connector, it is added as template code for future usage
                enums::Connector::Payme => {
                    Ok(ConnectorEnum::Old(Box::new(connector::Payme::new())))
                }
                enums::Connector::Payone => {
                    Ok(ConnectorEnum::Old(Box::new(connector::Payone::new())))
                }
                enums::Connector::Payu => Ok(ConnectorEnum::Old(Box::new(connector::Payu::new()))),
                enums::Connector::Placetopay => {
                    Ok(ConnectorEnum::Old(Box::new(connector::Placetopay::new())))
                }
                enums::Connector::Powertranz => {
                    Ok(ConnectorEnum::Old(Box::new(&connector::Powertranz)))
                }
                enums::Connector::Prophetpay => {
                    Ok(ConnectorEnum::Old(Box::new(&connector::Prophetpay)))
                }
                enums::Connector::Razorpay => {
                    Ok(ConnectorEnum::Old(Box::new(connector::Razorpay::new())))
                }
                enums::Connector::Rapyd => {
                    Ok(ConnectorEnum::Old(Box::new(connector::Rapyd::new())))
                }
                enums::Connector::Recurly => {
                    Ok(ConnectorEnum::New(Box::new(connector::Recurly::new())))
                }
                enums::Connector::Redsys => {
                    Ok(ConnectorEnum::Old(Box::new(connector::Redsys::new())))
                }
                enums::Connector::Shift4 => {
                    Ok(ConnectorEnum::Old(Box::new(connector::Shift4::new())))
                }
                enums::Connector::Square => Ok(ConnectorEnum::Old(Box::new(&connector::Square))),
                enums::Connector::Stax => Ok(ConnectorEnum::Old(Box::new(&connector::Stax))),
                enums::Connector::Stripe => {
                    Ok(ConnectorEnum::Old(Box::new(connector::Stripe::new())))
                }
                enums::Connector::Stripebilling => Ok(ConnectorEnum::Old(Box::new(
                    connector::Stripebilling::new(),
                ))),
                enums::Connector::Wise => Ok(ConnectorEnum::Old(Box::new(connector::Wise::new()))),
                enums::Connector::Worldline => {
                    Ok(ConnectorEnum::Old(Box::new(&connector::Worldline)))
                }
                enums::Connector::Worldpay => {
                    Ok(ConnectorEnum::Old(Box::new(connector::Worldpay::new())))
                }
                // enums::Connector::Worldpayxml => { Ok(ConnectorEnum::Old(Box::new(connector::Worldpayxml)))
                // },
                enums::Connector::Xendit => {
                    Ok(ConnectorEnum::Old(Box::new(connector::Xendit::new())))
                }
                enums::Connector::Mifinity => {
                    Ok(ConnectorEnum::Old(Box::new(connector::Mifinity::new())))
                }
                enums::Connector::Multisafepay => {
                    Ok(ConnectorEnum::Old(Box::new(connector::Multisafepay::new())))
                }
                enums::Connector::Netcetera => {
                    Ok(ConnectorEnum::Old(Box::new(&connector::Netcetera)))
                }
                enums::Connector::Nexinets => {
                    Ok(ConnectorEnum::Old(Box::new(&connector::Nexinets)))
                }
                // enums::Connector::Nexixpay => {
                //     Ok(ConnectorEnum::Old(Box::new(&connector::Nexixpay)))
                // }
                enums::Connector::Paypal => {
                    Ok(ConnectorEnum::Old(Box::new(connector::Paypal::new())))
                }
                enums::Connector::Paystack => {
                    Ok(ConnectorEnum::Old(Box::new(connector::Paystack::new())))
                }
                // enums::Connector::Thunes => Ok(ConnectorEnum::Old(Box::new(connector::Thunes))),
                enums::Connector::Trustpay => {
                    Ok(ConnectorEnum::Old(Box::new(connector::Trustpay::new())))
                }
                enums::Connector::Tsys => Ok(ConnectorEnum::Old(Box::new(connector::Tsys::new()))),
                // enums::Connector::UnifiedAuthenticationService => Ok(ConnectorEnum::Old(Box::new(
                //     connector::UnifiedAuthenticationService,
                // ))),
                enums::Connector::Vgs => Ok(ConnectorEnum::Old(Box::new(connector::Vgs::new()))),
                enums::Connector::Volt => Ok(ConnectorEnum::Old(Box::new(connector::Volt::new()))),
                enums::Connector::Wellsfargo => {
                    Ok(ConnectorEnum::Old(Box::new(connector::Wellsfargo::new())))
                }

                // enums::Connector::Wellsfargopayout => {
                //     Ok(Box::new(connector::Wellsfargopayout::new()))
                // }
                enums::Connector::Zen => Ok(ConnectorEnum::Old(Box::new(&connector::Zen))),
                enums::Connector::Zsl => Ok(ConnectorEnum::Old(Box::new(&connector::Zsl))),
                enums::Connector::Plaid => {
                    Ok(ConnectorEnum::Old(Box::new(connector::Plaid::new())))
                }
                enums::Connector::Signifyd
                | enums::Connector::Riskified
                | enums::Connector::Gpayments
                | enums::Connector::Threedsecureio
                | enums::Connector::Taxjar => {
                    Err(report!(errors::ConnectorError::InvalidConnectorName)
                        .attach_printable(format!("invalid connector name: {connector_name}")))
                    .change_context(errors::ApiErrorResponse::InternalServerError)
                }
            },
            Err(_) => Err(report!(errors::ConnectorError::InvalidConnectorName)
                .attach_printable(format!("invalid connector name: {connector_name}")))
            .change_context(errors::ApiErrorResponse::InternalServerError),
        }
    }
}

#[cfg(test)]
mod test {
    #![allow(clippy::unwrap_used)]
    use super::*;

    #[test]
    fn test_convert_connector_parsing_success() {
        let result = enums::Connector::from_str("aci");
        assert!(result.is_ok());
        assert_eq!(result.unwrap(), enums::Connector::Aci);

        let result = enums::Connector::from_str("shift4");
        assert!(result.is_ok());
        assert_eq!(result.unwrap(), enums::Connector::Shift4);

        let result = enums::Connector::from_str("authorizedotnet");
        assert!(result.is_ok());
        assert_eq!(result.unwrap(), enums::Connector::Authorizedotnet);
    }

    #[test]
    fn test_convert_connector_parsing_fail_for_unknown_type() {
        let result = enums::Connector::from_str("unknowntype");
        assert!(result.is_err());

        let result = enums::Connector::from_str("randomstring");
        assert!(result.is_err());
    }

    #[test]
    fn test_convert_connector_parsing_fail_for_camel_case() {
        let result = enums::Connector::from_str("Paypal");
        assert!(result.is_err());

        let result = enums::Connector::from_str("Authorizedotnet");
        assert!(result.is_err());

        let result = enums::Connector::from_str("Opennode");
        assert!(result.is_err());
    }
}

#[derive(Clone)]
pub struct TaxCalculateConnectorData {
    pub connector: ConnectorEnum,
    pub connector_name: enums::TaxConnectors,
}

impl TaxCalculateConnectorData {
    pub fn get_connector_by_name(name: &str) -> CustomResult<Self, errors::ApiErrorResponse> {
        let connector_name = enums::TaxConnectors::from_str(name)
            .change_context(errors::ApiErrorResponse::IncorrectConnectorNameGiven)
            .attach_printable_lazy(|| format!("unable to parse connector: {name}"))?;
        let connector = Self::convert_connector(connector_name)?;
        Ok(Self {
            connector,
            connector_name,
        })
    }

    fn convert_connector(
        connector_name: enums::TaxConnectors,
    ) -> CustomResult<ConnectorEnum, errors::ApiErrorResponse> {
        match connector_name {
            enums::TaxConnectors::Taxjar => {
                Ok(ConnectorEnum::Old(Box::new(connector::Taxjar::new())))
            }
        }
    }
}<|MERGE_RESOLUTION|>--- conflicted
+++ resolved
@@ -314,16 +314,11 @@
                 enums::Connector::Airwallex => {
                     Ok(ConnectorEnum::Old(Box::new(&connector::Airwallex)))
                 }
-<<<<<<< HEAD
                 enums::Connector::Amazonpay => {
                     Ok(ConnectorEnum::Old(Box::new(connector::Amazonpay::new())))
-=======
-                // enums::Connector::Amazonpay => {
-                //     Ok(ConnectorEnum::Old(Box::new(connector::Amazonpay)))
-                // }
+                }
                 enums::Connector::Archipel => {
                     Ok(ConnectorEnum::Old(Box::new(connector::Archipel::new())))
->>>>>>> 8bceb94c
                 }
                 enums::Connector::Authorizedotnet => {
                     Ok(ConnectorEnum::Old(Box::new(&connector::Authorizedotnet)))
