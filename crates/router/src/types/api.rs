pub mod admin;
pub mod api_keys;
pub mod configs;
pub mod customers;
pub mod disputes;
pub mod enums;
pub mod ephemeral_key;
pub mod files;
pub mod mandates;
pub mod payment_methods;
pub mod payments;
pub mod refunds;
pub mod webhooks;

use std::{fmt::Debug, str::FromStr};

use error_stack::{report, IntoReport, ResultExt};

pub use self::{
    admin::*, api_keys::*, configs::*, customers::*, disputes::*, files::*, payment_methods::*,
    payments::*, refunds::*, webhooks::*,
};
use super::ErrorResponse;
use crate::{
    configs::settings::Connectors,
    connector, consts,
    core::errors::{self, CustomResult},
    services::{ConnectorIntegration, ConnectorRedirectResponse},
    types::{self, api::enums as api_enums},
};

#[derive(Clone, Debug)]
pub struct AccessTokenAuth;

pub trait ConnectorAccessToken:
    ConnectorIntegration<AccessTokenAuth, types::AccessTokenRequestData, types::AccessToken>
{
}

pub trait ConnectorTransactionId: ConnectorCommon + Sync {
    fn connector_transaction_id(
        &self,
        payment_attempt: storage_models::payment_attempt::PaymentAttempt,
    ) -> Result<Option<String>, errors::ApiErrorResponse> {
        Ok(payment_attempt.connector_transaction_id)
    }
}

pub trait ConnectorCommon {
    /// Name of the connector (in lowercase).
    fn id(&self) -> &'static str;

    /// HTTP header used for authorization.
    fn get_auth_header(
        &self,
        _auth_type: &types::ConnectorAuthType,
    ) -> CustomResult<Vec<(String, String)>, errors::ConnectorError> {
        Ok(Vec::new())
    }

    /// HTTP `Content-Type` to be used for POST requests.
    /// Defaults to `application/json`.
    fn common_get_content_type(&self) -> &'static str {
        "application/json"
    }

    // FIXME write doc - think about this
    // fn headers(&self) -> Vec<(&str, &str)>;

    /// The base URL for interacting with the connector's API.
    fn base_url<'a>(&self, connectors: &'a Connectors) -> &'a str;

    /// common error response for a connector if it is same in all case
    fn build_error_response(
        &self,
        res: types::Response,
    ) -> CustomResult<ErrorResponse, errors::ConnectorError> {
        Ok(ErrorResponse {
            status_code: res.status_code,
            code: consts::NO_ERROR_CODE.to_string(),
            message: consts::NO_ERROR_MESSAGE.to_string(),
            reason: None,
        })
    }
}

/// Extended trait for connector common to allow functions with generic type
pub trait ConnectorCommonExt<Flow, Req, Resp>:
    ConnectorCommon + ConnectorIntegration<Flow, Req, Resp>
{
    /// common header builder when every request for the connector have same headers
    fn build_headers(
        &self,
        _req: &types::RouterData<Flow, Req, Resp>,
        _connectors: &Connectors,
    ) -> CustomResult<Vec<(String, String)>, errors::ConnectorError> {
        Ok(Vec::new())
    }
}

pub trait Router {}

pub trait Connector:
    Send
    + Refund
    + Payment
    + Debug
    + ConnectorRedirectResponse
    + IncomingWebhook
    + ConnectorAccessToken
    + Dispute
    + FileUpload
    + ConnectorTransactionId
{
}

pub struct Re;

pub struct Pe;

impl<
        T: Refund
            + Payment
            + Debug
            + ConnectorRedirectResponse
            + Send
            + IncomingWebhook
            + ConnectorAccessToken
            + Dispute
            + FileUpload
            + ConnectorTransactionId,
    > Connector for T
{
}

type BoxedConnector = Box<&'static (dyn Connector + Sync)>;

// Normal flow will call the connector and follow the flow specific operations (capture, authorize)
// SessionTokenFromMetadata will avoid calling the connector instead create the session token ( for sdk )
#[derive(Clone, Eq, PartialEq)]
pub enum GetToken {
    GpayMetadata,
    ApplePayMetadata,
    Connector,
}

#[derive(Clone)]
pub struct ConnectorData {
    pub connector: BoxedConnector,
    pub connector_name: types::Connector,
    pub get_token: GetToken,
}

#[derive(Clone)]
pub struct SessionConnectorData {
    pub payment_method_type: api_enums::PaymentMethodType,
    pub connector: ConnectorData,
    pub business_sub_label: Option<String>,
}

pub enum ConnectorChoice {
    SessionMultiple(Vec<SessionConnectorData>),
    StraightThrough(serde_json::Value),
    Decide,
}

#[derive(Clone)]
pub enum ConnectorCallType {
    Multiple(Vec<SessionConnectorData>),
    Single(ConnectorData),
}

impl ConnectorCallType {
    pub fn is_single(&self) -> bool {
        matches!(self, Self::Single(_))
    }
}

impl ConnectorData {
    pub fn get_connector_by_name(
        connectors: &Connectors,
        name: &str,
        connector_type: GetToken,
    ) -> CustomResult<Self, errors::ApiErrorResponse> {
        let connector = Self::convert_connector(connectors, name)?;
        let connector_name = api_enums::Connector::from_str(name)
            .into_report()
            .change_context(errors::ConnectorError::InvalidConnectorName)
            .change_context(errors::ApiErrorResponse::InternalServerError)
            .attach_printable_lazy(|| format!("unable to parse connector name {connector:?}"))?;
        Ok(Self {
            connector,
            connector_name,
            get_token: connector_type,
        })
    }

    fn convert_connector(
        _connectors: &Connectors,
        connector_name: &str,
    ) -> CustomResult<BoxedConnector, errors::ApiErrorResponse> {
<<<<<<< HEAD
        match connector_name {
            "aci" => Ok(Box::new(&connector::Aci)),
            "adyen" => Ok(Box::new(&connector::Adyen)),
            "airwallex" => Ok(Box::new(&connector::Airwallex)),
            "authorizedotnet" => Ok(Box::new(&connector::Authorizedotnet)),
            "bambora" => Ok(Box::new(&connector::Bambora)),
            "bluesnap" => Ok(Box::new(&connector::Bluesnap)),
            "braintree" => Ok(Box::new(&connector::Braintree)),
            "checkout" => Ok(Box::new(&connector::Checkout)),
            "coinbase" => Ok(Box::new(&connector::Coinbase)),
            "cybersource" => Ok(Box::new(&connector::Cybersource)),
            "dlocal" => Ok(Box::new(&connector::Dlocal)),
            #[cfg(feature = "dummy_connector")]
            "dummyconnector" => Ok(Box::new(&connector::DummyConnector)),
            "fiserv" => Ok(Box::new(&connector::Fiserv)),
            "forte" => Ok(Box::new(&connector::Forte)),
            "globalpay" => Ok(Box::new(&connector::Globalpay)),
            "intuit" => Ok(Box::new(&connector::Intuit)),
            "klarna" => Ok(Box::new(&connector::Klarna)),
            "mollie" => Ok(Box::new(&connector::Mollie)),
            "multisafepay" => Ok(Box::new(&connector::Multisafepay)),
            "nexinets" => Ok(Box::new(&connector::Nexinets)),
            "nuvei" => Ok(Box::new(&connector::Nuvei)),
            "opennode" => Ok(Box::new(&connector::Opennode)),
            "paypal" => Ok(Box::new(&connector::Paypal)),
            // "payeezy" => Ok(Box::new(&connector::Payeezy)), As psync and rsync are not supported by this connector, it is added as template code for future usage
            "payu" => Ok(Box::new(&connector::Payu)),
            "rapyd" => Ok(Box::new(&connector::Rapyd)),
            "shift4" => Ok(Box::new(&connector::Shift4)),
            "stripe" => Ok(Box::new(&connector::Stripe)),
            "trustpay" => Ok(Box::new(&connector::Trustpay)),
            "worldline" => Ok(Box::new(&connector::Worldline)),
            "worldpay" => Ok(Box::new(&connector::Worldpay)),
            "zen" => Ok(Box::new(&connector::Zen)),
            _ => Err(report!(errors::ConnectorError::InvalidConnectorName)
=======
        match enums::Connector::from_str(connector_name) {
            Ok(name) => match name {
                enums::Connector::Aci => Ok(Box::new(&connector::Aci)),
                enums::Connector::Adyen => Ok(Box::new(&connector::Adyen)),
                enums::Connector::Airwallex => Ok(Box::new(&connector::Airwallex)),
                enums::Connector::Authorizedotnet => Ok(Box::new(&connector::Authorizedotnet)),
                enums::Connector::Bambora => Ok(Box::new(&connector::Bambora)),
                enums::Connector::Bitpay => Ok(Box::new(&connector::Bitpay)),
                enums::Connector::Bluesnap => Ok(Box::new(&connector::Bluesnap)),
                enums::Connector::Braintree => Ok(Box::new(&connector::Braintree)),
                enums::Connector::Checkout => Ok(Box::new(&connector::Checkout)),
                enums::Connector::Coinbase => Ok(Box::new(&connector::Coinbase)),
                enums::Connector::Cybersource => Ok(Box::new(&connector::Cybersource)),
                enums::Connector::Dlocal => Ok(Box::new(&connector::Dlocal)),
                #[cfg(feature = "dummy_connector")]
                enums::Connector::DummyConnector1 => Ok(Box::new(&connector::DummyConnector::<1>)),
                #[cfg(feature = "dummy_connector")]
                enums::Connector::DummyConnector2 => Ok(Box::new(&connector::DummyConnector::<2>)),
                #[cfg(feature = "dummy_connector")]
                enums::Connector::DummyConnector3 => Ok(Box::new(&connector::DummyConnector::<3>)),
                enums::Connector::Fiserv => Ok(Box::new(&connector::Fiserv)),
                enums::Connector::Forte => Ok(Box::new(&connector::Forte)),
                enums::Connector::Globalpay => Ok(Box::new(&connector::Globalpay)),
                enums::Connector::Iatapay => Ok(Box::new(&connector::Iatapay)),
                enums::Connector::Klarna => Ok(Box::new(&connector::Klarna)),
                enums::Connector::Mollie => Ok(Box::new(&connector::Mollie)),
                enums::Connector::Nmi => Ok(Box::new(&connector::Nmi)),
                // "noon" => Ok(Box::new(&connector::Noon)), added as template code for future usage
                enums::Connector::Nuvei => Ok(Box::new(&connector::Nuvei)),
                enums::Connector::Opennode => Ok(Box::new(&connector::Opennode)),
                // "payeezy" => Ok(Box::new(&connector::Payeezy)), As psync and rsync are not supported by this connector, it is added as template code for future usage
                enums::Connector::Payu => Ok(Box::new(&connector::Payu)),
                enums::Connector::Rapyd => Ok(Box::new(&connector::Rapyd)),
                enums::Connector::Shift4 => Ok(Box::new(&connector::Shift4)),
                enums::Connector::Stripe => Ok(Box::new(&connector::Stripe)),
                enums::Connector::Worldline => Ok(Box::new(&connector::Worldline)),
                enums::Connector::Worldpay => Ok(Box::new(&connector::Worldpay)),
                enums::Connector::Multisafepay => Ok(Box::new(&connector::Multisafepay)),
                enums::Connector::Nexinets => Ok(Box::new(&connector::Nexinets)),
                enums::Connector::Paypal => Ok(Box::new(&connector::Paypal)),
                enums::Connector::Trustpay => Ok(Box::new(&connector::Trustpay)),
                enums::Connector::Zen => Ok(Box::new(&connector::Zen)),
            },
            Err(_) => Err(report!(errors::ConnectorError::InvalidConnectorName)
>>>>>>> 6ba580ff
                .attach_printable(format!("invalid connector name: {connector_name}")))
            .change_context(errors::ApiErrorResponse::InternalServerError),
        }
    }
}

#[cfg(test)]
mod test {
    #![allow(clippy::unwrap_used)]
    use super::*;

    #[test]
    fn test_convert_connector_parsing_success() {
        let result = enums::Connector::from_str("aci");
        assert!(result.is_ok());
        assert_eq!(result.unwrap(), enums::Connector::Aci);

        let result = enums::Connector::from_str("shift4");
        assert!(result.is_ok());
        assert_eq!(result.unwrap(), enums::Connector::Shift4);

        let result = enums::Connector::from_str("authorizedotnet");
        assert!(result.is_ok());
        assert_eq!(result.unwrap(), enums::Connector::Authorizedotnet);
    }

    #[test]
    fn test_convert_connector_parsing_fail_for_unknown_type() {
        let result = enums::Connector::from_str("unknowntype");
        assert!(result.is_err());

        let result = enums::Connector::from_str("randomstring");
        assert!(result.is_err());
    }

    #[test]
    fn test_convert_connector_parsing_fail_for_camel_case() {
        let result = enums::Connector::from_str("Paypal");
        assert!(result.is_err());

        let result = enums::Connector::from_str("Authorizedotnet");
        assert!(result.is_err());

        let result = enums::Connector::from_str("Opennode");
        assert!(result.is_err());
    }
}<|MERGE_RESOLUTION|>--- conflicted
+++ resolved
@@ -199,43 +199,6 @@
         _connectors: &Connectors,
         connector_name: &str,
     ) -> CustomResult<BoxedConnector, errors::ApiErrorResponse> {
-<<<<<<< HEAD
-        match connector_name {
-            "aci" => Ok(Box::new(&connector::Aci)),
-            "adyen" => Ok(Box::new(&connector::Adyen)),
-            "airwallex" => Ok(Box::new(&connector::Airwallex)),
-            "authorizedotnet" => Ok(Box::new(&connector::Authorizedotnet)),
-            "bambora" => Ok(Box::new(&connector::Bambora)),
-            "bluesnap" => Ok(Box::new(&connector::Bluesnap)),
-            "braintree" => Ok(Box::new(&connector::Braintree)),
-            "checkout" => Ok(Box::new(&connector::Checkout)),
-            "coinbase" => Ok(Box::new(&connector::Coinbase)),
-            "cybersource" => Ok(Box::new(&connector::Cybersource)),
-            "dlocal" => Ok(Box::new(&connector::Dlocal)),
-            #[cfg(feature = "dummy_connector")]
-            "dummyconnector" => Ok(Box::new(&connector::DummyConnector)),
-            "fiserv" => Ok(Box::new(&connector::Fiserv)),
-            "forte" => Ok(Box::new(&connector::Forte)),
-            "globalpay" => Ok(Box::new(&connector::Globalpay)),
-            "intuit" => Ok(Box::new(&connector::Intuit)),
-            "klarna" => Ok(Box::new(&connector::Klarna)),
-            "mollie" => Ok(Box::new(&connector::Mollie)),
-            "multisafepay" => Ok(Box::new(&connector::Multisafepay)),
-            "nexinets" => Ok(Box::new(&connector::Nexinets)),
-            "nuvei" => Ok(Box::new(&connector::Nuvei)),
-            "opennode" => Ok(Box::new(&connector::Opennode)),
-            "paypal" => Ok(Box::new(&connector::Paypal)),
-            // "payeezy" => Ok(Box::new(&connector::Payeezy)), As psync and rsync are not supported by this connector, it is added as template code for future usage
-            "payu" => Ok(Box::new(&connector::Payu)),
-            "rapyd" => Ok(Box::new(&connector::Rapyd)),
-            "shift4" => Ok(Box::new(&connector::Shift4)),
-            "stripe" => Ok(Box::new(&connector::Stripe)),
-            "trustpay" => Ok(Box::new(&connector::Trustpay)),
-            "worldline" => Ok(Box::new(&connector::Worldline)),
-            "worldpay" => Ok(Box::new(&connector::Worldpay)),
-            "zen" => Ok(Box::new(&connector::Zen)),
-            _ => Err(report!(errors::ConnectorError::InvalidConnectorName)
-=======
         match enums::Connector::from_str(connector_name) {
             Ok(name) => match name {
                 enums::Connector::Aci => Ok(Box::new(&connector::Aci)),
@@ -260,6 +223,7 @@
                 enums::Connector::Forte => Ok(Box::new(&connector::Forte)),
                 enums::Connector::Globalpay => Ok(Box::new(&connector::Globalpay)),
                 enums::Connector::Iatapay => Ok(Box::new(&connector::Iatapay)),
+                enums::Connector::Intuit => Ok(Box::new(&connector::Intuit)),
                 enums::Connector::Klarna => Ok(Box::new(&connector::Klarna)),
                 enums::Connector::Mollie => Ok(Box::new(&connector::Mollie)),
                 enums::Connector::Nmi => Ok(Box::new(&connector::Nmi)),
@@ -280,7 +244,6 @@
                 enums::Connector::Zen => Ok(Box::new(&connector::Zen)),
             },
             Err(_) => Err(report!(errors::ConnectorError::InvalidConnectorName)
->>>>>>> 6ba580ff
                 .attach_printable(format!("invalid connector name: {connector_name}")))
             .change_context(errors::ApiErrorResponse::InternalServerError),
         }
