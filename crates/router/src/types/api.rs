--- conflicted
+++ resolved
@@ -149,14 +149,10 @@
             + Send
             + IncomingWebhook
             + ConnectorAccessToken
-<<<<<<< HEAD
             + ConnectorTransactionId
-            + Validator<Global>,
-=======
+            + Validator<Global>
             + Dispute
             + FileUpload
-            + ConnectorTransactionId,
->>>>>>> 3d05e50a
     > Connector for T
 {
 }
