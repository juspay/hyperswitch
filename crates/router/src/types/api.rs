pub mod admin;
pub mod customers;
pub mod enums;
pub mod mandates;
pub mod payment_methods;
pub mod payments;
pub mod refunds;
pub mod webhooks;

use std::{fmt::Debug, marker, str::FromStr};

use bytes::Bytes;
use error_stack::{report, IntoReport, ResultExt};

pub use self::{admin::*, customers::*, payment_methods::*, payments::*, refunds::*, webhooks::*};
use super::ErrorResponse;
use crate::{
    configs::settings::Connectors,
    connector, consts,
    core::errors::{self, CustomResult},
    services::ConnectorRedirectResponse,
    types::{self, api::enums as api_enums},
};

pub trait ConnectorCommon {
    /// Name of the connector (in lowercase).
    fn id(&self) -> &'static str;

    /// HTTP header used for authorization.
    fn get_auth_header(
        &self,
        _auth_type: &types::ConnectorAuthType,
    ) -> CustomResult<Vec<(String, String)>, errors::ConnectorError> {
        Ok(Vec::new())
    }

    /// HTTP `Content-Type` to be used for POST requests.
    /// Defaults to `application/json`.
    fn common_get_content_type(&self) -> &'static str {
        "application/json"
    }

    // FIXME write doc - think about this
    // fn headers(&self) -> Vec<(&str, &str)>;

    /// The base URL for interacting with the connector's API.
<<<<<<< HEAD
    fn base_url(&self, connectors: Connectors) -> String;

    //common error response for a connector if it is same in all case
    fn build_error_response(
        &self,
        _res: Bytes,
    ) -> CustomResult<ErrorResponse, errors::ConnectorError> {
        Ok(ErrorResponse {
            code: consts::NO_ERROR_CODE.to_string(),
            message: "".to_string(),
            reason: None,
        })
    }
}

//Extended trait for connector common to allow functions with generic type
pub trait ConnectorCommonExt: ConnectorCommon {
    //common header builder when every request for the connector have same headers
    fn build_headers<Flow, Request, Response>(
        &self,
        _req: &types::RouterData<Flow, Request, Response>,
    ) -> CustomResult<Vec<(String, String)>, errors::ConnectorError> {
        Ok(Vec::new())
    }
=======
    fn base_url<'a>(&self, connectors: &'a Connectors) -> &'a str;
>>>>>>> 7274fd70
}

pub trait Router {}

pub trait Connector:
    Send + Refund + Payment + Debug + ConnectorRedirectResponse + IncomingWebhook
{
}

pub struct Re;

pub struct Pe;

impl<T: Refund + Payment + Debug + ConnectorRedirectResponse + Send + IncomingWebhook> Connector
    for T
{
}

type BoxedConnector = Box<&'static (dyn Connector + marker::Sync)>;

// Normal flow will call the connector and follow the flow specific operations (capture, authorize)
// SessionTokenFromMetadata will avoid calling the connector instead create the session token ( for sdk )
pub enum GetToken {
    Metadata,
    Connector,
}

pub struct ConnectorData {
    pub connector: BoxedConnector,
    pub connector_name: types::Connector,
    pub get_token: GetToken,
}

pub enum ConnectorCallType {
    Single(ConnectorData),
    Multiple(Vec<ConnectorData>),
}

impl ConnectorCallType {
    pub fn is_single(&self) -> bool {
        matches!(self, Self::Single(_))
    }
}

impl ConnectorData {
    pub fn get_connector_by_name(
        connectors: &Connectors,
        name: &str,
        connector_type: GetToken,
    ) -> CustomResult<Self, errors::ApiErrorResponse> {
        let connector = Self::convert_connector(connectors, name)?;
        let connector_name = api_enums::Connector::from_str(name)
            .into_report()
            .change_context(errors::ConnectorError::InvalidConnectorName)
            .attach_printable_lazy(|| format!("unable to parse connector name {connector:?}"))
            .change_context(errors::ApiErrorResponse::InternalServerError)?;
        Ok(Self {
            connector,
            connector_name,
            get_token: connector_type,
        })
    }

    fn convert_connector(
        _connectors: &Connectors,
        connector_name: &str,
    ) -> CustomResult<BoxedConnector, errors::ApiErrorResponse> {
        match connector_name {
            "stripe" => Ok(Box::new(&connector::Stripe)),
            "adyen" => Ok(Box::new(&connector::Adyen)),
            "aci" => Ok(Box::new(&connector::Aci)),
            "checkout" => Ok(Box::new(&connector::Checkout)),
            "authorizedotnet" => Ok(Box::new(&connector::Authorizedotnet)),
            "braintree" => Ok(Box::new(&connector::Braintree)),
            "klarna" => Ok(Box::new(&connector::Klarna)),
            "applepay" => Ok(Box::new(&connector::Applepay)),
            "shift4" => Ok(Box::new(&connector::Shift4)),
            _ => Err(report!(errors::UnexpectedError)
                .attach_printable(format!("invalid connector name: {connector_name}")))
            .change_context(errors::ConnectorError::InvalidConnectorName)
            .change_context(errors::ApiErrorResponse::InternalServerError),
        }
    }
}<|MERGE_RESOLUTION|>--- conflicted
+++ resolved
@@ -44,8 +44,7 @@
     // fn headers(&self) -> Vec<(&str, &str)>;
 
     /// The base URL for interacting with the connector's API.
-<<<<<<< HEAD
-    fn base_url(&self, connectors: Connectors) -> String;
+    fn base_url<'a>(&self, connectors: &'a Connectors) -> &'a str;
 
     //common error response for a connector if it is same in all case
     fn build_error_response(
@@ -69,9 +68,6 @@
     ) -> CustomResult<Vec<(String, String)>, errors::ConnectorError> {
         Ok(Vec::new())
     }
-=======
-    fn base_url<'a>(&self, connectors: &'a Connectors) -> &'a str;
->>>>>>> 7274fd70
 }
 
 pub trait Router {}
