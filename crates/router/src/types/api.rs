--- conflicted
+++ resolved
@@ -147,16 +147,12 @@
             "checkout" => Ok(Box::new(&connector::Checkout)),
             "cybersource" => Ok(Box::new(&connector::Cybersource)),
             "fiserv" => Ok(Box::new(&connector::Fiserv)),
+            "globalpay" => Ok(Box::new(&connector::Globalpay)),
             "klarna" => Ok(Box::new(&connector::Klarna)),
             "shift4" => Ok(Box::new(&connector::Shift4)),
-<<<<<<< HEAD
             "stripe" => Ok(Box::new(&connector::Stripe)),
-            _ => Err(report!(errors::UnexpectedError)
-=======
             "worldpay" => Ok(Box::new(&connector::Worldpay)),
-            "globalpay" => Ok(Box::new(&connector::Globalpay)),
             _ => Err(report!(errors::ConnectorError::InvalidConnectorName)
->>>>>>> 6a211d6c
                 .attach_printable(format!("invalid connector name: {connector_name}")))
             .change_context(errors::ApiErrorResponse::InternalServerError),
         }
