pub mod admin;
pub mod api_keys;
pub mod authentication;
pub mod configs;
#[cfg(feature = "olap")]
pub mod connector_onboarding;
pub mod customers;
pub mod disputes;
pub mod enums;
pub mod ephemeral_key;
pub mod files;
#[cfg(feature = "frm")]
pub mod fraud_check;
pub mod mandates;
pub mod payment_link;
pub mod payment_methods;
pub mod payments;
#[cfg(feature = "payouts")]
pub mod payouts;
pub mod poll;
pub mod refunds;
pub mod routing;
pub mod vault;
pub mod vault_v2;
#[cfg(feature = "olap")]
pub mod verify_connector;
#[cfg(feature = "olap")]
pub mod webhook_events;
pub mod webhooks;

pub mod authentication_v2;
pub mod disputes_v2;
pub mod files_v2;
#[cfg(feature = "frm")]
pub mod fraud_check_v2;
pub mod payments_v2;
#[cfg(feature = "payouts")]
pub mod payouts_v2;
pub mod refunds_v2;

use std::{fmt::Debug, str::FromStr};

use api_models::routing::{self as api_routing, RoutableConnectorChoice};
use common_enums::RoutableConnectors;
use error_stack::{report, ResultExt};
pub use hyperswitch_domain_models::router_flow_types::{
    access_token_auth::AccessTokenAuth, mandate_revoke::MandateRevoke,
    webhooks::VerifyWebhookSource,
};
pub use hyperswitch_interfaces::{
    api::{
        authentication::{
            ConnectorAuthentication, ConnectorPostAuthentication, ConnectorPreAuthentication,
            ConnectorPreAuthenticationVersionCall, ExternalAuthentication,
        },
        authentication_v2::{
            ConnectorAuthenticationV2, ConnectorPostAuthenticationV2, ConnectorPreAuthenticationV2,
            ConnectorPreAuthenticationVersionCallV2, ExternalAuthenticationV2,
        },
        fraud_check::FraudCheck,
        revenue_recovery::{
            BillingConnectorInvoiceSyncIntegration, BillingConnectorPaymentsSyncIntegration,
            RevenueRecovery, RevenueRecoveryRecordBack,
        },
        revenue_recovery_v2::RevenueRecoveryV2,
        BoxedConnector, Connector, ConnectorAccessToken, ConnectorAccessTokenV2, ConnectorCommon,
        ConnectorCommonExt, ConnectorMandateRevoke, ConnectorMandateRevokeV2,
        ConnectorTransactionId, ConnectorVerifyWebhookSource, ConnectorVerifyWebhookSourceV2,
        CurrencyUnit,
    },
    connector_integration_v2::{BoxedConnectorV2, ConnectorV2},
};
use rustc_hash::FxHashMap;

#[cfg(feature = "frm")]
pub use self::fraud_check::*;
#[cfg(feature = "payouts")]
pub use self::payouts::*;
pub use self::{
    admin::*, api_keys::*, authentication::*, configs::*, customers::*, disputes::*, files::*,
    payment_link::*, payment_methods::*, payments::*, poll::*, refunds::*, refunds_v2::*, vault::*,
    webhooks::*,
};
use super::transformers::ForeignTryFrom;
use crate::{
    configs::settings::Connectors,
    connector, consts,
    core::{
        errors::{self, CustomResult},
        payments::types as payments_types,
    },
    services::connector_integration_interface::ConnectorEnum,
    types::{self, api::enums as api_enums},
};
#[derive(Clone)]
pub enum ConnectorCallType {
    PreDetermined(ConnectorData),
    Retryable(Vec<ConnectorData>),
    SessionMultiple(SessionConnectorDatas),
    #[cfg(feature = "v2")]
    Skip,
}

// Normal flow will call the connector and follow the flow specific operations (capture, authorize)
// SessionTokenFromMetadata will avoid calling the connector instead create the session token ( for sdk )
#[derive(Clone, Eq, PartialEq, Debug)]
pub enum GetToken {
    GpayMetadata,
    SamsungPayMetadata,
    ApplePayMetadata,
    PaypalSdkMetadata,
    PazeMetadata,
    Connector,
}

/// Routing algorithm will output merchant connector identifier instead of connector name
/// In order to support backwards compatibility for older routing algorithms and merchant accounts
/// the support for connector name is retained
#[derive(Clone, Debug)]
pub struct ConnectorData {
    pub connector: ConnectorEnum,
    pub connector_name: types::Connector,
    pub get_token: GetToken,
    pub merchant_connector_id: Option<common_utils::id_type::MerchantConnectorAccountId>,
}

#[derive(Clone, Debug)]
pub struct SessionConnectorData {
    pub payment_method_sub_type: api_enums::PaymentMethodType,
    pub payment_method_type: api_enums::PaymentMethod,
    pub connector: ConnectorData,
    pub business_sub_label: Option<String>,
}

impl SessionConnectorData {
    pub fn new(
        payment_method_sub_type: api_enums::PaymentMethodType,
        connector: ConnectorData,
        business_sub_label: Option<String>,
        payment_method_type: api_enums::PaymentMethod,
    ) -> Self {
        Self {
            payment_method_sub_type,
            connector,
            business_sub_label,
            payment_method_type,
        }
    }
}

common_utils::create_list_wrapper!(
    SessionConnectorDatas,
    SessionConnectorData,
    impl_functions: {
        pub fn apply_filter_for_session_routing(&self) -> Self {
            let routing_enabled_pmts = &consts::ROUTING_ENABLED_PAYMENT_METHOD_TYPES;
            let routing_enabled_pms = &consts::ROUTING_ENABLED_PAYMENT_METHODS;
            self
                .iter()
                .filter(|connector_data| {
                    routing_enabled_pmts.contains(&connector_data.payment_method_sub_type)
                        || routing_enabled_pms.contains(&connector_data.payment_method_type)
                })
                .cloned()
                .collect()
        }
        pub fn filter_and_validate_for_session_flow(self, routing_results: &FxHashMap<api_enums::PaymentMethodType, Vec<routing::SessionRoutingChoice>>) -> Result<Self, errors::ApiErrorResponse> {
            let mut final_list = Self::new(Vec::new());
            let routing_enabled_pmts = &consts::ROUTING_ENABLED_PAYMENT_METHOD_TYPES;
            for connector_data in self {
                if !routing_enabled_pmts.contains(&connector_data.payment_method_sub_type) {
                    final_list.push(connector_data);
                } else if let Some(choice) = routing_results.get(&connector_data.payment_method_sub_type) {
                    let routing_choice = choice
                        .first()
                        .ok_or(errors::ApiErrorResponse::InternalServerError)?;
                    if connector_data.connector.connector_name == routing_choice.connector.connector_name
                        && connector_data.connector.merchant_connector_id
                            == routing_choice.connector.merchant_connector_id
                    {
                        final_list.push(connector_data);
                    }
                }
            }
            Ok(final_list)
        }
    }
);

pub fn convert_connector_data_to_routable_connectors(
    connectors: &[ConnectorData],
) -> CustomResult<Vec<RoutableConnectorChoice>, common_utils::errors::ValidationError> {
    connectors
        .iter()
        .map(|connector_data| RoutableConnectorChoice::foreign_try_from(connector_data.clone()))
        .collect()
}

impl ForeignTryFrom<ConnectorData> for RoutableConnectorChoice {
    type Error = error_stack::Report<common_utils::errors::ValidationError>;
    fn foreign_try_from(from: ConnectorData) -> Result<Self, Self::Error> {
        match RoutableConnectors::foreign_try_from(from.connector_name) {
            Ok(connector) => Ok(Self {
                choice_kind: api_routing::RoutableChoiceKind::FullStruct,
                connector,
                merchant_connector_id: from.merchant_connector_id,
            }),
            Err(e) => Err(common_utils::errors::ValidationError::InvalidValue {
                message: format!("This is not a routable connector: {:?}", e),
            })?,
        }
    }
}

/// Session Surcharge type
pub enum SessionSurchargeDetails {
    /// Surcharge is calculated by hyperswitch
    Calculated(payments_types::SurchargeMetadata),
    /// Surcharge is sent by merchant
    PreDetermined(payments_types::SurchargeDetails),
}

impl SessionSurchargeDetails {
    pub fn fetch_surcharge_details(
        &self,
        payment_method: enums::PaymentMethod,
        payment_method_type: enums::PaymentMethodType,
        card_network: Option<&enums::CardNetwork>,
    ) -> Option<payments_types::SurchargeDetails> {
        match self {
            Self::Calculated(surcharge_metadata) => surcharge_metadata
                .get_surcharge_details(payments_types::SurchargeKey::PaymentMethodData(
                    payment_method,
                    payment_method_type,
                    card_network.cloned(),
                ))
                .cloned(),
            Self::PreDetermined(surcharge_details) => Some(surcharge_details.clone()),
        }
    }
}

pub enum ConnectorChoice {
    SessionMultiple(SessionConnectorDatas),
    StraightThrough(serde_json::Value),
    Decide,
}

impl ConnectorData {
    pub fn get_connector_by_name(
        _connectors: &Connectors,
        name: &str,
        connector_type: GetToken,
        connector_id: Option<common_utils::id_type::MerchantConnectorAccountId>,
    ) -> CustomResult<Self, errors::ApiErrorResponse> {
        let connector = Self::convert_connector(name)?;
        let connector_name = api_enums::Connector::from_str(name)
            .change_context(errors::ConnectorError::InvalidConnectorName)
            .change_context(errors::ApiErrorResponse::InternalServerError)
            .attach_printable_lazy(|| format!("unable to parse connector name {name}"))?;
        Ok(Self {
            connector,
            connector_name,
            get_token: connector_type,
            merchant_connector_id: connector_id,
        })
    }

    #[cfg(feature = "payouts")]
    pub fn get_payout_connector_by_name(
        _connectors: &Connectors,
        name: &str,
        connector_type: GetToken,
        connector_id: Option<common_utils::id_type::MerchantConnectorAccountId>,
    ) -> CustomResult<Self, errors::ApiErrorResponse> {
        let connector = Self::convert_connector(name)?;
        let payout_connector_name = api_enums::PayoutConnectors::from_str(name)
            .change_context(errors::ConnectorError::InvalidConnectorName)
            .change_context(errors::ApiErrorResponse::InternalServerError)
            .attach_printable_lazy(|| format!("unable to parse payout connector name {name}"))?;
        let connector_name = api_enums::Connector::from(payout_connector_name);
        Ok(Self {
            connector,
            connector_name,
            get_token: connector_type,
            merchant_connector_id: connector_id,
        })
    }

    #[cfg(all(feature = "v2", feature = "payment_methods_v2"))]
    pub fn get_external_vault_connector_by_name(
        _connectors: &Connectors,
        name: &str,
        connector_type: GetToken,
        connector_id: Option<common_utils::id_type::MerchantConnectorAccountId>,
    ) -> CustomResult<Self, errors::ApiErrorResponse> {
        let connector = Self::convert_connector(name)?;
        let external_vault_connector_name = api_enums::VaultConnectors::from_str(name)
            .change_context(errors::ConnectorError::InvalidConnectorName)
            .change_context(errors::ApiErrorResponse::InternalServerError)
            .attach_printable_lazy(|| {
                format!("unable to parse external vault connector name {name}")
            })?;
        let connector_name = api_enums::Connector::from(external_vault_connector_name);
        Ok(Self {
            connector,
            connector_name,
            get_token: connector_type,
            merchant_connector_id: connector_id,
        })
    }

    pub fn convert_connector(
        connector_name: &str,
    ) -> CustomResult<ConnectorEnum, errors::ApiErrorResponse> {
        match enums::Connector::from_str(connector_name) {
            Ok(name) => match name {
                enums::Connector::Aci => Ok(ConnectorEnum::Old(Box::new(connector::Aci::new()))),
                enums::Connector::Adyen => {
                    Ok(ConnectorEnum::Old(Box::new(connector::Adyen::new())))
                }
                enums::Connector::Adyenplatform => Ok(ConnectorEnum::Old(Box::new(
                    connector::Adyenplatform::new(),
                ))),
                enums::Connector::Airwallex => {
                    Ok(ConnectorEnum::Old(Box::new(&connector::Airwallex)))
                }
                // enums::Connector::Amazonpay => {
                //     Ok(ConnectorEnum::Old(Box::new(connector::Amazonpay)))
                // }
                enums::Connector::Authorizedotnet => {
                    Ok(ConnectorEnum::Old(Box::new(&connector::Authorizedotnet)))
                }
                enums::Connector::Bambora => Ok(ConnectorEnum::Old(Box::new(&connector::Bambora))),
                enums::Connector::Bamboraapac => {
                    Ok(ConnectorEnum::Old(Box::new(connector::Bamboraapac::new())))
                }
                enums::Connector::Bankofamerica => {
                    Ok(ConnectorEnum::Old(Box::new(&connector::Bankofamerica)))
                }
                enums::Connector::Billwerk => {
                    Ok(ConnectorEnum::Old(Box::new(connector::Billwerk::new())))
                }
                enums::Connector::Bitpay => {
                    Ok(ConnectorEnum::Old(Box::new(connector::Bitpay::new())))
                }
                enums::Connector::Bluesnap => {
                    Ok(ConnectorEnum::Old(Box::new(connector::Bluesnap::new())))
                }
                enums::Connector::Boku => Ok(ConnectorEnum::Old(Box::new(connector::Boku::new()))),
                enums::Connector::Braintree => {
                    Ok(ConnectorEnum::Old(Box::new(connector::Braintree::new())))
                }
                enums::Connector::Cashtocode => {
                    Ok(ConnectorEnum::Old(Box::new(connector::Cashtocode::new())))
                }
                enums::Connector::Chargebee => {
                    Ok(ConnectorEnum::Old(Box::new(connector::Chargebee::new())))
                }
                enums::Connector::Checkout => {
                    Ok(ConnectorEnum::Old(Box::new(connector::Checkout::new())))
                }
                enums::Connector::Coinbase => {
                    Ok(ConnectorEnum::Old(Box::new(&connector::Coinbase)))
                }
                enums::Connector::Coingate => {
                    Ok(ConnectorEnum::Old(Box::new(connector::Coingate::new())))
                }
                enums::Connector::Cryptopay => {
                    Ok(ConnectorEnum::Old(Box::new(connector::Cryptopay::new())))
                }
                enums::Connector::CtpMastercard => {
                    Ok(ConnectorEnum::Old(Box::new(&connector::CtpMastercard)))
                }
                enums::Connector::CtpVisa => Ok(ConnectorEnum::Old(Box::new(
                    connector::UnifiedAuthenticationService::new(),
                ))),
                enums::Connector::Cybersource => {
                    Ok(ConnectorEnum::Old(Box::new(connector::Cybersource::new())))
                }
                enums::Connector::Datatrans => {
                    Ok(ConnectorEnum::Old(Box::new(connector::Datatrans::new())))
                }
                enums::Connector::Deutschebank => {
                    Ok(ConnectorEnum::Old(Box::new(connector::Deutschebank::new())))
                }
                enums::Connector::Digitalvirgo => {
                    Ok(ConnectorEnum::Old(Box::new(connector::Digitalvirgo::new())))
                }
                enums::Connector::Dlocal => Ok(ConnectorEnum::Old(Box::new(&connector::Dlocal))),
                #[cfg(feature = "dummy_connector")]
                enums::Connector::DummyConnector1 => Ok(ConnectorEnum::Old(Box::new(
                    &connector::DummyConnector::<1>,
                ))),
                #[cfg(feature = "dummy_connector")]
                enums::Connector::DummyConnector2 => Ok(ConnectorEnum::Old(Box::new(
                    &connector::DummyConnector::<2>,
                ))),
                #[cfg(feature = "dummy_connector")]
                enums::Connector::DummyConnector3 => Ok(ConnectorEnum::Old(Box::new(
                    &connector::DummyConnector::<3>,
                ))),
                #[cfg(feature = "dummy_connector")]
                enums::Connector::DummyConnector4 => Ok(ConnectorEnum::Old(Box::new(
                    &connector::DummyConnector::<4>,
                ))),
                #[cfg(feature = "dummy_connector")]
                enums::Connector::DummyConnector5 => Ok(ConnectorEnum::Old(Box::new(
                    &connector::DummyConnector::<5>,
                ))),
                #[cfg(feature = "dummy_connector")]
                enums::Connector::DummyConnector6 => Ok(ConnectorEnum::Old(Box::new(
                    &connector::DummyConnector::<6>,
                ))),
                #[cfg(feature = "dummy_connector")]
                enums::Connector::DummyConnector7 => Ok(ConnectorEnum::Old(Box::new(
                    &connector::DummyConnector::<7>,
                ))),
                #[cfg(feature = "dummy_connector")]
                enums::Connector::DummyBillingConnector => Ok(ConnectorEnum::Old(Box::new(
                    &connector::DummyConnector::<8>,
                ))),
                enums::Connector::Ebanx => {
                    Ok(ConnectorEnum::Old(Box::new(connector::Ebanx::new())))
                }
                enums::Connector::Elavon => {
                    Ok(ConnectorEnum::Old(Box::new(connector::Elavon::new())))
                }
                enums::Connector::Facilitapay => {
                    Ok(ConnectorEnum::Old(Box::new(connector::Facilitapay::new())))
                }
                enums::Connector::Fiserv => {
                    Ok(ConnectorEnum::Old(Box::new(connector::Fiserv::new())))
                }
                enums::Connector::Fiservemea => {
                    Ok(ConnectorEnum::Old(Box::new(connector::Fiservemea::new())))
                }
                enums::Connector::Fiuu => Ok(ConnectorEnum::Old(Box::new(connector::Fiuu::new()))),
                enums::Connector::Forte => {
                    Ok(ConnectorEnum::Old(Box::new(connector::Forte::new())))
                }
                enums::Connector::Getnet => {
                    Ok(ConnectorEnum::Old(Box::new(connector::Getnet::new())))
                }
                enums::Connector::Globalpay => {
                    Ok(ConnectorEnum::Old(Box::new(connector::Globalpay::new())))
                }
                enums::Connector::Globepay => {
                    Ok(ConnectorEnum::Old(Box::new(connector::Globepay::new())))
                }
                enums::Connector::Gocardless => {
                    Ok(ConnectorEnum::Old(Box::new(&connector::Gocardless)))
                }
                enums::Connector::Hipay => {
                    Ok(ConnectorEnum::Old(Box::new(connector::Hipay::new())))
                }
                enums::Connector::Helcim => {
                    Ok(ConnectorEnum::Old(Box::new(connector::Helcim::new())))
                }
                enums::Connector::Iatapay => {
                    Ok(ConnectorEnum::Old(Box::new(connector::Iatapay::new())))
                }
                enums::Connector::Inespay => {
                    Ok(ConnectorEnum::Old(Box::new(connector::Inespay::new())))
                }
                enums::Connector::Itaubank => {
                    Ok(ConnectorEnum::Old(Box::new(connector::Itaubank::new())))
                }
                enums::Connector::Jpmorgan => {
                    Ok(ConnectorEnum::Old(Box::new(connector::Jpmorgan::new())))
                }
                enums::Connector::Juspaythreedsserver => Ok(ConnectorEnum::Old(Box::new(
                    connector::Juspaythreedsserver::new(),
                ))),
                enums::Connector::Klarna => {
                    Ok(ConnectorEnum::Old(Box::new(connector::Klarna::new())))
                }
                enums::Connector::Mollie => {
                    // enums::Connector::Moneris => Ok(ConnectorEnum::Old(Box::new(connector::Moneris))),
                    Ok(ConnectorEnum::Old(Box::new(connector::Mollie::new())))
                }
                enums::Connector::Moneris => {
                    Ok(ConnectorEnum::Old(Box::new(connector::Moneris::new())))
                }
                enums::Connector::Nexixpay => {
                    Ok(ConnectorEnum::Old(Box::new(connector::Nexixpay::new())))
                }
                enums::Connector::Nmi => Ok(ConnectorEnum::Old(Box::new(connector::Nmi::new()))),
                enums::Connector::Nomupay => {
                    Ok(ConnectorEnum::Old(Box::new(connector::Nomupay::new())))
                }
                enums::Connector::Noon => Ok(ConnectorEnum::Old(Box::new(connector::Noon::new()))),
                enums::Connector::Novalnet => {
                    Ok(ConnectorEnum::Old(Box::new(connector::Novalnet::new())))
                }
                enums::Connector::Nuvei => Ok(ConnectorEnum::Old(Box::new(&connector::Nuvei))),
                enums::Connector::Opennode => {
                    Ok(ConnectorEnum::Old(Box::new(&connector::Opennode)))
                }
                enums::Connector::Paybox => {
                    Ok(ConnectorEnum::Old(Box::new(connector::Paybox::new())))
                }
                // "payeezy" => Ok(ConnectorIntegrationEnum::Old(Box::new(&connector::Payeezy)), As psync and rsync are not supported by this connector, it is added as template code for future usage
                enums::Connector::Payme => {
                    Ok(ConnectorEnum::Old(Box::new(connector::Payme::new())))
                }
                enums::Connector::Payone => {
                    Ok(ConnectorEnum::Old(Box::new(connector::Payone::new())))
                }
                enums::Connector::Payu => Ok(ConnectorEnum::Old(Box::new(connector::Payu::new()))),
                enums::Connector::Placetopay => {
                    Ok(ConnectorEnum::Old(Box::new(connector::Placetopay::new())))
                }
                enums::Connector::Powertranz => {
                    Ok(ConnectorEnum::Old(Box::new(&connector::Powertranz)))
                }
                enums::Connector::Prophetpay => {
                    Ok(ConnectorEnum::Old(Box::new(&connector::Prophetpay)))
                }
                enums::Connector::Razorpay => {
                    Ok(ConnectorEnum::Old(Box::new(connector::Razorpay::new())))
                }
                enums::Connector::Rapyd => {
                    Ok(ConnectorEnum::Old(Box::new(connector::Rapyd::new())))
                }
                enums::Connector::Recurly => {
                    Ok(ConnectorEnum::New(Box::new(connector::Recurly::new())))
                }
                enums::Connector::Redsys => {
                    Ok(ConnectorEnum::Old(Box::new(connector::Redsys::new())))
                }
                enums::Connector::Shift4 => {
                    Ok(ConnectorEnum::Old(Box::new(connector::Shift4::new())))
                }
                enums::Connector::Square => Ok(ConnectorEnum::Old(Box::new(&connector::Square))),
                enums::Connector::Stax => Ok(ConnectorEnum::Old(Box::new(&connector::Stax))),
                enums::Connector::Stripe => {
                    Ok(ConnectorEnum::Old(Box::new(connector::Stripe::new())))
                }
                enums::Connector::Stripebilling => Ok(ConnectorEnum::Old(Box::new(
                    connector::Stripebilling::new(),
                ))),
                enums::Connector::Wise => Ok(ConnectorEnum::Old(Box::new(connector::Wise::new()))),
                enums::Connector::Worldline => {
                    Ok(ConnectorEnum::Old(Box::new(&connector::Worldline)))
                }
                enums::Connector::Worldpay => {
                    Ok(ConnectorEnum::Old(Box::new(connector::Worldpay::new())))
                }
                // enums::Connector::Worldpayxml => { Ok(ConnectorEnum::Old(Box::new(connector::Worldpayxml)))
                // },
                enums::Connector::Xendit => {
                    Ok(ConnectorEnum::Old(Box::new(connector::Xendit::new())))
                }
                enums::Connector::Mifinity => {
                    Ok(ConnectorEnum::Old(Box::new(connector::Mifinity::new())))
                }
                enums::Connector::Multisafepay => {
                    Ok(ConnectorEnum::Old(Box::new(connector::Multisafepay::new())))
                }
                enums::Connector::Netcetera => {
                    Ok(ConnectorEnum::Old(Box::new(&connector::Netcetera)))
                }
                enums::Connector::Nexinets => {
                    Ok(ConnectorEnum::Old(Box::new(&connector::Nexinets)))
                }
                // enums::Connector::Nexixpay => {
                //     Ok(ConnectorEnum::Old(Box::new(&connector::Nexixpay)))
                // }
                enums::Connector::Paypal => {
                    Ok(ConnectorEnum::Old(Box::new(connector::Paypal::new())))
                }
                enums::Connector::Paystack => {
                    Ok(ConnectorEnum::Old(Box::new(connector::Paystack::new())))
                }
                // enums::Connector::Thunes => Ok(ConnectorEnum::Old(Box::new(connector::Thunes))),
                enums::Connector::Trustpay => {
                    Ok(ConnectorEnum::Old(Box::new(connector::Trustpay::new())))
                }
                enums::Connector::Tsys => Ok(ConnectorEnum::Old(Box::new(connector::Tsys::new()))),
                // enums::Connector::UnifiedAuthenticationService => Ok(ConnectorEnum::Old(Box::new(
                //     connector::UnifiedAuthenticationService,
                // ))),
<<<<<<< HEAD
                enums::Connector::Vgs => Ok(ConnectorEnum::Old(Box::new(connector::Aci::new()))),
=======
                enums::Connector::Vgs => Ok(ConnectorEnum::Old(Box::new(connector::Vgs::new()))),
>>>>>>> a2d64127
                enums::Connector::Volt => Ok(ConnectorEnum::Old(Box::new(connector::Volt::new()))),
                enums::Connector::Wellsfargo => {
                    Ok(ConnectorEnum::Old(Box::new(connector::Wellsfargo::new())))
                }

                // enums::Connector::Wellsfargopayout => {
                //     Ok(Box::new(connector::Wellsfargopayout::new()))
                // }
                enums::Connector::Zen => Ok(ConnectorEnum::Old(Box::new(&connector::Zen))),
                enums::Connector::Zsl => Ok(ConnectorEnum::Old(Box::new(&connector::Zsl))),
                enums::Connector::Plaid => {
                    Ok(ConnectorEnum::Old(Box::new(connector::Plaid::new())))
                }
                enums::Connector::Signifyd
                | enums::Connector::Riskified
                | enums::Connector::Gpayments
                | enums::Connector::Threedsecureio
                | enums::Connector::Taxjar => {
                    Err(report!(errors::ConnectorError::InvalidConnectorName)
                        .attach_printable(format!("invalid connector name: {connector_name}")))
                    .change_context(errors::ApiErrorResponse::InternalServerError)
                }
            },
            Err(_) => Err(report!(errors::ConnectorError::InvalidConnectorName)
                .attach_printable(format!("invalid connector name: {connector_name}")))
            .change_context(errors::ApiErrorResponse::InternalServerError),
        }
    }
}

#[cfg(test)]
mod test {
    #![allow(clippy::unwrap_used)]
    use super::*;

    #[test]
    fn test_convert_connector_parsing_success() {
        let result = enums::Connector::from_str("aci");
        assert!(result.is_ok());
        assert_eq!(result.unwrap(), enums::Connector::Aci);

        let result = enums::Connector::from_str("shift4");
        assert!(result.is_ok());
        assert_eq!(result.unwrap(), enums::Connector::Shift4);

        let result = enums::Connector::from_str("authorizedotnet");
        assert!(result.is_ok());
        assert_eq!(result.unwrap(), enums::Connector::Authorizedotnet);
    }

    #[test]
    fn test_convert_connector_parsing_fail_for_unknown_type() {
        let result = enums::Connector::from_str("unknowntype");
        assert!(result.is_err());

        let result = enums::Connector::from_str("randomstring");
        assert!(result.is_err());
    }

    #[test]
    fn test_convert_connector_parsing_fail_for_camel_case() {
        let result = enums::Connector::from_str("Paypal");
        assert!(result.is_err());

        let result = enums::Connector::from_str("Authorizedotnet");
        assert!(result.is_err());

        let result = enums::Connector::from_str("Opennode");
        assert!(result.is_err());
    }
}

#[derive(Clone)]
pub struct TaxCalculateConnectorData {
    pub connector: ConnectorEnum,
    pub connector_name: enums::TaxConnectors,
}

impl TaxCalculateConnectorData {
    pub fn get_connector_by_name(name: &str) -> CustomResult<Self, errors::ApiErrorResponse> {
        let connector_name = enums::TaxConnectors::from_str(name)
            .change_context(errors::ApiErrorResponse::IncorrectConnectorNameGiven)
            .attach_printable_lazy(|| format!("unable to parse connector: {name}"))?;
        let connector = Self::convert_connector(connector_name)?;
        Ok(Self {
            connector,
            connector_name,
        })
    }

    fn convert_connector(
        connector_name: enums::TaxConnectors,
    ) -> CustomResult<ConnectorEnum, errors::ApiErrorResponse> {
        match connector_name {
            enums::TaxConnectors::Taxjar => {
                Ok(ConnectorEnum::Old(Box::new(connector::Taxjar::new())))
            }
        }
    }
}<|MERGE_RESOLUTION|>--- conflicted
+++ resolved
@@ -581,11 +581,7 @@
                 // enums::Connector::UnifiedAuthenticationService => Ok(ConnectorEnum::Old(Box::new(
                 //     connector::UnifiedAuthenticationService,
                 // ))),
-<<<<<<< HEAD
-                enums::Connector::Vgs => Ok(ConnectorEnum::Old(Box::new(connector::Aci::new()))),
-=======
                 enums::Connector::Vgs => Ok(ConnectorEnum::Old(Box::new(connector::Vgs::new()))),
->>>>>>> a2d64127
                 enums::Connector::Volt => Ok(ConnectorEnum::Old(Box::new(connector::Volt::new()))),
                 enums::Connector::Wellsfargo => {
                     Ok(ConnectorEnum::Old(Box::new(connector::Wellsfargo::new())))
