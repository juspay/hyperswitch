pub mod admin;
pub mod api_keys;
pub mod authentication;
pub mod configs;
#[cfg(feature = "olap")]
pub mod connector_onboarding;
pub mod customers;
pub mod disputes;
pub mod enums;
pub mod ephemeral_key;
pub mod files;
#[cfg(feature = "frm")]
pub mod fraud_check;
pub mod mandates;
pub mod payment_link;
pub mod payment_methods;
pub mod payments;
#[cfg(feature = "payouts")]
pub mod payouts;
pub mod poll;
pub mod refunds;
pub mod routing;
#[cfg(feature = "olap")]
pub mod verify_connector;
#[cfg(feature = "olap")]
pub mod webhook_events;
pub mod webhooks;

pub mod authentication_v2;
pub mod disputes_v2;
pub mod files_v2;
#[cfg(feature = "frm")]
pub mod fraud_check_v2;
pub mod payments_v2;
#[cfg(feature = "payouts")]
pub mod payouts_v2;
pub mod refunds_v2;

use std::{fmt::Debug, str::FromStr};

use api_models::routing::{self as api_routing, RoutableConnectorChoice};
use common_enums::RoutableConnectors;
use error_stack::{report, ResultExt};
pub use hyperswitch_domain_models::router_flow_types::{
    access_token_auth::AccessTokenAuth, mandate_revoke::MandateRevoke,
    webhooks::VerifyWebhookSource,
};
<<<<<<< HEAD
pub use hyperswitch_interfaces::{
    api::{
        authentication::{
            ConnectorAuthentication, ConnectorPostAuthentication, ConnectorPreAuthentication,
            ConnectorPreAuthenticationVersionCall, ExternalAuthentication,
        },
        authentication_v2::{
            ConnectorAuthenticationV2, ConnectorPostAuthenticationV2, ConnectorPreAuthenticationV2,
            ConnectorPreAuthenticationVersionCallV2, ExternalAuthenticationV2,
        },
        fraud_check::FraudCheck,
        revenue_recovery::{AdditionalRevenueRecovery, RevenueRecovery},
        revenue_recovery_v2::RevenueRecoveryV2,
        BoxedConnector, Connector, ConnectorAccessToken, ConnectorAccessTokenV2, ConnectorCommon,
        ConnectorCommonExt, ConnectorMandateRevoke, ConnectorMandateRevokeV2,
        ConnectorTransactionId, ConnectorVerifyWebhookSource, ConnectorVerifyWebhookSourceV2,
        CurrencyUnit,
    },
    connector_integration_v2::{BoxedConnectorV2, ConnectorV2},
=======
pub use hyperswitch_interfaces::api::{
    revenue_recovery::{AdditionalRevenueRecovery, RevenueRecovery, RevenueRecoveryRecordBack},
    revenue_recovery_v2::RevenueRecoveryV2,
    ConnectorAccessToken, ConnectorAccessTokenV2, ConnectorCommon, ConnectorCommonExt,
    ConnectorMandateRevoke, ConnectorMandateRevokeV2, ConnectorVerifyWebhookSource,
    ConnectorVerifyWebhookSourceV2, CurrencyUnit,
>>>>>>> 13a27490
};
use rustc_hash::FxHashMap;

#[cfg(feature = "frm")]
pub use self::fraud_check::*;
#[cfg(feature = "payouts")]
pub use self::payouts::*;
pub use self::{
    admin::*, api_keys::*, authentication::*, configs::*, customers::*, disputes::*, files::*,
    payment_link::*, payment_methods::*, payments::*, poll::*, refunds::*, refunds_v2::*,
    webhooks::*,
};
use super::transformers::ForeignTryFrom;
use crate::{
    configs::settings::Connectors,
    connector, consts,
    core::{
        errors::{self, CustomResult},
        payments::types as payments_types,
    },
    services::connector_integration_interface::ConnectorEnum,
    types::{self, api::enums as api_enums},
};
#[derive(Clone)]
pub enum ConnectorCallType {
    PreDetermined(ConnectorData),
    Retryable(Vec<ConnectorData>),
    SessionMultiple(SessionConnectorDatas),
    #[cfg(feature = "v2")]
    Skip,
}

// Normal flow will call the connector and follow the flow specific operations (capture, authorize)
// SessionTokenFromMetadata will avoid calling the connector instead create the session token ( for sdk )
#[derive(Clone, Eq, PartialEq, Debug)]
pub enum GetToken {
    GpayMetadata,
    SamsungPayMetadata,
    ApplePayMetadata,
    PaypalSdkMetadata,
    PazeMetadata,
    Connector,
}

/// Routing algorithm will output merchant connector identifier instead of connector name
/// In order to support backwards compatibility for older routing algorithms and merchant accounts
/// the support for connector name is retained
#[derive(Clone, Debug)]
pub struct ConnectorData {
    pub connector: ConnectorEnum,
    pub connector_name: types::Connector,
    pub get_token: GetToken,
    pub merchant_connector_id: Option<common_utils::id_type::MerchantConnectorAccountId>,
}

#[derive(Clone, Debug)]
pub struct SessionConnectorData {
    pub payment_method_sub_type: api_enums::PaymentMethodType,
    pub payment_method_type: api_enums::PaymentMethod,
    pub connector: ConnectorData,
    pub business_sub_label: Option<String>,
}

impl SessionConnectorData {
    pub fn new(
        payment_method_sub_type: api_enums::PaymentMethodType,
        connector: ConnectorData,
        business_sub_label: Option<String>,
        payment_method_type: api_enums::PaymentMethod,
    ) -> Self {
        Self {
            payment_method_sub_type,
            connector,
            business_sub_label,
            payment_method_type,
        }
    }
}

common_utils::create_list_wrapper!(
    SessionConnectorDatas,
    SessionConnectorData,
    impl_functions: {
        pub fn apply_filter_for_session_routing(&self) -> Self {
            let routing_enabled_pmts = &consts::ROUTING_ENABLED_PAYMENT_METHOD_TYPES;
            let routing_enabled_pms = &consts::ROUTING_ENABLED_PAYMENT_METHODS;
            self
                .iter()
                .filter(|connector_data| {
                    routing_enabled_pmts.contains(&connector_data.payment_method_sub_type)
                        || routing_enabled_pms.contains(&connector_data.payment_method_type)
                })
                .cloned()
                .collect()
        }
        pub fn filter_and_validate_for_session_flow(self, routing_results: &FxHashMap<api_enums::PaymentMethodType, Vec<routing::SessionRoutingChoice>>) -> Result<Self, errors::ApiErrorResponse> {
            let mut final_list = Self::new(Vec::new());
            let routing_enabled_pmts = &consts::ROUTING_ENABLED_PAYMENT_METHOD_TYPES;
            for connector_data in self {
                if !routing_enabled_pmts.contains(&connector_data.payment_method_sub_type) {
                    final_list.push(connector_data);
                } else if let Some(choice) = routing_results.get(&connector_data.payment_method_sub_type) {
                    let routing_choice = choice
                        .first()
                        .ok_or(errors::ApiErrorResponse::InternalServerError)?;
                    if connector_data.connector.connector_name == routing_choice.connector.connector_name
                        && connector_data.connector.merchant_connector_id
                            == routing_choice.connector.merchant_connector_id
                    {
                        final_list.push(connector_data);
                    }
                }
            }
            Ok(final_list)
        }
    }
);

pub fn convert_connector_data_to_routable_connectors(
    connectors: &[ConnectorData],
) -> CustomResult<Vec<RoutableConnectorChoice>, common_utils::errors::ValidationError> {
    connectors
        .iter()
        .map(|connector_data| RoutableConnectorChoice::foreign_try_from(connector_data.clone()))
        .collect()
}

impl ForeignTryFrom<ConnectorData> for RoutableConnectorChoice {
    type Error = error_stack::Report<common_utils::errors::ValidationError>;
    fn foreign_try_from(from: ConnectorData) -> Result<Self, Self::Error> {
        match RoutableConnectors::foreign_try_from(from.connector_name) {
            Ok(connector) => Ok(Self {
                choice_kind: api_routing::RoutableChoiceKind::FullStruct,
                connector,
                merchant_connector_id: from.merchant_connector_id,
            }),
            Err(e) => Err(common_utils::errors::ValidationError::InvalidValue {
                message: format!("This is not a routable connector: {:?}", e),
            })?,
        }
    }
}

/// Session Surcharge type
pub enum SessionSurchargeDetails {
    /// Surcharge is calculated by hyperswitch
    Calculated(payments_types::SurchargeMetadata),
    /// Surcharge is sent by merchant
    PreDetermined(payments_types::SurchargeDetails),
}

impl SessionSurchargeDetails {
    pub fn fetch_surcharge_details(
        &self,
        payment_method: enums::PaymentMethod,
        payment_method_type: enums::PaymentMethodType,
        card_network: Option<&enums::CardNetwork>,
    ) -> Option<payments_types::SurchargeDetails> {
        match self {
            Self::Calculated(surcharge_metadata) => surcharge_metadata
                .get_surcharge_details(payments_types::SurchargeKey::PaymentMethodData(
                    payment_method,
                    payment_method_type,
                    card_network.cloned(),
                ))
                .cloned(),
            Self::PreDetermined(surcharge_details) => Some(surcharge_details.clone()),
        }
    }
}

pub enum ConnectorChoice {
    SessionMultiple(SessionConnectorDatas),
    StraightThrough(serde_json::Value),
    Decide,
}

impl ConnectorData {
    pub fn get_connector_by_name(
        _connectors: &Connectors,
        name: &str,
        connector_type: GetToken,
        connector_id: Option<common_utils::id_type::MerchantConnectorAccountId>,
    ) -> CustomResult<Self, errors::ApiErrorResponse> {
        let connector = Self::convert_connector(name)?;
        let connector_name = api_enums::Connector::from_str(name)
            .change_context(errors::ConnectorError::InvalidConnectorName)
            .change_context(errors::ApiErrorResponse::InternalServerError)
            .attach_printable_lazy(|| format!("unable to parse connector name {name}"))?;
        Ok(Self {
            connector,
            connector_name,
            get_token: connector_type,
            merchant_connector_id: connector_id,
        })
    }

    #[cfg(feature = "payouts")]
    pub fn get_payout_connector_by_name(
        _connectors: &Connectors,
        name: &str,
        connector_type: GetToken,
        connector_id: Option<common_utils::id_type::MerchantConnectorAccountId>,
    ) -> CustomResult<Self, errors::ApiErrorResponse> {
        let connector = Self::convert_connector(name)?;
        let payout_connector_name = api_enums::PayoutConnectors::from_str(name)
            .change_context(errors::ConnectorError::InvalidConnectorName)
            .change_context(errors::ApiErrorResponse::InternalServerError)
            .attach_printable_lazy(|| format!("unable to parse payout connector name {name}"))?;
        let connector_name = api_enums::Connector::from(payout_connector_name);
        Ok(Self {
            connector,
            connector_name,
            get_token: connector_type,
            merchant_connector_id: connector_id,
        })
    }

    pub fn convert_connector(
        connector_name: &str,
    ) -> CustomResult<ConnectorEnum, errors::ApiErrorResponse> {
        match enums::Connector::from_str(connector_name) {
            Ok(name) => match name {
                enums::Connector::Aci => Ok(ConnectorEnum::Old(Box::new(connector::Aci::new()))),
                enums::Connector::Adyen => {
                    Ok(ConnectorEnum::Old(Box::new(connector::Adyen::new())))
                }
                enums::Connector::Adyenplatform => Ok(ConnectorEnum::Old(Box::new(
                    connector::Adyenplatform::new(),
                ))),
                enums::Connector::Airwallex => {
                    Ok(ConnectorEnum::Old(Box::new(&connector::Airwallex)))
                }
                // enums::Connector::Amazonpay => {
                //     Ok(ConnectorEnum::Old(Box::new(connector::Amazonpay)))
                // }
                enums::Connector::Authorizedotnet => {
                    Ok(ConnectorEnum::Old(Box::new(&connector::Authorizedotnet)))
                }
                enums::Connector::Bambora => Ok(ConnectorEnum::Old(Box::new(&connector::Bambora))),
                enums::Connector::Bamboraapac => {
                    Ok(ConnectorEnum::Old(Box::new(connector::Bamboraapac::new())))
                }
                enums::Connector::Bankofamerica => {
                    Ok(ConnectorEnum::Old(Box::new(&connector::Bankofamerica)))
                }
                enums::Connector::Billwerk => {
                    Ok(ConnectorEnum::Old(Box::new(connector::Billwerk::new())))
                }
                enums::Connector::Bitpay => {
                    Ok(ConnectorEnum::Old(Box::new(connector::Bitpay::new())))
                }
                enums::Connector::Bluesnap => {
                    Ok(ConnectorEnum::Old(Box::new(connector::Bluesnap::new())))
                }
                enums::Connector::Boku => Ok(ConnectorEnum::Old(Box::new(connector::Boku::new()))),
                enums::Connector::Braintree => {
                    Ok(ConnectorEnum::Old(Box::new(connector::Braintree::new())))
                }
                enums::Connector::Cashtocode => {
                    Ok(ConnectorEnum::Old(Box::new(connector::Cashtocode::new())))
                }
                enums::Connector::Chargebee => {
                    Ok(ConnectorEnum::Old(Box::new(connector::Chargebee::new())))
                }
                enums::Connector::Checkout => {
                    Ok(ConnectorEnum::Old(Box::new(connector::Checkout::new())))
                }
                enums::Connector::Coinbase => {
                    Ok(ConnectorEnum::Old(Box::new(&connector::Coinbase)))
                }
                enums::Connector::Coingate => {
                    Ok(ConnectorEnum::Old(Box::new(connector::Coingate::new())))
                }
                enums::Connector::Cryptopay => {
                    Ok(ConnectorEnum::Old(Box::new(connector::Cryptopay::new())))
                }
                enums::Connector::CtpMastercard => {
                    Ok(ConnectorEnum::Old(Box::new(&connector::CtpMastercard)))
                }
                enums::Connector::Cybersource => {
                    Ok(ConnectorEnum::Old(Box::new(connector::Cybersource::new())))
                }
                enums::Connector::Datatrans => {
                    Ok(ConnectorEnum::Old(Box::new(connector::Datatrans::new())))
                }
                enums::Connector::Deutschebank => {
                    Ok(ConnectorEnum::Old(Box::new(connector::Deutschebank::new())))
                }
                enums::Connector::Digitalvirgo => {
                    Ok(ConnectorEnum::Old(Box::new(connector::Digitalvirgo::new())))
                }
                enums::Connector::Dlocal => Ok(ConnectorEnum::Old(Box::new(&connector::Dlocal))),
                #[cfg(feature = "dummy_connector")]
                enums::Connector::DummyConnector1 => Ok(ConnectorEnum::Old(Box::new(
                    &connector::DummyConnector::<1>,
                ))),
                #[cfg(feature = "dummy_connector")]
                enums::Connector::DummyConnector2 => Ok(ConnectorEnum::Old(Box::new(
                    &connector::DummyConnector::<2>,
                ))),
                #[cfg(feature = "dummy_connector")]
                enums::Connector::DummyConnector3 => Ok(ConnectorEnum::Old(Box::new(
                    &connector::DummyConnector::<3>,
                ))),
                #[cfg(feature = "dummy_connector")]
                enums::Connector::DummyConnector4 => Ok(ConnectorEnum::Old(Box::new(
                    &connector::DummyConnector::<4>,
                ))),
                #[cfg(feature = "dummy_connector")]
                enums::Connector::DummyConnector5 => Ok(ConnectorEnum::Old(Box::new(
                    &connector::DummyConnector::<5>,
                ))),
                #[cfg(feature = "dummy_connector")]
                enums::Connector::DummyConnector6 => Ok(ConnectorEnum::Old(Box::new(
                    &connector::DummyConnector::<6>,
                ))),
                #[cfg(feature = "dummy_connector")]
                enums::Connector::DummyConnector7 => Ok(ConnectorEnum::Old(Box::new(
                    &connector::DummyConnector::<7>,
                ))),
                enums::Connector::Ebanx => {
                    Ok(ConnectorEnum::Old(Box::new(connector::Ebanx::new())))
                }
                enums::Connector::Elavon => {
                    Ok(ConnectorEnum::Old(Box::new(connector::Elavon::new())))
                }
                enums::Connector::Fiserv => {
                    Ok(ConnectorEnum::Old(Box::new(connector::Fiserv::new())))
                }
                enums::Connector::Fiservemea => {
                    Ok(ConnectorEnum::Old(Box::new(connector::Fiservemea::new())))
                }
                enums::Connector::Fiuu => Ok(ConnectorEnum::Old(Box::new(connector::Fiuu::new()))),
                enums::Connector::Forte => {
                    Ok(ConnectorEnum::Old(Box::new(connector::Forte::new())))
                }
                // enums::Connector::Getnet => {
                //     Ok(ConnectorEnum::Old(Box::new(connector::Getnet::new())))
                // }
                enums::Connector::Globalpay => {
                    Ok(ConnectorEnum::Old(Box::new(connector::Globalpay::new())))
                }
                enums::Connector::Globepay => {
                    Ok(ConnectorEnum::Old(Box::new(connector::Globepay::new())))
                }
                enums::Connector::Gocardless => {
                    Ok(ConnectorEnum::Old(Box::new(&connector::Gocardless)))
                }
                // enums::Connector::Hipay => Ok(ConnectorEnum::Old(Box::new(connector::Hipay))),
                enums::Connector::Helcim => {
                    Ok(ConnectorEnum::Old(Box::new(connector::Helcim::new())))
                }
                enums::Connector::Iatapay => {
                    Ok(ConnectorEnum::Old(Box::new(connector::Iatapay::new())))
                }
                enums::Connector::Inespay => {
                    Ok(ConnectorEnum::Old(Box::new(connector::Inespay::new())))
                }
                enums::Connector::Itaubank => {
                    Ok(ConnectorEnum::Old(Box::new(connector::Itaubank::new())))
                }
                enums::Connector::Jpmorgan => {
                    Ok(ConnectorEnum::Old(Box::new(connector::Jpmorgan::new())))
                }
                enums::Connector::Juspaythreedsserver => Ok(ConnectorEnum::Old(Box::new(
                    connector::Juspaythreedsserver::new(),
                ))),
                enums::Connector::Klarna => {
                    Ok(ConnectorEnum::Old(Box::new(connector::Klarna::new())))
                }
                enums::Connector::Mollie => {
                    // enums::Connector::Moneris => Ok(ConnectorEnum::Old(Box::new(connector::Moneris))),
                    Ok(ConnectorEnum::Old(Box::new(connector::Mollie::new())))
                }
                enums::Connector::Moneris => {
                    Ok(ConnectorEnum::Old(Box::new(connector::Moneris::new())))
                }
                enums::Connector::Nexixpay => {
                    Ok(ConnectorEnum::Old(Box::new(connector::Nexixpay::new())))
                }
                enums::Connector::Nmi => Ok(ConnectorEnum::Old(Box::new(connector::Nmi::new()))),
                enums::Connector::Nomupay => {
                    Ok(ConnectorEnum::Old(Box::new(connector::Nomupay::new())))
                }
                enums::Connector::Noon => Ok(ConnectorEnum::Old(Box::new(connector::Noon::new()))),
                enums::Connector::Novalnet => {
                    Ok(ConnectorEnum::Old(Box::new(connector::Novalnet::new())))
                }
                enums::Connector::Nuvei => Ok(ConnectorEnum::Old(Box::new(&connector::Nuvei))),
                enums::Connector::Opennode => {
                    Ok(ConnectorEnum::Old(Box::new(&connector::Opennode)))
                }
                enums::Connector::Paybox => {
                    Ok(ConnectorEnum::Old(Box::new(connector::Paybox::new())))
                }
                // "payeezy" => Ok(ConnectorIntegrationEnum::Old(Box::new(&connector::Payeezy)), As psync and rsync are not supported by this connector, it is added as template code for future usage
                enums::Connector::Payme => {
                    Ok(ConnectorEnum::Old(Box::new(connector::Payme::new())))
                }
                enums::Connector::Payone => {
                    Ok(ConnectorEnum::Old(Box::new(connector::Payone::new())))
                }
                enums::Connector::Payu => Ok(ConnectorEnum::Old(Box::new(connector::Payu::new()))),
                enums::Connector::Placetopay => {
                    Ok(ConnectorEnum::Old(Box::new(connector::Placetopay::new())))
                }
                enums::Connector::Powertranz => {
                    Ok(ConnectorEnum::Old(Box::new(&connector::Powertranz)))
                }
                enums::Connector::Prophetpay => {
                    Ok(ConnectorEnum::Old(Box::new(&connector::Prophetpay)))
                }
                enums::Connector::Razorpay => {
                    Ok(ConnectorEnum::Old(Box::new(connector::Razorpay::new())))
                }
                enums::Connector::Rapyd => {
                    Ok(ConnectorEnum::Old(Box::new(connector::Rapyd::new())))
                }
                // enums::Connector::Recurly => Ok(ConnectorEnum::Old(Box::new(connector::Recurly))),
                // enums::Connector::Redsys => Ok(ConnectorEnum::Old(Box::new(connector::Redsys))),
                enums::Connector::Shift4 => {
                    Ok(ConnectorEnum::Old(Box::new(connector::Shift4::new())))
                }
                enums::Connector::Square => Ok(ConnectorEnum::Old(Box::new(&connector::Square))),
                enums::Connector::Stax => Ok(ConnectorEnum::Old(Box::new(&connector::Stax))),
                enums::Connector::Stripe => {
                    Ok(ConnectorEnum::Old(Box::new(connector::Stripe::new())))
                }
                // enums::Connector::Stripebilling => Ok(ConnectorEnum::Old(Box::new(connector::Stripebilling))),
                enums::Connector::Wise => Ok(ConnectorEnum::Old(Box::new(connector::Wise::new()))),
                enums::Connector::Worldline => {
                    Ok(ConnectorEnum::Old(Box::new(&connector::Worldline)))
                }
                enums::Connector::Worldpay => {
                    Ok(ConnectorEnum::Old(Box::new(connector::Worldpay::new())))
                }
                enums::Connector::Xendit => {
                    Ok(ConnectorEnum::Old(Box::new(connector::Xendit::new())))
                }
                enums::Connector::Mifinity => {
                    Ok(ConnectorEnum::Old(Box::new(connector::Mifinity::new())))
                }
                enums::Connector::Multisafepay => {
                    Ok(ConnectorEnum::Old(Box::new(connector::Multisafepay::new())))
                }
                enums::Connector::Netcetera => {
                    Ok(ConnectorEnum::Old(Box::new(&connector::Netcetera)))
                }
                enums::Connector::Nexinets => {
                    Ok(ConnectorEnum::Old(Box::new(&connector::Nexinets)))
                }
                // enums::Connector::Nexixpay => {
                //     Ok(ConnectorEnum::Old(Box::new(&connector::Nexixpay)))
                // }
                enums::Connector::Paypal => {
                    Ok(ConnectorEnum::Old(Box::new(connector::Paypal::new())))
                }
                enums::Connector::Paystack => {
                    Ok(ConnectorEnum::Old(Box::new(connector::Paystack::new())))
                }
                // enums::Connector::Thunes => Ok(ConnectorEnum::Old(Box::new(connector::Thunes))),
                enums::Connector::Trustpay => {
                    Ok(ConnectorEnum::Old(Box::new(connector::Trustpay::new())))
                }
                enums::Connector::Tsys => Ok(ConnectorEnum::Old(Box::new(connector::Tsys::new()))),
                // enums::Connector::UnifiedAuthenticationService => Ok(ConnectorEnum::Old(Box::new(
                //     connector::UnifiedAuthenticationService,
                // ))),
                enums::Connector::Volt => Ok(ConnectorEnum::Old(Box::new(connector::Volt::new()))),
                enums::Connector::Wellsfargo => {
                    Ok(ConnectorEnum::Old(Box::new(connector::Wellsfargo::new())))
                }

                // enums::Connector::Wellsfargopayout => {
                //     Ok(Box::new(connector::Wellsfargopayout::new()))
                // }
                enums::Connector::Zen => Ok(ConnectorEnum::Old(Box::new(&connector::Zen))),
                enums::Connector::Zsl => Ok(ConnectorEnum::Old(Box::new(&connector::Zsl))),
                enums::Connector::Plaid => {
                    Ok(ConnectorEnum::Old(Box::new(connector::Plaid::new())))
                }
                enums::Connector::Signifyd
                | enums::Connector::Riskified
                | enums::Connector::Gpayments
                | enums::Connector::Threedsecureio
                | enums::Connector::Taxjar => {
                    Err(report!(errors::ConnectorError::InvalidConnectorName)
                        .attach_printable(format!("invalid connector name: {connector_name}")))
                    .change_context(errors::ApiErrorResponse::InternalServerError)
                }
            },
            Err(_) => Err(report!(errors::ConnectorError::InvalidConnectorName)
                .attach_printable(format!("invalid connector name: {connector_name}")))
            .change_context(errors::ApiErrorResponse::InternalServerError),
        }
    }
}

#[cfg(test)]
mod test {
    #![allow(clippy::unwrap_used)]
    use super::*;

    #[test]
    fn test_convert_connector_parsing_success() {
        let result = enums::Connector::from_str("aci");
        assert!(result.is_ok());
        assert_eq!(result.unwrap(), enums::Connector::Aci);

        let result = enums::Connector::from_str("shift4");
        assert!(result.is_ok());
        assert_eq!(result.unwrap(), enums::Connector::Shift4);

        let result = enums::Connector::from_str("authorizedotnet");
        assert!(result.is_ok());
        assert_eq!(result.unwrap(), enums::Connector::Authorizedotnet);
    }

    #[test]
    fn test_convert_connector_parsing_fail_for_unknown_type() {
        let result = enums::Connector::from_str("unknowntype");
        assert!(result.is_err());

        let result = enums::Connector::from_str("randomstring");
        assert!(result.is_err());
    }

    #[test]
    fn test_convert_connector_parsing_fail_for_camel_case() {
        let result = enums::Connector::from_str("Paypal");
        assert!(result.is_err());

        let result = enums::Connector::from_str("Authorizedotnet");
        assert!(result.is_err());

        let result = enums::Connector::from_str("Opennode");
        assert!(result.is_err());
    }
}

#[derive(Clone)]
pub struct TaxCalculateConnectorData {
    pub connector: ConnectorEnum,
    pub connector_name: enums::TaxConnectors,
}

impl TaxCalculateConnectorData {
    pub fn get_connector_by_name(name: &str) -> CustomResult<Self, errors::ApiErrorResponse> {
        let connector_name = enums::TaxConnectors::from_str(name)
            .change_context(errors::ApiErrorResponse::IncorrectConnectorNameGiven)
            .attach_printable_lazy(|| format!("unable to parse connector: {name}"))?;
        let connector = Self::convert_connector(connector_name)?;
        Ok(Self {
            connector,
            connector_name,
        })
    }

    fn convert_connector(
        connector_name: enums::TaxConnectors,
    ) -> CustomResult<ConnectorEnum, errors::ApiErrorResponse> {
        match connector_name {
            enums::TaxConnectors::Taxjar => {
                Ok(ConnectorEnum::Old(Box::new(connector::Taxjar::new())))
            }
        }
    }
}<|MERGE_RESOLUTION|>--- conflicted
+++ resolved
@@ -45,7 +45,6 @@
     access_token_auth::AccessTokenAuth, mandate_revoke::MandateRevoke,
     webhooks::VerifyWebhookSource,
 };
-<<<<<<< HEAD
 pub use hyperswitch_interfaces::{
     api::{
         authentication::{
@@ -57,7 +56,7 @@
             ConnectorPreAuthenticationVersionCallV2, ExternalAuthenticationV2,
         },
         fraud_check::FraudCheck,
-        revenue_recovery::{AdditionalRevenueRecovery, RevenueRecovery},
+        revenue_recovery::{AdditionalRevenueRecovery, RevenueRecovery, RevenueRecoveryRecordBack},
         revenue_recovery_v2::RevenueRecoveryV2,
         BoxedConnector, Connector, ConnectorAccessToken, ConnectorAccessTokenV2, ConnectorCommon,
         ConnectorCommonExt, ConnectorMandateRevoke, ConnectorMandateRevokeV2,
@@ -65,14 +64,6 @@
         CurrencyUnit,
     },
     connector_integration_v2::{BoxedConnectorV2, ConnectorV2},
-=======
-pub use hyperswitch_interfaces::api::{
-    revenue_recovery::{AdditionalRevenueRecovery, RevenueRecovery, RevenueRecoveryRecordBack},
-    revenue_recovery_v2::RevenueRecoveryV2,
-    ConnectorAccessToken, ConnectorAccessTokenV2, ConnectorCommon, ConnectorCommonExt,
-    ConnectorMandateRevoke, ConnectorMandateRevokeV2, ConnectorVerifyWebhookSource,
-    ConnectorVerifyWebhookSourceV2, CurrencyUnit,
->>>>>>> 13a27490
 };
 use rustc_hash::FxHashMap;
 
