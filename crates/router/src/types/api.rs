pub mod admin;
pub mod api_keys;
pub mod configs;
pub mod customers;
pub mod disputes;
pub mod enums;
pub mod mandates;
pub mod payment_methods;
pub mod payments;
pub mod refunds;
pub mod webhooks;

use std::{fmt::Debug, str::FromStr};

use error_stack::{report, IntoReport, ResultExt};

pub use self::{
    admin::*, api_keys::*, configs::*, customers::*, disputes::*, payment_methods::*, payments::*,
    refunds::*, webhooks::*,
};
use super::ErrorResponse;
use crate::{
    configs::settings::Connectors,
    connector, consts,
    core::errors::{self, CustomResult},
    services::{ConnectorIntegration, ConnectorRedirectResponse},
    types::{self, api::enums as api_enums},
};

#[derive(Clone, Debug)]
pub struct AccessTokenAuth;

pub trait ConnectorAccessToken:
    ConnectorIntegration<AccessTokenAuth, types::AccessTokenRequestData, types::AccessToken>
{
}

pub trait ConnectorTransactionId: ConnectorCommon + Sync {
    fn connector_transaction_id(
        &self,
        payment_attempt: storage_models::payment_attempt::PaymentAttempt,
    ) -> Result<Option<String>, errors::ApiErrorResponse> {
        Ok(payment_attempt.connector_transaction_id)
    }
}

pub trait ConnectorCommon {
    /// Name of the connector (in lowercase).
    fn id(&self) -> &'static str;

    /// HTTP header used for authorization.
    fn get_auth_header(
        &self,
        _auth_type: &types::ConnectorAuthType,
    ) -> CustomResult<Vec<(String, String)>, errors::ConnectorError> {
        Ok(Vec::new())
    }

    /// HTTP `Content-Type` to be used for POST requests.
    /// Defaults to `application/json`.
    fn common_get_content_type(&self) -> &'static str {
        "application/json"
    }

    // FIXME write doc - think about this
    // fn headers(&self) -> Vec<(&str, &str)>;

    /// The base URL for interacting with the connector's API.
    fn base_url<'a>(&self, connectors: &'a Connectors) -> &'a str;

    /// common error response for a connector if it is same in all case
    fn build_error_response(
        &self,
        res: types::Response,
    ) -> CustomResult<ErrorResponse, errors::ConnectorError> {
        Ok(ErrorResponse {
            status_code: res.status_code,
            code: consts::NO_ERROR_CODE.to_string(),
            message: consts::NO_ERROR_MESSAGE.to_string(),
            reason: None,
        })
    }
}

/// Extended trait for connector common to allow functions with generic type
pub trait ConnectorCommonExt<Flow, Req, Resp>:
    ConnectorCommon + ConnectorIntegration<Flow, Req, Resp>
{
    /// common header builder when every request for the connector have same headers
    fn build_headers(
        &self,
        _req: &types::RouterData<Flow, Req, Resp>,
        _connectors: &Connectors,
    ) -> CustomResult<Vec<(String, String)>, errors::ConnectorError> {
        Ok(Vec::new())
    }
}

pub trait Router {}

pub trait Connector:
    Send
    + Refund
    + Payment
    + Debug
    + ConnectorRedirectResponse
    + IncomingWebhook
    + ConnectorAccessToken
    + ConnectorTransactionId
{
}

pub struct Re;

pub struct Pe;

impl<
        T: Refund
            + Payment
            + Debug
            + ConnectorRedirectResponse
            + Send
            + IncomingWebhook
            + ConnectorAccessToken
            + ConnectorTransactionId,
    > Connector for T
{
}

type BoxedConnector = Box<&'static (dyn Connector + Sync)>;

// Normal flow will call the connector and follow the flow specific operations (capture, authorize)
// SessionTokenFromMetadata will avoid calling the connector instead create the session token ( for sdk )
#[derive(Clone)]
pub enum GetToken {
    Metadata,
    Connector,
}

#[derive(Clone)]
pub struct ConnectorData {
    pub connector: BoxedConnector,
    pub connector_name: types::Connector,
    pub get_token: GetToken,
}

pub enum ConnectorChoice {
    SessionMultiple(Vec<ConnectorData>),
    StraightThrough(serde_json::Value),
    Decide,
}

#[derive(Clone)]
pub enum ConnectorCallType {
    Multiple(Vec<ConnectorData>),
    Single(ConnectorData),
}

impl ConnectorCallType {
    pub fn is_single(&self) -> bool {
        matches!(self, Self::Single(_))
    }
}

impl ConnectorData {
    pub fn get_connector_by_name(
        connectors: &Connectors,
        name: &str,
        connector_type: GetToken,
    ) -> CustomResult<Self, errors::ApiErrorResponse> {
        let connector = Self::convert_connector(connectors, name)?;
        let connector_name = api_enums::Connector::from_str(name)
            .into_report()
            .change_context(errors::ConnectorError::InvalidConnectorName)
            .change_context(errors::ApiErrorResponse::InternalServerError)
            .attach_printable_lazy(|| format!("unable to parse connector name {connector:?}"))?;
        Ok(Self {
            connector,
            connector_name,
            get_token: connector_type,
        })
    }

    fn convert_connector(
        _connectors: &Connectors,
        connector_name: &str,
    ) -> CustomResult<BoxedConnector, errors::ApiErrorResponse> {
        match connector_name {
            "aci" => Ok(Box::new(&connector::Aci)),
            "adyen" => Ok(Box::new(&connector::Adyen)),
            "airwallex" => Ok(Box::new(&connector::Airwallex)),
            "applepay" => Ok(Box::new(&connector::Applepay)),
            "authorizedotnet" => Ok(Box::new(&connector::Authorizedotnet)),
            "bambora" => Ok(Box::new(&connector::Bambora)),
            "bluesnap" => Ok(Box::new(&connector::Bluesnap)),
            "braintree" => Ok(Box::new(&connector::Braintree)),
            "checkout" => Ok(Box::new(&connector::Checkout)),
            "coinbase" => Ok(Box::new(&connector::Coinbase)),
            "cybersource" => Ok(Box::new(&connector::Cybersource)),
            "dlocal" => Ok(Box::new(&connector::Dlocal)),
            "fiserv" => Ok(Box::new(&connector::Fiserv)),
            // "forte" => Ok(Box::new(&connector::Forte)),
            "globalpay" => Ok(Box::new(&connector::Globalpay)),
            "intuit" => Ok(Box::new(&connector::Intuit)),
            "klarna" => Ok(Box::new(&connector::Klarna)),
            "mollie" => Ok(Box::new(&connector::Mollie)),
            "multisafepay" => Ok(Box::new(&connector::Multisafepay)),
            "nuvei" => Ok(Box::new(&connector::Nuvei)),
            "paypal" => Ok(Box::new(&connector::Paypal)),
            "opennode" => Ok(Box::new(&connector::Opennode)),
            // "payeezy" => Ok(Box::new(&connector::Payeezy)), As psync and rsync are not supported by this connector, it is added as template code for future usage
            "payu" => Ok(Box::new(&connector::Payu)),
            "rapyd" => Ok(Box::new(&connector::Rapyd)),
            "shift4" => Ok(Box::new(&connector::Shift4)),
            "stripe" => Ok(Box::new(&connector::Stripe)),
            "trustpay" => Ok(Box::new(&connector::Trustpay)),
            "worldline" => Ok(Box::new(&connector::Worldline)),
            "worldpay" => Ok(Box::new(&connector::Worldpay)),
<<<<<<< HEAD
=======
            "multisafepay" => Ok(Box::new(&connector::Multisafepay)),
            // "nexinets" => Ok(Box::new(&connector::Nexinets)), added as template code for future use
            "paypal" => Ok(Box::new(&connector::Paypal)),
            "trustpay" => Ok(Box::new(&connector::Trustpay)),
>>>>>>> 573a4d38
            _ => Err(report!(errors::ConnectorError::InvalidConnectorName)
                .attach_printable(format!("invalid connector name: {connector_name}")))
            .change_context(errors::ApiErrorResponse::InternalServerError),
        }
    }
}<|MERGE_RESOLUTION|>--- conflicted
+++ resolved
@@ -206,8 +206,8 @@
             "mollie" => Ok(Box::new(&connector::Mollie)),
             "multisafepay" => Ok(Box::new(&connector::Multisafepay)),
             "nuvei" => Ok(Box::new(&connector::Nuvei)),
+            "opennode" => Ok(Box::new(&connector::Opennode)),
             "paypal" => Ok(Box::new(&connector::Paypal)),
-            "opennode" => Ok(Box::new(&connector::Opennode)),
             // "payeezy" => Ok(Box::new(&connector::Payeezy)), As psync and rsync are not supported by this connector, it is added as template code for future usage
             "payu" => Ok(Box::new(&connector::Payu)),
             "rapyd" => Ok(Box::new(&connector::Rapyd)),
@@ -216,13 +216,6 @@
             "trustpay" => Ok(Box::new(&connector::Trustpay)),
             "worldline" => Ok(Box::new(&connector::Worldline)),
             "worldpay" => Ok(Box::new(&connector::Worldpay)),
-<<<<<<< HEAD
-=======
-            "multisafepay" => Ok(Box::new(&connector::Multisafepay)),
-            // "nexinets" => Ok(Box::new(&connector::Nexinets)), added as template code for future use
-            "paypal" => Ok(Box::new(&connector::Paypal)),
-            "trustpay" => Ok(Box::new(&connector::Trustpay)),
->>>>>>> 573a4d38
             _ => Err(report!(errors::ConnectorError::InvalidConnectorName)
                 .attach_printable(format!("invalid connector name: {connector_name}")))
             .change_context(errors::ApiErrorResponse::InternalServerError),
