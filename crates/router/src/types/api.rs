--- conflicted
+++ resolved
@@ -149,14 +149,10 @@
             "fiserv" => Ok(Box::new(&connector::Fiserv)),
             "globalpay" => Ok(Box::new(&connector::Globalpay)),
             "klarna" => Ok(Box::new(&connector::Klarna)),
+            "payu" => Ok(Box::new(&connector::Payu)),
             "shift4" => Ok(Box::new(&connector::Shift4)),
             "stripe" => Ok(Box::new(&connector::Stripe)),
             "worldpay" => Ok(Box::new(&connector::Worldpay)),
-<<<<<<< HEAD
-=======
-            "payu" => Ok(Box::new(&connector::Payu)),
-            "globalpay" => Ok(Box::new(&connector::Globalpay)),
->>>>>>> 4e00b92d
             _ => Err(report!(errors::ConnectorError::InvalidConnectorName)
                 .attach_printable(format!("invalid connector name: {connector_name}")))
             .change_context(errors::ApiErrorResponse::InternalServerError),
