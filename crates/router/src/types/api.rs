pub mod admin;
pub mod api_keys;
pub mod authentication;
pub mod configs;
#[cfg(feature = "olap")]
pub mod connector_onboarding;
pub mod customers;
pub mod disputes;
pub mod enums;
pub mod ephemeral_key;
pub mod files;
#[cfg(feature = "frm")]
pub mod fraud_check;
pub mod mandates;
pub mod payment_link;
pub mod payment_methods;
pub mod payments;
#[cfg(feature = "payouts")]
pub mod payouts;
pub mod poll;
pub mod refunds;
pub mod routing;
#[cfg(feature = "olap")]
pub mod verify_connector;
#[cfg(feature = "olap")]
pub mod webhook_events;
pub mod webhooks;

pub mod authentication_v2;
pub mod connector_mapping;
pub mod disputes_v2;
pub mod files_v2;
#[cfg(feature = "frm")]
pub mod fraud_check_v2;
pub mod payments_v2;
#[cfg(feature = "payouts")]
pub mod payouts_v2;
pub mod refunds_v2;

use std::{fmt::Debug, str::FromStr};

use api_models::routing::{self as api_routing, RoutableConnectorChoice};
use common_enums::RoutableConnectors;
use error_stack::ResultExt;
pub use hyperswitch_domain_models::router_flow_types::{
    access_token_auth::AccessTokenAuth, mandate_revoke::MandateRevoke,
    webhooks::VerifyWebhookSource,
};
pub use hyperswitch_interfaces::{
    api::{
        authentication::{
            ConnectorAuthentication, ConnectorPostAuthentication, ConnectorPreAuthentication,
            ConnectorPreAuthenticationVersionCall, ExternalAuthentication,
        },
        authentication_v2::{
            ConnectorAuthenticationV2, ConnectorPostAuthenticationV2, ConnectorPreAuthenticationV2,
            ConnectorPreAuthenticationVersionCallV2, ExternalAuthenticationV2,
        },
        fraud_check::FraudCheck,
        revenue_recovery::{
            BillingConnectorInvoiceSyncIntegration, BillingConnectorPaymentsSyncIntegration,
            RevenueRecovery, RevenueRecoveryRecordBack,
        },
        revenue_recovery_v2::RevenueRecoveryV2,
        BoxedConnector, Connector, ConnectorAccessToken, ConnectorAccessTokenV2, ConnectorCommon,
        ConnectorCommonExt, ConnectorMandateRevoke, ConnectorMandateRevokeV2,
        ConnectorTransactionId, ConnectorVerifyWebhookSource, ConnectorVerifyWebhookSourceV2,
        CurrencyUnit,
    },
    connector_integration_v2::{BoxedConnectorV2, ConnectorV2},
};
use rustc_hash::FxHashMap;

#[cfg(feature = "frm")]
pub use self::fraud_check::*;
#[cfg(feature = "payouts")]
pub use self::payouts::*;
pub use self::{
    admin::*, api_keys::*, authentication::*, configs::*, connector_mapping::*, customers::*,
    disputes::*, files::*, payment_link::*, payment_methods::*, payments::*, poll::*, refunds::*,
    refunds_v2::*, webhooks::*,
};
use super::transformers::ForeignTryFrom;
use crate::{
    connector, consts,
    core::{
        errors::{self, CustomResult},
        payments::types as payments_types,
    },
    services::connector_integration_interface::ConnectorEnum,
    types::{self, api::enums as api_enums},
};
#[derive(Clone)]
pub enum ConnectorCallType {
    PreDetermined(ConnectorRoutingData),
    Retryable(Vec<ConnectorRoutingData>),
    SessionMultiple(SessionConnectorDatas),
    #[cfg(feature = "v2")]
    Skip,
}

<<<<<<< HEAD
// Normal flow will call the connector and follow the flow specific operations (capture, authorize)
// SessionTokenFromMetadata will avoid calling the connector instead create the session token ( for sdk )
#[derive(Clone, Eq, PartialEq, Debug)]
pub enum GetToken {
    GpayMetadata,
    SamsungPayMetadata,
    ApplePayMetadata,
    PaypalSdkMetadata,
    PazeMetadata,
    Connector,
    AmazonPayMetadata,
}

/// Routing algorithm will output merchant connector identifier instead of connector name
/// In order to support backwards compatibility for older routing algorithms and merchant accounts
/// the support for connector name is retained
#[derive(Clone, Debug)]
pub struct ConnectorData {
    pub connector: ConnectorEnum,
    pub connector_name: types::Connector,
    pub get_token: GetToken,
    pub merchant_connector_id: Option<common_utils::id_type::MerchantConnectorAccountId>,
}

=======
>>>>>>> 00168496
impl From<ConnectorData> for ConnectorRoutingData {
    fn from(connector_data: ConnectorData) -> Self {
        Self {
            connector_data,
            network: None,
        }
    }
}

#[derive(Clone, Debug)]
pub struct SessionConnectorData {
    pub payment_method_sub_type: api_enums::PaymentMethodType,
    pub payment_method_type: api_enums::PaymentMethod,
    pub connector: ConnectorData,
    pub business_sub_label: Option<String>,
}

impl SessionConnectorData {
    pub fn new(
        payment_method_sub_type: api_enums::PaymentMethodType,
        connector: ConnectorData,
        business_sub_label: Option<String>,
        payment_method_type: api_enums::PaymentMethod,
    ) -> Self {
        Self {
            payment_method_sub_type,
            connector,
            business_sub_label,
            payment_method_type,
        }
    }
}

common_utils::create_list_wrapper!(
    SessionConnectorDatas,
    SessionConnectorData,
    impl_functions: {
        pub fn apply_filter_for_session_routing(&self) -> Self {
            let routing_enabled_pmts = &consts::ROUTING_ENABLED_PAYMENT_METHOD_TYPES;
            let routing_enabled_pms = &consts::ROUTING_ENABLED_PAYMENT_METHODS;
            self
                .iter()
                .filter(|connector_data| {
                    routing_enabled_pmts.contains(&connector_data.payment_method_sub_type)
                        || routing_enabled_pms.contains(&connector_data.payment_method_type)
                })
                .cloned()
                .collect()
        }
        pub fn filter_and_validate_for_session_flow(self, routing_results: &FxHashMap<api_enums::PaymentMethodType, Vec<routing::SessionRoutingChoice>>) -> Result<Self, errors::ApiErrorResponse> {
            let mut final_list = Self::new(Vec::new());
            let routing_enabled_pmts = &consts::ROUTING_ENABLED_PAYMENT_METHOD_TYPES;
            for connector_data in self {
                if !routing_enabled_pmts.contains(&connector_data.payment_method_sub_type) {
                    final_list.push(connector_data);
                } else if let Some(choice) = routing_results.get(&connector_data.payment_method_sub_type) {
                    let routing_choice = choice
                        .first()
                        .ok_or(errors::ApiErrorResponse::InternalServerError)?;
                    if connector_data.connector.connector_name == routing_choice.connector.connector_name
                        && connector_data.connector.merchant_connector_id
                            == routing_choice.connector.merchant_connector_id
                    {
                        final_list.push(connector_data);
                    }
                }
            }
            Ok(final_list)
        }
    }
);

pub fn convert_connector_data_to_routable_connectors(
    connectors: &[ConnectorRoutingData],
) -> CustomResult<Vec<RoutableConnectorChoice>, common_utils::errors::ValidationError> {
    connectors
        .iter()
        .map(|connectors_routing_data| {
            RoutableConnectorChoice::foreign_try_from(
                connectors_routing_data.connector_data.clone(),
            )
        })
        .collect()
}

impl ForeignTryFrom<ConnectorData> for RoutableConnectorChoice {
    type Error = error_stack::Report<common_utils::errors::ValidationError>;
    fn foreign_try_from(from: ConnectorData) -> Result<Self, Self::Error> {
        match RoutableConnectors::foreign_try_from(from.connector_name) {
            Ok(connector) => Ok(Self {
                choice_kind: api_routing::RoutableChoiceKind::FullStruct,
                connector,
                merchant_connector_id: from.merchant_connector_id,
            }),
            Err(e) => Err(common_utils::errors::ValidationError::InvalidValue {
                message: format!("This is not a routable connector: {e:?}"),
            })?,
        }
    }
}

/// Session Surcharge type
pub enum SessionSurchargeDetails {
    /// Surcharge is calculated by hyperswitch
    Calculated(payments_types::SurchargeMetadata),
    /// Surcharge is sent by merchant
    PreDetermined(payments_types::SurchargeDetails),
}

impl SessionSurchargeDetails {
    pub fn fetch_surcharge_details(
        &self,
        payment_method: enums::PaymentMethod,
        payment_method_type: enums::PaymentMethodType,
        card_network: Option<&enums::CardNetwork>,
    ) -> Option<payments_types::SurchargeDetails> {
        match self {
            Self::Calculated(surcharge_metadata) => surcharge_metadata
                .get_surcharge_details(payments_types::SurchargeKey::PaymentMethodData(
                    payment_method,
                    payment_method_type,
                    card_network.cloned(),
                ))
                .cloned(),
            Self::PreDetermined(surcharge_details) => Some(surcharge_details.clone()),
        }
    }
}

pub enum ConnectorChoice {
    SessionMultiple(SessionConnectorDatas),
    StraightThrough(serde_json::Value),
    Decide,
}

<<<<<<< HEAD
impl ConnectorData {
    pub fn get_connector_by_name(
        _connectors: &Connectors,
        name: &str,
        connector_type: GetToken,
        connector_id: Option<common_utils::id_type::MerchantConnectorAccountId>,
    ) -> CustomResult<Self, errors::ApiErrorResponse> {
        let connector = Self::convert_connector(name)?;
        let connector_name = api_enums::Connector::from_str(name)
            .change_context(errors::ConnectorError::InvalidConnectorName)
            .change_context(errors::ApiErrorResponse::InternalServerError)
            .attach_printable_lazy(|| format!("unable to parse connector name {name}"))?;
        Ok(Self {
            connector,
            connector_name,
            get_token: connector_type,
            merchant_connector_id: connector_id,
        })
    }

    #[cfg(feature = "payouts")]
    pub fn get_payout_connector_by_name(
        _connectors: &Connectors,
        name: &str,
        connector_type: GetToken,
        connector_id: Option<common_utils::id_type::MerchantConnectorAccountId>,
    ) -> CustomResult<Self, errors::ApiErrorResponse> {
        let connector = Self::convert_connector(name)?;
        let payout_connector_name = api_enums::PayoutConnectors::from_str(name)
            .change_context(errors::ConnectorError::InvalidConnectorName)
            .change_context(errors::ApiErrorResponse::InternalServerError)
            .attach_printable_lazy(|| format!("unable to parse payout connector name {name}"))?;
        let connector_name = api_enums::Connector::from(payout_connector_name);
        Ok(Self {
            connector,
            connector_name,
            get_token: connector_type,
            merchant_connector_id: connector_id,
        })
    }

    #[cfg(all(feature = "v2", feature = "payment_methods_v2"))]
    pub fn get_external_vault_connector_by_name(
        _connectors: &Connectors,
        connector: &api_enums::Connector,
        connector_type: GetToken,
        connector_id: Option<common_utils::id_type::MerchantConnectorAccountId>,
    ) -> CustomResult<Self, errors::ApiErrorResponse> {
        let connector_enum = Self::convert_connector(&connector.to_string())?;
        let external_vault_connector_name =
            api_enums::VaultConnectors::from_str(&connector.to_string())
                .change_context(errors::ConnectorError::InvalidConnectorName)
                .change_context(errors::ApiErrorResponse::InternalServerError)
                .attach_printable_lazy(|| {
                    format!(
                        "unable to parse external vault connector name {:?}",
                        connector
                    )
                })?;
        let connector_name = api_enums::Connector::from(external_vault_connector_name);
        Ok(Self {
            connector: connector_enum,
            connector_name,
            get_token: connector_type,
            merchant_connector_id: connector_id,
        })
    }

    pub fn convert_connector(
        connector_name: &str,
    ) -> CustomResult<ConnectorEnum, errors::ApiErrorResponse> {
        match enums::Connector::from_str(connector_name) {
            Ok(name) => match name {
                enums::Connector::Aci => Ok(ConnectorEnum::Old(Box::new(connector::Aci::new()))),
                enums::Connector::Adyen => {
                    Ok(ConnectorEnum::Old(Box::new(connector::Adyen::new())))
                }
                enums::Connector::Adyenplatform => Ok(ConnectorEnum::Old(Box::new(
                    connector::Adyenplatform::new(),
                ))),
                enums::Connector::Airwallex => {
                    Ok(ConnectorEnum::Old(Box::new(connector::Airwallex::new())))
                }
                enums::Connector::Amazonpay => {
                    Ok(ConnectorEnum::Old(Box::new(connector::Amazonpay::new())))
                }
                enums::Connector::Archipel => {
                    Ok(ConnectorEnum::Old(Box::new(connector::Archipel::new())))
                }
                enums::Connector::Authorizedotnet => {
                    Ok(ConnectorEnum::Old(Box::new(&connector::Authorizedotnet)))
                }
                enums::Connector::Bambora => Ok(ConnectorEnum::Old(Box::new(&connector::Bambora))),
                enums::Connector::Bamboraapac => {
                    Ok(ConnectorEnum::Old(Box::new(connector::Bamboraapac::new())))
                }
                enums::Connector::Bankofamerica => {
                    Ok(ConnectorEnum::Old(Box::new(&connector::Bankofamerica)))
                }
                enums::Connector::Barclaycard => {
                    Ok(ConnectorEnum::Old(Box::new(&connector::Barclaycard)))
                }
                enums::Connector::Billwerk => {
                    Ok(ConnectorEnum::Old(Box::new(connector::Billwerk::new())))
                }
                enums::Connector::Bitpay => {
                    Ok(ConnectorEnum::Old(Box::new(connector::Bitpay::new())))
                }
                enums::Connector::Bluesnap => {
                    Ok(ConnectorEnum::Old(Box::new(connector::Bluesnap::new())))
                }
                enums::Connector::Boku => Ok(ConnectorEnum::Old(Box::new(connector::Boku::new()))),
                enums::Connector::Braintree => {
                    Ok(ConnectorEnum::Old(Box::new(connector::Braintree::new())))
                }
                enums::Connector::Cashtocode => {
                    Ok(ConnectorEnum::Old(Box::new(connector::Cashtocode::new())))
                }
                enums::Connector::Chargebee => {
                    Ok(ConnectorEnum::Old(Box::new(connector::Chargebee::new())))
                }
                enums::Connector::Checkout => {
                    Ok(ConnectorEnum::Old(Box::new(connector::Checkout::new())))
                }
                enums::Connector::Coinbase => {
                    Ok(ConnectorEnum::Old(Box::new(&connector::Coinbase)))
                }
                enums::Connector::Coingate => {
                    Ok(ConnectorEnum::Old(Box::new(connector::Coingate::new())))
                }
                enums::Connector::Cryptopay => {
                    Ok(ConnectorEnum::Old(Box::new(connector::Cryptopay::new())))
                }
                enums::Connector::CtpMastercard => {
                    Ok(ConnectorEnum::Old(Box::new(&connector::CtpMastercard)))
                }
                enums::Connector::CtpVisa => Ok(ConnectorEnum::Old(Box::new(
                    connector::UnifiedAuthenticationService::new(),
                ))),
                enums::Connector::Cybersource => {
                    Ok(ConnectorEnum::Old(Box::new(connector::Cybersource::new())))
                }
                enums::Connector::Datatrans => {
                    Ok(ConnectorEnum::Old(Box::new(connector::Datatrans::new())))
                }
                enums::Connector::Deutschebank => {
                    Ok(ConnectorEnum::Old(Box::new(connector::Deutschebank::new())))
                }
                enums::Connector::Digitalvirgo => {
                    Ok(ConnectorEnum::Old(Box::new(connector::Digitalvirgo::new())))
                }
                enums::Connector::Dlocal => Ok(ConnectorEnum::Old(Box::new(&connector::Dlocal))),
                #[cfg(feature = "dummy_connector")]
                enums::Connector::DummyConnector1 => Ok(ConnectorEnum::Old(Box::new(
                    &connector::DummyConnector::<1>,
                ))),
                #[cfg(feature = "dummy_connector")]
                enums::Connector::DummyConnector2 => Ok(ConnectorEnum::Old(Box::new(
                    &connector::DummyConnector::<2>,
                ))),
                #[cfg(feature = "dummy_connector")]
                enums::Connector::DummyConnector3 => Ok(ConnectorEnum::Old(Box::new(
                    &connector::DummyConnector::<3>,
                ))),
                #[cfg(feature = "dummy_connector")]
                enums::Connector::DummyConnector4 => Ok(ConnectorEnum::Old(Box::new(
                    &connector::DummyConnector::<4>,
                ))),
                #[cfg(feature = "dummy_connector")]
                enums::Connector::DummyConnector5 => Ok(ConnectorEnum::Old(Box::new(
                    &connector::DummyConnector::<5>,
                ))),
                #[cfg(feature = "dummy_connector")]
                enums::Connector::DummyConnector6 => Ok(ConnectorEnum::Old(Box::new(
                    &connector::DummyConnector::<6>,
                ))),
                #[cfg(feature = "dummy_connector")]
                enums::Connector::DummyConnector7 => Ok(ConnectorEnum::Old(Box::new(
                    &connector::DummyConnector::<7>,
                ))),
                #[cfg(feature = "dummy_connector")]
                enums::Connector::DummyBillingConnector => Ok(ConnectorEnum::Old(Box::new(
                    &connector::DummyConnector::<8>,
                ))),
                enums::Connector::Ebanx => {
                    Ok(ConnectorEnum::Old(Box::new(connector::Ebanx::new())))
                }
                enums::Connector::Elavon => {
                    Ok(ConnectorEnum::Old(Box::new(connector::Elavon::new())))
                }
                enums::Connector::Facilitapay => {
                    Ok(ConnectorEnum::Old(Box::new(connector::Facilitapay::new())))
                }
                enums::Connector::Fiserv => {
                    Ok(ConnectorEnum::Old(Box::new(connector::Fiserv::new())))
                }
                enums::Connector::Fiservemea => {
                    Ok(ConnectorEnum::Old(Box::new(connector::Fiservemea::new())))
                }
                enums::Connector::Fiuu => Ok(ConnectorEnum::Old(Box::new(connector::Fiuu::new()))),
                enums::Connector::Forte => {
                    Ok(ConnectorEnum::Old(Box::new(connector::Forte::new())))
                }
                enums::Connector::Getnet => {
                    Ok(ConnectorEnum::Old(Box::new(connector::Getnet::new())))
                }
                enums::Connector::Globalpay => {
                    Ok(ConnectorEnum::Old(Box::new(connector::Globalpay::new())))
                }
                enums::Connector::Globepay => {
                    Ok(ConnectorEnum::Old(Box::new(connector::Globepay::new())))
                }
                enums::Connector::Gocardless => {
                    Ok(ConnectorEnum::Old(Box::new(&connector::Gocardless)))
                }
                enums::Connector::Hipay => {
                    Ok(ConnectorEnum::Old(Box::new(connector::Hipay::new())))
                }
                enums::Connector::Helcim => {
                    Ok(ConnectorEnum::Old(Box::new(connector::Helcim::new())))
                }
                enums::Connector::HyperswitchVault => {
                    Ok(ConnectorEnum::Old(Box::new(&connector::HyperswitchVault)))
                }
                enums::Connector::Iatapay => {
                    Ok(ConnectorEnum::Old(Box::new(connector::Iatapay::new())))
                }
                enums::Connector::Inespay => {
                    Ok(ConnectorEnum::Old(Box::new(connector::Inespay::new())))
                }
                enums::Connector::Itaubank => {
                    Ok(ConnectorEnum::Old(Box::new(connector::Itaubank::new())))
                }
                enums::Connector::Jpmorgan => {
                    Ok(ConnectorEnum::Old(Box::new(connector::Jpmorgan::new())))
                }
                enums::Connector::Juspaythreedsserver => Ok(ConnectorEnum::Old(Box::new(
                    connector::Juspaythreedsserver::new(),
                ))),
                enums::Connector::Klarna => {
                    Ok(ConnectorEnum::Old(Box::new(connector::Klarna::new())))
                }
                enums::Connector::Mollie => {
                    // enums::Connector::Moneris => Ok(ConnectorEnum::Old(Box::new(connector::Moneris))),
                    Ok(ConnectorEnum::Old(Box::new(connector::Mollie::new())))
                }
                enums::Connector::Moneris => {
                    Ok(ConnectorEnum::Old(Box::new(connector::Moneris::new())))
                }
                enums::Connector::Nexixpay => {
                    Ok(ConnectorEnum::Old(Box::new(connector::Nexixpay::new())))
                }
                enums::Connector::Nmi => Ok(ConnectorEnum::Old(Box::new(connector::Nmi::new()))),
                enums::Connector::Nomupay => {
                    Ok(ConnectorEnum::Old(Box::new(connector::Nomupay::new())))
                }
                enums::Connector::Noon => Ok(ConnectorEnum::Old(Box::new(connector::Noon::new()))),
                // enums::Connector::Nordea => Ok(ConnectorEnum::Old(Box::new(connector::Nordea::new()))),
                enums::Connector::Novalnet => {
                    Ok(ConnectorEnum::Old(Box::new(connector::Novalnet::new())))
                }
                enums::Connector::Nuvei => Ok(ConnectorEnum::Old(Box::new(&connector::Nuvei))),
                enums::Connector::Opennode => {
                    Ok(ConnectorEnum::Old(Box::new(&connector::Opennode)))
                }
                enums::Connector::Paybox => {
                    Ok(ConnectorEnum::Old(Box::new(connector::Paybox::new())))
                }
                // "payeezy" => Ok(ConnectorIntegrationEnum::Old(Box::new(&connector::Payeezy)), As psync and rsync are not supported by this connector, it is added as template code for future usage
                enums::Connector::Payme => {
                    Ok(ConnectorEnum::Old(Box::new(connector::Payme::new())))
                }
                enums::Connector::Payone => {
                    Ok(ConnectorEnum::Old(Box::new(connector::Payone::new())))
                }
                enums::Connector::Payu => Ok(ConnectorEnum::Old(Box::new(connector::Payu::new()))),
                enums::Connector::Placetopay => {
                    Ok(ConnectorEnum::Old(Box::new(connector::Placetopay::new())))
                }
                enums::Connector::Powertranz => {
                    Ok(ConnectorEnum::Old(Box::new(&connector::Powertranz)))
                }
                enums::Connector::Prophetpay => {
                    Ok(ConnectorEnum::Old(Box::new(&connector::Prophetpay)))
                }
                enums::Connector::Razorpay => {
                    Ok(ConnectorEnum::Old(Box::new(connector::Razorpay::new())))
                }
                enums::Connector::Rapyd => {
                    Ok(ConnectorEnum::Old(Box::new(connector::Rapyd::new())))
                }
                enums::Connector::Recurly => {
                    Ok(ConnectorEnum::New(Box::new(connector::Recurly::new())))
                }
                enums::Connector::Redsys => {
                    Ok(ConnectorEnum::Old(Box::new(connector::Redsys::new())))
                }
                enums::Connector::Shift4 => {
                    Ok(ConnectorEnum::Old(Box::new(connector::Shift4::new())))
                }
                enums::Connector::Square => Ok(ConnectorEnum::Old(Box::new(&connector::Square))),
                enums::Connector::Stax => Ok(ConnectorEnum::Old(Box::new(&connector::Stax))),
                enums::Connector::Stripe => {
                    Ok(ConnectorEnum::Old(Box::new(connector::Stripe::new())))
                }
                enums::Connector::Stripebilling => Ok(ConnectorEnum::Old(Box::new(
                    connector::Stripebilling::new(),
                ))),
                enums::Connector::Wise => Ok(ConnectorEnum::Old(Box::new(connector::Wise::new()))),
                enums::Connector::Worldline => {
                    Ok(ConnectorEnum::Old(Box::new(&connector::Worldline)))
                }
                enums::Connector::Worldpay => {
                    Ok(ConnectorEnum::Old(Box::new(connector::Worldpay::new())))
                }
                enums::Connector::Worldpayvantiv => Ok(ConnectorEnum::Old(Box::new(
                    connector::Worldpayvantiv::new(),
                ))),
                enums::Connector::Worldpayxml => {
                    Ok(ConnectorEnum::Old(Box::new(connector::Worldpayxml::new())))
                }
                enums::Connector::Xendit => {
                    Ok(ConnectorEnum::Old(Box::new(connector::Xendit::new())))
                }
                enums::Connector::Mifinity => {
                    Ok(ConnectorEnum::Old(Box::new(connector::Mifinity::new())))
                }
                enums::Connector::Multisafepay => {
                    Ok(ConnectorEnum::Old(Box::new(connector::Multisafepay::new())))
                }
                enums::Connector::Netcetera => {
                    Ok(ConnectorEnum::Old(Box::new(&connector::Netcetera)))
                }
                enums::Connector::Nexinets => {
                    Ok(ConnectorEnum::Old(Box::new(&connector::Nexinets)))
                }
                // enums::Connector::Nexixpay => {
                //     Ok(ConnectorEnum::Old(Box::new(&connector::Nexixpay)))
                // }
                enums::Connector::Paypal => {
                    Ok(ConnectorEnum::Old(Box::new(connector::Paypal::new())))
                }
                enums::Connector::Paystack => {
                    Ok(ConnectorEnum::Old(Box::new(connector::Paystack::new())))
                }
                // enums::Connector::Thunes => Ok(ConnectorEnum::Old(Box::new(connector::Thunes))),
                enums::Connector::Tokenio => {
                    Ok(ConnectorEnum::Old(Box::new(connector::Tokenio::new())))
                }
                enums::Connector::Trustpay => {
                    Ok(ConnectorEnum::Old(Box::new(connector::Trustpay::new())))
                }
                enums::Connector::Tsys => Ok(ConnectorEnum::Old(Box::new(connector::Tsys::new()))),
                // enums::Connector::UnifiedAuthenticationService => Ok(ConnectorEnum::Old(Box::new(
                //     connector::UnifiedAuthenticationService,
                // ))),
                enums::Connector::Vgs => Ok(ConnectorEnum::Old(Box::new(connector::Vgs::new()))),
                enums::Connector::Volt => Ok(ConnectorEnum::Old(Box::new(connector::Volt::new()))),
                enums::Connector::Wellsfargo => {
                    Ok(ConnectorEnum::Old(Box::new(connector::Wellsfargo::new())))
                }

                // enums::Connector::Wellsfargopayout => {
                //     Ok(Box::new(connector::Wellsfargopayout::new()))
                // }
                enums::Connector::Zen => Ok(ConnectorEnum::Old(Box::new(&connector::Zen))),
                enums::Connector::Zsl => Ok(ConnectorEnum::Old(Box::new(&connector::Zsl))),
                enums::Connector::Plaid => {
                    Ok(ConnectorEnum::Old(Box::new(connector::Plaid::new())))
                }
                enums::Connector::Signifyd
                | enums::Connector::Riskified
                | enums::Connector::Gpayments
                | enums::Connector::Threedsecureio
                | enums::Connector::Taxjar => {
                    Err(report!(errors::ConnectorError::InvalidConnectorName)
                        .attach_printable(format!("invalid connector name: {connector_name}")))
                    .change_context(errors::ApiErrorResponse::InternalServerError)
                }
            },
            Err(_) => Err(report!(errors::ConnectorError::InvalidConnectorName)
                .attach_printable(format!("invalid connector name: {connector_name}")))
            .change_context(errors::ApiErrorResponse::InternalServerError),
        }
    }
}

=======
>>>>>>> 00168496
#[cfg(test)]
mod test {
    #![allow(clippy::unwrap_used)]
    use super::*;

    #[test]
    fn test_convert_connector_parsing_success() {
        let result = enums::Connector::from_str("aci");
        assert!(result.is_ok());
        assert_eq!(result.unwrap(), enums::Connector::Aci);

        let result = enums::Connector::from_str("shift4");
        assert!(result.is_ok());
        assert_eq!(result.unwrap(), enums::Connector::Shift4);

        let result = enums::Connector::from_str("authorizedotnet");
        assert!(result.is_ok());
        assert_eq!(result.unwrap(), enums::Connector::Authorizedotnet);
    }

    #[test]
    fn test_convert_connector_parsing_fail_for_unknown_type() {
        let result = enums::Connector::from_str("unknowntype");
        assert!(result.is_err());

        let result = enums::Connector::from_str("randomstring");
        assert!(result.is_err());
    }

    #[test]
    fn test_convert_connector_parsing_fail_for_camel_case() {
        let result = enums::Connector::from_str("Paypal");
        assert!(result.is_err());

        let result = enums::Connector::from_str("Authorizedotnet");
        assert!(result.is_err());

        let result = enums::Connector::from_str("Opennode");
        assert!(result.is_err());
    }
}

#[derive(Clone)]
pub struct TaxCalculateConnectorData {
    pub connector: ConnectorEnum,
    pub connector_name: enums::TaxConnectors,
}

impl TaxCalculateConnectorData {
    pub fn get_connector_by_name(name: &str) -> CustomResult<Self, errors::ApiErrorResponse> {
        let connector_name = enums::TaxConnectors::from_str(name)
            .change_context(errors::ApiErrorResponse::IncorrectConnectorNameGiven)
            .attach_printable_lazy(|| format!("unable to parse connector: {name}"))?;
        let connector = Self::convert_connector(connector_name)?;
        Ok(Self {
            connector,
            connector_name,
        })
    }

    fn convert_connector(
        connector_name: enums::TaxConnectors,
    ) -> CustomResult<ConnectorEnum, errors::ApiErrorResponse> {
        match connector_name {
            enums::TaxConnectors::Taxjar => {
                Ok(ConnectorEnum::Old(Box::new(connector::Taxjar::new())))
            }
        }
    }
}<|MERGE_RESOLUTION|>--- conflicted
+++ resolved
@@ -99,33 +99,6 @@
     Skip,
 }
 
-<<<<<<< HEAD
-// Normal flow will call the connector and follow the flow specific operations (capture, authorize)
-// SessionTokenFromMetadata will avoid calling the connector instead create the session token ( for sdk )
-#[derive(Clone, Eq, PartialEq, Debug)]
-pub enum GetToken {
-    GpayMetadata,
-    SamsungPayMetadata,
-    ApplePayMetadata,
-    PaypalSdkMetadata,
-    PazeMetadata,
-    Connector,
-    AmazonPayMetadata,
-}
-
-/// Routing algorithm will output merchant connector identifier instead of connector name
-/// In order to support backwards compatibility for older routing algorithms and merchant accounts
-/// the support for connector name is retained
-#[derive(Clone, Debug)]
-pub struct ConnectorData {
-    pub connector: ConnectorEnum,
-    pub connector_name: types::Connector,
-    pub get_token: GetToken,
-    pub merchant_connector_id: Option<common_utils::id_type::MerchantConnectorAccountId>,
-}
-
-=======
->>>>>>> 00168496
 impl From<ConnectorData> for ConnectorRoutingData {
     fn from(connector_data: ConnectorData) -> Self {
         Self {
@@ -261,396 +234,6 @@
     Decide,
 }
 
-<<<<<<< HEAD
-impl ConnectorData {
-    pub fn get_connector_by_name(
-        _connectors: &Connectors,
-        name: &str,
-        connector_type: GetToken,
-        connector_id: Option<common_utils::id_type::MerchantConnectorAccountId>,
-    ) -> CustomResult<Self, errors::ApiErrorResponse> {
-        let connector = Self::convert_connector(name)?;
-        let connector_name = api_enums::Connector::from_str(name)
-            .change_context(errors::ConnectorError::InvalidConnectorName)
-            .change_context(errors::ApiErrorResponse::InternalServerError)
-            .attach_printable_lazy(|| format!("unable to parse connector name {name}"))?;
-        Ok(Self {
-            connector,
-            connector_name,
-            get_token: connector_type,
-            merchant_connector_id: connector_id,
-        })
-    }
-
-    #[cfg(feature = "payouts")]
-    pub fn get_payout_connector_by_name(
-        _connectors: &Connectors,
-        name: &str,
-        connector_type: GetToken,
-        connector_id: Option<common_utils::id_type::MerchantConnectorAccountId>,
-    ) -> CustomResult<Self, errors::ApiErrorResponse> {
-        let connector = Self::convert_connector(name)?;
-        let payout_connector_name = api_enums::PayoutConnectors::from_str(name)
-            .change_context(errors::ConnectorError::InvalidConnectorName)
-            .change_context(errors::ApiErrorResponse::InternalServerError)
-            .attach_printable_lazy(|| format!("unable to parse payout connector name {name}"))?;
-        let connector_name = api_enums::Connector::from(payout_connector_name);
-        Ok(Self {
-            connector,
-            connector_name,
-            get_token: connector_type,
-            merchant_connector_id: connector_id,
-        })
-    }
-
-    #[cfg(all(feature = "v2", feature = "payment_methods_v2"))]
-    pub fn get_external_vault_connector_by_name(
-        _connectors: &Connectors,
-        connector: &api_enums::Connector,
-        connector_type: GetToken,
-        connector_id: Option<common_utils::id_type::MerchantConnectorAccountId>,
-    ) -> CustomResult<Self, errors::ApiErrorResponse> {
-        let connector_enum = Self::convert_connector(&connector.to_string())?;
-        let external_vault_connector_name =
-            api_enums::VaultConnectors::from_str(&connector.to_string())
-                .change_context(errors::ConnectorError::InvalidConnectorName)
-                .change_context(errors::ApiErrorResponse::InternalServerError)
-                .attach_printable_lazy(|| {
-                    format!(
-                        "unable to parse external vault connector name {:?}",
-                        connector
-                    )
-                })?;
-        let connector_name = api_enums::Connector::from(external_vault_connector_name);
-        Ok(Self {
-            connector: connector_enum,
-            connector_name,
-            get_token: connector_type,
-            merchant_connector_id: connector_id,
-        })
-    }
-
-    pub fn convert_connector(
-        connector_name: &str,
-    ) -> CustomResult<ConnectorEnum, errors::ApiErrorResponse> {
-        match enums::Connector::from_str(connector_name) {
-            Ok(name) => match name {
-                enums::Connector::Aci => Ok(ConnectorEnum::Old(Box::new(connector::Aci::new()))),
-                enums::Connector::Adyen => {
-                    Ok(ConnectorEnum::Old(Box::new(connector::Adyen::new())))
-                }
-                enums::Connector::Adyenplatform => Ok(ConnectorEnum::Old(Box::new(
-                    connector::Adyenplatform::new(),
-                ))),
-                enums::Connector::Airwallex => {
-                    Ok(ConnectorEnum::Old(Box::new(connector::Airwallex::new())))
-                }
-                enums::Connector::Amazonpay => {
-                    Ok(ConnectorEnum::Old(Box::new(connector::Amazonpay::new())))
-                }
-                enums::Connector::Archipel => {
-                    Ok(ConnectorEnum::Old(Box::new(connector::Archipel::new())))
-                }
-                enums::Connector::Authorizedotnet => {
-                    Ok(ConnectorEnum::Old(Box::new(&connector::Authorizedotnet)))
-                }
-                enums::Connector::Bambora => Ok(ConnectorEnum::Old(Box::new(&connector::Bambora))),
-                enums::Connector::Bamboraapac => {
-                    Ok(ConnectorEnum::Old(Box::new(connector::Bamboraapac::new())))
-                }
-                enums::Connector::Bankofamerica => {
-                    Ok(ConnectorEnum::Old(Box::new(&connector::Bankofamerica)))
-                }
-                enums::Connector::Barclaycard => {
-                    Ok(ConnectorEnum::Old(Box::new(&connector::Barclaycard)))
-                }
-                enums::Connector::Billwerk => {
-                    Ok(ConnectorEnum::Old(Box::new(connector::Billwerk::new())))
-                }
-                enums::Connector::Bitpay => {
-                    Ok(ConnectorEnum::Old(Box::new(connector::Bitpay::new())))
-                }
-                enums::Connector::Bluesnap => {
-                    Ok(ConnectorEnum::Old(Box::new(connector::Bluesnap::new())))
-                }
-                enums::Connector::Boku => Ok(ConnectorEnum::Old(Box::new(connector::Boku::new()))),
-                enums::Connector::Braintree => {
-                    Ok(ConnectorEnum::Old(Box::new(connector::Braintree::new())))
-                }
-                enums::Connector::Cashtocode => {
-                    Ok(ConnectorEnum::Old(Box::new(connector::Cashtocode::new())))
-                }
-                enums::Connector::Chargebee => {
-                    Ok(ConnectorEnum::Old(Box::new(connector::Chargebee::new())))
-                }
-                enums::Connector::Checkout => {
-                    Ok(ConnectorEnum::Old(Box::new(connector::Checkout::new())))
-                }
-                enums::Connector::Coinbase => {
-                    Ok(ConnectorEnum::Old(Box::new(&connector::Coinbase)))
-                }
-                enums::Connector::Coingate => {
-                    Ok(ConnectorEnum::Old(Box::new(connector::Coingate::new())))
-                }
-                enums::Connector::Cryptopay => {
-                    Ok(ConnectorEnum::Old(Box::new(connector::Cryptopay::new())))
-                }
-                enums::Connector::CtpMastercard => {
-                    Ok(ConnectorEnum::Old(Box::new(&connector::CtpMastercard)))
-                }
-                enums::Connector::CtpVisa => Ok(ConnectorEnum::Old(Box::new(
-                    connector::UnifiedAuthenticationService::new(),
-                ))),
-                enums::Connector::Cybersource => {
-                    Ok(ConnectorEnum::Old(Box::new(connector::Cybersource::new())))
-                }
-                enums::Connector::Datatrans => {
-                    Ok(ConnectorEnum::Old(Box::new(connector::Datatrans::new())))
-                }
-                enums::Connector::Deutschebank => {
-                    Ok(ConnectorEnum::Old(Box::new(connector::Deutschebank::new())))
-                }
-                enums::Connector::Digitalvirgo => {
-                    Ok(ConnectorEnum::Old(Box::new(connector::Digitalvirgo::new())))
-                }
-                enums::Connector::Dlocal => Ok(ConnectorEnum::Old(Box::new(&connector::Dlocal))),
-                #[cfg(feature = "dummy_connector")]
-                enums::Connector::DummyConnector1 => Ok(ConnectorEnum::Old(Box::new(
-                    &connector::DummyConnector::<1>,
-                ))),
-                #[cfg(feature = "dummy_connector")]
-                enums::Connector::DummyConnector2 => Ok(ConnectorEnum::Old(Box::new(
-                    &connector::DummyConnector::<2>,
-                ))),
-                #[cfg(feature = "dummy_connector")]
-                enums::Connector::DummyConnector3 => Ok(ConnectorEnum::Old(Box::new(
-                    &connector::DummyConnector::<3>,
-                ))),
-                #[cfg(feature = "dummy_connector")]
-                enums::Connector::DummyConnector4 => Ok(ConnectorEnum::Old(Box::new(
-                    &connector::DummyConnector::<4>,
-                ))),
-                #[cfg(feature = "dummy_connector")]
-                enums::Connector::DummyConnector5 => Ok(ConnectorEnum::Old(Box::new(
-                    &connector::DummyConnector::<5>,
-                ))),
-                #[cfg(feature = "dummy_connector")]
-                enums::Connector::DummyConnector6 => Ok(ConnectorEnum::Old(Box::new(
-                    &connector::DummyConnector::<6>,
-                ))),
-                #[cfg(feature = "dummy_connector")]
-                enums::Connector::DummyConnector7 => Ok(ConnectorEnum::Old(Box::new(
-                    &connector::DummyConnector::<7>,
-                ))),
-                #[cfg(feature = "dummy_connector")]
-                enums::Connector::DummyBillingConnector => Ok(ConnectorEnum::Old(Box::new(
-                    &connector::DummyConnector::<8>,
-                ))),
-                enums::Connector::Ebanx => {
-                    Ok(ConnectorEnum::Old(Box::new(connector::Ebanx::new())))
-                }
-                enums::Connector::Elavon => {
-                    Ok(ConnectorEnum::Old(Box::new(connector::Elavon::new())))
-                }
-                enums::Connector::Facilitapay => {
-                    Ok(ConnectorEnum::Old(Box::new(connector::Facilitapay::new())))
-                }
-                enums::Connector::Fiserv => {
-                    Ok(ConnectorEnum::Old(Box::new(connector::Fiserv::new())))
-                }
-                enums::Connector::Fiservemea => {
-                    Ok(ConnectorEnum::Old(Box::new(connector::Fiservemea::new())))
-                }
-                enums::Connector::Fiuu => Ok(ConnectorEnum::Old(Box::new(connector::Fiuu::new()))),
-                enums::Connector::Forte => {
-                    Ok(ConnectorEnum::Old(Box::new(connector::Forte::new())))
-                }
-                enums::Connector::Getnet => {
-                    Ok(ConnectorEnum::Old(Box::new(connector::Getnet::new())))
-                }
-                enums::Connector::Globalpay => {
-                    Ok(ConnectorEnum::Old(Box::new(connector::Globalpay::new())))
-                }
-                enums::Connector::Globepay => {
-                    Ok(ConnectorEnum::Old(Box::new(connector::Globepay::new())))
-                }
-                enums::Connector::Gocardless => {
-                    Ok(ConnectorEnum::Old(Box::new(&connector::Gocardless)))
-                }
-                enums::Connector::Hipay => {
-                    Ok(ConnectorEnum::Old(Box::new(connector::Hipay::new())))
-                }
-                enums::Connector::Helcim => {
-                    Ok(ConnectorEnum::Old(Box::new(connector::Helcim::new())))
-                }
-                enums::Connector::HyperswitchVault => {
-                    Ok(ConnectorEnum::Old(Box::new(&connector::HyperswitchVault)))
-                }
-                enums::Connector::Iatapay => {
-                    Ok(ConnectorEnum::Old(Box::new(connector::Iatapay::new())))
-                }
-                enums::Connector::Inespay => {
-                    Ok(ConnectorEnum::Old(Box::new(connector::Inespay::new())))
-                }
-                enums::Connector::Itaubank => {
-                    Ok(ConnectorEnum::Old(Box::new(connector::Itaubank::new())))
-                }
-                enums::Connector::Jpmorgan => {
-                    Ok(ConnectorEnum::Old(Box::new(connector::Jpmorgan::new())))
-                }
-                enums::Connector::Juspaythreedsserver => Ok(ConnectorEnum::Old(Box::new(
-                    connector::Juspaythreedsserver::new(),
-                ))),
-                enums::Connector::Klarna => {
-                    Ok(ConnectorEnum::Old(Box::new(connector::Klarna::new())))
-                }
-                enums::Connector::Mollie => {
-                    // enums::Connector::Moneris => Ok(ConnectorEnum::Old(Box::new(connector::Moneris))),
-                    Ok(ConnectorEnum::Old(Box::new(connector::Mollie::new())))
-                }
-                enums::Connector::Moneris => {
-                    Ok(ConnectorEnum::Old(Box::new(connector::Moneris::new())))
-                }
-                enums::Connector::Nexixpay => {
-                    Ok(ConnectorEnum::Old(Box::new(connector::Nexixpay::new())))
-                }
-                enums::Connector::Nmi => Ok(ConnectorEnum::Old(Box::new(connector::Nmi::new()))),
-                enums::Connector::Nomupay => {
-                    Ok(ConnectorEnum::Old(Box::new(connector::Nomupay::new())))
-                }
-                enums::Connector::Noon => Ok(ConnectorEnum::Old(Box::new(connector::Noon::new()))),
-                // enums::Connector::Nordea => Ok(ConnectorEnum::Old(Box::new(connector::Nordea::new()))),
-                enums::Connector::Novalnet => {
-                    Ok(ConnectorEnum::Old(Box::new(connector::Novalnet::new())))
-                }
-                enums::Connector::Nuvei => Ok(ConnectorEnum::Old(Box::new(&connector::Nuvei))),
-                enums::Connector::Opennode => {
-                    Ok(ConnectorEnum::Old(Box::new(&connector::Opennode)))
-                }
-                enums::Connector::Paybox => {
-                    Ok(ConnectorEnum::Old(Box::new(connector::Paybox::new())))
-                }
-                // "payeezy" => Ok(ConnectorIntegrationEnum::Old(Box::new(&connector::Payeezy)), As psync and rsync are not supported by this connector, it is added as template code for future usage
-                enums::Connector::Payme => {
-                    Ok(ConnectorEnum::Old(Box::new(connector::Payme::new())))
-                }
-                enums::Connector::Payone => {
-                    Ok(ConnectorEnum::Old(Box::new(connector::Payone::new())))
-                }
-                enums::Connector::Payu => Ok(ConnectorEnum::Old(Box::new(connector::Payu::new()))),
-                enums::Connector::Placetopay => {
-                    Ok(ConnectorEnum::Old(Box::new(connector::Placetopay::new())))
-                }
-                enums::Connector::Powertranz => {
-                    Ok(ConnectorEnum::Old(Box::new(&connector::Powertranz)))
-                }
-                enums::Connector::Prophetpay => {
-                    Ok(ConnectorEnum::Old(Box::new(&connector::Prophetpay)))
-                }
-                enums::Connector::Razorpay => {
-                    Ok(ConnectorEnum::Old(Box::new(connector::Razorpay::new())))
-                }
-                enums::Connector::Rapyd => {
-                    Ok(ConnectorEnum::Old(Box::new(connector::Rapyd::new())))
-                }
-                enums::Connector::Recurly => {
-                    Ok(ConnectorEnum::New(Box::new(connector::Recurly::new())))
-                }
-                enums::Connector::Redsys => {
-                    Ok(ConnectorEnum::Old(Box::new(connector::Redsys::new())))
-                }
-                enums::Connector::Shift4 => {
-                    Ok(ConnectorEnum::Old(Box::new(connector::Shift4::new())))
-                }
-                enums::Connector::Square => Ok(ConnectorEnum::Old(Box::new(&connector::Square))),
-                enums::Connector::Stax => Ok(ConnectorEnum::Old(Box::new(&connector::Stax))),
-                enums::Connector::Stripe => {
-                    Ok(ConnectorEnum::Old(Box::new(connector::Stripe::new())))
-                }
-                enums::Connector::Stripebilling => Ok(ConnectorEnum::Old(Box::new(
-                    connector::Stripebilling::new(),
-                ))),
-                enums::Connector::Wise => Ok(ConnectorEnum::Old(Box::new(connector::Wise::new()))),
-                enums::Connector::Worldline => {
-                    Ok(ConnectorEnum::Old(Box::new(&connector::Worldline)))
-                }
-                enums::Connector::Worldpay => {
-                    Ok(ConnectorEnum::Old(Box::new(connector::Worldpay::new())))
-                }
-                enums::Connector::Worldpayvantiv => Ok(ConnectorEnum::Old(Box::new(
-                    connector::Worldpayvantiv::new(),
-                ))),
-                enums::Connector::Worldpayxml => {
-                    Ok(ConnectorEnum::Old(Box::new(connector::Worldpayxml::new())))
-                }
-                enums::Connector::Xendit => {
-                    Ok(ConnectorEnum::Old(Box::new(connector::Xendit::new())))
-                }
-                enums::Connector::Mifinity => {
-                    Ok(ConnectorEnum::Old(Box::new(connector::Mifinity::new())))
-                }
-                enums::Connector::Multisafepay => {
-                    Ok(ConnectorEnum::Old(Box::new(connector::Multisafepay::new())))
-                }
-                enums::Connector::Netcetera => {
-                    Ok(ConnectorEnum::Old(Box::new(&connector::Netcetera)))
-                }
-                enums::Connector::Nexinets => {
-                    Ok(ConnectorEnum::Old(Box::new(&connector::Nexinets)))
-                }
-                // enums::Connector::Nexixpay => {
-                //     Ok(ConnectorEnum::Old(Box::new(&connector::Nexixpay)))
-                // }
-                enums::Connector::Paypal => {
-                    Ok(ConnectorEnum::Old(Box::new(connector::Paypal::new())))
-                }
-                enums::Connector::Paystack => {
-                    Ok(ConnectorEnum::Old(Box::new(connector::Paystack::new())))
-                }
-                // enums::Connector::Thunes => Ok(ConnectorEnum::Old(Box::new(connector::Thunes))),
-                enums::Connector::Tokenio => {
-                    Ok(ConnectorEnum::Old(Box::new(connector::Tokenio::new())))
-                }
-                enums::Connector::Trustpay => {
-                    Ok(ConnectorEnum::Old(Box::new(connector::Trustpay::new())))
-                }
-                enums::Connector::Tsys => Ok(ConnectorEnum::Old(Box::new(connector::Tsys::new()))),
-                // enums::Connector::UnifiedAuthenticationService => Ok(ConnectorEnum::Old(Box::new(
-                //     connector::UnifiedAuthenticationService,
-                // ))),
-                enums::Connector::Vgs => Ok(ConnectorEnum::Old(Box::new(connector::Vgs::new()))),
-                enums::Connector::Volt => Ok(ConnectorEnum::Old(Box::new(connector::Volt::new()))),
-                enums::Connector::Wellsfargo => {
-                    Ok(ConnectorEnum::Old(Box::new(connector::Wellsfargo::new())))
-                }
-
-                // enums::Connector::Wellsfargopayout => {
-                //     Ok(Box::new(connector::Wellsfargopayout::new()))
-                // }
-                enums::Connector::Zen => Ok(ConnectorEnum::Old(Box::new(&connector::Zen))),
-                enums::Connector::Zsl => Ok(ConnectorEnum::Old(Box::new(&connector::Zsl))),
-                enums::Connector::Plaid => {
-                    Ok(ConnectorEnum::Old(Box::new(connector::Plaid::new())))
-                }
-                enums::Connector::Signifyd
-                | enums::Connector::Riskified
-                | enums::Connector::Gpayments
-                | enums::Connector::Threedsecureio
-                | enums::Connector::Taxjar => {
-                    Err(report!(errors::ConnectorError::InvalidConnectorName)
-                        .attach_printable(format!("invalid connector name: {connector_name}")))
-                    .change_context(errors::ApiErrorResponse::InternalServerError)
-                }
-            },
-            Err(_) => Err(report!(errors::ConnectorError::InvalidConnectorName)
-                .attach_printable(format!("invalid connector name: {connector_name}")))
-            .change_context(errors::ApiErrorResponse::InternalServerError),
-        }
-    }
-}
-
-=======
->>>>>>> 00168496
 #[cfg(test)]
 mod test {
     #![allow(clippy::unwrap_used)]
