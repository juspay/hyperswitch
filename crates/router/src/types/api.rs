--- conflicted
+++ resolved
@@ -203,11 +203,8 @@
             "klarna" => Ok(Box::new(&connector::Klarna)),
             "mollie" => Ok(Box::new(&connector::Mollie)),
             "nuvei" => Ok(Box::new(&connector::Nuvei)),
-<<<<<<< HEAD
-            "payeezy" => Ok(Box::new(&connector::Payeezy)),
-=======
             "opennode" => Ok(Box::new(&connector::Opennode)),
->>>>>>> acab7671
+            // "payeezy" => Ok(Box::new(&connector::Payeezy)), As psync and rsync are not supported by this connector, it is added as template code for future usage
             "payu" => Ok(Box::new(&connector::Payu)),
             "rapyd" => Ok(Box::new(&connector::Rapyd)),
             "shift4" => Ok(Box::new(&connector::Shift4)),
