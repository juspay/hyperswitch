pub mod admin;
pub mod api_keys;
pub mod configs;
pub mod customers;
pub mod disputes;
pub mod enums;
pub mod mandates;
pub mod payment_methods;
pub mod payments;
pub mod refunds;
pub mod webhooks;

use std::{fmt::Debug, str::FromStr};

use error_stack::{report, IntoReport, ResultExt};

pub use self::{
    admin::*, api_keys::*, configs::*, customers::*, disputes::*, payment_methods::*, payments::*,
    refunds::*, webhooks::*,
};
use super::ErrorResponse;
use crate::{
    configs::settings::Connectors,
    connector, consts,
    core::errors::{self, CustomResult},
    services::{ConnectorIntegration, ConnectorRedirectResponse},
    types::{self, api::enums as api_enums},
};

#[derive(Clone, Debug)]
pub struct AccessTokenAuth;

pub trait ConnectorAccessToken:
    ConnectorIntegration<AccessTokenAuth, types::AccessTokenRequestData, types::AccessToken>
{
}

pub trait ConnectorTransactionId: ConnectorCommon + Sync {
    fn connector_transaction_id(
        &self,
        payment_attempt: storage_models::payment_attempt::PaymentAttempt,
    ) -> Result<Option<String>, errors::ApiErrorResponse> {
        Ok(payment_attempt.connector_transaction_id)
    }
}

pub trait ConnectorCommon {
    /// Name of the connector (in lowercase).
    fn id(&self) -> &'static str;

    /// HTTP header used for authorization.
    fn get_auth_header(
        &self,
        _auth_type: &types::ConnectorAuthType,
    ) -> CustomResult<Vec<(String, String)>, errors::ConnectorError> {
        Ok(Vec::new())
    }

    /// HTTP `Content-Type` to be used for POST requests.
    /// Defaults to `application/json`.
    fn common_get_content_type(&self) -> &'static str {
        "application/json"
    }

    // FIXME write doc - think about this
    // fn headers(&self) -> Vec<(&str, &str)>;

    /// The base URL for interacting with the connector's API.
    fn base_url<'a>(&self, connectors: &'a Connectors) -> &'a str;

    /// common error response for a connector if it is same in all case
    fn build_error_response(
        &self,
        res: types::Response,
    ) -> CustomResult<ErrorResponse, errors::ConnectorError> {
        Ok(ErrorResponse {
            status_code: res.status_code,
            code: consts::NO_ERROR_CODE.to_string(),
            message: consts::NO_ERROR_MESSAGE.to_string(),
            reason: None,
        })
    }
}

/// Extended trait for connector common to allow functions with generic type
pub trait ConnectorCommonExt<Flow, Req, Resp>:
    ConnectorCommon + ConnectorIntegration<Flow, Req, Resp>
{
    /// common header builder when every request for the connector have same headers
    fn build_headers(
        &self,
        _req: &types::RouterData<Flow, Req, Resp>,
        _connectors: &Connectors,
    ) -> CustomResult<Vec<(String, String)>, errors::ConnectorError> {
        Ok(Vec::new())
    }
}

pub trait Router {}

pub trait Connector:
    Send
    + Refund
    + Payment
    + Debug
    + ConnectorRedirectResponse
    + IncomingWebhook
    + ConnectorAccessToken
    + ConnectorTransactionId
{
}

pub struct Re;

pub struct Pe;

impl<
        T: Refund
            + Payment
            + Debug
            + ConnectorRedirectResponse
            + Send
            + IncomingWebhook
            + ConnectorAccessToken
            + ConnectorTransactionId,
    > Connector for T
{
}

type BoxedConnector = Box<&'static (dyn Connector + Sync)>;

// Normal flow will call the connector and follow the flow specific operations (capture, authorize)
// SessionTokenFromMetadata will avoid calling the connector instead create the session token ( for sdk )
#[derive(Clone, Eq, PartialEq)]
pub enum GetToken {
    GpayMetadata,
    ApplePayMetadata,
    Connector,
}

#[derive(Clone)]
pub struct ConnectorData {
    pub connector: BoxedConnector,
    pub connector_name: types::Connector,
    pub get_token: GetToken,
}

pub enum ConnectorChoice {
    SessionMultiple(Vec<ConnectorData>),
    StraightThrough(serde_json::Value),
    Decide,
}

#[derive(Clone)]
pub enum ConnectorCallType {
    Multiple(Vec<ConnectorData>),
    Single(ConnectorData),
}

impl ConnectorCallType {
    pub fn is_single(&self) -> bool {
        matches!(self, Self::Single(_))
    }
}

impl ConnectorData {
    pub fn get_connector_by_name(
        connectors: &Connectors,
        name: &str,
        connector_type: GetToken,
    ) -> CustomResult<Self, errors::ApiErrorResponse> {
        let connector = Self::convert_connector(connectors, name)?;
        let connector_name = api_enums::Connector::from_str(name)
            .into_report()
            .change_context(errors::ConnectorError::InvalidConnectorName)
            .change_context(errors::ApiErrorResponse::InternalServerError)
            .attach_printable_lazy(|| format!("unable to parse connector name {connector:?}"))?;
        Ok(Self {
            connector,
            connector_name,
            get_token: connector_type,
        })
    }

    fn convert_connector(
        _connectors: &Connectors,
        connector_name: &str,
    ) -> CustomResult<BoxedConnector, errors::ApiErrorResponse> {
        match connector_name {
            "aci" => Ok(Box::new(&connector::Aci)),
            "adyen" => Ok(Box::new(&connector::Adyen)),
            "airwallex" => Ok(Box::new(&connector::Airwallex)),
            "authorizedotnet" => Ok(Box::new(&connector::Authorizedotnet)),
            "bambora" => Ok(Box::new(&connector::Bambora)),
            "bluesnap" => Ok(Box::new(&connector::Bluesnap)),
            "braintree" => Ok(Box::new(&connector::Braintree)),
            "checkout" => Ok(Box::new(&connector::Checkout)),
            "coinbase" => Ok(Box::new(&connector::Coinbase)),
            "cybersource" => Ok(Box::new(&connector::Cybersource)),
            "dlocal" => Ok(Box::new(&connector::Dlocal)),
            "fiserv" => Ok(Box::new(&connector::Fiserv)),
            // "forte" => Ok(Box::new(&connector::Forte)),
            "globalpay" => Ok(Box::new(&connector::Globalpay)),
            "klarna" => Ok(Box::new(&connector::Klarna)),
            "mollie" => Ok(Box::new(&connector::Mollie)),
            "multisafepay" => Ok(Box::new(&connector::Multisafepay)),
            "nuvei" => Ok(Box::new(&connector::Nuvei)),
            "opennode" => Ok(Box::new(&connector::Opennode)),
            // "payeezy" => Ok(Box::new(&connector::Payeezy)), As psync and rsync are not supported by this connector, it is added as template code for future usage
            "payu" => Ok(Box::new(&connector::Payu)),
            "rapyd" => Ok(Box::new(&connector::Rapyd)),
            "shift4" => Ok(Box::new(&connector::Shift4)),
            "stripe" => Ok(Box::new(&connector::Stripe)),
            "trustpay" => Ok(Box::new(&connector::Trustpay)),
            "worldline" => Ok(Box::new(&connector::Worldline)),
            "worldpay" => Ok(Box::new(&connector::Worldpay)),
<<<<<<< HEAD
            "zen" => Ok(Box::new(&connector::Zen)),
=======
            "multisafepay" => Ok(Box::new(&connector::Multisafepay)),
            // "nexinets" => Ok(Box::new(&connector::Nexinets)), added as template code for future use
            "paypal" => Ok(Box::new(&connector::Paypal)),
            "trustpay" => Ok(Box::new(&connector::Trustpay)),
>>>>>>> f624eb52
            _ => Err(report!(errors::ConnectorError::InvalidConnectorName)
                .attach_printable(format!("invalid connector name: {connector_name}")))
            .change_context(errors::ApiErrorResponse::InternalServerError),
        }
    }
}<|MERGE_RESOLUTION|>--- conflicted
+++ resolved
@@ -214,14 +214,11 @@
             "trustpay" => Ok(Box::new(&connector::Trustpay)),
             "worldline" => Ok(Box::new(&connector::Worldline)),
             "worldpay" => Ok(Box::new(&connector::Worldpay)),
-<<<<<<< HEAD
-            "zen" => Ok(Box::new(&connector::Zen)),
-=======
             "multisafepay" => Ok(Box::new(&connector::Multisafepay)),
             // "nexinets" => Ok(Box::new(&connector::Nexinets)), added as template code for future use
             "paypal" => Ok(Box::new(&connector::Paypal)),
             "trustpay" => Ok(Box::new(&connector::Trustpay)),
->>>>>>> f624eb52
+            "zen" => Ok(Box::new(&connector::Zen)),
             _ => Err(report!(errors::ConnectorError::InvalidConnectorName)
                 .attach_printable(format!("invalid connector name: {connector_name}")))
             .change_context(errors::ApiErrorResponse::InternalServerError),
