--- conflicted
+++ resolved
@@ -210,6 +210,7 @@
             "klarna" => Ok(Box::new(&connector::Klarna)),
             "mollie" => Ok(Box::new(&connector::Mollie)),
             "multisafepay" => Ok(Box::new(&connector::Multisafepay)),
+            // "nexinets" => Ok(Box::new(&connector::Nexinets)), added as template code for future use
             "nuvei" => Ok(Box::new(&connector::Nuvei)),
             "opennode" => Ok(Box::new(&connector::Opennode)),
             "paypal" => Ok(Box::new(&connector::Paypal)),
@@ -221,14 +222,7 @@
             "trustpay" => Ok(Box::new(&connector::Trustpay)),
             "worldline" => Ok(Box::new(&connector::Worldline)),
             "worldpay" => Ok(Box::new(&connector::Worldpay)),
-<<<<<<< HEAD
-=======
-            "multisafepay" => Ok(Box::new(&connector::Multisafepay)),
-            // "nexinets" => Ok(Box::new(&connector::Nexinets)), added as template code for future use
-            "paypal" => Ok(Box::new(&connector::Paypal)),
-            "trustpay" => Ok(Box::new(&connector::Trustpay)),
             "zen" => Ok(Box::new(&connector::Zen)),
->>>>>>> 897250eb
             _ => Err(report!(errors::ConnectorError::InvalidConnectorName)
                 .attach_printable(format!("invalid connector name: {connector_name}")))
             .change_context(errors::ApiErrorResponse::InternalServerError),
