--- conflicted
+++ resolved
@@ -3,109 +3,8 @@
         AcquirerDetails, AuthNFlowType, ChallengeParams, ConnectorAuthenticationRequestData,
         ConnectorPostAuthenticationRequestData, PreAuthNRequestData, PreAuthenticationData,
     },
-<<<<<<< HEAD
-    AuthNResponse {
-        authn_flow_type: AuthNFlowType,
-        authentication_value: Option<String>,
-        trans_status: common_enums::TransactionStatus,
-        ds_trans_id: Option<String>,
-    },
-    PostAuthNResponse {
-        trans_status: common_enums::TransactionStatus,
-        authentication_value: Option<String>,
-        eci: Option<String>,
-    },
-}
-
-#[derive(Clone, Debug, Serialize, Deserialize)]
-pub struct ChallengeParams {
-    pub acs_url: Option<url::Url>,
-    pub challenge_request: Option<String>,
-    pub acs_reference_number: Option<String>,
-    pub acs_trans_id: Option<String>,
-    pub three_dsserver_trans_id: Option<String>,
-    pub acs_signed_content: Option<String>,
-}
-
-#[derive(Clone, Debug, Serialize, Deserialize)]
-pub enum AuthNFlowType {
-    Challenge(Box<ChallengeParams>),
-    Frictionless,
-}
-
-impl AuthNFlowType {
-    pub fn get_acs_url(&self) -> Option<String> {
-        if let Self::Challenge(challenge_params) = self {
-            challenge_params.acs_url.as_ref().map(ToString::to_string)
-        } else {
-            None
-        }
-    }
-    pub fn get_challenge_request(&self) -> Option<String> {
-        if let Self::Challenge(challenge_params) = self {
-            challenge_params.challenge_request.clone()
-        } else {
-            None
-        }
-    }
-    pub fn get_acs_reference_number(&self) -> Option<String> {
-        if let Self::Challenge(challenge_params) = self {
-            challenge_params.acs_reference_number.clone()
-        } else {
-            None
-        }
-    }
-    pub fn get_acs_trans_id(&self) -> Option<String> {
-        if let Self::Challenge(challenge_params) = self {
-            challenge_params.acs_trans_id.clone()
-        } else {
-            None
-        }
-    }
-    pub fn get_acs_signed_content(&self) -> Option<String> {
-        if let Self::Challenge(challenge_params) = self {
-            challenge_params.acs_signed_content.clone()
-        } else {
-            None
-        }
-    }
-    pub fn get_decoupled_authentication_type(&self) -> common_enums::DecoupledAuthenticationType {
-        match self {
-            Self::Challenge(_) => common_enums::DecoupledAuthenticationType::Challenge,
-            Self::Frictionless => common_enums::DecoupledAuthenticationType::Frictionless,
-        }
-    }
-}
-
-#[derive(Clone, Default, Debug)]
-pub struct PreAuthNRequestData {
-    // card number
-    #[allow(dead_code)]
-    pub(crate) card_holder_account_number: CardNumber,
-}
-
-#[derive(Clone, Debug)]
-pub struct ConnectorAuthenticationRequestData {
-    pub payment_method_data: domain::PaymentMethodData,
-    pub billing_address: api_models::payments::Address,
-    pub shipping_address: Option<api_models::payments::Address>,
-    pub browser_details: Option<BrowserInformation>,
-    pub amount: Option<i64>,
-    pub currency: Option<common_enums::Currency>,
-    pub message_category: authentication::MessageCategory,
-    pub device_channel: api_models::payments::DeviceChannel,
-    pub pre_authentication_data: crate::core::authentication::types::PreAuthenticationData,
-    pub return_url: Option<String>,
-    pub sdk_information: Option<api_models::payments::SdkInformation>,
-    pub email: Option<Email>,
-    pub threeds_method_comp_ind: api_models::payments::ThreeDsCompletionIndicator,
-    pub three_ds_requestor_url: String,
-    pub webhook_url: String,
-}
-=======
     router_response_types::AuthenticationResponseData,
 };
->>>>>>> dd333298
 
 use super::{api, RouterData};
 use crate::services;
