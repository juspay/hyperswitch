<<<<<<< HEAD
use common_utils::pii::{self, Email};
use masking::Secret;
use serde::{Deserialize, Serialize};

// We need to derive Serialize and Deserialize because some parts of payment method data are being
// stored in the database as serde_json::Value
#[derive(Eq, PartialEq, Clone, Debug, Serialize, Deserialize)]
pub enum PaymentMethodData {
    Card(Card),
    CardRedirect(CardRedirectData),
    Wallet(WalletData),
    PayLater(PayLaterData),
    BankRedirect(BankRedirectData),
    BankDebit(BankDebitData),
    BankTransfer(Box<BankTransferData>),
    Crypto(CryptoData),
    MandatePayment,
    Reward,
    Upi(UpiData),
    Voucher(VoucherData),
    GiftCard(Box<GiftCardData>),
    CardToken(CardToken),
}

impl PaymentMethodData {
    pub fn get_payment_method(&self) -> Option<common_enums::PaymentMethod> {
        match self {
            Self::Card(_) => Some(common_enums::PaymentMethod::Card),
            Self::CardRedirect(_) => Some(common_enums::PaymentMethod::CardRedirect),
            Self::Wallet(_) => Some(common_enums::PaymentMethod::Wallet),
            Self::PayLater(_) => Some(common_enums::PaymentMethod::PayLater),
            Self::BankRedirect(_) => Some(common_enums::PaymentMethod::BankRedirect),
            Self::BankDebit(_) => Some(common_enums::PaymentMethod::BankDebit),
            Self::BankTransfer(_) => Some(common_enums::PaymentMethod::BankTransfer),
            Self::Crypto(_) => Some(common_enums::PaymentMethod::Crypto),
            Self::Reward => Some(common_enums::PaymentMethod::Reward),
            Self::Upi(_) => Some(common_enums::PaymentMethod::Upi),
            Self::Voucher(_) => Some(common_enums::PaymentMethod::Voucher),
            Self::GiftCard(_) => Some(common_enums::PaymentMethod::GiftCard),
            Self::CardToken(_) | Self::MandatePayment => None,
        }
    }
}

#[derive(Eq, PartialEq, Clone, Debug, Serialize, Deserialize, Default)]
pub struct Card {
    pub card_number: cards::CardNumber,
    pub card_exp_month: Secret<String>,
    pub card_exp_year: Secret<String>,
    pub card_cvc: Secret<String>,
    pub card_issuer: Option<String>,
    pub card_network: Option<common_enums::CardNetwork>,
    pub card_type: Option<String>,
    pub card_issuing_country: Option<String>,
    pub bank_code: Option<String>,
    pub nick_name: Option<Secret<String>>,
}

#[derive(Eq, PartialEq, Clone, Debug, Serialize, Deserialize)]
pub enum CardRedirectData {
    Knet {},
    Benefit {},
    MomoAtm {},
    CardRedirect {},
}

#[derive(Eq, PartialEq, Clone, Debug, serde::Deserialize, serde::Serialize)]
pub enum PayLaterData {
    KlarnaRedirect {},
    KlarnaSdk { token: String },
    AffirmRedirect {},
    AfterpayClearpayRedirect {},
    PayBrightRedirect {},
    WalleyRedirect {},
    AlmaRedirect {},
    AtomeRedirect {},
}

#[derive(Eq, PartialEq, Clone, Debug, serde::Deserialize, serde::Serialize)]

pub enum WalletData {
    AliPayQr(Box<AliPayQr>),
    AliPayRedirect(AliPayRedirection),
    AliPayHkRedirect(AliPayHkRedirection),
    MomoRedirect(MomoRedirection),
    KakaoPayRedirect(KakaoPayRedirection),
    GoPayRedirect(GoPayRedirection),
    GcashRedirect(GcashRedirection),
    ApplePay(ApplePayWalletData),
    ApplePayRedirect(Box<ApplePayRedirectData>),
    ApplePayThirdPartySdk(Box<ApplePayThirdPartySdkData>),
    DanaRedirect {},
    GooglePay(GooglePayWalletData),
    GooglePayRedirect(Box<GooglePayRedirectData>),
    GooglePayThirdPartySdk(Box<GooglePayThirdPartySdkData>),
    MbWayRedirect(Box<MbWayRedirection>),
    MobilePayRedirect(Box<MobilePayRedirection>),
    PaypalRedirect(PaypalRedirection),
    PaypalSdk(PayPalWalletData),
    SamsungPay(Box<SamsungPayWalletData>),
    TwintRedirect {},
    VippsRedirect {},
    TouchNGoRedirect(Box<TouchNGoRedirection>),
    WeChatPayRedirect(Box<WeChatPayRedirection>),
    WeChatPayQr(Box<WeChatPayQr>),
    CashappQr(Box<CashappQr>),
    SwishQr(SwishQrData),
}

#[derive(Eq, PartialEq, Clone, Debug, serde::Deserialize, serde::Serialize)]

pub struct SamsungPayWalletData {
    /// The encrypted payment token from Samsung
    pub token: Secret<String>,
}

#[derive(Eq, PartialEq, Clone, Debug, serde::Deserialize, serde::Serialize)]

pub struct GooglePayWalletData {
    /// The type of payment method
    pub pm_type: String,
    /// User-facing message to describe the payment method that funds this transaction.
    pub description: String,
    /// The information of the payment method
    pub info: GooglePayPaymentMethodInfo,
    /// The tokenization data of Google pay
    pub tokenization_data: GpayTokenizationData,
}

#[derive(Eq, PartialEq, Clone, Debug, serde::Deserialize, serde::Serialize)]
pub struct ApplePayRedirectData {}

#[derive(Eq, PartialEq, Clone, Debug, serde::Deserialize, serde::Serialize)]
pub struct GooglePayRedirectData {}

#[derive(Eq, PartialEq, Clone, Debug, serde::Deserialize, serde::Serialize)]
pub struct GooglePayThirdPartySdkData {}

#[derive(Eq, PartialEq, Clone, Debug, serde::Deserialize, serde::Serialize)]
pub struct ApplePayThirdPartySdkData {}

#[derive(Eq, PartialEq, Clone, Debug, serde::Deserialize, serde::Serialize)]
pub struct WeChatPayRedirection {}

#[derive(Eq, PartialEq, Clone, Debug, serde::Deserialize, serde::Serialize)]
pub struct WeChatPay {}

#[derive(Eq, PartialEq, Clone, Debug, serde::Deserialize, serde::Serialize)]
pub struct WeChatPayQr {}

#[derive(Eq, PartialEq, Clone, Debug, serde::Deserialize, serde::Serialize)]
pub struct CashappQr {}

#[derive(Eq, PartialEq, Clone, Debug, serde::Deserialize, serde::Serialize)]
pub struct PaypalRedirection {
    /// paypal's email address
    pub email: Option<Email>,
}

#[derive(Eq, PartialEq, Clone, Debug, serde::Deserialize, serde::Serialize)]
pub struct AliPayQr {}

#[derive(Eq, PartialEq, Clone, Debug, serde::Deserialize, serde::Serialize)]
pub struct AliPayRedirection {}

#[derive(Eq, PartialEq, Clone, Debug, serde::Deserialize, serde::Serialize)]
pub struct AliPayHkRedirection {}

#[derive(Eq, PartialEq, Clone, Debug, serde::Deserialize, serde::Serialize)]
pub struct MomoRedirection {}

#[derive(Eq, PartialEq, Clone, Debug, serde::Deserialize, serde::Serialize)]
pub struct KakaoPayRedirection {}

#[derive(Eq, PartialEq, Clone, Debug, serde::Deserialize, serde::Serialize)]
pub struct GoPayRedirection {}

#[derive(Eq, PartialEq, Clone, Debug, serde::Deserialize, serde::Serialize)]
pub struct GcashRedirection {}

#[derive(Eq, PartialEq, Clone, Debug, serde::Deserialize, serde::Serialize)]
pub struct MobilePayRedirection {}

#[derive(Eq, PartialEq, Clone, Debug, serde::Deserialize, serde::Serialize)]
pub struct MbWayRedirection {}

#[derive(Eq, PartialEq, Clone, Debug, serde::Deserialize, serde::Serialize)]

pub struct GooglePayPaymentMethodInfo {
    /// The name of the card network
    pub card_network: String,
    /// The details of the card
    pub card_details: String,
}

#[derive(Eq, PartialEq, Clone, Debug, serde::Deserialize, serde::Serialize)]
pub struct PayPalWalletData {
    /// Token generated for the Apple pay
    pub token: String,
}

#[derive(Eq, PartialEq, Clone, Debug, serde::Deserialize, serde::Serialize)]
pub struct TouchNGoRedirection {}

#[derive(Eq, PartialEq, Clone, Debug, serde::Deserialize, serde::Serialize)]
pub struct SwishQrData {}

#[derive(Eq, PartialEq, Clone, Debug, serde::Deserialize, serde::Serialize)]
pub struct GpayTokenizationData {
    /// The type of the token
    pub token_type: String,
    /// Token generated for the wallet
    pub token: String,
}

#[derive(Eq, PartialEq, Clone, Debug, serde::Deserialize, serde::Serialize)]
pub struct ApplePayWalletData {
    /// The payment data of Apple pay
    pub payment_data: String,
    /// The payment method of Apple pay
    pub payment_method: ApplepayPaymentMethod,
    /// The unique identifier for the transaction
    pub transaction_identifier: String,
}

#[derive(Eq, PartialEq, Clone, Debug, serde::Deserialize, serde::Serialize)]
pub struct ApplepayPaymentMethod {
    pub display_name: String,
    pub network: String,
    pub pm_type: String,
}

#[derive(Debug, Clone, Eq, PartialEq, serde::Deserialize, serde::Serialize)]

pub enum BankRedirectData {
    BancontactCard {
        card_number: Option<cards::CardNumber>,
        card_exp_month: Option<Secret<String>>,
        card_exp_year: Option<Secret<String>>,
    },
    Bizum {},
    Blik {
        blik_code: Option<String>,
    },
    Eps {
        bank_name: Option<common_enums::BankNames>,
    },
    Giropay {
        bank_account_bic: Option<Secret<String>>,
        bank_account_iban: Option<Secret<String>>,
    },
    Ideal {
        bank_name: Option<common_enums::BankNames>,
    },
    Interac {},
    OnlineBankingCzechRepublic {
        issuer: common_enums::BankNames,
    },
    OnlineBankingFinland {},
    OnlineBankingPoland {
        issuer: common_enums::BankNames,
    },
    OnlineBankingSlovakia {
        issuer: common_enums::BankNames,
    },
    OpenBankingUk {
        issuer: Option<common_enums::BankNames>,
    },
    Przelewy24 {
        bank_name: Option<common_enums::BankNames>,
    },
    Sofort {
        preferred_language: Option<String>,
    },
    Trustly {},
    OnlineBankingFpx {
        issuer: common_enums::BankNames,
    },
    OnlineBankingThailand {
        issuer: common_enums::BankNames,
    },
}

#[derive(Debug, Clone, Eq, PartialEq, serde::Deserialize, serde::Serialize)]
#[serde(rename_all = "snake_case")]
pub struct CryptoData {
    pub pay_currency: Option<String>,
}

#[derive(Debug, Clone, Eq, PartialEq, serde::Deserialize, serde::Serialize)]
#[serde(rename_all = "snake_case")]
pub enum UpiData {
    Upi(Upi),
    UpiQr(UpiQr),
}

#[derive(Debug, Clone, Eq, PartialEq, serde::Deserialize, serde::Serialize)]
#[serde(rename_all = "snake_case")]
pub struct Upi {
    pub vpa_id: Option<Secret<String, pii::UpiVpaMaskingStrategy>>,
}

#[derive(Debug, Clone, Eq, PartialEq, serde::Deserialize, serde::Serialize)]
pub struct UpiQr {}

#[derive(Debug, Clone, Eq, PartialEq, serde::Serialize, serde::Deserialize)]
#[serde(rename_all = "snake_case")]
pub enum VoucherData {
    Boleto(Box<BoletoVoucherData>),
    Efecty,
    PagoEfectivo,
    RedCompra,
    RedPagos,
    Alfamart(Box<AlfamartVoucherData>),
    Indomaret(Box<IndomaretVoucherData>),
    Oxxo,
    SevenEleven(Box<JCSVoucherData>),
    Lawson(Box<JCSVoucherData>),
    MiniStop(Box<JCSVoucherData>),
    FamilyMart(Box<JCSVoucherData>),
    Seicomart(Box<JCSVoucherData>),
    PayEasy(Box<JCSVoucherData>),
}

#[derive(Debug, Clone, Eq, PartialEq, serde::Serialize, serde::Deserialize)]
pub struct BoletoVoucherData {
    /// The shopper's social security number
    pub social_security_number: Option<Secret<String>>,
}

#[derive(Debug, Clone, Eq, PartialEq, serde::Serialize, serde::Deserialize)]
pub struct AlfamartVoucherData {}

#[derive(Debug, Clone, Eq, PartialEq, serde::Serialize, serde::Deserialize)]
pub struct IndomaretVoucherData {}

#[derive(Debug, Clone, Eq, PartialEq, serde::Serialize, serde::Deserialize)]
pub struct JCSVoucherData {}

#[derive(serde::Deserialize, serde::Serialize, Debug, Clone, Eq, PartialEq)]
#[serde(rename_all = "snake_case")]
pub enum GiftCardData {
    Givex(GiftCardDetails),
    PaySafeCard {},
}

#[derive(serde::Deserialize, serde::Serialize, Debug, Clone, Eq, PartialEq)]
#[serde(rename_all = "snake_case")]
pub struct GiftCardDetails {
    /// The gift card number
    pub number: Secret<String>,
    /// The card verification code.
    pub cvc: Secret<String>,
}

#[derive(Eq, PartialEq, Debug, serde::Deserialize, serde::Serialize, Clone, Default)]
#[serde(rename_all = "snake_case")]
pub struct CardToken {
    /// The card holder's name
    pub card_holder_name: Option<Secret<String>>,

    /// The CVC number for the card
    pub card_cvc: Option<Secret<String>>,
}

#[derive(serde::Deserialize, serde::Serialize, Debug, Clone, Eq, PartialEq)]
#[serde(rename_all = "snake_case")]
pub enum BankDebitData {
    AchBankDebit {
        account_number: Secret<String>,
        routing_number: Secret<String>,
        bank_name: Option<common_enums::BankNames>,
        bank_type: Option<common_enums::BankType>,
        bank_holder_type: Option<common_enums::BankHolderType>,
    },
    SepaBankDebit {
        iban: Secret<String>,
    },
    BecsBankDebit {
        account_number: Secret<String>,
        bsb_number: Secret<String>,
    },
    BacsBankDebit {
        account_number: Secret<String>,
        sort_code: Secret<String>,
    },
}

#[derive(Eq, PartialEq, Clone, Debug, serde::Deserialize, serde::Serialize)]
#[serde(rename_all = "snake_case")]
pub enum BankTransferData {
    AchBankTransfer {},
    SepaBankTransfer {},
    BacsBankTransfer {},
    MultibancoBankTransfer {},
    PermataBankTransfer {},
    BcaBankTransfer {},
    BniVaBankTransfer {},
    BriVaBankTransfer {},
    CimbVaBankTransfer {},
    DanamonVaBankTransfer {},
    MandiriVaBankTransfer {},
    Pix {},
    Pse {},
    LocalBankTransfer { bank_code: Option<String> },
}

#[derive(Debug, Clone, Eq, PartialEq, serde::Deserialize, serde::Serialize)]
pub struct SepaAndBacsBillingDetails {
    /// The Email ID for SEPA and BACS billing
    pub email: Email,
    /// The billing name for SEPA and BACS billing
    pub name: Secret<String>,
}

impl From<api_models::payments::PaymentMethodData> for PaymentMethodData {
    fn from(api_model_payment_method_data: api_models::payments::PaymentMethodData) -> Self {
        match api_model_payment_method_data {
            api_models::payments::PaymentMethodData::Card(card_data) => {
                Self::Card(Card::from(card_data))
            }
            api_models::payments::PaymentMethodData::CardRedirect(card_redirect) => {
                Self::CardRedirect(From::from(card_redirect))
            }
            api_models::payments::PaymentMethodData::Wallet(wallet_data) => {
                Self::Wallet(From::from(wallet_data))
            }
            api_models::payments::PaymentMethodData::PayLater(pay_later_data) => {
                Self::PayLater(From::from(pay_later_data))
            }
            api_models::payments::PaymentMethodData::BankRedirect(bank_redirect_data) => {
                Self::BankRedirect(From::from(bank_redirect_data))
            }
            api_models::payments::PaymentMethodData::BankDebit(bank_debit_data) => {
                Self::BankDebit(From::from(bank_debit_data))
            }
            api_models::payments::PaymentMethodData::BankTransfer(bank_transfer_data) => {
                Self::BankTransfer(Box::new(From::from(*bank_transfer_data)))
            }
            api_models::payments::PaymentMethodData::Crypto(crypto_data) => {
                Self::Crypto(From::from(crypto_data))
            }
            api_models::payments::PaymentMethodData::MandatePayment => Self::MandatePayment,
            api_models::payments::PaymentMethodData::Reward => Self::Reward,
            api_models::payments::PaymentMethodData::Upi(upi_data) => {
                Self::Upi(From::from(upi_data))
            }
            api_models::payments::PaymentMethodData::Voucher(voucher_data) => {
                Self::Voucher(From::from(voucher_data))
            }
            api_models::payments::PaymentMethodData::GiftCard(gift_card) => {
                Self::GiftCard(Box::new(From::from(*gift_card)))
            }
            api_models::payments::PaymentMethodData::CardToken(card_token) => {
                Self::CardToken(From::from(card_token))
            }
        }
    }
}

impl From<api_models::payments::Card> for Card {
    fn from(value: api_models::payments::Card) -> Self {
        let api_models::payments::Card {
            card_number,
            card_exp_month,
            card_exp_year,
            card_holder_name: _,
            card_cvc,
            card_issuer,
            card_network,
            card_type,
            card_issuing_country,
            bank_code,
            nick_name,
        } = value;

        Self {
            card_number,
            card_exp_month,
            card_exp_year,
            card_cvc,
            card_issuer,
            card_network,
            card_type,
            card_issuing_country,
            bank_code,
            nick_name,
        }
    }
}

impl From<api_models::payments::CardRedirectData> for CardRedirectData {
    fn from(value: api_models::payments::CardRedirectData) -> Self {
        match value {
            api_models::payments::CardRedirectData::Knet {} => Self::Knet {},
            api_models::payments::CardRedirectData::Benefit {} => Self::Benefit {},
            api_models::payments::CardRedirectData::MomoAtm {} => Self::MomoAtm {},
            api_models::payments::CardRedirectData::CardRedirect {} => Self::CardRedirect {},
        }
    }
}

impl From<api_models::payments::WalletData> for WalletData {
    fn from(value: api_models::payments::WalletData) -> Self {
        match value {
            api_models::payments::WalletData::AliPayQr(_) => Self::AliPayQr(Box::new(AliPayQr {})),
            api_models::payments::WalletData::AliPayRedirect(_) => {
                Self::AliPayRedirect(AliPayRedirection {})
            }
            api_models::payments::WalletData::AliPayHkRedirect(_) => {
                Self::AliPayHkRedirect(AliPayHkRedirection {})
            }
            api_models::payments::WalletData::MomoRedirect(_) => {
                Self::MomoRedirect(MomoRedirection {})
            }
            api_models::payments::WalletData::KakaoPayRedirect(_) => {
                Self::KakaoPayRedirect(KakaoPayRedirection {})
            }
            api_models::payments::WalletData::GoPayRedirect(_) => {
                Self::GoPayRedirect(GoPayRedirection {})
            }
            api_models::payments::WalletData::GcashRedirect(_) => {
                Self::GcashRedirect(GcashRedirection {})
            }
            api_models::payments::WalletData::ApplePay(apple_pay_data) => {
                Self::ApplePay(ApplePayWalletData::from(apple_pay_data))
            }
            api_models::payments::WalletData::ApplePayRedirect(_) => {
                Self::ApplePayRedirect(Box::new(ApplePayRedirectData {}))
            }
            api_models::payments::WalletData::ApplePayThirdPartySdk(_) => {
                Self::ApplePayThirdPartySdk(Box::new(ApplePayThirdPartySdkData {}))
            }
            api_models::payments::WalletData::DanaRedirect {} => Self::DanaRedirect {},
            api_models::payments::WalletData::GooglePay(google_pay_data) => {
                Self::GooglePay(GooglePayWalletData::from(google_pay_data))
            }
            api_models::payments::WalletData::GooglePayRedirect(_) => {
                Self::GooglePayRedirect(Box::new(GooglePayRedirectData {}))
            }
            api_models::payments::WalletData::GooglePayThirdPartySdk(_) => {
                Self::GooglePayThirdPartySdk(Box::new(GooglePayThirdPartySdkData {}))
            }
            api_models::payments::WalletData::MbWayRedirect(..) => {
                Self::MbWayRedirect(Box::new(MbWayRedirection {}))
            }
            api_models::payments::WalletData::MobilePayRedirect(_) => {
                Self::MobilePayRedirect(Box::new(MobilePayRedirection {}))
            }
            api_models::payments::WalletData::PaypalRedirect(paypal_redirect_data) => {
                Self::PaypalRedirect(PaypalRedirection {
                    email: paypal_redirect_data.email,
                })
            }
            api_models::payments::WalletData::PaypalSdk(paypal_sdk_data) => {
                Self::PaypalSdk(PayPalWalletData {
                    token: paypal_sdk_data.token,
                })
            }
            api_models::payments::WalletData::SamsungPay(samsung_pay_data) => {
                Self::SamsungPay(Box::new(SamsungPayWalletData {
                    token: samsung_pay_data.token,
                }))
            }
            api_models::payments::WalletData::TwintRedirect {} => Self::TwintRedirect {},
            api_models::payments::WalletData::VippsRedirect {} => Self::VippsRedirect {},
            api_models::payments::WalletData::TouchNGoRedirect(_) => {
                Self::TouchNGoRedirect(Box::new(TouchNGoRedirection {}))
            }
            api_models::payments::WalletData::WeChatPayRedirect(_) => {
                Self::WeChatPayRedirect(Box::new(WeChatPayRedirection {}))
            }
            api_models::payments::WalletData::WeChatPayQr(_) => {
                Self::WeChatPayQr(Box::new(WeChatPayQr {}))
            }
            api_models::payments::WalletData::CashappQr(_) => {
                Self::CashappQr(Box::new(CashappQr {}))
            }
            api_models::payments::WalletData::SwishQr(_) => Self::SwishQr(SwishQrData {}),
        }
    }
}

impl From<api_models::payments::GooglePayWalletData> for GooglePayWalletData {
    fn from(value: api_models::payments::GooglePayWalletData) -> Self {
        Self {
            pm_type: value.pm_type,
            description: value.description,
            info: GooglePayPaymentMethodInfo {
                card_network: value.info.card_network,
                card_details: value.info.card_details,
            },
            tokenization_data: GpayTokenizationData {
                token_type: value.tokenization_data.token_type,
                token: value.tokenization_data.token,
            },
        }
    }
}

impl From<api_models::payments::ApplePayWalletData> for ApplePayWalletData {
    fn from(value: api_models::payments::ApplePayWalletData) -> Self {
        Self {
            payment_data: value.payment_data,
            payment_method: ApplepayPaymentMethod {
                display_name: value.payment_method.display_name,
                network: value.payment_method.network,
                pm_type: value.payment_method.pm_type,
            },
            transaction_identifier: value.transaction_identifier,
        }
    }
}

impl From<api_models::payments::PayLaterData> for PayLaterData {
    fn from(value: api_models::payments::PayLaterData) -> Self {
        match value {
            api_models::payments::PayLaterData::KlarnaRedirect { .. } => Self::KlarnaRedirect {},
            api_models::payments::PayLaterData::KlarnaSdk { token } => Self::KlarnaSdk { token },
            api_models::payments::PayLaterData::AffirmRedirect {} => Self::AffirmRedirect {},
            api_models::payments::PayLaterData::AfterpayClearpayRedirect { .. } => {
                Self::AfterpayClearpayRedirect {}
            }
            api_models::payments::PayLaterData::PayBrightRedirect {} => Self::PayBrightRedirect {},
            api_models::payments::PayLaterData::WalleyRedirect {} => Self::WalleyRedirect {},
            api_models::payments::PayLaterData::AlmaRedirect {} => Self::AlmaRedirect {},
            api_models::payments::PayLaterData::AtomeRedirect {} => Self::AtomeRedirect {},
        }
    }
}

impl From<api_models::payments::BankRedirectData> for BankRedirectData {
    fn from(value: api_models::payments::BankRedirectData) -> Self {
        match value {
            api_models::payments::BankRedirectData::BancontactCard {
                card_number,
                card_exp_month,
                card_exp_year,
                ..
            } => Self::BancontactCard {
                card_number,
                card_exp_month,
                card_exp_year,
            },
            api_models::payments::BankRedirectData::Bizum {} => Self::Bizum {},
            api_models::payments::BankRedirectData::Blik { blik_code } => Self::Blik { blik_code },
            api_models::payments::BankRedirectData::Eps { bank_name, .. } => {
                Self::Eps { bank_name }
            }
            api_models::payments::BankRedirectData::Giropay {
                bank_account_bic,
                bank_account_iban,
                ..
            } => Self::Giropay {
                bank_account_bic,
                bank_account_iban,
            },
            api_models::payments::BankRedirectData::Ideal { bank_name, .. } => {
                Self::Ideal { bank_name }
            }
            api_models::payments::BankRedirectData::Interac { .. } => Self::Interac {},
            api_models::payments::BankRedirectData::OnlineBankingCzechRepublic { issuer } => {
                Self::OnlineBankingCzechRepublic { issuer }
            }
            api_models::payments::BankRedirectData::OnlineBankingFinland { .. } => {
                Self::OnlineBankingFinland {}
            }
            api_models::payments::BankRedirectData::OnlineBankingPoland { issuer } => {
                Self::OnlineBankingPoland { issuer }
            }
            api_models::payments::BankRedirectData::OnlineBankingSlovakia { issuer } => {
                Self::OnlineBankingSlovakia { issuer }
            }
            api_models::payments::BankRedirectData::OpenBankingUk { issuer, .. } => {
                Self::OpenBankingUk { issuer }
            }
            api_models::payments::BankRedirectData::Przelewy24 { bank_name, .. } => {
                Self::Przelewy24 { bank_name }
            }
            api_models::payments::BankRedirectData::Sofort {
                preferred_language, ..
            } => Self::Sofort { preferred_language },
            api_models::payments::BankRedirectData::Trustly { .. } => Self::Trustly {},
            api_models::payments::BankRedirectData::OnlineBankingFpx { issuer } => {
                Self::OnlineBankingFpx { issuer }
            }
            api_models::payments::BankRedirectData::OnlineBankingThailand { issuer } => {
                Self::OnlineBankingThailand { issuer }
            }
        }
    }
}

impl From<api_models::payments::CryptoData> for CryptoData {
    fn from(value: api_models::payments::CryptoData) -> Self {
        let api_models::payments::CryptoData { pay_currency } = value;
        Self { pay_currency }
    }
}

impl From<api_models::payments::UpiData> for UpiData {
    fn from(value: api_models::payments::UpiData) -> Self {
        match value {
            api_models::payments::UpiData::Upi(upi) => Self::Upi(Upi { vpa_id: upi.vpa_id }),
            api_models::payments::UpiData::UpiQr(_) => Self::UpiQr(UpiQr {}),
        }
    }
}

impl From<api_models::payments::VoucherData> for VoucherData {
    fn from(value: api_models::payments::VoucherData) -> Self {
        match value {
            api_models::payments::VoucherData::Boleto(boleto_data) => {
                Self::Boleto(Box::new(BoletoVoucherData {
                    social_security_number: boleto_data.social_security_number,
                }))
            }
            api_models::payments::VoucherData::Alfamart(_) => {
                Self::Alfamart(Box::new(AlfamartVoucherData {}))
            }
            api_models::payments::VoucherData::Indomaret(_) => {
                Self::Indomaret(Box::new(IndomaretVoucherData {}))
            }
            api_models::payments::VoucherData::SevenEleven(_)
            | api_models::payments::VoucherData::Lawson(_)
            | api_models::payments::VoucherData::MiniStop(_)
            | api_models::payments::VoucherData::FamilyMart(_)
            | api_models::payments::VoucherData::Seicomart(_)
            | api_models::payments::VoucherData::PayEasy(_) => {
                Self::SevenEleven(Box::new(JCSVoucherData {}))
            }
            api_models::payments::VoucherData::Efecty => Self::Efecty,
            api_models::payments::VoucherData::PagoEfectivo => Self::PagoEfectivo,
            api_models::payments::VoucherData::RedCompra => Self::RedCompra,
            api_models::payments::VoucherData::RedPagos => Self::RedPagos,
            api_models::payments::VoucherData::Oxxo => Self::Oxxo,
        }
    }
}

impl From<api_models::payments::GiftCardData> for GiftCardData {
    fn from(value: api_models::payments::GiftCardData) -> Self {
        match value {
            api_models::payments::GiftCardData::Givex(details) => Self::Givex(GiftCardDetails {
                number: details.number,
                cvc: details.cvc,
            }),
            api_models::payments::GiftCardData::PaySafeCard {} => Self::PaySafeCard {},
        }
    }
}

impl From<api_models::payments::CardToken> for CardToken {
    fn from(value: api_models::payments::CardToken) -> Self {
        let api_models::payments::CardToken {
            card_holder_name,
            card_cvc,
        } = value;
        Self {
            card_holder_name,
            card_cvc,
        }
    }
}

impl From<api_models::payments::BankDebitData> for BankDebitData {
    fn from(value: api_models::payments::BankDebitData) -> Self {
        match value {
            api_models::payments::BankDebitData::AchBankDebit {
                account_number,
                routing_number,
                bank_name,
                bank_type,
                bank_holder_type,
                ..
            } => Self::AchBankDebit {
                account_number,
                routing_number,
                bank_name,
                bank_type,
                bank_holder_type,
            },
            api_models::payments::BankDebitData::SepaBankDebit { iban, .. } => {
                Self::SepaBankDebit { iban }
            }
            api_models::payments::BankDebitData::BecsBankDebit {
                account_number,
                bsb_number,
                ..
            } => Self::BecsBankDebit {
                account_number,
                bsb_number,
            },
            api_models::payments::BankDebitData::BacsBankDebit {
                account_number,
                sort_code,
                ..
            } => Self::BacsBankDebit {
                account_number,
                sort_code,
            },
        }
    }
}

impl From<api_models::payments::BankTransferData> for BankTransferData {
    fn from(value: api_models::payments::BankTransferData) -> Self {
        match value {
            api_models::payments::BankTransferData::AchBankTransfer { .. } => {
                Self::AchBankTransfer {}
            }
            api_models::payments::BankTransferData::SepaBankTransfer { .. } => {
                Self::SepaBankTransfer {}
            }
            api_models::payments::BankTransferData::BacsBankTransfer { .. } => {
                Self::BacsBankTransfer {}
            }
            api_models::payments::BankTransferData::MultibancoBankTransfer { .. } => {
                Self::MultibancoBankTransfer {}
            }
            api_models::payments::BankTransferData::PermataBankTransfer { .. } => {
                Self::PermataBankTransfer {}
            }
            api_models::payments::BankTransferData::BcaBankTransfer { .. } => {
                Self::BcaBankTransfer {}
            }
            api_models::payments::BankTransferData::BniVaBankTransfer { .. } => {
                Self::BniVaBankTransfer {}
            }
            api_models::payments::BankTransferData::BriVaBankTransfer { .. } => {
                Self::BriVaBankTransfer {}
            }
            api_models::payments::BankTransferData::CimbVaBankTransfer { .. } => {
                Self::CimbVaBankTransfer {}
            }
            api_models::payments::BankTransferData::DanamonVaBankTransfer { .. } => {
                Self::DanamonVaBankTransfer {}
            }
            api_models::payments::BankTransferData::MandiriVaBankTransfer { .. } => {
                Self::MandiriVaBankTransfer {}
            }
            api_models::payments::BankTransferData::Pix {} => Self::Pix {},
            api_models::payments::BankTransferData::Pse {} => Self::Pse {},
            api_models::payments::BankTransferData::LocalBankTransfer { bank_code } => {
                Self::LocalBankTransfer { bank_code }
            }
        }
    }
}
=======
pub use hyperswitch_domain_models::payment_method_data::{
    AliPayQr, ApplePayThirdPartySdkData, ApplePayWalletData, ApplepayPaymentMethod, BankDebitData,
    BankRedirectData, BankTransferData, BoletoVoucherData, Card, CardRedirectData, CardToken,
    CashappQr, CryptoData, GcashRedirection, GiftCardData, GiftCardDetails, GoPayRedirection,
    GooglePayPaymentMethodInfo, GooglePayRedirectData, GooglePayThirdPartySdkData,
    GooglePayWalletData, GpayTokenizationData, IndomaretVoucherData, KakaoPayRedirection,
    MbWayRedirection, PayLaterData, PaymentMethodData, SamsungPayWalletData,
    SepaAndBacsBillingDetails, SwishQrData, TouchNGoRedirection, VoucherData, WalletData,
    WeChatPayQr,
};
>>>>>>> ff5bba5d
<|MERGE_RESOLUTION|>--- conflicted
+++ resolved
@@ -1,854 +1,3 @@
-<<<<<<< HEAD
-use common_utils::pii::{self, Email};
-use masking::Secret;
-use serde::{Deserialize, Serialize};
-
-// We need to derive Serialize and Deserialize because some parts of payment method data are being
-// stored in the database as serde_json::Value
-#[derive(Eq, PartialEq, Clone, Debug, Serialize, Deserialize)]
-pub enum PaymentMethodData {
-    Card(Card),
-    CardRedirect(CardRedirectData),
-    Wallet(WalletData),
-    PayLater(PayLaterData),
-    BankRedirect(BankRedirectData),
-    BankDebit(BankDebitData),
-    BankTransfer(Box<BankTransferData>),
-    Crypto(CryptoData),
-    MandatePayment,
-    Reward,
-    Upi(UpiData),
-    Voucher(VoucherData),
-    GiftCard(Box<GiftCardData>),
-    CardToken(CardToken),
-}
-
-impl PaymentMethodData {
-    pub fn get_payment_method(&self) -> Option<common_enums::PaymentMethod> {
-        match self {
-            Self::Card(_) => Some(common_enums::PaymentMethod::Card),
-            Self::CardRedirect(_) => Some(common_enums::PaymentMethod::CardRedirect),
-            Self::Wallet(_) => Some(common_enums::PaymentMethod::Wallet),
-            Self::PayLater(_) => Some(common_enums::PaymentMethod::PayLater),
-            Self::BankRedirect(_) => Some(common_enums::PaymentMethod::BankRedirect),
-            Self::BankDebit(_) => Some(common_enums::PaymentMethod::BankDebit),
-            Self::BankTransfer(_) => Some(common_enums::PaymentMethod::BankTransfer),
-            Self::Crypto(_) => Some(common_enums::PaymentMethod::Crypto),
-            Self::Reward => Some(common_enums::PaymentMethod::Reward),
-            Self::Upi(_) => Some(common_enums::PaymentMethod::Upi),
-            Self::Voucher(_) => Some(common_enums::PaymentMethod::Voucher),
-            Self::GiftCard(_) => Some(common_enums::PaymentMethod::GiftCard),
-            Self::CardToken(_) | Self::MandatePayment => None,
-        }
-    }
-}
-
-#[derive(Eq, PartialEq, Clone, Debug, Serialize, Deserialize, Default)]
-pub struct Card {
-    pub card_number: cards::CardNumber,
-    pub card_exp_month: Secret<String>,
-    pub card_exp_year: Secret<String>,
-    pub card_cvc: Secret<String>,
-    pub card_issuer: Option<String>,
-    pub card_network: Option<common_enums::CardNetwork>,
-    pub card_type: Option<String>,
-    pub card_issuing_country: Option<String>,
-    pub bank_code: Option<String>,
-    pub nick_name: Option<Secret<String>>,
-}
-
-#[derive(Eq, PartialEq, Clone, Debug, Serialize, Deserialize)]
-pub enum CardRedirectData {
-    Knet {},
-    Benefit {},
-    MomoAtm {},
-    CardRedirect {},
-}
-
-#[derive(Eq, PartialEq, Clone, Debug, serde::Deserialize, serde::Serialize)]
-pub enum PayLaterData {
-    KlarnaRedirect {},
-    KlarnaSdk { token: String },
-    AffirmRedirect {},
-    AfterpayClearpayRedirect {},
-    PayBrightRedirect {},
-    WalleyRedirect {},
-    AlmaRedirect {},
-    AtomeRedirect {},
-}
-
-#[derive(Eq, PartialEq, Clone, Debug, serde::Deserialize, serde::Serialize)]
-
-pub enum WalletData {
-    AliPayQr(Box<AliPayQr>),
-    AliPayRedirect(AliPayRedirection),
-    AliPayHkRedirect(AliPayHkRedirection),
-    MomoRedirect(MomoRedirection),
-    KakaoPayRedirect(KakaoPayRedirection),
-    GoPayRedirect(GoPayRedirection),
-    GcashRedirect(GcashRedirection),
-    ApplePay(ApplePayWalletData),
-    ApplePayRedirect(Box<ApplePayRedirectData>),
-    ApplePayThirdPartySdk(Box<ApplePayThirdPartySdkData>),
-    DanaRedirect {},
-    GooglePay(GooglePayWalletData),
-    GooglePayRedirect(Box<GooglePayRedirectData>),
-    GooglePayThirdPartySdk(Box<GooglePayThirdPartySdkData>),
-    MbWayRedirect(Box<MbWayRedirection>),
-    MobilePayRedirect(Box<MobilePayRedirection>),
-    PaypalRedirect(PaypalRedirection),
-    PaypalSdk(PayPalWalletData),
-    SamsungPay(Box<SamsungPayWalletData>),
-    TwintRedirect {},
-    VippsRedirect {},
-    TouchNGoRedirect(Box<TouchNGoRedirection>),
-    WeChatPayRedirect(Box<WeChatPayRedirection>),
-    WeChatPayQr(Box<WeChatPayQr>),
-    CashappQr(Box<CashappQr>),
-    SwishQr(SwishQrData),
-}
-
-#[derive(Eq, PartialEq, Clone, Debug, serde::Deserialize, serde::Serialize)]
-
-pub struct SamsungPayWalletData {
-    /// The encrypted payment token from Samsung
-    pub token: Secret<String>,
-}
-
-#[derive(Eq, PartialEq, Clone, Debug, serde::Deserialize, serde::Serialize)]
-
-pub struct GooglePayWalletData {
-    /// The type of payment method
-    pub pm_type: String,
-    /// User-facing message to describe the payment method that funds this transaction.
-    pub description: String,
-    /// The information of the payment method
-    pub info: GooglePayPaymentMethodInfo,
-    /// The tokenization data of Google pay
-    pub tokenization_data: GpayTokenizationData,
-}
-
-#[derive(Eq, PartialEq, Clone, Debug, serde::Deserialize, serde::Serialize)]
-pub struct ApplePayRedirectData {}
-
-#[derive(Eq, PartialEq, Clone, Debug, serde::Deserialize, serde::Serialize)]
-pub struct GooglePayRedirectData {}
-
-#[derive(Eq, PartialEq, Clone, Debug, serde::Deserialize, serde::Serialize)]
-pub struct GooglePayThirdPartySdkData {}
-
-#[derive(Eq, PartialEq, Clone, Debug, serde::Deserialize, serde::Serialize)]
-pub struct ApplePayThirdPartySdkData {}
-
-#[derive(Eq, PartialEq, Clone, Debug, serde::Deserialize, serde::Serialize)]
-pub struct WeChatPayRedirection {}
-
-#[derive(Eq, PartialEq, Clone, Debug, serde::Deserialize, serde::Serialize)]
-pub struct WeChatPay {}
-
-#[derive(Eq, PartialEq, Clone, Debug, serde::Deserialize, serde::Serialize)]
-pub struct WeChatPayQr {}
-
-#[derive(Eq, PartialEq, Clone, Debug, serde::Deserialize, serde::Serialize)]
-pub struct CashappQr {}
-
-#[derive(Eq, PartialEq, Clone, Debug, serde::Deserialize, serde::Serialize)]
-pub struct PaypalRedirection {
-    /// paypal's email address
-    pub email: Option<Email>,
-}
-
-#[derive(Eq, PartialEq, Clone, Debug, serde::Deserialize, serde::Serialize)]
-pub struct AliPayQr {}
-
-#[derive(Eq, PartialEq, Clone, Debug, serde::Deserialize, serde::Serialize)]
-pub struct AliPayRedirection {}
-
-#[derive(Eq, PartialEq, Clone, Debug, serde::Deserialize, serde::Serialize)]
-pub struct AliPayHkRedirection {}
-
-#[derive(Eq, PartialEq, Clone, Debug, serde::Deserialize, serde::Serialize)]
-pub struct MomoRedirection {}
-
-#[derive(Eq, PartialEq, Clone, Debug, serde::Deserialize, serde::Serialize)]
-pub struct KakaoPayRedirection {}
-
-#[derive(Eq, PartialEq, Clone, Debug, serde::Deserialize, serde::Serialize)]
-pub struct GoPayRedirection {}
-
-#[derive(Eq, PartialEq, Clone, Debug, serde::Deserialize, serde::Serialize)]
-pub struct GcashRedirection {}
-
-#[derive(Eq, PartialEq, Clone, Debug, serde::Deserialize, serde::Serialize)]
-pub struct MobilePayRedirection {}
-
-#[derive(Eq, PartialEq, Clone, Debug, serde::Deserialize, serde::Serialize)]
-pub struct MbWayRedirection {}
-
-#[derive(Eq, PartialEq, Clone, Debug, serde::Deserialize, serde::Serialize)]
-
-pub struct GooglePayPaymentMethodInfo {
-    /// The name of the card network
-    pub card_network: String,
-    /// The details of the card
-    pub card_details: String,
-}
-
-#[derive(Eq, PartialEq, Clone, Debug, serde::Deserialize, serde::Serialize)]
-pub struct PayPalWalletData {
-    /// Token generated for the Apple pay
-    pub token: String,
-}
-
-#[derive(Eq, PartialEq, Clone, Debug, serde::Deserialize, serde::Serialize)]
-pub struct TouchNGoRedirection {}
-
-#[derive(Eq, PartialEq, Clone, Debug, serde::Deserialize, serde::Serialize)]
-pub struct SwishQrData {}
-
-#[derive(Eq, PartialEq, Clone, Debug, serde::Deserialize, serde::Serialize)]
-pub struct GpayTokenizationData {
-    /// The type of the token
-    pub token_type: String,
-    /// Token generated for the wallet
-    pub token: String,
-}
-
-#[derive(Eq, PartialEq, Clone, Debug, serde::Deserialize, serde::Serialize)]
-pub struct ApplePayWalletData {
-    /// The payment data of Apple pay
-    pub payment_data: String,
-    /// The payment method of Apple pay
-    pub payment_method: ApplepayPaymentMethod,
-    /// The unique identifier for the transaction
-    pub transaction_identifier: String,
-}
-
-#[derive(Eq, PartialEq, Clone, Debug, serde::Deserialize, serde::Serialize)]
-pub struct ApplepayPaymentMethod {
-    pub display_name: String,
-    pub network: String,
-    pub pm_type: String,
-}
-
-#[derive(Debug, Clone, Eq, PartialEq, serde::Deserialize, serde::Serialize)]
-
-pub enum BankRedirectData {
-    BancontactCard {
-        card_number: Option<cards::CardNumber>,
-        card_exp_month: Option<Secret<String>>,
-        card_exp_year: Option<Secret<String>>,
-    },
-    Bizum {},
-    Blik {
-        blik_code: Option<String>,
-    },
-    Eps {
-        bank_name: Option<common_enums::BankNames>,
-    },
-    Giropay {
-        bank_account_bic: Option<Secret<String>>,
-        bank_account_iban: Option<Secret<String>>,
-    },
-    Ideal {
-        bank_name: Option<common_enums::BankNames>,
-    },
-    Interac {},
-    OnlineBankingCzechRepublic {
-        issuer: common_enums::BankNames,
-    },
-    OnlineBankingFinland {},
-    OnlineBankingPoland {
-        issuer: common_enums::BankNames,
-    },
-    OnlineBankingSlovakia {
-        issuer: common_enums::BankNames,
-    },
-    OpenBankingUk {
-        issuer: Option<common_enums::BankNames>,
-    },
-    Przelewy24 {
-        bank_name: Option<common_enums::BankNames>,
-    },
-    Sofort {
-        preferred_language: Option<String>,
-    },
-    Trustly {},
-    OnlineBankingFpx {
-        issuer: common_enums::BankNames,
-    },
-    OnlineBankingThailand {
-        issuer: common_enums::BankNames,
-    },
-}
-
-#[derive(Debug, Clone, Eq, PartialEq, serde::Deserialize, serde::Serialize)]
-#[serde(rename_all = "snake_case")]
-pub struct CryptoData {
-    pub pay_currency: Option<String>,
-}
-
-#[derive(Debug, Clone, Eq, PartialEq, serde::Deserialize, serde::Serialize)]
-#[serde(rename_all = "snake_case")]
-pub enum UpiData {
-    Upi(Upi),
-    UpiQr(UpiQr),
-}
-
-#[derive(Debug, Clone, Eq, PartialEq, serde::Deserialize, serde::Serialize)]
-#[serde(rename_all = "snake_case")]
-pub struct Upi {
-    pub vpa_id: Option<Secret<String, pii::UpiVpaMaskingStrategy>>,
-}
-
-#[derive(Debug, Clone, Eq, PartialEq, serde::Deserialize, serde::Serialize)]
-pub struct UpiQr {}
-
-#[derive(Debug, Clone, Eq, PartialEq, serde::Serialize, serde::Deserialize)]
-#[serde(rename_all = "snake_case")]
-pub enum VoucherData {
-    Boleto(Box<BoletoVoucherData>),
-    Efecty,
-    PagoEfectivo,
-    RedCompra,
-    RedPagos,
-    Alfamart(Box<AlfamartVoucherData>),
-    Indomaret(Box<IndomaretVoucherData>),
-    Oxxo,
-    SevenEleven(Box<JCSVoucherData>),
-    Lawson(Box<JCSVoucherData>),
-    MiniStop(Box<JCSVoucherData>),
-    FamilyMart(Box<JCSVoucherData>),
-    Seicomart(Box<JCSVoucherData>),
-    PayEasy(Box<JCSVoucherData>),
-}
-
-#[derive(Debug, Clone, Eq, PartialEq, serde::Serialize, serde::Deserialize)]
-pub struct BoletoVoucherData {
-    /// The shopper's social security number
-    pub social_security_number: Option<Secret<String>>,
-}
-
-#[derive(Debug, Clone, Eq, PartialEq, serde::Serialize, serde::Deserialize)]
-pub struct AlfamartVoucherData {}
-
-#[derive(Debug, Clone, Eq, PartialEq, serde::Serialize, serde::Deserialize)]
-pub struct IndomaretVoucherData {}
-
-#[derive(Debug, Clone, Eq, PartialEq, serde::Serialize, serde::Deserialize)]
-pub struct JCSVoucherData {}
-
-#[derive(serde::Deserialize, serde::Serialize, Debug, Clone, Eq, PartialEq)]
-#[serde(rename_all = "snake_case")]
-pub enum GiftCardData {
-    Givex(GiftCardDetails),
-    PaySafeCard {},
-}
-
-#[derive(serde::Deserialize, serde::Serialize, Debug, Clone, Eq, PartialEq)]
-#[serde(rename_all = "snake_case")]
-pub struct GiftCardDetails {
-    /// The gift card number
-    pub number: Secret<String>,
-    /// The card verification code.
-    pub cvc: Secret<String>,
-}
-
-#[derive(Eq, PartialEq, Debug, serde::Deserialize, serde::Serialize, Clone, Default)]
-#[serde(rename_all = "snake_case")]
-pub struct CardToken {
-    /// The card holder's name
-    pub card_holder_name: Option<Secret<String>>,
-
-    /// The CVC number for the card
-    pub card_cvc: Option<Secret<String>>,
-}
-
-#[derive(serde::Deserialize, serde::Serialize, Debug, Clone, Eq, PartialEq)]
-#[serde(rename_all = "snake_case")]
-pub enum BankDebitData {
-    AchBankDebit {
-        account_number: Secret<String>,
-        routing_number: Secret<String>,
-        bank_name: Option<common_enums::BankNames>,
-        bank_type: Option<common_enums::BankType>,
-        bank_holder_type: Option<common_enums::BankHolderType>,
-    },
-    SepaBankDebit {
-        iban: Secret<String>,
-    },
-    BecsBankDebit {
-        account_number: Secret<String>,
-        bsb_number: Secret<String>,
-    },
-    BacsBankDebit {
-        account_number: Secret<String>,
-        sort_code: Secret<String>,
-    },
-}
-
-#[derive(Eq, PartialEq, Clone, Debug, serde::Deserialize, serde::Serialize)]
-#[serde(rename_all = "snake_case")]
-pub enum BankTransferData {
-    AchBankTransfer {},
-    SepaBankTransfer {},
-    BacsBankTransfer {},
-    MultibancoBankTransfer {},
-    PermataBankTransfer {},
-    BcaBankTransfer {},
-    BniVaBankTransfer {},
-    BriVaBankTransfer {},
-    CimbVaBankTransfer {},
-    DanamonVaBankTransfer {},
-    MandiriVaBankTransfer {},
-    Pix {},
-    Pse {},
-    LocalBankTransfer { bank_code: Option<String> },
-}
-
-#[derive(Debug, Clone, Eq, PartialEq, serde::Deserialize, serde::Serialize)]
-pub struct SepaAndBacsBillingDetails {
-    /// The Email ID for SEPA and BACS billing
-    pub email: Email,
-    /// The billing name for SEPA and BACS billing
-    pub name: Secret<String>,
-}
-
-impl From<api_models::payments::PaymentMethodData> for PaymentMethodData {
-    fn from(api_model_payment_method_data: api_models::payments::PaymentMethodData) -> Self {
-        match api_model_payment_method_data {
-            api_models::payments::PaymentMethodData::Card(card_data) => {
-                Self::Card(Card::from(card_data))
-            }
-            api_models::payments::PaymentMethodData::CardRedirect(card_redirect) => {
-                Self::CardRedirect(From::from(card_redirect))
-            }
-            api_models::payments::PaymentMethodData::Wallet(wallet_data) => {
-                Self::Wallet(From::from(wallet_data))
-            }
-            api_models::payments::PaymentMethodData::PayLater(pay_later_data) => {
-                Self::PayLater(From::from(pay_later_data))
-            }
-            api_models::payments::PaymentMethodData::BankRedirect(bank_redirect_data) => {
-                Self::BankRedirect(From::from(bank_redirect_data))
-            }
-            api_models::payments::PaymentMethodData::BankDebit(bank_debit_data) => {
-                Self::BankDebit(From::from(bank_debit_data))
-            }
-            api_models::payments::PaymentMethodData::BankTransfer(bank_transfer_data) => {
-                Self::BankTransfer(Box::new(From::from(*bank_transfer_data)))
-            }
-            api_models::payments::PaymentMethodData::Crypto(crypto_data) => {
-                Self::Crypto(From::from(crypto_data))
-            }
-            api_models::payments::PaymentMethodData::MandatePayment => Self::MandatePayment,
-            api_models::payments::PaymentMethodData::Reward => Self::Reward,
-            api_models::payments::PaymentMethodData::Upi(upi_data) => {
-                Self::Upi(From::from(upi_data))
-            }
-            api_models::payments::PaymentMethodData::Voucher(voucher_data) => {
-                Self::Voucher(From::from(voucher_data))
-            }
-            api_models::payments::PaymentMethodData::GiftCard(gift_card) => {
-                Self::GiftCard(Box::new(From::from(*gift_card)))
-            }
-            api_models::payments::PaymentMethodData::CardToken(card_token) => {
-                Self::CardToken(From::from(card_token))
-            }
-        }
-    }
-}
-
-impl From<api_models::payments::Card> for Card {
-    fn from(value: api_models::payments::Card) -> Self {
-        let api_models::payments::Card {
-            card_number,
-            card_exp_month,
-            card_exp_year,
-            card_holder_name: _,
-            card_cvc,
-            card_issuer,
-            card_network,
-            card_type,
-            card_issuing_country,
-            bank_code,
-            nick_name,
-        } = value;
-
-        Self {
-            card_number,
-            card_exp_month,
-            card_exp_year,
-            card_cvc,
-            card_issuer,
-            card_network,
-            card_type,
-            card_issuing_country,
-            bank_code,
-            nick_name,
-        }
-    }
-}
-
-impl From<api_models::payments::CardRedirectData> for CardRedirectData {
-    fn from(value: api_models::payments::CardRedirectData) -> Self {
-        match value {
-            api_models::payments::CardRedirectData::Knet {} => Self::Knet {},
-            api_models::payments::CardRedirectData::Benefit {} => Self::Benefit {},
-            api_models::payments::CardRedirectData::MomoAtm {} => Self::MomoAtm {},
-            api_models::payments::CardRedirectData::CardRedirect {} => Self::CardRedirect {},
-        }
-    }
-}
-
-impl From<api_models::payments::WalletData> for WalletData {
-    fn from(value: api_models::payments::WalletData) -> Self {
-        match value {
-            api_models::payments::WalletData::AliPayQr(_) => Self::AliPayQr(Box::new(AliPayQr {})),
-            api_models::payments::WalletData::AliPayRedirect(_) => {
-                Self::AliPayRedirect(AliPayRedirection {})
-            }
-            api_models::payments::WalletData::AliPayHkRedirect(_) => {
-                Self::AliPayHkRedirect(AliPayHkRedirection {})
-            }
-            api_models::payments::WalletData::MomoRedirect(_) => {
-                Self::MomoRedirect(MomoRedirection {})
-            }
-            api_models::payments::WalletData::KakaoPayRedirect(_) => {
-                Self::KakaoPayRedirect(KakaoPayRedirection {})
-            }
-            api_models::payments::WalletData::GoPayRedirect(_) => {
-                Self::GoPayRedirect(GoPayRedirection {})
-            }
-            api_models::payments::WalletData::GcashRedirect(_) => {
-                Self::GcashRedirect(GcashRedirection {})
-            }
-            api_models::payments::WalletData::ApplePay(apple_pay_data) => {
-                Self::ApplePay(ApplePayWalletData::from(apple_pay_data))
-            }
-            api_models::payments::WalletData::ApplePayRedirect(_) => {
-                Self::ApplePayRedirect(Box::new(ApplePayRedirectData {}))
-            }
-            api_models::payments::WalletData::ApplePayThirdPartySdk(_) => {
-                Self::ApplePayThirdPartySdk(Box::new(ApplePayThirdPartySdkData {}))
-            }
-            api_models::payments::WalletData::DanaRedirect {} => Self::DanaRedirect {},
-            api_models::payments::WalletData::GooglePay(google_pay_data) => {
-                Self::GooglePay(GooglePayWalletData::from(google_pay_data))
-            }
-            api_models::payments::WalletData::GooglePayRedirect(_) => {
-                Self::GooglePayRedirect(Box::new(GooglePayRedirectData {}))
-            }
-            api_models::payments::WalletData::GooglePayThirdPartySdk(_) => {
-                Self::GooglePayThirdPartySdk(Box::new(GooglePayThirdPartySdkData {}))
-            }
-            api_models::payments::WalletData::MbWayRedirect(..) => {
-                Self::MbWayRedirect(Box::new(MbWayRedirection {}))
-            }
-            api_models::payments::WalletData::MobilePayRedirect(_) => {
-                Self::MobilePayRedirect(Box::new(MobilePayRedirection {}))
-            }
-            api_models::payments::WalletData::PaypalRedirect(paypal_redirect_data) => {
-                Self::PaypalRedirect(PaypalRedirection {
-                    email: paypal_redirect_data.email,
-                })
-            }
-            api_models::payments::WalletData::PaypalSdk(paypal_sdk_data) => {
-                Self::PaypalSdk(PayPalWalletData {
-                    token: paypal_sdk_data.token,
-                })
-            }
-            api_models::payments::WalletData::SamsungPay(samsung_pay_data) => {
-                Self::SamsungPay(Box::new(SamsungPayWalletData {
-                    token: samsung_pay_data.token,
-                }))
-            }
-            api_models::payments::WalletData::TwintRedirect {} => Self::TwintRedirect {},
-            api_models::payments::WalletData::VippsRedirect {} => Self::VippsRedirect {},
-            api_models::payments::WalletData::TouchNGoRedirect(_) => {
-                Self::TouchNGoRedirect(Box::new(TouchNGoRedirection {}))
-            }
-            api_models::payments::WalletData::WeChatPayRedirect(_) => {
-                Self::WeChatPayRedirect(Box::new(WeChatPayRedirection {}))
-            }
-            api_models::payments::WalletData::WeChatPayQr(_) => {
-                Self::WeChatPayQr(Box::new(WeChatPayQr {}))
-            }
-            api_models::payments::WalletData::CashappQr(_) => {
-                Self::CashappQr(Box::new(CashappQr {}))
-            }
-            api_models::payments::WalletData::SwishQr(_) => Self::SwishQr(SwishQrData {}),
-        }
-    }
-}
-
-impl From<api_models::payments::GooglePayWalletData> for GooglePayWalletData {
-    fn from(value: api_models::payments::GooglePayWalletData) -> Self {
-        Self {
-            pm_type: value.pm_type,
-            description: value.description,
-            info: GooglePayPaymentMethodInfo {
-                card_network: value.info.card_network,
-                card_details: value.info.card_details,
-            },
-            tokenization_data: GpayTokenizationData {
-                token_type: value.tokenization_data.token_type,
-                token: value.tokenization_data.token,
-            },
-        }
-    }
-}
-
-impl From<api_models::payments::ApplePayWalletData> for ApplePayWalletData {
-    fn from(value: api_models::payments::ApplePayWalletData) -> Self {
-        Self {
-            payment_data: value.payment_data,
-            payment_method: ApplepayPaymentMethod {
-                display_name: value.payment_method.display_name,
-                network: value.payment_method.network,
-                pm_type: value.payment_method.pm_type,
-            },
-            transaction_identifier: value.transaction_identifier,
-        }
-    }
-}
-
-impl From<api_models::payments::PayLaterData> for PayLaterData {
-    fn from(value: api_models::payments::PayLaterData) -> Self {
-        match value {
-            api_models::payments::PayLaterData::KlarnaRedirect { .. } => Self::KlarnaRedirect {},
-            api_models::payments::PayLaterData::KlarnaSdk { token } => Self::KlarnaSdk { token },
-            api_models::payments::PayLaterData::AffirmRedirect {} => Self::AffirmRedirect {},
-            api_models::payments::PayLaterData::AfterpayClearpayRedirect { .. } => {
-                Self::AfterpayClearpayRedirect {}
-            }
-            api_models::payments::PayLaterData::PayBrightRedirect {} => Self::PayBrightRedirect {},
-            api_models::payments::PayLaterData::WalleyRedirect {} => Self::WalleyRedirect {},
-            api_models::payments::PayLaterData::AlmaRedirect {} => Self::AlmaRedirect {},
-            api_models::payments::PayLaterData::AtomeRedirect {} => Self::AtomeRedirect {},
-        }
-    }
-}
-
-impl From<api_models::payments::BankRedirectData> for BankRedirectData {
-    fn from(value: api_models::payments::BankRedirectData) -> Self {
-        match value {
-            api_models::payments::BankRedirectData::BancontactCard {
-                card_number,
-                card_exp_month,
-                card_exp_year,
-                ..
-            } => Self::BancontactCard {
-                card_number,
-                card_exp_month,
-                card_exp_year,
-            },
-            api_models::payments::BankRedirectData::Bizum {} => Self::Bizum {},
-            api_models::payments::BankRedirectData::Blik { blik_code } => Self::Blik { blik_code },
-            api_models::payments::BankRedirectData::Eps { bank_name, .. } => {
-                Self::Eps { bank_name }
-            }
-            api_models::payments::BankRedirectData::Giropay {
-                bank_account_bic,
-                bank_account_iban,
-                ..
-            } => Self::Giropay {
-                bank_account_bic,
-                bank_account_iban,
-            },
-            api_models::payments::BankRedirectData::Ideal { bank_name, .. } => {
-                Self::Ideal { bank_name }
-            }
-            api_models::payments::BankRedirectData::Interac { .. } => Self::Interac {},
-            api_models::payments::BankRedirectData::OnlineBankingCzechRepublic { issuer } => {
-                Self::OnlineBankingCzechRepublic { issuer }
-            }
-            api_models::payments::BankRedirectData::OnlineBankingFinland { .. } => {
-                Self::OnlineBankingFinland {}
-            }
-            api_models::payments::BankRedirectData::OnlineBankingPoland { issuer } => {
-                Self::OnlineBankingPoland { issuer }
-            }
-            api_models::payments::BankRedirectData::OnlineBankingSlovakia { issuer } => {
-                Self::OnlineBankingSlovakia { issuer }
-            }
-            api_models::payments::BankRedirectData::OpenBankingUk { issuer, .. } => {
-                Self::OpenBankingUk { issuer }
-            }
-            api_models::payments::BankRedirectData::Przelewy24 { bank_name, .. } => {
-                Self::Przelewy24 { bank_name }
-            }
-            api_models::payments::BankRedirectData::Sofort {
-                preferred_language, ..
-            } => Self::Sofort { preferred_language },
-            api_models::payments::BankRedirectData::Trustly { .. } => Self::Trustly {},
-            api_models::payments::BankRedirectData::OnlineBankingFpx { issuer } => {
-                Self::OnlineBankingFpx { issuer }
-            }
-            api_models::payments::BankRedirectData::OnlineBankingThailand { issuer } => {
-                Self::OnlineBankingThailand { issuer }
-            }
-        }
-    }
-}
-
-impl From<api_models::payments::CryptoData> for CryptoData {
-    fn from(value: api_models::payments::CryptoData) -> Self {
-        let api_models::payments::CryptoData { pay_currency } = value;
-        Self { pay_currency }
-    }
-}
-
-impl From<api_models::payments::UpiData> for UpiData {
-    fn from(value: api_models::payments::UpiData) -> Self {
-        match value {
-            api_models::payments::UpiData::Upi(upi) => Self::Upi(Upi { vpa_id: upi.vpa_id }),
-            api_models::payments::UpiData::UpiQr(_) => Self::UpiQr(UpiQr {}),
-        }
-    }
-}
-
-impl From<api_models::payments::VoucherData> for VoucherData {
-    fn from(value: api_models::payments::VoucherData) -> Self {
-        match value {
-            api_models::payments::VoucherData::Boleto(boleto_data) => {
-                Self::Boleto(Box::new(BoletoVoucherData {
-                    social_security_number: boleto_data.social_security_number,
-                }))
-            }
-            api_models::payments::VoucherData::Alfamart(_) => {
-                Self::Alfamart(Box::new(AlfamartVoucherData {}))
-            }
-            api_models::payments::VoucherData::Indomaret(_) => {
-                Self::Indomaret(Box::new(IndomaretVoucherData {}))
-            }
-            api_models::payments::VoucherData::SevenEleven(_)
-            | api_models::payments::VoucherData::Lawson(_)
-            | api_models::payments::VoucherData::MiniStop(_)
-            | api_models::payments::VoucherData::FamilyMart(_)
-            | api_models::payments::VoucherData::Seicomart(_)
-            | api_models::payments::VoucherData::PayEasy(_) => {
-                Self::SevenEleven(Box::new(JCSVoucherData {}))
-            }
-            api_models::payments::VoucherData::Efecty => Self::Efecty,
-            api_models::payments::VoucherData::PagoEfectivo => Self::PagoEfectivo,
-            api_models::payments::VoucherData::RedCompra => Self::RedCompra,
-            api_models::payments::VoucherData::RedPagos => Self::RedPagos,
-            api_models::payments::VoucherData::Oxxo => Self::Oxxo,
-        }
-    }
-}
-
-impl From<api_models::payments::GiftCardData> for GiftCardData {
-    fn from(value: api_models::payments::GiftCardData) -> Self {
-        match value {
-            api_models::payments::GiftCardData::Givex(details) => Self::Givex(GiftCardDetails {
-                number: details.number,
-                cvc: details.cvc,
-            }),
-            api_models::payments::GiftCardData::PaySafeCard {} => Self::PaySafeCard {},
-        }
-    }
-}
-
-impl From<api_models::payments::CardToken> for CardToken {
-    fn from(value: api_models::payments::CardToken) -> Self {
-        let api_models::payments::CardToken {
-            card_holder_name,
-            card_cvc,
-        } = value;
-        Self {
-            card_holder_name,
-            card_cvc,
-        }
-    }
-}
-
-impl From<api_models::payments::BankDebitData> for BankDebitData {
-    fn from(value: api_models::payments::BankDebitData) -> Self {
-        match value {
-            api_models::payments::BankDebitData::AchBankDebit {
-                account_number,
-                routing_number,
-                bank_name,
-                bank_type,
-                bank_holder_type,
-                ..
-            } => Self::AchBankDebit {
-                account_number,
-                routing_number,
-                bank_name,
-                bank_type,
-                bank_holder_type,
-            },
-            api_models::payments::BankDebitData::SepaBankDebit { iban, .. } => {
-                Self::SepaBankDebit { iban }
-            }
-            api_models::payments::BankDebitData::BecsBankDebit {
-                account_number,
-                bsb_number,
-                ..
-            } => Self::BecsBankDebit {
-                account_number,
-                bsb_number,
-            },
-            api_models::payments::BankDebitData::BacsBankDebit {
-                account_number,
-                sort_code,
-                ..
-            } => Self::BacsBankDebit {
-                account_number,
-                sort_code,
-            },
-        }
-    }
-}
-
-impl From<api_models::payments::BankTransferData> for BankTransferData {
-    fn from(value: api_models::payments::BankTransferData) -> Self {
-        match value {
-            api_models::payments::BankTransferData::AchBankTransfer { .. } => {
-                Self::AchBankTransfer {}
-            }
-            api_models::payments::BankTransferData::SepaBankTransfer { .. } => {
-                Self::SepaBankTransfer {}
-            }
-            api_models::payments::BankTransferData::BacsBankTransfer { .. } => {
-                Self::BacsBankTransfer {}
-            }
-            api_models::payments::BankTransferData::MultibancoBankTransfer { .. } => {
-                Self::MultibancoBankTransfer {}
-            }
-            api_models::payments::BankTransferData::PermataBankTransfer { .. } => {
-                Self::PermataBankTransfer {}
-            }
-            api_models::payments::BankTransferData::BcaBankTransfer { .. } => {
-                Self::BcaBankTransfer {}
-            }
-            api_models::payments::BankTransferData::BniVaBankTransfer { .. } => {
-                Self::BniVaBankTransfer {}
-            }
-            api_models::payments::BankTransferData::BriVaBankTransfer { .. } => {
-                Self::BriVaBankTransfer {}
-            }
-            api_models::payments::BankTransferData::CimbVaBankTransfer { .. } => {
-                Self::CimbVaBankTransfer {}
-            }
-            api_models::payments::BankTransferData::DanamonVaBankTransfer { .. } => {
-                Self::DanamonVaBankTransfer {}
-            }
-            api_models::payments::BankTransferData::MandiriVaBankTransfer { .. } => {
-                Self::MandiriVaBankTransfer {}
-            }
-            api_models::payments::BankTransferData::Pix {} => Self::Pix {},
-            api_models::payments::BankTransferData::Pse {} => Self::Pse {},
-            api_models::payments::BankTransferData::LocalBankTransfer { bank_code } => {
-                Self::LocalBankTransfer { bank_code }
-            }
-        }
-    }
-}
-=======
 pub use hyperswitch_domain_models::payment_method_data::{
     AliPayQr, ApplePayThirdPartySdkData, ApplePayWalletData, ApplepayPaymentMethod, BankDebitData,
     BankRedirectData, BankTransferData, BoletoVoucherData, Card, CardRedirectData, CardToken,
@@ -858,5 +7,4 @@
     MbWayRedirection, PayLaterData, PaymentMethodData, SamsungPayWalletData,
     SepaAndBacsBillingDetails, SwishQrData, TouchNGoRedirection, VoucherData, WalletData,
     WeChatPayQr,
-};
->>>>>>> ff5bba5d
+};