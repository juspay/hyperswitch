use common_utils::pii::Email;
use masking::Secret;
use serde::{Deserialize, Serialize};
use utoipa::ToSchema;

// We need to derive Serialize and Deserialize because some parts of payment method data are being
// stored in the database as serde_json::Value
#[derive(Eq, PartialEq, Clone, Debug, Serialize, Deserialize)]
pub enum PaymentMethodData {
    Card(Card),
    CardRedirect(CardRedirectData),
<<<<<<< HEAD
    Wallet(api_models::payments::WalletData),
    PayLater(PayLaterData),
=======
    Wallet(WalletData),
    PayLater(api_models::payments::PayLaterData),
>>>>>>> ad1f74f2
    BankRedirect(api_models::payments::BankRedirectData),
    BankDebit(api_models::payments::BankDebitData),
    BankTransfer(Box<api_models::payments::BankTransferData>),
    Crypto(api_models::payments::CryptoData),
    MandatePayment,
    Reward,
    Upi(api_models::payments::UpiData),
    Voucher(api_models::payments::VoucherData),
    GiftCard(Box<api_models::payments::GiftCardData>),
    CardToken(api_models::payments::CardToken),
}

impl PaymentMethodData {
    pub fn get_payment_method(&self) -> Option<common_enums::PaymentMethod> {
        match self {
            Self::Card(_) => Some(common_enums::PaymentMethod::Card),
            Self::CardRedirect(_) => Some(common_enums::PaymentMethod::CardRedirect),
            Self::Wallet(_) => Some(common_enums::PaymentMethod::Wallet),
            Self::PayLater(_) => Some(common_enums::PaymentMethod::PayLater),
            Self::BankRedirect(_) => Some(common_enums::PaymentMethod::BankRedirect),
            Self::BankDebit(_) => Some(common_enums::PaymentMethod::BankDebit),
            Self::BankTransfer(_) => Some(common_enums::PaymentMethod::BankTransfer),
            Self::Crypto(_) => Some(common_enums::PaymentMethod::Crypto),
            Self::Reward => Some(common_enums::PaymentMethod::Reward),
            Self::Upi(_) => Some(common_enums::PaymentMethod::Upi),
            Self::Voucher(_) => Some(common_enums::PaymentMethod::Voucher),
            Self::GiftCard(_) => Some(common_enums::PaymentMethod::GiftCard),
            Self::CardToken(_) | Self::MandatePayment => None,
        }
    }
}

#[derive(Eq, PartialEq, Clone, Debug, Serialize, Deserialize, Default)]
pub struct Card {
    pub card_number: cards::CardNumber,
    pub card_exp_month: Secret<String>,
    pub card_exp_year: Secret<String>,
    pub card_holder_name: Option<Secret<String>>,
    pub card_cvc: Secret<String>,
    pub card_issuer: Option<String>,
    pub card_network: Option<common_enums::CardNetwork>,
    pub card_type: Option<String>,
    pub card_issuing_country: Option<String>,
    pub bank_code: Option<String>,
    pub nick_name: Option<Secret<String>>,
}

#[derive(Eq, PartialEq, Clone, Debug, Serialize, Deserialize)]
pub enum CardRedirectData {
    Knet {},
    Benefit {},
    MomoAtm {},
    CardRedirect {},
}

#[derive(Eq, PartialEq, Clone, Debug, serde::Deserialize, serde::Serialize, ToSchema)]
pub enum PayLaterData {
    KlarnaRedirect {
        billing_email: Email,
        billing_country: common_enums::CountryAlpha2,
    },
    KlarnaSdk {
        token: String,
    },
    AffirmRedirect {},
    AfterpayClearpayRedirect {
        billing_email: Email,
        billing_name: Secret<String>,
    },
    PayBrightRedirect {},
    WalleyRedirect {},
    AlmaRedirect {},
    AtomeRedirect {},
}

#[derive(Eq, PartialEq, Clone, Debug, serde::Deserialize, serde::Serialize, ToSchema)]

pub enum WalletData {
    AliPayQr(Box<AliPayQr>),
    AliPayRedirect(AliPayRedirection),
    AliPayHkRedirect(AliPayHkRedirection),
    MomoRedirect(MomoRedirection),
    KakaoPayRedirect(KakaoPayRedirection),
    GoPayRedirect(GoPayRedirection),
    GcashRedirect(GcashRedirection),
    ApplePay(ApplePayWalletData),
    ApplePayRedirect(Box<ApplePayRedirectData>),
    ApplePayThirdPartySdk(Box<ApplePayThirdPartySdkData>),
    DanaRedirect {},
    GooglePay(GooglePayWalletData),
    GooglePayRedirect(Box<GooglePayRedirectData>),
    GooglePayThirdPartySdk(Box<GooglePayThirdPartySdkData>),
    MbWayRedirect(Box<MbWayRedirection>),
    MobilePayRedirect(Box<MobilePayRedirection>),
    PaypalRedirect(PaypalRedirection),
    PaypalSdk(PayPalWalletData),
    SamsungPay(Box<SamsungPayWalletData>),
    TwintRedirect {},
    VippsRedirect {},
    TouchNGoRedirect(Box<TouchNGoRedirection>),
    WeChatPayRedirect(Box<WeChatPayRedirection>),
    WeChatPayQr(Box<WeChatPayQr>),
    CashappQr(Box<CashappQr>),
    SwishQr(SwishQrData),
}

#[derive(Eq, PartialEq, Clone, Debug, serde::Deserialize, serde::Serialize, ToSchema)]

pub struct SamsungPayWalletData {
    /// The encrypted payment token from Samsung
    pub token: Secret<String>,
}

#[derive(Eq, PartialEq, Clone, Debug, serde::Deserialize, serde::Serialize, ToSchema)]

pub struct GooglePayWalletData {
    /// The type of payment method
    pub pm_type: String,
    /// User-facing message to describe the payment method that funds this transaction.
    pub description: String,
    /// The information of the payment method
    pub info: GooglePayPaymentMethodInfo,
    /// The tokenization data of Google pay
    pub tokenization_data: GpayTokenizationData,
}

#[derive(Eq, PartialEq, Clone, Debug, serde::Deserialize, serde::Serialize, ToSchema)]
pub struct ApplePayRedirectData {}

#[derive(Eq, PartialEq, Clone, Debug, serde::Deserialize, serde::Serialize, ToSchema)]
pub struct GooglePayRedirectData {}

#[derive(Eq, PartialEq, Clone, Debug, serde::Deserialize, serde::Serialize, ToSchema)]
pub struct GooglePayThirdPartySdkData {}

#[derive(Eq, PartialEq, Clone, Debug, serde::Deserialize, serde::Serialize, ToSchema)]
pub struct ApplePayThirdPartySdkData {}

#[derive(Eq, PartialEq, Clone, Debug, serde::Deserialize, serde::Serialize, ToSchema)]
pub struct WeChatPayRedirection {}

#[derive(Eq, PartialEq, Clone, Debug, serde::Deserialize, serde::Serialize, ToSchema)]
pub struct WeChatPay {}

#[derive(Eq, PartialEq, Clone, Debug, serde::Deserialize, serde::Serialize, ToSchema)]
pub struct WeChatPayQr {}

#[derive(Eq, PartialEq, Clone, Debug, serde::Deserialize, serde::Serialize, ToSchema)]
pub struct CashappQr {}

#[derive(Eq, PartialEq, Clone, Debug, serde::Deserialize, serde::Serialize, ToSchema)]
pub struct PaypalRedirection {
    /// paypal's email address
    pub email: Option<Email>,
}

#[derive(Eq, PartialEq, Clone, Debug, serde::Deserialize, serde::Serialize, ToSchema)]
pub struct AliPayQr {}

#[derive(Eq, PartialEq, Clone, Debug, serde::Deserialize, serde::Serialize, ToSchema)]
pub struct AliPayRedirection {}

#[derive(Eq, PartialEq, Clone, Debug, serde::Deserialize, serde::Serialize, ToSchema)]
pub struct AliPayHkRedirection {}

#[derive(Eq, PartialEq, Clone, Debug, serde::Deserialize, serde::Serialize, ToSchema)]
pub struct MomoRedirection {}

#[derive(Eq, PartialEq, Clone, Debug, serde::Deserialize, serde::Serialize, ToSchema)]
pub struct KakaoPayRedirection {}

#[derive(Eq, PartialEq, Clone, Debug, serde::Deserialize, serde::Serialize, ToSchema)]
pub struct GoPayRedirection {}

#[derive(Eq, PartialEq, Clone, Debug, serde::Deserialize, serde::Serialize, ToSchema)]
pub struct GcashRedirection {}

#[derive(Eq, PartialEq, Clone, Debug, serde::Deserialize, serde::Serialize, ToSchema)]
pub struct MobilePayRedirection {}

#[derive(Eq, PartialEq, Clone, Debug, serde::Deserialize, serde::Serialize, ToSchema)]
pub struct MbWayRedirection {
    /// Telephone number of the shopper. Should be Portuguese phone number.
    pub telephone_number: Secret<String>,
}

#[derive(Eq, PartialEq, Clone, Debug, serde::Deserialize, serde::Serialize, ToSchema)]

pub struct GooglePayPaymentMethodInfo {
    /// The name of the card network
    pub card_network: String,
    /// The details of the card
    pub card_details: String,
}

#[derive(Eq, PartialEq, Clone, Debug, serde::Deserialize, serde::Serialize, ToSchema)]
pub struct PayPalWalletData {
    /// Token generated for the Apple pay
    pub token: String,
}

#[derive(Eq, PartialEq, Clone, Debug, serde::Deserialize, serde::Serialize, ToSchema)]
pub struct TouchNGoRedirection {}

#[derive(Eq, PartialEq, Clone, Debug, serde::Deserialize, serde::Serialize, ToSchema)]
pub struct SwishQrData {}

#[derive(Eq, PartialEq, Clone, Debug, serde::Deserialize, serde::Serialize, ToSchema)]
pub struct GpayTokenizationData {
    /// The type of the token
    pub token_type: String,
    /// Token generated for the wallet
    pub token: String,
}

#[derive(Eq, PartialEq, Clone, Debug, serde::Deserialize, serde::Serialize, ToSchema)]
pub struct ApplePayWalletData {
    /// The payment data of Apple pay
    pub payment_data: String,
    /// The payment method of Apple pay
    pub payment_method: ApplepayPaymentMethod,
    /// The unique identifier for the transaction
    pub transaction_identifier: String,
}

#[derive(Eq, PartialEq, Clone, Debug, serde::Deserialize, serde::Serialize, ToSchema)]
pub struct ApplepayPaymentMethod {
    pub display_name: String,
    pub network: String,
    pub pm_type: String,
}

#[derive(Debug, Clone, Eq, PartialEq)]

pub enum BankRedirectData {
    BancontactCard {
        card_number: Option<cards::CardNumber>,
        card_exp_month: Option<Secret<String>>,
        card_exp_year: Option<Secret<String>>,
        card_holder_name: Option<Secret<String>>,
        billing_details: Option<BankRedirectBilling>,
    },
    Bizum {},
    Blik {
        blik_code: Option<String>,
    },
    Eps {
        billing_details: Option<BankRedirectBilling>,
        bank_name: Option<common_enums::BankNames>,
        country: Option<common_enums::CountryAlpha2>,
    },
    Giropay {
        billing_details: Option<BankRedirectBilling>,
        bank_account_bic: Option<Secret<String>>,
        bank_account_iban: Option<Secret<String>>,
        country: Option<common_enums::CountryAlpha2>,
    },
    Ideal {
        billing_details: Option<BankRedirectBilling>,
        bank_name: Option<common_enums::BankNames>,
        country: Option<common_enums::CountryAlpha2>,
    },
    Interac {
        country: common_enums::CountryAlpha2,
        email: Email,
    },
    OnlineBankingCzechRepublic {
        issuer: common_enums::BankNames,
    },
    OnlineBankingFinland {
        email: Option<Email>,
    },
    OnlineBankingPoland {
        issuer: common_enums::BankNames,
    },
    OnlineBankingSlovakia {
        issuer: common_enums::BankNames,
    },
    OpenBankingUk {
        issuer: Option<common_enums::BankNames>,
        country: Option<common_enums::CountryAlpha2>,
    },
    Przelewy24 {
        bank_name: Option<common_enums::BankNames>,
        billing_details: BankRedirectBilling,
    },
    Sofort {
        billing_details: Option<BankRedirectBilling>,
        country: Option<common_enums::CountryAlpha2>,
        preferred_language: Option<String>,
    },
    Trustly {
        country: common_enums::CountryAlpha2,
    },
    OnlineBankingFpx {
        issuer: common_enums::BankNames,
    },
    OnlineBankingThailand {
        issuer: common_enums::BankNames,
    },
}

#[derive(Debug, Clone, Eq, PartialEq)]
pub struct BankRedirectBilling {
    pub billing_name: Option<Secret<String>>,
    pub email: Option<Email>,
}

impl From<api_models::payments::PaymentMethodData> for PaymentMethodData {
    fn from(api_model_payment_method_data: api_models::payments::PaymentMethodData) -> Self {
        match api_model_payment_method_data {
            api_models::payments::PaymentMethodData::Card(card_data) => {
                Self::Card(Card::from(card_data))
            }
            api_models::payments::PaymentMethodData::CardRedirect(card_redirect) => {
                Self::CardRedirect(From::from(card_redirect))
            }
            api_models::payments::PaymentMethodData::Wallet(wallet_data) => {
                Self::Wallet(From::from(wallet_data))
            }
            api_models::payments::PaymentMethodData::PayLater(pay_later_data) => {
                Self::PayLater(From::from(pay_later_data))
            }
            api_models::payments::PaymentMethodData::BankRedirect(bank_redirect_data) => {
                Self::BankRedirect(bank_redirect_data)
            }
            api_models::payments::PaymentMethodData::BankDebit(bank_debit_data) => {
                Self::BankDebit(bank_debit_data)
            }
            api_models::payments::PaymentMethodData::BankTransfer(bank_transfer_data) => {
                Self::BankTransfer(bank_transfer_data)
            }
            api_models::payments::PaymentMethodData::Crypto(crypto_data) => {
                Self::Crypto(crypto_data)
            }
            api_models::payments::PaymentMethodData::MandatePayment => Self::MandatePayment,
            api_models::payments::PaymentMethodData::Reward => Self::Reward,
            api_models::payments::PaymentMethodData::Upi(upi_data) => Self::Upi(upi_data),
            api_models::payments::PaymentMethodData::Voucher(voucher_data) => {
                Self::Voucher(voucher_data)
            }
            api_models::payments::PaymentMethodData::GiftCard(gift_card) => {
                Self::GiftCard(gift_card)
            }
            api_models::payments::PaymentMethodData::CardToken(card_token) => {
                Self::CardToken(card_token)
            }
        }
    }
}

impl From<api_models::payments::Card> for Card {
    fn from(value: api_models::payments::Card) -> Self {
        let api_models::payments::Card {
            card_number,
            card_exp_month,
            card_exp_year,
            card_holder_name,
            card_cvc,
            card_issuer,
            card_network,
            card_type,
            card_issuing_country,
            bank_code,
            nick_name,
        } = value;

        Self {
            card_number,
            card_exp_month,
            card_exp_year,
            card_holder_name,
            card_cvc,
            card_issuer,
            card_network,
            card_type,
            card_issuing_country,
            bank_code,
            nick_name,
        }
    }
}

impl From<api_models::payments::CardRedirectData> for CardRedirectData {
    fn from(value: api_models::payments::CardRedirectData) -> Self {
        match value {
            api_models::payments::CardRedirectData::Knet {} => Self::Knet {},
            api_models::payments::CardRedirectData::Benefit {} => Self::Benefit {},
            api_models::payments::CardRedirectData::MomoAtm {} => Self::MomoAtm {},
            api_models::payments::CardRedirectData::CardRedirect {} => Self::CardRedirect {},
        }
    }
}

<<<<<<< HEAD
impl From<api_models::payments::PayLaterData> for PayLaterData {
    fn from(value: api_models::payments::PayLaterData) -> Self {
        match value {
            api_models::payments::PayLaterData::KlarnaRedirect {
                billing_email,
                billing_country,
            } => Self::KlarnaRedirect {
                billing_email,
                billing_country,
            },
            api_models::payments::PayLaterData::KlarnaSdk { token } => Self::KlarnaSdk { token },
            api_models::payments::PayLaterData::AffirmRedirect {} => Self::AffirmRedirect {},
            api_models::payments::PayLaterData::AfterpayClearpayRedirect {
                billing_email,
                billing_name,
            } => Self::AfterpayClearpayRedirect {
                billing_email,
                billing_name,
            },
            api_models::payments::PayLaterData::PayBrightRedirect {} => Self::PayBrightRedirect {},
            api_models::payments::PayLaterData::WalleyRedirect {} => Self::WalleyRedirect {},
            api_models::payments::PayLaterData::AlmaRedirect {} => Self::AlmaRedirect {},
            api_models::payments::PayLaterData::AtomeRedirect {} => Self::AtomeRedirect {},
=======
impl From<api_models::payments::WalletData> for WalletData {
    fn from(value: api_models::payments::WalletData) -> Self {
        match value {
            api_models::payments::WalletData::AliPayQr(_) => Self::AliPayQr(Box::new(AliPayQr {})),
            api_models::payments::WalletData::AliPayRedirect(_) => {
                Self::AliPayRedirect(AliPayRedirection {})
            }
            api_models::payments::WalletData::AliPayHkRedirect(_) => {
                Self::AliPayHkRedirect(AliPayHkRedirection {})
            }
            api_models::payments::WalletData::MomoRedirect(_) => {
                Self::MomoRedirect(MomoRedirection {})
            }
            api_models::payments::WalletData::KakaoPayRedirect(_) => {
                Self::KakaoPayRedirect(KakaoPayRedirection {})
            }
            api_models::payments::WalletData::GoPayRedirect(_) => {
                Self::GoPayRedirect(GoPayRedirection {})
            }
            api_models::payments::WalletData::GcashRedirect(_) => {
                Self::GcashRedirect(GcashRedirection {})
            }
            api_models::payments::WalletData::ApplePay(apple_pay_data) => {
                Self::ApplePay(ApplePayWalletData::from(apple_pay_data))
            }
            api_models::payments::WalletData::ApplePayRedirect(_) => {
                Self::ApplePayRedirect(Box::new(ApplePayRedirectData {}))
            }
            api_models::payments::WalletData::ApplePayThirdPartySdk(_) => {
                Self::ApplePayThirdPartySdk(Box::new(ApplePayThirdPartySdkData {}))
            }
            api_models::payments::WalletData::DanaRedirect {} => Self::DanaRedirect {},
            api_models::payments::WalletData::GooglePay(google_pay_data) => {
                Self::GooglePay(GooglePayWalletData::from(google_pay_data))
            }
            api_models::payments::WalletData::GooglePayRedirect(_) => {
                Self::GooglePayRedirect(Box::new(GooglePayRedirectData {}))
            }
            api_models::payments::WalletData::GooglePayThirdPartySdk(_) => {
                Self::GooglePayThirdPartySdk(Box::new(GooglePayThirdPartySdkData {}))
            }
            api_models::payments::WalletData::MbWayRedirect(mbway_redirect_data) => {
                Self::MbWayRedirect(Box::new(MbWayRedirection {
                    telephone_number: mbway_redirect_data.telephone_number,
                }))
            }
            api_models::payments::WalletData::MobilePayRedirect(_) => {
                Self::MobilePayRedirect(Box::new(MobilePayRedirection {}))
            }
            api_models::payments::WalletData::PaypalRedirect(paypal_redirect_data) => {
                Self::PaypalRedirect(PaypalRedirection {
                    email: paypal_redirect_data.email,
                })
            }
            api_models::payments::WalletData::PaypalSdk(paypal_sdk_data) => {
                Self::PaypalSdk(PayPalWalletData {
                    token: paypal_sdk_data.token,
                })
            }
            api_models::payments::WalletData::SamsungPay(samsung_pay_data) => {
                Self::SamsungPay(Box::new(SamsungPayWalletData {
                    token: samsung_pay_data.token,
                }))
            }
            api_models::payments::WalletData::TwintRedirect {} => Self::TwintRedirect {},
            api_models::payments::WalletData::VippsRedirect {} => Self::VippsRedirect {},
            api_models::payments::WalletData::TouchNGoRedirect(_) => {
                Self::TouchNGoRedirect(Box::new(TouchNGoRedirection {}))
            }
            api_models::payments::WalletData::WeChatPayRedirect(_) => {
                Self::WeChatPayRedirect(Box::new(WeChatPayRedirection {}))
            }
            api_models::payments::WalletData::WeChatPayQr(_) => {
                Self::WeChatPayQr(Box::new(WeChatPayQr {}))
            }
            api_models::payments::WalletData::CashappQr(_) => {
                Self::CashappQr(Box::new(CashappQr {}))
            }
            api_models::payments::WalletData::SwishQr(_) => Self::SwishQr(SwishQrData {}),
        }
    }
}

impl From<api_models::payments::GooglePayWalletData> for GooglePayWalletData {
    fn from(value: api_models::payments::GooglePayWalletData) -> Self {
        Self {
            pm_type: value.pm_type,
            description: value.description,
            info: GooglePayPaymentMethodInfo {
                card_network: value.info.card_network,
                card_details: value.info.card_details,
            },
            tokenization_data: GpayTokenizationData {
                token_type: value.tokenization_data.token_type,
                token: value.tokenization_data.token,
            },
        }
    }
}

impl From<api_models::payments::ApplePayWalletData> for ApplePayWalletData {
    fn from(value: api_models::payments::ApplePayWalletData) -> Self {
        Self {
            payment_data: value.payment_data,
            payment_method: ApplepayPaymentMethod {
                display_name: value.payment_method.display_name,
                network: value.payment_method.network,
                pm_type: value.payment_method.pm_type,
            },
            transaction_identifier: value.transaction_identifier,
>>>>>>> ad1f74f2
        }
    }
}<|MERGE_RESOLUTION|>--- conflicted
+++ resolved
@@ -9,13 +9,8 @@
 pub enum PaymentMethodData {
     Card(Card),
     CardRedirect(CardRedirectData),
-<<<<<<< HEAD
-    Wallet(api_models::payments::WalletData),
+    Wallet(WalletData),
     PayLater(PayLaterData),
-=======
-    Wallet(WalletData),
-    PayLater(api_models::payments::PayLaterData),
->>>>>>> ad1f74f2
     BankRedirect(api_models::payments::BankRedirectData),
     BankDebit(api_models::payments::BankDebitData),
     BankTransfer(Box<api_models::payments::BankTransferData>),
@@ -410,7 +405,120 @@
     }
 }
 
-<<<<<<< HEAD
+impl From<api_models::payments::WalletData> for WalletData {
+    fn from(value: api_models::payments::WalletData) -> Self {
+        match value {
+            api_models::payments::WalletData::AliPayQr(_) => Self::AliPayQr(Box::new(AliPayQr {})),
+            api_models::payments::WalletData::AliPayRedirect(_) => {
+                Self::AliPayRedirect(AliPayRedirection {})
+            }
+            api_models::payments::WalletData::AliPayHkRedirect(_) => {
+                Self::AliPayHkRedirect(AliPayHkRedirection {})
+            }
+            api_models::payments::WalletData::MomoRedirect(_) => {
+                Self::MomoRedirect(MomoRedirection {})
+            }
+            api_models::payments::WalletData::KakaoPayRedirect(_) => {
+                Self::KakaoPayRedirect(KakaoPayRedirection {})
+            }
+            api_models::payments::WalletData::GoPayRedirect(_) => {
+                Self::GoPayRedirect(GoPayRedirection {})
+            }
+            api_models::payments::WalletData::GcashRedirect(_) => {
+                Self::GcashRedirect(GcashRedirection {})
+            }
+            api_models::payments::WalletData::ApplePay(apple_pay_data) => {
+                Self::ApplePay(ApplePayWalletData::from(apple_pay_data))
+            }
+            api_models::payments::WalletData::ApplePayRedirect(_) => {
+                Self::ApplePayRedirect(Box::new(ApplePayRedirectData {}))
+            }
+            api_models::payments::WalletData::ApplePayThirdPartySdk(_) => {
+                Self::ApplePayThirdPartySdk(Box::new(ApplePayThirdPartySdkData {}))
+            }
+            api_models::payments::WalletData::DanaRedirect {} => Self::DanaRedirect {},
+            api_models::payments::WalletData::GooglePay(google_pay_data) => {
+                Self::GooglePay(GooglePayWalletData::from(google_pay_data))
+            }
+            api_models::payments::WalletData::GooglePayRedirect(_) => {
+                Self::GooglePayRedirect(Box::new(GooglePayRedirectData {}))
+            }
+            api_models::payments::WalletData::GooglePayThirdPartySdk(_) => {
+                Self::GooglePayThirdPartySdk(Box::new(GooglePayThirdPartySdkData {}))
+            }
+            api_models::payments::WalletData::MbWayRedirect(mbway_redirect_data) => {
+                Self::MbWayRedirect(Box::new(MbWayRedirection {
+                    telephone_number: mbway_redirect_data.telephone_number,
+                }))
+            }
+            api_models::payments::WalletData::MobilePayRedirect(_) => {
+                Self::MobilePayRedirect(Box::new(MobilePayRedirection {}))
+            }
+            api_models::payments::WalletData::PaypalRedirect(paypal_redirect_data) => {
+                Self::PaypalRedirect(PaypalRedirection {
+                    email: paypal_redirect_data.email,
+                })
+            }
+            api_models::payments::WalletData::PaypalSdk(paypal_sdk_data) => {
+                Self::PaypalSdk(PayPalWalletData {
+                    token: paypal_sdk_data.token,
+                })
+            }
+            api_models::payments::WalletData::SamsungPay(samsung_pay_data) => {
+                Self::SamsungPay(Box::new(SamsungPayWalletData {
+                    token: samsung_pay_data.token,
+                }))
+            }
+            api_models::payments::WalletData::TwintRedirect {} => Self::TwintRedirect {},
+            api_models::payments::WalletData::VippsRedirect {} => Self::VippsRedirect {},
+            api_models::payments::WalletData::TouchNGoRedirect(_) => {
+                Self::TouchNGoRedirect(Box::new(TouchNGoRedirection {}))
+            }
+            api_models::payments::WalletData::WeChatPayRedirect(_) => {
+                Self::WeChatPayRedirect(Box::new(WeChatPayRedirection {}))
+            }
+            api_models::payments::WalletData::WeChatPayQr(_) => {
+                Self::WeChatPayQr(Box::new(WeChatPayQr {}))
+            }
+            api_models::payments::WalletData::CashappQr(_) => {
+                Self::CashappQr(Box::new(CashappQr {}))
+            }
+            api_models::payments::WalletData::SwishQr(_) => Self::SwishQr(SwishQrData {}),
+        }
+    }
+}
+
+impl From<api_models::payments::GooglePayWalletData> for GooglePayWalletData {
+    fn from(value: api_models::payments::GooglePayWalletData) -> Self {
+        Self {
+            pm_type: value.pm_type,
+            description: value.description,
+            info: GooglePayPaymentMethodInfo {
+                card_network: value.info.card_network,
+                card_details: value.info.card_details,
+            },
+            tokenization_data: GpayTokenizationData {
+                token_type: value.tokenization_data.token_type,
+                token: value.tokenization_data.token,
+            },
+        }
+    }
+}
+
+impl From<api_models::payments::ApplePayWalletData> for ApplePayWalletData {
+    fn from(value: api_models::payments::ApplePayWalletData) -> Self {
+        Self {
+            payment_data: value.payment_data,
+            payment_method: ApplepayPaymentMethod {
+                display_name: value.payment_method.display_name,
+                network: value.payment_method.network,
+                pm_type: value.payment_method.pm_type,
+            },
+            transaction_identifier: value.transaction_identifier,
+        }
+    }
+}
+
 impl From<api_models::payments::PayLaterData> for PayLaterData {
     fn from(value: api_models::payments::PayLaterData) -> Self {
         match value {
@@ -434,118 +542,6 @@
             api_models::payments::PayLaterData::WalleyRedirect {} => Self::WalleyRedirect {},
             api_models::payments::PayLaterData::AlmaRedirect {} => Self::AlmaRedirect {},
             api_models::payments::PayLaterData::AtomeRedirect {} => Self::AtomeRedirect {},
-=======
-impl From<api_models::payments::WalletData> for WalletData {
-    fn from(value: api_models::payments::WalletData) -> Self {
-        match value {
-            api_models::payments::WalletData::AliPayQr(_) => Self::AliPayQr(Box::new(AliPayQr {})),
-            api_models::payments::WalletData::AliPayRedirect(_) => {
-                Self::AliPayRedirect(AliPayRedirection {})
-            }
-            api_models::payments::WalletData::AliPayHkRedirect(_) => {
-                Self::AliPayHkRedirect(AliPayHkRedirection {})
-            }
-            api_models::payments::WalletData::MomoRedirect(_) => {
-                Self::MomoRedirect(MomoRedirection {})
-            }
-            api_models::payments::WalletData::KakaoPayRedirect(_) => {
-                Self::KakaoPayRedirect(KakaoPayRedirection {})
-            }
-            api_models::payments::WalletData::GoPayRedirect(_) => {
-                Self::GoPayRedirect(GoPayRedirection {})
-            }
-            api_models::payments::WalletData::GcashRedirect(_) => {
-                Self::GcashRedirect(GcashRedirection {})
-            }
-            api_models::payments::WalletData::ApplePay(apple_pay_data) => {
-                Self::ApplePay(ApplePayWalletData::from(apple_pay_data))
-            }
-            api_models::payments::WalletData::ApplePayRedirect(_) => {
-                Self::ApplePayRedirect(Box::new(ApplePayRedirectData {}))
-            }
-            api_models::payments::WalletData::ApplePayThirdPartySdk(_) => {
-                Self::ApplePayThirdPartySdk(Box::new(ApplePayThirdPartySdkData {}))
-            }
-            api_models::payments::WalletData::DanaRedirect {} => Self::DanaRedirect {},
-            api_models::payments::WalletData::GooglePay(google_pay_data) => {
-                Self::GooglePay(GooglePayWalletData::from(google_pay_data))
-            }
-            api_models::payments::WalletData::GooglePayRedirect(_) => {
-                Self::GooglePayRedirect(Box::new(GooglePayRedirectData {}))
-            }
-            api_models::payments::WalletData::GooglePayThirdPartySdk(_) => {
-                Self::GooglePayThirdPartySdk(Box::new(GooglePayThirdPartySdkData {}))
-            }
-            api_models::payments::WalletData::MbWayRedirect(mbway_redirect_data) => {
-                Self::MbWayRedirect(Box::new(MbWayRedirection {
-                    telephone_number: mbway_redirect_data.telephone_number,
-                }))
-            }
-            api_models::payments::WalletData::MobilePayRedirect(_) => {
-                Self::MobilePayRedirect(Box::new(MobilePayRedirection {}))
-            }
-            api_models::payments::WalletData::PaypalRedirect(paypal_redirect_data) => {
-                Self::PaypalRedirect(PaypalRedirection {
-                    email: paypal_redirect_data.email,
-                })
-            }
-            api_models::payments::WalletData::PaypalSdk(paypal_sdk_data) => {
-                Self::PaypalSdk(PayPalWalletData {
-                    token: paypal_sdk_data.token,
-                })
-            }
-            api_models::payments::WalletData::SamsungPay(samsung_pay_data) => {
-                Self::SamsungPay(Box::new(SamsungPayWalletData {
-                    token: samsung_pay_data.token,
-                }))
-            }
-            api_models::payments::WalletData::TwintRedirect {} => Self::TwintRedirect {},
-            api_models::payments::WalletData::VippsRedirect {} => Self::VippsRedirect {},
-            api_models::payments::WalletData::TouchNGoRedirect(_) => {
-                Self::TouchNGoRedirect(Box::new(TouchNGoRedirection {}))
-            }
-            api_models::payments::WalletData::WeChatPayRedirect(_) => {
-                Self::WeChatPayRedirect(Box::new(WeChatPayRedirection {}))
-            }
-            api_models::payments::WalletData::WeChatPayQr(_) => {
-                Self::WeChatPayQr(Box::new(WeChatPayQr {}))
-            }
-            api_models::payments::WalletData::CashappQr(_) => {
-                Self::CashappQr(Box::new(CashappQr {}))
-            }
-            api_models::payments::WalletData::SwishQr(_) => Self::SwishQr(SwishQrData {}),
-        }
-    }
-}
-
-impl From<api_models::payments::GooglePayWalletData> for GooglePayWalletData {
-    fn from(value: api_models::payments::GooglePayWalletData) -> Self {
-        Self {
-            pm_type: value.pm_type,
-            description: value.description,
-            info: GooglePayPaymentMethodInfo {
-                card_network: value.info.card_network,
-                card_details: value.info.card_details,
-            },
-            tokenization_data: GpayTokenizationData {
-                token_type: value.tokenization_data.token_type,
-                token: value.tokenization_data.token,
-            },
-        }
-    }
-}
-
-impl From<api_models::payments::ApplePayWalletData> for ApplePayWalletData {
-    fn from(value: api_models::payments::ApplePayWalletData) -> Self {
-        Self {
-            payment_data: value.payment_data,
-            payment_method: ApplepayPaymentMethod {
-                display_name: value.payment_method.display_name,
-                network: value.payment_method.network,
-                pm_type: value.payment_method.pm_type,
-            },
-            transaction_identifier: value.transaction_identifier,
->>>>>>> ad1f74f2
         }
     }
 }