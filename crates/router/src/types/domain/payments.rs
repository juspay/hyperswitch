--- conflicted
+++ resolved
@@ -518,87 +518,6 @@
     }
 }
 
-<<<<<<< HEAD
-impl From<api_models::payments::CryptoData> for CryptoData {
-    fn from(value: api_models::payments::CryptoData) -> Self {
-        let api_models::payments::CryptoData { pay_currency } = value;
-        Self { pay_currency }
-    }
-}
-
-impl From<api_models::payments::UpiData> for UpiData {
-    fn from(value: api_models::payments::UpiData) -> Self {
-        let api_models::payments::UpiData { vpa_id } = value;
-        Self { vpa_id }
-    }
-}
-
-impl From<api_models::payments::VoucherData> for VoucherData {
-    fn from(value: api_models::payments::VoucherData) -> Self {
-        match value {
-            api_models::payments::VoucherData::Boleto(boleto_data) => {
-                Self::Boleto(Box::new(BoletoVoucherData {
-                    social_security_number: boleto_data.social_security_number,
-                }))
-            }
-            api_models::payments::VoucherData::Alfamart(alfamart_data) => {
-                Self::Alfamart(Box::new(AlfamartVoucherData {
-                    first_name: alfamart_data.first_name,
-                    last_name: alfamart_data.last_name,
-                    email: alfamart_data.email,
-                }))
-            }
-            api_models::payments::VoucherData::Indomaret(indomaret_data) => {
-                Self::Indomaret(Box::new(IndomaretVoucherData {
-                    first_name: indomaret_data.first_name,
-                    last_name: indomaret_data.last_name,
-                    email: indomaret_data.email,
-                }))
-            }
-            api_models::payments::VoucherData::SevenEleven(jcs_data)
-            | api_models::payments::VoucherData::Lawson(jcs_data)
-            | api_models::payments::VoucherData::MiniStop(jcs_data)
-            | api_models::payments::VoucherData::FamilyMart(jcs_data)
-            | api_models::payments::VoucherData::Seicomart(jcs_data)
-            | api_models::payments::VoucherData::PayEasy(jcs_data) => {
-                Self::SevenEleven(Box::new(JCSVoucherData {
-                    first_name: jcs_data.first_name,
-                    last_name: jcs_data.last_name,
-                    email: jcs_data.email,
-                    phone_number: jcs_data.phone_number,
-                }))
-            }
-            api_models::payments::VoucherData::Efecty => Self::Efecty,
-            api_models::payments::VoucherData::PagoEfectivo => Self::PagoEfectivo,
-            api_models::payments::VoucherData::RedCompra => Self::RedCompra,
-            api_models::payments::VoucherData::RedPagos => Self::RedPagos,
-            api_models::payments::VoucherData::Oxxo => Self::Oxxo,
-        }
-    }
-}
-
-impl From<api_models::payments::GiftCardData> for GiftCardData {
-    fn from(value: api_models::payments::GiftCardData) -> Self {
-        match value {
-            api_models::payments::GiftCardData::Givex(details) => Self::Givex(GiftCardDetails {
-                number: details.number,
-                cvc: details.cvc,
-            }),
-            api_models::payments::GiftCardData::PaySafeCard {} => Self::PaySafeCard {},
-        }
-    }
-}
-
-impl From<api_models::payments::CardToken> for CardToken {
-    fn from(value: api_models::payments::CardToken) -> Self {
-        let api_models::payments::CardToken {
-            card_holder_name,
-            card_cvc,
-        } = value;
-        Self {
-            card_holder_name,
-            card_cvc,
-=======
 impl From<api_models::payments::WalletData> for WalletData {
     fn from(value: api_models::payments::WalletData) -> Self {
         match value {
@@ -842,7 +761,89 @@
         Self {
             billing_name: billing.billing_name,
             email: billing.email,
->>>>>>> e0e84371
+        }
+    }
+}
+
+impl From<api_models::payments::CryptoData> for CryptoData {
+    fn from(value: api_models::payments::CryptoData) -> Self {
+        let api_models::payments::CryptoData { pay_currency } = value;
+        Self { pay_currency }
+    }
+}
+
+impl From<api_models::payments::UpiData> for UpiData {
+    fn from(value: api_models::payments::UpiData) -> Self {
+        let api_models::payments::UpiData { vpa_id } = value;
+        Self { vpa_id }
+    }
+}
+
+impl From<api_models::payments::VoucherData> for VoucherData {
+    fn from(value: api_models::payments::VoucherData) -> Self {
+        match value {
+            api_models::payments::VoucherData::Boleto(boleto_data) => {
+                Self::Boleto(Box::new(BoletoVoucherData {
+                    social_security_number: boleto_data.social_security_number,
+                }))
+            }
+            api_models::payments::VoucherData::Alfamart(alfamart_data) => {
+                Self::Alfamart(Box::new(AlfamartVoucherData {
+                    first_name: alfamart_data.first_name,
+                    last_name: alfamart_data.last_name,
+                    email: alfamart_data.email,
+                }))
+            }
+            api_models::payments::VoucherData::Indomaret(indomaret_data) => {
+                Self::Indomaret(Box::new(IndomaretVoucherData {
+                    first_name: indomaret_data.first_name,
+                    last_name: indomaret_data.last_name,
+                    email: indomaret_data.email,
+                }))
+            }
+            api_models::payments::VoucherData::SevenEleven(jcs_data)
+            | api_models::payments::VoucherData::Lawson(jcs_data)
+            | api_models::payments::VoucherData::MiniStop(jcs_data)
+            | api_models::payments::VoucherData::FamilyMart(jcs_data)
+            | api_models::payments::VoucherData::Seicomart(jcs_data)
+            | api_models::payments::VoucherData::PayEasy(jcs_data) => {
+                Self::SevenEleven(Box::new(JCSVoucherData {
+                    first_name: jcs_data.first_name,
+                    last_name: jcs_data.last_name,
+                    email: jcs_data.email,
+                    phone_number: jcs_data.phone_number,
+                }))
+            }
+            api_models::payments::VoucherData::Efecty => Self::Efecty,
+            api_models::payments::VoucherData::PagoEfectivo => Self::PagoEfectivo,
+            api_models::payments::VoucherData::RedCompra => Self::RedCompra,
+            api_models::payments::VoucherData::RedPagos => Self::RedPagos,
+            api_models::payments::VoucherData::Oxxo => Self::Oxxo,
+        }
+    }
+}
+
+impl From<api_models::payments::GiftCardData> for GiftCardData {
+    fn from(value: api_models::payments::GiftCardData) -> Self {
+        match value {
+            api_models::payments::GiftCardData::Givex(details) => Self::Givex(GiftCardDetails {
+                number: details.number,
+                cvc: details.cvc,
+            }),
+            api_models::payments::GiftCardData::PaySafeCard {} => Self::PaySafeCard {},
+        }
+    }
+}
+
+impl From<api_models::payments::CardToken> for CardToken {
+    fn from(value: api_models::payments::CardToken) -> Self {
+        let api_models::payments::CardToken {
+            card_holder_name,
+            card_cvc,
+        } = value;
+        Self {
+            card_holder_name,
+            card_cvc,
         }
     }
 }