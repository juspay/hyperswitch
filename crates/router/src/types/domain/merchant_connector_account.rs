--- conflicted
+++ resolved
@@ -142,14 +142,8 @@
             business_label: self.business_label,
             connector_label: self.connector_label,
             business_sub_label: self.business_sub_label,
-<<<<<<< HEAD
-            created_at: self.created_at,
-            modified_at: self.modified_at,
-
-=======
             created_at: now,
             modified_at: now,
->>>>>>> 03cd6ffd
         })
     }
 }
