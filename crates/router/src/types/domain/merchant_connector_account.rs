use common_utils::{
    crypto::{Encryptable, GcmAes256},
    date_time,
    errors::{CustomResult, ValidationError},
    pii,
};
use diesel_models::{
    encryption::Encryption, enums,
    merchant_connector_account::MerchantConnectorAccountUpdateInternal,
};
use error_stack::ResultExt;
use masking::{PeekInterface, Secret};

use super::{behaviour, types::TypeEncryption};
#[derive(Clone, Debug)]
pub struct MerchantConnectorAccount {
    pub id: Option<i32>,
    pub merchant_id: String,
    pub connector_name: String,
    pub connector_account_details: Encryptable<Secret<serde_json::Value>>,
    pub test_mode: Option<bool>,
    pub disabled: Option<bool>,
    pub merchant_connector_id: String,
    pub payment_methods_enabled: Option<Vec<serde_json::Value>>,
    pub connector_type: enums::ConnectorType,
    pub metadata: Option<pii::SecretSerdeValue>,
    pub frm_configs: Option<Vec<Secret<serde_json::Value>>>,
    pub connector_label: String,
    pub business_country: enums::CountryAlpha2,
    pub business_label: String,
    pub business_sub_label: Option<String>,
    pub created_at: time::PrimitiveDateTime,
    pub modified_at: time::PrimitiveDateTime,
    pub connector_webhook_details: Option<pii::SecretSerdeValue>,
}

#[derive(Debug)]
pub enum MerchantConnectorAccountUpdate {
    Update {
        merchant_id: Option<String>,
        connector_type: Option<enums::ConnectorType>,
        connector_name: Option<String>,
        connector_account_details: Option<Encryptable<Secret<serde_json::Value>>>,
        test_mode: Option<bool>,
        disabled: Option<bool>,
        merchant_connector_id: Option<String>,
        payment_methods_enabled: Option<Vec<serde_json::Value>>,
        metadata: Option<pii::SecretSerdeValue>,
<<<<<<< HEAD
        frm_configs: Option<Vec<Secret<serde_json::Value>>>,
=======
        frm_configs: Option<Secret<serde_json::Value>>,
        connector_webhook_details: Option<pii::SecretSerdeValue>,
>>>>>>> c6f74554
    },
}

#[async_trait::async_trait]
impl behaviour::Conversion for MerchantConnectorAccount {
    type DstType = diesel_models::merchant_connector_account::MerchantConnectorAccount;
    type NewDstType = diesel_models::merchant_connector_account::MerchantConnectorAccountNew;

    async fn convert(self) -> CustomResult<Self::DstType, ValidationError> {
        Ok(
            diesel_models::merchant_connector_account::MerchantConnectorAccount {
                id: self.id.ok_or(ValidationError::MissingRequiredField {
                    field_name: "id".to_string(),
                })?,
                merchant_id: self.merchant_id,
                connector_name: self.connector_name,
                connector_account_details: self.connector_account_details.into(),
                test_mode: self.test_mode,
                disabled: self.disabled,
                merchant_connector_id: self.merchant_connector_id,
                payment_methods_enabled: self.payment_methods_enabled,
                connector_type: self.connector_type,
                metadata: self.metadata,
                frm_configs: self.frm_configs,
                business_country: self.business_country,
                business_label: self.business_label,
                connector_label: self.connector_label,
                business_sub_label: self.business_sub_label,
                created_at: self.created_at,
                modified_at: self.modified_at,
                connector_webhook_details: self.connector_webhook_details,
            },
        )
    }

    async fn convert_back(
        other: Self::DstType,
        key: &Secret<Vec<u8>>,
    ) -> CustomResult<Self, ValidationError> {
        Ok(Self {
            id: Some(other.id),
            merchant_id: other.merchant_id,
            connector_name: other.connector_name,
            connector_account_details: Encryptable::decrypt(
                other.connector_account_details,
                key.peek(),
                GcmAes256,
            )
            .await
            .change_context(ValidationError::InvalidValue {
                message: "Failed while decrypting connector account details".to_string(),
            })?,
            test_mode: other.test_mode,
            disabled: other.disabled,
            merchant_connector_id: other.merchant_connector_id,
            payment_methods_enabled: other.payment_methods_enabled,
            connector_type: other.connector_type,
            metadata: other.metadata,

            frm_configs: other.frm_configs,
            business_country: other.business_country,
            business_label: other.business_label,
            connector_label: other.connector_label,
            business_sub_label: other.business_sub_label,
            created_at: other.created_at,
            modified_at: other.modified_at,
            connector_webhook_details: other.connector_webhook_details,
        })
    }

    async fn construct_new(self) -> CustomResult<Self::NewDstType, ValidationError> {
        let now = date_time::now();
        Ok(Self::NewDstType {
            merchant_id: Some(self.merchant_id),
            connector_name: Some(self.connector_name),
            connector_account_details: Some(self.connector_account_details.into()),
            test_mode: self.test_mode,
            disabled: self.disabled,
            merchant_connector_id: self.merchant_connector_id,
            payment_methods_enabled: self.payment_methods_enabled,
            connector_type: Some(self.connector_type),
            metadata: self.metadata,
            frm_configs: self.frm_configs,
            business_country: self.business_country,
            business_label: self.business_label,
            connector_label: self.connector_label,
            business_sub_label: self.business_sub_label,
            created_at: now,
            modified_at: now,
            connector_webhook_details: self.connector_webhook_details,
        })
    }
}

impl From<MerchantConnectorAccountUpdate> for MerchantConnectorAccountUpdateInternal {
    fn from(merchant_connector_account_update: MerchantConnectorAccountUpdate) -> Self {
        match merchant_connector_account_update {
            MerchantConnectorAccountUpdate::Update {
                merchant_id,
                connector_type,
                connector_name,
                connector_account_details,
                test_mode,
                disabled,
                merchant_connector_id,
                payment_methods_enabled,
                metadata,
                frm_configs,
                connector_webhook_details,
            } => Self {
                merchant_id,
                connector_type,
                connector_name,
                connector_account_details: connector_account_details.map(Encryption::from),
                test_mode,
                disabled,
                merchant_connector_id,
                payment_methods_enabled,
                metadata,
                frm_configs,
                modified_at: Some(common_utils::date_time::now()),
                connector_webhook_details,
            },
        }
    }
}<|MERGE_RESOLUTION|>--- conflicted
+++ resolved
@@ -46,12 +46,8 @@
         merchant_connector_id: Option<String>,
         payment_methods_enabled: Option<Vec<serde_json::Value>>,
         metadata: Option<pii::SecretSerdeValue>,
-<<<<<<< HEAD
         frm_configs: Option<Vec<Secret<serde_json::Value>>>,
-=======
-        frm_configs: Option<Secret<serde_json::Value>>,
         connector_webhook_details: Option<pii::SecretSerdeValue>,
->>>>>>> c6f74554
     },
 }
 
