use common_utils::{
    crypto::Encryptable,
    date_time,
    encryption::Encryption,
    errors::{CustomResult, ValidationError},
    pii,
    types::keymanager::{Identifier, KeyManagerState},
};
use diesel_models::{enums, merchant_connector_account::MerchantConnectorAccountUpdateInternal};
use error_stack::ResultExt;
use masking::{PeekInterface, Secret};

use super::{
    behaviour,
    types::{decrypt, decrypt_optional, AsyncLift},
};
#[derive(Clone, Debug)]
pub struct MerchantConnectorAccount {
<<<<<<< HEAD
    pub merchant_id: String,
=======
    pub id: Option<i32>,
    pub merchant_id: common_utils::id_type::MerchantId,
>>>>>>> 7068fbfb
    pub connector_name: String,
    pub connector_account_details: Encryptable<Secret<serde_json::Value>>,
    pub test_mode: Option<bool>,
    pub disabled: Option<bool>,
    pub merchant_connector_id: String,
    pub payment_methods_enabled: Option<Vec<serde_json::Value>>,
    pub connector_type: enums::ConnectorType,
    pub metadata: Option<pii::SecretSerdeValue>,
    pub frm_configs: Option<Vec<Secret<serde_json::Value>>>,
    pub connector_label: Option<String>,
    pub business_country: Option<enums::CountryAlpha2>,
    pub business_label: Option<String>,
    pub business_sub_label: Option<String>,
    pub created_at: time::PrimitiveDateTime,
    pub modified_at: time::PrimitiveDateTime,
    pub connector_webhook_details: Option<pii::SecretSerdeValue>,
    pub profile_id: Option<String>,
    pub applepay_verified_domains: Option<Vec<String>>,
    pub pm_auth_config: Option<serde_json::Value>,
    pub status: enums::ConnectorStatus,
    pub connector_wallets_details: Option<Encryptable<Secret<serde_json::Value>>>,
    pub additional_merchant_data: Option<Encryptable<Secret<serde_json::Value>>>,
}

#[derive(Debug)]
pub enum MerchantConnectorAccountUpdate {
    Update {
        connector_type: Option<enums::ConnectorType>,
        connector_name: Option<String>,
        connector_account_details: Option<Encryptable<Secret<serde_json::Value>>>,
        test_mode: Option<bool>,
        disabled: Option<bool>,
        merchant_connector_id: Option<String>,
        payment_methods_enabled: Option<Vec<serde_json::Value>>,
        metadata: Option<pii::SecretSerdeValue>,
        frm_configs: Option<Vec<Secret<serde_json::Value>>>,
        connector_webhook_details: Option<pii::SecretSerdeValue>,
        applepay_verified_domains: Option<Vec<String>>,
        pm_auth_config: Option<serde_json::Value>,
        connector_label: Option<String>,
        status: Option<enums::ConnectorStatus>,
        connector_wallets_details: Option<Encryptable<Secret<serde_json::Value>>>,
    },
    ConnectorWalletDetailsUpdate {
        connector_wallets_details: Encryptable<Secret<serde_json::Value>>,
    },
}

#[async_trait::async_trait]
impl behaviour::Conversion for MerchantConnectorAccount {
    type DstType = diesel_models::merchant_connector_account::MerchantConnectorAccount;
    type NewDstType = diesel_models::merchant_connector_account::MerchantConnectorAccountNew;

    async fn convert(self) -> CustomResult<Self::DstType, ValidationError> {
        Ok(
            diesel_models::merchant_connector_account::MerchantConnectorAccount {
                merchant_id: self.merchant_id,
                connector_name: self.connector_name,
                connector_account_details: self.connector_account_details.into(),
                test_mode: self.test_mode,
                disabled: self.disabled,
                merchant_connector_id: self.merchant_connector_id,
                payment_methods_enabled: self.payment_methods_enabled,
                connector_type: self.connector_type,
                metadata: self.metadata,
                frm_configs: None,
                frm_config: self.frm_configs,
                business_country: self.business_country,
                business_label: self.business_label,
                connector_label: self.connector_label,
                business_sub_label: self.business_sub_label,
                created_at: self.created_at,
                modified_at: self.modified_at,
                connector_webhook_details: self.connector_webhook_details,
                profile_id: self.profile_id,
                applepay_verified_domains: self.applepay_verified_domains,
                pm_auth_config: self.pm_auth_config,
                status: self.status,
                connector_wallets_details: self.connector_wallets_details.map(Encryption::from),
                additional_merchant_data: self.additional_merchant_data.map(|data| data.into()),
            },
        )
    }

    async fn convert_back(
        state: &KeyManagerState,
        other: Self::DstType,
        key: &Secret<Vec<u8>>,
        _key_manager_identifier: Identifier,
    ) -> CustomResult<Self, ValidationError> {
        let identifier = Identifier::Merchant(other.merchant_id.clone());
        Ok(Self {
            merchant_id: other.merchant_id,
            connector_name: other.connector_name,
            connector_account_details: decrypt(
                state,
                other.connector_account_details,
                identifier.clone(),
                key.peek(),
            )
            .await
            .change_context(ValidationError::InvalidValue {
                message: "Failed while decrypting connector account details".to_string(),
            })?,
            test_mode: other.test_mode,
            disabled: other.disabled,
            merchant_connector_id: other.merchant_connector_id,
            payment_methods_enabled: other.payment_methods_enabled,
            connector_type: other.connector_type,
            metadata: other.metadata,

            frm_configs: other.frm_config,
            business_country: other.business_country,
            business_label: other.business_label,
            connector_label: other.connector_label,
            business_sub_label: other.business_sub_label,
            created_at: other.created_at,
            modified_at: other.modified_at,
            connector_webhook_details: other.connector_webhook_details,
            profile_id: other.profile_id,
            applepay_verified_domains: other.applepay_verified_domains,
            pm_auth_config: other.pm_auth_config,
            status: other.status,
            connector_wallets_details: other
                .connector_wallets_details
                .async_lift(|inner| decrypt_optional(state, inner, identifier.clone(), key.peek()))
                .await
                .change_context(ValidationError::InvalidValue {
                    message: "Failed while decrypting connector wallets details".to_string(),
                })?,
            additional_merchant_data: if let Some(data) = other.additional_merchant_data {
                Some(
                    decrypt(state, data, identifier, key.peek())
                        .await
                        .change_context(ValidationError::InvalidValue {
                            message: "Failed while decrypting additional_merchant_data".to_string(),
                        })?,
                )
            } else {
                None
            },
        })
    }

    async fn construct_new(self) -> CustomResult<Self::NewDstType, ValidationError> {
        let now = date_time::now();
        Ok(Self::NewDstType {
            merchant_id: Some(self.merchant_id),
            connector_name: Some(self.connector_name),
            connector_account_details: Some(self.connector_account_details.into()),
            test_mode: self.test_mode,
            disabled: self.disabled,
            merchant_connector_id: self.merchant_connector_id,
            payment_methods_enabled: self.payment_methods_enabled,
            connector_type: Some(self.connector_type),
            metadata: self.metadata,
            frm_configs: None,
            frm_config: self.frm_configs,
            business_country: self.business_country,
            business_label: self.business_label,
            connector_label: self.connector_label,
            business_sub_label: self.business_sub_label,
            created_at: now,
            modified_at: now,
            connector_webhook_details: self.connector_webhook_details,
            profile_id: self.profile_id,
            applepay_verified_domains: self.applepay_verified_domains,
            pm_auth_config: self.pm_auth_config,
            status: self.status,
            connector_wallets_details: self.connector_wallets_details.map(Encryption::from),
            additional_merchant_data: self.additional_merchant_data.map(|data| data.into()),
        })
    }
}

impl From<MerchantConnectorAccountUpdate> for MerchantConnectorAccountUpdateInternal {
    fn from(merchant_connector_account_update: MerchantConnectorAccountUpdate) -> Self {
        match merchant_connector_account_update {
            MerchantConnectorAccountUpdate::Update {
                connector_type,
                connector_name,
                connector_account_details,
                test_mode,
                disabled,
                merchant_connector_id,
                payment_methods_enabled,
                metadata,
                frm_configs,
                connector_webhook_details,
                applepay_verified_domains,
                pm_auth_config,
                connector_label,
                status,
                connector_wallets_details,
            } => Self {
                connector_type,
                connector_name,
                connector_account_details: connector_account_details.map(Encryption::from),
                test_mode,
                disabled,
                merchant_connector_id,
                payment_methods_enabled,
                metadata,
                frm_configs: None,
                frm_config: frm_configs,
                modified_at: Some(date_time::now()),
                connector_webhook_details,
                applepay_verified_domains,
                pm_auth_config,
                connector_label,
                status,
                connector_wallets_details: connector_wallets_details.map(Encryption::from),
            },
            MerchantConnectorAccountUpdate::ConnectorWalletDetailsUpdate {
                connector_wallets_details,
            } => Self {
                connector_wallets_details: Some(Encryption::from(connector_wallets_details)),
                connector_type: None,
                connector_name: None,
                connector_account_details: None,
                connector_label: None,
                test_mode: None,
                disabled: None,
                merchant_connector_id: None,
                payment_methods_enabled: None,
                frm_configs: None,
                metadata: None,
                modified_at: None,
                connector_webhook_details: None,
                frm_config: None,
                applepay_verified_domains: None,
                pm_auth_config: None,
                status: None,
            },
        }
    }
}<|MERGE_RESOLUTION|>--- conflicted
+++ resolved
@@ -16,12 +16,7 @@
 };
 #[derive(Clone, Debug)]
 pub struct MerchantConnectorAccount {
-<<<<<<< HEAD
-    pub merchant_id: String,
-=======
-    pub id: Option<i32>,
     pub merchant_id: common_utils::id_type::MerchantId,
->>>>>>> 7068fbfb
     pub connector_name: String,
     pub connector_account_details: Encryptable<Secret<serde_json::Value>>,
     pub test_mode: Option<bool>,
