use common_utils::{
    crypto::{Encryptable, GcmAes256},
    date_time,
    errors::{CustomResult, ValidationError},
    pii,
};
use diesel_models::{
    encryption::Encryption, enums,
    merchant_connector_account::MerchantConnectorAccountUpdateInternal,
};
use error_stack::ResultExt;
use masking::{PeekInterface, Secret};

use super::{behaviour, types::TypeEncryption};
#[derive(Clone, Debug)]
pub struct MerchantConnectorAccount {
    pub id: Option<i32>,
    pub merchant_id: String,
    pub connector_name: String,
    pub connector_account_details: Encryptable<Secret<serde_json::Value>>,
    pub test_mode: Option<bool>,
    pub disabled: Option<bool>,
    pub merchant_connector_id: String,
    pub payment_methods_enabled: Option<Vec<serde_json::Value>>,
    pub connector_type: enums::ConnectorType,
    pub metadata: Option<pii::SecretSerdeValue>,
    pub frm_configs: Option<Vec<Secret<serde_json::Value>>>,
    pub connector_label: Option<String>,
    pub business_country: Option<enums::CountryAlpha2>,
    pub business_label: Option<String>,
    pub business_sub_label: Option<String>,
    pub created_at: time::PrimitiveDateTime,
    pub modified_at: time::PrimitiveDateTime,
    pub connector_webhook_details: Option<pii::SecretSerdeValue>,
    pub profile_id: Option<String>,
<<<<<<< HEAD
    pub pm_auth_config: Option<serde_json::Value>,
=======
    pub applepay_verified_domains: Option<Vec<String>>,
>>>>>>> 05696d32
}

#[derive(Debug)]
pub enum MerchantConnectorAccountUpdate {
    Update {
        merchant_id: Option<String>,
        connector_type: Option<enums::ConnectorType>,
        connector_name: Option<String>,
        connector_account_details: Option<Encryptable<Secret<serde_json::Value>>>,
        test_mode: Option<bool>,
        disabled: Option<bool>,
        merchant_connector_id: Option<String>,
        payment_methods_enabled: Option<Vec<serde_json::Value>>,
        metadata: Option<pii::SecretSerdeValue>,
        frm_configs: Option<Vec<Secret<serde_json::Value>>>,
        connector_webhook_details: Option<pii::SecretSerdeValue>,
<<<<<<< HEAD
        pm_auth_config: Option<serde_json::Value>,
=======
        applepay_verified_domains: Option<Vec<String>>,
>>>>>>> 05696d32
    },
}

#[async_trait::async_trait]
impl behaviour::Conversion for MerchantConnectorAccount {
    type DstType = diesel_models::merchant_connector_account::MerchantConnectorAccount;
    type NewDstType = diesel_models::merchant_connector_account::MerchantConnectorAccountNew;

    async fn convert(self) -> CustomResult<Self::DstType, ValidationError> {
        Ok(
            diesel_models::merchant_connector_account::MerchantConnectorAccount {
                id: self.id.ok_or(ValidationError::MissingRequiredField {
                    field_name: "id".to_string(),
                })?,
                merchant_id: self.merchant_id,
                connector_name: self.connector_name,
                connector_account_details: self.connector_account_details.into(),
                test_mode: self.test_mode,
                disabled: self.disabled,
                merchant_connector_id: self.merchant_connector_id,
                payment_methods_enabled: self.payment_methods_enabled,
                connector_type: self.connector_type,
                metadata: self.metadata,
                frm_configs: None,
                frm_config: self.frm_configs,
                business_country: self.business_country,
                business_label: self.business_label,
                connector_label: self.connector_label,
                business_sub_label: self.business_sub_label,
                created_at: self.created_at,
                modified_at: self.modified_at,
                connector_webhook_details: self.connector_webhook_details,
                profile_id: self.profile_id,
<<<<<<< HEAD
                pm_auth_config: self.pm_auth_config,
=======
                applepay_verified_domains: self.applepay_verified_domains,
>>>>>>> 05696d32
            },
        )
    }

    async fn convert_back(
        other: Self::DstType,
        key: &Secret<Vec<u8>>,
    ) -> CustomResult<Self, ValidationError> {
        Ok(Self {
            id: Some(other.id),
            merchant_id: other.merchant_id,
            connector_name: other.connector_name,
            connector_account_details: Encryptable::decrypt(
                other.connector_account_details,
                key.peek(),
                GcmAes256,
            )
            .await
            .change_context(ValidationError::InvalidValue {
                message: "Failed while decrypting connector account details".to_string(),
            })?,
            test_mode: other.test_mode,
            disabled: other.disabled,
            merchant_connector_id: other.merchant_connector_id,
            payment_methods_enabled: other.payment_methods_enabled,
            connector_type: other.connector_type,
            metadata: other.metadata,

            frm_configs: other.frm_config,
            business_country: other.business_country,
            business_label: other.business_label,
            connector_label: other.connector_label,
            business_sub_label: other.business_sub_label,
            created_at: other.created_at,
            modified_at: other.modified_at,
            connector_webhook_details: other.connector_webhook_details,
            profile_id: other.profile_id,
<<<<<<< HEAD
            pm_auth_config: other.pm_auth_config,
=======
            applepay_verified_domains: other.applepay_verified_domains,
>>>>>>> 05696d32
        })
    }

    async fn construct_new(self) -> CustomResult<Self::NewDstType, ValidationError> {
        let now = date_time::now();
        Ok(Self::NewDstType {
            merchant_id: Some(self.merchant_id),
            connector_name: Some(self.connector_name),
            connector_account_details: Some(self.connector_account_details.into()),
            test_mode: self.test_mode,
            disabled: self.disabled,
            merchant_connector_id: self.merchant_connector_id,
            payment_methods_enabled: self.payment_methods_enabled,
            connector_type: Some(self.connector_type),
            metadata: self.metadata,
            frm_configs: None,
            frm_config: self.frm_configs,
            business_country: self.business_country,
            business_label: self.business_label,
            connector_label: self.connector_label,
            business_sub_label: self.business_sub_label,
            created_at: now,
            modified_at: now,
            connector_webhook_details: self.connector_webhook_details,
            profile_id: self.profile_id,
<<<<<<< HEAD
            pm_auth_config: self.pm_auth_config,
=======
            applepay_verified_domains: self.applepay_verified_domains,
>>>>>>> 05696d32
        })
    }
}

impl From<MerchantConnectorAccountUpdate> for MerchantConnectorAccountUpdateInternal {
    fn from(merchant_connector_account_update: MerchantConnectorAccountUpdate) -> Self {
        match merchant_connector_account_update {
            MerchantConnectorAccountUpdate::Update {
                merchant_id,
                connector_type,
                connector_name,
                connector_account_details,
                test_mode,
                disabled,
                merchant_connector_id,
                payment_methods_enabled,
                metadata,
                frm_configs,
                connector_webhook_details,
<<<<<<< HEAD
                pm_auth_config,
=======
                applepay_verified_domains,
>>>>>>> 05696d32
            } => Self {
                merchant_id,
                connector_type,
                connector_name,
                connector_account_details: connector_account_details.map(Encryption::from),
                test_mode,
                disabled,
                merchant_connector_id,
                payment_methods_enabled,
                metadata,
                frm_configs: None,
                frm_config: frm_configs,
                modified_at: Some(common_utils::date_time::now()),
                connector_webhook_details,
<<<<<<< HEAD
                pm_auth_config,
=======
                applepay_verified_domains,
>>>>>>> 05696d32
            },
        }
    }
}<|MERGE_RESOLUTION|>--- conflicted
+++ resolved
@@ -33,11 +33,8 @@
     pub modified_at: time::PrimitiveDateTime,
     pub connector_webhook_details: Option<pii::SecretSerdeValue>,
     pub profile_id: Option<String>,
-<<<<<<< HEAD
+    pub applepay_verified_domains: Option<Vec<String>>,
     pub pm_auth_config: Option<serde_json::Value>,
-=======
-    pub applepay_verified_domains: Option<Vec<String>>,
->>>>>>> 05696d32
 }
 
 #[derive(Debug)]
@@ -54,11 +51,8 @@
         metadata: Option<pii::SecretSerdeValue>,
         frm_configs: Option<Vec<Secret<serde_json::Value>>>,
         connector_webhook_details: Option<pii::SecretSerdeValue>,
-<<<<<<< HEAD
+        applepay_verified_domains: Option<Vec<String>>,
         pm_auth_config: Option<serde_json::Value>,
-=======
-        applepay_verified_domains: Option<Vec<String>>,
->>>>>>> 05696d32
     },
 }
 
@@ -92,11 +86,8 @@
                 modified_at: self.modified_at,
                 connector_webhook_details: self.connector_webhook_details,
                 profile_id: self.profile_id,
-<<<<<<< HEAD
+                applepay_verified_domains: self.applepay_verified_domains,
                 pm_auth_config: self.pm_auth_config,
-=======
-                applepay_verified_domains: self.applepay_verified_domains,
->>>>>>> 05696d32
             },
         )
     }
@@ -134,11 +125,8 @@
             modified_at: other.modified_at,
             connector_webhook_details: other.connector_webhook_details,
             profile_id: other.profile_id,
-<<<<<<< HEAD
+            applepay_verified_domains: other.applepay_verified_domains,
             pm_auth_config: other.pm_auth_config,
-=======
-            applepay_verified_domains: other.applepay_verified_domains,
->>>>>>> 05696d32
         })
     }
 
@@ -164,11 +152,8 @@
             modified_at: now,
             connector_webhook_details: self.connector_webhook_details,
             profile_id: self.profile_id,
-<<<<<<< HEAD
+            applepay_verified_domains: self.applepay_verified_domains,
             pm_auth_config: self.pm_auth_config,
-=======
-            applepay_verified_domains: self.applepay_verified_domains,
->>>>>>> 05696d32
         })
     }
 }
@@ -188,11 +173,8 @@
                 metadata,
                 frm_configs,
                 connector_webhook_details,
-<<<<<<< HEAD
+                applepay_verified_domains,
                 pm_auth_config,
-=======
-                applepay_verified_domains,
->>>>>>> 05696d32
             } => Self {
                 merchant_id,
                 connector_type,
@@ -207,11 +189,8 @@
                 frm_config: frm_configs,
                 modified_at: Some(common_utils::date_time::now()),
                 connector_webhook_details,
-<<<<<<< HEAD
+                applepay_verified_domains,
                 pm_auth_config,
-=======
-                applepay_verified_domains,
->>>>>>> 05696d32
             },
         }
     }
