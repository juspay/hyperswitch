--- conflicted
+++ resolved
@@ -66,11 +66,7 @@
         intent_fulfillment_time: Option<i64>,
         frm_routing_algorithm: Option<serde_json::Value>,
         payout_routing_algorithm: Option<serde_json::Value>,
-<<<<<<< HEAD
-        default_profile: Option<String>,
-=======
         default_profile: Option<Option<String>>,
->>>>>>> 64ac3fbc
     },
     StorageSchemeUpdate {
         storage_scheme: MerchantStorageScheme,
