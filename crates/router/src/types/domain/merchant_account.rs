--- conflicted
+++ resolved
@@ -12,11 +12,7 @@
 use crate::{
     db::StorageInterface,
     errors::{CustomResult, ValidationError},
-<<<<<<< HEAD
-    types::domain::types::{self, TypeEncryption},
-=======
-    types::domain::types::{self, get_key_and_algo, AsyncLift, TypeEncryption},
->>>>>>> ba8c0db7
+    types::domain::types::{self, AsyncLift, TypeEncryption},
 };
 
 #[derive(Clone, Debug, serde::Serialize)]
