use async_trait::async_trait;
use common_utils::{
<<<<<<< HEAD
    crypto::{self, Encryptable, GcmAes256},
    date_time,
    errors::{CustomResult, ValidationError},
    ext_traits::AsyncExt,
=======
    crypto::{self},
    date_time,
    errors::{CustomResult, ValidationError},
>>>>>>> 3b5ecc3c
};
use error_stack::ResultExt;
use storage_models::{address::AddressUpdateInternal, encryption::Encryption, enums};
use time::{OffsetDateTime, PrimitiveDateTime};

<<<<<<< HEAD
use super::{behaviour, types::TypeEncryption};
=======
use super::{
    behaviour,
    types::{self, AsyncLift},
};
>>>>>>> 3b5ecc3c

#[derive(Clone, Debug, serde::Serialize)]
pub struct Address {
    #[serde(skip_serializing)]
    pub id: Option<i32>,
    #[serde(skip_serializing)]
    pub address_id: String,
    pub city: Option<String>,
    pub country: Option<enums::CountryCode>,
    pub line1: crypto::OptionalEncryptableSecretString,
    pub line2: crypto::OptionalEncryptableSecretString,
    pub line3: crypto::OptionalEncryptableSecretString,
    pub state: crypto::OptionalEncryptableSecretString,
    pub zip: crypto::OptionalEncryptableSecretString,
    pub first_name: crypto::OptionalEncryptableSecretString,
    pub last_name: crypto::OptionalEncryptableSecretString,
    pub phone_number: crypto::OptionalEncryptableSecretString,
    pub country_code: Option<String>,
    #[serde(skip_serializing)]
    #[serde(with = "custom_serde::iso8601")]
    pub created_at: PrimitiveDateTime,
    #[serde(skip_serializing)]
    #[serde(with = "custom_serde::iso8601")]
    pub modified_at: PrimitiveDateTime,
    pub customer_id: String,
    pub merchant_id: String,
}

#[async_trait]
impl behaviour::Conversion for Address {
    type DstType = storage_models::address::Address;
    type NewDstType = storage_models::address::AddressNew;

    async fn convert(self) -> CustomResult<Self::DstType, ValidationError> {
        Ok(storage_models::address::Address {
            id: self.id.ok_or(ValidationError::MissingRequiredField {
                field_name: "id".to_string(),
            })?,
            address_id: self.address_id,
            city: self.city,
            country: self.country,
            line1: self.line1.map(Encryption::from),
            line2: self.line2.map(Encryption::from),
            line3: self.line3.map(Encryption::from),
            state: self.state.map(Encryption::from),
            zip: self.zip.map(Encryption::from),
            first_name: self.first_name.map(Encryption::from),
            last_name: self.last_name.map(Encryption::from),
            phone_number: self.phone_number.map(Encryption::from),
            country_code: self.country_code,
            created_at: self.created_at,
            modified_at: self.modified_at,
            customer_id: self.customer_id,
            merchant_id: self.merchant_id,
        })
    }

    async fn convert_back(other: Self::DstType) -> CustomResult<Self, ValidationError> {
        let key = &[0];

        async {
<<<<<<< HEAD
=======
            let inner_decrypt = |inner| types::decrypt(inner, key);
>>>>>>> 3b5ecc3c
            Ok(Self {
                id: Some(other.id),
                address_id: other.address_id,
                city: other.city,
                country: other.country,
<<<<<<< HEAD
                line1: other
                    .line1
                    .async_map(|inner| Encryptable::decrypt(inner, key, GcmAes256 {}))
                    .await
                    .transpose()?,
                line2: other
                    .line2
                    .async_map(|inner| Encryptable::decrypt(inner, key, GcmAes256 {}))
                    .await
                    .transpose()?,
                line3: other
                    .line3
                    .async_map(|inner| Encryptable::decrypt(inner, key, GcmAes256 {}))
                    .await
                    .transpose()?,
                state: other
                    .state
                    .async_map(|inner| Encryptable::decrypt(inner, key, GcmAes256 {}))
                    .await
                    .transpose()?,
                zip: other
                    .zip
                    .async_map(|inner| Encryptable::decrypt(inner, key, GcmAes256 {}))
                    .await
                    .transpose()?,
                first_name: other
                    .first_name
                    .async_map(|inner| Encryptable::decrypt(inner, key, GcmAes256 {}))
                    .await
                    .transpose()?,
                last_name: other
                    .last_name
                    .async_map(|inner| Encryptable::decrypt(inner, key, GcmAes256 {}))
                    .await
                    .transpose()?,
                phone_number: other
                    .phone_number
                    .async_map(|inner| Encryptable::decrypt(inner, key, GcmAes256 {}))
                    .await
                    .transpose()?,
=======
                line1: other.line1.async_lift(inner_decrypt).await?,
                line2: other.line2.async_lift(inner_decrypt).await?,
                line3: other.line3.async_lift(inner_decrypt).await?,
                state: other.state.async_lift(inner_decrypt).await?,
                zip: other.zip.async_lift(inner_decrypt).await?,
                first_name: other.first_name.async_lift(inner_decrypt).await?,
                last_name: other.last_name.async_lift(inner_decrypt).await?,
                phone_number: other.phone_number.async_lift(inner_decrypt).await?,
>>>>>>> 3b5ecc3c
                country_code: other.country_code,
                created_at: other.created_at,
                modified_at: other.modified_at,
                customer_id: other.customer_id,
                merchant_id: other.merchant_id,
            })
        }
        .await
        .change_context(ValidationError::InvalidValue {
            message: "Failed while decrypting".to_string(),
        })
    }

    async fn construct_new(self) -> CustomResult<Self::NewDstType, ValidationError> {
        common_utils::fp_utils::when(self.id.is_some(), || {
            Err(ValidationError::InvalidValue {
                message: "id present while creating a new database entry".to_string(),
            })
        })?;
        Ok(Self::NewDstType {
            address_id: self.address_id,
            city: self.city,
            country: self.country,
            line1: self.line1.map(Encryption::from),
            line2: self.line2.map(Encryption::from),
            line3: self.line3.map(Encryption::from),
            state: self.state.map(Encryption::from),
            zip: self.zip.map(Encryption::from),
            first_name: self.first_name.map(Encryption::from),
            last_name: self.last_name.map(Encryption::from),
            phone_number: self.phone_number.map(Encryption::from),
            country_code: self.country_code,
            customer_id: self.customer_id,
            merchant_id: self.merchant_id,
        })
    }
}

#[derive(Debug, frunk::LabelledGeneric)]
pub enum AddressUpdate {
    Update {
        city: Option<String>,
        country: Option<enums::CountryCode>,
        line1: crypto::OptionalEncryptableSecretString,
        line2: crypto::OptionalEncryptableSecretString,
        line3: crypto::OptionalEncryptableSecretString,
        state: crypto::OptionalEncryptableSecretString,
        zip: crypto::OptionalEncryptableSecretString,
        first_name: crypto::OptionalEncryptableSecretString,
        last_name: crypto::OptionalEncryptableSecretString,
        phone_number: crypto::OptionalEncryptableSecretString,
        country_code: Option<String>,
    },
}

impl From<AddressUpdate> for AddressUpdateInternal {
    fn from(address_update: AddressUpdate) -> Self {
        match address_update {
            AddressUpdate::Update {
                city,
                country,
                line1,
                line2,
                line3,
                state,
                zip,
                first_name,
                last_name,
                phone_number,
                country_code,
            } => Self {
                city,
                country,
                line1: line1.map(Encryption::from),
                line2: line2.map(Encryption::from),
                line3: line3.map(Encryption::from),
                state: state.map(Encryption::from),
                zip: zip.map(Encryption::from),
                first_name: first_name.map(Encryption::from),
                last_name: last_name.map(Encryption::from),
                phone_number: phone_number.map(Encryption::from),
                country_code,
                modified_at: date_time::convert_to_pdt(OffsetDateTime::now_utc()),
            },
        }
    }
}<|MERGE_RESOLUTION|>--- conflicted
+++ resolved
@@ -1,28 +1,17 @@
 use async_trait::async_trait;
 use common_utils::{
-<<<<<<< HEAD
-    crypto::{self, Encryptable, GcmAes256},
-    date_time,
-    errors::{CustomResult, ValidationError},
-    ext_traits::AsyncExt,
-=======
     crypto::{self},
     date_time,
     errors::{CustomResult, ValidationError},
->>>>>>> 3b5ecc3c
 };
 use error_stack::ResultExt;
 use storage_models::{address::AddressUpdateInternal, encryption::Encryption, enums};
 use time::{OffsetDateTime, PrimitiveDateTime};
 
-<<<<<<< HEAD
-use super::{behaviour, types::TypeEncryption};
-=======
 use super::{
     behaviour,
     types::{self, AsyncLift},
 };
->>>>>>> 3b5ecc3c
 
 #[derive(Clone, Debug, serde::Serialize)]
 pub struct Address {
@@ -84,57 +73,12 @@
         let key = &[0];
 
         async {
-<<<<<<< HEAD
-=======
             let inner_decrypt = |inner| types::decrypt(inner, key);
->>>>>>> 3b5ecc3c
             Ok(Self {
                 id: Some(other.id),
                 address_id: other.address_id,
                 city: other.city,
                 country: other.country,
-<<<<<<< HEAD
-                line1: other
-                    .line1
-                    .async_map(|inner| Encryptable::decrypt(inner, key, GcmAes256 {}))
-                    .await
-                    .transpose()?,
-                line2: other
-                    .line2
-                    .async_map(|inner| Encryptable::decrypt(inner, key, GcmAes256 {}))
-                    .await
-                    .transpose()?,
-                line3: other
-                    .line3
-                    .async_map(|inner| Encryptable::decrypt(inner, key, GcmAes256 {}))
-                    .await
-                    .transpose()?,
-                state: other
-                    .state
-                    .async_map(|inner| Encryptable::decrypt(inner, key, GcmAes256 {}))
-                    .await
-                    .transpose()?,
-                zip: other
-                    .zip
-                    .async_map(|inner| Encryptable::decrypt(inner, key, GcmAes256 {}))
-                    .await
-                    .transpose()?,
-                first_name: other
-                    .first_name
-                    .async_map(|inner| Encryptable::decrypt(inner, key, GcmAes256 {}))
-                    .await
-                    .transpose()?,
-                last_name: other
-                    .last_name
-                    .async_map(|inner| Encryptable::decrypt(inner, key, GcmAes256 {}))
-                    .await
-                    .transpose()?,
-                phone_number: other
-                    .phone_number
-                    .async_map(|inner| Encryptable::decrypt(inner, key, GcmAes256 {}))
-                    .await
-                    .transpose()?,
-=======
                 line1: other.line1.async_lift(inner_decrypt).await?,
                 line2: other.line2.async_lift(inner_decrypt).await?,
                 line3: other.line3.async_lift(inner_decrypt).await?,
@@ -143,7 +87,6 @@
                 first_name: other.first_name.async_lift(inner_decrypt).await?,
                 last_name: other.last_name.async_lift(inner_decrypt).await?,
                 phone_number: other.phone_number.async_lift(inner_decrypt).await?,
->>>>>>> 3b5ecc3c
                 country_code: other.country_code,
                 created_at: other.created_at,
                 modified_at: other.modified_at,
