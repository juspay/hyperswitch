--- conflicted
+++ resolved
@@ -100,38 +100,22 @@
     Ok(Vec::new())
 }
 
-<<<<<<< HEAD
-pub trait Transpose<U: Clone> {
-=======
 pub trait Lift<U: Clone> {
->>>>>>> 511efe40
     type SelfWrapper<T>;
     type OtherWrapper<T, E>
     where
         T: Clone;
 
-<<<<<<< HEAD
-    fn transpose<Func, E>(self, func: Func) -> Self::OtherWrapper<U, E>
-=======
     fn lift<Func, E>(self, func: Func) -> Self::OtherWrapper<U, E>
->>>>>>> 511efe40
     where
         Func: Fn(Self::SelfWrapper<U>) -> Self::OtherWrapper<U, E>;
 }
 
-<<<<<<< HEAD
-impl<U: Clone, S: masking::Strategy<U> + Send> Transpose<Secret<U, S>> for Option<Secret<U, S>> {
-    type SelfWrapper<T> = Option<T>;
-    type OtherWrapper<T: Clone, E> = CustomResult<Option<crypto::Encryptable<T>>, E>;
-
-    fn transpose<Func, E>(self, func: Func) -> Self::OtherWrapper<Secret<U, S>, E>
-=======
 impl<U: Clone, S: masking::Strategy<U> + Send> Lift<Secret<U, S>> for Option<Secret<U, S>> {
     type SelfWrapper<T> = Option<T>;
     type OtherWrapper<T: Clone, E> = CustomResult<Option<crypto::Encryptable<T>>, E>;
 
     fn lift<Func, E>(self, func: Func) -> Self::OtherWrapper<Secret<U, S>, E>
->>>>>>> 511efe40
     where
         Func: Fn(Self::SelfWrapper<Secret<U, S>>) -> Self::OtherWrapper<Secret<U, S>, E>,
     {
@@ -140,38 +124,22 @@
 }
 
 #[async_trait]
-<<<<<<< HEAD
-pub trait AsyncTranspose<U: Clone> {
-    type SelfWrapper<T>;
-    type OtherWrapper<T: Clone, E>;
-
-    async fn async_transpose<Func, F, E>(self, func: Func) -> Self::OtherWrapper<U, E>
-=======
 pub trait AsyncLift<U: Clone> {
     type SelfWrapper<T>;
     type OtherWrapper<T: Clone, E>;
 
     async fn async_lift<Func, F, E>(self, func: Func) -> Self::OtherWrapper<U, E>
->>>>>>> 511efe40
     where
         Func: Fn(Self::SelfWrapper<U>) -> F + Send + Sync,
         F: futures::Future<Output = Self::OtherWrapper<U, E>> + Send;
 }
 
 #[async_trait]
-<<<<<<< HEAD
-impl<U: Clone, V: Transpose<U> + Transpose<U, SelfWrapper<U> = V> + Send> AsyncTranspose<U> for V {
-    type SelfWrapper<T> = <V as Transpose<U>>::SelfWrapper<T>;
-    type OtherWrapper<T: Clone, E> = <V as Transpose<U>>::OtherWrapper<T, E>;
-
-    async fn async_transpose<Func, F, E>(self, func: Func) -> Self::OtherWrapper<U, E>
-=======
 impl<U: Clone, V: Lift<U> + Lift<U, SelfWrapper<U> = V> + Send> AsyncLift<U> for V {
     type SelfWrapper<T> = <V as Lift<U>>::SelfWrapper<T>;
     type OtherWrapper<T: Clone, E> = <V as Lift<U>>::OtherWrapper<T, E>;
 
     async fn async_lift<Func, F, E>(self, func: Func) -> Self::OtherWrapper<U, E>
->>>>>>> 511efe40
     where
         Func: Fn(Self::SelfWrapper<U>) -> F + Send + Sync,
         F: futures::Future<Output = Self::OtherWrapper<U, E>> + Send,
