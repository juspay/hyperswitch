--- conflicted
+++ resolved
@@ -125,7 +125,6 @@
     db: &dyn crate::db::StorageInterface,
     merchant_id: impl AsRef<str>,
 ) -> CustomResult<Vec<u8>, crate::core::errors::StorageError> {
-<<<<<<< HEAD
     let merchant_id = merchant_id.as_ref();
     let key = db
         .get_merchant_key_store_by_merchant_id(merchant_id)
@@ -133,8 +132,6 @@
         .key
         .into_inner();
     Ok(key.expose())
-=======
-    Ok(Vec::new())
 }
 
 pub trait Transpose<U: Clone> {
@@ -183,5 +180,4 @@
     {
         func(self).await
     }
->>>>>>> 776526bb
 }