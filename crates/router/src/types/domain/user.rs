use std::{collections::HashSet, ops, str::FromStr};

use api_models::{
    admin as admin_api, organization as api_org, user as user_api, user_role as user_role_api,
};
use common_utils::pii;
use diesel_models::{
    enums::UserStatus,
    organization as diesel_org,
    organization::Organization,
    user as storage_user,
    user_role::{UserRole, UserRoleNew},
};
use error_stack::{IntoReport, ResultExt};
use masking::{ExposeInterface, PeekInterface, Secret};
use once_cell::sync::Lazy;
use router_env::env;
use unicode_segmentation::UnicodeSegmentation;

use crate::{
    consts,
    core::{
        admin,
        errors::{UserErrors, UserResult},
    },
    db::StorageInterface,
    routes::AppState,
<<<<<<< HEAD
    services::{authentication::UserFromToken, authorization::info},
=======
    services::{
        authentication::{AuthToken, UserFromToken},
        authorization::{info, predefined_permissions},
    },
>>>>>>> ec15ddd0
    types::transformers::ForeignFrom,
    utils::user::password,
};

pub mod dashboard_metadata;

#[derive(Clone)]
pub struct UserName(Secret<String>);

impl UserName {
    pub fn new(name: Secret<String>) -> UserResult<Self> {
        let name = name.expose();
        let is_empty_or_whitespace = name.trim().is_empty();
        let is_too_long = name.graphemes(true).count() > consts::user::MAX_NAME_LENGTH;

        let forbidden_characters = ['/', '(', ')', '"', '<', '>', '\\', '{', '}'];
        let contains_forbidden_characters = name.chars().any(|g| forbidden_characters.contains(&g));

        if is_empty_or_whitespace || is_too_long || contains_forbidden_characters {
            Err(UserErrors::NameParsingError.into())
        } else {
            Ok(Self(name.into()))
        }
    }

    pub fn get_secret(self) -> Secret<String> {
        self.0
    }
}

impl TryFrom<pii::Email> for UserName {
    type Error = error_stack::Report<UserErrors>;

    fn try_from(value: pii::Email) -> UserResult<Self> {
        Self::new(Secret::new(
            value
                .peek()
                .split_once('@')
                .ok_or(UserErrors::InvalidEmailError)?
                .0
                .to_string(),
        ))
    }
}

#[derive(Clone, Debug)]
pub struct UserEmail(pii::Email);

static BLOCKED_EMAIL: Lazy<HashSet<String>> = Lazy::new(|| {
    let blocked_emails_content = include_str!("../../utils/user/blocker_emails.txt");
    let blocked_emails: HashSet<String> = blocked_emails_content
        .lines()
        .map(|s| s.trim().to_owned())
        .collect();
    blocked_emails
});

impl UserEmail {
    pub fn new(email: Secret<String, pii::EmailStrategy>) -> UserResult<Self> {
        let email_string = email.expose();
        let email =
            pii::Email::from_str(&email_string).change_context(UserErrors::EmailParsingError)?;

        if validator::validate_email(&email_string) {
            let (_username, domain) = match email_string.as_str().split_once('@') {
                Some((u, d)) => (u, d),
                None => return Err(UserErrors::EmailParsingError.into()),
            };

            if BLOCKED_EMAIL.contains(domain) {
                return Err(UserErrors::InvalidEmailError.into());
            }
            Ok(Self(email))
        } else {
            Err(UserErrors::EmailParsingError.into())
        }
    }

    pub fn from_pii_email(email: pii::Email) -> UserResult<Self> {
        let email_string = email.peek();
        if validator::validate_email(email_string) {
            let (_username, domain) = match email_string.split_once('@') {
                Some((u, d)) => (u, d),
                None => return Err(UserErrors::EmailParsingError.into()),
            };
            if BLOCKED_EMAIL.contains(domain) {
                return Err(UserErrors::InvalidEmailError.into());
            }
            Ok(Self(email))
        } else {
            Err(UserErrors::EmailParsingError.into())
        }
    }

    pub fn into_inner(self) -> pii::Email {
        self.0
    }

    pub fn get_secret(self) -> Secret<String, pii::EmailStrategy> {
        (*self.0).clone()
    }
}

impl TryFrom<pii::Email> for UserEmail {
    type Error = error_stack::Report<UserErrors>;

    fn try_from(value: pii::Email) -> Result<Self, Self::Error> {
        Self::from_pii_email(value)
    }
}

impl ops::Deref for UserEmail {
    type Target = Secret<String, pii::EmailStrategy>;

    fn deref(&self) -> &Self::Target {
        &self.0
    }
}

#[derive(Clone)]
pub struct UserPassword(Secret<String>);

impl UserPassword {
    pub fn new(password: Secret<String>) -> UserResult<Self> {
        let password = password.expose();
        if password.is_empty() {
            Err(UserErrors::PasswordParsingError.into())
        } else {
            Ok(Self(password.into()))
        }
    }

    pub fn get_secret(&self) -> Secret<String> {
        self.0.clone()
    }
}

#[derive(Clone)]
pub struct UserCompanyName(String);

impl UserCompanyName {
    pub fn new(company_name: String) -> UserResult<Self> {
        let company_name = company_name.trim();
        let is_empty_or_whitespace = company_name.is_empty();
        let is_too_long =
            company_name.graphemes(true).count() > consts::user::MAX_COMPANY_NAME_LENGTH;

        let is_all_valid_characters = company_name
            .chars()
            .all(|x| x.is_alphanumeric() || x.is_ascii_whitespace() || x == '_');
        if is_empty_or_whitespace || is_too_long || !is_all_valid_characters {
            Err(UserErrors::CompanyNameParsingError.into())
        } else {
            Ok(Self(company_name.to_string()))
        }
    }

    pub fn get_secret(self) -> String {
        self.0
    }
}

#[derive(Clone)]
pub struct NewUserOrganization(diesel_org::OrganizationNew);

impl NewUserOrganization {
    pub async fn insert_org_in_db(self, state: AppState) -> UserResult<Organization> {
        state
            .store
            .insert_organization(self.0)
            .await
            .map_err(|e| {
                if e.current_context().is_db_unique_violation() {
                    e.change_context(UserErrors::DuplicateOrganizationId)
                } else {
                    e.change_context(UserErrors::InternalServerError)
                }
            })
            .attach_printable("Error while inserting organization")
    }

    pub fn get_organization_id(&self) -> String {
        self.0.org_id.clone()
    }
}

impl TryFrom<user_api::SignUpWithMerchantIdRequest> for NewUserOrganization {
    type Error = error_stack::Report<UserErrors>;
    fn try_from(value: user_api::SignUpWithMerchantIdRequest) -> UserResult<Self> {
        let new_organization = api_org::OrganizationNew::new(Some(
            UserCompanyName::new(value.company_name)?.get_secret(),
        ));
        let db_organization = ForeignFrom::foreign_from(new_organization);
        Ok(Self(db_organization))
    }
}

impl From<user_api::SignUpRequest> for NewUserOrganization {
    fn from(_value: user_api::SignUpRequest) -> Self {
        let new_organization = api_org::OrganizationNew::new(None);
        let db_organization = ForeignFrom::foreign_from(new_organization);
        Self(db_organization)
    }
}

impl From<user_api::ConnectAccountRequest> for NewUserOrganization {
    fn from(_value: user_api::ConnectAccountRequest) -> Self {
        let new_organization = api_org::OrganizationNew::new(None);
        let db_organization = ForeignFrom::foreign_from(new_organization);
        Self(db_organization)
    }
}

impl From<user_api::CreateInternalUserRequest> for NewUserOrganization {
    fn from(_value: user_api::CreateInternalUserRequest) -> Self {
        let new_organization = api_org::OrganizationNew::new(None);
        let db_organization = ForeignFrom::foreign_from(new_organization);
        Self(db_organization)
    }
}

impl From<UserMerchantCreateRequestWithToken> for NewUserOrganization {
    fn from(value: UserMerchantCreateRequestWithToken) -> Self {
        Self(diesel_org::OrganizationNew {
            org_id: value.2.org_id,
            org_name: Some(value.1.company_name),
        })
    }
}

#[derive(Clone)]
pub struct MerchantId(String);

impl MerchantId {
    pub fn new(merchant_id: String) -> UserResult<Self> {
        let merchant_id = merchant_id.trim().to_lowercase().replace(' ', "_");
        let is_empty_or_whitespace = merchant_id.is_empty();

        let is_all_valid_characters = merchant_id.chars().all(|x| x.is_alphanumeric() || x == '_');
        if is_empty_or_whitespace || !is_all_valid_characters {
            Err(UserErrors::MerchantIdParsingError.into())
        } else {
            Ok(Self(merchant_id.to_string()))
        }
    }

    pub fn get_secret(&self) -> String {
        self.0.clone()
    }
}

#[derive(Clone)]
pub struct NewUserMerchant {
    merchant_id: MerchantId,
    company_name: Option<UserCompanyName>,
    new_organization: NewUserOrganization,
}

impl NewUserMerchant {
    pub fn get_company_name(&self) -> Option<String> {
        self.company_name.clone().map(UserCompanyName::get_secret)
    }

    pub fn get_merchant_id(&self) -> String {
        self.merchant_id.get_secret()
    }

    pub fn get_new_organization(&self) -> NewUserOrganization {
        self.new_organization.clone()
    }

    pub async fn check_if_already_exists_in_db(&self, state: AppState) -> UserResult<()> {
        if state
            .store
            .get_merchant_key_store_by_merchant_id(
                self.get_merchant_id().as_str(),
                &state.store.get_master_key().to_vec().into(),
            )
            .await
            .is_ok()
        {
            return Err(UserErrors::MerchantAccountCreationError(format!(
                "Merchant with {} already exists",
                self.get_merchant_id()
            )))
            .into_report();
        }
        Ok(())
    }

    pub async fn create_new_merchant_and_insert_in_db(&self, state: AppState) -> UserResult<()> {
        self.check_if_already_exists_in_db(state.clone()).await?;
        Box::pin(admin::create_merchant_account(
            state.clone(),
            admin_api::MerchantAccountCreate {
                merchant_id: self.get_merchant_id(),
                metadata: None,
                locker_id: None,
                return_url: None,
                merchant_name: self.get_company_name().map(Secret::new),
                webhook_details: None,
                publishable_key: None,
                organization_id: Some(self.new_organization.get_organization_id()),
                merchant_details: None,
                routing_algorithm: None,
                parent_merchant_id: None,
                payment_link_config: None,
                sub_merchants_enabled: None,
                frm_routing_algorithm: None,
                intent_fulfillment_time: None,
                payout_routing_algorithm: None,
                primary_business_details: None,
                payment_response_hash_key: None,
                enable_payment_response_hash: None,
                redirect_to_merchant_with_http_post: None,
            },
        ))
        .await
        .change_context(UserErrors::InternalServerError)
        .attach_printable("Error while creating a merchant")?;
        Ok(())
    }
}

impl TryFrom<user_api::SignUpRequest> for NewUserMerchant {
    type Error = error_stack::Report<UserErrors>;

    fn try_from(value: user_api::SignUpRequest) -> UserResult<Self> {
        let merchant_id = MerchantId::new(format!(
            "merchant_{}",
            common_utils::date_time::now_unix_timestamp()
        ))?;
        let new_organization = NewUserOrganization::from(value);

        Ok(Self {
            company_name: None,
            merchant_id,
            new_organization,
        })
    }
}

impl TryFrom<user_api::ConnectAccountRequest> for NewUserMerchant {
    type Error = error_stack::Report<UserErrors>;

    fn try_from(value: user_api::ConnectAccountRequest) -> UserResult<Self> {
        let merchant_id = MerchantId::new(format!(
            "merchant_{}",
            common_utils::date_time::now_unix_timestamp()
        ))?;
        let new_organization = NewUserOrganization::from(value);

        Ok(Self {
            company_name: None,
            merchant_id,
            new_organization,
        })
    }
}

impl TryFrom<user_api::SignUpWithMerchantIdRequest> for NewUserMerchant {
    type Error = error_stack::Report<UserErrors>;
    fn try_from(value: user_api::SignUpWithMerchantIdRequest) -> UserResult<Self> {
        let company_name = Some(UserCompanyName::new(value.company_name.clone())?);
        let merchant_id = MerchantId::new(value.company_name.clone())?;
        let new_organization = NewUserOrganization::try_from(value)?;

        Ok(Self {
            company_name,
            merchant_id,
            new_organization,
        })
    }
}

impl TryFrom<user_api::CreateInternalUserRequest> for NewUserMerchant {
    type Error = error_stack::Report<UserErrors>;

    fn try_from(value: user_api::CreateInternalUserRequest) -> UserResult<Self> {
        let merchant_id =
            MerchantId::new(consts::user_role::INTERNAL_USER_MERCHANT_ID.to_string())?;
        let new_organization = NewUserOrganization::from(value);

        Ok(Self {
            company_name: None,
            merchant_id,
            new_organization,
        })
    }
}

type UserMerchantCreateRequestWithToken =
    (UserFromStorage, user_api::UserMerchantCreate, UserFromToken);

impl TryFrom<UserMerchantCreateRequestWithToken> for NewUserMerchant {
    type Error = error_stack::Report<UserErrors>;

    fn try_from(value: UserMerchantCreateRequestWithToken) -> UserResult<Self> {
        let merchant_id = if matches!(env::which(), env::Env::Production) {
            MerchantId::new(value.1.company_name.clone())?
        } else {
            MerchantId::new(format!(
                "merchant_{}",
                common_utils::date_time::now_unix_timestamp()
            ))?
        };
        Ok(Self {
            merchant_id,
            company_name: Some(UserCompanyName::new(value.1.company_name.clone())?),
            new_organization: NewUserOrganization::from(value),
        })
    }
}

#[derive(Clone)]
pub struct NewUser {
    user_id: String,
    name: UserName,
    email: UserEmail,
    password: UserPassword,
    new_merchant: NewUserMerchant,
}

impl NewUser {
    pub fn get_user_id(&self) -> String {
        self.user_id.clone()
    }

    pub fn get_email(&self) -> UserEmail {
        self.email.clone()
    }

    pub fn get_name(&self) -> Secret<String> {
        self.name.clone().get_secret()
    }

    pub fn get_new_merchant(&self) -> NewUserMerchant {
        self.new_merchant.clone()
    }

    pub async fn insert_user_in_db(
        &self,
        db: &dyn StorageInterface,
    ) -> UserResult<UserFromStorage> {
        match db.insert_user(self.clone().try_into()?).await {
            Ok(user) => Ok(user.into()),
            Err(e) => {
                if e.current_context().is_db_unique_violation() {
                    return Err(e.change_context(UserErrors::UserExists));
                } else {
                    return Err(e.change_context(UserErrors::InternalServerError));
                }
            }
        }
        .attach_printable("Error while inserting user")
    }

    pub async fn check_if_already_exists_in_db(&self, state: AppState) -> UserResult<()> {
        if state
            .store
            .find_user_by_email(self.get_email().into_inner().expose().expose().as_str())
            .await
            .is_ok()
        {
            return Err(UserErrors::UserExists).into_report();
        }
        Ok(())
    }

    pub async fn insert_user_and_merchant_in_db(
        &self,
        state: AppState,
    ) -> UserResult<UserFromStorage> {
        self.check_if_already_exists_in_db(state.clone()).await?;
        let db = state.store.as_ref();
        let merchant_id = self.get_new_merchant().get_merchant_id();
        self.new_merchant
            .create_new_merchant_and_insert_in_db(state.clone())
            .await?;
        let created_user = self.insert_user_in_db(db).await;
        if created_user.is_err() {
            let some_data = admin::merchant_account_delete(state, merchant_id)
                .await
                .ok();
            println!("{:#?}", some_data);
        };
        created_user
    }

    pub async fn insert_user_role_in_db(
        self,
        state: AppState,
        role_id: String,
        user_status: UserStatus,
    ) -> UserResult<UserRole> {
        let now = common_utils::date_time::now();
        let user_id = self.get_user_id();

        state
            .store
            .insert_user_role(UserRoleNew {
                merchant_id: self.get_new_merchant().get_merchant_id(),
                status: user_status,
                created_by: user_id.clone(),
                last_modified_by: user_id.clone(),
                user_id,
                role_id,
                created_at: now,
                last_modified_at: now,
                org_id: self
                    .get_new_merchant()
                    .get_new_organization()
                    .get_organization_id(),
            })
            .await
            .change_context(UserErrors::InternalServerError)
    }
}

impl TryFrom<NewUser> for storage_user::UserNew {
    type Error = error_stack::Report<UserErrors>;

    fn try_from(value: NewUser) -> UserResult<Self> {
        let hashed_password = password::generate_password_hash(value.password.get_secret())?;
        Ok(Self {
            user_id: value.get_user_id(),
            name: value.get_name(),
            email: value.get_email().into_inner(),
            password: hashed_password,
            ..Default::default()
        })
    }
}

impl TryFrom<user_api::SignUpWithMerchantIdRequest> for NewUser {
    type Error = error_stack::Report<UserErrors>;

    fn try_from(value: user_api::SignUpWithMerchantIdRequest) -> UserResult<Self> {
        let email = value.email.clone().try_into()?;
        let name = UserName::new(value.name.clone())?;
        let password = UserPassword::new(value.password.clone())?;
        let user_id = uuid::Uuid::new_v4().to_string();
        let new_merchant = NewUserMerchant::try_from(value)?;

        Ok(Self {
            name,
            email,
            password,
            user_id,
            new_merchant,
        })
    }
}

impl TryFrom<user_api::SignUpRequest> for NewUser {
    type Error = error_stack::Report<UserErrors>;

    fn try_from(value: user_api::SignUpRequest) -> UserResult<Self> {
        let user_id = uuid::Uuid::new_v4().to_string();
        let email = value.email.clone().try_into()?;
        let name = UserName::try_from(value.email.clone())?;
        let password = UserPassword::new(value.password.clone())?;
        let new_merchant = NewUserMerchant::try_from(value)?;

        Ok(Self {
            user_id,
            name,
            email,
            password,
            new_merchant,
        })
    }
}

impl TryFrom<user_api::ConnectAccountRequest> for NewUser {
    type Error = error_stack::Report<UserErrors>;

    fn try_from(value: user_api::ConnectAccountRequest) -> UserResult<Self> {
        let user_id = uuid::Uuid::new_v4().to_string();
        let email = value.email.clone().try_into()?;
        let name = UserName::try_from(value.email.clone())?;
        let password = UserPassword::new(uuid::Uuid::new_v4().to_string().into())?;
        let new_merchant = NewUserMerchant::try_from(value)?;

        Ok(Self {
            user_id,
            name,
            email,
            password,
            new_merchant,
        })
    }
}

impl TryFrom<user_api::CreateInternalUserRequest> for NewUser {
    type Error = error_stack::Report<UserErrors>;

    fn try_from(value: user_api::CreateInternalUserRequest) -> UserResult<Self> {
        let user_id = uuid::Uuid::new_v4().to_string();
        let email = value.email.clone().try_into()?;
        let name = UserName::new(value.name.clone())?;
        let password = UserPassword::new(value.password.clone())?;
        let new_merchant = NewUserMerchant::try_from(value)?;

        Ok(Self {
            user_id,
            name,
            email,
            password,
            new_merchant,
        })
    }
}

impl TryFrom<UserMerchantCreateRequestWithToken> for NewUser {
    type Error = error_stack::Report<UserErrors>;

    fn try_from(value: UserMerchantCreateRequestWithToken) -> Result<Self, Self::Error> {
        let user = value.0.clone();
        let new_merchant = NewUserMerchant::try_from(value)?;

        Ok(Self {
            user_id: user.0.user_id,
            name: UserName::new(user.0.name)?,
            email: user.0.email.clone().try_into()?,
            password: UserPassword::new(user.0.password)?,
            new_merchant,
        })
    }
}

#[derive(Clone)]
pub struct UserFromStorage(pub storage_user::User);

impl From<storage_user::User> for UserFromStorage {
    fn from(value: storage_user::User) -> Self {
        Self(value)
    }
}

impl UserFromStorage {
    pub fn get_user_id(&self) -> &str {
        self.0.user_id.as_str()
    }

    pub fn compare_password(&self, candidate: Secret<String>) -> UserResult<()> {
        match password::is_correct_password(candidate, self.0.password.clone()) {
            Ok(true) => Ok(()),
            Ok(false) => Err(UserErrors::InvalidCredentials.into()),
            Err(e) => Err(e),
        }
    }

    pub fn get_name(&self) -> Secret<String> {
        self.0.name.clone()
    }

    pub fn get_email(&self) -> pii::Email {
        self.0.email.clone()
    }

    pub async fn get_role_from_db(&self, state: AppState) -> UserResult<UserRole> {
        state
            .store
            .find_user_role_by_user_id(self.get_user_id())
            .await
            .change_context(UserErrors::InternalServerError)
    }
}

impl TryFrom<info::ModuleInfo> for user_role_api::ModuleInfo {
    type Error = ();
    fn try_from(value: info::ModuleInfo) -> Result<Self, Self::Error> {
        let mut permissions = Vec::with_capacity(value.permissions.len());
        for permission in value.permissions {
            let permission = permission.try_into()?;
            permissions.push(permission);
        }
        Ok(Self {
            module: value.module.into(),
            description: value.description,
            permissions,
        })
    }
}

impl From<info::PermissionModule> for user_role_api::PermissionModule {
    fn from(value: info::PermissionModule) -> Self {
        match value {
            info::PermissionModule::Payments => Self::Payments,
            info::PermissionModule::Refunds => Self::Refunds,
            info::PermissionModule::MerchantAccount => Self::MerchantAccount,
            info::PermissionModule::Forex => Self::Forex,
            info::PermissionModule::Connectors => Self::Connectors,
            info::PermissionModule::Routing => Self::Routing,
            info::PermissionModule::Analytics => Self::Analytics,
            info::PermissionModule::Mandates => Self::Mandates,
            info::PermissionModule::Disputes => Self::Disputes,
            info::PermissionModule::Files => Self::Files,
            info::PermissionModule::ThreeDsDecisionManager => Self::ThreeDsDecisionManager,
            info::PermissionModule::SurchargeDecisionManager => Self::SurchargeDecisionManager,
        }
    }
}

impl TryFrom<info::PermissionInfo> for user_role_api::PermissionInfo {
    type Error = ();
    fn try_from(value: info::PermissionInfo) -> Result<Self, Self::Error> {
        let enum_name = (&value.enum_name).try_into()?;
        Ok(Self {
            enum_name,
            description: value.description,
        })
    }
}

pub struct UserAndRoleJoined(pub storage_user::User, pub UserRole);

impl TryFrom<UserAndRoleJoined> for user_api::UserDetails {
    type Error = ();
    fn try_from(user_and_role: UserAndRoleJoined) -> Result<Self, Self::Error> {
        let status = match user_and_role.1.status {
            UserStatus::Active => user_role_api::UserStatus::Active,
            UserStatus::InvitationSent => user_role_api::UserStatus::InvitationSent,
        };

        let role_id = user_and_role.1.role_id;
        let role_name = predefined_permissions::get_role_name_from_id(role_id.as_str())
            .ok_or(())?
            .to_string();

        Ok(Self {
            user_id: user_and_role.0.user_id,
            email: user_and_role.0.email,
            name: user_and_role.0.name,
            role_id,
            status,
            role_name,
            last_modified_at: user_and_role.1.last_modified_at,
        })
    }
}<|MERGE_RESOLUTION|>--- conflicted
+++ resolved
@@ -25,14 +25,7 @@
     },
     db::StorageInterface,
     routes::AppState,
-<<<<<<< HEAD
-    services::{authentication::UserFromToken, authorization::info},
-=======
-    services::{
-        authentication::{AuthToken, UserFromToken},
-        authorization::{info, predefined_permissions},
-    },
->>>>>>> ec15ddd0
+    services::{authentication::UserFromToken, authorization::{info, predefined_permissions}},
     types::transformers::ForeignFrom,
     utils::user::password,
 };
@@ -514,10 +507,7 @@
             .await?;
         let created_user = self.insert_user_in_db(db).await;
         if created_user.is_err() {
-            let some_data = admin::merchant_account_delete(state, merchant_id)
-                .await
-                .ok();
-            println!("{:#?}", some_data);
+            let _ = admin::merchant_account_delete(state, merchant_id).await;
         };
         created_user
     }
