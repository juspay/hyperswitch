use std::{collections::HashSet, ops, str::FromStr};

use api_models::{
    admin as admin_api, organization as api_org, user as user_api, user_role as user_role_api,
};
use common_enums::TokenPurpose;
use common_utils::{crypto::Encryptable, errors::CustomResult, pii};
use diesel_models::{
    enums::{TotpStatus, UserStatus},
    organization as diesel_org,
    organization::Organization,
    user as storage_user,
    user_role::{UserRole, UserRoleNew},
};
use error_stack::{report, ResultExt};
use masking::{ExposeInterface, PeekInterface, Secret};
use once_cell::sync::Lazy;
use rand::distributions::{Alphanumeric, DistString};
use router_env::env;
use unicode_segmentation::UnicodeSegmentation;

use crate::{
    consts,
    core::{
        admin,
        errors::{self, UserErrors, UserResult},
    },
    db::GlobalStorageInterface,
    routes::SessionState,
    services::{self, authentication as auth, authentication::UserFromToken, authorization::info},
    types::transformers::ForeignFrom,
    utils::{self, user::password},
};

pub mod dashboard_metadata;
pub mod decision_manager;
pub use decision_manager::*;

use super::{types as domain_types, UserKeyStore};

#[derive(Clone)]
pub struct UserName(Secret<String>);

impl UserName {
    pub fn new(name: Secret<String>) -> UserResult<Self> {
        let name = name.expose();
        let is_empty_or_whitespace = name.trim().is_empty();
        let is_too_long = name.graphemes(true).count() > consts::user::MAX_NAME_LENGTH;

        let forbidden_characters = ['/', '(', ')', '"', '<', '>', '\\', '{', '}'];
        let contains_forbidden_characters = name.chars().any(|g| forbidden_characters.contains(&g));

        if is_empty_or_whitespace || is_too_long || contains_forbidden_characters {
            Err(UserErrors::NameParsingError.into())
        } else {
            Ok(Self(name.into()))
        }
    }

    pub fn get_secret(self) -> Secret<String> {
        self.0
    }
}

impl TryFrom<pii::Email> for UserName {
    type Error = error_stack::Report<UserErrors>;

    fn try_from(value: pii::Email) -> UserResult<Self> {
        Self::new(Secret::new(
            value
                .peek()
                .split_once('@')
                .ok_or(UserErrors::InvalidEmailError)?
                .0
                .to_string(),
        ))
    }
}

#[derive(Clone, Debug)]
pub struct UserEmail(pii::Email);

static BLOCKED_EMAIL: Lazy<HashSet<String>> = Lazy::new(|| {
    let blocked_emails_content = include_str!("../../utils/user/blocker_emails.txt");
    let blocked_emails: HashSet<String> = blocked_emails_content
        .lines()
        .map(|s| s.trim().to_owned())
        .collect();
    blocked_emails
});

impl UserEmail {
    pub fn new(email: Secret<String, pii::EmailStrategy>) -> UserResult<Self> {
        use validator::ValidateEmail;

        let email_string = email.expose();
        let email =
            pii::Email::from_str(&email_string).change_context(UserErrors::EmailParsingError)?;

        if email_string.validate_email() {
            let (_username, domain) = match email_string.as_str().split_once('@') {
                Some((u, d)) => (u, d),
                None => return Err(UserErrors::EmailParsingError.into()),
            };

            if BLOCKED_EMAIL.contains(domain) {
                return Err(UserErrors::InvalidEmailError.into());
            }
            Ok(Self(email))
        } else {
            Err(UserErrors::EmailParsingError.into())
        }
    }

    pub fn from_pii_email(email: pii::Email) -> UserResult<Self> {
        use validator::ValidateEmail;

        let email_string = email.peek();
        if email_string.validate_email() {
            let (_username, domain) = match email_string.split_once('@') {
                Some((u, d)) => (u, d),
                None => return Err(UserErrors::EmailParsingError.into()),
            };
            if BLOCKED_EMAIL.contains(domain) {
                return Err(UserErrors::InvalidEmailError.into());
            }
            Ok(Self(email))
        } else {
            Err(UserErrors::EmailParsingError.into())
        }
    }

    pub fn into_inner(self) -> pii::Email {
        self.0
    }

    pub fn get_secret(self) -> Secret<String, pii::EmailStrategy> {
        (*self.0).clone()
    }
}

impl TryFrom<pii::Email> for UserEmail {
    type Error = error_stack::Report<UserErrors>;

    fn try_from(value: pii::Email) -> Result<Self, Self::Error> {
        Self::from_pii_email(value)
    }
}

impl ops::Deref for UserEmail {
    type Target = Secret<String, pii::EmailStrategy>;

    fn deref(&self) -> &Self::Target {
        &self.0
    }
}

#[derive(Clone)]
pub struct UserPassword(Secret<String>);

impl UserPassword {
    pub fn new(password: Secret<String>) -> UserResult<Self> {
        let password = password.expose();

        let mut has_upper_case = false;
        let mut has_lower_case = false;
        let mut has_numeric_value = false;
        let mut has_special_character = false;
        let mut has_whitespace = false;

        for c in password.chars() {
            has_upper_case = has_upper_case || c.is_uppercase();
            has_lower_case = has_lower_case || c.is_lowercase();
            has_numeric_value = has_numeric_value || c.is_numeric();
            has_special_character = has_special_character || !c.is_alphanumeric();
            has_whitespace = has_whitespace || c.is_whitespace();
        }

        let is_password_format_valid = has_upper_case
            && has_lower_case
            && has_numeric_value
            && has_special_character
            && !has_whitespace;

        let is_too_long = password.graphemes(true).count() > consts::user::MAX_PASSWORD_LENGTH;
        let is_too_short = password.graphemes(true).count() < consts::user::MIN_PASSWORD_LENGTH;

        if is_too_short || is_too_long || !is_password_format_valid {
            return Err(UserErrors::PasswordParsingError.into());
        }
        Ok(Self(password.into()))
    }

    pub fn new_password_without_validation(password: Secret<String>) -> UserResult<Self> {
        let password = password.expose();
        if password.is_empty() {
            return Err(UserErrors::PasswordParsingError.into());
        }
        Ok(Self(password.into()))
    }

    pub fn get_secret(&self) -> Secret<String> {
        self.0.clone()
    }
}

#[derive(Clone)]
pub struct UserCompanyName(String);

impl UserCompanyName {
    pub fn new(company_name: String) -> UserResult<Self> {
        let company_name = company_name.trim();
        let is_empty_or_whitespace = company_name.is_empty();
        let is_too_long =
            company_name.graphemes(true).count() > consts::user::MAX_COMPANY_NAME_LENGTH;

        let is_all_valid_characters = company_name
            .chars()
            .all(|x| x.is_alphanumeric() || x.is_ascii_whitespace() || x == '_');
        if is_empty_or_whitespace || is_too_long || !is_all_valid_characters {
            Err(UserErrors::CompanyNameParsingError.into())
        } else {
            Ok(Self(company_name.to_string()))
        }
    }

    pub fn get_secret(self) -> String {
        self.0
    }
}

#[derive(Clone)]
pub struct NewUserOrganization(diesel_org::OrganizationNew);

impl NewUserOrganization {
    pub async fn insert_org_in_db(self, state: SessionState) -> UserResult<Organization> {
        state
            .store
            .insert_organization(self.0)
            .await
            .map_err(|e| {
                if e.current_context().is_db_unique_violation() {
                    e.change_context(UserErrors::DuplicateOrganizationId)
                } else {
                    e.change_context(UserErrors::InternalServerError)
                }
            })
            .attach_printable("Error while inserting organization")
    }

    pub fn get_organization_id(&self) -> String {
        self.0.org_id.clone()
    }
}

impl TryFrom<user_api::SignUpWithMerchantIdRequest> for NewUserOrganization {
    type Error = error_stack::Report<UserErrors>;
    fn try_from(value: user_api::SignUpWithMerchantIdRequest) -> UserResult<Self> {
        let new_organization = api_org::OrganizationNew::new(Some(
            UserCompanyName::new(value.company_name)?.get_secret(),
        ));
        let db_organization = ForeignFrom::foreign_from(new_organization);
        Ok(Self(db_organization))
    }
}

impl From<user_api::SignUpRequest> for NewUserOrganization {
    fn from(_value: user_api::SignUpRequest) -> Self {
        let new_organization = api_org::OrganizationNew::new(None);
        let db_organization = ForeignFrom::foreign_from(new_organization);
        Self(db_organization)
    }
}

impl From<user_api::ConnectAccountRequest> for NewUserOrganization {
    fn from(_value: user_api::ConnectAccountRequest) -> Self {
        let new_organization = api_org::OrganizationNew::new(None);
        let db_organization = ForeignFrom::foreign_from(new_organization);
        Self(db_organization)
    }
}

impl From<(user_api::CreateInternalUserRequest, String)> for NewUserOrganization {
    fn from((_value, org_id): (user_api::CreateInternalUserRequest, String)) -> Self {
        let new_organization = api_org::OrganizationNew {
            org_id,
            org_name: None,
        };
        let db_organization = ForeignFrom::foreign_from(new_organization);
        Self(db_organization)
    }
}

impl From<UserMerchantCreateRequestWithToken> for NewUserOrganization {
    fn from(value: UserMerchantCreateRequestWithToken) -> Self {
        Self(diesel_org::OrganizationNew {
            org_id: value.2.org_id,
            org_name: Some(value.1.company_name),
        })
    }
}

type InviteeUserRequestWithInvitedUserToken = (user_api::InviteUserRequest, UserFromToken);
impl From<InviteeUserRequestWithInvitedUserToken> for NewUserOrganization {
    fn from(_value: InviteeUserRequestWithInvitedUserToken) -> Self {
        let new_organization = api_org::OrganizationNew::new(None);
        let db_organization = ForeignFrom::foreign_from(new_organization);
        Self(db_organization)
    }
}

#[derive(Clone)]
pub struct MerchantId(String);

impl MerchantId {
    pub fn new(merchant_id: String) -> UserResult<Self> {
        let merchant_id = merchant_id.trim().to_lowercase().replace(' ', "_");
        let is_empty_or_whitespace = merchant_id.is_empty();

        let is_all_valid_characters = merchant_id.chars().all(|x| x.is_alphanumeric() || x == '_');
        if is_empty_or_whitespace || !is_all_valid_characters {
            Err(UserErrors::MerchantIdParsingError.into())
        } else {
            Ok(Self(merchant_id.to_string()))
        }
    }

    pub fn get_secret(&self) -> String {
        self.0.clone()
    }
}

#[derive(Clone)]
pub struct NewUserMerchant {
    merchant_id: MerchantId,
    company_name: Option<UserCompanyName>,
    new_organization: NewUserOrganization,
}

impl NewUserMerchant {
    pub fn get_company_name(&self) -> Option<String> {
        self.company_name.clone().map(UserCompanyName::get_secret)
    }

    pub fn get_merchant_id(&self) -> String {
        self.merchant_id.get_secret()
    }

    pub fn get_new_organization(&self) -> NewUserOrganization {
        self.new_organization.clone()
    }

    pub async fn check_if_already_exists_in_db(&self, state: SessionState) -> UserResult<()> {
        if state
            .store
            .get_merchant_key_store_by_merchant_id(
                self.get_merchant_id().as_str(),
                &state.store.get_master_key().to_vec().into(),
            )
            .await
            .is_ok()
        {
            return Err(UserErrors::MerchantAccountCreationError(format!(
                "Merchant with {} already exists",
                self.get_merchant_id()
            ))
            .into());
        }
        Ok(())
    }

    pub async fn create_new_merchant_and_insert_in_db(
        &self,
        state: SessionState,
    ) -> UserResult<()> {
        self.check_if_already_exists_in_db(state.clone()).await?;

        #[cfg(feature = "v2")]
        let merchant_account_create_request = admin_api::MerchantAccountCreate {
            merchant_id: self.get_merchant_id(),
            merchant_name: self.get_company_name().map(Secret::new),
            organization_id: self.new_organization.get_organization_id(),
            metadata: None,
            merchant_details: None,
        };

        #[cfg(not(feature = "v2"))]
        let merchant_account_create_request = admin_api::MerchantAccountCreate {
            merchant_id: self.get_merchant_id(),
            metadata: None,
            locker_id: None,
            return_url: None,
            merchant_name: self.get_company_name().map(Secret::new),
            webhook_details: None,
            publishable_key: None,
            organization_id: Some(self.new_organization.get_organization_id()),
            merchant_details: None,
            routing_algorithm: None,
            parent_merchant_id: None,
            sub_merchants_enabled: None,
            frm_routing_algorithm: None,
            #[cfg(feature = "payouts")]
            payout_routing_algorithm: None,
            primary_business_details: None,
            payment_response_hash_key: None,
            enable_payment_response_hash: None,
            redirect_to_merchant_with_http_post: None,
        };

        Box::pin(admin::create_merchant_account(
            state.clone(),
<<<<<<< HEAD
            merchant_account_create_request,
=======
            admin_api::MerchantAccountCreate {
                merchant_id: self.get_merchant_id(),
                metadata: None,
                locker_id: None,
                return_url: None,
                merchant_name: self.get_company_name().map(Secret::new),
                webhook_details: None,
                publishable_key: None,
                organization_id: Some(self.new_organization.get_organization_id()),
                merchant_details: None,
                routing_algorithm: None,
                parent_merchant_id: None,
                sub_merchants_enabled: None,
                frm_routing_algorithm: None,
                #[cfg(feature = "payouts")]
                payout_routing_algorithm: None,
                primary_business_details: None,
                payment_response_hash_key: None,
                enable_payment_response_hash: None,
                redirect_to_merchant_with_http_post: None,
                pm_collect_link_config: None,
            },
>>>>>>> ef5ed083
        ))
        .await
        .change_context(UserErrors::InternalServerError)
        .attach_printable("Error while creating a merchant")?;
        Ok(())
    }
}

impl TryFrom<user_api::SignUpRequest> for NewUserMerchant {
    type Error = error_stack::Report<UserErrors>;

    fn try_from(value: user_api::SignUpRequest) -> UserResult<Self> {
        let merchant_id = MerchantId::new(format!(
            "merchant_{}",
            common_utils::date_time::now_unix_timestamp()
        ))?;
        let new_organization = NewUserOrganization::from(value);

        Ok(Self {
            company_name: None,
            merchant_id,
            new_organization,
        })
    }
}

impl TryFrom<user_api::ConnectAccountRequest> for NewUserMerchant {
    type Error = error_stack::Report<UserErrors>;

    fn try_from(value: user_api::ConnectAccountRequest) -> UserResult<Self> {
        let merchant_id = MerchantId::new(format!(
            "merchant_{}",
            common_utils::date_time::now_unix_timestamp()
        ))?;
        let new_organization = NewUserOrganization::from(value);

        Ok(Self {
            company_name: None,
            merchant_id,
            new_organization,
        })
    }
}

impl TryFrom<user_api::SignUpWithMerchantIdRequest> for NewUserMerchant {
    type Error = error_stack::Report<UserErrors>;
    fn try_from(value: user_api::SignUpWithMerchantIdRequest) -> UserResult<Self> {
        let company_name = Some(UserCompanyName::new(value.company_name.clone())?);
        let merchant_id = MerchantId::new(value.company_name.clone())?;
        let new_organization = NewUserOrganization::try_from(value)?;

        Ok(Self {
            company_name,
            merchant_id,
            new_organization,
        })
    }
}

impl TryFrom<(user_api::CreateInternalUserRequest, String)> for NewUserMerchant {
    type Error = error_stack::Report<UserErrors>;

    fn try_from(value: (user_api::CreateInternalUserRequest, String)) -> UserResult<Self> {
        let merchant_id =
            MerchantId::new(consts::user_role::INTERNAL_USER_MERCHANT_ID.to_string())?;
        let new_organization = NewUserOrganization::from(value);

        Ok(Self {
            company_name: None,
            merchant_id,
            new_organization,
        })
    }
}

impl TryFrom<InviteeUserRequestWithInvitedUserToken> for NewUserMerchant {
    type Error = error_stack::Report<UserErrors>;
    fn try_from(value: InviteeUserRequestWithInvitedUserToken) -> UserResult<Self> {
        let merchant_id = MerchantId::new(value.clone().1.merchant_id)?;
        let new_organization = NewUserOrganization::from(value);
        Ok(Self {
            company_name: None,
            merchant_id,
            new_organization,
        })
    }
}

type UserMerchantCreateRequestWithToken =
    (UserFromStorage, user_api::UserMerchantCreate, UserFromToken);

impl TryFrom<UserMerchantCreateRequestWithToken> for NewUserMerchant {
    type Error = error_stack::Report<UserErrors>;

    fn try_from(value: UserMerchantCreateRequestWithToken) -> UserResult<Self> {
        let merchant_id = if matches!(env::which(), env::Env::Production) {
            MerchantId::new(value.1.company_name.clone())?
        } else {
            MerchantId::new(format!(
                "merchant_{}",
                common_utils::date_time::now_unix_timestamp()
            ))?
        };
        Ok(Self {
            merchant_id,
            company_name: Some(UserCompanyName::new(value.1.company_name.clone())?),
            new_organization: NewUserOrganization::from(value),
        })
    }
}

#[derive(Clone)]
pub struct NewUser {
    user_id: String,
    name: UserName,
    email: UserEmail,
    password: Option<UserPassword>,
    new_merchant: NewUserMerchant,
}

impl NewUser {
    pub fn get_user_id(&self) -> String {
        self.user_id.clone()
    }

    pub fn get_email(&self) -> UserEmail {
        self.email.clone()
    }

    pub fn get_name(&self) -> Secret<String> {
        self.name.clone().get_secret()
    }

    pub fn get_new_merchant(&self) -> NewUserMerchant {
        self.new_merchant.clone()
    }

    pub fn get_password(&self) -> Option<UserPassword> {
        self.password.clone()
    }

    pub async fn insert_user_in_db(
        &self,
        db: &dyn GlobalStorageInterface,
    ) -> UserResult<UserFromStorage> {
        match db.insert_user(self.clone().try_into()?).await {
            Ok(user) => Ok(user.into()),
            Err(e) => {
                if e.current_context().is_db_unique_violation() {
                    Err(e.change_context(UserErrors::UserExists))
                } else {
                    Err(e.change_context(UserErrors::InternalServerError))
                }
            }
        }
        .attach_printable("Error while inserting user")
    }

    pub async fn check_if_already_exists_in_db(&self, state: SessionState) -> UserResult<()> {
        if state
            .global_store
            .find_user_by_email(&self.get_email().into_inner())
            .await
            .is_ok()
        {
            return Err(report!(UserErrors::UserExists));
        }
        Ok(())
    }

    pub async fn insert_user_and_merchant_in_db(
        &self,
        state: SessionState,
    ) -> UserResult<UserFromStorage> {
        self.check_if_already_exists_in_db(state.clone()).await?;
        let db = state.global_store.as_ref();
        let merchant_id = self.get_new_merchant().get_merchant_id();
        self.new_merchant
            .create_new_merchant_and_insert_in_db(state.clone())
            .await?;
        let created_user = self.insert_user_in_db(db).await;
        if created_user.is_err() {
            let _ = admin::merchant_account_delete(state, merchant_id).await;
        };
        created_user
    }

    pub async fn insert_user_role_in_db(
        self,
        state: SessionState,
        role_id: String,
        user_status: UserStatus,
    ) -> UserResult<UserRole> {
        let now = common_utils::date_time::now();
        let user_id = self.get_user_id();

        state
            .store
            .insert_user_role(UserRoleNew {
                merchant_id: self.get_new_merchant().get_merchant_id(),
                status: user_status,
                created_by: user_id.clone(),
                last_modified_by: user_id.clone(),
                user_id,
                role_id,
                created_at: now,
                last_modified: now,
                org_id: self
                    .get_new_merchant()
                    .get_new_organization()
                    .get_organization_id(),
            })
            .await
            .change_context(UserErrors::InternalServerError)
    }
}

impl TryFrom<NewUser> for storage_user::UserNew {
    type Error = error_stack::Report<UserErrors>;

    fn try_from(value: NewUser) -> UserResult<Self> {
        let hashed_password = value
            .password
            .as_ref()
            .map(|password| password::generate_password_hash(password.get_secret()))
            .transpose()?;

        let now = common_utils::date_time::now();
        Ok(Self {
            user_id: value.get_user_id(),
            name: value.get_name(),
            email: value.get_email().into_inner(),
            password: hashed_password,
            is_verified: false,
            created_at: Some(now),
            last_modified_at: Some(now),
            preferred_merchant_id: None,
            totp_status: TotpStatus::NotSet,
            totp_secret: None,
            totp_recovery_codes: None,
            last_password_modified_at: value.password.is_some().then_some(now),
        })
    }
}

impl TryFrom<user_api::SignUpWithMerchantIdRequest> for NewUser {
    type Error = error_stack::Report<UserErrors>;

    fn try_from(value: user_api::SignUpWithMerchantIdRequest) -> UserResult<Self> {
        let email = value.email.clone().try_into()?;
        let name = UserName::new(value.name.clone())?;
        let password = UserPassword::new(value.password.clone())?;
        let user_id = uuid::Uuid::new_v4().to_string();
        let new_merchant = NewUserMerchant::try_from(value)?;

        Ok(Self {
            name,
            email,
            password: Some(password),
            user_id,
            new_merchant,
        })
    }
}

impl TryFrom<user_api::SignUpRequest> for NewUser {
    type Error = error_stack::Report<UserErrors>;

    fn try_from(value: user_api::SignUpRequest) -> UserResult<Self> {
        let user_id = uuid::Uuid::new_v4().to_string();
        let email = value.email.clone().try_into()?;
        let name = UserName::try_from(value.email.clone())?;
        let password = UserPassword::new(value.password.clone())?;
        let new_merchant = NewUserMerchant::try_from(value)?;

        Ok(Self {
            user_id,
            name,
            email,
            password: Some(password),
            new_merchant,
        })
    }
}

impl TryFrom<user_api::ConnectAccountRequest> for NewUser {
    type Error = error_stack::Report<UserErrors>;

    fn try_from(value: user_api::ConnectAccountRequest) -> UserResult<Self> {
        let user_id = uuid::Uuid::new_v4().to_string();
        let email = value.email.clone().try_into()?;
        let name = UserName::try_from(value.email.clone())?;
        let new_merchant = NewUserMerchant::try_from(value)?;

        Ok(Self {
            user_id,
            name,
            email,
            password: None,
            new_merchant,
        })
    }
}

impl TryFrom<(user_api::CreateInternalUserRequest, String)> for NewUser {
    type Error = error_stack::Report<UserErrors>;

    fn try_from(
        (value, org_id): (user_api::CreateInternalUserRequest, String),
    ) -> UserResult<Self> {
        let user_id = uuid::Uuid::new_v4().to_string();
        let email = value.email.clone().try_into()?;
        let name = UserName::new(value.name.clone())?;
        let password = UserPassword::new(value.password.clone())?;
        let new_merchant = NewUserMerchant::try_from((value, org_id))?;

        Ok(Self {
            user_id,
            name,
            email,
            password: Some(password),
            new_merchant,
        })
    }
}

impl TryFrom<UserMerchantCreateRequestWithToken> for NewUser {
    type Error = error_stack::Report<UserErrors>;

    fn try_from(value: UserMerchantCreateRequestWithToken) -> Result<Self, Self::Error> {
        let user = value.0.clone();
        let new_merchant = NewUserMerchant::try_from(value)?;

        Ok(Self {
            user_id: user.0.user_id,
            name: UserName::new(user.0.name)?,
            email: user.0.email.clone().try_into()?,
            password: user
                .0
                .password
                .map(UserPassword::new_password_without_validation)
                .transpose()?,
            new_merchant,
        })
    }
}

impl TryFrom<InviteeUserRequestWithInvitedUserToken> for NewUser {
    type Error = error_stack::Report<UserErrors>;
    fn try_from(value: InviteeUserRequestWithInvitedUserToken) -> UserResult<Self> {
        let user_id = uuid::Uuid::new_v4().to_string();
        let email = value.0.email.clone().try_into()?;
        let name = UserName::new(value.0.name.clone())?;
        let password = cfg!(not(feature = "email"))
            .then_some(UserPassword::new(password::get_temp_password())?);
        let new_merchant = NewUserMerchant::try_from(value)?;

        Ok(Self {
            user_id,
            name,
            email,
            password,
            new_merchant,
        })
    }
}

#[derive(Clone)]
pub struct UserFromStorage(pub storage_user::User);

impl From<storage_user::User> for UserFromStorage {
    fn from(value: storage_user::User) -> Self {
        Self(value)
    }
}

impl UserFromStorage {
    pub fn get_user_id(&self) -> &str {
        self.0.user_id.as_str()
    }

    pub fn compare_password(&self, candidate: &Secret<String>) -> UserResult<()> {
        if let Some(password) = self.0.password.as_ref() {
            match password::is_correct_password(candidate, password) {
                Ok(true) => Ok(()),
                Ok(false) => Err(UserErrors::InvalidCredentials.into()),
                Err(e) => Err(e),
            }
        } else {
            Err(UserErrors::InvalidCredentials.into())
        }
    }

    pub fn get_name(&self) -> Secret<String> {
        self.0.name.clone()
    }

    pub fn get_email(&self) -> pii::Email {
        self.0.email.clone()
    }

    pub async fn get_role_from_db(&self, state: SessionState) -> UserResult<UserRole> {
        state
            .store
            .find_user_role_by_user_id(&self.0.user_id)
            .await
            .change_context(UserErrors::InternalServerError)
    }

    pub async fn get_roles_from_db(&self, state: &SessionState) -> UserResult<Vec<UserRole>> {
        state
            .store
            .list_user_roles_by_user_id(&self.0.user_id)
            .await
            .change_context(UserErrors::InternalServerError)
    }

    #[cfg(feature = "email")]
    pub fn get_verification_days_left(&self, state: &SessionState) -> UserResult<Option<i64>> {
        if self.0.is_verified {
            return Ok(None);
        }

        let allowed_unverified_duration =
            time::Duration::days(state.conf.email.allowed_unverified_days);

        let user_created = self.0.created_at.date();
        let last_date_for_verification = user_created
            .checked_add(allowed_unverified_duration)
            .ok_or(UserErrors::InternalServerError)?;

        let today = common_utils::date_time::now().date();
        if today >= last_date_for_verification {
            return Err(UserErrors::UnverifiedUser.into());
        }

        let days_left_for_verification = last_date_for_verification - today;
        Ok(Some(days_left_for_verification.whole_days()))
    }

    pub fn is_verified(&self) -> bool {
        self.0.is_verified
    }

    pub fn is_password_rotate_required(&self, state: &SessionState) -> UserResult<bool> {
        let last_password_modified_at =
            if let Some(last_password_modified_at) = self.0.last_password_modified_at {
                last_password_modified_at.date()
            } else {
                return Ok(true);
            };

        let password_change_duration =
            time::Duration::days(state.conf.user.password_validity_in_days.into());
        let last_date_for_password_rotate = last_password_modified_at
            .checked_add(password_change_duration)
            .ok_or(UserErrors::InternalServerError)?;

        let today = common_utils::date_time::now().date();
        let days_left_for_password_rotate = last_date_for_password_rotate - today;

        Ok(days_left_for_password_rotate.whole_days() < 0)
    }

    pub fn get_preferred_merchant_id(&self) -> Option<String> {
        self.0.preferred_merchant_id.clone()
    }

    pub async fn get_role_from_db_by_merchant_id(
        &self,
        state: &SessionState,
        merchant_id: &str,
    ) -> CustomResult<UserRole, errors::StorageError> {
        state
            .store
            .find_user_role_by_user_id_merchant_id(self.get_user_id(), merchant_id)
            .await
    }

    pub async fn get_preferred_or_active_user_role_from_db(
        &self,
        state: &SessionState,
    ) -> CustomResult<UserRole, errors::StorageError> {
        if let Some(preferred_merchant_id) = self.get_preferred_merchant_id() {
            self.get_role_from_db_by_merchant_id(state, &preferred_merchant_id)
                .await
        } else {
            state
                .store
                .list_user_roles_by_user_id(&self.0.user_id)
                .await?
                .into_iter()
                .find(|role| role.status == UserStatus::Active)
                .ok_or(
                    errors::StorageError::ValueNotFound(
                        "No active role found for user".to_string(),
                    )
                    .into(),
                )
        }
    }

    pub async fn get_or_create_key_store(&self, state: &SessionState) -> UserResult<UserKeyStore> {
        let master_key = state.store.get_master_key();
        let key_store_result = state
            .global_store
            .get_user_key_store_by_user_id(self.get_user_id(), &master_key.to_vec().into())
            .await;

        if let Ok(key_store) = key_store_result {
            Ok(key_store)
        } else if key_store_result
            .as_ref()
            .map_err(|e| e.current_context().is_db_not_found())
            .err()
            .unwrap_or(false)
        {
            let key = services::generate_aes256_key()
                .change_context(UserErrors::InternalServerError)
                .attach_printable("Unable to generate aes 256 key")?;

            let key_store = UserKeyStore {
                user_id: self.get_user_id().to_string(),
                key: domain_types::encrypt(key.to_vec().into(), master_key)
                    .await
                    .change_context(UserErrors::InternalServerError)?,
                created_at: common_utils::date_time::now(),
            };
            state
                .global_store
                .insert_user_key_store(key_store, &master_key.to_vec().into())
                .await
                .change_context(UserErrors::InternalServerError)
        } else {
            Err(key_store_result
                .err()
                .map(|e| e.change_context(UserErrors::InternalServerError))
                .unwrap_or(UserErrors::InternalServerError.into()))
        }
    }

    pub fn get_totp_status(&self) -> TotpStatus {
        self.0.totp_status
    }

    pub fn get_recovery_codes(&self) -> Option<Vec<Secret<String>>> {
        self.0.totp_recovery_codes.clone()
    }

    pub async fn decrypt_and_get_totp_secret(
        &self,
        state: &SessionState,
    ) -> UserResult<Option<Secret<String>>> {
        if self.0.totp_secret.is_none() {
            return Ok(None);
        }

        let user_key_store = state
            .global_store
            .get_user_key_store_by_user_id(
                self.get_user_id(),
                &state.store.get_master_key().to_vec().into(),
            )
            .await
            .change_context(UserErrors::InternalServerError)?;

        Ok(domain_types::decrypt::<String, masking::WithType>(
            self.0.totp_secret.clone(),
            user_key_store.key.peek(),
        )
        .await
        .change_context(UserErrors::InternalServerError)?
        .map(Encryptable::into_inner))
    }
}

impl From<info::ModuleInfo> for user_role_api::ModuleInfo {
    fn from(value: info::ModuleInfo) -> Self {
        Self {
            module: value.module.into(),
            description: value.description,
            permissions: value.permissions.into_iter().map(Into::into).collect(),
        }
    }
}

impl From<info::PermissionModule> for user_role_api::PermissionModule {
    fn from(value: info::PermissionModule) -> Self {
        match value {
            info::PermissionModule::Payments => Self::Payments,
            info::PermissionModule::Refunds => Self::Refunds,
            info::PermissionModule::MerchantAccount => Self::MerchantAccount,
            info::PermissionModule::Connectors => Self::Connectors,
            info::PermissionModule::Routing => Self::Routing,
            info::PermissionModule::Analytics => Self::Analytics,
            info::PermissionModule::Mandates => Self::Mandates,
            info::PermissionModule::Customer => Self::Customer,
            info::PermissionModule::Disputes => Self::Disputes,
            info::PermissionModule::ThreeDsDecisionManager => Self::ThreeDsDecisionManager,
            info::PermissionModule::SurchargeDecisionManager => Self::SurchargeDecisionManager,
            info::PermissionModule::AccountCreate => Self::AccountCreate,
            info::PermissionModule::Payouts => Self::Payouts,
        }
    }
}

pub enum SignInWithRoleStrategyType {
    SingleRole(SignInWithSingleRoleStrategy),
    MultipleRoles(SignInWithMultipleRolesStrategy),
}

impl SignInWithRoleStrategyType {
    pub async fn decide_signin_strategy_by_user_roles(
        user: UserFromStorage,
        user_roles: Vec<UserRole>,
    ) -> UserResult<Self> {
        if user_roles.is_empty() {
            return Err(UserErrors::InternalServerError.into());
        }

        if let Some(user_role) = user_roles
            .iter()
            .find(|role| role.status == UserStatus::Active)
        {
            Ok(Self::SingleRole(SignInWithSingleRoleStrategy {
                user,
                user_role: user_role.clone(),
            }))
        } else {
            Ok(Self::MultipleRoles(SignInWithMultipleRolesStrategy {
                user,
                user_roles,
            }))
        }
    }

    pub async fn get_signin_response(
        self,
        state: &SessionState,
    ) -> UserResult<user_api::SignInResponse> {
        match self {
            Self::SingleRole(strategy) => strategy.get_signin_response(state).await,
            Self::MultipleRoles(strategy) => strategy.get_signin_response(state).await,
        }
    }
}

pub struct SignInWithSingleRoleStrategy {
    pub user: UserFromStorage,
    pub user_role: UserRole,
}

impl SignInWithSingleRoleStrategy {
    async fn get_signin_response(
        self,
        state: &SessionState,
    ) -> UserResult<user_api::SignInResponse> {
        let token =
            utils::user::generate_jwt_auth_token(state, &self.user, &self.user_role).await?;
        utils::user_role::set_role_permissions_in_cache_by_user_role(state, &self.user_role).await;

        let dashboard_entry_response =
            utils::user::get_dashboard_entry_response(state, self.user, self.user_role, token)?;

        Ok(user_api::SignInResponse::DashboardEntry(
            dashboard_entry_response,
        ))
    }
}

pub struct SignInWithMultipleRolesStrategy {
    pub user: UserFromStorage,
    pub user_roles: Vec<UserRole>,
}

impl SignInWithMultipleRolesStrategy {
    async fn get_signin_response(
        self,
        state: &SessionState,
    ) -> UserResult<user_api::SignInResponse> {
        let merchant_accounts = state
            .store
            .list_multiple_merchant_accounts(
                self.user_roles
                    .iter()
                    .map(|role| role.merchant_id.clone())
                    .collect(),
            )
            .await
            .change_context(UserErrors::InternalServerError)?;

        let roles =
            utils::user_role::get_multiple_role_info_for_user_roles(state, &self.user_roles)
                .await?;

        let merchant_details = utils::user::get_multiple_merchant_details_with_status(
            self.user_roles,
            merchant_accounts,
            roles,
        )?;

        Ok(user_api::SignInResponse::MerchantSelect(
            user_api::MerchantSelectResponse {
                name: self.user.get_name(),
                email: self.user.get_email(),
                token: auth::SinglePurposeToken::new_token(
                    self.user.get_user_id().to_string(),
                    TokenPurpose::AcceptInvite,
                    Origin::SignIn,
                    &state.conf,
                    vec![],
                )
                .await?
                .into(),
                merchants: merchant_details,
                verification_days_left: utils::user::get_verification_days_left(state, &self.user)?,
            },
        ))
    }
}

impl ForeignFrom<UserStatus> for user_role_api::UserStatus {
    fn foreign_from(value: UserStatus) -> Self {
        match value {
            UserStatus::Active => Self::Active,
            UserStatus::InvitationSent => Self::InvitationSent,
        }
    }
}

#[derive(Clone)]
pub struct RoleName(String);

impl RoleName {
    pub fn new(name: String) -> UserResult<Self> {
        let is_empty_or_whitespace = name.trim().is_empty();
        let is_too_long = name.graphemes(true).count() > consts::user_role::MAX_ROLE_NAME_LENGTH;

        if is_empty_or_whitespace || is_too_long || name.contains(' ') {
            Err(UserErrors::RoleNameParsingError.into())
        } else {
            Ok(Self(name.to_lowercase()))
        }
    }

    pub fn get_role_name(self) -> String {
        self.0
    }
}

#[derive(serde::Serialize, serde::Deserialize, Debug)]
pub struct RecoveryCodes(pub Vec<Secret<String>>);

impl RecoveryCodes {
    pub fn generate_new() -> Self {
        let mut rand = rand::thread_rng();
        let recovery_codes = (0..consts::user::RECOVERY_CODES_COUNT)
            .map(|_| {
                let code_part_1 =
                    Alphanumeric.sample_string(&mut rand, consts::user::RECOVERY_CODE_LENGTH / 2);
                let code_part_2 =
                    Alphanumeric.sample_string(&mut rand, consts::user::RECOVERY_CODE_LENGTH / 2);

                Secret::new(format!("{}-{}", code_part_1, code_part_2))
            })
            .collect::<Vec<_>>();

        Self(recovery_codes)
    }

    pub fn get_hashed(&self) -> UserResult<Vec<Secret<String>>> {
        self.0
            .iter()
            .cloned()
            .map(password::generate_password_hash)
            .collect::<Result<Vec<_>, _>>()
    }

    pub fn into_inner(self) -> Vec<Secret<String>> {
        self.0
    }
}<|MERGE_RESOLUTION|>--- conflicted
+++ resolved
@@ -405,36 +405,12 @@
             payment_response_hash_key: None,
             enable_payment_response_hash: None,
             redirect_to_merchant_with_http_post: None,
+            pm_collect_link_config: None,
         };
 
         Box::pin(admin::create_merchant_account(
             state.clone(),
-<<<<<<< HEAD
             merchant_account_create_request,
-=======
-            admin_api::MerchantAccountCreate {
-                merchant_id: self.get_merchant_id(),
-                metadata: None,
-                locker_id: None,
-                return_url: None,
-                merchant_name: self.get_company_name().map(Secret::new),
-                webhook_details: None,
-                publishable_key: None,
-                organization_id: Some(self.new_organization.get_organization_id()),
-                merchant_details: None,
-                routing_algorithm: None,
-                parent_merchant_id: None,
-                sub_merchants_enabled: None,
-                frm_routing_algorithm: None,
-                #[cfg(feature = "payouts")]
-                payout_routing_algorithm: None,
-                primary_business_details: None,
-                payment_response_hash_key: None,
-                enable_payment_response_hash: None,
-                redirect_to_merchant_with_http_post: None,
-                pm_collect_link_config: None,
-            },
->>>>>>> ef5ed083
         ))
         .await
         .change_context(UserErrors::InternalServerError)
