use std::{collections::HashSet, ops, str::FromStr};

use api_models::{
    admin as admin_api, organization as api_org, user as user_api, user_role as user_role_api,
};
use common_enums::TokenPurpose;
use common_utils::{
    crypto::Encryptable, errors::CustomResult, id_type, new_type::MerchantName, pii,
    types::keymanager::Identifier,
};
use diesel_models::{
<<<<<<< HEAD
    enums::{TotpStatus, UserStatus},
    organization as diesel_org,
    organization::{Organization, OrganizationBridge},
=======
    enums::{TotpStatus, UserRoleVersion, UserStatus},
    organization::{self as diesel_org, Organization},
>>>>>>> 5eccffac
    user as storage_user,
    user_role::{UserRole, UserRoleNew},
};
use error_stack::{report, ResultExt};
use masking::{ExposeInterface, PeekInterface, Secret};
use once_cell::sync::Lazy;
use rand::distributions::{Alphanumeric, DistString};
use router_env::env;
use unicode_segmentation::UnicodeSegmentation;
#[cfg(feature = "keymanager_create")]
use {base64::Engine, common_utils::types::keymanager::EncryptionTransferRequest};

use crate::{
    consts,
    core::{
        admin,
        errors::{self, UserErrors, UserResult},
    },
    db::GlobalStorageInterface,
    routes::SessionState,
    services::{self, authentication as auth, authentication::UserFromToken, authorization::info},
    types::transformers::ForeignFrom,
    utils::{self, user::password},
};

pub mod dashboard_metadata;
pub mod decision_manager;
pub use decision_manager::*;
pub mod user_authentication_method;

use super::{types as domain_types, UserKeyStore};

#[derive(Clone)]
pub struct UserName(Secret<String>);

impl UserName {
    pub fn new(name: Secret<String>) -> UserResult<Self> {
        let name = name.expose();
        let is_empty_or_whitespace = name.trim().is_empty();
        let is_too_long = name.graphemes(true).count() > consts::user::MAX_NAME_LENGTH;

        let forbidden_characters = ['/', '(', ')', '"', '<', '>', '\\', '{', '}'];
        let contains_forbidden_characters = name.chars().any(|g| forbidden_characters.contains(&g));

        if is_empty_or_whitespace || is_too_long || contains_forbidden_characters {
            Err(UserErrors::NameParsingError.into())
        } else {
            Ok(Self(name.into()))
        }
    }

    pub fn get_secret(self) -> Secret<String> {
        self.0
    }
}

impl TryFrom<pii::Email> for UserName {
    type Error = error_stack::Report<UserErrors>;

    fn try_from(value: pii::Email) -> UserResult<Self> {
        Self::new(Secret::new(
            value
                .peek()
                .split_once('@')
                .ok_or(UserErrors::InvalidEmailError)?
                .0
                .to_string(),
        ))
    }
}

#[derive(Clone, Debug)]
pub struct UserEmail(pii::Email);

static BLOCKED_EMAIL: Lazy<HashSet<String>> = Lazy::new(|| {
    let blocked_emails_content = include_str!("../../utils/user/blocker_emails.txt");
    let blocked_emails: HashSet<String> = blocked_emails_content
        .lines()
        .map(|s| s.trim().to_owned())
        .collect();
    blocked_emails
});

impl UserEmail {
    pub fn new(email: Secret<String, pii::EmailStrategy>) -> UserResult<Self> {
        use validator::ValidateEmail;

        let email_string = email.expose();
        let email =
            pii::Email::from_str(&email_string).change_context(UserErrors::EmailParsingError)?;

        if email_string.validate_email() {
            let (_username, domain) = match email_string.as_str().split_once('@') {
                Some((u, d)) => (u, d),
                None => return Err(UserErrors::EmailParsingError.into()),
            };

            if BLOCKED_EMAIL.contains(domain) {
                return Err(UserErrors::InvalidEmailError.into());
            }
            Ok(Self(email))
        } else {
            Err(UserErrors::EmailParsingError.into())
        }
    }

    pub fn from_pii_email(email: pii::Email) -> UserResult<Self> {
        use validator::ValidateEmail;

        let email_string = email.peek();
        if email_string.validate_email() {
            let (_username, domain) = match email_string.split_once('@') {
                Some((u, d)) => (u, d),
                None => return Err(UserErrors::EmailParsingError.into()),
            };
            if BLOCKED_EMAIL.contains(domain) {
                return Err(UserErrors::InvalidEmailError.into());
            }
            Ok(Self(email))
        } else {
            Err(UserErrors::EmailParsingError.into())
        }
    }

    pub fn into_inner(self) -> pii::Email {
        self.0
    }

    pub fn get_secret(self) -> Secret<String, pii::EmailStrategy> {
        (*self.0).clone()
    }
}

impl TryFrom<pii::Email> for UserEmail {
    type Error = error_stack::Report<UserErrors>;

    fn try_from(value: pii::Email) -> Result<Self, Self::Error> {
        Self::from_pii_email(value)
    }
}

impl ops::Deref for UserEmail {
    type Target = Secret<String, pii::EmailStrategy>;

    fn deref(&self) -> &Self::Target {
        &self.0
    }
}

#[derive(Clone)]
pub struct UserPassword(Secret<String>);

impl UserPassword {
    pub fn new(password: Secret<String>) -> UserResult<Self> {
        let password = password.expose();

        let mut has_upper_case = false;
        let mut has_lower_case = false;
        let mut has_numeric_value = false;
        let mut has_special_character = false;
        let mut has_whitespace = false;

        for c in password.chars() {
            has_upper_case = has_upper_case || c.is_uppercase();
            has_lower_case = has_lower_case || c.is_lowercase();
            has_numeric_value = has_numeric_value || c.is_numeric();
            has_special_character = has_special_character || !c.is_alphanumeric();
            has_whitespace = has_whitespace || c.is_whitespace();
        }

        let is_password_format_valid = has_upper_case
            && has_lower_case
            && has_numeric_value
            && has_special_character
            && !has_whitespace;

        let is_too_long = password.graphemes(true).count() > consts::user::MAX_PASSWORD_LENGTH;
        let is_too_short = password.graphemes(true).count() < consts::user::MIN_PASSWORD_LENGTH;

        if is_too_short || is_too_long || !is_password_format_valid {
            return Err(UserErrors::PasswordParsingError.into());
        }
        Ok(Self(password.into()))
    }

    pub fn new_password_without_validation(password: Secret<String>) -> UserResult<Self> {
        let password = password.expose();
        if password.is_empty() {
            return Err(UserErrors::PasswordParsingError.into());
        }
        Ok(Self(password.into()))
    }

    pub fn get_secret(&self) -> Secret<String> {
        self.0.clone()
    }
}

#[derive(Clone)]
pub struct UserCompanyName(String);

impl UserCompanyName {
    pub fn new(company_name: String) -> UserResult<Self> {
        let company_name = company_name.trim();
        let is_empty_or_whitespace = company_name.is_empty();
        let is_too_long =
            company_name.graphemes(true).count() > consts::user::MAX_COMPANY_NAME_LENGTH;

        let is_all_valid_characters = company_name
            .chars()
            .all(|x| x.is_alphanumeric() || x.is_ascii_whitespace() || x == '_');
        if is_empty_or_whitespace || is_too_long || !is_all_valid_characters {
            Err(UserErrors::CompanyNameParsingError.into())
        } else {
            Ok(Self(company_name.to_string()))
        }
    }

    pub fn get_secret(self) -> String {
        self.0
    }
}

#[derive(Clone)]
pub struct NewUserOrganization(diesel_org::OrganizationNew);

impl NewUserOrganization {
    pub async fn insert_org_in_db(self, state: SessionState) -> UserResult<Organization> {
        state
            .store
            .insert_organization(self.0)
            .await
            .map_err(|e| {
                if e.current_context().is_db_unique_violation() {
                    e.change_context(UserErrors::DuplicateOrganizationId)
                } else {
                    e.change_context(UserErrors::InternalServerError)
                }
            })
            .attach_printable("Error while inserting organization")
    }

    pub fn get_organization_id(&self) -> id_type::OrganizationId {
        self.0.get_organization_id()
    }
}

impl TryFrom<user_api::SignUpWithMerchantIdRequest> for NewUserOrganization {
    type Error = error_stack::Report<UserErrors>;
    fn try_from(value: user_api::SignUpWithMerchantIdRequest) -> UserResult<Self> {
        let new_organization = api_org::OrganizationNew::new(Some(
            UserCompanyName::new(value.company_name)?.get_secret(),
        ));
        let db_organization = ForeignFrom::foreign_from(new_organization);
        Ok(Self(db_organization))
    }
}

impl From<user_api::SignUpRequest> for NewUserOrganization {
    fn from(_value: user_api::SignUpRequest) -> Self {
        let new_organization = api_org::OrganizationNew::new(None);
        let db_organization = ForeignFrom::foreign_from(new_organization);
        Self(db_organization)
    }
}

impl From<user_api::ConnectAccountRequest> for NewUserOrganization {
    fn from(_value: user_api::ConnectAccountRequest) -> Self {
        let new_organization = api_org::OrganizationNew::new(None);
        let db_organization = ForeignFrom::foreign_from(new_organization);
        Self(db_organization)
    }
}

impl From<(user_api::CreateInternalUserRequest, id_type::OrganizationId)> for NewUserOrganization {
    fn from(
        (_value, org_id): (user_api::CreateInternalUserRequest, id_type::OrganizationId),
    ) -> Self {
        let new_organization = api_org::OrganizationNew {
            org_id,
            org_name: None,
        };
        let db_organization = ForeignFrom::foreign_from(new_organization);
        Self(db_organization)
    }
}

impl From<UserMerchantCreateRequestWithToken> for NewUserOrganization {
    fn from(value: UserMerchantCreateRequestWithToken) -> Self {
        Self(diesel_org::OrganizationNew::new(
            value.2.org_id,
            Some(value.1.company_name),
        ))
    }
}

type InviteeUserRequestWithInvitedUserToken = (user_api::InviteUserRequest, UserFromToken);
impl From<InviteeUserRequestWithInvitedUserToken> for NewUserOrganization {
    fn from(_value: InviteeUserRequestWithInvitedUserToken) -> Self {
        let new_organization = api_org::OrganizationNew::new(None);
        let db_organization = ForeignFrom::foreign_from(new_organization);
        Self(db_organization)
    }
}

#[derive(Clone)]
pub struct MerchantId(String);

impl MerchantId {
    pub fn new(merchant_id: String) -> UserResult<Self> {
        let merchant_id = merchant_id.trim().to_lowercase().replace(' ', "_");
        let is_empty_or_whitespace = merchant_id.is_empty();

        let is_all_valid_characters = merchant_id.chars().all(|x| x.is_alphanumeric() || x == '_');
        if is_empty_or_whitespace || !is_all_valid_characters {
            Err(UserErrors::MerchantIdParsingError.into())
        } else {
            Ok(Self(merchant_id.to_string()))
        }
    }

    pub fn get_secret(&self) -> String {
        self.0.clone()
    }
}

impl TryFrom<MerchantId> for id_type::MerchantId {
    type Error = error_stack::Report<UserErrors>;
    fn try_from(value: MerchantId) -> Result<Self, Self::Error> {
        Self::from(value.0.into())
            .change_context(UserErrors::MerchantIdParsingError)
            .attach_printable("Could not convert user merchant_id to merchant_id type")
    }
}

#[derive(Clone)]
pub struct NewUserMerchant {
    merchant_id: id_type::MerchantId,
    company_name: Option<UserCompanyName>,
    new_organization: NewUserOrganization,
}

impl TryFrom<UserCompanyName> for MerchantName {
    // We should ideally not get this error because all the validations are done for company name
    type Error = error_stack::Report<UserErrors>;

    fn try_from(company_name: UserCompanyName) -> Result<Self, Self::Error> {
        Self::new(company_name.get_secret()).change_context(UserErrors::CompanyNameParsingError)
    }
}

impl NewUserMerchant {
    pub fn get_company_name(&self) -> Option<String> {
        self.company_name.clone().map(UserCompanyName::get_secret)
    }

    pub fn get_merchant_id(&self) -> id_type::MerchantId {
        self.merchant_id.clone()
    }

    pub fn get_new_organization(&self) -> NewUserOrganization {
        self.new_organization.clone()
    }

    pub async fn check_if_already_exists_in_db(&self, state: SessionState) -> UserResult<()> {
        if state
            .store
            .get_merchant_key_store_by_merchant_id(
                &(&state).into(),
                &self.get_merchant_id(),
                &state.store.get_master_key().to_vec().into(),
            )
            .await
            .is_ok()
        {
            return Err(UserErrors::MerchantAccountCreationError(format!(
                "Merchant with {:?} already exists",
                self.get_merchant_id()
            ))
            .into());
        }
        Ok(())
    }

    #[cfg(all(feature = "v2", feature = "merchant_account_v2"))]
    fn create_merchant_account_request(&self) -> UserResult<admin_api::MerchantAccountCreate> {
        let merchant_name = if let Some(company_name) = self.company_name.clone() {
            MerchantName::try_from(company_name)
        } else {
            MerchantName::new("merchant".to_string())
                .change_context(UserErrors::InternalServerError)
                .attach_printable("merchant name validation failed")
        }
        .map(Secret::new)?;

        Ok(admin_api::MerchantAccountCreate {
            merchant_name,
            organization_id: self.new_organization.get_organization_id(),
            metadata: None,
            merchant_details: None,
        })
    }

    #[cfg(all(
        any(feature = "v1", feature = "v2"),
        not(feature = "merchant_account_v2")
    ))]
    fn create_merchant_account_request(&self) -> UserResult<admin_api::MerchantAccountCreate> {
        Ok(admin_api::MerchantAccountCreate {
            merchant_id: self.get_merchant_id(),
            metadata: None,
            locker_id: None,
            return_url: None,
            merchant_name: self.get_company_name().map(Secret::new),
            webhook_details: None,
            publishable_key: None,
            organization_id: Some(self.new_organization.get_organization_id()),
            merchant_details: None,
            routing_algorithm: None,
            parent_merchant_id: None,
            sub_merchants_enabled: None,
            frm_routing_algorithm: None,
            #[cfg(feature = "payouts")]
            payout_routing_algorithm: None,
            primary_business_details: None,
            payment_response_hash_key: None,
            enable_payment_response_hash: None,
            redirect_to_merchant_with_http_post: None,
            pm_collect_link_config: None,
        })
    }

    pub async fn create_new_merchant_and_insert_in_db(
        &self,
        state: SessionState,
    ) -> UserResult<()> {
        self.check_if_already_exists_in_db(state.clone()).await?;

        let merchant_account_create_request = self
            .create_merchant_account_request()
            .attach_printable("unable to construct merchant account create request")?;

        Box::pin(admin::create_merchant_account(
            state.clone(),
            merchant_account_create_request,
        ))
        .await
        .change_context(UserErrors::InternalServerError)
        .attach_printable("Error while creating a merchant")?;
        Ok(())
    }
}

impl TryFrom<user_api::SignUpRequest> for NewUserMerchant {
    type Error = error_stack::Report<UserErrors>;

    fn try_from(value: user_api::SignUpRequest) -> UserResult<Self> {
        let merchant_id = id_type::MerchantId::new_from_unix_timestamp();

        let new_organization = NewUserOrganization::from(value);

        Ok(Self {
            company_name: None,
            merchant_id,
            new_organization,
        })
    }
}

impl TryFrom<user_api::ConnectAccountRequest> for NewUserMerchant {
    type Error = error_stack::Report<UserErrors>;

    fn try_from(value: user_api::ConnectAccountRequest) -> UserResult<Self> {
        let merchant_id = id_type::MerchantId::new_from_unix_timestamp();
        let new_organization = NewUserOrganization::from(value);

        Ok(Self {
            company_name: None,
            merchant_id,
            new_organization,
        })
    }
}

impl TryFrom<user_api::SignUpWithMerchantIdRequest> for NewUserMerchant {
    type Error = error_stack::Report<UserErrors>;
    fn try_from(value: user_api::SignUpWithMerchantIdRequest) -> UserResult<Self> {
        let company_name = Some(UserCompanyName::new(value.company_name.clone())?);
        let merchant_id = MerchantId::new(value.company_name.clone())?;
        let new_organization = NewUserOrganization::try_from(value)?;

        Ok(Self {
            company_name,
            merchant_id: id_type::MerchantId::try_from(merchant_id)?,
            new_organization,
        })
    }
}

impl TryFrom<(user_api::CreateInternalUserRequest, id_type::OrganizationId)> for NewUserMerchant {
    type Error = error_stack::Report<UserErrors>;

    fn try_from(
        value: (user_api::CreateInternalUserRequest, id_type::OrganizationId),
    ) -> UserResult<Self> {
        let merchant_id = id_type::MerchantId::get_internal_user_merchant_id(
            consts::user_role::INTERNAL_USER_MERCHANT_ID,
        );
        let new_organization = NewUserOrganization::from(value);

        Ok(Self {
            company_name: None,
            merchant_id,
            new_organization,
        })
    }
}

impl TryFrom<InviteeUserRequestWithInvitedUserToken> for NewUserMerchant {
    type Error = error_stack::Report<UserErrors>;
    fn try_from(value: InviteeUserRequestWithInvitedUserToken) -> UserResult<Self> {
        let merchant_id = value.clone().1.merchant_id;
        let new_organization = NewUserOrganization::from(value);
        Ok(Self {
            company_name: None,
            merchant_id,
            new_organization,
        })
    }
}

type UserMerchantCreateRequestWithToken =
    (UserFromStorage, user_api::UserMerchantCreate, UserFromToken);

impl TryFrom<UserMerchantCreateRequestWithToken> for NewUserMerchant {
    type Error = error_stack::Report<UserErrors>;

    fn try_from(value: UserMerchantCreateRequestWithToken) -> UserResult<Self> {
        let merchant_id = if matches!(env::which(), env::Env::Production) {
            id_type::MerchantId::try_from(MerchantId::new(value.1.company_name.clone())?)?
        } else {
            id_type::MerchantId::new_from_unix_timestamp()
        };
        Ok(Self {
            merchant_id,
            company_name: Some(UserCompanyName::new(value.1.company_name.clone())?),
            new_organization: NewUserOrganization::from(value),
        })
    }
}

#[derive(Clone)]
pub struct NewUser {
    user_id: String,
    name: UserName,
    email: UserEmail,
    password: Option<UserPassword>,
    new_merchant: NewUserMerchant,
}

impl NewUser {
    pub fn get_user_id(&self) -> String {
        self.user_id.clone()
    }

    pub fn get_email(&self) -> UserEmail {
        self.email.clone()
    }

    pub fn get_name(&self) -> Secret<String> {
        self.name.clone().get_secret()
    }

    pub fn get_new_merchant(&self) -> NewUserMerchant {
        self.new_merchant.clone()
    }

    pub fn get_password(&self) -> Option<UserPassword> {
        self.password.clone()
    }

    pub async fn insert_user_in_db(
        &self,
        db: &dyn GlobalStorageInterface,
    ) -> UserResult<UserFromStorage> {
        match db.insert_user(self.clone().try_into()?).await {
            Ok(user) => Ok(user.into()),
            Err(e) => {
                if e.current_context().is_db_unique_violation() {
                    Err(e.change_context(UserErrors::UserExists))
                } else {
                    Err(e.change_context(UserErrors::InternalServerError))
                }
            }
        }
        .attach_printable("Error while inserting user")
    }

    pub async fn check_if_already_exists_in_db(&self, state: SessionState) -> UserResult<()> {
        if state
            .global_store
            .find_user_by_email(&self.get_email().into_inner())
            .await
            .is_ok()
        {
            return Err(report!(UserErrors::UserExists));
        }
        Ok(())
    }

    pub async fn insert_user_and_merchant_in_db(
        &self,
        state: SessionState,
    ) -> UserResult<UserFromStorage> {
        self.check_if_already_exists_in_db(state.clone()).await?;
        let db = state.global_store.as_ref();
        let merchant_id = self.get_new_merchant().get_merchant_id();
        self.new_merchant
            .create_new_merchant_and_insert_in_db(state.clone())
            .await?;
        let created_user = self.insert_user_in_db(db).await;
        if created_user.is_err() {
            let _ = admin::merchant_account_delete(state, merchant_id).await;
        };
        created_user
    }

    pub async fn insert_user_role_in_db(
        self,
        state: SessionState,
        role_id: String,
        user_status: UserStatus,
    ) -> UserResult<UserRole> {
        let now = common_utils::date_time::now();
        let user_id = self.get_user_id();

        state
            .store
            .insert_user_role(UserRoleNew {
                merchant_id: Some(self.get_new_merchant().get_merchant_id()),
                status: user_status,
                created_by: user_id.clone(),
                last_modified_by: user_id.clone(),
                user_id,
                role_id,
                created_at: now,
                last_modified: now,
                org_id: Some(
                    self.get_new_merchant()
                        .get_new_organization()
                        .get_organization_id(),
                ),
                profile_id: None,
                entity_id: None,
                entity_type: None,
                version: UserRoleVersion::V1,
            })
            .await
            .change_context(UserErrors::InternalServerError)
    }
}

impl TryFrom<NewUser> for storage_user::UserNew {
    type Error = error_stack::Report<UserErrors>;

    fn try_from(value: NewUser) -> UserResult<Self> {
        let hashed_password = value
            .password
            .as_ref()
            .map(|password| password::generate_password_hash(password.get_secret()))
            .transpose()?;

        let now = common_utils::date_time::now();
        Ok(Self {
            user_id: value.get_user_id(),
            name: value.get_name(),
            email: value.get_email().into_inner(),
            password: hashed_password,
            is_verified: false,
            created_at: Some(now),
            last_modified_at: Some(now),
            preferred_merchant_id: None,
            totp_status: TotpStatus::NotSet,
            totp_secret: None,
            totp_recovery_codes: None,
            last_password_modified_at: value.password.is_some().then_some(now),
        })
    }
}

impl TryFrom<user_api::SignUpWithMerchantIdRequest> for NewUser {
    type Error = error_stack::Report<UserErrors>;

    fn try_from(value: user_api::SignUpWithMerchantIdRequest) -> UserResult<Self> {
        let email = value.email.clone().try_into()?;
        let name = UserName::new(value.name.clone())?;
        let password = UserPassword::new(value.password.clone())?;
        let user_id = uuid::Uuid::new_v4().to_string();
        let new_merchant = NewUserMerchant::try_from(value)?;

        Ok(Self {
            name,
            email,
            password: Some(password),
            user_id,
            new_merchant,
        })
    }
}

impl TryFrom<user_api::SignUpRequest> for NewUser {
    type Error = error_stack::Report<UserErrors>;

    fn try_from(value: user_api::SignUpRequest) -> UserResult<Self> {
        let user_id = uuid::Uuid::new_v4().to_string();
        let email = value.email.clone().try_into()?;
        let name = UserName::try_from(value.email.clone())?;
        let password = UserPassword::new(value.password.clone())?;
        let new_merchant = NewUserMerchant::try_from(value)?;

        Ok(Self {
            user_id,
            name,
            email,
            password: Some(password),
            new_merchant,
        })
    }
}

impl TryFrom<user_api::ConnectAccountRequest> for NewUser {
    type Error = error_stack::Report<UserErrors>;

    fn try_from(value: user_api::ConnectAccountRequest) -> UserResult<Self> {
        let user_id = uuid::Uuid::new_v4().to_string();
        let email = value.email.clone().try_into()?;
        let name = UserName::try_from(value.email.clone())?;
        let new_merchant = NewUserMerchant::try_from(value)?;

        Ok(Self {
            user_id,
            name,
            email,
            password: None,
            new_merchant,
        })
    }
}

impl TryFrom<(user_api::CreateInternalUserRequest, id_type::OrganizationId)> for NewUser {
    type Error = error_stack::Report<UserErrors>;

    fn try_from(
        (value, org_id): (user_api::CreateInternalUserRequest, id_type::OrganizationId),
    ) -> UserResult<Self> {
        let user_id = uuid::Uuid::new_v4().to_string();
        let email = value.email.clone().try_into()?;
        let name = UserName::new(value.name.clone())?;
        let password = UserPassword::new(value.password.clone())?;
        let new_merchant = NewUserMerchant::try_from((value, org_id))?;

        Ok(Self {
            user_id,
            name,
            email,
            password: Some(password),
            new_merchant,
        })
    }
}

impl TryFrom<UserMerchantCreateRequestWithToken> for NewUser {
    type Error = error_stack::Report<UserErrors>;

    fn try_from(value: UserMerchantCreateRequestWithToken) -> Result<Self, Self::Error> {
        let user = value.0.clone();
        let new_merchant = NewUserMerchant::try_from(value)?;

        Ok(Self {
            user_id: user.0.user_id,
            name: UserName::new(user.0.name)?,
            email: user.0.email.clone().try_into()?,
            password: user
                .0
                .password
                .map(UserPassword::new_password_without_validation)
                .transpose()?,
            new_merchant,
        })
    }
}

impl TryFrom<InviteeUserRequestWithInvitedUserToken> for NewUser {
    type Error = error_stack::Report<UserErrors>;
    fn try_from(value: InviteeUserRequestWithInvitedUserToken) -> UserResult<Self> {
        let user_id = uuid::Uuid::new_v4().to_string();
        let email = value.0.email.clone().try_into()?;
        let name = UserName::new(value.0.name.clone())?;
        let password = cfg!(not(feature = "email"))
            .then_some(UserPassword::new(password::get_temp_password())?);
        let new_merchant = NewUserMerchant::try_from(value)?;

        Ok(Self {
            user_id,
            name,
            email,
            password,
            new_merchant,
        })
    }
}

#[derive(Clone)]
pub struct UserFromStorage(pub storage_user::User);

impl From<storage_user::User> for UserFromStorage {
    fn from(value: storage_user::User) -> Self {
        Self(value)
    }
}

impl UserFromStorage {
    pub fn get_user_id(&self) -> &str {
        self.0.user_id.as_str()
    }

    pub fn compare_password(&self, candidate: &Secret<String>) -> UserResult<()> {
        if let Some(password) = self.0.password.as_ref() {
            match password::is_correct_password(candidate, password) {
                Ok(true) => Ok(()),
                Ok(false) => Err(UserErrors::InvalidCredentials.into()),
                Err(e) => Err(e),
            }
        } else {
            Err(UserErrors::InvalidCredentials.into())
        }
    }

    pub fn get_name(&self) -> Secret<String> {
        self.0.name.clone()
    }

    pub fn get_email(&self) -> pii::Email {
        self.0.email.clone()
    }

    pub async fn get_role_from_db(&self, state: SessionState) -> UserResult<UserRole> {
        state
            .store
            .find_user_role_by_user_id(&self.0.user_id, UserRoleVersion::V1)
            .await
            .change_context(UserErrors::InternalServerError)
    }

    pub async fn get_roles_from_db(&self, state: &SessionState) -> UserResult<Vec<UserRole>> {
        state
            .store
            .list_user_roles_by_user_id(&self.0.user_id, UserRoleVersion::V1)
            .await
            .change_context(UserErrors::InternalServerError)
    }

    #[cfg(feature = "email")]
    pub fn get_verification_days_left(&self, state: &SessionState) -> UserResult<Option<i64>> {
        if self.0.is_verified {
            return Ok(None);
        }

        let allowed_unverified_duration =
            time::Duration::days(state.conf.email.allowed_unverified_days);

        let user_created = self.0.created_at.date();
        let last_date_for_verification = user_created
            .checked_add(allowed_unverified_duration)
            .ok_or(UserErrors::InternalServerError)?;

        let today = common_utils::date_time::now().date();
        if today >= last_date_for_verification {
            return Err(UserErrors::UnverifiedUser.into());
        }

        let days_left_for_verification = last_date_for_verification - today;
        Ok(Some(days_left_for_verification.whole_days()))
    }

    pub fn is_verified(&self) -> bool {
        self.0.is_verified
    }

    pub fn is_password_rotate_required(&self, state: &SessionState) -> UserResult<bool> {
        let last_password_modified_at =
            if let Some(last_password_modified_at) = self.0.last_password_modified_at {
                last_password_modified_at.date()
            } else {
                return Ok(true);
            };

        let password_change_duration =
            time::Duration::days(state.conf.user.password_validity_in_days.into());
        let last_date_for_password_rotate = last_password_modified_at
            .checked_add(password_change_duration)
            .ok_or(UserErrors::InternalServerError)?;

        let today = common_utils::date_time::now().date();
        let days_left_for_password_rotate = last_date_for_password_rotate - today;

        Ok(days_left_for_password_rotate.whole_days() < 0)
    }

    pub fn get_preferred_merchant_id(&self) -> Option<id_type::MerchantId> {
        self.0.preferred_merchant_id.clone()
    }

    pub async fn get_role_from_db_by_merchant_id(
        &self,
        state: &SessionState,
        merchant_id: &id_type::MerchantId,
    ) -> CustomResult<UserRole, errors::StorageError> {
        state
            .store
            .find_user_role_by_user_id_merchant_id(
                self.get_user_id(),
                merchant_id,
                UserRoleVersion::V1,
            )
            .await
    }

    pub async fn get_preferred_or_active_user_role_from_db(
        &self,
        state: &SessionState,
    ) -> CustomResult<UserRole, errors::StorageError> {
        if let Some(preferred_merchant_id) = self.get_preferred_merchant_id() {
            self.get_role_from_db_by_merchant_id(state, &preferred_merchant_id)
                .await
        } else {
            state
                .store
                .list_user_roles_by_user_id(&self.0.user_id, UserRoleVersion::V1)
                .await?
                .into_iter()
                .find(|role| role.status == UserStatus::Active)
                .ok_or(
                    errors::StorageError::ValueNotFound(
                        "No active role found for user".to_string(),
                    )
                    .into(),
                )
        }
    }

    pub async fn get_or_create_key_store(&self, state: &SessionState) -> UserResult<UserKeyStore> {
        let master_key = state.store.get_master_key();
        let key_manager_state = &state.into();
        let key_store_result = state
            .global_store
            .get_user_key_store_by_user_id(
                key_manager_state,
                self.get_user_id(),
                &master_key.to_vec().into(),
            )
            .await;

        if let Ok(key_store) = key_store_result {
            Ok(key_store)
        } else if key_store_result
            .as_ref()
            .map_err(|e| e.current_context().is_db_not_found())
            .err()
            .unwrap_or(false)
        {
            let key = services::generate_aes256_key()
                .change_context(UserErrors::InternalServerError)
                .attach_printable("Unable to generate aes 256 key")?;

            #[cfg(feature = "keymanager_create")]
            {
                common_utils::keymanager::transfer_key_to_key_manager(
                    key_manager_state,
                    EncryptionTransferRequest {
                        identifier: Identifier::User(self.get_user_id().to_string()),
                        key: consts::BASE64_ENGINE.encode(key),
                    },
                )
                .await
                .change_context(UserErrors::InternalServerError)?;
            }

            let key_store = UserKeyStore {
                user_id: self.get_user_id().to_string(),
                key: domain_types::encrypt(
                    key_manager_state,
                    key.to_vec().into(),
                    Identifier::User(self.get_user_id().to_string()),
                    master_key,
                )
                .await
                .change_context(UserErrors::InternalServerError)?,
                created_at: common_utils::date_time::now(),
            };

            state
                .global_store
                .insert_user_key_store(key_manager_state, key_store, &master_key.to_vec().into())
                .await
                .change_context(UserErrors::InternalServerError)
        } else {
            Err(key_store_result
                .err()
                .map(|e| e.change_context(UserErrors::InternalServerError))
                .unwrap_or(UserErrors::InternalServerError.into()))
        }
    }

    pub fn get_totp_status(&self) -> TotpStatus {
        self.0.totp_status
    }

    pub fn get_recovery_codes(&self) -> Option<Vec<Secret<String>>> {
        self.0.totp_recovery_codes.clone()
    }

    pub async fn decrypt_and_get_totp_secret(
        &self,
        state: &SessionState,
    ) -> UserResult<Option<Secret<String>>> {
        if self.0.totp_secret.is_none() {
            return Ok(None);
        }
        let key_manager_state = &state.into();
        let user_key_store = state
            .global_store
            .get_user_key_store_by_user_id(
                key_manager_state,
                self.get_user_id(),
                &state.store.get_master_key().to_vec().into(),
            )
            .await
            .change_context(UserErrors::InternalServerError)?;

        Ok(domain_types::decrypt_optional::<String, masking::WithType>(
            key_manager_state,
            self.0.totp_secret.clone(),
            Identifier::User(user_key_store.user_id.clone()),
            user_key_store.key.peek(),
        )
        .await
        .change_context(UserErrors::InternalServerError)?
        .map(Encryptable::into_inner))
    }
}

impl From<info::ModuleInfo> for user_role_api::ModuleInfo {
    fn from(value: info::ModuleInfo) -> Self {
        Self {
            module: value.module.into(),
            description: value.description,
            permissions: value.permissions.into_iter().map(Into::into).collect(),
        }
    }
}

impl From<info::PermissionModule> for user_role_api::PermissionModule {
    fn from(value: info::PermissionModule) -> Self {
        match value {
            info::PermissionModule::Payments => Self::Payments,
            info::PermissionModule::Refunds => Self::Refunds,
            info::PermissionModule::MerchantAccount => Self::MerchantAccount,
            info::PermissionModule::Connectors => Self::Connectors,
            info::PermissionModule::Routing => Self::Routing,
            info::PermissionModule::Analytics => Self::Analytics,
            info::PermissionModule::Mandates => Self::Mandates,
            info::PermissionModule::Customer => Self::Customer,
            info::PermissionModule::Disputes => Self::Disputes,
            info::PermissionModule::ThreeDsDecisionManager => Self::ThreeDsDecisionManager,
            info::PermissionModule::SurchargeDecisionManager => Self::SurchargeDecisionManager,
            info::PermissionModule::AccountCreate => Self::AccountCreate,
            info::PermissionModule::Payouts => Self::Payouts,
        }
    }
}

pub enum SignInWithRoleStrategyType {
    SingleRole(SignInWithSingleRoleStrategy),
    MultipleRoles(SignInWithMultipleRolesStrategy),
}

impl SignInWithRoleStrategyType {
    pub async fn decide_signin_strategy_by_user_roles(
        user: UserFromStorage,
        user_roles: Vec<UserRole>,
    ) -> UserResult<Self> {
        if user_roles.is_empty() {
            return Err(UserErrors::InternalServerError.into());
        }

        if let Some(user_role) = user_roles
            .iter()
            .find(|role| role.status == UserStatus::Active)
        {
            Ok(Self::SingleRole(SignInWithSingleRoleStrategy {
                user,
                user_role: Box::new(user_role.clone()),
            }))
        } else {
            Ok(Self::MultipleRoles(SignInWithMultipleRolesStrategy {
                user,
                user_roles,
            }))
        }
    }

    pub async fn get_signin_response(
        self,
        state: &SessionState,
    ) -> UserResult<user_api::SignInResponse> {
        match self {
            Self::SingleRole(strategy) => strategy.get_signin_response(state).await,
            Self::MultipleRoles(strategy) => strategy.get_signin_response(state).await,
        }
    }
}

pub struct SignInWithSingleRoleStrategy {
    pub user: UserFromStorage,
    pub user_role: Box<UserRole>,
}

impl SignInWithSingleRoleStrategy {
    async fn get_signin_response(
        self,
        state: &SessionState,
    ) -> UserResult<user_api::SignInResponse> {
        let token =
            utils::user::generate_jwt_auth_token(state, &self.user, &self.user_role).await?;
        utils::user_role::set_role_permissions_in_cache_by_user_role(state, &self.user_role).await;

        let dashboard_entry_response =
            utils::user::get_dashboard_entry_response(state, self.user, *self.user_role, token)?;

        Ok(user_api::SignInResponse::DashboardEntry(
            dashboard_entry_response,
        ))
    }
}

pub struct SignInWithMultipleRolesStrategy {
    pub user: UserFromStorage,
    pub user_roles: Vec<UserRole>,
}

impl SignInWithMultipleRolesStrategy {
    async fn get_signin_response(
        self,
        state: &SessionState,
    ) -> UserResult<user_api::SignInResponse> {
        let merchant_accounts = state
            .store
            .list_multiple_merchant_accounts(
                &state.into(),
                self.user_roles
                    .iter()
                    .map(|role| {
                        role.merchant_id
                            .clone()
                            .ok_or(UserErrors::InternalServerError)
                    })
                    .collect::<Result<Vec<_>, _>>()?,
            )
            .await
            .change_context(UserErrors::InternalServerError)?;

        let roles =
            utils::user_role::get_multiple_role_info_for_user_roles(state, &self.user_roles)
                .await?;

        let merchant_details = utils::user::get_multiple_merchant_details_with_status(
            self.user_roles,
            merchant_accounts,
            roles,
        )?;

        Ok(user_api::SignInResponse::MerchantSelect(
            user_api::MerchantSelectResponse {
                name: self.user.get_name(),
                email: self.user.get_email(),
                token: auth::SinglePurposeToken::new_token(
                    self.user.get_user_id().to_string(),
                    TokenPurpose::AcceptInvite,
                    Origin::SignIn,
                    &state.conf,
                    vec![],
                )
                .await?
                .into(),
                merchants: merchant_details,
                verification_days_left: utils::user::get_verification_days_left(state, &self.user)?,
            },
        ))
    }
}

impl ForeignFrom<UserStatus> for user_role_api::UserStatus {
    fn foreign_from(value: UserStatus) -> Self {
        match value {
            UserStatus::Active => Self::Active,
            UserStatus::InvitationSent => Self::InvitationSent,
        }
    }
}

#[derive(Clone)]
pub struct RoleName(String);

impl RoleName {
    pub fn new(name: String) -> UserResult<Self> {
        let is_empty_or_whitespace = name.trim().is_empty();
        let is_too_long = name.graphemes(true).count() > consts::user_role::MAX_ROLE_NAME_LENGTH;

        if is_empty_or_whitespace || is_too_long || name.contains(' ') {
            Err(UserErrors::RoleNameParsingError.into())
        } else {
            Ok(Self(name.to_lowercase()))
        }
    }

    pub fn get_role_name(self) -> String {
        self.0
    }
}

#[derive(serde::Serialize, serde::Deserialize, Debug)]
pub struct RecoveryCodes(pub Vec<Secret<String>>);

impl RecoveryCodes {
    pub fn generate_new() -> Self {
        let mut rand = rand::thread_rng();
        let recovery_codes = (0..consts::user::RECOVERY_CODES_COUNT)
            .map(|_| {
                let code_part_1 =
                    Alphanumeric.sample_string(&mut rand, consts::user::RECOVERY_CODE_LENGTH / 2);
                let code_part_2 =
                    Alphanumeric.sample_string(&mut rand, consts::user::RECOVERY_CODE_LENGTH / 2);

                Secret::new(format!("{}-{}", code_part_1, code_part_2))
            })
            .collect::<Vec<_>>();

        Self(recovery_codes)
    }

    pub fn get_hashed(&self) -> UserResult<Vec<Secret<String>>> {
        self.0
            .iter()
            .cloned()
            .map(password::generate_password_hash)
            .collect::<Result<Vec<_>, _>>()
    }

    pub fn into_inner(self) -> Vec<Secret<String>> {
        self.0
    }
}<|MERGE_RESOLUTION|>--- conflicted
+++ resolved
@@ -9,14 +9,8 @@
     types::keymanager::Identifier,
 };
 use diesel_models::{
-<<<<<<< HEAD
-    enums::{TotpStatus, UserStatus},
-    organization as diesel_org,
-    organization::{Organization, OrganizationBridge},
-=======
     enums::{TotpStatus, UserRoleVersion, UserStatus},
-    organization::{self as diesel_org, Organization},
->>>>>>> 5eccffac
+    organization::{self as diesel_org, Organization, OrganizationBridge},
     user as storage_user,
     user_role::{UserRole, UserRoleNew},
 };
