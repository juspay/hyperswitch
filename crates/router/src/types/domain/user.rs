use std::{
    collections::HashSet,
    ops::{self, Not},
    str::FromStr,
};

use api_models::{
    admin as admin_api, organization as api_org, user as user_api, user_role as user_role_api,
};
use common_enums::TokenPurpose;
use common_utils::{crypto::Encryptable, errors::CustomResult, pii};
use diesel_models::{
    enums::{TotpStatus, UserStatus},
    organization as diesel_org,
    organization::Organization,
    user as storage_user,
    user_role::{UserRole, UserRoleNew},
};
use error_stack::{report, ResultExt};
use masking::{ExposeInterface, PeekInterface, Secret};
use once_cell::sync::Lazy;
use rand::distributions::{Alphanumeric, DistString};
use router_env::env;
use unicode_segmentation::UnicodeSegmentation;

use crate::{
    consts,
    core::{
        admin,
        errors::{self, UserErrors, UserResult},
    },
    db::StorageInterface,
<<<<<<< HEAD
    routes::SessionState,
    services::{authentication as auth, authentication::UserFromToken, authorization::info},
=======
    routes::AppState,
    services::{self, authentication as auth, authentication::UserFromToken, authorization::info},
>>>>>>> 2a302eb5
    types::transformers::ForeignFrom,
    utils::{self, user::password},
};

pub mod dashboard_metadata;
pub mod decision_manager;
pub use decision_manager::*;

use super::{types as domain_types, UserKeyStore};

#[derive(Clone)]
pub struct UserName(Secret<String>);

impl UserName {
    pub fn new(name: Secret<String>) -> UserResult<Self> {
        let name = name.expose();
        let is_empty_or_whitespace = name.trim().is_empty();
        let is_too_long = name.graphemes(true).count() > consts::user::MAX_NAME_LENGTH;

        let forbidden_characters = ['/', '(', ')', '"', '<', '>', '\\', '{', '}'];
        let contains_forbidden_characters = name.chars().any(|g| forbidden_characters.contains(&g));

        if is_empty_or_whitespace || is_too_long || contains_forbidden_characters {
            Err(UserErrors::NameParsingError.into())
        } else {
            Ok(Self(name.into()))
        }
    }

    pub fn get_secret(self) -> Secret<String> {
        self.0
    }
}

impl TryFrom<pii::Email> for UserName {
    type Error = error_stack::Report<UserErrors>;

    fn try_from(value: pii::Email) -> UserResult<Self> {
        Self::new(Secret::new(
            value
                .peek()
                .split_once('@')
                .ok_or(UserErrors::InvalidEmailError)?
                .0
                .to_string(),
        ))
    }
}

#[derive(Clone, Debug)]
pub struct UserEmail(pii::Email);

static BLOCKED_EMAIL: Lazy<HashSet<String>> = Lazy::new(|| {
    let blocked_emails_content = include_str!("../../utils/user/blocker_emails.txt");
    let blocked_emails: HashSet<String> = blocked_emails_content
        .lines()
        .map(|s| s.trim().to_owned())
        .collect();
    blocked_emails
});

impl UserEmail {
    pub fn new(email: Secret<String, pii::EmailStrategy>) -> UserResult<Self> {
        use validator::ValidateEmail;

        let email_string = email.expose();
        let email =
            pii::Email::from_str(&email_string).change_context(UserErrors::EmailParsingError)?;

        if email_string.validate_email() {
            let (_username, domain) = match email_string.as_str().split_once('@') {
                Some((u, d)) => (u, d),
                None => return Err(UserErrors::EmailParsingError.into()),
            };

            if BLOCKED_EMAIL.contains(domain) {
                return Err(UserErrors::InvalidEmailError.into());
            }
            Ok(Self(email))
        } else {
            Err(UserErrors::EmailParsingError.into())
        }
    }

    pub fn from_pii_email(email: pii::Email) -> UserResult<Self> {
        use validator::ValidateEmail;

        let email_string = email.peek();
        if email_string.validate_email() {
            let (_username, domain) = match email_string.split_once('@') {
                Some((u, d)) => (u, d),
                None => return Err(UserErrors::EmailParsingError.into()),
            };
            if BLOCKED_EMAIL.contains(domain) {
                return Err(UserErrors::InvalidEmailError.into());
            }
            Ok(Self(email))
        } else {
            Err(UserErrors::EmailParsingError.into())
        }
    }

    pub fn into_inner(self) -> pii::Email {
        self.0
    }

    pub fn get_secret(self) -> Secret<String, pii::EmailStrategy> {
        (*self.0).clone()
    }
}

impl TryFrom<pii::Email> for UserEmail {
    type Error = error_stack::Report<UserErrors>;

    fn try_from(value: pii::Email) -> Result<Self, Self::Error> {
        Self::from_pii_email(value)
    }
}

impl ops::Deref for UserEmail {
    type Target = Secret<String, pii::EmailStrategy>;

    fn deref(&self) -> &Self::Target {
        &self.0
    }
}

#[derive(Clone)]
pub struct UserPassword(Secret<String>);

impl UserPassword {
    pub fn new(password: Secret<String>) -> UserResult<Self> {
        let password = password.expose();

        let mut has_upper_case = false;
        let mut has_lower_case = false;
        let mut has_numeric_value = false;
        let mut has_special_character = false;
        let mut has_whitespace = false;

        for c in password.chars() {
            has_upper_case = has_upper_case || c.is_uppercase();
            has_lower_case = has_lower_case || c.is_lowercase();
            has_numeric_value = has_numeric_value || c.is_numeric();
            has_special_character = has_special_character || !c.is_alphanumeric();
            has_whitespace = has_whitespace || c.is_whitespace();
        }

        let is_password_format_valid = has_upper_case
            && has_lower_case
            && has_numeric_value
            && has_special_character
            && !has_whitespace;

        let is_too_long = password.graphemes(true).count() > consts::user::MAX_PASSWORD_LENGTH;
        let is_too_short = password.graphemes(true).count() < consts::user::MIN_PASSWORD_LENGTH;

        if is_too_short || is_too_long || !is_password_format_valid {
            return Err(UserErrors::PasswordParsingError.into());
        }
        Ok(Self(password.into()))
    }

    pub fn new_password_without_validation(password: Secret<String>) -> UserResult<Self> {
        let password = password.expose();
        if password.is_empty() {
            return Err(UserErrors::PasswordParsingError.into());
        }
        Ok(Self(password.into()))
    }

    pub fn get_secret(&self) -> Secret<String> {
        self.0.clone()
    }
}

#[derive(Clone)]
pub struct UserCompanyName(String);

impl UserCompanyName {
    pub fn new(company_name: String) -> UserResult<Self> {
        let company_name = company_name.trim();
        let is_empty_or_whitespace = company_name.is_empty();
        let is_too_long =
            company_name.graphemes(true).count() > consts::user::MAX_COMPANY_NAME_LENGTH;

        let is_all_valid_characters = company_name
            .chars()
            .all(|x| x.is_alphanumeric() || x.is_ascii_whitespace() || x == '_');
        if is_empty_or_whitespace || is_too_long || !is_all_valid_characters {
            Err(UserErrors::CompanyNameParsingError.into())
        } else {
            Ok(Self(company_name.to_string()))
        }
    }

    pub fn get_secret(self) -> String {
        self.0
    }
}

#[derive(Clone)]
pub struct NewUserOrganization(diesel_org::OrganizationNew);

impl NewUserOrganization {
    pub async fn insert_org_in_db(self, state: SessionState) -> UserResult<Organization> {
        state
            .store
            .insert_organization(self.0)
            .await
            .map_err(|e| {
                if e.current_context().is_db_unique_violation() {
                    e.change_context(UserErrors::DuplicateOrganizationId)
                } else {
                    e.change_context(UserErrors::InternalServerError)
                }
            })
            .attach_printable("Error while inserting organization")
    }

    pub fn get_organization_id(&self) -> String {
        self.0.org_id.clone()
    }
}

impl TryFrom<user_api::SignUpWithMerchantIdRequest> for NewUserOrganization {
    type Error = error_stack::Report<UserErrors>;
    fn try_from(value: user_api::SignUpWithMerchantIdRequest) -> UserResult<Self> {
        let new_organization = api_org::OrganizationNew::new(Some(
            UserCompanyName::new(value.company_name)?.get_secret(),
        ));
        let db_organization = ForeignFrom::foreign_from(new_organization);
        Ok(Self(db_organization))
    }
}

impl From<user_api::SignUpRequest> for NewUserOrganization {
    fn from(_value: user_api::SignUpRequest) -> Self {
        let new_organization = api_org::OrganizationNew::new(None);
        let db_organization = ForeignFrom::foreign_from(new_organization);
        Self(db_organization)
    }
}

impl From<user_api::ConnectAccountRequest> for NewUserOrganization {
    fn from(_value: user_api::ConnectAccountRequest) -> Self {
        let new_organization = api_org::OrganizationNew::new(None);
        let db_organization = ForeignFrom::foreign_from(new_organization);
        Self(db_organization)
    }
}

impl From<user_api::CreateInternalUserRequest> for NewUserOrganization {
    fn from(_value: user_api::CreateInternalUserRequest) -> Self {
        let new_organization = api_org::OrganizationNew::new(None);
        let db_organization = ForeignFrom::foreign_from(new_organization);
        Self(db_organization)
    }
}

impl From<UserMerchantCreateRequestWithToken> for NewUserOrganization {
    fn from(value: UserMerchantCreateRequestWithToken) -> Self {
        Self(diesel_org::OrganizationNew {
            org_id: value.2.org_id,
            org_name: Some(value.1.company_name),
        })
    }
}

type InviteeUserRequestWithInvitedUserToken = (user_api::InviteUserRequest, UserFromToken);
impl From<InviteeUserRequestWithInvitedUserToken> for NewUserOrganization {
    fn from(_value: InviteeUserRequestWithInvitedUserToken) -> Self {
        let new_organization = api_org::OrganizationNew::new(None);
        let db_organization = ForeignFrom::foreign_from(new_organization);
        Self(db_organization)
    }
}

#[derive(Clone)]
pub struct MerchantId(String);

impl MerchantId {
    pub fn new(merchant_id: String) -> UserResult<Self> {
        let merchant_id = merchant_id.trim().to_lowercase().replace(' ', "_");
        let is_empty_or_whitespace = merchant_id.is_empty();

        let is_all_valid_characters = merchant_id.chars().all(|x| x.is_alphanumeric() || x == '_');
        if is_empty_or_whitespace || !is_all_valid_characters {
            Err(UserErrors::MerchantIdParsingError.into())
        } else {
            Ok(Self(merchant_id.to_string()))
        }
    }

    pub fn get_secret(&self) -> String {
        self.0.clone()
    }
}

#[derive(Clone)]
pub struct NewUserMerchant {
    merchant_id: MerchantId,
    company_name: Option<UserCompanyName>,
    new_organization: NewUserOrganization,
}

impl NewUserMerchant {
    pub fn get_company_name(&self) -> Option<String> {
        self.company_name.clone().map(UserCompanyName::get_secret)
    }

    pub fn get_merchant_id(&self) -> String {
        self.merchant_id.get_secret()
    }

    pub fn get_new_organization(&self) -> NewUserOrganization {
        self.new_organization.clone()
    }

    pub async fn check_if_already_exists_in_db(&self, state: SessionState) -> UserResult<()> {
        if state
            .store
            .get_merchant_key_store_by_merchant_id(
                self.get_merchant_id().as_str(),
                &state.store.get_master_key().to_vec().into(),
            )
            .await
            .is_ok()
        {
            return Err(UserErrors::MerchantAccountCreationError(format!(
                "Merchant with {} already exists",
                self.get_merchant_id()
            ))
            .into());
        }
        Ok(())
    }

    pub async fn create_new_merchant_and_insert_in_db(
        &self,
        state: SessionState,
    ) -> UserResult<()> {
        self.check_if_already_exists_in_db(state.clone()).await?;
        Box::pin(admin::create_merchant_account(
            state.clone(),
            admin_api::MerchantAccountCreate {
                merchant_id: self.get_merchant_id(),
                metadata: None,
                locker_id: None,
                return_url: None,
                merchant_name: self.get_company_name().map(Secret::new),
                webhook_details: None,
                publishable_key: None,
                organization_id: Some(self.new_organization.get_organization_id()),
                merchant_details: None,
                routing_algorithm: None,
                parent_merchant_id: None,
                sub_merchants_enabled: None,
                frm_routing_algorithm: None,
                #[cfg(feature = "payouts")]
                payout_routing_algorithm: None,
                primary_business_details: None,
                payment_response_hash_key: None,
                enable_payment_response_hash: None,
                redirect_to_merchant_with_http_post: None,
            },
        ))
        .await
        .change_context(UserErrors::InternalServerError)
        .attach_printable("Error while creating a merchant")?;
        Ok(())
    }
}

impl TryFrom<user_api::SignUpRequest> for NewUserMerchant {
    type Error = error_stack::Report<UserErrors>;

    fn try_from(value: user_api::SignUpRequest) -> UserResult<Self> {
        let merchant_id = MerchantId::new(format!(
            "merchant_{}",
            common_utils::date_time::now_unix_timestamp()
        ))?;
        let new_organization = NewUserOrganization::from(value);

        Ok(Self {
            company_name: None,
            merchant_id,
            new_organization,
        })
    }
}

impl TryFrom<user_api::ConnectAccountRequest> for NewUserMerchant {
    type Error = error_stack::Report<UserErrors>;

    fn try_from(value: user_api::ConnectAccountRequest) -> UserResult<Self> {
        let merchant_id = MerchantId::new(format!(
            "merchant_{}",
            common_utils::date_time::now_unix_timestamp()
        ))?;
        let new_organization = NewUserOrganization::from(value);

        Ok(Self {
            company_name: None,
            merchant_id,
            new_organization,
        })
    }
}

impl TryFrom<user_api::SignUpWithMerchantIdRequest> for NewUserMerchant {
    type Error = error_stack::Report<UserErrors>;
    fn try_from(value: user_api::SignUpWithMerchantIdRequest) -> UserResult<Self> {
        let company_name = Some(UserCompanyName::new(value.company_name.clone())?);
        let merchant_id = MerchantId::new(value.company_name.clone())?;
        let new_organization = NewUserOrganization::try_from(value)?;

        Ok(Self {
            company_name,
            merchant_id,
            new_organization,
        })
    }
}

impl TryFrom<user_api::CreateInternalUserRequest> for NewUserMerchant {
    type Error = error_stack::Report<UserErrors>;

    fn try_from(value: user_api::CreateInternalUserRequest) -> UserResult<Self> {
        let merchant_id =
            MerchantId::new(consts::user_role::INTERNAL_USER_MERCHANT_ID.to_string())?;
        let new_organization = NewUserOrganization::from(value);

        Ok(Self {
            company_name: None,
            merchant_id,
            new_organization,
        })
    }
}

impl TryFrom<InviteeUserRequestWithInvitedUserToken> for NewUserMerchant {
    type Error = error_stack::Report<UserErrors>;
    fn try_from(value: InviteeUserRequestWithInvitedUserToken) -> UserResult<Self> {
        let merchant_id = MerchantId::new(value.clone().1.merchant_id)?;
        let new_organization = NewUserOrganization::from(value);
        Ok(Self {
            company_name: None,
            merchant_id,
            new_organization,
        })
    }
}

type UserMerchantCreateRequestWithToken =
    (UserFromStorage, user_api::UserMerchantCreate, UserFromToken);

impl TryFrom<UserMerchantCreateRequestWithToken> for NewUserMerchant {
    type Error = error_stack::Report<UserErrors>;

    fn try_from(value: UserMerchantCreateRequestWithToken) -> UserResult<Self> {
        let merchant_id = if matches!(env::which(), env::Env::Production) {
            MerchantId::new(value.1.company_name.clone())?
        } else {
            MerchantId::new(format!(
                "merchant_{}",
                common_utils::date_time::now_unix_timestamp()
            ))?
        };
        Ok(Self {
            merchant_id,
            company_name: Some(UserCompanyName::new(value.1.company_name.clone())?),
            new_organization: NewUserOrganization::from(value),
        })
    }
}

#[derive(Clone)]
pub struct NewUser {
    user_id: String,
    name: UserName,
    email: UserEmail,
    password: UserPassword,
    new_merchant: NewUserMerchant,
    is_temporary_password: bool,
}

impl NewUser {
    pub fn get_user_id(&self) -> String {
        self.user_id.clone()
    }

    pub fn get_email(&self) -> UserEmail {
        self.email.clone()
    }

    pub fn get_name(&self) -> Secret<String> {
        self.name.clone().get_secret()
    }

    pub fn get_new_merchant(&self) -> NewUserMerchant {
        self.new_merchant.clone()
    }

    pub fn get_password(&self) -> UserPassword {
        self.password.clone()
    }

    pub async fn insert_user_in_db(
        &self,
        db: &dyn StorageInterface,
    ) -> UserResult<UserFromStorage> {
        match db.insert_user(self.clone().try_into()?).await {
            Ok(user) => Ok(user.into()),
            Err(e) => {
                if e.current_context().is_db_unique_violation() {
                    Err(e.change_context(UserErrors::UserExists))
                } else {
                    Err(e.change_context(UserErrors::InternalServerError))
                }
            }
        }
        .attach_printable("Error while inserting user")
    }

    pub async fn check_if_already_exists_in_db(&self, state: SessionState) -> UserResult<()> {
        if state
            .store
            .find_user_by_email(&self.get_email().into_inner())
            .await
            .is_ok()
        {
            return Err(report!(UserErrors::UserExists));
        }
        Ok(())
    }

    pub async fn insert_user_and_merchant_in_db(
        &self,
        state: SessionState,
    ) -> UserResult<UserFromStorage> {
        self.check_if_already_exists_in_db(state.clone()).await?;
        let db = state.store.as_ref();
        let merchant_id = self.get_new_merchant().get_merchant_id();
        self.new_merchant
            .create_new_merchant_and_insert_in_db(state.clone())
            .await?;
        let created_user = self.insert_user_in_db(db).await;
        if created_user.is_err() {
            let _ = admin::merchant_account_delete(state, merchant_id).await;
        };
        created_user
    }

    pub async fn insert_user_role_in_db(
        self,
        state: SessionState,
        role_id: String,
        user_status: UserStatus,
    ) -> UserResult<UserRole> {
        let now = common_utils::date_time::now();
        let user_id = self.get_user_id();

        state
            .store
            .insert_user_role(UserRoleNew {
                merchant_id: self.get_new_merchant().get_merchant_id(),
                status: user_status,
                created_by: user_id.clone(),
                last_modified_by: user_id.clone(),
                user_id,
                role_id,
                created_at: now,
                last_modified: now,
                org_id: self
                    .get_new_merchant()
                    .get_new_organization()
                    .get_organization_id(),
            })
            .await
            .change_context(UserErrors::InternalServerError)
    }
}

impl TryFrom<NewUser> for storage_user::UserNew {
    type Error = error_stack::Report<UserErrors>;

    fn try_from(value: NewUser) -> UserResult<Self> {
        let hashed_password = password::generate_password_hash(value.password.get_secret())?;
        let now = common_utils::date_time::now();
        Ok(Self {
            user_id: value.get_user_id(),
            name: value.get_name(),
            email: value.get_email().into_inner(),
            password: hashed_password,
            is_verified: false,
            created_at: Some(now),
            last_modified_at: Some(now),
            preferred_merchant_id: None,
            totp_status: TotpStatus::NotSet,
            totp_secret: None,
            totp_recovery_codes: None,
            last_password_modified_at: value.is_temporary_password.not().then_some(now),
        })
    }
}

impl TryFrom<user_api::SignUpWithMerchantIdRequest> for NewUser {
    type Error = error_stack::Report<UserErrors>;

    fn try_from(value: user_api::SignUpWithMerchantIdRequest) -> UserResult<Self> {
        let email = value.email.clone().try_into()?;
        let name = UserName::new(value.name.clone())?;
        let password = UserPassword::new(value.password.clone())?;
        let user_id = uuid::Uuid::new_v4().to_string();
        let new_merchant = NewUserMerchant::try_from(value)?;

        Ok(Self {
            name,
            email,
            password,
            user_id,
            new_merchant,
            is_temporary_password: false,
        })
    }
}

impl TryFrom<user_api::SignUpRequest> for NewUser {
    type Error = error_stack::Report<UserErrors>;

    fn try_from(value: user_api::SignUpRequest) -> UserResult<Self> {
        let user_id = uuid::Uuid::new_v4().to_string();
        let email = value.email.clone().try_into()?;
        let name = UserName::try_from(value.email.clone())?;
        let password = UserPassword::new(value.password.clone())?;
        let new_merchant = NewUserMerchant::try_from(value)?;

        Ok(Self {
            user_id,
            name,
            email,
            password,
            new_merchant,
            is_temporary_password: false,
        })
    }
}

impl TryFrom<user_api::ConnectAccountRequest> for NewUser {
    type Error = error_stack::Report<UserErrors>;

    fn try_from(value: user_api::ConnectAccountRequest) -> UserResult<Self> {
        let user_id = uuid::Uuid::new_v4().to_string();
        let email = value.email.clone().try_into()?;
        let name = UserName::try_from(value.email.clone())?;
        let password = UserPassword::new(password::get_temp_password())?;
        let new_merchant = NewUserMerchant::try_from(value)?;

        Ok(Self {
            user_id,
            name,
            email,
            password,
            new_merchant,
            is_temporary_password: true,
        })
    }
}

impl TryFrom<user_api::CreateInternalUserRequest> for NewUser {
    type Error = error_stack::Report<UserErrors>;

    fn try_from(value: user_api::CreateInternalUserRequest) -> UserResult<Self> {
        let user_id = uuid::Uuid::new_v4().to_string();
        let email = value.email.clone().try_into()?;
        let name = UserName::new(value.name.clone())?;
        let password = UserPassword::new(value.password.clone())?;
        let new_merchant = NewUserMerchant::try_from(value)?;

        Ok(Self {
            user_id,
            name,
            email,
            password,
            new_merchant,
            is_temporary_password: false,
        })
    }
}

impl TryFrom<UserMerchantCreateRequestWithToken> for NewUser {
    type Error = error_stack::Report<UserErrors>;

    fn try_from(value: UserMerchantCreateRequestWithToken) -> Result<Self, Self::Error> {
        let user = value.0.clone();
        let new_merchant = NewUserMerchant::try_from(value)?;

        Ok(Self {
            user_id: user.0.user_id,
            name: UserName::new(user.0.name)?,
            email: user.0.email.clone().try_into()?,
            password: UserPassword::new_password_without_validation(user.0.password)?,
            new_merchant,
            // This is true because we are not creating a user with this request. And if it is set
            // to false, last_password_modified_at will be overwritten if this user is inserted.
            is_temporary_password: true,
        })
    }
}

impl TryFrom<InviteeUserRequestWithInvitedUserToken> for NewUser {
    type Error = error_stack::Report<UserErrors>;
    fn try_from(value: InviteeUserRequestWithInvitedUserToken) -> UserResult<Self> {
        let user_id = uuid::Uuid::new_v4().to_string();
        let email = value.0.email.clone().try_into()?;
        let name = UserName::new(value.0.name.clone())?;
        let password = UserPassword::new(password::get_temp_password())?;
        let new_merchant = NewUserMerchant::try_from(value)?;

        Ok(Self {
            user_id,
            name,
            email,
            password,
            new_merchant,
            is_temporary_password: true,
        })
    }
}

#[derive(Clone)]
pub struct UserFromStorage(pub storage_user::User);

impl From<storage_user::User> for UserFromStorage {
    fn from(value: storage_user::User) -> Self {
        Self(value)
    }
}

impl UserFromStorage {
    pub fn get_user_id(&self) -> &str {
        self.0.user_id.as_str()
    }

    pub fn compare_password(&self, candidate: Secret<String>) -> UserResult<()> {
        match password::is_correct_password(candidate, self.0.password.clone()) {
            Ok(true) => Ok(()),
            Ok(false) => Err(UserErrors::InvalidCredentials.into()),
            Err(e) => Err(e),
        }
    }

    pub fn get_name(&self) -> Secret<String> {
        self.0.name.clone()
    }

    pub fn get_email(&self) -> pii::Email {
        self.0.email.clone()
    }

    pub async fn get_role_from_db(&self, state: SessionState) -> UserResult<UserRole> {
        state
            .store
            .find_user_role_by_user_id(&self.0.user_id)
            .await
            .change_context(UserErrors::InternalServerError)
    }

    pub async fn get_roles_from_db(&self, state: &SessionState) -> UserResult<Vec<UserRole>> {
        state
            .store
            .list_user_roles_by_user_id(&self.0.user_id)
            .await
            .change_context(UserErrors::InternalServerError)
    }

    #[cfg(feature = "email")]
    pub fn get_verification_days_left(&self, state: &SessionState) -> UserResult<Option<i64>> {
        if self.0.is_verified {
            return Ok(None);
        }

        let allowed_unverified_duration =
            time::Duration::days(state.conf.email.allowed_unverified_days);

        let user_created = self.0.created_at.date();
        let last_date_for_verification = user_created
            .checked_add(allowed_unverified_duration)
            .ok_or(UserErrors::InternalServerError)?;

        let today = common_utils::date_time::now().date();
        if today >= last_date_for_verification {
            return Err(UserErrors::UnverifiedUser.into());
        }

        let days_left_for_verification = last_date_for_verification - today;
        Ok(Some(days_left_for_verification.whole_days()))
    }

    pub fn is_password_rotate_required(&self, state: &AppState) -> UserResult<bool> {
        let last_password_modified_at =
            if let Some(last_password_modified_at) = self.0.last_password_modified_at {
                last_password_modified_at.date()
            } else {
                return Ok(true);
            };

        let password_change_duration =
            time::Duration::days(state.conf.user.password_validity_in_days.into());
        let last_date_for_password_rotate = last_password_modified_at
            .checked_add(password_change_duration)
            .ok_or(UserErrors::InternalServerError)?;

        let today = common_utils::date_time::now().date();
        let days_left_for_password_rotate = last_date_for_password_rotate - today;

        Ok(days_left_for_password_rotate.whole_days() < 0)
    }

    pub fn get_preferred_merchant_id(&self) -> Option<String> {
        self.0.preferred_merchant_id.clone()
    }

    pub async fn get_role_from_db_by_merchant_id(
        &self,
        state: &SessionState,
        merchant_id: &str,
    ) -> CustomResult<UserRole, errors::StorageError> {
        state
            .store
            .find_user_role_by_user_id_merchant_id(self.get_user_id(), merchant_id)
            .await
    }

    pub async fn get_preferred_or_active_user_role_from_db(
        &self,
        state: &AppState,
    ) -> CustomResult<UserRole, errors::StorageError> {
        if let Some(preferred_merchant_id) = self.get_preferred_merchant_id() {
            self.get_role_from_db_by_merchant_id(state, &preferred_merchant_id)
                .await
        } else {
            state
                .store
                .list_user_roles_by_user_id(&self.0.user_id)
                .await?
                .into_iter()
                .find(|role| role.status == UserStatus::Active)
                .ok_or(
                    errors::StorageError::ValueNotFound(
                        "No active role found for user".to_string(),
                    )
                    .into(),
                )
        }
    }

    pub async fn get_or_create_key_store(&self, state: &AppState) -> UserResult<UserKeyStore> {
        let master_key = state.store.get_master_key();
        let key_store_result = state
            .store
            .get_user_key_store_by_user_id(self.get_user_id(), &master_key.to_vec().into())
            .await;

        if let Ok(key_store) = key_store_result {
            Ok(key_store)
        } else if key_store_result
            .as_ref()
            .map_err(|e| e.current_context().is_db_not_found())
            .err()
            .unwrap_or(false)
        {
            let key = services::generate_aes256_key()
                .change_context(UserErrors::InternalServerError)
                .attach_printable("Unable to generate aes 256 key")?;

            let key_store = UserKeyStore {
                user_id: self.get_user_id().to_string(),
                key: domain_types::encrypt(key.to_vec().into(), master_key)
                    .await
                    .change_context(UserErrors::InternalServerError)?,
                created_at: common_utils::date_time::now(),
            };
            state
                .store
                .insert_user_key_store(key_store, &master_key.to_vec().into())
                .await
                .change_context(UserErrors::InternalServerError)
        } else {
            Err(key_store_result
                .err()
                .map(|e| e.change_context(UserErrors::InternalServerError))
                .unwrap_or(UserErrors::InternalServerError.into()))
        }
    }

    pub fn get_totp_status(&self) -> TotpStatus {
        self.0.totp_status
    }

    pub async fn decrypt_and_get_totp_secret(
        &self,
        state: &AppState,
    ) -> UserResult<Option<Secret<String>>> {
        if self.0.totp_secret.is_none() {
            return Ok(None);
        }

        let user_key_store = state
            .store
            .get_user_key_store_by_user_id(
                self.get_user_id(),
                &state.store.get_master_key().to_vec().into(),
            )
            .await
            .change_context(UserErrors::InternalServerError)?;

        Ok(domain_types::decrypt::<String, masking::WithType>(
            self.0.totp_secret.clone(),
            user_key_store.key.peek(),
        )
        .await
        .change_context(UserErrors::InternalServerError)?
        .map(Encryptable::into_inner))
    }
}

impl From<info::ModuleInfo> for user_role_api::ModuleInfo {
    fn from(value: info::ModuleInfo) -> Self {
        Self {
            module: value.module.into(),
            description: value.description,
            permissions: value.permissions.into_iter().map(Into::into).collect(),
        }
    }
}

impl From<info::PermissionModule> for user_role_api::PermissionModule {
    fn from(value: info::PermissionModule) -> Self {
        match value {
            info::PermissionModule::Payments => Self::Payments,
            info::PermissionModule::Refunds => Self::Refunds,
            info::PermissionModule::MerchantAccount => Self::MerchantAccount,
            info::PermissionModule::Connectors => Self::Connectors,
            info::PermissionModule::Routing => Self::Routing,
            info::PermissionModule::Analytics => Self::Analytics,
            info::PermissionModule::Mandates => Self::Mandates,
            info::PermissionModule::Customer => Self::Customer,
            info::PermissionModule::Disputes => Self::Disputes,
            info::PermissionModule::ThreeDsDecisionManager => Self::ThreeDsDecisionManager,
            info::PermissionModule::SurchargeDecisionManager => Self::SurchargeDecisionManager,
            info::PermissionModule::AccountCreate => Self::AccountCreate,
            info::PermissionModule::Payouts => Self::Payouts,
        }
    }
}

pub enum SignInWithRoleStrategyType {
    SingleRole(SignInWithSingleRoleStrategy),
    MultipleRoles(SignInWithMultipleRolesStrategy),
}

impl SignInWithRoleStrategyType {
    pub async fn decide_signin_strategy_by_user_roles(
        user: UserFromStorage,
        user_roles: Vec<UserRole>,
    ) -> UserResult<Self> {
        if user_roles.is_empty() {
            return Err(UserErrors::InternalServerError.into());
        }

        if let Some(user_role) = user_roles
            .iter()
            .find(|role| role.status == UserStatus::Active)
        {
            Ok(Self::SingleRole(SignInWithSingleRoleStrategy {
                user,
                user_role: user_role.clone(),
            }))
        } else {
            Ok(Self::MultipleRoles(SignInWithMultipleRolesStrategy {
                user,
                user_roles,
            }))
        }
    }

    pub async fn get_signin_response(
        self,
        state: &SessionState,
    ) -> UserResult<user_api::SignInResponse> {
        match self {
            Self::SingleRole(strategy) => strategy.get_signin_response(state).await,
            Self::MultipleRoles(strategy) => strategy.get_signin_response(state).await,
        }
    }
}

pub struct SignInWithSingleRoleStrategy {
    pub user: UserFromStorage,
    pub user_role: UserRole,
}

impl SignInWithSingleRoleStrategy {
    async fn get_signin_response(
        self,
        state: &SessionState,
    ) -> UserResult<user_api::SignInResponse> {
        let token =
            utils::user::generate_jwt_auth_token(state, &self.user, &self.user_role).await?;
        utils::user_role::set_role_permissions_in_cache_by_user_role(state, &self.user_role).await;

        let dashboard_entry_response =
            utils::user::get_dashboard_entry_response(state, self.user, self.user_role, token)?;

        Ok(user_api::SignInResponse::DashboardEntry(
            dashboard_entry_response,
        ))
    }
}

pub struct SignInWithMultipleRolesStrategy {
    pub user: UserFromStorage,
    pub user_roles: Vec<UserRole>,
}

impl SignInWithMultipleRolesStrategy {
    async fn get_signin_response(
        self,
        state: &SessionState,
    ) -> UserResult<user_api::SignInResponse> {
        let merchant_accounts = state
            .store
            .list_multiple_merchant_accounts(
                self.user_roles
                    .iter()
                    .map(|role| role.merchant_id.clone())
                    .collect(),
            )
            .await
            .change_context(UserErrors::InternalServerError)?;

        let roles =
            utils::user_role::get_multiple_role_info_for_user_roles(state, &self.user_roles)
                .await?;

        let merchant_details = utils::user::get_multiple_merchant_details_with_status(
            self.user_roles,
            merchant_accounts,
            roles,
        )?;

        Ok(user_api::SignInResponse::MerchantSelect(
            user_api::MerchantSelectResponse {
                name: self.user.get_name(),
                email: self.user.get_email(),
                token: auth::SinglePurposeToken::new_token(
                    self.user.get_user_id().to_string(),
                    TokenPurpose::AcceptInvite,
                    Origin::SignIn,
                    &state.conf,
                )
                .await?
                .into(),
                merchants: merchant_details,
                verification_days_left: utils::user::get_verification_days_left(state, &self.user)?,
            },
        ))
    }
}

impl ForeignFrom<UserStatus> for user_role_api::UserStatus {
    fn foreign_from(value: UserStatus) -> Self {
        match value {
            UserStatus::Active => Self::Active,
            UserStatus::InvitationSent => Self::InvitationSent,
        }
    }
}

#[derive(Clone)]
pub struct RoleName(String);

impl RoleName {
    pub fn new(name: String) -> UserResult<Self> {
        let is_empty_or_whitespace = name.trim().is_empty();
        let is_too_long = name.graphemes(true).count() > consts::user_role::MAX_ROLE_NAME_LENGTH;

        if is_empty_or_whitespace || is_too_long || name.contains(' ') {
            Err(UserErrors::RoleNameParsingError.into())
        } else {
            Ok(Self(name.to_lowercase()))
        }
    }

    pub fn get_role_name(self) -> String {
        self.0
    }
}

#[derive(serde::Serialize, serde::Deserialize, Debug)]
pub struct RecoveryCodes(pub Vec<Secret<String>>);

impl RecoveryCodes {
    pub fn generate_new() -> Self {
        let mut rand = rand::thread_rng();
        let recovery_codes = (0..consts::user::RECOVERY_CODES_COUNT)
            .map(|_| {
                let code_part_1 =
                    Alphanumeric.sample_string(&mut rand, consts::user::RECOVERY_CODE_LENGTH / 2);
                let code_part_2 =
                    Alphanumeric.sample_string(&mut rand, consts::user::RECOVERY_CODE_LENGTH / 2);

                Secret::new(format!("{}-{}", code_part_1, code_part_2))
            })
            .collect::<Vec<_>>();

        Self(recovery_codes)
    }

    pub fn get_hashed(&self) -> UserResult<Vec<Secret<String>>> {
        self.0
            .iter()
            .cloned()
            .map(password::generate_password_hash)
            .collect::<Result<Vec<_>, _>>()
    }

    pub fn into_inner(self) -> Vec<Secret<String>> {
        self.0
    }
}<|MERGE_RESOLUTION|>--- conflicted
+++ resolved
@@ -30,13 +30,8 @@
         errors::{self, UserErrors, UserResult},
     },
     db::StorageInterface,
-<<<<<<< HEAD
     routes::SessionState,
-    services::{authentication as auth, authentication::UserFromToken, authorization::info},
-=======
-    routes::AppState,
     services::{self, authentication as auth, authentication::UserFromToken, authorization::info},
->>>>>>> 2a302eb5
     types::transformers::ForeignFrom,
     utils::{self, user::password},
 };
@@ -837,7 +832,7 @@
         Ok(Some(days_left_for_verification.whole_days()))
     }
 
-    pub fn is_password_rotate_required(&self, state: &AppState) -> UserResult<bool> {
+    pub fn is_password_rotate_required(&self, state: &SessionState) -> UserResult<bool> {
         let last_password_modified_at =
             if let Some(last_password_modified_at) = self.0.last_password_modified_at {
                 last_password_modified_at.date()
@@ -874,7 +869,7 @@
 
     pub async fn get_preferred_or_active_user_role_from_db(
         &self,
-        state: &AppState,
+        state: &SessionState,
     ) -> CustomResult<UserRole, errors::StorageError> {
         if let Some(preferred_merchant_id) = self.get_preferred_merchant_id() {
             self.get_role_from_db_by_merchant_id(state, &preferred_merchant_id)
@@ -895,7 +890,7 @@
         }
     }
 
-    pub async fn get_or_create_key_store(&self, state: &AppState) -> UserResult<UserKeyStore> {
+    pub async fn get_or_create_key_store(&self, state: &SessionState) -> UserResult<UserKeyStore> {
         let master_key = state.store.get_master_key();
         let key_store_result = state
             .store
@@ -940,7 +935,7 @@
 
     pub async fn decrypt_and_get_totp_secret(
         &self,
-        state: &AppState,
+        state: &SessionState,
     ) -> UserResult<Option<Secret<String>>> {
         if self.0.totp_secret.is_none() {
             return Ok(None);
