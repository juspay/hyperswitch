use std::fmt::Debug;

use api_models::enums as api_enums;
#[cfg(all(
    any(feature = "v1", feature = "v2"),
    not(feature = "payment_methods_v2")
))]
use cards::CardNumber;
#[cfg(all(feature = "v2", feature = "payment_methods_v2"))]
use cards::{CardNumber, NetworkToken};
#[cfg(all(feature = "v2", feature = "payment_methods_v2"))]
use common_types::primitive_wrappers;
#[cfg(all(feature = "v2", feature = "payment_methods_v2"))]
use common_utils::generate_id;
use common_utils::id_type;
#[cfg(all(feature = "v2", feature = "payment_methods_v2"))]
use hyperswitch_domain_models::payment_method_data::NetworkTokenDetails;
use masking::Secret;
use serde::{Deserialize, Serialize};

#[cfg(all(feature = "v2", feature = "payment_methods_v2"))]
use crate::{
    consts,
    types::{api, domain, storage},
};

#[cfg(all(feature = "v2", feature = "payment_methods_v2"))]
pub trait VaultingInterface {
    fn get_vaulting_request_url() -> &'static str;

    fn get_vaulting_flow_name() -> &'static str;
}

#[cfg(all(feature = "v2", feature = "payment_methods_v2"))]
#[derive(Debug, serde::Deserialize, serde::Serialize)]
pub struct VaultFingerprintRequest {
    pub data: String,
    pub key: String,
}

#[cfg(all(feature = "v2", feature = "payment_methods_v2"))]
#[derive(Debug, serde::Deserialize, serde::Serialize)]
pub struct VaultFingerprintResponse {
    pub fingerprint_id: String,
}

#[cfg(any(
    feature = "v2",
    feature = "payment_methods_v2",
    feature = "tokenization_v2"
))]
#[derive(Debug, serde::Deserialize, serde::Serialize)]
pub struct AddVaultRequest<D> {
    pub entity_id: id_type::MerchantId,
    pub vault_id: domain::VaultId,
    pub data: D,
    pub ttl: i64,
}

#[cfg(all(feature = "v2", feature = "payment_methods_v2"))]
#[derive(Debug, serde::Deserialize, serde::Serialize)]
<<<<<<< HEAD
pub enum AddVaultResponse {
    AddVaultResponseInternal((AddVaultResponseInternal, String)),
    AddVaultResponseExternal(AddVaultResponseExternal),
}

#[cfg(all(feature = "v2", feature = "payment_methods_v2"))]
#[derive(Debug, serde::Deserialize, serde::Serialize)]
pub struct AddVaultResponseInternal {
    pub entity_id: id_type::MerchantId,
=======
pub struct AddVaultResponse {
    pub entity_id: Option<id_type::MerchantId>,
>>>>>>> 1acf525a
    pub vault_id: domain::VaultId,
    pub fingerprint_id: Option<String>,
}

#[cfg(all(feature = "v2", feature = "payment_methods_v2"))]
#[derive(Debug, serde::Deserialize, serde::Serialize)]
pub struct AddVaultResponseExternal {
    pub connector_vault_id: String,
    pub fingerprint_id: String,
}

#[cfg(all(feature = "v2", feature = "payment_methods_v2"))]
#[derive(Debug, serde::Deserialize, serde::Serialize)]
pub struct AddVault;

#[cfg(all(feature = "v2", feature = "payment_methods_v2"))]
#[derive(Debug, serde::Deserialize, serde::Serialize)]
pub struct GetVaultFingerprint;

#[cfg(all(feature = "v2", feature = "payment_methods_v2"))]
#[derive(Debug, serde::Deserialize, serde::Serialize)]
pub struct VaultRetrieve;

#[cfg(all(feature = "v2", feature = "payment_methods_v2"))]
#[derive(Debug, serde::Deserialize, serde::Serialize)]
pub struct VaultDelete;

#[cfg(all(feature = "v2", feature = "payment_methods_v2"))]
impl VaultingInterface for AddVault {
    fn get_vaulting_request_url() -> &'static str {
        consts::ADD_VAULT_REQUEST_URL
    }

    fn get_vaulting_flow_name() -> &'static str {
        consts::VAULT_ADD_FLOW_TYPE
    }
}

#[cfg(all(feature = "v2", feature = "payment_methods_v2"))]
impl VaultingInterface for GetVaultFingerprint {
    fn get_vaulting_request_url() -> &'static str {
        consts::VAULT_FINGERPRINT_REQUEST_URL
    }

    fn get_vaulting_flow_name() -> &'static str {
        consts::VAULT_GET_FINGERPRINT_FLOW_TYPE
    }
}

#[cfg(all(feature = "v2", feature = "payment_methods_v2"))]
impl VaultingInterface for VaultRetrieve {
    fn get_vaulting_request_url() -> &'static str {
        consts::VAULT_RETRIEVE_REQUEST_URL
    }

    fn get_vaulting_flow_name() -> &'static str {
        consts::VAULT_RETRIEVE_FLOW_TYPE
    }
}

#[cfg(all(feature = "v2", feature = "payment_methods_v2"))]
impl VaultingInterface for VaultDelete {
    fn get_vaulting_request_url() -> &'static str {
        consts::VAULT_DELETE_REQUEST_URL
    }

    fn get_vaulting_flow_name() -> &'static str {
        consts::VAULT_DELETE_FLOW_TYPE
    }
}

#[cfg(all(feature = "v2", feature = "payment_methods_v2"))]
pub struct SavedPMLPaymentsInfo {
    pub payment_intent: storage::PaymentIntent,
    pub profile: domain::Profile,
    pub collect_cvv_during_payment: Option<primitive_wrappers::ShouldCollectCvvDuringPayment>,
    pub off_session_payment_flag: bool,
    pub is_connector_agnostic_mit_enabled: bool,
}

#[cfg(all(feature = "v2", feature = "payment_methods_v2"))]
#[derive(Debug, serde::Deserialize, serde::Serialize)]
pub struct VaultRetrieveRequest {
    pub entity_id: id_type::MerchantId,
    pub vault_id: domain::VaultId,
}

#[cfg(all(feature = "v2", feature = "payment_methods_v2"))]
#[derive(Debug, serde::Deserialize, serde::Serialize)]
pub struct VaultRetrieveResponse {
    pub data: domain::PaymentMethodVaultingData,
}

#[cfg(all(feature = "v2", feature = "payment_methods_v2"))]
#[derive(Debug, serde::Deserialize, serde::Serialize)]
pub struct VaultDeleteRequest {
    pub entity_id: id_type::MerchantId,
    pub vault_id: domain::VaultId,
}

#[cfg(all(feature = "v2", feature = "payment_methods_v2"))]
#[derive(Debug, serde::Deserialize, serde::Serialize)]
pub struct VaultDeleteResponse {
    pub entity_id: id_type::MerchantId,
    pub vault_id: domain::VaultId,
}

#[cfg(all(
    any(feature = "v1", feature = "v2"),
    not(feature = "payment_methods_v2")
))]
#[derive(Debug, Serialize, Deserialize)]
#[serde(rename_all = "camelCase")]
pub struct CardData {
    pub card_number: CardNumber,
    pub exp_month: Secret<String>,
    pub exp_year: Secret<String>,
    pub card_security_code: Option<Secret<String>>,
}

#[cfg(all(feature = "v2", feature = "payment_methods_v2"))]
#[derive(Debug, Serialize, Deserialize)]
#[serde(rename_all = "camelCase")]
pub struct CardData {
    pub card_number: CardNumber,
    pub exp_month: Secret<String>,
    pub exp_year: Secret<String>,
    #[serde(skip_serializing_if = "Option::is_none")]
    pub card_security_code: Option<Secret<String>>,
}

#[cfg(all(
    any(feature = "v1", feature = "v2"),
    not(feature = "payment_methods_v2")
))]
#[derive(Debug, Serialize)]
#[serde(rename_all = "camelCase")]
pub struct OrderData {
    pub consent_id: String,
    pub customer_id: id_type::CustomerId,
}

#[cfg(all(feature = "v2", feature = "payment_methods_v2"))]
#[derive(Debug, Serialize)]
#[serde(rename_all = "camelCase")]
pub struct OrderData {
    pub consent_id: String,
    pub customer_id: id_type::GlobalCustomerId,
}

#[derive(Debug, Serialize)]
#[serde(rename_all = "camelCase")]
pub struct ApiPayload {
    pub service: String,
    pub card_data: Secret<String>, //encrypted card data
    pub order_data: OrderData,
    pub key_id: String,
    pub should_send_token: bool,
}

#[derive(Debug, Deserialize, Eq, PartialEq)]
pub struct CardNetworkTokenResponse {
    pub payload: Secret<String>, //encrypted payload
}

#[cfg(all(
    any(feature = "v1", feature = "v2"),
    not(feature = "payment_methods_v2")
))]
#[derive(Debug, Clone, Deserialize)]
#[serde(rename_all = "camelCase")]
pub struct CardNetworkTokenResponsePayload {
    pub card_brand: api_enums::CardNetwork,
    pub card_fingerprint: Option<Secret<String>>,
    pub card_reference: String,
    pub correlation_id: String,
    pub customer_id: String,
    pub par: String,
    pub token: CardNumber,
    pub token_expiry_month: Secret<String>,
    pub token_expiry_year: Secret<String>,
    pub token_isin: String,
    pub token_last_four: String,
    pub token_status: String,
}

#[cfg(all(feature = "v2", feature = "payment_methods_v2"))]
#[derive(Debug, Clone, Deserialize)]
#[serde(rename_all = "camelCase")]
pub struct GenerateNetworkTokenResponsePayload {
    pub card_brand: api_enums::CardNetwork,
    pub card_fingerprint: Option<Secret<String>>,
    pub card_reference: String,
    pub correlation_id: String,
    pub customer_id: String,
    pub par: String,
    pub token: NetworkToken,
    pub token_expiry_month: Secret<String>,
    pub token_expiry_year: Secret<String>,
    pub token_isin: String,
    pub token_last_four: String,
    pub token_status: String,
}

#[cfg(all(
    any(feature = "v1", feature = "v2"),
    not(feature = "payment_methods_v2")
))]
#[derive(Debug, Serialize)]
pub struct GetCardToken {
    pub card_reference: String,
    pub customer_id: id_type::CustomerId,
}

#[cfg(all(feature = "v2", feature = "payment_methods_v2"))]
#[derive(Debug, Serialize)]
pub struct GetCardToken {
    pub card_reference: String,
    pub customer_id: id_type::GlobalCustomerId,
}

#[cfg(feature = "v1")]
#[derive(Debug, Deserialize)]
pub struct AuthenticationDetails {
    pub cryptogram: Secret<String>,
    pub token: CardNumber, //network token
}

#[cfg(feature = "v2")]
#[derive(Debug, Deserialize)]
pub struct AuthenticationDetails {
    pub cryptogram: Secret<String>,
    pub token: NetworkToken, //network token
}

#[derive(Debug, Serialize, Deserialize)]
pub struct TokenDetails {
    pub exp_month: Secret<String>,
    pub exp_year: Secret<String>,
}

#[derive(Debug, Deserialize)]
pub struct TokenResponse {
    pub authentication_details: AuthenticationDetails,
    pub network: api_enums::CardNetwork,
    pub token_details: TokenDetails,
    pub eci: Option<String>,
    pub card_type: Option<String>,
    pub issuer: Option<String>,
    pub nickname: Option<Secret<String>>,
}

#[cfg(all(
    any(feature = "v1", feature = "v2"),
    not(feature = "payment_methods_v2")
))]
#[derive(Debug, Serialize, Deserialize)]
pub struct DeleteCardToken {
    pub card_reference: String, //network token requestor ref id
    pub customer_id: id_type::CustomerId,
}

#[cfg(all(feature = "v2", feature = "payment_methods_v2"))]
#[derive(Debug, Serialize, Deserialize)]
pub struct DeleteCardToken {
    pub card_reference: String, //network token requestor ref id
    pub customer_id: id_type::GlobalCustomerId,
}

#[derive(Debug, Deserialize, Eq, PartialEq)]
#[serde(rename_all = "UPPERCASE")]
pub enum DeleteNetworkTokenStatus {
    Success,
}

#[derive(Debug, Deserialize, Eq, PartialEq)]
pub struct NetworkTokenErrorInfo {
    pub code: String,
    pub developer_message: String,
}

#[derive(Debug, Deserialize, Eq, PartialEq)]
pub struct NetworkTokenErrorResponse {
    pub error_message: String,
    pub error_info: NetworkTokenErrorInfo,
}

#[derive(Debug, Deserialize, Eq, PartialEq)]
pub struct DeleteNetworkTokenResponse {
    pub status: DeleteNetworkTokenStatus,
}

#[cfg(all(
    any(feature = "v1", feature = "v2"),
    not(feature = "payment_methods_v2")
))]
#[derive(Debug, Serialize, Deserialize)]
pub struct CheckTokenStatus {
    pub card_reference: String,
    pub customer_id: id_type::CustomerId,
}

#[cfg(all(feature = "v2", feature = "payment_methods_v2"))]
#[derive(Debug, Serialize, Deserialize)]
pub struct CheckTokenStatus {
    pub card_reference: String,
    pub customer_id: id_type::GlobalCustomerId,
}

#[derive(Debug, Deserialize)]
#[serde(rename_all = "UPPERCASE")]
pub enum TokenStatus {
    Active,
    Inactive,
}

#[derive(Debug, Deserialize)]
#[serde(rename_all = "camelCase")]
pub struct CheckTokenStatusResponsePayload {
    pub token_expiry_month: Secret<String>,
    pub token_expiry_year: Secret<String>,
    pub token_status: TokenStatus,
}

#[derive(Debug, Deserialize)]
pub struct CheckTokenStatusResponse {
    pub payload: CheckTokenStatusResponsePayload,
}<|MERGE_RESOLUTION|>--- conflicted
+++ resolved
@@ -59,20 +59,8 @@
 
 #[cfg(all(feature = "v2", feature = "payment_methods_v2"))]
 #[derive(Debug, serde::Deserialize, serde::Serialize)]
-<<<<<<< HEAD
-pub enum AddVaultResponse {
-    AddVaultResponseInternal((AddVaultResponseInternal, String)),
-    AddVaultResponseExternal(AddVaultResponseExternal),
-}
-
-#[cfg(all(feature = "v2", feature = "payment_methods_v2"))]
-#[derive(Debug, serde::Deserialize, serde::Serialize)]
-pub struct AddVaultResponseInternal {
-    pub entity_id: id_type::MerchantId,
-=======
 pub struct AddVaultResponse {
     pub entity_id: Option<id_type::MerchantId>,
->>>>>>> 1acf525a
     pub vault_id: domain::VaultId,
     pub fingerprint_id: Option<String>,
 }
