use super::MockDb;
use crate::{
    core::errors::{self, CustomResult},
    types::storage::{self as types, enums},
};

#[async_trait::async_trait]
pub trait PaymentAttemptInterface {
    async fn insert_payment_attempt(
        &self,
        payment_attempt: types::PaymentAttemptNew,
        storage_scheme: enums::MerchantStorageScheme,
    ) -> CustomResult<types::PaymentAttempt, errors::StorageError>;

    async fn update_payment_attempt(
        &self,
        this: types::PaymentAttempt,
        payment_attempt: types::PaymentAttemptUpdate,
        storage_scheme: enums::MerchantStorageScheme,
    ) -> CustomResult<types::PaymentAttempt, errors::StorageError>;

    async fn find_payment_attempt_by_payment_id_merchant_id(
        &self,
        payment_id: &str,
        merchant_id: &str,
        storage_scheme: enums::MerchantStorageScheme,
    ) -> CustomResult<types::PaymentAttempt, errors::StorageError>;

    async fn find_payment_attempt_by_transaction_id_payment_id_merchant_id(
        &self,
        transaction_id: &str,
        payment_id: &str,
        merchant_id: &str,
        storage_scheme: enums::MerchantStorageScheme,
    ) -> CustomResult<types::PaymentAttempt, errors::StorageError>;

    async fn find_payment_attempt_last_successful_attempt_by_payment_id_merchant_id(
        &self,
        payment_id: &str,
        merchant_id: &str,
        storage_scheme: enums::MerchantStorageScheme,
    ) -> CustomResult<types::PaymentAttempt, errors::StorageError>;

    async fn find_payment_attempt_by_merchant_id_connector_txn_id(
        &self,
        merchant_id: &str,
        connector_txn_id: &str,
        storage_scheme: enums::MerchantStorageScheme,
    ) -> CustomResult<types::PaymentAttempt, errors::StorageError>;

    async fn find_payment_attempt_by_merchant_id_txn_id(
        &self,
        merchant_id: &str,
        txn_id: &str,
        storage_scheme: enums::MerchantStorageScheme,
    ) -> CustomResult<types::PaymentAttempt, errors::StorageError>;
}

#[cfg(not(feature = "kv_store"))]
mod storage {
    use error_stack::IntoReport;

    use super::PaymentAttemptInterface;
    use crate::{
        connection::pg_connection,
        core::errors::{self, CustomResult},
        services::Store,
        types::storage::{enums, payment_attempt::*},
    };

    #[async_trait::async_trait]
    impl PaymentAttemptInterface for Store {
        async fn insert_payment_attempt(
            &self,
            payment_attempt: PaymentAttemptNew,
            _storage_scheme: enums::MerchantStorageScheme,
        ) -> CustomResult<PaymentAttempt, errors::StorageError> {
            let conn = pg_connection(&self.master_pool).await;
            payment_attempt
                .insert(&conn)
                .await
                .map_err(Into::into)
                .into_report()
        }

        async fn update_payment_attempt(
            &self,
            this: PaymentAttempt,
            payment_attempt: PaymentAttemptUpdate,
            _storage_scheme: enums::MerchantStorageScheme,
        ) -> CustomResult<PaymentAttempt, errors::StorageError> {
            let conn = pg_connection(&self.master_pool).await;
            this.update(&conn, payment_attempt)
                .await
                .map_err(Into::into)
                .into_report()
        }

        async fn find_payment_attempt_by_payment_id_merchant_id(
            &self,
            payment_id: &str,
            merchant_id: &str,
            _storage_scheme: enums::MerchantStorageScheme,
        ) -> CustomResult<PaymentAttempt, errors::StorageError> {
            let conn = pg_connection(&self.master_pool).await;
            PaymentAttempt::find_by_payment_id_merchant_id(&conn, payment_id, merchant_id)
                .await
                .map_err(Into::into)
                .into_report()
        }

        async fn find_payment_attempt_by_transaction_id_payment_id_merchant_id(
            &self,
            transaction_id: &str,
            payment_id: &str,
            merchant_id: &str,
            _storage_scheme: enums::MerchantStorageScheme,
        ) -> CustomResult<PaymentAttempt, errors::StorageError> {
            let conn = pg_connection(&self.master_pool).await;
            PaymentAttempt::find_by_transaction_id_payment_id_merchant_id(
                &conn,
                transaction_id,
                payment_id,
                merchant_id,
            )
            .await
            .map_err(Into::into)
            .into_report()
        }

        async fn find_payment_attempt_last_successful_attempt_by_payment_id_merchant_id(
            &self,
            payment_id: &str,
            merchant_id: &str,
            _storage_scheme: enums::MerchantStorageScheme,
        ) -> CustomResult<PaymentAttempt, errors::StorageError> {
            let conn = pg_connection(&self.master_pool).await;
            PaymentAttempt::find_last_successful_attempt_by_payment_id_merchant_id(
                &conn,
                payment_id,
                merchant_id,
            )
            .await
            .map_err(Into::into)
            .into_report()
        }

        async fn find_payment_attempt_by_merchant_id_connector_txn_id(
            &self,
            merchant_id: &str,
            connector_txn_id: &str,
            _storage_scheme: enums::MerchantStorageScheme,
        ) -> CustomResult<PaymentAttempt, errors::StorageError> {
            let conn = pg_connection(&self.master_pool).await;
            // TODO: update logic to lookup all payment attempts for an intent
            // and apply filter logic on top of them to get the desired one.
            PaymentAttempt::find_by_merchant_id_connector_txn_id(
                &conn,
                merchant_id,
                connector_txn_id,
            )
            .await
            .map_err(Into::into)
            .into_report()
        }

        async fn find_payment_attempt_by_merchant_id_txn_id(
            &self,
            merchant_id: &str,
            txn_id: &str,
            _storage_scheme: enums::MerchantStorageScheme,
        ) -> CustomResult<PaymentAttempt, errors::StorageError> {
            let conn = pg_connection(&self.master_pool).await;

            PaymentAttempt::find_by_merchant_id_transaction_id(&conn, merchant_id, txn_id)
                .await
                .map_err(Into::into)
                .into_report()
        }
    }
}

#[async_trait::async_trait]
impl PaymentAttemptInterface for MockDb {
    async fn find_payment_attempt_by_merchant_id_txn_id(
        &self,
        _merchant_id: &str,
        _txn_id: &str,
        _storage_scheme: enums::MerchantStorageScheme,
    ) -> CustomResult<types::PaymentAttempt, errors::StorageError> {
        todo!()
    }

    async fn find_payment_attempt_by_merchant_id_connector_txn_id(
        &self,
        _merchant_id: &str,
        _connector_txn_id: &str,
        _storage_scheme: enums::MerchantStorageScheme,
    ) -> CustomResult<types::PaymentAttempt, errors::StorageError> {
        todo!()
    }

    #[allow(clippy::panic)]
    async fn insert_payment_attempt(
        &self,
        payment_attempt: types::PaymentAttemptNew,
        _storage_scheme: enums::MerchantStorageScheme,
    ) -> CustomResult<types::PaymentAttempt, errors::StorageError> {
        let mut payment_attempts = self.payment_attempts.lock().await;
        let id = payment_attempts.len() as i32;
        let time = common_utils::date_time::now();

        let payment_attempt = types::PaymentAttempt {
            id,
            payment_id: payment_attempt.payment_id,
            merchant_id: payment_attempt.merchant_id,
            txn_id: payment_attempt.txn_id,
            status: payment_attempt.status,
            amount: payment_attempt.amount,
            currency: payment_attempt.currency,
            save_to_locker: payment_attempt.save_to_locker,
            connector: payment_attempt.connector,
            error_message: payment_attempt.error_message,
            offer_amount: payment_attempt.offer_amount,
            surcharge_amount: payment_attempt.surcharge_amount,
            tax_amount: payment_attempt.tax_amount,
            payment_method_id: payment_attempt.payment_method_id,
            payment_method: payment_attempt.payment_method,
            payment_flow: payment_attempt.payment_flow,
            redirect: payment_attempt.redirect,
            connector_transaction_id: payment_attempt.connector_transaction_id,
            capture_method: payment_attempt.capture_method,
            capture_on: payment_attempt.capture_on,
            confirm: payment_attempt.confirm,
            authentication_type: payment_attempt.authentication_type,
            created_at: payment_attempt.created_at.unwrap_or(time),
            modified_at: payment_attempt.modified_at.unwrap_or(time),
            last_synced: payment_attempt.last_synced,
            cancellation_reason: payment_attempt.cancellation_reason,
            amount_to_capture: payment_attempt.amount_to_capture,
            mandate_id: None,
            browser_info: None,
        };
        payment_attempts.push(payment_attempt.clone());
        Ok(payment_attempt)
    }

    async fn update_payment_attempt(
        &self,
        this: types::PaymentAttempt,
        payment_attempt: types::PaymentAttemptUpdate,
        _storage_scheme: enums::MerchantStorageScheme,
    ) -> CustomResult<types::PaymentAttempt, errors::StorageError> {
        let mut payment_attempts = self.payment_attempts.lock().await;

        let item = payment_attempts
            .iter_mut()
            .find(|item| item.id == this.id)
            .unwrap();

        *item = payment_attempt.apply_changeset(this);

        Ok(item.clone())
    }

    async fn find_payment_attempt_by_payment_id_merchant_id(
        &self,
        _payment_id: &str,
        _merchant_id: &str,
        _storage_scheme: enums::MerchantStorageScheme,
    ) -> CustomResult<types::PaymentAttempt, errors::StorageError> {
        todo!()
    }

    async fn find_payment_attempt_by_transaction_id_payment_id_merchant_id(
        &self,
        _transaction_id: &str,
        _payment_id: &str,
        _merchant_id: &str,
        _storage_scheme: enums::MerchantStorageScheme,
    ) -> CustomResult<types::PaymentAttempt, errors::StorageError> {
        todo!()
    }

    async fn find_payment_attempt_last_successful_attempt_by_payment_id_merchant_id(
        &self,
        payment_id: &str,
        merchant_id: &str,
        _storage_scheme: enums::MerchantStorageScheme,
    ) -> CustomResult<types::PaymentAttempt, errors::StorageError> {
        let payment_attempts = self.payment_attempts.lock().await;

        Ok(payment_attempts
            .iter()
            .find(|payment_attempt| {
                payment_attempt.payment_id == payment_id
                    && payment_attempt.merchant_id == merchant_id
            })
            .cloned()
            .unwrap())
    }
}

#[cfg(feature = "kv_store")]
mod storage {
    use common_utils::date_time;
    use error_stack::{IntoReport, ResultExt};
    use redis_interface::{HsetnxReply, RedisEntryId};

    use super::PaymentAttemptInterface;
    use crate::{
        connection::pg_connection,
        core::errors::{self, CustomResult},
        db::kv_gen::{
            DBOperation, InsertData, Insertables, PaymentAttemptUpdateMems, TypedSql, UpdateData,
            Updateables,
        },
        services::Store,
        types::storage::{enums, payment_attempt::*},
        utils::storage_partitioning::KvStorePartition,
    };

    #[async_trait::async_trait]
    impl PaymentAttemptInterface for Store {
        async fn insert_payment_attempt(
            &self,
            payment_attempt: PaymentAttemptNew,
            storage_scheme: enums::MerchantStorageScheme,
        ) -> CustomResult<PaymentAttempt, errors::StorageError> {
            match storage_scheme {
                enums::MerchantStorageScheme::PostgresOnly => {
                    let conn = pg_connection(&self.master_pool).await;
                    payment_attempt
                        .insert(&conn)
                        .await
                        .map_err(Into::into)
                        .into_report()
                }

                enums::MerchantStorageScheme::RedisKv => {
                    let key = format!(
                        "{}_{}",
                        payment_attempt.payment_id, payment_attempt.merchant_id
                    );
                    // TODO: need to add an application generated payment attempt id to distinguish between multiple attempts for the same payment id
                    // Check for database presence as well Maybe use a read replica here ?
                    let created_attempt = PaymentAttempt {
                        id: 0i32,
                        payment_id: payment_attempt.payment_id.clone(),
                        merchant_id: payment_attempt.merchant_id.clone(),
                        txn_id: payment_attempt.txn_id.clone(),
                        status: payment_attempt.status,
                        amount: payment_attempt.amount,
                        currency: payment_attempt.currency,
                        save_to_locker: payment_attempt.save_to_locker,
                        connector: payment_attempt.connector.clone(),
                        error_message: payment_attempt.error_message.clone(),
                        offer_amount: payment_attempt.offer_amount,
                        surcharge_amount: payment_attempt.surcharge_amount,
                        tax_amount: payment_attempt.tax_amount,
                        payment_method_id: payment_attempt.payment_method_id.clone(),
                        payment_method: payment_attempt.payment_method,
                        payment_flow: payment_attempt.payment_flow,
                        redirect: payment_attempt.redirect,
                        connector_transaction_id: payment_attempt.connector_transaction_id.clone(),
                        capture_method: payment_attempt.capture_method,
                        capture_on: payment_attempt.capture_on,
                        confirm: payment_attempt.confirm,
                        authentication_type: payment_attempt.authentication_type,
                        created_at: payment_attempt.created_at.unwrap_or_else(date_time::now),
                        modified_at: payment_attempt.created_at.unwrap_or_else(date_time::now),
                        last_synced: payment_attempt.last_synced,
                        amount_to_capture: payment_attempt.amount_to_capture,
                        cancellation_reason: payment_attempt.cancellation_reason.clone(),
                        mandate_id: payment_attempt.mandate_id.clone(),
                        browser_info: payment_attempt.browser_info.clone(),
                    };

                    match self
                        .redis_conn
                        .serialize_and_set_hash_field_if_not_exist(&key, "pa", &created_attempt)
                        .await
                    {
                        Ok(HsetnxReply::KeyNotSet) => Err(errors::StorageError::DuplicateValue(
                            format!("Payment Attempt already exists for payment_id: {}", key),
                        ))
                        .into_report(),
<<<<<<< HEAD
                        Ok(SetNXReply::KeySet) => {
                            let redis_entry = TypedSql {
                                op: DBOperation::Insert(InsertData {
                                    insertable: Insertables::PaymentAttempt(payment_attempt),
                                }),
                            };
=======
                        Ok(HsetnxReply::KeySet) => {
                            let conn = pg_connection(&self.master_pool).await;
                            let query = payment_attempt
                                .insert_query(&conn)
                                .await
                                .change_context(errors::StorageError::KVError)?;
>>>>>>> ae886931
                            let stream_name = self.drainer_stream(&PaymentAttempt::shard_key(
                                crate::utils::storage_partitioning::PartitionKey::MerchantIdPaymentId {
                                    merchant_id: &created_attempt.merchant_id,
                                    payment_id: &created_attempt.payment_id,
                                },
                                self.config.drainer_num_partitions,
                            ));
                            self.redis_conn
                                .stream_append_entry(
                                    &stream_name,
                                    &RedisEntryId::AutoGeneratedID,
                                    redis_entry.to_field_value_pairs(),
                                )
                                .await
                                .change_context(errors::StorageError::KVError)?;
                            Ok(created_attempt)
                        }
                        Err(error) => Err(error.change_context(errors::StorageError::KVError)),
                    }
                }
            }
        }

        async fn update_payment_attempt(
            &self,
            this: PaymentAttempt,
            payment_attempt: PaymentAttemptUpdate,
            storage_scheme: enums::MerchantStorageScheme,
        ) -> CustomResult<PaymentAttempt, errors::StorageError> {
            match storage_scheme {
                enums::MerchantStorageScheme::PostgresOnly => {
                    let conn = pg_connection(&self.master_pool).await;
                    this.update(&conn, payment_attempt)
                        .await
                        .map_err(Into::into)
                        .into_report()
                }

                enums::MerchantStorageScheme::RedisKv => {
                    let key = format!("{}_{}", this.payment_id, this.merchant_id);

                    let updated_attempt = payment_attempt.clone().apply_changeset(this.clone());
                    // Check for database presence as well Maybe use a read replica here ?
                    let redis_value = serde_json::to_string(&updated_attempt)
                        .into_report()
                        .change_context(errors::StorageError::KVError)?;
                    let updated_attempt = self
                        .redis_conn
                        .set_hash_fields(&key, ("pa", &redis_value))
                        .await
                        .map(|_| updated_attempt)
                        .change_context(errors::StorageError::KVError)?;

                    let redis_entry = TypedSql {
                        op: DBOperation::Update(UpdateData {
                            updateable: Updateables::PaymentAttemptUpdate(
                                PaymentAttemptUpdateMems {
                                    orig: this,
                                    update_data: payment_attempt,
                                },
                            ),
                        }),
                    };

                    let stream_name = self.drainer_stream(&PaymentAttempt::shard_key(
                        crate::utils::storage_partitioning::PartitionKey::MerchantIdPaymentId {
                            merchant_id: &updated_attempt.merchant_id,
                            payment_id: &updated_attempt.payment_id,
                        },
                        self.config.drainer_num_partitions,
                    ));
                    self.redis_conn
                        .stream_append_entry(
                            &stream_name,
                            &RedisEntryId::AutoGeneratedID,
                            redis_entry.to_field_value_pairs(),
                        )
                        .await
                        .change_context(errors::StorageError::KVError)?;
                    Ok(updated_attempt)
                }
            }
        }

        async fn find_payment_attempt_by_payment_id_merchant_id(
            &self,
            payment_id: &str,
            merchant_id: &str,
            storage_scheme: enums::MerchantStorageScheme,
        ) -> CustomResult<PaymentAttempt, errors::StorageError> {
            match storage_scheme {
                enums::MerchantStorageScheme::PostgresOnly => {
                    let conn = pg_connection(&self.master_pool).await;
                    PaymentAttempt::find_by_payment_id_merchant_id(&conn, payment_id, merchant_id)
                        .await
                        .map_err(Into::into)
                        .into_report()
                }

                enums::MerchantStorageScheme::RedisKv => {
                    let key = format!("{}_{}", payment_id, merchant_id);
                    self.redis_conn
                        .get_hash_field_and_deserialize::<PaymentAttempt>(
                            &key,
                            "pa",
                            "PaymentAttempt",
                        )
                        .await
                        .map_err(|error| match error.current_context() {
                            errors::RedisError::NotFound => errors::StorageError::ValueNotFound(
                                format!("Payment Attempt does not exist for {}", key),
                            )
                            .into(),
                            _ => error.change_context(errors::StorageError::KVError),
                        })
                    // Check for database presence as well Maybe use a read replica here ?
                }
            }
        }

        async fn find_payment_attempt_by_transaction_id_payment_id_merchant_id(
            &self,
            transaction_id: &str,
            payment_id: &str,
            merchant_id: &str,
            storage_scheme: enums::MerchantStorageScheme,
        ) -> CustomResult<PaymentAttempt, errors::StorageError> {
            // We assume that PaymentAttempt <=> PaymentIntent is a one-to-one relation for now
            self.find_payment_attempt_by_payment_id_merchant_id(
                payment_id,
                merchant_id,
                storage_scheme,
            )
            .await
            .and_then(|attempt| {
                if attempt.connector_transaction_id.as_deref() == Some(transaction_id) {
                    Ok(attempt)
                } else {
                    Err(errors::StorageError::ValueNotFound(format!(
                        "Successful payment attempt does not exist for {}_{}",
                        payment_id, merchant_id
                    )))
                    .into_report()
                }
            })
        }

        async fn find_payment_attempt_last_successful_attempt_by_payment_id_merchant_id(
            &self,
            payment_id: &str,
            merchant_id: &str,
            storage_scheme: enums::MerchantStorageScheme,
        ) -> CustomResult<PaymentAttempt, errors::StorageError> {
            self.find_payment_attempt_by_payment_id_merchant_id(
                payment_id,
                merchant_id,
                storage_scheme,
            )
            .await
            .and_then(|attempt| match attempt.status {
                enums::AttemptStatus::Charged => Ok(attempt),
                _ => Err(errors::StorageError::ValueNotFound(format!(
                    "Successful payment attempt does not exist for {}_{}",
                    payment_id, merchant_id
                )))
                .into_report(),
            })
        }

        async fn find_payment_attempt_by_merchant_id_connector_txn_id(
            &self,
            merchant_id: &str,
            connector_txn_id: &str,
            storage_scheme: enums::MerchantStorageScheme,
        ) -> CustomResult<PaymentAttempt, errors::StorageError> {
            match storage_scheme {
                enums::MerchantStorageScheme::PostgresOnly => {
                    let conn = pg_connection(&self.master_pool).await;
                    // TODO: update logic to lookup all payment attempts for an intent
                    // and apply filter logic on top of them to get the desired one.
                    PaymentAttempt::find_by_merchant_id_connector_txn_id(
                        &conn,
                        merchant_id,
                        connector_txn_id,
                    )
                    .await
                    .map_err(Into::into)
                    .into_report()
                }

                enums::MerchantStorageScheme::RedisKv => {
                    Err(errors::StorageError::KVError).into_report()
                }
            }
        }

        async fn find_payment_attempt_by_merchant_id_txn_id(
            &self,
            merchant_id: &str,
            txn_id: &str,
            storage_scheme: enums::MerchantStorageScheme,
        ) -> CustomResult<PaymentAttempt, errors::StorageError> {
            match storage_scheme {
                enums::MerchantStorageScheme::PostgresOnly => {
                    let conn = pg_connection(&self.master_pool).await;
                    PaymentAttempt::find_by_merchant_id_transaction_id(&conn, merchant_id, txn_id)
                        .await
                        .map_err(Into::into)
                        .into_report()
                }

                enums::MerchantStorageScheme::RedisKv => {
                    Err(errors::StorageError::KVError).into_report()
                }
            }
        }
    }
}<|MERGE_RESOLUTION|>--- conflicted
+++ resolved
@@ -385,21 +385,12 @@
                             format!("Payment Attempt already exists for payment_id: {}", key),
                         ))
                         .into_report(),
-<<<<<<< HEAD
-                        Ok(SetNXReply::KeySet) => {
+                        Ok(HsetnxReply::KeySet) => {
                             let redis_entry = TypedSql {
                                 op: DBOperation::Insert(InsertData {
                                     insertable: Insertables::PaymentAttempt(payment_attempt),
                                 }),
                             };
-=======
-                        Ok(HsetnxReply::KeySet) => {
-                            let conn = pg_connection(&self.master_pool).await;
-                            let query = payment_attempt
-                                .insert_query(&conn)
-                                .await
-                                .change_context(errors::StorageError::KVError)?;
->>>>>>> ae886931
                             let stream_name = self.drainer_stream(&PaymentAttempt::shard_key(
                                 crate::utils::storage_partitioning::PartitionKey::MerchantIdPaymentId {
                                     merchant_id: &created_attempt.merchant_id,
