--- conflicted
+++ resolved
@@ -198,11 +198,8 @@
                 last_synced: payment_attempt.last_synced,
                 amount_to_capture: payment_attempt.amount_to_capture,
                 cancellation_reason: payment_attempt.cancellation_reason.clone(),
-<<<<<<< HEAD
+                mandate_id: payment_attempt.mandate_id.clone(),
                 browser_info: payment_attempt.browser_info.clone(),
-=======
-                mandate_id: payment_attempt.mandate_id.clone(),
->>>>>>> 75ce0df4
             };
             // TODO: Add a proper error for serialization failure
             let redis_value = serde_json::to_string(&created_attempt)
