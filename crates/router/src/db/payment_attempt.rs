--- conflicted
+++ resolved
@@ -240,11 +240,8 @@
             amount_to_capture: payment_attempt.amount_to_capture,
             mandate_id: None,
             browser_info: None,
-<<<<<<< HEAD
             payment_token: None,
-=======
             error_code: payment_attempt.error_code,
->>>>>>> d36ae264
         };
         payment_attempts.push(payment_attempt.clone());
         Ok(payment_attempt)
@@ -375,11 +372,8 @@
                         cancellation_reason: payment_attempt.cancellation_reason.clone(),
                         mandate_id: payment_attempt.mandate_id.clone(),
                         browser_info: payment_attempt.browser_info.clone(),
-<<<<<<< HEAD
                         payment_token: payment_attempt.payment_token.clone(),
-=======
                         error_code: payment_attempt.error_code.clone(),
->>>>>>> d36ae264
                     };
 
                     match self
