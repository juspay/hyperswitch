--- conflicted
+++ resolved
@@ -197,12 +197,8 @@
                 modified_at: payment_attempt.created_at.unwrap_or_else(date_time::now),
                 last_synced: payment_attempt.last_synced,
                 amount_to_capture: payment_attempt.amount_to_capture,
-<<<<<<< HEAD
-                cancellation_reason: payment_attempt.cancellation_reason,
+                cancellation_reason: payment_attempt.cancellation_reason.clone(),
                 mandate_id: payment_attempt.mandate_id,
-=======
-                cancellation_reason: payment_attempt.cancellation_reason.clone(),
->>>>>>> 2a2febb0
             };
             // TODO: Add a proper error for serialization failure
             let redis_value = serde_json::to_string(&created_attempt)
