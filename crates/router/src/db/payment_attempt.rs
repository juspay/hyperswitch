--- conflicted
+++ resolved
@@ -243,12 +243,8 @@
             error_code: payment_attempt.error_code,
             connector_metadata: None,
             payment_experience: payment_attempt.payment_experience,
-<<<<<<< HEAD
             payment_method_type: payment_attempt.payment_method_type,
             payment_method_data: payment_attempt.payment_method_data,
-=======
-            payment_issuer: payment_attempt.payment_issuer,
->>>>>>> 301736fc
         };
         payment_attempts.push(payment_attempt.clone());
         Ok(payment_attempt)
@@ -387,12 +383,8 @@
                         error_code: payment_attempt.error_code.clone(),
                         connector_metadata: payment_attempt.connector_metadata.clone(),
                         payment_experience: payment_attempt.payment_experience.clone(),
-<<<<<<< HEAD
                         payment_method_type: payment_attempt.payment_method_type.clone(),
                         payment_method_data: payment_attempt.payment_method_data.clone(),
-=======
-                        payment_issuer: payment_attempt.payment_issuer,
->>>>>>> 301736fc
                     };
 
                     let field = format!("pa_{}", created_attempt.attempt_id);
