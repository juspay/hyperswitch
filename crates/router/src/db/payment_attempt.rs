use super::MockDb;
use crate::{
    core::errors::{self, CustomResult},
    types::storage::{self as types, enums},
};

#[async_trait::async_trait]
pub trait PaymentAttemptInterface {
    async fn insert_payment_attempt(
        &self,
        payment_attempt: types::PaymentAttemptNew,
        storage_scheme: enums::MerchantStorageScheme,
    ) -> CustomResult<types::PaymentAttempt, errors::StorageError>;

    async fn update_payment_attempt(
        &self,
        this: types::PaymentAttempt,
        payment_attempt: types::PaymentAttemptUpdate,
        storage_scheme: enums::MerchantStorageScheme,
    ) -> CustomResult<types::PaymentAttempt, errors::StorageError>;

    async fn find_payment_attempt_by_payment_id_merchant_id(
        &self,
        payment_id: &str,
        merchant_id: &str,
        storage_scheme: enums::MerchantStorageScheme,
    ) -> CustomResult<types::PaymentAttempt, errors::StorageError>;

    async fn find_payment_attempt_by_transaction_id_payment_id_merchant_id(
        &self,
        transaction_id: &str,
        payment_id: &str,
        merchant_id: &str,
        storage_scheme: enums::MerchantStorageScheme,
    ) -> CustomResult<types::PaymentAttempt, errors::StorageError>;

    async fn find_payment_attempt_last_successful_attempt_by_payment_id_merchant_id(
        &self,
        payment_id: &str,
        merchant_id: &str,
        storage_scheme: enums::MerchantStorageScheme,
    ) -> CustomResult<types::PaymentAttempt, errors::StorageError>;

    async fn find_payment_attempt_by_merchant_id_connector_txn_id(
        &self,
        merchant_id: &str,
        connector_txn_id: &str,
        storage_scheme: enums::MerchantStorageScheme,
    ) -> CustomResult<types::PaymentAttempt, errors::StorageError>;

    async fn find_payment_attempt_by_merchant_id_txn_id(
        &self,
        merchant_id: &str,
        txn_id: &str,
        storage_scheme: enums::MerchantStorageScheme,
    ) -> CustomResult<types::PaymentAttempt, errors::StorageError>;
}

#[cfg(not(feature = "kv_store"))]
mod storage {
    use error_stack::IntoReport;

    use super::PaymentAttemptInterface;
    use crate::{
        connection::pg_connection,
        core::errors::{self, CustomResult},
        services::Store,
        types::storage::{enums, payment_attempt::*},
    };

    #[async_trait::async_trait]
    impl PaymentAttemptInterface for Store {
        async fn insert_payment_attempt(
            &self,
            payment_attempt: PaymentAttemptNew,
            _storage_scheme: enums::MerchantStorageScheme,
        ) -> CustomResult<PaymentAttempt, errors::StorageError> {
            let conn = pg_connection(&self.master_pool).await;
            payment_attempt
                .insert(&conn)
                .await
                .map_err(Into::into)
                .into_report()
        }

        async fn update_payment_attempt(
            &self,
            this: PaymentAttempt,
            payment_attempt: PaymentAttemptUpdate,
            _storage_scheme: enums::MerchantStorageScheme,
        ) -> CustomResult<PaymentAttempt, errors::StorageError> {
            let conn = pg_connection(&self.master_pool).await;
            this.update(&conn, payment_attempt)
                .await
                .map_err(Into::into)
                .into_report()
        }

        async fn find_payment_attempt_by_payment_id_merchant_id(
            &self,
            payment_id: &str,
            merchant_id: &str,
            _storage_scheme: enums::MerchantStorageScheme,
        ) -> CustomResult<PaymentAttempt, errors::StorageError> {
            let conn = pg_connection(&self.master_pool).await;
            PaymentAttempt::find_by_payment_id_merchant_id(&conn, payment_id, merchant_id)
                .await
                .map_err(Into::into)
                .into_report()
        }

        async fn find_payment_attempt_by_transaction_id_payment_id_merchant_id(
            &self,
            transaction_id: &str,
            payment_id: &str,
            merchant_id: &str,
            _storage_scheme: enums::MerchantStorageScheme,
        ) -> CustomResult<PaymentAttempt, errors::StorageError> {
            let conn = pg_connection(&self.master_pool).await;
            PaymentAttempt::find_by_transaction_id_payment_id_merchant_id(
                &conn,
                transaction_id,
                payment_id,
                merchant_id,
            )
            .await
            .map_err(Into::into)
            .into_report()
        }

        async fn find_payment_attempt_last_successful_attempt_by_payment_id_merchant_id(
            &self,
            payment_id: &str,
            merchant_id: &str,
            _storage_scheme: enums::MerchantStorageScheme,
        ) -> CustomResult<PaymentAttempt, errors::StorageError> {
            let conn = pg_connection(&self.master_pool).await;
            PaymentAttempt::find_last_successful_attempt_by_payment_id_merchant_id(
                &conn,
                payment_id,
                merchant_id,
            )
            .await
            .map_err(Into::into)
            .into_report()
        }

        async fn find_payment_attempt_by_merchant_id_connector_txn_id(
            &self,
            merchant_id: &str,
            connector_txn_id: &str,
            _storage_scheme: enums::MerchantStorageScheme,
        ) -> CustomResult<PaymentAttempt, errors::StorageError> {
            let conn = pg_connection(&self.master_pool).await;
            // TODO: update logic to lookup all payment attempts for an intent
            // and apply filter logic on top of them to get the desired one.
            PaymentAttempt::find_by_merchant_id_connector_txn_id(
                &conn,
                merchant_id,
                connector_txn_id,
            )
            .await
            .map_err(Into::into)
            .into_report()
        }

        async fn find_payment_attempt_by_merchant_id_txn_id(
            &self,
            merchant_id: &str,
            txn_id: &str,
            _storage_scheme: enums::MerchantStorageScheme,
        ) -> CustomResult<PaymentAttempt, errors::StorageError> {
            let conn = pg_connection(&self.master_pool).await;

            PaymentAttempt::find_by_merchant_id_transaction_id(&conn, merchant_id, txn_id)
                .await
                .map_err(Into::into)
                .into_report()
        }
    }
}

#[async_trait::async_trait]
impl PaymentAttemptInterface for MockDb {
    async fn find_payment_attempt_by_merchant_id_txn_id(
        &self,
        _merchant_id: &str,
        _txn_id: &str,
        _storage_scheme: enums::MerchantStorageScheme,
    ) -> CustomResult<types::PaymentAttempt, errors::StorageError> {
        todo!()
    }

    async fn find_payment_attempt_by_merchant_id_connector_txn_id(
        &self,
        _merchant_id: &str,
        _connector_txn_id: &str,
        _storage_scheme: enums::MerchantStorageScheme,
    ) -> CustomResult<types::PaymentAttempt, errors::StorageError> {
        todo!()
    }

    #[allow(clippy::panic)]
    async fn insert_payment_attempt(
        &self,
        payment_attempt: types::PaymentAttemptNew,
        _storage_scheme: enums::MerchantStorageScheme,
    ) -> CustomResult<types::PaymentAttempt, errors::StorageError> {
        let mut payment_attempts = self.payment_attempts.lock().await;
        let id = payment_attempts.len() as i32;
        let time = common_utils::date_time::now();

        let payment_attempt = types::PaymentAttempt {
            id,
            payment_id: payment_attempt.payment_id,
            merchant_id: payment_attempt.merchant_id,
            txn_id: payment_attempt.txn_id,
            status: payment_attempt.status,
            amount: payment_attempt.amount,
            currency: payment_attempt.currency,
            save_to_locker: payment_attempt.save_to_locker,
            connector: payment_attempt.connector,
            error_message: payment_attempt.error_message,
            offer_amount: payment_attempt.offer_amount,
            surcharge_amount: payment_attempt.surcharge_amount,
            tax_amount: payment_attempt.tax_amount,
            payment_method_id: payment_attempt.payment_method_id,
            payment_method: payment_attempt.payment_method,
            payment_flow: payment_attempt.payment_flow,
            redirect: payment_attempt.redirect,
            connector_transaction_id: payment_attempt.connector_transaction_id,
            capture_method: payment_attempt.capture_method,
            capture_on: payment_attempt.capture_on,
            confirm: payment_attempt.confirm,
            authentication_type: payment_attempt.authentication_type,
            created_at: payment_attempt.created_at.unwrap_or(time),
            modified_at: payment_attempt.modified_at.unwrap_or(time),
            last_synced: payment_attempt.last_synced,
            cancellation_reason: payment_attempt.cancellation_reason,
            amount_to_capture: payment_attempt.amount_to_capture,
            mandate_id: None,
            browser_info: None,
            error_code: payment_attempt.error_code,
        };
        payment_attempts.push(payment_attempt.clone());
        Ok(payment_attempt)
    }

    async fn update_payment_attempt(
        &self,
        this: types::PaymentAttempt,
        payment_attempt: types::PaymentAttemptUpdate,
        _storage_scheme: enums::MerchantStorageScheme,
    ) -> CustomResult<types::PaymentAttempt, errors::StorageError> {
        let mut payment_attempts = self.payment_attempts.lock().await;

        let item = payment_attempts
            .iter_mut()
            .find(|item| item.id == this.id)
            .unwrap();

        *item = payment_attempt.apply_changeset(this);

        Ok(item.clone())
    }

    async fn find_payment_attempt_by_payment_id_merchant_id(
        &self,
        _payment_id: &str,
        _merchant_id: &str,
        _storage_scheme: enums::MerchantStorageScheme,
    ) -> CustomResult<types::PaymentAttempt, errors::StorageError> {
        todo!()
    }

    async fn find_payment_attempt_by_transaction_id_payment_id_merchant_id(
        &self,
        _transaction_id: &str,
        _payment_id: &str,
        _merchant_id: &str,
        _storage_scheme: enums::MerchantStorageScheme,
    ) -> CustomResult<types::PaymentAttempt, errors::StorageError> {
        todo!()
    }

    async fn find_payment_attempt_last_successful_attempt_by_payment_id_merchant_id(
        &self,
        payment_id: &str,
        merchant_id: &str,
        _storage_scheme: enums::MerchantStorageScheme,
    ) -> CustomResult<types::PaymentAttempt, errors::StorageError> {
        let payment_attempts = self.payment_attempts.lock().await;

        Ok(payment_attempts
            .iter()
            .find(|payment_attempt| {
                payment_attempt.payment_id == payment_id
                    && payment_attempt.merchant_id == merchant_id
            })
            .cloned()
            .unwrap())
    }
}

#[cfg(feature = "kv_store")]
mod storage {
    use common_utils::date_time;
    use error_stack::{IntoReport, ResultExt};
    use redis_interface::{HsetnxReply, RedisEntryId};

    use super::PaymentAttemptInterface;
    use crate::{
        connection::pg_connection,
        core::errors::{self, utils::RedisErrorExt, CustomResult},
        db::reverse_lookup::ReverseLookupInterface,
        services::Store,
<<<<<<< HEAD
        types::storage::{enums, payment_attempt::*, ReverseLookupNew},
=======
        types::storage::{enums, kv, payment_attempt::*},
>>>>>>> 1690b4b3
        utils::storage_partitioning::KvStorePartition,
    };

    #[async_trait::async_trait]
    impl PaymentAttemptInterface for Store {
        async fn insert_payment_attempt(
            &self,
            payment_attempt: PaymentAttemptNew,
            storage_scheme: enums::MerchantStorageScheme,
        ) -> CustomResult<PaymentAttempt, errors::StorageError> {
            match storage_scheme {
                enums::MerchantStorageScheme::PostgresOnly => {
                    let conn = pg_connection(&self.master_pool).await;
                    payment_attempt
                        .insert(&conn)
                        .await
                        .map_err(Into::into)
                        .into_report()
                }

                enums::MerchantStorageScheme::RedisKv => {
                    let key = format!(
                        "{}_{}",
                        payment_attempt.merchant_id, payment_attempt.payment_id
                    );
                    // TODO: need to add an application generated payment attempt id to distinguish between multiple attempts for the same payment id
                    // Check for database presence as well Maybe use a read replica here ?
                    let created_attempt = PaymentAttempt {
                        id: 0i32,
                        payment_id: payment_attempt.payment_id.clone(),
                        merchant_id: payment_attempt.merchant_id.clone(),
                        txn_id: payment_attempt.txn_id.clone(),
                        status: payment_attempt.status,
                        amount: payment_attempt.amount,
                        currency: payment_attempt.currency,
                        save_to_locker: payment_attempt.save_to_locker,
                        connector: payment_attempt.connector.clone(),
                        error_message: payment_attempt.error_message.clone(),
                        offer_amount: payment_attempt.offer_amount,
                        surcharge_amount: payment_attempt.surcharge_amount,
                        tax_amount: payment_attempt.tax_amount,
                        payment_method_id: payment_attempt.payment_method_id.clone(),
                        payment_method: payment_attempt.payment_method,
                        payment_flow: payment_attempt.payment_flow,
                        redirect: payment_attempt.redirect,
                        connector_transaction_id: payment_attempt.connector_transaction_id.clone(),
                        capture_method: payment_attempt.capture_method,
                        capture_on: payment_attempt.capture_on,
                        confirm: payment_attempt.confirm,
                        authentication_type: payment_attempt.authentication_type,
                        created_at: payment_attempt.created_at.unwrap_or_else(date_time::now),
                        modified_at: payment_attempt.created_at.unwrap_or_else(date_time::now),
                        last_synced: payment_attempt.last_synced,
                        amount_to_capture: payment_attempt.amount_to_capture,
                        cancellation_reason: payment_attempt.cancellation_reason.clone(),
                        mandate_id: payment_attempt.mandate_id.clone(),
                        browser_info: payment_attempt.browser_info.clone(),
                        error_code: payment_attempt.error_code.clone(),
                    };

                    let field = format!("pa_{}", created_attempt.txn_id);
                    match self
                        .redis_conn
                        .serialize_and_set_hash_field_if_not_exist(&key, &field, &created_attempt)
                        .await
                    {
                        Ok(HsetnxReply::KeyNotSet) => Err(errors::StorageError::DuplicateValue(
                            format!("Payment Attempt already exists for payment_id: {}", key),
                        ))
                        .into_report(),
                        Ok(HsetnxReply::KeySet) => {
<<<<<<< HEAD
                            let conn = pg_connection(&self.master_pool).await;
                            let query = payment_attempt
                                .insert_query(&conn)
                                .await
                                .change_context(errors::StorageError::KVError)?;

                            //Reverse lookup for txn_id
                            ReverseLookupNew {
                                lookup_id: format!(
                                    "{}_{}",
                                    &created_attempt.merchant_id, &created_attempt.txn_id,
                                ),
                                pk_id: key,
                                sk_id: field,
                                source: "payment_attempt".to_string(),
                            }
                            .insert(&conn)
                            .await
                            .map_err(Into::<errors::StorageError>::into)
                            .into_report()?;

=======
                            let redis_entry = kv::TypedSql {
                                op: kv::DBOperation::Insert {
                                    insertable: kv::Insertable::PaymentAttempt(payment_attempt),
                                },
                            };
>>>>>>> 1690b4b3
                            let stream_name = self.drainer_stream(&PaymentAttempt::shard_key(
                                crate::utils::storage_partitioning::PartitionKey::MerchantIdPaymentId {
                                    merchant_id: &created_attempt.merchant_id,
                                    payment_id: &created_attempt.payment_id,
                                },
                                self.config.drainer_num_partitions,
                            ));
                            self.redis_conn
                                .stream_append_entry(
                                    &stream_name,
                                    &RedisEntryId::AutoGeneratedID,
                                    redis_entry
                                        .to_field_value_pairs()
                                        .change_context(errors::StorageError::KVError)?,
                                )
                                .await
                                .change_context(errors::StorageError::KVError)?;
                            Ok(created_attempt)
                        }
                        Err(error) => Err(error.change_context(errors::StorageError::KVError)),
                    }
                }
            }
        }

        async fn update_payment_attempt(
            &self,
            this: PaymentAttempt,
            payment_attempt: PaymentAttemptUpdate,
            storage_scheme: enums::MerchantStorageScheme,
        ) -> CustomResult<PaymentAttempt, errors::StorageError> {
            match storage_scheme {
                enums::MerchantStorageScheme::PostgresOnly => {
                    let conn = pg_connection(&self.master_pool).await;
                    this.update(&conn, payment_attempt)
                        .await
                        .map_err(Into::into)
                        .into_report()
                }

                enums::MerchantStorageScheme::RedisKv => {
                    let key = format!("{}_{}", this.merchant_id, this.payment_id);

                    let updated_attempt = payment_attempt.clone().apply_changeset(this.clone());
                    // Check for database presence as well Maybe use a read replica here ?
                    let redis_value = serde_json::to_string(&updated_attempt)
                        .into_report()
                        .change_context(errors::StorageError::KVError)?;
                    let field = format!("pa_{}", updated_attempt.txn_id);
                    let updated_attempt = self
                        .redis_conn
                        .set_hash_fields(&key, (&field, &redis_value))
                        .await
                        .map(|_| updated_attempt)
                        .change_context(errors::StorageError::KVError)?;

<<<<<<< HEAD
                    let conn = pg_connection(&self.master_pool).await;
                    // Reverse lookup for connector_transaction_id
                    if let Some(ref connector_transaction_id) =
                        updated_attempt.connector_transaction_id
                    {
                        let field = format!("pa_{}", updated_attempt.txn_id);
                        ReverseLookupNew {
                            lookup_id: format!(
                                "{}_{}",
                                &updated_attempt.merchant_id, connector_transaction_id
                            ),
                            pk_id: key.clone(),
                            sk_id: field.clone(),
                            source: "payment_attempt".to_string(),
                        }
                        .insert(&conn)
                        .await
                        .map_err(Into::<errors::StorageError>::into)
                        .into_report()?;
                    }

                    let query = this
                        .update_query(&conn, payment_attempt)
                        .await
                        .change_context(errors::StorageError::KVError)?;
=======
                    let redis_entry = kv::TypedSql {
                        op: kv::DBOperation::Update {
                            updatable: kv::Updateable::PaymentAttemptUpdate(
                                kv::PaymentAttemptUpdateMems {
                                    orig: this,
                                    update_data: payment_attempt,
                                },
                            ),
                        },
                    };

>>>>>>> 1690b4b3
                    let stream_name = self.drainer_stream(&PaymentAttempt::shard_key(
                        crate::utils::storage_partitioning::PartitionKey::MerchantIdPaymentId {
                            merchant_id: &updated_attempt.merchant_id,
                            payment_id: &updated_attempt.payment_id,
                        },
                        self.config.drainer_num_partitions,
                    ));
                    self.redis_conn
                        .stream_append_entry(
                            &stream_name,
                            &RedisEntryId::AutoGeneratedID,
                            redis_entry
                                .to_field_value_pairs()
                                .change_context(errors::StorageError::KVError)?,
                        )
                        .await
                        .change_context(errors::StorageError::KVError)?;
                    Ok(updated_attempt)
                }
            }
        }

        async fn find_payment_attempt_by_payment_id_merchant_id(
            &self,
            payment_id: &str,
            merchant_id: &str,
            storage_scheme: enums::MerchantStorageScheme,
        ) -> CustomResult<PaymentAttempt, errors::StorageError> {
            match storage_scheme {
                enums::MerchantStorageScheme::PostgresOnly => {
                    let conn = pg_connection(&self.master_pool).await;
                    PaymentAttempt::find_by_payment_id_merchant_id(&conn, payment_id, merchant_id)
                        .await
                        .map_err(Into::into)
                        .into_report()
                }

                enums::MerchantStorageScheme::RedisKv => {
                    let key = format!("{}_{}", merchant_id, payment_id);
                    let lookup = self
                        .get_lookup_by_lookup_id(&key)
                        .await
                        .map_err(Into::<errors::StorageError>::into)
                        .into_report()?;
                    self.redis_conn
                        .get_hash_field_and_deserialize::<PaymentAttempt>(
                            &key,
                            &lookup.sk_id,
                            "PaymentAttempt",
                        )
                        .await
                        .map_err(|error| error.to_redis_failed_response(&key))
                    // Check for database presence as well Maybe use a read replica here ?
                }
            }
        }

        async fn find_payment_attempt_by_transaction_id_payment_id_merchant_id(
            &self,
            transaction_id: &str,
            _payment_id: &str,
            merchant_id: &str,
            _storage_scheme: enums::MerchantStorageScheme,
        ) -> CustomResult<PaymentAttempt, errors::StorageError> {
            // We assume that PaymentAttempt <=> PaymentIntent is a one-to-one relation for now
            let lookup_id = format!("{merchant_id}_{transaction_id}");
            let lookup = self
                .get_lookup_by_lookup_id(&lookup_id)
                .await
                .map_err(Into::<errors::StorageError>::into)
                .into_report()?;
            let key = &lookup.pk_id;
            self.redis_conn
                .get_hash_field_and_deserialize::<PaymentAttempt>(
                    key,
                    &lookup.sk_id,
                    "PaymentAttempt",
                )
                .await
                .map_err(|error| error.to_redis_failed_response(key))
        }

        async fn find_payment_attempt_last_successful_attempt_by_payment_id_merchant_id(
            &self,
            payment_id: &str,
            merchant_id: &str,
            storage_scheme: enums::MerchantStorageScheme,
        ) -> CustomResult<PaymentAttempt, errors::StorageError> {
            self.find_payment_attempt_by_payment_id_merchant_id(
                payment_id,
                merchant_id,
                storage_scheme,
            )
            .await
            .and_then(|attempt| match attempt.status {
                enums::AttemptStatus::Charged => Ok(attempt),
                _ => Err(errors::StorageError::ValueNotFound(format!(
                    "Successful payment attempt does not exist for {}_{}",
                    payment_id, merchant_id
                )))
                .into_report(),
            })
        }

        async fn find_payment_attempt_by_merchant_id_connector_txn_id(
            &self,
            merchant_id: &str,
            connector_txn_id: &str,
            storage_scheme: enums::MerchantStorageScheme,
        ) -> CustomResult<PaymentAttempt, errors::StorageError> {
            match storage_scheme {
                enums::MerchantStorageScheme::PostgresOnly => {
                    let conn = pg_connection(&self.master_pool).await;
                    // TODO: update logic to lookup all payment attempts for an intent
                    // and apply filter logic on top of them to get the desired one.
                    PaymentAttempt::find_by_merchant_id_connector_txn_id(
                        &conn,
                        merchant_id,
                        connector_txn_id,
                    )
                    .await
                    .map_err(Into::into)
                    .into_report()
                }

                enums::MerchantStorageScheme::RedisKv => {
                    let lookup_id = format!("{merchant_id}_{connector_txn_id}");
                    let lookup = self
                        .get_lookup_by_lookup_id(&lookup_id)
                        .await
                        .map_err(Into::<errors::StorageError>::into)
                        .into_report()?;

                    let key = &lookup.pk_id;
                    self.redis_conn
                        .get_hash_field_and_deserialize::<PaymentAttempt>(
                            key,
                            &lookup.sk_id,
                            "PaymentAttempt",
                        )
                        .await
                        .map_err(|error| error.to_redis_failed_response(key))
                }
            }
        }

        async fn find_payment_attempt_by_merchant_id_txn_id(
            &self,
            merchant_id: &str,
            txn_id: &str,
            storage_scheme: enums::MerchantStorageScheme,
        ) -> CustomResult<PaymentAttempt, errors::StorageError> {
            match storage_scheme {
                enums::MerchantStorageScheme::PostgresOnly => {
                    let conn = pg_connection(&self.master_pool).await;
                    PaymentAttempt::find_by_merchant_id_transaction_id(&conn, merchant_id, txn_id)
                        .await
                        .map_err(Into::into)
                        .into_report()
                }

                enums::MerchantStorageScheme::RedisKv => {
                    let lookup_id = format!("{merchant_id}_{txn_id}");
                    let lookup = self
                        .get_lookup_by_lookup_id(&lookup_id)
                        .await
                        .map_err(Into::<errors::StorageError>::into)
                        .into_report()?;
                    let key = &lookup.pk_id;
                    self.redis_conn
                        .get_hash_field_and_deserialize::<PaymentAttempt>(
                            key,
                            &lookup.sk_id,
                            "PaymentAttempt",
                        )
                        .await
                        .map_err(|error| error.to_redis_failed_response(key))
                }
            }
        }
    }
}<|MERGE_RESOLUTION|>--- conflicted
+++ resolved
@@ -314,11 +314,7 @@
         core::errors::{self, utils::RedisErrorExt, CustomResult},
         db::reverse_lookup::ReverseLookupInterface,
         services::Store,
-<<<<<<< HEAD
-        types::storage::{enums, payment_attempt::*, ReverseLookupNew},
-=======
-        types::storage::{enums, kv, payment_attempt::*},
->>>>>>> 1690b4b3
+        types::storage::{enums, kv, payment_attempt::*, ReverseLookupNew},
         utils::storage_partitioning::KvStorePartition,
     };
 
@@ -390,12 +386,7 @@
                         ))
                         .into_report(),
                         Ok(HsetnxReply::KeySet) => {
-<<<<<<< HEAD
                             let conn = pg_connection(&self.master_pool).await;
-                            let query = payment_attempt
-                                .insert_query(&conn)
-                                .await
-                                .change_context(errors::StorageError::KVError)?;
 
                             //Reverse lookup for txn_id
                             ReverseLookupNew {
@@ -412,13 +403,11 @@
                             .map_err(Into::<errors::StorageError>::into)
                             .into_report()?;
 
-=======
                             let redis_entry = kv::TypedSql {
                                 op: kv::DBOperation::Insert {
                                     insertable: kv::Insertable::PaymentAttempt(payment_attempt),
                                 },
                             };
->>>>>>> 1690b4b3
                             let stream_name = self.drainer_stream(&PaymentAttempt::shard_key(
                                 crate::utils::storage_partitioning::PartitionKey::MerchantIdPaymentId {
                                     merchant_id: &created_attempt.merchant_id,
@@ -475,7 +464,6 @@
                         .map(|_| updated_attempt)
                         .change_context(errors::StorageError::KVError)?;
 
-<<<<<<< HEAD
                     let conn = pg_connection(&self.master_pool).await;
                     // Reverse lookup for connector_transaction_id
                     if let Some(ref connector_transaction_id) =
@@ -497,11 +485,6 @@
                         .into_report()?;
                     }
 
-                    let query = this
-                        .update_query(&conn, payment_attempt)
-                        .await
-                        .change_context(errors::StorageError::KVError)?;
-=======
                     let redis_entry = kv::TypedSql {
                         op: kv::DBOperation::Update {
                             updatable: kv::Updateable::PaymentAttemptUpdate(
@@ -513,7 +496,6 @@
                         },
                     };
 
->>>>>>> 1690b4b3
                     let stream_name = self.drainer_stream(&PaymentAttempt::shard_key(
                         crate::utils::storage_partitioning::PartitionKey::MerchantIdPaymentId {
                             merchant_id: &updated_attempt.merchant_id,
