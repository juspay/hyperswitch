use super::MockDb;
use crate::{
    core::errors::{self, CustomResult},
    types::storage::{self as types, enums},
};

#[async_trait::async_trait]
pub trait PaymentAttemptInterface {
    async fn insert_payment_attempt(
        &self,
        payment_attempt: types::PaymentAttemptNew,
        storage_scheme: enums::MerchantStorageScheme,
    ) -> CustomResult<types::PaymentAttempt, errors::StorageError>;

    async fn update_payment_attempt(
        &self,
        this: types::PaymentAttempt,
        payment_attempt: types::PaymentAttemptUpdate,
        storage_scheme: enums::MerchantStorageScheme,
    ) -> CustomResult<types::PaymentAttempt, errors::StorageError>;

    async fn find_payment_attempt_by_payment_id_merchant_id(
        &self,
        payment_id: &str,
        merchant_id: &str,
        storage_scheme: enums::MerchantStorageScheme,
    ) -> CustomResult<types::PaymentAttempt, errors::StorageError>;

    async fn find_payment_attempt_by_connector_transaction_id_payment_id_merchant_id(
        &self,
        connector_transaction_id: &str,
        payment_id: &str,
        merchant_id: &str,
        storage_scheme: enums::MerchantStorageScheme,
    ) -> CustomResult<types::PaymentAttempt, errors::StorageError>;

    async fn find_payment_attempt_last_successful_attempt_by_payment_id_merchant_id(
        &self,
        payment_id: &str,
        merchant_id: &str,
        storage_scheme: enums::MerchantStorageScheme,
    ) -> CustomResult<types::PaymentAttempt, errors::StorageError>;

    async fn find_payment_attempt_by_merchant_id_connector_txn_id(
        &self,
        merchant_id: &str,
        connector_txn_id: &str,
        storage_scheme: enums::MerchantStorageScheme,
    ) -> CustomResult<types::PaymentAttempt, errors::StorageError>;

    async fn find_payment_attempt_by_merchant_id_attempt_id(
        &self,
        merchant_id: &str,
        attempt_id: &str,
        storage_scheme: enums::MerchantStorageScheme,
    ) -> CustomResult<types::PaymentAttempt, errors::StorageError>;
}

#[cfg(not(feature = "kv_store"))]
mod storage {
    use error_stack::IntoReport;

    use super::PaymentAttemptInterface;
    use crate::{
        connection::pg_connection,
        core::errors::{self, CustomResult},
        services::Store,
        types::storage::{enums, payment_attempt::*},
    };

    #[async_trait::async_trait]
    impl PaymentAttemptInterface for Store {
        async fn insert_payment_attempt(
            &self,
            payment_attempt: PaymentAttemptNew,
            _storage_scheme: enums::MerchantStorageScheme,
        ) -> CustomResult<PaymentAttempt, errors::StorageError> {
            let conn = pg_connection(&self.master_pool).await;
            payment_attempt
                .insert(&conn)
                .await
                .map_err(Into::into)
                .into_report()
        }

        async fn update_payment_attempt(
            &self,
            this: PaymentAttempt,
            payment_attempt: PaymentAttemptUpdate,
            _storage_scheme: enums::MerchantStorageScheme,
        ) -> CustomResult<PaymentAttempt, errors::StorageError> {
            let conn = pg_connection(&self.master_pool).await;
            this.update(&conn, payment_attempt)
                .await
                .map_err(Into::into)
                .into_report()
        }

        async fn find_payment_attempt_by_payment_id_merchant_id(
            &self,
            payment_id: &str,
            merchant_id: &str,
            _storage_scheme: enums::MerchantStorageScheme,
        ) -> CustomResult<PaymentAttempt, errors::StorageError> {
            let conn = pg_connection(&self.master_pool).await;
            PaymentAttempt::find_by_payment_id_merchant_id(&conn, payment_id, merchant_id)
                .await
                .map_err(Into::into)
                .into_report()
        }

        async fn find_payment_attempt_by_connector_transaction_id_payment_id_merchant_id(
            &self,
            connector_transaction_id: &str,
            payment_id: &str,
            merchant_id: &str,
            _storage_scheme: enums::MerchantStorageScheme,
        ) -> CustomResult<PaymentAttempt, errors::StorageError> {
            let conn = pg_connection(&self.master_pool).await;
            PaymentAttempt::find_by_connector_transaction_id_payment_id_merchant_id(
                &conn,
                connector_transaction_id,
                payment_id,
                merchant_id,
            )
            .await
            .map_err(Into::into)
            .into_report()
        }

        async fn find_payment_attempt_last_successful_attempt_by_payment_id_merchant_id(
            &self,
            payment_id: &str,
            merchant_id: &str,
            _storage_scheme: enums::MerchantStorageScheme,
        ) -> CustomResult<PaymentAttempt, errors::StorageError> {
            let conn = pg_connection(&self.master_pool).await;
            PaymentAttempt::find_last_successful_attempt_by_payment_id_merchant_id(
                &conn,
                payment_id,
                merchant_id,
            )
            .await
            .map_err(Into::into)
            .into_report()
        }

        async fn find_payment_attempt_by_merchant_id_connector_txn_id(
            &self,
            merchant_id: &str,
            connector_txn_id: &str,
            _storage_scheme: enums::MerchantStorageScheme,
        ) -> CustomResult<PaymentAttempt, errors::StorageError> {
            let conn = pg_connection(&self.master_pool).await;
            PaymentAttempt::find_by_merchant_id_connector_txn_id(
                &conn,
                merchant_id,
                connector_txn_id,
            )
            .await
            .map_err(Into::into)
            .into_report()
        }

        async fn find_payment_attempt_by_merchant_id_attempt_id(
            &self,
            merchant_id: &str,
            attempt_id: &str,
            _storage_scheme: enums::MerchantStorageScheme,
        ) -> CustomResult<PaymentAttempt, errors::StorageError> {
            let conn = pg_connection(&self.master_pool).await;

            PaymentAttempt::find_by_merchant_id_attempt_id(&conn, merchant_id, attempt_id)
                .await
                .map_err(Into::into)
                .into_report()
        }
    }
}

#[async_trait::async_trait]
impl PaymentAttemptInterface for MockDb {
    async fn find_payment_attempt_by_merchant_id_attempt_id(
        &self,
        _merchant_id: &str,
        _attempt_id: &str,
        _storage_scheme: enums::MerchantStorageScheme,
    ) -> CustomResult<types::PaymentAttempt, errors::StorageError> {
        // [#172]: Implement function for `MockDb`
        Err(errors::StorageError::MockDbError)?
    }

    async fn find_payment_attempt_by_merchant_id_connector_txn_id(
        &self,
        _merchant_id: &str,
        _connector_txn_id: &str,
        _storage_scheme: enums::MerchantStorageScheme,
    ) -> CustomResult<types::PaymentAttempt, errors::StorageError> {
        // [#172]: Implement function for `MockDb`
        Err(errors::StorageError::MockDbError)?
    }

    #[allow(clippy::panic)]
    async fn insert_payment_attempt(
        &self,
        payment_attempt: types::PaymentAttemptNew,
        _storage_scheme: enums::MerchantStorageScheme,
    ) -> CustomResult<types::PaymentAttempt, errors::StorageError> {
        let mut payment_attempts = self.payment_attempts.lock().await;
        #[allow(clippy::as_conversions)]
        let id = payment_attempts.len() as i32;
        let time = common_utils::date_time::now();

        let payment_attempt = types::PaymentAttempt {
            id,
            payment_id: payment_attempt.payment_id,
            merchant_id: payment_attempt.merchant_id,
            attempt_id: payment_attempt.attempt_id,
            status: payment_attempt.status,
            amount: payment_attempt.amount,
            currency: payment_attempt.currency,
            save_to_locker: payment_attempt.save_to_locker,
            connector: payment_attempt.connector,
            error_message: payment_attempt.error_message,
            offer_amount: payment_attempt.offer_amount,
            surcharge_amount: payment_attempt.surcharge_amount,
            tax_amount: payment_attempt.tax_amount,
            payment_method_id: payment_attempt.payment_method_id,
            payment_method: payment_attempt.payment_method,
            payment_flow: payment_attempt.payment_flow,
            redirect: payment_attempt.redirect,
            connector_transaction_id: payment_attempt.connector_transaction_id,
            capture_method: payment_attempt.capture_method,
            capture_on: payment_attempt.capture_on,
            confirm: payment_attempt.confirm,
            authentication_type: payment_attempt.authentication_type,
            created_at: payment_attempt.created_at.unwrap_or(time),
            modified_at: payment_attempt.modified_at.unwrap_or(time),
            last_synced: payment_attempt.last_synced,
            cancellation_reason: payment_attempt.cancellation_reason,
            amount_to_capture: payment_attempt.amount_to_capture,
            mandate_id: None,
            browser_info: None,
            payment_token: None,
            error_code: payment_attempt.error_code,
            connector_metadata: None,
        };
        payment_attempts.push(payment_attempt.clone());
        Ok(payment_attempt)
    }

    // safety: only used for testing
    #[allow(clippy::unwrap_used)]
    async fn update_payment_attempt(
        &self,
        this: types::PaymentAttempt,
        payment_attempt: types::PaymentAttemptUpdate,
        _storage_scheme: enums::MerchantStorageScheme,
    ) -> CustomResult<types::PaymentAttempt, errors::StorageError> {
        let mut payment_attempts = self.payment_attempts.lock().await;

        let item = payment_attempts
            .iter_mut()
            .find(|item| item.id == this.id)
            .unwrap();

        *item = payment_attempt.apply_changeset(this);

        Ok(item.clone())
    }

    async fn find_payment_attempt_by_payment_id_merchant_id(
        &self,
        _payment_id: &str,
        _merchant_id: &str,
        _storage_scheme: enums::MerchantStorageScheme,
    ) -> CustomResult<types::PaymentAttempt, errors::StorageError> {
        // [#172]: Implement function for `MockDb`
        Err(errors::StorageError::MockDbError)?
    }

    async fn find_payment_attempt_by_connector_transaction_id_payment_id_merchant_id(
        &self,
        _connector_transaction_id: &str,
        _payment_id: &str,
        _merchant_id: &str,
        _storage_scheme: enums::MerchantStorageScheme,
    ) -> CustomResult<types::PaymentAttempt, errors::StorageError> {
        // [#172]: Implement function for `MockDb`
        Err(errors::StorageError::MockDbError)?
    }

    // safety: only used for testing
    #[allow(clippy::unwrap_used)]
    async fn find_payment_attempt_last_successful_attempt_by_payment_id_merchant_id(
        &self,
        payment_id: &str,
        merchant_id: &str,
        _storage_scheme: enums::MerchantStorageScheme,
    ) -> CustomResult<types::PaymentAttempt, errors::StorageError> {
        let payment_attempts = self.payment_attempts.lock().await;

        Ok(payment_attempts
            .iter()
            .find(|payment_attempt| {
                payment_attempt.payment_id == payment_id
                    && payment_attempt.merchant_id == merchant_id
            })
            .cloned()
            .unwrap())
    }
}

#[cfg(feature = "kv_store")]
mod storage {
    use common_utils::date_time;
    use error_stack::{IntoReport, ResultExt};
    use redis_interface::HsetnxReply;

    use super::PaymentAttemptInterface;
    use crate::{
        connection::pg_connection,
        core::errors::{self, CustomResult},
        db::reverse_lookup::ReverseLookupInterface,
        services::Store,
        types::storage::{enums, kv, payment_attempt::*, ReverseLookupNew},
<<<<<<< HEAD
        utils::{db_utils, storage_partitioning::KvStorePartition},
=======
>>>>>>> feb228ce
    };

    #[async_trait::async_trait]
    impl PaymentAttemptInterface for Store {
        async fn insert_payment_attempt(
            &self,
            payment_attempt: PaymentAttemptNew,
            storage_scheme: enums::MerchantStorageScheme,
        ) -> CustomResult<PaymentAttempt, errors::StorageError> {
            match storage_scheme {
                enums::MerchantStorageScheme::PostgresOnly => {
                    let conn = pg_connection(&self.master_pool).await;
                    payment_attempt
                        .insert(&conn)
                        .await
                        .map_err(Into::into)
                        .into_report()
                }

                enums::MerchantStorageScheme::RedisKv => {
                    let key = format!(
                        "{}_{}",
                        payment_attempt.merchant_id, payment_attempt.payment_id
                    );

                    let created_attempt = PaymentAttempt {
                        id: Default::default(),
                        payment_id: payment_attempt.payment_id.clone(),
                        merchant_id: payment_attempt.merchant_id.clone(),
                        attempt_id: payment_attempt.attempt_id.clone(),
                        status: payment_attempt.status,
                        amount: payment_attempt.amount,
                        currency: payment_attempt.currency,
                        save_to_locker: payment_attempt.save_to_locker,
                        connector: payment_attempt.connector.clone(),
                        error_message: payment_attempt.error_message.clone(),
                        offer_amount: payment_attempt.offer_amount,
                        surcharge_amount: payment_attempt.surcharge_amount,
                        tax_amount: payment_attempt.tax_amount,
                        payment_method_id: payment_attempt.payment_method_id.clone(),
                        payment_method: payment_attempt.payment_method,
                        payment_flow: payment_attempt.payment_flow,
                        redirect: payment_attempt.redirect,
                        connector_transaction_id: payment_attempt.connector_transaction_id.clone(),
                        capture_method: payment_attempt.capture_method,
                        capture_on: payment_attempt.capture_on,
                        confirm: payment_attempt.confirm,
                        authentication_type: payment_attempt.authentication_type,
                        created_at: payment_attempt.created_at.unwrap_or_else(date_time::now),
                        modified_at: payment_attempt.created_at.unwrap_or_else(date_time::now),
                        last_synced: payment_attempt.last_synced,
                        amount_to_capture: payment_attempt.amount_to_capture,
                        cancellation_reason: payment_attempt.cancellation_reason.clone(),
                        mandate_id: payment_attempt.mandate_id.clone(),
                        browser_info: payment_attempt.browser_info.clone(),
                        payment_token: payment_attempt.payment_token.clone(),
                        error_code: payment_attempt.error_code.clone(),
                        connector_metadata: payment_attempt.connector_metadata.clone(),
                    };

                    let field = format!("pa_{}", created_attempt.attempt_id);
                    match self
                        .redis_conn
                        .serialize_and_set_hash_field_if_not_exist(&key, &field, &created_attempt)
                        .await
                    {
                        Ok(HsetnxReply::KeyNotSet) => Err(errors::StorageError::DuplicateValue {
                            entity: "payment attempt",
                            key: Some(key),
                        })
                        .into_report(),
                        Ok(HsetnxReply::KeySet) => {
                            let conn = pg_connection(&self.master_pool).await;

                            //Reverse lookup for attempt_id
                            ReverseLookupNew {
                                lookup_id: format!(
                                    "{}_{}",
                                    &created_attempt.merchant_id,
                                    // [#439]: Change this to `attempt_id`
                                    &created_attempt.payment_id,
                                ),
                                pk_id: key,
                                sk_id: field,
                                source: "payment_attempt".to_string(),
                            }
                            .insert(&conn)
                            .await
                            .map_err(Into::<errors::StorageError>::into)
                            .into_report()?;

                            let redis_entry = kv::TypedSql {
                                op: kv::DBOperation::Insert {
                                    insertable: kv::Insertable::PaymentAttempt(payment_attempt),
                                },
                            };
                            self.push_to_drainer_stream::<PaymentAttempt>(
                                redis_entry,
                                crate::utils::storage_partitioning::PartitionKey::MerchantIdPaymentId {
                                    merchant_id: &created_attempt.merchant_id,
                                    payment_id: &created_attempt.payment_id,
                                }
                            )
                            .await?;
                            Ok(created_attempt)
                        }
                        Err(error) => Err(error.change_context(errors::StorageError::KVError)),
                    }
                }
            }
        }

        async fn update_payment_attempt(
            &self,
            this: PaymentAttempt,
            payment_attempt: PaymentAttemptUpdate,
            storage_scheme: enums::MerchantStorageScheme,
        ) -> CustomResult<PaymentAttempt, errors::StorageError> {
            match storage_scheme {
                enums::MerchantStorageScheme::PostgresOnly => {
                    let conn = pg_connection(&self.master_pool).await;
                    this.update(&conn, payment_attempt)
                        .await
                        .map_err(Into::into)
                        .into_report()
                }

                enums::MerchantStorageScheme::RedisKv => {
                    let key = format!("{}_{}", this.merchant_id, this.payment_id);

                    let updated_attempt = payment_attempt.clone().apply_changeset(this.clone());
                    // Check for database presence as well Maybe use a read replica here ?
                    let redis_value = serde_json::to_string(&updated_attempt)
                        .into_report()
                        .change_context(errors::StorageError::KVError)?;
                    let field = format!("pa_{}", updated_attempt.attempt_id);
                    let updated_attempt = self
                        .redis_conn
                        .set_hash_fields(&key, (&field, &redis_value))
                        .await
                        .map(|_| updated_attempt)
                        .change_context(errors::StorageError::KVError)?;

                    let conn = pg_connection(&self.master_pool).await;
                    // Reverse lookup for connector_transaction_id
                    if let Some(ref connector_transaction_id) =
                        updated_attempt.connector_transaction_id
                    {
                        let field = format!("pa_{}", updated_attempt.attempt_id);
                        ReverseLookupNew {
                            lookup_id: format!(
                                "{}_{}",
                                &updated_attempt.merchant_id, connector_transaction_id
                            ),
                            pk_id: key.clone(),
                            sk_id: field.clone(),
                            source: "payment_attempt".to_string(),
                        }
                        .insert(&conn)
                        .await
                        .map_err(Into::<errors::StorageError>::into)
                        .into_report()?;
                    }

                    let redis_entry = kv::TypedSql {
                        op: kv::DBOperation::Update {
                            updatable: kv::Updateable::PaymentAttemptUpdate(
                                kv::PaymentAttemptUpdateMems {
                                    orig: this,
                                    update_data: payment_attempt,
                                },
                            ),
                        },
                    };
                    self.push_to_drainer_stream::<PaymentAttempt>(
                        redis_entry,
                        crate::utils::storage_partitioning::PartitionKey::MerchantIdPaymentId {
                            merchant_id: &updated_attempt.merchant_id,
                            payment_id: &updated_attempt.payment_id,
                        },
                    )
                    .await?;
                    Ok(updated_attempt)
                }
            }
        }

        async fn find_payment_attempt_by_payment_id_merchant_id(
            &self,
            payment_id: &str,
            merchant_id: &str,
            storage_scheme: enums::MerchantStorageScheme,
        ) -> CustomResult<PaymentAttempt, errors::StorageError> {
            match storage_scheme {
                enums::MerchantStorageScheme::PostgresOnly => {
                    let conn = pg_connection(&self.master_pool).await;
                    PaymentAttempt::find_by_payment_id_merchant_id(&conn, payment_id, merchant_id)
                        .await
                        .map_err(Into::into)
                        .into_report()
                }

                enums::MerchantStorageScheme::RedisKv => {
                    // [#439]: get the attempt_id from payment_intent
                    let key = format!("{merchant_id}_{payment_id}");
                    let lookup = self
                        .get_lookup_by_lookup_id(&key)
                        .await
                        .map_err(Into::<errors::StorageError>::into)
                        .into_report()?;

                    db_utils::try_redis_get_else_try_database_get(
                        self.redis_conn.get_hash_field_and_deserialize(
                            &lookup.pk_id,
                            &lookup.sk_id,
                            "PaymentAttempt",
                        ),
                        self.find_payment_attempt_by_payment_id_merchant_id(
                            payment_id,
                            merchant_id,
                            enums::MerchantStorageScheme::PostgresOnly,
                        ),
                    )
                    .await
                }
            }
        }

        async fn find_payment_attempt_by_connector_transaction_id_payment_id_merchant_id(
            &self,
            connector_transaction_id: &str,
            payment_id: &str,
            merchant_id: &str,
            storage_scheme: enums::MerchantStorageScheme,
        ) -> CustomResult<PaymentAttempt, errors::StorageError> {
            match storage_scheme {
                enums::MerchantStorageScheme::PostgresOnly => {
                    let conn = pg_connection(&self.master_pool).await;
                    PaymentAttempt::find_by_connector_transaction_id_payment_id_merchant_id(
                        &conn,
                        connector_transaction_id,
                        payment_id,
                        merchant_id,
                    )
                    .await
                    .map_err(Into::into)
                    .into_report()
                }
                enums::MerchantStorageScheme::RedisKv => {
                    // We assume that PaymentAttempt <=> PaymentIntent is a one-to-one relation for now
                    let lookup_id = format!("{merchant_id}_{connector_transaction_id}");
                    let lookup = self
                        .get_lookup_by_lookup_id(&lookup_id)
                        .await
                        .map_err(Into::<errors::StorageError>::into)
                        .into_report()?;
                    let key = &lookup.pk_id;

                    db_utils::try_redis_get_else_try_database_get(
                        self.redis_conn
                            .get_hash_field_and_deserialize(
                                key,
                                &lookup.sk_id,
                                "PaymentAttempt",
                            ),
                        self.find_payment_attempt_by_connector_transaction_id_payment_id_merchant_id(connector_transaction_id, payment_id, merchant_id, enums::MerchantStorageScheme::PostgresOnly),
                    )
                    .await
                }
            }
        }

        async fn find_payment_attempt_last_successful_attempt_by_payment_id_merchant_id(
            &self,
            payment_id: &str,
            merchant_id: &str,
            storage_scheme: enums::MerchantStorageScheme,
        ) -> CustomResult<PaymentAttempt, errors::StorageError> {
            self.find_payment_attempt_by_payment_id_merchant_id(
                payment_id,
                merchant_id,
                storage_scheme,
            )
            .await
            .and_then(|attempt| match attempt.status {
                enums::AttemptStatus::Charged => Ok(attempt),
                _ => Err(errors::StorageError::ValueNotFound(format!(
                    "Successful payment attempt does not exist for {payment_id}_{merchant_id}"
                )))
                .into_report(),
            })
        }

        async fn find_payment_attempt_by_merchant_id_connector_txn_id(
            &self,
            merchant_id: &str,
            connector_txn_id: &str,
            storage_scheme: enums::MerchantStorageScheme,
        ) -> CustomResult<PaymentAttempt, errors::StorageError> {
            match storage_scheme {
                enums::MerchantStorageScheme::PostgresOnly => {
                    let conn = pg_connection(&self.master_pool).await;
                    PaymentAttempt::find_by_merchant_id_connector_txn_id(
                        &conn,
                        merchant_id,
                        connector_txn_id,
                    )
                    .await
                    .map_err(Into::into)
                    .into_report()
                }

                enums::MerchantStorageScheme::RedisKv => {
                    let lookup_id = format!("{merchant_id}_{connector_txn_id}");
                    let lookup = self
                        .get_lookup_by_lookup_id(&lookup_id)
                        .await
                        .map_err(Into::<errors::StorageError>::into)
                        .into_report()?;

                    let key = &lookup.pk_id;
                    db_utils::try_redis_get_else_try_database_get(
                        self.redis_conn.get_hash_field_and_deserialize(
                            key,
                            &lookup.sk_id,
                            "PaymentAttempt",
                        ),
                        self.find_payment_attempt_by_merchant_id_connector_txn_id(
                            merchant_id,
                            connector_txn_id,
                            enums::MerchantStorageScheme::PostgresOnly,
                        ),
                    )
                    .await
                }
            }
        }

        async fn find_payment_attempt_by_merchant_id_attempt_id(
            &self,
            merchant_id: &str,
            attempt_id: &str,
            storage_scheme: enums::MerchantStorageScheme,
        ) -> CustomResult<PaymentAttempt, errors::StorageError> {
            match storage_scheme {
                enums::MerchantStorageScheme::PostgresOnly => {
                    let conn = pg_connection(&self.master_pool).await;
                    PaymentAttempt::find_by_merchant_id_attempt_id(&conn, merchant_id, attempt_id)
                        .await
                        .map_err(Into::into)
                        .into_report()
                }

                enums::MerchantStorageScheme::RedisKv => {
                    let lookup_id = format!("{merchant_id}_{attempt_id}");
                    let lookup = self
                        .get_lookup_by_lookup_id(&lookup_id)
                        .await
                        .map_err(Into::<errors::StorageError>::into)
                        .into_report()?;
                    let key = &lookup.pk_id;
                    db_utils::try_redis_get_else_try_database_get(
                        self.redis_conn.get_hash_field_and_deserialize(
                            key,
                            &lookup.sk_id,
                            "PaymentAttempt",
                        ),
                        self.find_payment_attempt_by_merchant_id_attempt_id(
                            merchant_id,
                            attempt_id,
                            enums::MerchantStorageScheme::PostgresOnly,
                        ),
                    )
                    .await
                }
            }
        }
    }
}<|MERGE_RESOLUTION|>--- conflicted
+++ resolved
@@ -324,10 +324,7 @@
         db::reverse_lookup::ReverseLookupInterface,
         services::Store,
         types::storage::{enums, kv, payment_attempt::*, ReverseLookupNew},
-<<<<<<< HEAD
-        utils::{db_utils, storage_partitioning::KvStorePartition},
-=======
->>>>>>> feb228ce
+        utils::db_utils,
     };
 
     #[async_trait::async_trait]
