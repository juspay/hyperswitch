--- conflicted
+++ resolved
@@ -315,11 +315,7 @@
         core::errors::{self, utils::RedisErrorExt, CustomResult},
         db::reverse_lookup::ReverseLookupInterface,
         services::Store,
-<<<<<<< HEAD
-        types::storage::{enums, payment_attempt::*, ReverseLookupNew},
-=======
-        types::storage::{enums, kv, payment_attempt::*},
->>>>>>> dcc89c4e
+        types::storage::{enums, kv, payment_attempt::*, ReverseLookupNew},
         utils::storage_partitioning::KvStorePartition,
     };
 
@@ -343,7 +339,7 @@
                 enums::MerchantStorageScheme::RedisKv => {
                     let key = format!(
                         "{}_{}",
-                        payment_attempt.payment_id, payment_attempt.merchant_id
+                        payment_attempt.merchant_id, payment_attempt.payment_id
                     );
                     // TODO: need to add an application generated payment attempt id to distinguish between multiple attempts for the same payment id
                     // Check for database presence as well Maybe use a read replica here ?
@@ -392,12 +388,7 @@
                         ))
                         .into_report(),
                         Ok(HsetnxReply::KeySet) => {
-<<<<<<< HEAD
                             let conn = pg_connection(&self.master_pool).await;
-                            let query = payment_attempt
-                                .insert_query(&conn)
-                                .await
-                                .change_context(errors::StorageError::KVError)?;
 
                             //Reverse lookup for txn_id
                             ReverseLookupNew {
@@ -407,20 +398,18 @@
                                 ),
                                 pk_id: key,
                                 sk_id: field,
-                                source: "pa".to_string(),
+                                source: "payment_attempt".to_string(),
                             }
                             .insert(&conn)
                             .await
                             .map_err(Into::<errors::StorageError>::into)
                             .into_report()?;
 
-=======
                             let redis_entry = kv::TypedSql {
                                 op: kv::DBOperation::Insert {
                                     insertable: kv::Insertable::PaymentAttempt(payment_attempt),
                                 },
                             };
->>>>>>> dcc89c4e
                             let stream_name = self.drainer_stream(&PaymentAttempt::shard_key(
                                 crate::utils::storage_partitioning::PartitionKey::MerchantIdPaymentId {
                                     merchant_id: &created_attempt.merchant_id,
@@ -462,7 +451,7 @@
                 }
 
                 enums::MerchantStorageScheme::RedisKv => {
-                    let key = format!("{}_{}", this.payment_id, this.merchant_id);
+                    let key = format!("{}_{}", this.merchant_id, this.payment_id);
 
                     let updated_attempt = payment_attempt.clone().apply_changeset(this.clone());
                     // Check for database presence as well Maybe use a read replica here ?
@@ -477,7 +466,6 @@
                         .map(|_| updated_attempt)
                         .change_context(errors::StorageError::KVError)?;
 
-<<<<<<< HEAD
                     let conn = pg_connection(&self.master_pool).await;
                     // Reverse lookup for connector_transaction_id
                     if let Some(ref connector_transaction_id) =
@@ -491,7 +479,7 @@
                             ),
                             pk_id: key.clone(),
                             sk_id: field.clone(),
-                            source: "pa".to_string(),
+                            source: "payment_attempt".to_string(),
                         }
                         .insert(&conn)
                         .await
@@ -499,11 +487,6 @@
                         .into_report()?;
                     }
 
-                    let query = this
-                        .update_query(&conn, payment_attempt)
-                        .await
-                        .change_context(errors::StorageError::KVError)?;
-=======
                     let redis_entry = kv::TypedSql {
                         op: kv::DBOperation::Update {
                             updatable: kv::Updateable::PaymentAttemptUpdate(
@@ -515,7 +498,6 @@
                         },
                     };
 
->>>>>>> dcc89c4e
                     let stream_name = self.drainer_stream(&PaymentAttempt::shard_key(
                         crate::utils::storage_partitioning::PartitionKey::MerchantIdPaymentId {
                             merchant_id: &updated_attempt.merchant_id,
@@ -554,7 +536,7 @@
                 }
 
                 enums::MerchantStorageScheme::RedisKv => {
-                    let key = format!("{}_{}", payment_id, merchant_id);
+                    let key = format!("{}_{}", merchant_id, payment_id);
                     let lookup = self
                         .get_lookup_by_lookup_id(&key)
                         .await
@@ -678,7 +660,7 @@
                 }
 
                 enums::MerchantStorageScheme::RedisKv => {
-                    let lookup_id = format!("{txn_id}_{merchant_id}");
+                    let lookup_id = format!("{merchant_id}_{txn_id}");
                     let lookup = self
                         .get_lookup_by_lookup_id(&lookup_id)
                         .await
