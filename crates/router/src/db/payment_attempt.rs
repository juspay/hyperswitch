--- conflicted
+++ resolved
@@ -315,11 +315,7 @@
         core::errors::{self, utils::RedisErrorExt, CustomResult},
         db::reverse_lookup::ReverseLookupInterface,
         services::Store,
-<<<<<<< HEAD
         types::storage::{enums, kv, payment_attempt::*, ReverseLookupNew},
-=======
-        types::storage::{enums, kv, payment_attempt::*},
->>>>>>> 3bad58b0
         utils::storage_partitioning::KvStorePartition,
     };
 
@@ -392,7 +388,6 @@
                         ))
                         .into_report(),
                         Ok(HsetnxReply::KeySet) => {
-<<<<<<< HEAD
                             let conn = pg_connection(&self.master_pool).await;
 
                             //Reverse lookup for txn_id
@@ -410,8 +405,6 @@
                             .map_err(Into::<errors::StorageError>::into)
                             .into_report()?;
 
-=======
->>>>>>> 3bad58b0
                             let redis_entry = kv::TypedSql {
                                 op: kv::DBOperation::Insert {
                                     insertable: kv::Insertable::PaymentAttempt(payment_attempt),
@@ -473,7 +466,6 @@
                         .map(|_| updated_attempt)
                         .change_context(errors::StorageError::KVError)?;
 
-<<<<<<< HEAD
                     let conn = pg_connection(&self.master_pool).await;
                     // Reverse lookup for connector_transaction_id
                     if let Some(ref connector_transaction_id) =
@@ -495,8 +487,6 @@
                         .into_report()?;
                     }
 
-=======
->>>>>>> 3bad58b0
                     let redis_entry = kv::TypedSql {
                         op: kv::DBOperation::Update {
                             updatable: kv::Updateable::PaymentAttemptUpdate(
