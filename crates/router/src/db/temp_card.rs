--- conflicted
+++ resolved
@@ -1,10 +1,6 @@
-<<<<<<< HEAD
-use super::{MockDb, Store};
-=======
 use error_stack::IntoReport;
 
-use super::MockDb;
->>>>>>> eb4fe6f4
+use super::{MockDb, Store};
 use crate::{
     connection::pg_connection,
     core::errors::{self, CustomResult},
@@ -41,15 +37,11 @@
         address: storage::TempCardNew,
     ) -> CustomResult<storage::TempCard, errors::StorageError> {
         let conn = pg_connection(&self.master_pool).await;
-<<<<<<< HEAD
-        address.insert(&conn).await
-=======
         address
-            .insert_diesel(&conn)
+            .insert(&conn)
             .await
             .map_err(Into::into)
             .into_report()
->>>>>>> eb4fe6f4
     }
 
     async fn find_tempcard_by_transaction_id(
@@ -57,14 +49,10 @@
         transaction_id: &str,
     ) -> CustomResult<Option<storage::TempCard>, errors::StorageError> {
         let conn = pg_connection(&self.master_pool).await;
-<<<<<<< HEAD
-        storage::TempCard::find_by_transaction_id(&conn, transaction_id).await
-=======
-        TempCard::find_by_transaction_id(&conn, transaction_id)
+        storage::TempCard::find_by_transaction_id(&conn, transaction_id)
             .await
             .map_err(Into::into)
             .into_report()
->>>>>>> eb4fe6f4
     }
 
     async fn insert_tempcard_with_token(
@@ -72,14 +60,10 @@
         card: storage::TempCard,
     ) -> CustomResult<storage::TempCard, errors::StorageError> {
         let conn = pg_connection(&self.master_pool).await;
-<<<<<<< HEAD
-        storage::TempCard::insert_with_token(card, &conn).await
-=======
-        TempCard::insert_with_token(card, &conn)
+        storage::TempCard::insert_with_token(card, &conn)
             .await
             .map_err(Into::into)
             .into_report()
->>>>>>> eb4fe6f4
     }
 
     async fn find_tempcard_by_token(
@@ -87,14 +71,10 @@
         token: &i32,
     ) -> CustomResult<storage::TempCard, errors::StorageError> {
         let conn = pg_connection(&self.master_pool).await;
-<<<<<<< HEAD
-        storage::TempCard::find_by_token(&conn, token).await
-=======
-        TempCard::find_by_token(&conn, token)
+        storage::TempCard::find_by_token(&conn, token)
             .await
             .map_err(Into::into)
             .into_report()
->>>>>>> eb4fe6f4
     }
 }
 
