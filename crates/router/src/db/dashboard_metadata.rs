use common_utils::id_type;
use diesel_models::{enums, user::dashboard_metadata as storage};
use error_stack::{report, ResultExt};
use router_env::{instrument, tracing};
use storage_impl::MockDb;

use crate::{
    connection,
    core::errors::{self, CustomResult},
    services::Store,
};

#[async_trait::async_trait]
pub trait DashboardMetadataInterface {
    async fn insert_metadata(
        &self,
        metadata: storage::DashboardMetadataNew,
    ) -> CustomResult<storage::DashboardMetadata, errors::StorageError>;

    async fn update_metadata(
        &self,
        user_id: Option<String>,
<<<<<<< HEAD
        merchant_id: common_utils::id_type::MerchantId,
        org_id: String,
=======
        merchant_id: String,
        org_id: id_type::OrganizationId,
>>>>>>> 26b87830
        data_key: enums::DashboardMetadata,
        dashboard_metadata_update: storage::DashboardMetadataUpdate,
    ) -> CustomResult<storage::DashboardMetadata, errors::StorageError>;

    async fn find_user_scoped_dashboard_metadata(
        &self,
        user_id: &str,
<<<<<<< HEAD
        merchant_id: &common_utils::id_type::MerchantId,
        org_id: &str,
=======
        merchant_id: &str,
        org_id: &id_type::OrganizationId,
>>>>>>> 26b87830
        data_keys: Vec<enums::DashboardMetadata>,
    ) -> CustomResult<Vec<storage::DashboardMetadata>, errors::StorageError>;

    async fn find_merchant_scoped_dashboard_metadata(
        &self,
<<<<<<< HEAD
        merchant_id: &common_utils::id_type::MerchantId,
        org_id: &str,
=======
        merchant_id: &str,
        org_id: &id_type::OrganizationId,
>>>>>>> 26b87830
        data_keys: Vec<enums::DashboardMetadata>,
    ) -> CustomResult<Vec<storage::DashboardMetadata>, errors::StorageError>;

    async fn delete_all_user_scoped_dashboard_metadata_by_merchant_id(
        &self,
        user_id: &str,
        merchant_id: &common_utils::id_type::MerchantId,
    ) -> CustomResult<bool, errors::StorageError>;

    async fn delete_user_scoped_dashboard_metadata_by_merchant_id_data_key(
        &self,
        user_id: &str,
        merchant_id: &common_utils::id_type::MerchantId,
        data_key: enums::DashboardMetadata,
    ) -> CustomResult<storage::DashboardMetadata, errors::StorageError>;
}

#[async_trait::async_trait]
impl DashboardMetadataInterface for Store {
    #[instrument(skip_all)]
    async fn insert_metadata(
        &self,
        metadata: storage::DashboardMetadataNew,
    ) -> CustomResult<storage::DashboardMetadata, errors::StorageError> {
        let conn = connection::pg_connection_write(self).await?;
        metadata
            .insert(&conn)
            .await
            .map_err(|error| report!(errors::StorageError::from(error)))
    }

    #[instrument(skip_all)]
    async fn update_metadata(
        &self,
        user_id: Option<String>,
<<<<<<< HEAD
        merchant_id: common_utils::id_type::MerchantId,
        org_id: String,
=======
        merchant_id: String,
        org_id: id_type::OrganizationId,
>>>>>>> 26b87830
        data_key: enums::DashboardMetadata,
        dashboard_metadata_update: storage::DashboardMetadataUpdate,
    ) -> CustomResult<storage::DashboardMetadata, errors::StorageError> {
        let conn = connection::pg_connection_write(self).await?;
        storage::DashboardMetadata::update(
            &conn,
            user_id,
            merchant_id,
            org_id,
            data_key,
            dashboard_metadata_update,
        )
        .await
        .map_err(|error| report!(errors::StorageError::from(error)))
    }

    #[instrument(skip_all)]
    async fn find_user_scoped_dashboard_metadata(
        &self,
        user_id: &str,
<<<<<<< HEAD
        merchant_id: &common_utils::id_type::MerchantId,
        org_id: &str,
=======
        merchant_id: &str,
        org_id: &id_type::OrganizationId,
>>>>>>> 26b87830
        data_keys: Vec<enums::DashboardMetadata>,
    ) -> CustomResult<Vec<storage::DashboardMetadata>, errors::StorageError> {
        let conn = connection::pg_connection_write(self).await?;
        storage::DashboardMetadata::find_user_scoped_dashboard_metadata(
            &conn,
            user_id.to_owned(),
            merchant_id.to_owned(),
            org_id.to_owned(),
            data_keys,
        )
        .await
        .map_err(|error| report!(errors::StorageError::from(error)))
    }

    #[instrument(skip_all)]
    async fn find_merchant_scoped_dashboard_metadata(
        &self,
<<<<<<< HEAD
        merchant_id: &common_utils::id_type::MerchantId,
        org_id: &str,
=======
        merchant_id: &str,
        org_id: &id_type::OrganizationId,
>>>>>>> 26b87830
        data_keys: Vec<enums::DashboardMetadata>,
    ) -> CustomResult<Vec<storage::DashboardMetadata>, errors::StorageError> {
        let conn = connection::pg_connection_write(self).await?;
        storage::DashboardMetadata::find_merchant_scoped_dashboard_metadata(
            &conn,
            merchant_id.to_owned(),
            org_id.to_owned(),
            data_keys,
        )
        .await
        .map_err(|error| report!(errors::StorageError::from(error)))
    }

    #[instrument(skip_all)]
    async fn delete_all_user_scoped_dashboard_metadata_by_merchant_id(
        &self,
        user_id: &str,
        merchant_id: &common_utils::id_type::MerchantId,
    ) -> CustomResult<bool, errors::StorageError> {
        let conn = connection::pg_connection_write(self).await?;
        storage::DashboardMetadata::delete_all_user_scoped_dashboard_metadata_by_merchant_id(
            &conn,
            user_id.to_owned(),
            merchant_id.to_owned(),
        )
        .await
        .map_err(|error| report!(errors::StorageError::from(error)))
    }

    #[instrument(skip_all)]
    async fn delete_user_scoped_dashboard_metadata_by_merchant_id_data_key(
        &self,
        user_id: &str,
        merchant_id: &common_utils::id_type::MerchantId,
        data_key: enums::DashboardMetadata,
    ) -> CustomResult<storage::DashboardMetadata, errors::StorageError> {
        let conn = connection::pg_connection_write(self).await?;
        storage::DashboardMetadata::delete_user_scoped_dashboard_metadata_by_merchant_id_data_key(
            &conn,
            user_id.to_owned(),
            merchant_id.to_owned(),
            data_key,
        )
        .await
        .map_err(|error| report!(errors::StorageError::from(error)))
    }
}

#[async_trait::async_trait]
impl DashboardMetadataInterface for MockDb {
    async fn insert_metadata(
        &self,
        metadata: storage::DashboardMetadataNew,
    ) -> CustomResult<storage::DashboardMetadata, errors::StorageError> {
        let mut dashboard_metadata = self.dashboard_metadata.lock().await;
        if dashboard_metadata.iter().any(|metadata_inner| {
            metadata_inner.user_id == metadata.user_id
                && metadata_inner.merchant_id == metadata.merchant_id
                && metadata_inner.org_id == metadata.org_id
                && metadata_inner.data_key == metadata.data_key
        }) {
            Err(errors::StorageError::DuplicateValue {
                entity: "user_id, merchant_id, org_id and data_key",
                key: None,
            })?
        }
        let metadata_new = storage::DashboardMetadata {
            id: i32::try_from(dashboard_metadata.len())
                .change_context(errors::StorageError::MockDbError)?,
            user_id: metadata.user_id,
            merchant_id: metadata.merchant_id,
            org_id: metadata.org_id,
            data_key: metadata.data_key,
            data_value: metadata.data_value,
            created_by: metadata.created_by,
            created_at: metadata.created_at,
            last_modified_by: metadata.last_modified_by,
            last_modified_at: metadata.last_modified_at,
        };
        dashboard_metadata.push(metadata_new.clone());
        Ok(metadata_new)
    }

    async fn update_metadata(
        &self,
        user_id: Option<String>,
<<<<<<< HEAD
        merchant_id: common_utils::id_type::MerchantId,
        org_id: String,
=======
        merchant_id: String,
        org_id: id_type::OrganizationId,
>>>>>>> 26b87830
        data_key: enums::DashboardMetadata,
        dashboard_metadata_update: storage::DashboardMetadataUpdate,
    ) -> CustomResult<storage::DashboardMetadata, errors::StorageError> {
        let mut dashboard_metadata = self.dashboard_metadata.lock().await;

        let dashboard_metadata_to_update = dashboard_metadata
            .iter_mut()
            .find(|metadata| {
                metadata.user_id == user_id
                    && metadata.merchant_id == merchant_id
                    && metadata.org_id == org_id
                    && metadata.data_key == data_key
            })
            .ok_or(errors::StorageError::MockDbError)?;

        match dashboard_metadata_update {
            storage::DashboardMetadataUpdate::UpdateData {
                data_key,
                data_value,
                last_modified_by,
            } => {
                dashboard_metadata_to_update.data_key = data_key;
                dashboard_metadata_to_update.data_value = data_value;
                dashboard_metadata_to_update.last_modified_by = last_modified_by;
                dashboard_metadata_to_update.last_modified_at = common_utils::date_time::now();
            }
        }
        Ok(dashboard_metadata_to_update.clone())
    }

    async fn find_user_scoped_dashboard_metadata(
        &self,
        user_id: &str,
<<<<<<< HEAD
        merchant_id: &common_utils::id_type::MerchantId,
        org_id: &str,
=======
        merchant_id: &str,
        org_id: &id_type::OrganizationId,
>>>>>>> 26b87830
        data_keys: Vec<enums::DashboardMetadata>,
    ) -> CustomResult<Vec<storage::DashboardMetadata>, errors::StorageError> {
        let dashboard_metadata = self.dashboard_metadata.lock().await;
        let query_result = dashboard_metadata
            .iter()
            .filter(|metadata_inner| {
                metadata_inner
                    .user_id
                    .clone()
                    .map(|user_id_inner| user_id_inner == user_id)
                    .unwrap_or(false)
<<<<<<< HEAD
                    && metadata_inner.merchant_id == *merchant_id
                    && metadata_inner.org_id == org_id
=======
                    && metadata_inner.merchant_id == merchant_id
                    && metadata_inner.org_id == *org_id
>>>>>>> 26b87830
                    && data_keys.contains(&metadata_inner.data_key)
            })
            .cloned()
            .collect::<Vec<storage::DashboardMetadata>>();

        if query_result.is_empty() {
            return Err(errors::StorageError::ValueNotFound(format!(
                "No dashboard_metadata available for user_id = {user_id},\
<<<<<<< HEAD
                merchant_id = {merchant_id:?}, org_id = {org_id} and data_keys = {data_keys:?}",
=======
                merchant_id = {merchant_id}, org_id = {org_id:?} and data_keys = {data_keys:?}",
>>>>>>> 26b87830
            ))
            .into());
        }
        Ok(query_result)
    }

    async fn find_merchant_scoped_dashboard_metadata(
        &self,
<<<<<<< HEAD
        merchant_id: &common_utils::id_type::MerchantId,
        org_id: &str,
=======
        merchant_id: &str,
        org_id: &id_type::OrganizationId,
>>>>>>> 26b87830
        data_keys: Vec<enums::DashboardMetadata>,
    ) -> CustomResult<Vec<storage::DashboardMetadata>, errors::StorageError> {
        let dashboard_metadata = self.dashboard_metadata.lock().await;
        let query_result = dashboard_metadata
            .iter()
            .filter(|metadata_inner| {
<<<<<<< HEAD
                metadata_inner.merchant_id == *merchant_id
                    && metadata_inner.org_id == org_id
=======
                metadata_inner.merchant_id == merchant_id
                    && metadata_inner.org_id == *org_id
>>>>>>> 26b87830
                    && data_keys.contains(&metadata_inner.data_key)
            })
            .cloned()
            .collect::<Vec<storage::DashboardMetadata>>();

        if query_result.is_empty() {
            return Err(errors::StorageError::ValueNotFound(format!(
<<<<<<< HEAD
                "No dashboard_metadata available for merchant_id = {merchant_id:?},\
                      org_id = {org_id} and data_keyss = {data_keys:?}",
=======
                "No dashboard_metadata available for merchant_id = {merchant_id},\
                      org_id = {org_id:?} and data_keyss = {data_keys:?}",
>>>>>>> 26b87830
            ))
            .into());
        }
        Ok(query_result)
    }
    async fn delete_all_user_scoped_dashboard_metadata_by_merchant_id(
        &self,
        user_id: &str,
        merchant_id: &common_utils::id_type::MerchantId,
    ) -> CustomResult<bool, errors::StorageError> {
        let mut dashboard_metadata = self.dashboard_metadata.lock().await;

        let initial_len = dashboard_metadata.len();

        dashboard_metadata.retain(|metadata_inner| {
            !(metadata_inner
                .user_id
                .clone()
                .map(|user_id_inner| user_id_inner == user_id)
                .unwrap_or(false)
                && metadata_inner.merchant_id == *merchant_id)
        });

        if dashboard_metadata.len() == initial_len {
            return Err(errors::StorageError::ValueNotFound(format!(
                "No user available for user_id = {user_id} and merchant id = {merchant_id:?}"
            ))
            .into());
        }

        Ok(true)
    }

    async fn delete_user_scoped_dashboard_metadata_by_merchant_id_data_key(
        &self,
        user_id: &str,
        merchant_id: &common_utils::id_type::MerchantId,
        data_key: enums::DashboardMetadata,
    ) -> CustomResult<storage::DashboardMetadata, errors::StorageError> {
        let mut dashboard_metadata = self.dashboard_metadata.lock().await;

        let index_to_remove = dashboard_metadata
            .iter()
            .position(|metadata_inner| {
                metadata_inner
                    .user_id
                    .as_deref()
                    .map_or(false, |user_id_inner| user_id_inner == user_id)
                    && metadata_inner.merchant_id == *merchant_id
                    && metadata_inner.data_key == data_key
            })
            .ok_or(errors::StorageError::ValueNotFound(
                "No data found".to_string(),
            ))?;

        let deleted_value = dashboard_metadata.swap_remove(index_to_remove);

        Ok(deleted_value)
    }
}<|MERGE_RESOLUTION|>--- conflicted
+++ resolved
@@ -20,13 +20,8 @@
     async fn update_metadata(
         &self,
         user_id: Option<String>,
-<<<<<<< HEAD
         merchant_id: common_utils::id_type::MerchantId,
-        org_id: String,
-=======
-        merchant_id: String,
         org_id: id_type::OrganizationId,
->>>>>>> 26b87830
         data_key: enums::DashboardMetadata,
         dashboard_metadata_update: storage::DashboardMetadataUpdate,
     ) -> CustomResult<storage::DashboardMetadata, errors::StorageError>;
@@ -34,25 +29,15 @@
     async fn find_user_scoped_dashboard_metadata(
         &self,
         user_id: &str,
-<<<<<<< HEAD
-        merchant_id: &common_utils::id_type::MerchantId,
-        org_id: &str,
-=======
-        merchant_id: &str,
-        org_id: &id_type::OrganizationId,
->>>>>>> 26b87830
+        merchant_id: &common_utils::id_type::MerchantId,
+        org_id: &id_type::OrganizationId,
         data_keys: Vec<enums::DashboardMetadata>,
     ) -> CustomResult<Vec<storage::DashboardMetadata>, errors::StorageError>;
 
     async fn find_merchant_scoped_dashboard_metadata(
         &self,
-<<<<<<< HEAD
-        merchant_id: &common_utils::id_type::MerchantId,
-        org_id: &str,
-=======
-        merchant_id: &str,
-        org_id: &id_type::OrganizationId,
->>>>>>> 26b87830
+        merchant_id: &common_utils::id_type::MerchantId,
+        org_id: &id_type::OrganizationId,
         data_keys: Vec<enums::DashboardMetadata>,
     ) -> CustomResult<Vec<storage::DashboardMetadata>, errors::StorageError>;
 
@@ -88,13 +73,8 @@
     async fn update_metadata(
         &self,
         user_id: Option<String>,
-<<<<<<< HEAD
         merchant_id: common_utils::id_type::MerchantId,
-        org_id: String,
-=======
-        merchant_id: String,
         org_id: id_type::OrganizationId,
->>>>>>> 26b87830
         data_key: enums::DashboardMetadata,
         dashboard_metadata_update: storage::DashboardMetadataUpdate,
     ) -> CustomResult<storage::DashboardMetadata, errors::StorageError> {
@@ -115,13 +95,8 @@
     async fn find_user_scoped_dashboard_metadata(
         &self,
         user_id: &str,
-<<<<<<< HEAD
-        merchant_id: &common_utils::id_type::MerchantId,
-        org_id: &str,
-=======
-        merchant_id: &str,
-        org_id: &id_type::OrganizationId,
->>>>>>> 26b87830
+        merchant_id: &common_utils::id_type::MerchantId,
+        org_id: &id_type::OrganizationId,
         data_keys: Vec<enums::DashboardMetadata>,
     ) -> CustomResult<Vec<storage::DashboardMetadata>, errors::StorageError> {
         let conn = connection::pg_connection_write(self).await?;
@@ -139,13 +114,8 @@
     #[instrument(skip_all)]
     async fn find_merchant_scoped_dashboard_metadata(
         &self,
-<<<<<<< HEAD
-        merchant_id: &common_utils::id_type::MerchantId,
-        org_id: &str,
-=======
-        merchant_id: &str,
-        org_id: &id_type::OrganizationId,
->>>>>>> 26b87830
+        merchant_id: &common_utils::id_type::MerchantId,
+        org_id: &id_type::OrganizationId,
         data_keys: Vec<enums::DashboardMetadata>,
     ) -> CustomResult<Vec<storage::DashboardMetadata>, errors::StorageError> {
         let conn = connection::pg_connection_write(self).await?;
@@ -232,13 +202,8 @@
     async fn update_metadata(
         &self,
         user_id: Option<String>,
-<<<<<<< HEAD
         merchant_id: common_utils::id_type::MerchantId,
-        org_id: String,
-=======
-        merchant_id: String,
         org_id: id_type::OrganizationId,
->>>>>>> 26b87830
         data_key: enums::DashboardMetadata,
         dashboard_metadata_update: storage::DashboardMetadataUpdate,
     ) -> CustomResult<storage::DashboardMetadata, errors::StorageError> {
@@ -272,13 +237,8 @@
     async fn find_user_scoped_dashboard_metadata(
         &self,
         user_id: &str,
-<<<<<<< HEAD
-        merchant_id: &common_utils::id_type::MerchantId,
-        org_id: &str,
-=======
-        merchant_id: &str,
-        org_id: &id_type::OrganizationId,
->>>>>>> 26b87830
+        merchant_id: &common_utils::id_type::MerchantId,
+        org_id: &id_type::OrganizationId,
         data_keys: Vec<enums::DashboardMetadata>,
     ) -> CustomResult<Vec<storage::DashboardMetadata>, errors::StorageError> {
         let dashboard_metadata = self.dashboard_metadata.lock().await;
@@ -290,13 +250,8 @@
                     .clone()
                     .map(|user_id_inner| user_id_inner == user_id)
                     .unwrap_or(false)
-<<<<<<< HEAD
                     && metadata_inner.merchant_id == *merchant_id
-                    && metadata_inner.org_id == org_id
-=======
-                    && metadata_inner.merchant_id == merchant_id
                     && metadata_inner.org_id == *org_id
->>>>>>> 26b87830
                     && data_keys.contains(&metadata_inner.data_key)
             })
             .cloned()
@@ -305,11 +260,7 @@
         if query_result.is_empty() {
             return Err(errors::StorageError::ValueNotFound(format!(
                 "No dashboard_metadata available for user_id = {user_id},\
-<<<<<<< HEAD
-                merchant_id = {merchant_id:?}, org_id = {org_id} and data_keys = {data_keys:?}",
-=======
-                merchant_id = {merchant_id}, org_id = {org_id:?} and data_keys = {data_keys:?}",
->>>>>>> 26b87830
+                merchant_id = {merchant_id:?}, org_id = {org_id:?} and data_keys = {data_keys:?}",
             ))
             .into());
         }
@@ -318,26 +269,16 @@
 
     async fn find_merchant_scoped_dashboard_metadata(
         &self,
-<<<<<<< HEAD
-        merchant_id: &common_utils::id_type::MerchantId,
-        org_id: &str,
-=======
-        merchant_id: &str,
-        org_id: &id_type::OrganizationId,
->>>>>>> 26b87830
+        merchant_id: &common_utils::id_type::MerchantId,
+        org_id: &id_type::OrganizationId,
         data_keys: Vec<enums::DashboardMetadata>,
     ) -> CustomResult<Vec<storage::DashboardMetadata>, errors::StorageError> {
         let dashboard_metadata = self.dashboard_metadata.lock().await;
         let query_result = dashboard_metadata
             .iter()
             .filter(|metadata_inner| {
-<<<<<<< HEAD
                 metadata_inner.merchant_id == *merchant_id
-                    && metadata_inner.org_id == org_id
-=======
-                metadata_inner.merchant_id == merchant_id
                     && metadata_inner.org_id == *org_id
->>>>>>> 26b87830
                     && data_keys.contains(&metadata_inner.data_key)
             })
             .cloned()
@@ -345,13 +286,8 @@
 
         if query_result.is_empty() {
             return Err(errors::StorageError::ValueNotFound(format!(
-<<<<<<< HEAD
                 "No dashboard_metadata available for merchant_id = {merchant_id:?},\
-                      org_id = {org_id} and data_keyss = {data_keys:?}",
-=======
-                "No dashboard_metadata available for merchant_id = {merchant_id},\
                       org_id = {org_id:?} and data_keyss = {data_keys:?}",
->>>>>>> 26b87830
             ))
             .into());
         }
