--- conflicted
+++ resolved
@@ -277,14 +277,8 @@
         let query_result = dashboard_metadata
             .iter()
             .filter(|metadata_inner| {
-<<<<<<< HEAD
-                metadata_inner.user_id.is_none()
-                    && metadata_inner.merchant_id == merchant_id
+                metadata_inner.merchant_id == merchant_id
                     && metadata_inner.org_id == *org_id
-=======
-                metadata_inner.merchant_id == merchant_id
-                    && metadata_inner.org_id == org_id
->>>>>>> eaa391a9
                     && data_keys.contains(&metadata_inner.data_key)
             })
             .cloned()
