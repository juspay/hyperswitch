#[cfg(feature = "olap")]
use std::collections::HashSet;

use diesel_models::{errors::DatabaseError, refund::RefundUpdateInternal};
use error_stack::{IntoReport, ResultExt};

use super::MockDb;
use crate::{
    core::errors::{self, CustomResult},
    types::storage::{self as storage_types, enums},
};

#[cfg(feature = "olap")]
const MAX_LIMIT: usize = 100;

#[async_trait::async_trait]
pub trait RefundInterface {
    async fn find_refund_by_internal_reference_id_merchant_id(
        &self,
        internal_reference_id: &str,
        merchant_id: &str,
        storage_scheme: enums::MerchantStorageScheme,
    ) -> CustomResult<storage_types::Refund, errors::StorageError>;

    async fn find_refund_by_payment_id_merchant_id(
        &self,
        payment_id: &str,
        merchant_id: &str,
        storage_scheme: enums::MerchantStorageScheme,
    ) -> CustomResult<Vec<storage_types::Refund>, errors::StorageError>;

    async fn find_refund_by_merchant_id_refund_id(
        &self,
        merchant_id: &str,
        refund_id: &str,
        storage_scheme: enums::MerchantStorageScheme,
    ) -> CustomResult<storage_types::Refund, errors::StorageError>;

    async fn find_refund_by_merchant_id_connector_refund_id_connector(
        &self,
        merchant_id: &str,
        connector_refund_id: &str,
        connector: &str,
        storage_scheme: enums::MerchantStorageScheme,
    ) -> CustomResult<storage_types::Refund, errors::StorageError>;

    async fn update_refund(
        &self,
        this: storage_types::Refund,
        refund: storage_types::RefundUpdate,
        storage_scheme: enums::MerchantStorageScheme,
    ) -> CustomResult<storage_types::Refund, errors::StorageError>;

    async fn find_refund_by_merchant_id_connector_transaction_id(
        &self,
        merchant_id: &str,
        connector_transaction_id: &str,
        storage_scheme: enums::MerchantStorageScheme,
    ) -> CustomResult<Vec<storage_types::Refund>, errors::StorageError>;

    async fn insert_refund(
        &self,
        new: storage_types::RefundNew,
        storage_scheme: enums::MerchantStorageScheme,
    ) -> CustomResult<storage_types::Refund, errors::StorageError>;

    #[cfg(feature = "olap")]
    async fn filter_refund_by_constraints(
        &self,
        merchant_id: &str,
        refund_details: &api_models::refunds::RefundListRequest,
        storage_scheme: enums::MerchantStorageScheme,
        limit: i64,
        offset: i64,
    ) -> CustomResult<Vec<diesel_models::refund::Refund>, errors::StorageError>;

    #[cfg(feature = "olap")]
    async fn filter_refund_by_meta_constraints(
        &self,
        merchant_id: &str,
        refund_details: &api_models::payments::TimeRange,
        storage_scheme: enums::MerchantStorageScheme,
    ) -> CustomResult<api_models::refunds::RefundListMetaData, errors::StorageError>;

    #[cfg(feature = "olap")]
    async fn get_total_count_of_refunds(
        &self,
        merchant_id: &str,
        refund_details: &api_models::refunds::RefundListRequest,
        storage_scheme: enums::MerchantStorageScheme,
    ) -> CustomResult<i64, errors::StorageError>;
}

#[cfg(not(feature = "kv_store"))]
mod storage {
    use error_stack::IntoReport;

    use super::RefundInterface;
    use crate::{
        connection,
        core::errors::{self, CustomResult},
        services::Store,
        types::storage::{self as storage_types, enums},
    };

    #[async_trait::async_trait]
    impl RefundInterface for Store {
        async fn find_refund_by_internal_reference_id_merchant_id(
            &self,
            internal_reference_id: &str,
            merchant_id: &str,
            _storage_scheme: enums::MerchantStorageScheme,
        ) -> CustomResult<storage_types::Refund, errors::StorageError> {
            let conn = connection::pg_connection_read(self).await?;
            storage_types::Refund::find_by_internal_reference_id_merchant_id(
                &conn,
                internal_reference_id,
                merchant_id,
            )
            .await
            .map_err(Into::into)
            .into_report()
        }

        async fn insert_refund(
            &self,
            new: storage_types::RefundNew,
            _storage_scheme: enums::MerchantStorageScheme,
        ) -> CustomResult<storage_types::Refund, errors::StorageError> {
            let conn = connection::pg_connection_write(self).await?;
            new.insert(&conn).await.map_err(Into::into).into_report()
        }

        async fn find_refund_by_merchant_id_connector_transaction_id(
            &self,
            merchant_id: &str,
            connector_transaction_id: &str,
            _storage_scheme: enums::MerchantStorageScheme,
        ) -> CustomResult<Vec<storage_types::Refund>, errors::StorageError> {
            let conn = connection::pg_connection_read(self).await?;
            storage_types::Refund::find_by_merchant_id_connector_transaction_id(
                &conn,
                merchant_id,
                connector_transaction_id,
            )
            .await
            .map_err(Into::into)
            .into_report()
        }

        async fn update_refund(
            &self,
            this: storage_types::Refund,
            refund: storage_types::RefundUpdate,
            _storage_scheme: enums::MerchantStorageScheme,
        ) -> CustomResult<storage_types::Refund, errors::StorageError> {
            let conn = connection::pg_connection_write(self).await?;
            this.update(&conn, refund)
                .await
                .map_err(Into::into)
                .into_report()
        }

        async fn find_refund_by_merchant_id_refund_id(
            &self,
            merchant_id: &str,
            refund_id: &str,
            _storage_scheme: enums::MerchantStorageScheme,
        ) -> CustomResult<storage_types::Refund, errors::StorageError> {
            let conn = connection::pg_connection_read(self).await?;
            storage_types::Refund::find_by_merchant_id_refund_id(&conn, merchant_id, refund_id)
                .await
                .map_err(Into::into)
                .into_report()
        }

        async fn find_refund_by_merchant_id_connector_refund_id_connector(
            &self,
            merchant_id: &str,
            connector_refund_id: &str,
            connector: &str,
            _storage_scheme: enums::MerchantStorageScheme,
        ) -> CustomResult<storage_types::Refund, errors::StorageError> {
            let conn = connection::pg_connection_read(self).await?;
            storage_types::Refund::find_by_merchant_id_connector_refund_id_connector(
                &conn,
                merchant_id,
                connector_refund_id,
                connector,
            )
            .await
            .map_err(Into::into)
            .into_report()
        }

        async fn find_refund_by_payment_id_merchant_id(
            &self,
            payment_id: &str,
            merchant_id: &str,
            _storage_scheme: enums::MerchantStorageScheme,
        ) -> CustomResult<Vec<storage_types::Refund>, errors::StorageError> {
            let conn = connection::pg_connection_read(self).await?;
            storage_types::Refund::find_by_payment_id_merchant_id(&conn, payment_id, merchant_id)
                .await
                .map_err(Into::into)
                .into_report()
        }

        #[cfg(feature = "olap")]
        async fn filter_refund_by_constraints(
            &self,
            merchant_id: &str,
            refund_details: &api_models::refunds::RefundListRequest,
            _storage_scheme: enums::MerchantStorageScheme,
            limit: i64,
            offset: i64,
        ) -> CustomResult<Vec<diesel_models::refund::Refund>, errors::StorageError> {
            let conn = connection::pg_connection_read(self).await?;
            <diesel_models::refund::Refund as storage_types::RefundDbExt>::filter_by_constraints(
                &conn,
                merchant_id,
                refund_details,
                limit,
                offset,
            )
            .await
            .map_err(Into::into)
            .into_report()
        }

        #[cfg(feature = "olap")]
        async fn filter_refund_by_meta_constraints(
            &self,
            merchant_id: &str,
            refund_details: &api_models::payments::TimeRange,
            _storage_scheme: enums::MerchantStorageScheme,
        ) -> CustomResult<api_models::refunds::RefundListMetaData, errors::StorageError> {
            let conn = connection::pg_connection_read(self).await?;
            <diesel_models::refund::Refund as storage_types::RefundDbExt>::filter_by_meta_constraints(
                &conn,
                merchant_id,
                refund_details,
            )
            .await
            .map_err(Into::into)
            .into_report()
        }
        #[cfg(feature = "olap")]
        async fn get_total_count_of_refunds(
            &self,
            merchant_id: &str,
            refund_details: &api_models::refunds::RefundListRequest,
            _storage_scheme: enums::MerchantStorageScheme,
        ) -> CustomResult<i64, errors::StorageError> {
            let conn = connection::pg_connection_read(self).await?;
            <diesel_models::refund::Refund as storage_types::RefundDbExt>::get_refunds_count(
                &conn,
                merchant_id,
                refund_details,
            )
            .await
            .map_err(Into::into)
            .into_report()
        }
    }
}

#[cfg(feature = "kv_store")]
mod storage {
    use common_utils::{date_time, redis::RedisKey};
    use error_stack::{IntoReport, ResultExt};
    use redis_interface::HsetnxReply;
    use storage_impl::redis::kv_store::{kv_wrapper, KvOperation};

    use super::RefundInterface;
    use crate::{
        connection,
        core::errors::{self, CustomResult},
        db::reverse_lookup::ReverseLookupInterface,
        logger,
        services::Store,
        types::storage::{self as storage_types, enums, kv},
        utils::{self, db_utils},
    };
    #[async_trait::async_trait]
    impl RefundInterface for Store {
        async fn find_refund_by_internal_reference_id_merchant_id(
            &self,
            internal_reference_id: &str,
            merchant_id: &str,
            storage_scheme: enums::MerchantStorageScheme,
        ) -> CustomResult<storage_types::Refund, errors::StorageError> {
            let database_call = || async {
                let conn = connection::pg_connection_read(self).await?;
                storage_types::Refund::find_by_internal_reference_id_merchant_id(
                    &conn,
                    internal_reference_id,
                    merchant_id,
                )
                .await
                .map_err(Into::into)
                .into_report()
            };
            match storage_scheme {
                enums::MerchantStorageScheme::PostgresOnly => database_call().await,
                enums::MerchantStorageScheme::RedisKv => {
                    let lookup_id = format!("{merchant_id}_{internal_reference_id}");
                    let lookup = self
                        .get_lookup_by_lookup_id(&lookup_id, storage_scheme)
                        .await?;

                    let key = &lookup.pk_id;
                    Box::pin(db_utils::try_redis_get_else_try_database_get(
                        async {
                            kv_wrapper(
                                self,
                                KvOperation::<storage_types::Refund>::HGet(&lookup.sk_id),
                                key,
                            )
                            .await?
                            .try_into_hget()
                        },
                        database_call,
                    ))
                    .await
                }
            }
        }

        async fn insert_refund(
            &self,
            new: storage_types::RefundNew,
            storage_scheme: enums::MerchantStorageScheme,
        ) -> CustomResult<storage_types::Refund, errors::StorageError> {
            match storage_scheme {
                enums::MerchantStorageScheme::PostgresOnly => {
                    let conn = connection::pg_connection_write(self).await?;
                    new.insert(&conn).await.map_err(Into::into).into_report()
                }
                enums::MerchantStorageScheme::RedisKv => {
                    let key = format!("mid_{}_pid_{}", new.merchant_id, new.payment_id);
                    // TODO: need to add an application generated payment attempt id to distinguish between multiple attempts for the same payment id
                    // Check for database presence as well Maybe use a read replica here ?
                    let created_refund = storage_types::Refund {
                        id: 0i32,
                        refund_id: new.refund_id.clone(),
                        merchant_id: new.merchant_id.clone(),
                        attempt_id: new.attempt_id.clone(),
                        internal_reference_id: new.internal_reference_id.clone(),
                        payment_id: new.payment_id.clone(),
                        connector_transaction_id: new.connector_transaction_id.clone(),
                        connector: new.connector.clone(),
                        connector_refund_id: new.connector_refund_id.clone(),
                        external_reference_id: new.external_reference_id.clone(),
                        refund_type: new.refund_type,
                        total_amount: new.total_amount,
                        currency: new.currency,
                        refund_amount: new.refund_amount,
                        refund_status: new.refund_status,
                        sent_to_gateway: new.sent_to_gateway,
                        refund_error_message: None,
                        refund_error_code: None,
                        metadata: new.metadata.clone(),
                        refund_arn: new.refund_arn.clone(),
                        created_at: new.created_at.unwrap_or_else(date_time::now),
                        updated_at: new.created_at.unwrap_or_else(date_time::now),
                        description: new.description.clone(),
                        refund_reason: new.refund_reason.clone(),
                        profile_id: new.profile_id.clone(),
                        updated_by: new.updated_by.clone(),
                        merchant_connector_id: new.merchant_connector_id.clone(),
                    };

                    let field = format!(
                        "pa_{}_ref_{}",
                        &created_refund.attempt_id, &created_refund.refund_id
                    );

                    let redis_entry = kv::TypedSql {
                        op: kv::DBOperation::Insert {
                            insertable: kv::Insertable::Refund(new),
                        },
                    };

                    match kv_wrapper::<storage_types::Refund, _, _>(
                        self,
                        KvOperation::<storage_types::Refund>::HSetNx(
                            &field,
                            &created_refund,
                            redis_entry,
                        ),
                        &key,
                    )
                    .await
                    .change_context(errors::StorageError::KVError)?
                    .try_into_hsetnx()
                    {
                        Ok(HsetnxReply::KeyNotSet) => Err(errors::StorageError::DuplicateValue {
                            entity: "refund",
                            key: Some(created_refund.refund_id),
                        })
                        .into_report(),
                        Ok(HsetnxReply::KeySet) => {
                            let mut reverse_lookups = vec![
                                storage_types::ReverseLookupNew {
                                    sk_id: field.clone(),
                                    lookup_id: format!(
                                        "{}_{}",
                                        created_refund.merchant_id, created_refund.refund_id
                                    ),
                                    pk_id: key.clone(),
                                    source: "refund".to_string(),
                                    updated_by: storage_scheme.to_string(),
                                },
                                // [#492]: A discussion is required on whether this is required?
                                storage_types::ReverseLookupNew {
                                    sk_id: field.clone(),
                                    lookup_id: format!(
                                        "{}_{}",
                                        created_refund.merchant_id,
                                        created_refund.internal_reference_id
                                    ),
                                    pk_id: key.clone(),
                                    source: "refund".to_string(),
                                    updated_by: storage_scheme.to_string(),
                                },
                            ];
                            if let Some(connector_refund_id) =
                                created_refund.to_owned().connector_refund_id
                            {
                                reverse_lookups.push(storage_types::ReverseLookupNew {
                                    sk_id: field.clone(),
                                    lookup_id: format!(
                                        "{}_{}_{}",
                                        created_refund.merchant_id,
                                        connector_refund_id,
                                        created_refund.connector
                                    ),
                                    pk_id: key,
                                    source: "refund".to_string(),
                                    updated_by: storage_scheme.to_string(),
                                })
                            };
                            let rev_look = reverse_lookups
                                .into_iter()
                                .map(|rev| self.insert_reverse_lookup(rev, storage_scheme));

                            futures::future::try_join_all(rev_look).await?;

                            Ok(created_refund)
                        }
                        Err(er) => Err(er).change_context(errors::StorageError::KVError),
                    }
                }
            }
        }

        async fn find_refund_by_merchant_id_connector_transaction_id(
            &self,
            merchant_id: &str,
            connector_transaction_id: &str,
            storage_scheme: enums::MerchantStorageScheme,
        ) -> CustomResult<Vec<storage_types::Refund>, errors::StorageError> {
            let database_call = || async {
                let conn = connection::pg_connection_read(self).await?;
                storage_types::Refund::find_by_merchant_id_connector_transaction_id(
                    &conn,
                    merchant_id,
                    connector_transaction_id,
                )
                .await
                .map_err(Into::into)
                .into_report()
            };
            match storage_scheme {
                enums::MerchantStorageScheme::PostgresOnly => database_call().await,
                enums::MerchantStorageScheme::RedisKv => {
                    let lookup_id = format!("{merchant_id}_{connector_transaction_id}");
                    let lookup = match self
                        .get_lookup_by_lookup_id(&lookup_id, storage_scheme)
                        .await
                    {
                        Ok(l) => l,
                        Err(err) => {
                            logger::error!(?err);
                            return Ok(vec![]);
                        }
                    };
                    let key = &lookup.pk_id;

                    let pattern = db_utils::generate_hscan_pattern_for_refund(&lookup.sk_id);

                    Box::pin(db_utils::try_redis_get_else_try_database_get(
                        async {
                            kv_wrapper(
                                self,
                                KvOperation::<storage_types::Refund>::Scan(&pattern),
                                key,
                            )
                            .await?
                            .try_into_scan()
                        },
                        database_call,
                    ))
                    .await
                }
            }
        }

        async fn update_refund(
            &self,
            this: storage_types::Refund,
            refund: storage_types::RefundUpdate,
            storage_scheme: enums::MerchantStorageScheme,
        ) -> CustomResult<storage_types::Refund, errors::StorageError> {
            match storage_scheme {
                enums::MerchantStorageScheme::PostgresOnly => {
                    let conn = connection::pg_connection_write(self).await?;
                    this.update(&conn, refund)
                        .await
                        .map_err(Into::into)
                        .into_report()
                }
                enums::MerchantStorageScheme::RedisKv => {
                    let key = format!("mid_{}_pid_{}", this.merchant_id, this.payment_id);
                    let field = format!("pa_{}_ref_{}", &this.attempt_id, &this.refund_id);
                    let updated_refund = refund.clone().apply_changeset(this.clone());

                    let redis_value =
                        utils::Encode::<storage_types::Refund>::encode_to_string_of_json(
                            &updated_refund,
                        )
                        .change_context(errors::StorageError::SerializationFailed)?;

                    let redis_entry = kv::TypedSql {
                        op: kv::DBOperation::Update {
                            updatable: kv::Updateable::RefundUpdate(kv::RefundUpdateMems {
                                orig: this,
                                update_data: refund,
                            }),
                        },
                    };

                    kv_wrapper::<(), _, _>(
                        self,
                        KvOperation::Hset::<storage_types::Refund>(
                            (&field, redis_value),
                            redis_entry,
                        ),
                        &key,
                    )
                    .await
                    .change_context(errors::StorageError::KVError)?
                    .try_into_hset()
                    .change_context(errors::StorageError::KVError)?;

                    Ok(updated_refund)
                }
            }
        }

        async fn find_refund_by_merchant_id_refund_id(
            &self,
            merchant_id: &str,
            refund_id: &str,
            storage_scheme: enums::MerchantStorageScheme,
        ) -> CustomResult<storage_types::Refund, errors::StorageError> {
            let database_call = || async {
                let conn = connection::pg_connection_read(self).await?;
                storage_types::Refund::find_by_merchant_id_refund_id(&conn, merchant_id, refund_id)
                    .await
                    .map_err(Into::into)
                    .into_report()
            };
            match storage_scheme {
                enums::MerchantStorageScheme::PostgresOnly => database_call().await,
                enums::MerchantStorageScheme::RedisKv => {
                    let lookup_id = format!("{merchant_id}_{refund_id}");
                    let lookup = self
                        .get_lookup_by_lookup_id(&lookup_id, storage_scheme)
                        .await?;

                    let key = &lookup.pk_id;
                    Box::pin(db_utils::try_redis_get_else_try_database_get(
                        async {
                            kv_wrapper(
                                self,
                                KvOperation::<storage_types::Refund>::HGet(&lookup.sk_id),
                                key,
                            )
                            .await?
                            .try_into_hget()
                        },
                        database_call,
                    ))
                    .await
                }
            }
        }

        async fn find_refund_by_merchant_id_connector_refund_id_connector(
            &self,
            merchant_id: &str,
            connector_refund_id: &str,
            connector: &str,
            storage_scheme: enums::MerchantStorageScheme,
        ) -> CustomResult<storage_types::Refund, errors::StorageError> {
            let database_call = || async {
                let conn = connection::pg_connection_read(self).await?;
                storage_types::Refund::find_by_merchant_id_connector_refund_id_connector(
                    &conn,
                    merchant_id,
                    connector_refund_id,
                    connector,
                )
                .await
                .map_err(Into::into)
                .into_report()
            };
            match storage_scheme {
                enums::MerchantStorageScheme::PostgresOnly => database_call().await,
                enums::MerchantStorageScheme::RedisKv => {
                    let lookup_id = format!("{merchant_id}_{connector_refund_id}_{connector}");
                    let lookup = self
                        .get_lookup_by_lookup_id(&lookup_id, storage_scheme)
                        .await?;

                    let key = &lookup.pk_id;
                    Box::pin(db_utils::try_redis_get_else_try_database_get(
                        async {
                            kv_wrapper(
                                self,
                                KvOperation::<storage_types::Refund>::HGet(&lookup.sk_id),
                                key,
                            )
                            .await?
                            .try_into_hget()
                        },
                        database_call,
                    ))
                    .await
                }
            }
        }

        async fn find_refund_by_payment_id_merchant_id(
            &self,
            payment_id: &str,
            merchant_id: &str,
            storage_scheme: enums::MerchantStorageScheme,
        ) -> CustomResult<Vec<storage_types::Refund>, errors::StorageError> {
            let database_call = || async {
                let conn = connection::pg_connection_read(self).await?;
                storage_types::Refund::find_by_payment_id_merchant_id(
                    &conn,
                    payment_id,
                    merchant_id,
                )
                .await
                .map_err(Into::into)
                .into_report()
            };
            match storage_scheme {
                enums::MerchantStorageScheme::PostgresOnly => database_call().await,
                enums::MerchantStorageScheme::RedisKv => {
<<<<<<< HEAD
                    let key = RedisKey::MerchantPaymentId {
                        merchant_id,
                        payment_id,
                    }
                    .to_string();
                    db_utils::try_redis_get_else_try_database_get(
=======
                    let key = format!("mid_{merchant_id}_pid_{payment_id}");
                    Box::pin(db_utils::try_redis_get_else_try_database_get(
>>>>>>> 94897d84
                        async {
                            kv_wrapper(
                                self,
                                KvOperation::<storage_types::Refund>::Scan("pa_*_ref_*"),
                                key,
                            )
                            .await?
                            .try_into_scan()
                        },
                        database_call,
                    ))
                    .await
                }
            }
        }

        #[cfg(feature = "olap")]
        async fn filter_refund_by_constraints(
            &self,
            merchant_id: &str,
            refund_details: &api_models::refunds::RefundListRequest,
            _storage_scheme: enums::MerchantStorageScheme,
            limit: i64,
            offset: i64,
        ) -> CustomResult<Vec<diesel_models::refund::Refund>, errors::StorageError> {
            let conn = connection::pg_connection_read(self).await?;
            <diesel_models::refund::Refund as storage_types::RefundDbExt>::filter_by_constraints(
                &conn,
                merchant_id,
                refund_details,
                limit,
                offset,
            )
            .await
            .map_err(Into::into)
            .into_report()
        }

        #[cfg(feature = "olap")]
        async fn filter_refund_by_meta_constraints(
            &self,
            merchant_id: &str,
            refund_details: &api_models::payments::TimeRange,
            _storage_scheme: enums::MerchantStorageScheme,
        ) -> CustomResult<api_models::refunds::RefundListMetaData, errors::StorageError> {
            let conn = connection::pg_connection_read(self).await?;
            <diesel_models::refund::Refund as storage_types::RefundDbExt>::filter_by_meta_constraints(&conn, merchant_id, refund_details)
                        .await
                        .map_err(Into::into)
                        .into_report()
        }

        #[cfg(feature = "olap")]
        async fn get_total_count_of_refunds(
            &self,
            merchant_id: &str,
            refund_details: &api_models::refunds::RefundListRequest,
            _storage_scheme: enums::MerchantStorageScheme,
        ) -> CustomResult<i64, errors::StorageError> {
            let conn = connection::pg_connection_read(self).await?;
            <diesel_models::refund::Refund as storage_types::RefundDbExt>::get_refunds_count(
                &conn,
                merchant_id,
                refund_details,
            )
            .await
            .map_err(Into::into)
            .into_report()
        }
    }
}

#[async_trait::async_trait]
impl RefundInterface for MockDb {
    async fn find_refund_by_internal_reference_id_merchant_id(
        &self,
        internal_reference_id: &str,
        merchant_id: &str,
        _storage_scheme: enums::MerchantStorageScheme,
    ) -> CustomResult<storage_types::Refund, errors::StorageError> {
        let refunds = self.refunds.lock().await;
        refunds
            .iter()
            .find(|refund| {
                refund.merchant_id == merchant_id
                    && refund.internal_reference_id == internal_reference_id
            })
            .cloned()
            .ok_or_else(|| {
                errors::StorageError::DatabaseError(DatabaseError::NotFound.into()).into()
            })
    }

    async fn insert_refund(
        &self,
        new: storage_types::RefundNew,
        _storage_scheme: enums::MerchantStorageScheme,
    ) -> CustomResult<storage_types::Refund, errors::StorageError> {
        let mut refunds = self.refunds.lock().await;
        let current_time = common_utils::date_time::now();

        let refund = storage_types::Refund {
            id: refunds
                .len()
                .try_into()
                .into_report()
                .change_context(errors::StorageError::MockDbError)?,
            internal_reference_id: new.internal_reference_id,
            refund_id: new.refund_id,
            payment_id: new.payment_id,
            merchant_id: new.merchant_id,
            attempt_id: new.attempt_id,
            connector_transaction_id: new.connector_transaction_id,
            connector: new.connector,
            connector_refund_id: new.connector_refund_id,
            external_reference_id: new.external_reference_id,
            refund_type: new.refund_type,
            total_amount: new.total_amount,
            currency: new.currency,
            refund_amount: new.refund_amount,
            refund_status: new.refund_status,
            sent_to_gateway: new.sent_to_gateway,
            refund_error_message: None,
            refund_error_code: None,
            metadata: new.metadata,
            refund_arn: new.refund_arn.clone(),
            created_at: new.created_at.unwrap_or(current_time),
            updated_at: current_time,
            description: new.description,
            refund_reason: new.refund_reason.clone(),
            profile_id: new.profile_id,
            updated_by: new.updated_by,
            merchant_connector_id: new.merchant_connector_id,
        };
        refunds.push(refund.clone());
        Ok(refund)
    }
    async fn find_refund_by_merchant_id_connector_transaction_id(
        &self,
        merchant_id: &str,
        connector_transaction_id: &str,
        _storage_scheme: enums::MerchantStorageScheme,
    ) -> CustomResult<Vec<storage_types::Refund>, errors::StorageError> {
        let refunds = self.refunds.lock().await;

        Ok(refunds
            .iter()
            .take_while(|refund| {
                refund.merchant_id == merchant_id
                    && refund.connector_transaction_id == connector_transaction_id
            })
            .cloned()
            .collect::<Vec<_>>())
    }

    async fn update_refund(
        &self,
        this: storage_types::Refund,
        refund: storage_types::RefundUpdate,
        _storage_scheme: enums::MerchantStorageScheme,
    ) -> CustomResult<storage_types::Refund, errors::StorageError> {
        self.refunds
            .lock()
            .await
            .iter_mut()
            .find(|refund| this.refund_id == refund.refund_id)
            .map(|r| {
                let refund_updated = RefundUpdateInternal::from(refund).create_refund(r.clone());
                *r = refund_updated.clone();
                refund_updated
            })
            .ok_or_else(|| {
                errors::StorageError::ValueNotFound("cannot find refund to update".to_string())
                    .into()
            })
    }

    async fn find_refund_by_merchant_id_refund_id(
        &self,
        merchant_id: &str,
        refund_id: &str,
        _storage_scheme: enums::MerchantStorageScheme,
    ) -> CustomResult<storage_types::Refund, errors::StorageError> {
        let refunds = self.refunds.lock().await;

        refunds
            .iter()
            .find(|refund| refund.merchant_id == merchant_id && refund.refund_id == refund_id)
            .cloned()
            .ok_or_else(|| {
                errors::StorageError::DatabaseError(DatabaseError::NotFound.into()).into()
            })
    }

    async fn find_refund_by_merchant_id_connector_refund_id_connector(
        &self,
        merchant_id: &str,
        connector_refund_id: &str,
        connector: &str,
        _storage_scheme: enums::MerchantStorageScheme,
    ) -> CustomResult<storage_types::Refund, errors::StorageError> {
        let refunds = self.refunds.lock().await;

        refunds
            .iter()
            .find(|refund| {
                refund.merchant_id == merchant_id
                    && refund.connector_refund_id == Some(connector_refund_id.to_string())
                    && refund.connector == connector
            })
            .cloned()
            .ok_or_else(|| {
                errors::StorageError::DatabaseError(DatabaseError::NotFound.into()).into()
            })
    }

    async fn find_refund_by_payment_id_merchant_id(
        &self,
        payment_id: &str,
        merchant_id: &str,
        _storage_scheme: enums::MerchantStorageScheme,
    ) -> CustomResult<Vec<storage_types::Refund>, errors::StorageError> {
        let refunds = self.refunds.lock().await;

        Ok(refunds
            .iter()
            .filter(|refund| refund.merchant_id == merchant_id && refund.payment_id == payment_id)
            .cloned()
            .collect::<Vec<_>>())
    }

    #[cfg(feature = "olap")]
    async fn filter_refund_by_constraints(
        &self,
        merchant_id: &str,
        refund_details: &api_models::refunds::RefundListRequest,
        _storage_scheme: enums::MerchantStorageScheme,
        limit: i64,
        offset: i64,
    ) -> CustomResult<Vec<diesel_models::refund::Refund>, errors::StorageError> {
        let mut unique_connectors = HashSet::new();
        let mut unique_currencies = HashSet::new();
        let mut unique_statuses = HashSet::new();

        // Fill the hash sets with data from refund_details
        if let Some(connectors) = &refund_details.connector {
            connectors.iter().for_each(|connector| {
                unique_connectors.insert(connector);
            });
        }

        if let Some(currencies) = &refund_details.currency {
            currencies.iter().for_each(|currency| {
                unique_currencies.insert(currency);
            });
        }

        if let Some(refund_statuses) = &refund_details.refund_status {
            refund_statuses.iter().for_each(|refund_status| {
                unique_statuses.insert(refund_status);
            });
        }

        let refunds = self.refunds.lock().await;
        let filtered_refunds = refunds
            .iter()
            .filter(|refund| refund.merchant_id == merchant_id)
            .filter(|refund| {
                refund_details
                    .payment_id
                    .clone()
                    .map_or(true, |id| id == refund.payment_id)
            })
            .filter(|refund| {
                refund_details
                    .refund_id
                    .clone()
                    .map_or(true, |id| id == refund.refund_id)
            })
            .filter(|refund| refund_details.profile_id == refund.profile_id)
            .filter(|refund| {
                refund.created_at
                    >= refund_details.time_range.map_or(
                        common_utils::date_time::now() - time::Duration::days(60),
                        |range| range.start_time,
                    )
                    && refund.created_at
                        <= refund_details
                            .time_range
                            .map_or(common_utils::date_time::now(), |range| {
                                range.end_time.unwrap_or_else(common_utils::date_time::now)
                            })
            })
            .filter(|refund| {
                unique_connectors.is_empty() || unique_connectors.contains(&refund.connector)
            })
            .filter(|refund| {
                unique_currencies.is_empty() || unique_currencies.contains(&refund.currency)
            })
            .filter(|refund| {
                unique_statuses.is_empty() || unique_statuses.contains(&refund.refund_status)
            })
            .skip(usize::try_from(offset).unwrap_or_default())
            .take(usize::try_from(limit).unwrap_or(MAX_LIMIT))
            .cloned()
            .collect::<Vec<_>>();

        Ok(filtered_refunds)
    }

    #[cfg(feature = "olap")]
    async fn filter_refund_by_meta_constraints(
        &self,
        _merchant_id: &str,
        refund_details: &api_models::payments::TimeRange,
        _storage_scheme: enums::MerchantStorageScheme,
    ) -> CustomResult<api_models::refunds::RefundListMetaData, errors::StorageError> {
        let refunds = self.refunds.lock().await;

        let start_time = refund_details.start_time;
        let end_time = refund_details
            .end_time
            .unwrap_or_else(common_utils::date_time::now);

        let filtered_refunds = refunds
            .iter()
            .filter(|refund| refund.created_at >= start_time && refund.created_at <= end_time)
            .cloned()
            .collect::<Vec<diesel_models::refund::Refund>>();

        let mut refund_meta_data = api_models::refunds::RefundListMetaData {
            connector: vec![],
            currency: vec![],
            status: vec![],
        };

        let mut unique_connectors = HashSet::new();
        let mut unique_currencies = HashSet::new();
        let mut unique_statuses = HashSet::new();

        for refund in filtered_refunds.into_iter() {
            unique_connectors.insert(refund.connector);

            let currency: api_models::enums::Currency = refund.currency;
            unique_currencies.insert(currency);

            let status: api_models::enums::RefundStatus = refund.refund_status;
            unique_statuses.insert(status);
        }

        refund_meta_data.connector = unique_connectors.into_iter().collect();
        refund_meta_data.currency = unique_currencies.into_iter().collect();
        refund_meta_data.status = unique_statuses.into_iter().collect();

        Ok(refund_meta_data)
    }

    #[cfg(feature = "olap")]
    async fn get_total_count_of_refunds(
        &self,
        merchant_id: &str,
        refund_details: &api_models::refunds::RefundListRequest,
        _storage_scheme: enums::MerchantStorageScheme,
    ) -> CustomResult<i64, errors::StorageError> {
        let mut unique_connectors = HashSet::new();
        let mut unique_currencies = HashSet::new();
        let mut unique_statuses = HashSet::new();

        // Fill the hash sets with data from refund_details
        if let Some(connectors) = &refund_details.connector {
            connectors.iter().for_each(|connector| {
                unique_connectors.insert(connector);
            });
        }

        if let Some(currencies) = &refund_details.currency {
            currencies.iter().for_each(|currency| {
                unique_currencies.insert(currency);
            });
        }

        if let Some(refund_statuses) = &refund_details.refund_status {
            refund_statuses.iter().for_each(|refund_status| {
                unique_statuses.insert(refund_status);
            });
        }

        let refunds = self.refunds.lock().await;
        let filtered_refunds = refunds
            .iter()
            .filter(|refund| refund.merchant_id == merchant_id)
            .filter(|refund| {
                refund_details
                    .payment_id
                    .clone()
                    .map_or(true, |id| id == refund.payment_id)
            })
            .filter(|refund| {
                refund_details
                    .refund_id
                    .clone()
                    .map_or(true, |id| id == refund.refund_id)
            })
            .filter(|refund| refund_details.profile_id == refund.profile_id)
            .filter(|refund| {
                refund.created_at
                    >= refund_details.time_range.map_or(
                        common_utils::date_time::now() - time::Duration::days(60),
                        |range| range.start_time,
                    )
                    && refund.created_at
                        <= refund_details
                            .time_range
                            .map_or(common_utils::date_time::now(), |range| {
                                range.end_time.unwrap_or_else(common_utils::date_time::now)
                            })
            })
            .filter(|refund| {
                unique_connectors.is_empty() || unique_connectors.contains(&refund.connector)
            })
            .filter(|refund| {
                unique_currencies.is_empty() || unique_currencies.contains(&refund.currency)
            })
            .filter(|refund| {
                unique_statuses.is_empty() || unique_statuses.contains(&refund.refund_status)
            })
            .cloned()
            .collect::<Vec<_>>();

        let filtered_refunds_count = filtered_refunds.len().try_into().unwrap_or_default();

        Ok(filtered_refunds_count)
    }
}<|MERGE_RESOLUTION|>--- conflicted
+++ resolved
@@ -663,17 +663,14 @@
             match storage_scheme {
                 enums::MerchantStorageScheme::PostgresOnly => database_call().await,
                 enums::MerchantStorageScheme::RedisKv => {
-<<<<<<< HEAD
+
                     let key = RedisKey::MerchantPaymentId {
                         merchant_id,
                         payment_id,
                     }
                     .to_string();
-                    db_utils::try_redis_get_else_try_database_get(
-=======
-                    let key = format!("mid_{merchant_id}_pid_{payment_id}");
                     Box::pin(db_utils::try_redis_get_else_try_database_get(
->>>>>>> 94897d84
+
                         async {
                             kv_wrapper(
                                 self,
