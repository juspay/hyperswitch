--- conflicted
+++ resolved
@@ -88,12 +88,8 @@
     async fn get_refund_status_with_count(
         &self,
         merchant_id: &common_utils::id_type::MerchantId,
-<<<<<<< HEAD
         profile_id_list: Option<Vec<common_utils::id_type::ProfileId>>,
-        constraints: &api_models::payments::TimeRange,
-=======
         constraints: &common_utils::types::TimeRange,
->>>>>>> dccb8d4e
         storage_scheme: enums::MerchantStorageScheme,
     ) -> CustomResult<Vec<(common_enums::RefundStatus, i64)>, errors::StorageError>;
 
@@ -837,12 +833,8 @@
         async fn get_refund_status_with_count(
             &self,
             merchant_id: &common_utils::id_type::MerchantId,
-<<<<<<< HEAD
             profile_id_list: Option<Vec<common_utils::id_type::ProfileId>>,
-            constraints: &api_models::payments::TimeRange,
-=======
             constraints: &common_utils::types::TimeRange,
->>>>>>> dccb8d4e
             _storage_scheme: enums::MerchantStorageScheme,
         ) -> CustomResult<Vec<(common_enums::RefundStatus, i64)>, errors::StorageError> {
             let conn = connection::pg_connection_read(self).await?;
@@ -1193,12 +1185,8 @@
     async fn get_refund_status_with_count(
         &self,
         _merchant_id: &common_utils::id_type::MerchantId,
-<<<<<<< HEAD
         profile_id_list: Option<Vec<common_utils::id_type::ProfileId>>,
-        time_range: &api_models::payments::TimeRange,
-=======
         time_range: &common_utils::types::TimeRange,
->>>>>>> dccb8d4e
         _storage_scheme: enums::MerchantStorageScheme,
     ) -> CustomResult<Vec<(api_models::enums::RefundStatus, i64)>, errors::StorageError> {
         let refunds = self.refunds.lock().await;
