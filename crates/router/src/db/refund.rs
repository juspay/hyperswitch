--- conflicted
+++ resolved
@@ -4,13 +4,8 @@
 use super::MockDb;
 use crate::{
     connection::pg_connection,
-<<<<<<< HEAD
-    core::errors::{self, CustomResult, DatabaseError, StorageError},
+    core::errors::{self, CustomResult, StorageError},
     types::storage::{self, enums},
-=======
-    core::errors::{self, CustomResult, StorageError},
-    types::storage::{enums, Refund, RefundNew, RefundUpdate},
->>>>>>> eb4fe6f4
 };
 
 #[async_trait::async_trait]
@@ -73,19 +68,14 @@
         _storage_scheme: enums::MerchantStorageScheme,
     ) -> CustomResult<storage::Refund, errors::StorageError> {
         let conn = pg_connection(&self.master_pool).await;
-<<<<<<< HEAD
         storage::Refund::find_by_internal_reference_id_merchant_id(
             &conn,
             internal_reference_id,
             merchant_id,
         )
         .await
-=======
-        Refund::find_by_internal_reference_id_merchant_id(&conn, internal_reference_id, merchant_id)
-            .await
-            .map_err(Into::into)
-            .into_report()
->>>>>>> eb4fe6f4
+        .map_err(Into::into)
+        .into_report()
     }
 
     async fn insert_refund(
@@ -103,14 +93,10 @@
         _storage_scheme: enums::MerchantStorageScheme,
     ) -> CustomResult<Vec<storage::Refund>, errors::StorageError> {
         let conn = pg_connection(&self.master_pool).await;
-<<<<<<< HEAD
-        storage::Refund::find_by_merchant_id_transaction_id(&conn, merchant_id, txn_id).await
-=======
-        Refund::find_by_merchant_id_transaction_id(&conn, merchant_id, txn_id)
-            .await
-            .map_err(Into::into)
-            .into_report()
->>>>>>> eb4fe6f4
+        storage::Refund::find_by_merchant_id_transaction_id(&conn, merchant_id, txn_id)
+            .await
+            .map_err(Into::into)
+            .into_report()
     }
 
     async fn update_refund(
@@ -133,14 +119,10 @@
         _storage_scheme: enums::MerchantStorageScheme,
     ) -> CustomResult<storage::Refund, errors::StorageError> {
         let conn = pg_connection(&self.master_pool).await;
-<<<<<<< HEAD
-        storage::Refund::find_by_merchant_id_refund_id(&conn, merchant_id, refund_id).await
-=======
-        Refund::find_by_merchant_id_refund_id(&conn, merchant_id, refund_id)
-            .await
-            .map_err(Into::into)
-            .into_report()
->>>>>>> eb4fe6f4
+        storage::Refund::find_by_merchant_id_refund_id(&conn, merchant_id, refund_id)
+            .await
+            .map_err(Into::into)
+            .into_report()
     }
 
     // async fn find_refund_by_payment_id_merchant_id_refund_id(
@@ -161,14 +143,10 @@
         _storage_scheme: enums::MerchantStorageScheme,
     ) -> CustomResult<Vec<storage::Refund>, errors::StorageError> {
         let conn = pg_connection(&self.master_pool).await;
-<<<<<<< HEAD
-        storage::Refund::find_by_payment_id_merchant_id(&conn, payment_id, merchant_id).await
-=======
-        Refund::find_by_payment_id_merchant_id(&conn, payment_id, merchant_id)
-            .await
-            .map_err(Into::into)
-            .into_report()
->>>>>>> eb4fe6f4
+        storage::Refund::find_by_payment_id_merchant_id(&conn, payment_id, merchant_id)
+            .await
+            .map_err(Into::into)
+            .into_report()
     }
 }
 
