--- conflicted
+++ resolved
@@ -667,15 +667,7 @@
             match storage_scheme {
                 enums::MerchantStorageScheme::PostgresOnly => database_call().await,
                 enums::MerchantStorageScheme::RedisKv => {
-<<<<<<< HEAD
                     let key = format!("mid_{merchant_id}_pid_{payment_id}");
-                    self.get_redis_conn()
-                        .map_err(Into::<errors::StorageError>::into)?
-                        .hscan_and_deserialize(&key, "pa_*_ref_*", None)
-                        .await
-                        .change_context(errors::StorageError::KVError)
-=======
-                    let key = format!("{merchant_id}_{payment_id}");
                     db_utils::try_redis_get_else_try_database_get(
                         async {
                             kv_wrapper(
@@ -689,7 +681,6 @@
                         database_call,
                     )
                     .await
->>>>>>> 2870af12
                 }
             }
         }
