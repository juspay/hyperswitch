use error_stack::Report;
use storage_models::errors::DatabaseError;

use super::MockDb;
use crate::{
    core::errors::{self, CustomResult, StorageError},
    types::storage::{self as storage_types, enums},
};

#[async_trait::async_trait]
pub trait RefundInterface {
    async fn find_refund_by_internal_reference_id_merchant_id(
        &self,
        internal_reference_id: &str,
        merchant_id: &str,
        storage_scheme: enums::MerchantStorageScheme,
    ) -> CustomResult<storage_types::Refund, errors::StorageError>;

    async fn find_refund_by_payment_id_merchant_id(
        &self,
        payment_id: &str,
        merchant_id: &str,
        storage_scheme: enums::MerchantStorageScheme,
    ) -> CustomResult<Vec<storage_types::Refund>, errors::StorageError>;

    // async fn find_refund_by_payment_id_merchant_id_refund_id(
    //     &self,
    //     payment_id: &str,
    //     merchant_id: &str,
    //     refund_id: &str,
    // ) -> CustomResult<Refund, errors::StorageError>;

    async fn find_refund_by_merchant_id_refund_id(
        &self,
        merchant_id: &str,
        refund_id: &str,
        storage_scheme: enums::MerchantStorageScheme,
    ) -> CustomResult<storage_types::Refund, errors::StorageError>;

    async fn update_refund(
        &self,
        this: storage_types::Refund,
        refund: storage_types::RefundUpdate,
        storage_scheme: enums::MerchantStorageScheme,
    ) -> CustomResult<storage_types::Refund, errors::StorageError>;

    async fn find_refund_by_merchant_id_transaction_id(
        &self,
        merchant_id: &str,
        txn_id: &str,
        storage_scheme: enums::MerchantStorageScheme,
    ) -> CustomResult<Vec<storage_types::Refund>, errors::StorageError>;

    async fn insert_refund(
        &self,
        new: storage_types::RefundNew,
        storage_scheme: enums::MerchantStorageScheme,
    ) -> CustomResult<storage_types::Refund, errors::StorageError>;
}

#[cfg(not(feature = "kv_store"))]
mod storage {
    use error_stack::IntoReport;

    use super::RefundInterface;
    use crate::{
        connection::pg_connection,
        core::errors::{self, CustomResult},
        services::Store,
        types::storage::{self as storage_types, enums},
    };

    #[async_trait::async_trait]
    impl RefundInterface for Store {
        async fn find_refund_by_internal_reference_id_merchant_id(
            &self,
            internal_reference_id: &str,
            merchant_id: &str,
            _storage_scheme: enums::MerchantStorageScheme,
        ) -> CustomResult<storage_types::Refund, errors::StorageError> {
            let conn = pg_connection(&self.master_pool).await;
            storage_types::Refund::find_by_internal_reference_id_merchant_id(
                &conn,
                internal_reference_id,
                merchant_id,
            )
            .await
            .map_err(Into::into)
            .into_report()
        }

        async fn insert_refund(
            &self,
            new: storage_types::RefundNew,
            _storage_scheme: enums::MerchantStorageScheme,
        ) -> CustomResult<storage_types::Refund, errors::StorageError> {
            let conn = pg_connection(&self.master_pool).await;
            new.insert(&conn).await.map_err(Into::into).into_report()
        }

        async fn find_refund_by_merchant_id_transaction_id(
            &self,
            merchant_id: &str,
            txn_id: &str,
            _storage_scheme: enums::MerchantStorageScheme,
        ) -> CustomResult<Vec<storage_types::Refund>, errors::StorageError> {
            let conn = pg_connection(&self.master_pool).await;
            storage_types::Refund::find_by_merchant_id_transaction_id(&conn, merchant_id, txn_id)
                .await
                .map_err(Into::into)
                .into_report()
        }

        async fn update_refund(
            &self,
            this: storage_types::Refund,
            refund: storage_types::RefundUpdate,
            _storage_scheme: enums::MerchantStorageScheme,
        ) -> CustomResult<storage_types::Refund, errors::StorageError> {
            let conn = pg_connection(&self.master_pool).await;
            this.update(&conn, refund)
                .await
                .map_err(Into::into)
                .into_report()
        }

        async fn find_refund_by_merchant_id_refund_id(
            &self,
            merchant_id: &str,
            refund_id: &str,
            _storage_scheme: enums::MerchantStorageScheme,
        ) -> CustomResult<storage_types::Refund, errors::StorageError> {
            let conn = pg_connection(&self.master_pool).await;
            storage_types::Refund::find_by_merchant_id_refund_id(&conn, merchant_id, refund_id)
                .await
                .map_err(Into::into)
                .into_report()
        }

        // async fn find_refund_by_payment_id_merchant_id_refund_id(
        //     &self,
        //     payment_id: &str,
        //     merchant_id: &str,
        //     refund_id: &str,
        // ) -> CustomResult<Refund, errors::StorageError> {
        //     let conn = pg_connection(&self.master_pool).await;
        //     Refund::find_by_payment_id_merchant_id_refund_id(&conn, payment_id, merchant_id, refund_id)
        //         .await
        // }

        async fn find_refund_by_payment_id_merchant_id(
            &self,
            payment_id: &str,
            merchant_id: &str,
            _storage_scheme: enums::MerchantStorageScheme,
        ) -> CustomResult<Vec<storage_types::Refund>, errors::StorageError> {
            let conn = pg_connection(&self.master_pool).await;
            storage_types::Refund::find_by_payment_id_merchant_id(&conn, payment_id, merchant_id)
                .await
                .map_err(Into::into)
                .into_report()
        }
    }
}

#[cfg(feature = "kv_store")]
mod storage {
    use common_utils::date_time;
    use error_stack::{IntoReport, ResultExt};
    use redis_interface::{HsetnxReply, RedisEntryId};

    use super::RefundInterface;
    use crate::{
        connection::pg_connection,
        core::errors::{self, utils::RedisErrorExt, CustomResult},
        db::reverse_lookup::ReverseLookupInterface,
        logger,
        services::Store,
        types::storage::{self as storage_types, enums, kv},
        utils::{
            self, db_utils,
            storage_partitioning::{KvStorePartition, PartitionKey},
        },
    };
    #[async_trait::async_trait]
    impl RefundInterface for Store {
        async fn find_refund_by_internal_reference_id_merchant_id(
            &self,
            internal_reference_id: &str,
            merchant_id: &str,
            storage_scheme: enums::MerchantStorageScheme,
        ) -> CustomResult<storage_types::Refund, errors::StorageError> {
            match storage_scheme {
                enums::MerchantStorageScheme::PostgresOnly => {
                    let conn = pg_connection(&self.master_pool).await;
                    storage_types::Refund::find_by_internal_reference_id_merchant_id(
                        &conn,
                        internal_reference_id,
                        merchant_id,
                    )
                    .await
                    .map_err(Into::into)
                    .into_report()
                }
                enums::MerchantStorageScheme::RedisKv => {
                    let lookup_id = format!("{}_{}", merchant_id, internal_reference_id);
                    let lookup = self
                        .get_lookup_by_lookup_id(&lookup_id)
                        .await
                        .map_err(Into::<errors::StorageError>::into)
                        .into_report()?;

                    let key = &lookup.pk_id;
                    self.redis_conn
                        .get_hash_field_and_deserialize::<storage_types::Refund>(
                            key,
                            &lookup.sk_id,
                            "Refund",
                        )
                        .await
                        .map_err(|error| error.to_redis_failed_response(key))
                }
            }
        }

        async fn insert_refund(
            &self,
            new: storage_types::RefundNew,
            storage_scheme: enums::MerchantStorageScheme,
        ) -> CustomResult<storage_types::Refund, errors::StorageError> {
            match storage_scheme {
                enums::MerchantStorageScheme::PostgresOnly => {
                    let conn = pg_connection(&self.master_pool).await;
                    new.insert(&conn).await.map_err(Into::into).into_report()
                }
                enums::MerchantStorageScheme::RedisKv => {
                    let key = format!("{}_{}", new.merchant_id, new.payment_id);
                    // TODO: need to add an application generated payment attempt id to distinguish between multiple attempts for the same payment id
                    // Check for database presence as well Maybe use a read replica here ?
                    let created_refund = storage_types::Refund {
                        id: 0i32,
                        refund_id: new.refund_id.clone(),
                        merchant_id: new.merchant_id.clone(),
                        attempt_id: new.attempt_id.clone(),
                        internal_reference_id: new.internal_reference_id.clone(),
                        payment_id: new.payment_id.clone(),
                        transaction_id: new.transaction_id.clone(),
                        connector: new.connector.clone(),
                        pg_refund_id: new.pg_refund_id.clone(),
                        external_reference_id: new.external_reference_id.clone(),
                        refund_type: new.refund_type,
                        total_amount: new.total_amount,
                        currency: new.currency,
                        refund_amount: new.refund_amount,
                        refund_status: new.refund_status,
                        sent_to_gateway: new.sent_to_gateway,
                        refund_error_message: new.refund_error_message.clone(),
                        metadata: new.metadata.clone(),
                        refund_arn: new.refund_arn.clone(),
                        created_at: new.created_at.unwrap_or_else(date_time::now),
                        updated_at: new.created_at.unwrap_or_else(date_time::now),
                        description: new.description.clone(),
                    };

                    let field = format!(
                        "pa_{}_ref_{}",
                        &created_refund.attempt_id, &created_refund.refund_id
                    );
                    match self
                        .redis_conn
                        .serialize_and_set_hash_field_if_not_exist(&key, &field, &created_refund)
                        .await
                    {
                        Ok(HsetnxReply::KeyNotSet) => {
                            Err(errors::StorageError::DuplicateValue(format!(
                                "Refund already exists refund_id: {}",
                                &created_refund.refund_id
                            )))
                            .into_report()
                        }
                        Ok(HsetnxReply::KeySet) => {
                            let conn = pg_connection(&self.master_pool).await;

                            let reverse_lookups = vec![
                                storage_types::ReverseLookupNew {
                                    sk_id: field.clone(),
                                    lookup_id: format!(
                                        "{}_{}",
                                        created_refund.merchant_id, created_refund.refund_id
                                    ),
                                    pk_id: key.clone(),
                                    source: "refund".to_string(),
                                },
                                storage_types::ReverseLookupNew {
                                    sk_id: field.clone(),
                                    lookup_id: format!(
                                        "{}_{}",
                                        created_refund.merchant_id, created_refund.transaction_id
                                    ),
                                    pk_id: key.clone(),
                                    source: "refund".to_string(),
                                },
                                storage_types::ReverseLookupNew {
                                    sk_id: field.clone(),
                                    lookup_id: format!(
                                        "{}_{}",
                                        created_refund.merchant_id,
                                        created_refund.internal_reference_id
                                    ),
                                    pk_id: key,
                                    source: "refund".to_string(),
                                },
                            ];
                            storage_types::ReverseLookupNew::batch_insert(reverse_lookups, &conn)
                                .await
                                .change_context(errors::StorageError::KVError)?;

                            let redis_entry = kv::TypedSql {
                                op: kv::DBOperation::Insert {
                                    insertable: kv::Insertable::Refund(new),
                                },
                            };

                            let stream_name =
                                self.get_drainer_stream_name(&storage_types::Refund::shard_key(
                                    PartitionKey::MerchantIdPaymentId {
                                        merchant_id: &created_refund.merchant_id,
                                        payment_id: &created_refund.payment_id,
                                    },
                                    self.config.drainer_num_partitions,
                                ));
                            self.redis_conn
                                .stream_append_entry(
                                    &stream_name,
                                    &RedisEntryId::AutoGeneratedID,
                                    redis_entry
                                        .to_field_value_pairs()
                                        .change_context(errors::StorageError::KVError)?,
                                )
                                .await
                                .change_context(errors::StorageError::KVError)?;
                            Ok(created_refund)
                        }
                        Err(er) => Err(er).change_context(errors::StorageError::KVError),
                    }
                }
            }
        }

        async fn find_refund_by_merchant_id_transaction_id(
            &self,
            merchant_id: &str,
            txn_id: &str,
            storage_scheme: enums::MerchantStorageScheme,
        ) -> CustomResult<Vec<storage_types::Refund>, errors::StorageError> {
            match storage_scheme {
                enums::MerchantStorageScheme::PostgresOnly => {
                    let conn = pg_connection(&self.master_pool).await;
                    storage_types::Refund::find_by_merchant_id_transaction_id(
                        &conn,
                        merchant_id,
                        txn_id,
                    )
                    .await
                    .map_err(Into::into)
                    .into_report()
                }
                enums::MerchantStorageScheme::RedisKv => {
                    let lookup_id = format!("{merchant_id}_{txn_id}");
                    let lookup = match self.get_lookup_by_lookup_id(&lookup_id).await {
                        Ok(l) => l,
                        Err(err) => {
                            logger::error!(?err);
                            return Ok(vec![]);
                        }
                    };
                    let key = &lookup.pk_id;

                    let pattern = db_utils::generate_hscan_pattern_for_refund(&lookup.sk_id);

                    self.redis_conn
                        .hscan_and_deserialize(key, &pattern, None)
                        .await
                        .change_context(errors::StorageError::KVError)
                }
            }
        }

        async fn update_refund(
            &self,
            this: storage_types::Refund,
            refund: storage_types::RefundUpdate,
            storage_scheme: enums::MerchantStorageScheme,
        ) -> CustomResult<storage_types::Refund, errors::StorageError> {
            match storage_scheme {
                enums::MerchantStorageScheme::PostgresOnly => {
                    let conn = pg_connection(&self.master_pool).await;
                    this.update(&conn, refund)
                        .await
                        .map_err(Into::into)
                        .into_report()
                }
                enums::MerchantStorageScheme::RedisKv => {
                    let key = format!("{}_{}", this.merchant_id, this.payment_id);

                    let updated_refund = refund.clone().apply_changeset(this.clone());
                    // Check for database presence as well Maybe use a read replica here ?
                    // TODO: Add a proper error for serialization failure

                    let lookup = self
                        .get_lookup_by_lookup_id(&key)
                        .await
                        .map_err(Into::<errors::StorageError>::into)
                        .into_report()?;

                    let field = &lookup.sk_id;

                    let redis_value =
                        utils::Encode::<storage_types::Refund>::encode_to_string_of_json(
                            &updated_refund,
                        )
                        .change_context(errors::StorageError::KVError)?;

                    self.redis_conn
                        .set_hash_fields(&key, (field, redis_value))
                        .await
                        .change_context(errors::StorageError::KVError)?;

                    let stream_name =
                        self.get_drainer_stream_name(&storage_types::Refund::shard_key(
                            PartitionKey::MerchantIdPaymentId {
                                merchant_id: &updated_refund.merchant_id,
                                payment_id: &updated_refund.payment_id,
                            },
                            self.config.drainer_num_partitions,
                        ));
                    let redis_entry = kv::TypedSql {
                        op: kv::DBOperation::Update {
                            updatable: kv::Updateable::RefundUpdate(kv::RefundUpdateMems {
                                orig: this,
                                update_data: refund,
                            }),
                        },
                    };
                    self.redis_conn
                        .stream_append_entry(
                            &stream_name,
                            &RedisEntryId::AutoGeneratedID,
                            redis_entry
                                .to_field_value_pairs()
                                .change_context(errors::StorageError::KVError)?,
                        )
                        .await
                        .change_context(errors::StorageError::KVError)?;
                    Ok(updated_refund)
                }
            }
        }

        async fn find_refund_by_merchant_id_refund_id(
            &self,
            merchant_id: &str,
            refund_id: &str,
            storage_scheme: enums::MerchantStorageScheme,
        ) -> CustomResult<storage_types::Refund, errors::StorageError> {
            match storage_scheme {
                enums::MerchantStorageScheme::PostgresOnly => {
                    let conn = pg_connection(&self.master_pool).await;
                    storage_types::Refund::find_by_merchant_id_refund_id(
                        &conn,
                        merchant_id,
                        refund_id,
                    )
                    .await
                    .map_err(Into::into)
                    .into_report()
                }
                enums::MerchantStorageScheme::RedisKv => {
                    let lookup_id = format!("{merchant_id}_{refund_id}");
                    let lookup = self
                        .get_lookup_by_lookup_id(&lookup_id)
                        .await
                        .map_err(Into::<errors::StorageError>::into)
                        .into_report()?;

                    let key = &lookup.pk_id;
                    self.redis_conn
                        .get_hash_field_and_deserialize::<storage_types::Refund>(
                            key,
                            &lookup.sk_id,
                            "Refund",
                        )
                        .await
                        .map_err(|error| error.to_redis_failed_response(key))
                }
            }
        }

        // async fn find_refund_by_payment_id_merchant_id_refund_id(
        //     &self,
        //     payment_id: &str,
        //     merchant_id: &str,
        //     refund_id: &str,
        // ) -> CustomResult<Refund, errors::StorageError> {
        //     let conn = pg_connection(&self.master_pool).await;
        //     Refund::find_by_payment_id_merchant_id_refund_id(&conn, payment_id, merchant_id, refund_id)
        //         .await
        // }

        async fn find_refund_by_payment_id_merchant_id(
            &self,
            payment_id: &str,
            merchant_id: &str,
            storage_scheme: enums::MerchantStorageScheme,
        ) -> CustomResult<Vec<storage_types::Refund>, errors::StorageError> {
            match storage_scheme {
                enums::MerchantStorageScheme::PostgresOnly => {
                    let conn = pg_connection(&self.master_pool).await;
                    storage_types::Refund::find_by_payment_id_merchant_id(
                        &conn,
                        payment_id,
                        merchant_id,
                    )
                    .await
                    .map_err(Into::into)
                    .into_report()
                }
                enums::MerchantStorageScheme::RedisKv => {
                    let key = format!("{}_{}", merchant_id, payment_id);
                    let lookup = self
                        .get_lookup_by_lookup_id(&key)
                        .await
                        .map_err(Into::<errors::StorageError>::into)
                        .into_report()?;

                    let pattern = db_utils::generate_hscan_pattern_for_refund(&lookup.sk_id);

                    self.redis_conn
                        .hscan_and_deserialize(&key, &pattern, None)
                        .await
                        .change_context(errors::StorageError::KVError)
                }
            }
        }
    }
}

#[async_trait::async_trait]
impl RefundInterface for MockDb {
    async fn find_refund_by_internal_reference_id_merchant_id(
        &self,
        _internal_reference_id: &str,
        _merchant_id: &str,
        _storage_scheme: enums::MerchantStorageScheme,
<<<<<<< HEAD
    ) -> CustomResult<storage::Refund, errors::StorageError> {
        // [#172]: Implement function for `MockDb`
        Err(errors::StorageError::MockDbError)?
=======
    ) -> CustomResult<storage_types::Refund, errors::StorageError> {
        todo!()
>>>>>>> bf322c95
    }

    async fn insert_refund(
        &self,
        new: storage_types::RefundNew,
        _storage_scheme: enums::MerchantStorageScheme,
    ) -> CustomResult<storage_types::Refund, errors::StorageError> {
        let mut refunds = self.refunds.lock().await;
        let current_time = common_utils::date_time::now();

        let refund = storage_types::Refund {
            id: refunds.len() as i32,
            internal_reference_id: new.internal_reference_id,
            refund_id: new.refund_id,
            payment_id: new.payment_id,
            merchant_id: new.merchant_id,
            attempt_id: new.attempt_id,
            transaction_id: new.transaction_id,
            connector: new.connector,
            pg_refund_id: new.pg_refund_id,
            external_reference_id: new.external_reference_id,
            refund_type: new.refund_type,
            total_amount: new.total_amount,
            currency: new.currency,
            refund_amount: new.refund_amount,
            refund_status: new.refund_status,
            sent_to_gateway: new.sent_to_gateway,
            refund_error_message: new.refund_error_message,
            metadata: new.metadata,
            refund_arn: new.refund_arn.clone(),
            created_at: new.created_at.unwrap_or(current_time),
            updated_at: current_time,
            description: new.description,
        };
        refunds.push(refund.clone());
        Ok(refund)
    }
    async fn find_refund_by_merchant_id_transaction_id(
        &self,
        merchant_id: &str,
        txn_id: &str,
        _storage_scheme: enums::MerchantStorageScheme,
    ) -> CustomResult<Vec<storage_types::Refund>, errors::StorageError> {
        let refunds = self.refunds.lock().await;

        Ok(refunds
            .iter()
            .take_while(|refund| {
                refund.merchant_id == merchant_id && refund.transaction_id == txn_id
            })
            .cloned()
            .collect::<Vec<_>>())
    }

    async fn update_refund(
        &self,
        _this: storage_types::Refund,
        _refund: storage_types::RefundUpdate,
        _storage_scheme: enums::MerchantStorageScheme,
<<<<<<< HEAD
    ) -> CustomResult<storage::Refund, errors::StorageError> {
        // [#172]: Implement function for `MockDb`
        Err(errors::StorageError::MockDbError)?
=======
    ) -> CustomResult<storage_types::Refund, errors::StorageError> {
        todo!()
>>>>>>> bf322c95
    }

    async fn find_refund_by_merchant_id_refund_id(
        &self,
        merchant_id: &str,
        refund_id: &str,
        _storage_scheme: enums::MerchantStorageScheme,
    ) -> CustomResult<storage_types::Refund, errors::StorageError> {
        let refunds = self.refunds.lock().await;

        refunds
            .iter()
            .find(|refund| refund.merchant_id == merchant_id && refund.refund_id == refund_id)
            .cloned()
            .ok_or_else(|| {
                Report::from(StorageError::DatabaseError(Report::from(
                    DatabaseError::NotFound,
                )))
            })
    }

    async fn find_refund_by_payment_id_merchant_id(
        &self,
        _payment_id: &str,
        _merchant_id: &str,
        _storage_scheme: enums::MerchantStorageScheme,
<<<<<<< HEAD
    ) -> CustomResult<Vec<storage::Refund>, errors::StorageError> {
        // [#172]: Implement function for `MockDb`
        Err(errors::StorageError::MockDbError)?
=======
    ) -> CustomResult<Vec<storage_types::Refund>, errors::StorageError> {
        todo!()
>>>>>>> bf322c95
    }
}<|MERGE_RESOLUTION|>--- conflicted
+++ resolved
@@ -552,14 +552,9 @@
         _internal_reference_id: &str,
         _merchant_id: &str,
         _storage_scheme: enums::MerchantStorageScheme,
-<<<<<<< HEAD
-    ) -> CustomResult<storage::Refund, errors::StorageError> {
+    ) -> CustomResult<storage_types::Refund, errors::StorageError> {
         // [#172]: Implement function for `MockDb`
         Err(errors::StorageError::MockDbError)?
-=======
-    ) -> CustomResult<storage_types::Refund, errors::StorageError> {
-        todo!()
->>>>>>> bf322c95
     }
 
     async fn insert_refund(
@@ -619,14 +614,9 @@
         _this: storage_types::Refund,
         _refund: storage_types::RefundUpdate,
         _storage_scheme: enums::MerchantStorageScheme,
-<<<<<<< HEAD
-    ) -> CustomResult<storage::Refund, errors::StorageError> {
+    ) -> CustomResult<storage_types::Refund, errors::StorageError> {
         // [#172]: Implement function for `MockDb`
         Err(errors::StorageError::MockDbError)?
-=======
-    ) -> CustomResult<storage_types::Refund, errors::StorageError> {
-        todo!()
->>>>>>> bf322c95
     }
 
     async fn find_refund_by_merchant_id_refund_id(
@@ -653,13 +643,8 @@
         _payment_id: &str,
         _merchant_id: &str,
         _storage_scheme: enums::MerchantStorageScheme,
-<<<<<<< HEAD
-    ) -> CustomResult<Vec<storage::Refund>, errors::StorageError> {
+    ) -> CustomResult<Vec<storage_types::Refund>, errors::StorageError> {
         // [#172]: Implement function for `MockDb`
         Err(errors::StorageError::MockDbError)?
-=======
-    ) -> CustomResult<Vec<storage_types::Refund>, errors::StorageError> {
-        todo!()
->>>>>>> bf322c95
     }
 }