use error_stack::report;
use router_env::{instrument, tracing};
#[cfg(feature = "accounts_cache")]
use storage_impl::redis::cache::{self, CacheKind, ACCOUNTS_CACHE};

use super::{MockDb, Store};
use crate::{
    connection,
    core::errors::{self, CustomResult},
    types::storage,
};

#[async_trait::async_trait]
pub trait ApiKeyInterface {
    async fn insert_api_key(
        &self,
        api_key: storage::ApiKeyNew,
    ) -> CustomResult<storage::ApiKey, errors::StorageError>;

    async fn update_api_key(
        &self,
        merchant_id: String,
        key_id: String,
        api_key: storage::ApiKeyUpdate,
    ) -> CustomResult<storage::ApiKey, errors::StorageError>;

    async fn revoke_api_key(
        &self,
        merchant_id: &str,
        key_id: &str,
    ) -> CustomResult<bool, errors::StorageError>;

    async fn find_api_key_by_merchant_id_key_id_optional(
        &self,
        merchant_id: &str,
        key_id: &str,
    ) -> CustomResult<Option<storage::ApiKey>, errors::StorageError>;

    async fn find_api_key_by_hash_optional(
        &self,
        hashed_api_key: storage::HashedApiKey,
    ) -> CustomResult<Option<storage::ApiKey>, errors::StorageError>;

    async fn list_api_keys_by_merchant_id(
        &self,
        merchant_id: &str,
        limit: Option<i64>,
        offset: Option<i64>,
    ) -> CustomResult<Vec<storage::ApiKey>, errors::StorageError>;
}

#[async_trait::async_trait]
impl ApiKeyInterface for Store {
    #[instrument(skip_all)]
    async fn insert_api_key(
        &self,
        api_key: storage::ApiKeyNew,
    ) -> CustomResult<storage::ApiKey, errors::StorageError> {
        let conn = connection::pg_connection_write(self).await?;
        api_key
            .insert(&conn)
            .await
            .map_err(|error| report!(errors::StorageError::from(error)))
    }

    #[instrument(skip_all)]
    async fn update_api_key(
        &self,
        merchant_id: String,
        key_id: String,
        api_key: storage::ApiKeyUpdate,
    ) -> CustomResult<storage::ApiKey, errors::StorageError> {
        let conn = connection::pg_connection_write(self).await?;
        let _merchant_id = merchant_id.clone();
        let _key_id = key_id.clone();
        let update_call = || async {
            storage::ApiKey::update_by_merchant_id_key_id(&conn, merchant_id, key_id, api_key)
                .await
                .map_err(|error| report!(errors::StorageError::from(error)))
        };

        #[cfg(not(feature = "accounts_cache"))]
        {
            update_call().await
        }

        #[cfg(feature = "accounts_cache")]
        {
            use error_stack::report;

            // We need to fetch api_key here because the key that's saved in cache in HashedApiKey.
            // Used function from storage model to reuse the connection that made here instead of
            // creating new.
            let api_key = storage::ApiKey::find_optional_by_merchant_id_key_id(
                &conn,
                &_merchant_id,
                &_key_id,
            )
            .await
            .map_err(|error| report!(errors::StorageError::from(error)))?
            .ok_or(report!(errors::StorageError::ValueNotFound(format!(
                "ApiKey of {_key_id} not found"
            ))))?;

            cache::publish_and_redact(
                self,
                CacheKind::Accounts(api_key.hashed_api_key.into_inner().into()),
                update_call,
            )
            .await
        }
    }

    #[instrument(skip_all)]
    async fn revoke_api_key(
        &self,
        merchant_id: &str,
        key_id: &str,
    ) -> CustomResult<bool, errors::StorageError> {
        let conn = connection::pg_connection_write(self).await?;
        let delete_call = || async {
            storage::ApiKey::revoke_by_merchant_id_key_id(&conn, merchant_id, key_id)
                .await
                .map_err(|error| report!(errors::StorageError::from(error)))
        };
        #[cfg(not(feature = "accounts_cache"))]
        {
            delete_call().await
        }

        #[cfg(feature = "accounts_cache")]
        {
            use error_stack::report;

            // We need to fetch api_key here because the key that's saved in cache in HashedApiKey.
            // Used function from storage model to reuse the connection that made here instead of
            // creating new.

            let api_key =
                storage::ApiKey::find_optional_by_merchant_id_key_id(&conn, merchant_id, key_id)
                    .await
                    .map_err(|error| report!(errors::StorageError::from(error)))?
                    .ok_or(report!(errors::StorageError::ValueNotFound(format!(
                        "ApiKey of {key_id} not found"
                    ))))?;

            cache::publish_and_redact(
                self,
                CacheKind::Accounts(api_key.hashed_api_key.into_inner().into()),
                delete_call,
            )
            .await
        }
    }

    #[instrument(skip_all)]
    async fn find_api_key_by_merchant_id_key_id_optional(
        &self,
        merchant_id: &str,
        key_id: &str,
    ) -> CustomResult<Option<storage::ApiKey>, errors::StorageError> {
        let conn = connection::pg_connection_read(self).await?;
        storage::ApiKey::find_optional_by_merchant_id_key_id(&conn, merchant_id, key_id)
            .await
            .map_err(|error| report!(errors::StorageError::from(error)))
    }

    #[instrument(skip_all)]
    async fn find_api_key_by_hash_optional(
        &self,
        hashed_api_key: storage::HashedApiKey,
    ) -> CustomResult<Option<storage::ApiKey>, errors::StorageError> {
        let _hashed_api_key = hashed_api_key.clone();
        let find_call = || async {
            let conn = connection::pg_connection_read(self).await?;
            storage::ApiKey::find_optional_by_hashed_api_key(&conn, hashed_api_key)
                .await
                .map_err(|error| report!(errors::StorageError::from(error)))
        };

        #[cfg(not(feature = "accounts_cache"))]
        {
            find_call().await
        }

        #[cfg(feature = "accounts_cache")]
        {
            cache::get_or_populate_in_memory(
                self,
                &_hashed_api_key.into_inner(),
                find_call,
                &ACCOUNTS_CACHE,
            )
            .await
        }
    }

    #[instrument(skip_all)]
    async fn list_api_keys_by_merchant_id(
        &self,
        merchant_id: &str,
        limit: Option<i64>,
        offset: Option<i64>,
    ) -> CustomResult<Vec<storage::ApiKey>, errors::StorageError> {
        let conn = connection::pg_connection_read(self).await?;
        storage::ApiKey::find_by_merchant_id(&conn, merchant_id, limit, offset)
            .await
            .map_err(|error| report!(errors::StorageError::from(error)))
    }
}

#[async_trait::async_trait]
impl ApiKeyInterface for MockDb {
    async fn insert_api_key(
        &self,
        api_key: storage::ApiKeyNew,
    ) -> CustomResult<storage::ApiKey, errors::StorageError> {
        let mut locked_api_keys = self.api_keys.lock().await;
        // don't allow duplicate key_ids, a those would be a unique constraint violation in the
        // real db as it is used as the primary key
        if locked_api_keys.iter().any(|k| k.key_id == api_key.key_id) {
            Err(errors::StorageError::MockDbError)?;
        }
        let stored_key = storage::ApiKey {
            key_id: api_key.key_id,
            merchant_id: api_key.merchant_id,
            name: api_key.name,
            description: api_key.description,
            hashed_api_key: api_key.hashed_api_key,
            prefix: api_key.prefix,
            created_at: api_key.created_at,
            expires_at: api_key.expires_at,
            last_used: api_key.last_used,
        };
        locked_api_keys.push(stored_key.clone());

        Ok(stored_key)
    }

    async fn update_api_key(
        &self,
        merchant_id: String,
        key_id: String,
        api_key: storage::ApiKeyUpdate,
    ) -> CustomResult<storage::ApiKey, errors::StorageError> {
        let mut locked_api_keys = self.api_keys.lock().await;
        // find a key with the given merchant_id and key_id and update, otherwise return an error
        let key_to_update = locked_api_keys
            .iter_mut()
            .find(|k| k.merchant_id == merchant_id && k.key_id == key_id)
            .ok_or(errors::StorageError::MockDbError)?;

        match api_key {
            storage::ApiKeyUpdate::Update {
                name,
                description,
                expires_at,
                last_used,
            } => {
                if let Some(name) = name {
                    key_to_update.name = name;
                }
                // only update these fields if the value was Some(_)
                if description.is_some() {
                    key_to_update.description = description;
                }
                if let Some(expires_at) = expires_at {
                    key_to_update.expires_at = expires_at;
                }
                if last_used.is_some() {
                    key_to_update.last_used = last_used
                }
            }
            storage::ApiKeyUpdate::LastUsedUpdate { last_used } => {
                key_to_update.last_used = Some(last_used);
            }
        }

        Ok(key_to_update.clone())
    }

    async fn revoke_api_key(
        &self,
        merchant_id: &str,
        key_id: &str,
    ) -> CustomResult<bool, errors::StorageError> {
        let mut locked_api_keys = self.api_keys.lock().await;
        // find the key to remove, if it exists
        if let Some(pos) = locked_api_keys
            .iter()
            .position(|k| k.merchant_id == merchant_id && k.key_id == key_id)
        {
            // use `remove` instead of `swap_remove` so we have a consistent order, which might
            // matter to someone using limit/offset in `list_api_keys_by_merchant_id`
            locked_api_keys.remove(pos);
            Ok(true)
        } else {
            Ok(false)
        }
    }

    async fn find_api_key_by_merchant_id_key_id_optional(
        &self,
        merchant_id: &str,
        key_id: &str,
    ) -> CustomResult<Option<storage::ApiKey>, errors::StorageError> {
        Ok(self
            .api_keys
            .lock()
            .await
            .iter()
            .find(|k| k.merchant_id == merchant_id && k.key_id == key_id)
            .cloned())
    }

    async fn find_api_key_by_hash_optional(
        &self,
        hashed_api_key: storage::HashedApiKey,
    ) -> CustomResult<Option<storage::ApiKey>, errors::StorageError> {
        Ok(self
            .api_keys
            .lock()
            .await
            .iter()
            .find(|k| k.hashed_api_key == hashed_api_key)
            .cloned())
    }

    async fn list_api_keys_by_merchant_id(
        &self,
        merchant_id: &str,
        limit: Option<i64>,
        offset: Option<i64>,
    ) -> CustomResult<Vec<storage::ApiKey>, errors::StorageError> {
        // mimic the SQL limit/offset behavior
        let offset: usize = if let Some(offset) = offset {
            if offset < 0 {
                Err(errors::StorageError::MockDbError)?;
            }
            offset
                .try_into()
                .map_err(|_| errors::StorageError::MockDbError)?
        } else {
            0
        };

        let limit: usize = if let Some(limit) = limit {
            if limit < 0 {
                Err(errors::StorageError::MockDbError)?;
            }
            limit
                .try_into()
                .map_err(|_| errors::StorageError::MockDbError)?
        } else {
            usize::MAX
        };

        let keys_for_merchant_id: Vec<storage::ApiKey> = self
            .api_keys
            .lock()
            .await
            .iter()
            .filter(|k| k.merchant_id == merchant_id)
            .skip(offset)
            .take(limit)
            .cloned()
            .collect();

        Ok(keys_for_merchant_id)
    }
}

#[cfg(test)]
mod tests {
    use storage_impl::redis::{
<<<<<<< HEAD
        cache::{CacheKey, CacheKind, ACCOUNTS_CACHE},
=======
        cache::{self, CacheKind, ACCOUNTS_CACHE},
>>>>>>> 832968c0
        kv_store::RedisConnInterface,
        pub_sub::PubSubInterface,
    };
    use time::macros::datetime;

    use crate::{
        db::{api_keys::ApiKeyInterface, MockDb},
        types::storage,
    };

    #[allow(clippy::unwrap_used)]
    #[tokio::test]
    async fn test_mockdb_api_key_interface() {
        #[allow(clippy::expect_used)]
        let mockdb = MockDb::new(&redis_interface::RedisSettings::default())
            .await
            .expect("Failed to create Mock store");

        let key1 = mockdb
            .insert_api_key(storage::ApiKeyNew {
                key_id: "key_id1".into(),
                merchant_id: "merchant1".into(),
                name: "Key 1".into(),
                description: None,
                hashed_api_key: "hashed_key1".to_string().into(),
                prefix: "abc".into(),
                created_at: datetime!(2023-02-01 0:00),
                expires_at: Some(datetime!(2023-03-01 0:00)),
                last_used: None,
            })
            .await
            .unwrap();

        mockdb
            .insert_api_key(storage::ApiKeyNew {
                key_id: "key_id2".into(),
                merchant_id: "merchant1".into(),
                name: "Key 2".into(),
                description: None,
                hashed_api_key: "hashed_key2".to_string().into(),
                prefix: "abc".into(),
                created_at: datetime!(2023-03-01 0:00),
                expires_at: None,
                last_used: None,
            })
            .await
            .unwrap();

        let found_key1 = mockdb
            .find_api_key_by_merchant_id_key_id_optional("merchant1", "key_id1")
            .await
            .unwrap()
            .unwrap();
        assert_eq!(found_key1.key_id, key1.key_id);
        assert!(mockdb
            .find_api_key_by_merchant_id_key_id_optional("merchant1", "does_not_exist")
            .await
            .unwrap()
            .is_none());

        mockdb
            .update_api_key(
                "merchant1".into(),
                "key_id1".into(),
                storage::ApiKeyUpdate::LastUsedUpdate {
                    last_used: datetime!(2023-02-04 1:11),
                },
            )
            .await
            .unwrap();
        let updated_key1 = mockdb
            .find_api_key_by_merchant_id_key_id_optional("merchant1", "key_id1")
            .await
            .unwrap()
            .unwrap();
        assert_eq!(updated_key1.last_used, Some(datetime!(2023-02-04 1:11)));

        assert_eq!(
            mockdb
                .list_api_keys_by_merchant_id("merchant1", None, None)
                .await
                .unwrap()
                .len(),
            2
        );
        mockdb.revoke_api_key("merchant1", "key_id1").await.unwrap();
        assert_eq!(
            mockdb
                .list_api_keys_by_merchant_id("merchant1", None, None)
                .await
                .unwrap()
                .len(),
            1
        );
    }

    #[allow(clippy::unwrap_used)]
    #[tokio::test]
    async fn test_api_keys_cache() {
        #[allow(clippy::expect_used)]
        let db = MockDb::new(&redis_interface::RedisSettings::default())
            .await
            .expect("Failed to create Mock store");

        let redis_conn = db.get_redis_conn().unwrap();
        redis_conn
            .subscribe("hyperswitch_invalidate")
            .await
            .unwrap();

        let merchant_id = "test_merchant";
        let api = storage::ApiKeyNew {
            key_id: "test_key".into(),
            merchant_id: merchant_id.into(),
            name: "My test key".into(),
            description: None,
            hashed_api_key: "a_hashed_key".to_string().into(),
            prefix: "pre".into(),
            created_at: datetime!(2023-06-01 0:00),
            expires_at: None,
            last_used: None,
        };

        let api = db.insert_api_key(api).await.unwrap();

        let hashed_api_key = api.hashed_api_key.clone();
        let find_call = || async {
            db.find_api_key_by_hash_optional(hashed_api_key.clone())
                .await
        };
        let _: Option<storage::ApiKey> = cache::get_or_populate_in_memory(
            &db,
            &format!("{}_{}", merchant_id, hashed_api_key.clone().into_inner()),
            find_call,
            &ACCOUNTS_CACHE,
        )
        .await
        .unwrap();

        let delete_call = || async { db.revoke_api_key(merchant_id, &api.key_id).await };

        cache::publish_and_redact(
            &db,
            CacheKind::Accounts(
                format!("{}_{}", merchant_id, hashed_api_key.clone().into_inner()).into(),
            ),
            delete_call,
        )
        .await
        .unwrap();

        assert!(ACCOUNTS_CACHE
            .get_val::<storage::ApiKey>(CacheKey {
                key: format!("{}_{}", merchant_id, hashed_api_key.into_inner()),
                prefix: String::default(),
            },)
            .await
            .is_none())
    }
}<|MERGE_RESOLUTION|>--- conflicted
+++ resolved
@@ -373,11 +373,7 @@
 #[cfg(test)]
 mod tests {
     use storage_impl::redis::{
-<<<<<<< HEAD
-        cache::{CacheKey, CacheKind, ACCOUNTS_CACHE},
-=======
-        cache::{self, CacheKind, ACCOUNTS_CACHE},
->>>>>>> 832968c0
+        cache::{self, CacheKey, CacheKind, ACCOUNTS_CACHE},
         kv_store::RedisConnInterface,
         pub_sub::PubSubInterface,
     };
