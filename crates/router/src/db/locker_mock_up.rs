use error_stack::IntoReport;

use super::{MockDb, Store};
use crate::{
    connection::pg_connection,
    core::errors::{self, CustomResult},
    types::storage,
};

#[async_trait::async_trait]
pub trait LockerMockUpInterface {
    async fn find_locker_by_card_id(
        &self,
        card_id: &str,
    ) -> CustomResult<storage::LockerMockUp, errors::StorageError>;

    async fn insert_locker_mock_up(
        &self,
<<<<<<< HEAD
        new: LockerMockUpNew,
    ) -> CustomResult<LockerMockUp, errors::StorageError>;

    async fn delete_locker_mock_up(
        &self,
        card_id: &str,
    ) -> CustomResult<LockerMockUp, errors::StorageError>;
=======
        new: storage::LockerMockUpNew,
    ) -> CustomResult<storage::LockerMockUp, errors::StorageError>;
>>>>>>> 3acde260
}

#[async_trait::async_trait]
impl LockerMockUpInterface for Store {
    async fn find_locker_by_card_id(
        &self,
        card_id: &str,
    ) -> CustomResult<storage::LockerMockUp, errors::StorageError> {
        let conn = pg_connection(&self.master_pool).await;
        storage::LockerMockUp::find_by_card_id(&conn, card_id)
            .await
            .map_err(Into::into)
            .into_report()
    }

    async fn insert_locker_mock_up(
        &self,
        new: storage::LockerMockUpNew,
    ) -> CustomResult<storage::LockerMockUp, errors::StorageError> {
        let conn = pg_connection(&self.master_pool).await;
        new.insert(&conn).await.map_err(Into::into).into_report()
    }

    async fn delete_locker_mock_up(
        &self,
        card_id: &str,
    ) -> CustomResult<LockerMockUp, errors::StorageError> {
        let conn = pg_connection(&self.master_pool).await;
        LockerMockUp::delete_by_card_id(&conn, card_id).await
    }
}

#[async_trait::async_trait]
impl LockerMockUpInterface for MockDb {
    async fn find_locker_by_card_id(
        &self,
        _card_id: &str,
    ) -> CustomResult<storage::LockerMockUp, errors::StorageError> {
        todo!()
    }

    async fn insert_locker_mock_up(
        &self,
        _new: storage::LockerMockUpNew,
    ) -> CustomResult<storage::LockerMockUp, errors::StorageError> {
        todo!()
    }

    async fn delete_locker_mock_up(
        &self,
        _card_id: &str,
    ) -> CustomResult<LockerMockUp, errors::StorageError> {
        todo!()
    }
}<|MERGE_RESOLUTION|>--- conflicted
+++ resolved
@@ -16,18 +16,13 @@
 
     async fn insert_locker_mock_up(
         &self,
-<<<<<<< HEAD
-        new: LockerMockUpNew,
-    ) -> CustomResult<LockerMockUp, errors::StorageError>;
+        new: storage::LockerMockUpNew,
+    ) -> CustomResult<storage::LockerMockUp, errors::StorageError>;
 
     async fn delete_locker_mock_up(
         &self,
         card_id: &str,
-    ) -> CustomResult<LockerMockUp, errors::StorageError>;
-=======
-        new: storage::LockerMockUpNew,
     ) -> CustomResult<storage::LockerMockUp, errors::StorageError>;
->>>>>>> 3acde260
 }
 
 #[async_trait::async_trait]
@@ -54,9 +49,12 @@
     async fn delete_locker_mock_up(
         &self,
         card_id: &str,
-    ) -> CustomResult<LockerMockUp, errors::StorageError> {
+    ) -> CustomResult<storage::LockerMockUp, errors::StorageError> {
         let conn = pg_connection(&self.master_pool).await;
-        LockerMockUp::delete_by_card_id(&conn, card_id).await
+        storage::LockerMockUp::delete_by_card_id(&conn, card_id)
+            .await
+            .map_err(Into::into)
+            .into_report()
     }
 }
 
@@ -79,7 +77,7 @@
     async fn delete_locker_mock_up(
         &self,
         _card_id: &str,
-    ) -> CustomResult<LockerMockUp, errors::StorageError> {
+    ) -> CustomResult<storage::LockerMockUp, errors::StorageError> {
         todo!()
     }
 }