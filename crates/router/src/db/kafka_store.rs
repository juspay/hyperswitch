--- conflicted
+++ resolved
@@ -35,14 +35,10 @@
     user::{sample_data::BatchSampleDataInterface, UserInterface},
     user_authentication_method::UserAuthenticationMethodInterface,
     user_key_store::UserKeyStoreInterface,
-<<<<<<< HEAD
-    user_role::{ListUserRolesByOrgIdPayload, UserRoleInterface},
-=======
     user_role::{
         InsertUserRolePayload, ListUserRolesByOrgIdPayload, ListUserRolesByUserIdPayload,
         UserRoleInterface,
     },
->>>>>>> f8227309
 };
 #[cfg(feature = "payouts")]
 use crate::services::kafka::payout::KafkaPayout;
@@ -2487,11 +2483,7 @@
     async fn find_routing_algorithm_by_profile_id_algorithm_id(
         &self,
         profile_id: &id_type::ProfileId,
-<<<<<<< HEAD
-        algorithm_id: &str,
-=======
         algorithm_id: &id_type::RoutingId,
->>>>>>> f8227309
     ) -> CustomResult<storage::RoutingAlgorithm, errors::StorageError> {
         self.diesel_store
             .find_routing_algorithm_by_profile_id_algorithm_id(profile_id, algorithm_id)
@@ -2510,11 +2502,7 @@
 
     async fn find_routing_algorithm_metadata_by_algorithm_id_profile_id(
         &self,
-<<<<<<< HEAD
-        algorithm_id: &str,
-=======
         algorithm_id: &id_type::RoutingId,
->>>>>>> f8227309
         profile_id: &id_type::ProfileId,
     ) -> CustomResult<storage::RoutingProfileMetadata, errors::StorageError> {
         self.diesel_store
@@ -2872,33 +2860,11 @@
             .await
     }
 
-<<<<<<< HEAD
-    async fn list_user_roles_by_user_id(
-        &self,
-        user_id: &str,
-        org_id: Option<&id_type::OrganizationId>,
-        merchant_id: Option<&id_type::MerchantId>,
-        profile_id: Option<&id_type::ProfileId>,
-        entity_id: Option<&String>,
-        version: Option<enums::UserRoleVersion>,
-    ) -> CustomResult<Vec<storage::UserRole>, errors::StorageError> {
-        self.diesel_store
-            .list_user_roles_by_user_id(
-                user_id,
-                org_id,
-                merchant_id,
-                profile_id,
-                entity_id,
-                version,
-            )
-            .await
-=======
     async fn list_user_roles_by_user_id<'a>(
         &self,
         payload: ListUserRolesByUserIdPayload<'a>,
     ) -> CustomResult<Vec<storage::UserRole>, errors::StorageError> {
         self.diesel_store.list_user_roles_by_user_id(payload).await
->>>>>>> f8227309
     }
 
     async fn list_user_roles_by_org_id<'a>(
