--- conflicted
+++ resolved
@@ -55,11 +55,7 @@
         ephemeral_key::EphemeralKeyInterface,
         events::EventInterface,
         file::FileMetadataInterface,
-<<<<<<< HEAD
-        // fraud_check::FraudCheckInterface,
-=======
         generic_link::GenericLinkInterface,
->>>>>>> ffe90a41
         gsm::GsmInterface,
         health_check::HealthCheckDbInterface,
         locker_mock_up::LockerMockUpInterface,
