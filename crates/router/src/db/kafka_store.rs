--- conflicted
+++ resolved
@@ -14,10 +14,7 @@
     payout_attempt::PayoutAttemptInterface, payouts::PayoutsInterface,
 };
 use hyperswitch_domain_models::{
-<<<<<<< HEAD
     disputes,
-=======
->>>>>>> 4d28cf27
     payments::{payment_attempt::PaymentAttemptInterface, payment_intent::PaymentIntentInterface},
     refunds,
 };
