use std::sync::Arc;

use common_enums::enums::MerchantStorageScheme;
use common_utils::errors::CustomResult;
use data_models::payments::{
    payment_attempt::PaymentAttemptInterface, payment_intent::PaymentIntentInterface,
};
#[cfg(feature = "payouts")]
use data_models::payouts::{payout_attempt::PayoutAttemptInterface, payouts::PayoutsInterface};
#[cfg(not(feature = "payouts"))]
use data_models::{PayoutAttemptInterface, PayoutsInterface};
use diesel_models::{
    enums,
    enums::ProcessTrackerStatus,
    ephemeral_key::{EphemeralKey, EphemeralKeyNew},
    reverse_lookup::{ReverseLookup, ReverseLookupNew},
    user_role as user_storage,
};
use masking::Secret;
use redis_interface::{errors::RedisError, RedisConnectionPool, RedisEntryId};
use router_env::logger;
use scheduler::{
    db::{process_tracker::ProcessTrackerInterface, queue::QueueInterface},
    SchedulerInterface,
};
use storage_impl::redis::kv_store::RedisConnInterface;
use time::PrimitiveDateTime;

use super::{
    dashboard_metadata::DashboardMetadataInterface,
    role::RoleInterface,
    user::{sample_data::BatchSampleDataInterface, UserInterface},
    user_role::UserRoleInterface,
};
#[cfg(feature = "payouts")]
use crate::services::kafka::payouts::KafkaPayouts;
use crate::{
    core::errors::{self, ProcessTrackerError},
    db::{
        address::AddressInterface,
        api_keys::ApiKeyInterface,
        authentication::AuthenticationInterface,
        authorization::AuthorizationInterface,
        business_profile::BusinessProfileInterface,
        capture::CaptureInterface,
        cards_info::CardsInfoInterface,
        configs::ConfigInterface,
        customers::CustomerInterface,
        dispute::DisputeInterface,
        ephemeral_key::EphemeralKeyInterface,
        events::EventInterface,
        file::FileMetadataInterface,
        gsm::GsmInterface,
        health_check::HealthCheckDbInterface,
        locker_mock_up::LockerMockUpInterface,
        mandate::MandateInterface,
        merchant_account::MerchantAccountInterface,
        merchant_connector_account::{ConnectorAccessToken, MerchantConnectorAccountInterface},
        merchant_key_store::MerchantKeyStoreInterface,
        payment_link::PaymentLinkInterface,
        payment_method::PaymentMethodInterface,
        refund::RefundInterface,
        reverse_lookup::ReverseLookupInterface,
        routing_algorithm::RoutingAlgorithmInterface,
        MasterKeyInterface, StorageInterface,
    },
    services::{authentication, kafka::KafkaProducer, Store},
    types::{
        domain,
        storage::{self, business_profile},
        AccessToken,
    },
};

#[derive(Clone)]
pub struct KafkaStore {
    kafka_producer: KafkaProducer,
    pub diesel_store: Store,
}

impl KafkaStore {
    pub async fn new(store: Store, kafka_producer: KafkaProducer) -> Self {
        Self {
            kafka_producer,
            diesel_store: store,
        }
    }
}

#[async_trait::async_trait]
impl AddressInterface for KafkaStore {
    async fn find_address_by_address_id(
        &self,
        address_id: &str,
        key_store: &domain::MerchantKeyStore,
    ) -> CustomResult<domain::Address, errors::StorageError> {
        self.diesel_store
            .find_address_by_address_id(address_id, key_store)
            .await
    }

    async fn update_address(
        &self,
        address_id: String,
        address: storage::AddressUpdate,
        key_store: &domain::MerchantKeyStore,
    ) -> CustomResult<domain::Address, errors::StorageError> {
        self.diesel_store
            .update_address(address_id, address, key_store)
            .await
    }

    async fn update_address_for_payments(
        &self,
        this: domain::Address,
        address: domain::AddressUpdate,
        payment_id: String,
        key_store: &domain::MerchantKeyStore,
        storage_scheme: MerchantStorageScheme,
    ) -> CustomResult<domain::Address, errors::StorageError> {
        self.diesel_store
            .update_address_for_payments(this, address, payment_id, key_store, storage_scheme)
            .await
    }

    async fn insert_address_for_payments(
        &self,
        payment_id: &str,
        address: domain::Address,
        key_store: &domain::MerchantKeyStore,
        storage_scheme: MerchantStorageScheme,
    ) -> CustomResult<domain::Address, errors::StorageError> {
        self.diesel_store
            .insert_address_for_payments(payment_id, address, key_store, storage_scheme)
            .await
    }

    async fn find_address_by_merchant_id_payment_id_address_id(
        &self,
        merchant_id: &str,
        payment_id: &str,
        address_id: &str,
        key_store: &domain::MerchantKeyStore,
        storage_scheme: MerchantStorageScheme,
    ) -> CustomResult<domain::Address, errors::StorageError> {
        self.diesel_store
            .find_address_by_merchant_id_payment_id_address_id(
                merchant_id,
                payment_id,
                address_id,
                key_store,
                storage_scheme,
            )
            .await
    }

    async fn insert_address_for_customers(
        &self,
        address: domain::Address,
        key_store: &domain::MerchantKeyStore,
    ) -> CustomResult<domain::Address, errors::StorageError> {
        self.diesel_store
            .insert_address_for_customers(address, key_store)
            .await
    }

    async fn update_address_by_merchant_id_customer_id(
        &self,
        customer_id: &str,
        merchant_id: &str,
        address: storage::AddressUpdate,
        key_store: &domain::MerchantKeyStore,
    ) -> CustomResult<Vec<domain::Address>, errors::StorageError> {
        self.diesel_store
            .update_address_by_merchant_id_customer_id(customer_id, merchant_id, address, key_store)
            .await
    }
}

#[async_trait::async_trait]
impl ApiKeyInterface for KafkaStore {
    async fn insert_api_key(
        &self,
        api_key: storage::ApiKeyNew,
    ) -> CustomResult<storage::ApiKey, errors::StorageError> {
        self.diesel_store.insert_api_key(api_key).await
    }

    async fn update_api_key(
        &self,
        merchant_id: String,
        key_id: String,
        api_key: storage::ApiKeyUpdate,
    ) -> CustomResult<storage::ApiKey, errors::StorageError> {
        self.diesel_store
            .update_api_key(merchant_id, key_id, api_key)
            .await
    }

    async fn revoke_api_key(
        &self,
        merchant_id: &str,
        key_id: &str,
    ) -> CustomResult<bool, errors::StorageError> {
        self.diesel_store.revoke_api_key(merchant_id, key_id).await
    }

    async fn find_api_key_by_merchant_id_key_id_optional(
        &self,
        merchant_id: &str,
        key_id: &str,
    ) -> CustomResult<Option<storage::ApiKey>, errors::StorageError> {
        self.diesel_store
            .find_api_key_by_merchant_id_key_id_optional(merchant_id, key_id)
            .await
    }

    async fn find_api_key_by_hash_optional(
        &self,
        hashed_api_key: storage::HashedApiKey,
    ) -> CustomResult<Option<storage::ApiKey>, errors::StorageError> {
        self.diesel_store
            .find_api_key_by_hash_optional(hashed_api_key)
            .await
    }

    async fn list_api_keys_by_merchant_id(
        &self,
        merchant_id: &str,
        limit: Option<i64>,
        offset: Option<i64>,
    ) -> CustomResult<Vec<storage::ApiKey>, errors::StorageError> {
        self.diesel_store
            .list_api_keys_by_merchant_id(merchant_id, limit, offset)
            .await
    }
}

#[async_trait::async_trait]
impl CardsInfoInterface for KafkaStore {
    async fn get_card_info(
        &self,
        card_iin: &str,
    ) -> CustomResult<Option<storage::CardInfo>, errors::StorageError> {
        self.diesel_store.get_card_info(card_iin).await
    }
}

#[async_trait::async_trait]
impl ConfigInterface for KafkaStore {
    async fn insert_config(
        &self,
        config: storage::ConfigNew,
    ) -> CustomResult<storage::Config, errors::StorageError> {
        self.diesel_store.insert_config(config).await
    }

    async fn find_config_by_key(
        &self,
        key: &str,
    ) -> CustomResult<storage::Config, errors::StorageError> {
        self.diesel_store.find_config_by_key(key).await
    }

    async fn find_config_by_key_from_db(
        &self,
        key: &str,
    ) -> CustomResult<storage::Config, errors::StorageError> {
        self.diesel_store.find_config_by_key_from_db(key).await
    }

    async fn update_config_in_database(
        &self,
        key: &str,
        config_update: storage::ConfigUpdate,
    ) -> CustomResult<storage::Config, errors::StorageError> {
        self.diesel_store
            .update_config_in_database(key, config_update)
            .await
    }

    async fn update_config_by_key(
        &self,
        key: &str,
        config_update: storage::ConfigUpdate,
    ) -> CustomResult<storage::Config, errors::StorageError> {
        self.diesel_store
            .update_config_by_key(key, config_update)
            .await
    }

    async fn delete_config_by_key(
        &self,
        key: &str,
    ) -> CustomResult<storage::Config, errors::StorageError> {
        self.diesel_store.delete_config_by_key(key).await
    }

    async fn find_config_by_key_unwrap_or(
        &self,
        key: &str,
        default_config: Option<String>,
    ) -> CustomResult<storage::Config, errors::StorageError> {
        self.diesel_store
            .find_config_by_key_unwrap_or(key, default_config)
            .await
    }
}

#[async_trait::async_trait]
impl CustomerInterface for KafkaStore {
    async fn delete_customer_by_customer_id_merchant_id(
        &self,
        customer_id: &str,
        merchant_id: &str,
    ) -> CustomResult<bool, errors::StorageError> {
        self.diesel_store
            .delete_customer_by_customer_id_merchant_id(customer_id, merchant_id)
            .await
    }

    async fn find_customer_optional_by_customer_id_merchant_id(
        &self,
        customer_id: &str,
        merchant_id: &str,
        key_store: &domain::MerchantKeyStore,
    ) -> CustomResult<Option<domain::Customer>, errors::StorageError> {
        self.diesel_store
            .find_customer_optional_by_customer_id_merchant_id(customer_id, merchant_id, key_store)
            .await
    }

    async fn update_customer_by_customer_id_merchant_id(
        &self,
        customer_id: String,
        merchant_id: String,
        customer: storage::CustomerUpdate,
        key_store: &domain::MerchantKeyStore,
    ) -> CustomResult<domain::Customer, errors::StorageError> {
        self.diesel_store
            .update_customer_by_customer_id_merchant_id(
                customer_id,
                merchant_id,
                customer,
                key_store,
            )
            .await
    }

    async fn list_customers_by_merchant_id(
        &self,
        merchant_id: &str,
        key_store: &domain::MerchantKeyStore,
    ) -> CustomResult<Vec<domain::Customer>, errors::StorageError> {
        self.diesel_store
            .list_customers_by_merchant_id(merchant_id, key_store)
            .await
    }

    async fn find_customer_by_customer_id_merchant_id(
        &self,
        customer_id: &str,
        merchant_id: &str,
        key_store: &domain::MerchantKeyStore,
    ) -> CustomResult<domain::Customer, errors::StorageError> {
        self.diesel_store
            .find_customer_by_customer_id_merchant_id(customer_id, merchant_id, key_store)
            .await
    }

    async fn insert_customer(
        &self,
        customer_data: domain::Customer,
        key_store: &domain::MerchantKeyStore,
    ) -> CustomResult<domain::Customer, errors::StorageError> {
        self.diesel_store
            .insert_customer(customer_data, key_store)
            .await
    }
}

#[async_trait::async_trait]
impl DisputeInterface for KafkaStore {
    async fn insert_dispute(
        &self,
        dispute_new: storage::DisputeNew,
    ) -> CustomResult<storage::Dispute, errors::StorageError> {
        let dispute = self.diesel_store.insert_dispute(dispute_new).await?;

        if let Err(er) = self.kafka_producer.log_dispute(&dispute, None).await {
            logger::error!(message="Failed to add analytics entry for Dispute {dispute:?}", error_message=?er);
        };

        Ok(dispute)
    }

    async fn find_by_merchant_id_payment_id_connector_dispute_id(
        &self,
        merchant_id: &str,
        payment_id: &str,
        connector_dispute_id: &str,
    ) -> CustomResult<Option<storage::Dispute>, errors::StorageError> {
        self.diesel_store
            .find_by_merchant_id_payment_id_connector_dispute_id(
                merchant_id,
                payment_id,
                connector_dispute_id,
            )
            .await
    }

    async fn find_dispute_by_merchant_id_dispute_id(
        &self,
        merchant_id: &str,
        dispute_id: &str,
    ) -> CustomResult<storage::Dispute, errors::StorageError> {
        self.diesel_store
            .find_dispute_by_merchant_id_dispute_id(merchant_id, dispute_id)
            .await
    }

    async fn find_disputes_by_merchant_id(
        &self,
        merchant_id: &str,
        dispute_constraints: api_models::disputes::DisputeListConstraints,
    ) -> CustomResult<Vec<storage::Dispute>, errors::StorageError> {
        self.diesel_store
            .find_disputes_by_merchant_id(merchant_id, dispute_constraints)
            .await
    }

    async fn update_dispute(
        &self,
        this: storage::Dispute,
        dispute: storage::DisputeUpdate,
    ) -> CustomResult<storage::Dispute, errors::StorageError> {
        let dispute_new = self
            .diesel_store
            .update_dispute(this.clone(), dispute)
            .await?;
        if let Err(er) = self
            .kafka_producer
            .log_dispute(&dispute_new, Some(this))
            .await
        {
            logger::error!(message="Failed to add analytics entry for Dispute {dispute_new:?}", error_message=?er);
        };

        Ok(dispute_new)
    }

    async fn find_disputes_by_merchant_id_payment_id(
        &self,
        merchant_id: &str,
        payment_id: &str,
    ) -> CustomResult<Vec<storage::Dispute>, errors::StorageError> {
        self.diesel_store
            .find_disputes_by_merchant_id_payment_id(merchant_id, payment_id)
            .await
    }
}

#[async_trait::async_trait]
impl EphemeralKeyInterface for KafkaStore {
    async fn create_ephemeral_key(
        &self,
        ek: EphemeralKeyNew,
        validity: i64,
    ) -> CustomResult<EphemeralKey, errors::StorageError> {
        self.diesel_store.create_ephemeral_key(ek, validity).await
    }
    async fn get_ephemeral_key(
        &self,
        key: &str,
    ) -> CustomResult<EphemeralKey, errors::StorageError> {
        self.diesel_store.get_ephemeral_key(key).await
    }
    async fn delete_ephemeral_key(
        &self,
        id: &str,
    ) -> CustomResult<EphemeralKey, errors::StorageError> {
        self.diesel_store.delete_ephemeral_key(id).await
    }
}

#[async_trait::async_trait]
impl EventInterface for KafkaStore {
    async fn insert_event(
        &self,
        event: domain::Event,
        merchant_key_store: &domain::MerchantKeyStore,
    ) -> CustomResult<domain::Event, errors::StorageError> {
        self.diesel_store
            .insert_event(event, merchant_key_store)
            .await
    }

    async fn find_event_by_merchant_id_event_id(
        &self,
        merchant_id: &str,
        event_id: &str,
        merchant_key_store: &domain::MerchantKeyStore,
    ) -> CustomResult<domain::Event, errors::StorageError> {
        self.diesel_store
            .find_event_by_merchant_id_event_id(merchant_id, event_id, merchant_key_store)
            .await
    }

    async fn list_initial_events_by_merchant_id_primary_object_id(
        &self,
        merchant_id: &str,
        primary_object_id: &str,
        merchant_key_store: &domain::MerchantKeyStore,
    ) -> CustomResult<Vec<domain::Event>, errors::StorageError> {
        self.diesel_store
            .list_initial_events_by_merchant_id_primary_object_id(
                merchant_id,
                primary_object_id,
                merchant_key_store,
            )
            .await
    }

    async fn list_initial_events_by_merchant_id_constraints(
        &self,
        merchant_id: &str,
        created_after: Option<PrimitiveDateTime>,
        created_before: Option<PrimitiveDateTime>,
        limit: Option<i64>,
        offset: Option<i64>,
        merchant_key_store: &domain::MerchantKeyStore,
    ) -> CustomResult<Vec<domain::Event>, errors::StorageError> {
        self.diesel_store
            .list_initial_events_by_merchant_id_constraints(
                merchant_id,
                created_after,
                created_before,
                limit,
                offset,
                merchant_key_store,
            )
            .await
    }

    async fn list_events_by_merchant_id_initial_attempt_id(
        &self,
        merchant_id: &str,
        initial_attempt_id: &str,
        merchant_key_store: &domain::MerchantKeyStore,
    ) -> CustomResult<Vec<domain::Event>, errors::StorageError> {
        self.diesel_store
            .list_events_by_merchant_id_initial_attempt_id(
                merchant_id,
                initial_attempt_id,
                merchant_key_store,
            )
            .await
    }

    async fn list_initial_events_by_profile_id_primary_object_id(
        &self,
        profile_id: &str,
        primary_object_id: &str,
        merchant_key_store: &domain::MerchantKeyStore,
    ) -> CustomResult<Vec<domain::Event>, errors::StorageError> {
        self.diesel_store
            .list_initial_events_by_profile_id_primary_object_id(
                profile_id,
                primary_object_id,
                merchant_key_store,
            )
            .await
    }

    async fn list_initial_events_by_profile_id_constraints(
        &self,
        profile_id: &str,
        created_after: Option<PrimitiveDateTime>,
        created_before: Option<PrimitiveDateTime>,
        limit: Option<i64>,
        offset: Option<i64>,
        merchant_key_store: &domain::MerchantKeyStore,
    ) -> CustomResult<Vec<domain::Event>, errors::StorageError> {
        self.diesel_store
            .list_initial_events_by_profile_id_constraints(
                profile_id,
                created_after,
                created_before,
                limit,
                offset,
                merchant_key_store,
            )
            .await
    }

    async fn list_events_by_profile_id_initial_attempt_id(
        &self,
        profile_id: &str,
        initial_attempt_id: &str,
        merchant_key_store: &domain::MerchantKeyStore,
    ) -> CustomResult<Vec<domain::Event>, errors::StorageError> {
        self.diesel_store
            .list_events_by_profile_id_initial_attempt_id(
                profile_id,
                initial_attempt_id,
                merchant_key_store,
            )
            .await
    }

    async fn update_event_by_merchant_id_event_id(
        &self,
        merchant_id: &str,
        event_id: &str,
        event: domain::EventUpdate,
        merchant_key_store: &domain::MerchantKeyStore,
    ) -> CustomResult<domain::Event, errors::StorageError> {
        self.diesel_store
            .update_event_by_merchant_id_event_id(merchant_id, event_id, event, merchant_key_store)
            .await
    }
}

#[async_trait::async_trait]
impl LockerMockUpInterface for KafkaStore {
    async fn find_locker_by_card_id(
        &self,
        card_id: &str,
    ) -> CustomResult<storage::LockerMockUp, errors::StorageError> {
        self.diesel_store.find_locker_by_card_id(card_id).await
    }

    async fn insert_locker_mock_up(
        &self,
        new: storage::LockerMockUpNew,
    ) -> CustomResult<storage::LockerMockUp, errors::StorageError> {
        self.diesel_store.insert_locker_mock_up(new).await
    }

    async fn delete_locker_mock_up(
        &self,
        card_id: &str,
    ) -> CustomResult<storage::LockerMockUp, errors::StorageError> {
        self.diesel_store.delete_locker_mock_up(card_id).await
    }
}

#[async_trait::async_trait]
impl MandateInterface for KafkaStore {
    async fn find_mandate_by_merchant_id_mandate_id(
        &self,
        merchant_id: &str,
        mandate_id: &str,
    ) -> CustomResult<storage::Mandate, errors::StorageError> {
        self.diesel_store
            .find_mandate_by_merchant_id_mandate_id(merchant_id, mandate_id)
            .await
    }

    async fn find_mandate_by_merchant_id_connector_mandate_id(
        &self,
        merchant_id: &str,
        connector_mandate_id: &str,
    ) -> CustomResult<storage::Mandate, errors::StorageError> {
        self.diesel_store
            .find_mandate_by_merchant_id_connector_mandate_id(merchant_id, connector_mandate_id)
            .await
    }

    async fn find_mandate_by_merchant_id_customer_id(
        &self,
        merchant_id: &str,
        customer_id: &str,
    ) -> CustomResult<Vec<storage::Mandate>, errors::StorageError> {
        self.diesel_store
            .find_mandate_by_merchant_id_customer_id(merchant_id, customer_id)
            .await
    }

    async fn update_mandate_by_merchant_id_mandate_id(
        &self,
        merchant_id: &str,
        mandate_id: &str,
        mandate: storage::MandateUpdate,
    ) -> CustomResult<storage::Mandate, errors::StorageError> {
        self.diesel_store
            .update_mandate_by_merchant_id_mandate_id(merchant_id, mandate_id, mandate)
            .await
    }

    async fn find_mandates_by_merchant_id(
        &self,
        merchant_id: &str,
        mandate_constraints: api_models::mandates::MandateListConstraints,
    ) -> CustomResult<Vec<storage::Mandate>, errors::StorageError> {
        self.diesel_store
            .find_mandates_by_merchant_id(merchant_id, mandate_constraints)
            .await
    }

    async fn insert_mandate(
        &self,
        mandate: storage::MandateNew,
    ) -> CustomResult<storage::Mandate, errors::StorageError> {
        self.diesel_store.insert_mandate(mandate).await
    }
}

#[async_trait::async_trait]
impl PaymentLinkInterface for KafkaStore {
    async fn find_payment_link_by_payment_link_id(
        &self,
        payment_link_id: &str,
    ) -> CustomResult<storage::PaymentLink, errors::StorageError> {
        self.diesel_store
            .find_payment_link_by_payment_link_id(payment_link_id)
            .await
    }

    async fn insert_payment_link(
        &self,
        payment_link_object: storage::PaymentLinkNew,
    ) -> CustomResult<storage::PaymentLink, errors::StorageError> {
        self.diesel_store
            .insert_payment_link(payment_link_object)
            .await
    }

    async fn list_payment_link_by_merchant_id(
        &self,
        merchant_id: &str,
        payment_link_constraints: api_models::payments::PaymentLinkListConstraints,
    ) -> CustomResult<Vec<storage::PaymentLink>, errors::StorageError> {
        self.diesel_store
            .list_payment_link_by_merchant_id(merchant_id, payment_link_constraints)
            .await
    }
}

#[async_trait::async_trait]
impl MerchantAccountInterface for KafkaStore {
    async fn insert_merchant(
        &self,
        merchant_account: domain::MerchantAccount,
        key_store: &domain::MerchantKeyStore,
    ) -> CustomResult<domain::MerchantAccount, errors::StorageError> {
        self.diesel_store
            .insert_merchant(merchant_account, key_store)
            .await
    }

    async fn find_merchant_account_by_merchant_id(
        &self,
        merchant_id: &str,
        key_store: &domain::MerchantKeyStore,
    ) -> CustomResult<domain::MerchantAccount, errors::StorageError> {
        self.diesel_store
            .find_merchant_account_by_merchant_id(merchant_id, key_store)
            .await
    }

    async fn update_merchant(
        &self,
        this: domain::MerchantAccount,
        merchant_account: storage::MerchantAccountUpdate,
        key_store: &domain::MerchantKeyStore,
    ) -> CustomResult<domain::MerchantAccount, errors::StorageError> {
        self.diesel_store
            .update_merchant(this, merchant_account, key_store)
            .await
    }

    async fn update_specific_fields_in_merchant(
        &self,
        merchant_id: &str,
        merchant_account: storage::MerchantAccountUpdate,
        key_store: &domain::MerchantKeyStore,
    ) -> CustomResult<domain::MerchantAccount, errors::StorageError> {
        self.diesel_store
            .update_specific_fields_in_merchant(merchant_id, merchant_account, key_store)
            .await
    }

    async fn find_merchant_account_by_publishable_key(
        &self,
        publishable_key: &str,
    ) -> CustomResult<authentication::AuthenticationData, errors::StorageError> {
        self.diesel_store
            .find_merchant_account_by_publishable_key(publishable_key)
            .await
    }

    #[cfg(feature = "olap")]
    async fn list_merchant_accounts_by_organization_id(
        &self,
        organization_id: &str,
    ) -> CustomResult<Vec<domain::MerchantAccount>, errors::StorageError> {
        self.diesel_store
            .list_merchant_accounts_by_organization_id(organization_id)
            .await
    }

    async fn delete_merchant_account_by_merchant_id(
        &self,
        merchant_id: &str,
    ) -> CustomResult<bool, errors::StorageError> {
        self.diesel_store
            .delete_merchant_account_by_merchant_id(merchant_id)
            .await
    }

    #[cfg(feature = "olap")]
    async fn list_multiple_merchant_accounts(
        &self,
        merchant_ids: Vec<String>,
    ) -> CustomResult<Vec<domain::MerchantAccount>, errors::StorageError> {
        self.diesel_store
            .list_multiple_merchant_accounts(merchant_ids)
            .await
    }
}

#[async_trait::async_trait]
impl ConnectorAccessToken for KafkaStore {
    async fn get_access_token(
        &self,
        merchant_id: &str,
        connector_name: &str,
    ) -> CustomResult<Option<AccessToken>, errors::StorageError> {
        self.diesel_store
            .get_access_token(merchant_id, connector_name)
            .await
    }

    async fn set_access_token(
        &self,
        merchant_id: &str,
        connector_name: &str,
        access_token: AccessToken,
    ) -> CustomResult<(), errors::StorageError> {
        self.diesel_store
            .set_access_token(merchant_id, connector_name, access_token)
            .await
    }
}

#[async_trait::async_trait]
impl FileMetadataInterface for KafkaStore {
    async fn insert_file_metadata(
        &self,
        file: storage::FileMetadataNew,
    ) -> CustomResult<storage::FileMetadata, errors::StorageError> {
        self.diesel_store.insert_file_metadata(file).await
    }

    async fn find_file_metadata_by_merchant_id_file_id(
        &self,
        merchant_id: &str,
        file_id: &str,
    ) -> CustomResult<storage::FileMetadata, errors::StorageError> {
        self.diesel_store
            .find_file_metadata_by_merchant_id_file_id(merchant_id, file_id)
            .await
    }

    async fn delete_file_metadata_by_merchant_id_file_id(
        &self,
        merchant_id: &str,
        file_id: &str,
    ) -> CustomResult<bool, errors::StorageError> {
        self.diesel_store
            .delete_file_metadata_by_merchant_id_file_id(merchant_id, file_id)
            .await
    }

    async fn update_file_metadata(
        &self,
        this: storage::FileMetadata,
        file_metadata: storage::FileMetadataUpdate,
    ) -> CustomResult<storage::FileMetadata, errors::StorageError> {
        self.diesel_store
            .update_file_metadata(this, file_metadata)
            .await
    }
}

#[async_trait::async_trait]
impl MerchantConnectorAccountInterface for KafkaStore {
    async fn find_merchant_connector_account_by_merchant_id_connector_label(
        &self,
        merchant_id: &str,
        connector: &str,
        key_store: &domain::MerchantKeyStore,
    ) -> CustomResult<domain::MerchantConnectorAccount, errors::StorageError> {
        self.diesel_store
            .find_merchant_connector_account_by_merchant_id_connector_label(
                merchant_id,
                connector,
                key_store,
            )
            .await
    }

    async fn find_merchant_connector_account_by_merchant_id_connector_name(
        &self,
        merchant_id: &str,
        connector_name: &str,
        key_store: &domain::MerchantKeyStore,
    ) -> CustomResult<Vec<domain::MerchantConnectorAccount>, errors::StorageError> {
        self.diesel_store
            .find_merchant_connector_account_by_merchant_id_connector_name(
                merchant_id,
                connector_name,
                key_store,
            )
            .await
    }

    async fn find_merchant_connector_account_by_profile_id_connector_name(
        &self,
        profile_id: &str,
        connector_name: &str,
        key_store: &domain::MerchantKeyStore,
    ) -> CustomResult<domain::MerchantConnectorAccount, errors::StorageError> {
        self.diesel_store
            .find_merchant_connector_account_by_profile_id_connector_name(
                profile_id,
                connector_name,
                key_store,
            )
            .await
    }

    async fn insert_merchant_connector_account(
        &self,
        t: domain::MerchantConnectorAccount,
        key_store: &domain::MerchantKeyStore,
    ) -> CustomResult<domain::MerchantConnectorAccount, errors::StorageError> {
        self.diesel_store
            .insert_merchant_connector_account(t, key_store)
            .await
    }

    async fn find_by_merchant_connector_account_merchant_id_merchant_connector_id(
        &self,
        merchant_id: &str,
        merchant_connector_id: &str,
        key_store: &domain::MerchantKeyStore,
    ) -> CustomResult<domain::MerchantConnectorAccount, errors::StorageError> {
        self.diesel_store
            .find_by_merchant_connector_account_merchant_id_merchant_connector_id(
                merchant_id,
                merchant_connector_id,
                key_store,
            )
            .await
    }

    async fn find_merchant_connector_account_by_merchant_id_and_disabled_list(
        &self,
        merchant_id: &str,
        get_disabled: bool,
        key_store: &domain::MerchantKeyStore,
    ) -> CustomResult<Vec<domain::MerchantConnectorAccount>, errors::StorageError> {
        self.diesel_store
            .find_merchant_connector_account_by_merchant_id_and_disabled_list(
                merchant_id,
                get_disabled,
                key_store,
            )
            .await
    }

    async fn update_merchant_connector_account(
        &self,
        this: domain::MerchantConnectorAccount,
        merchant_connector_account: storage::MerchantConnectorAccountUpdateInternal,
        key_store: &domain::MerchantKeyStore,
    ) -> CustomResult<domain::MerchantConnectorAccount, errors::StorageError> {
        self.diesel_store
            .update_merchant_connector_account(this, merchant_connector_account, key_store)
            .await
    }

    async fn delete_merchant_connector_account_by_merchant_id_merchant_connector_id(
        &self,
        merchant_id: &str,
        merchant_connector_id: &str,
    ) -> CustomResult<bool, errors::StorageError> {
        self.diesel_store
            .delete_merchant_connector_account_by_merchant_id_merchant_connector_id(
                merchant_id,
                merchant_connector_id,
            )
            .await
    }
}

#[async_trait::async_trait]
impl QueueInterface for KafkaStore {
    async fn fetch_consumer_tasks(
        &self,
        stream_name: &str,
        group_name: &str,
        consumer_name: &str,
    ) -> CustomResult<Vec<storage::ProcessTracker>, ProcessTrackerError> {
        self.diesel_store
            .fetch_consumer_tasks(stream_name, group_name, consumer_name)
            .await
    }

    async fn consumer_group_create(
        &self,
        stream: &str,
        group: &str,
        id: &RedisEntryId,
    ) -> CustomResult<(), RedisError> {
        self.diesel_store
            .consumer_group_create(stream, group, id)
            .await
    }

    async fn acquire_pt_lock(
        &self,
        tag: &str,
        lock_key: &str,
        lock_val: &str,
        ttl: i64,
    ) -> CustomResult<bool, RedisError> {
        self.diesel_store
            .acquire_pt_lock(tag, lock_key, lock_val, ttl)
            .await
    }

    async fn release_pt_lock(&self, tag: &str, lock_key: &str) -> CustomResult<bool, RedisError> {
        self.diesel_store.release_pt_lock(tag, lock_key).await
    }

    async fn stream_append_entry(
        &self,
        stream: &str,
        entry_id: &RedisEntryId,
        fields: Vec<(&str, String)>,
    ) -> CustomResult<(), RedisError> {
        self.diesel_store
            .stream_append_entry(stream, entry_id, fields)
            .await
    }

    async fn get_key(&self, key: &str) -> CustomResult<Vec<u8>, RedisError> {
        self.diesel_store.get_key(key).await
    }
}

#[async_trait::async_trait]
impl PaymentAttemptInterface for KafkaStore {
    async fn insert_payment_attempt(
        &self,
        payment_attempt: storage::PaymentAttemptNew,
        storage_scheme: MerchantStorageScheme,
    ) -> CustomResult<storage::PaymentAttempt, errors::DataStorageError> {
        let attempt = self
            .diesel_store
            .insert_payment_attempt(payment_attempt, storage_scheme)
            .await?;

        if let Err(er) = self
            .kafka_producer
            .log_payment_attempt(&attempt, None)
            .await
        {
            logger::error!(message="Failed to log analytics event for payment attempt {attempt:?}", error_message=?er)
        }

        Ok(attempt)
    }

    async fn update_payment_attempt_with_attempt_id(
        &self,
        this: storage::PaymentAttempt,
        payment_attempt: storage::PaymentAttemptUpdate,
        storage_scheme: MerchantStorageScheme,
    ) -> CustomResult<storage::PaymentAttempt, errors::DataStorageError> {
        let attempt = self
            .diesel_store
            .update_payment_attempt_with_attempt_id(this.clone(), payment_attempt, storage_scheme)
            .await?;

        if let Err(er) = self
            .kafka_producer
            .log_payment_attempt(&attempt, Some(this))
            .await
        {
            logger::error!(message="Failed to log analytics event for payment attempt {attempt:?}", error_message=?er)
        }

        Ok(attempt)
    }

    async fn find_payment_attempt_by_connector_transaction_id_payment_id_merchant_id(
        &self,
        connector_transaction_id: &str,
        payment_id: &str,
        merchant_id: &str,
        storage_scheme: MerchantStorageScheme,
    ) -> CustomResult<storage::PaymentAttempt, errors::DataStorageError> {
        self.diesel_store
            .find_payment_attempt_by_connector_transaction_id_payment_id_merchant_id(
                connector_transaction_id,
                payment_id,
                merchant_id,
                storage_scheme,
            )
            .await
    }

    async fn find_payment_attempt_by_merchant_id_connector_txn_id(
        &self,
        merchant_id: &str,
        connector_txn_id: &str,
        storage_scheme: MerchantStorageScheme,
    ) -> CustomResult<storage::PaymentAttempt, errors::DataStorageError> {
        self.diesel_store
            .find_payment_attempt_by_merchant_id_connector_txn_id(
                merchant_id,
                connector_txn_id,
                storage_scheme,
            )
            .await
    }

    async fn find_payment_attempt_by_payment_id_merchant_id_attempt_id(
        &self,
        payment_id: &str,
        merchant_id: &str,
        attempt_id: &str,
        storage_scheme: MerchantStorageScheme,
    ) -> CustomResult<storage::PaymentAttempt, errors::DataStorageError> {
        self.diesel_store
            .find_payment_attempt_by_payment_id_merchant_id_attempt_id(
                payment_id,
                merchant_id,
                attempt_id,
                storage_scheme,
            )
            .await
    }

    async fn find_payment_attempt_by_attempt_id_merchant_id(
        &self,
        attempt_id: &str,
        merchant_id: &str,
        storage_scheme: MerchantStorageScheme,
    ) -> CustomResult<storage::PaymentAttempt, errors::DataStorageError> {
        self.diesel_store
            .find_payment_attempt_by_attempt_id_merchant_id(attempt_id, merchant_id, storage_scheme)
            .await
    }

    async fn find_payment_attempt_last_successful_attempt_by_payment_id_merchant_id(
        &self,
        payment_id: &str,
        merchant_id: &str,
        storage_scheme: MerchantStorageScheme,
    ) -> CustomResult<storage::PaymentAttempt, errors::DataStorageError> {
        self.diesel_store
            .find_payment_attempt_last_successful_attempt_by_payment_id_merchant_id(
                payment_id,
                merchant_id,
                storage_scheme,
            )
            .await
    }

    async fn find_payment_attempt_last_successful_or_partially_captured_attempt_by_payment_id_merchant_id(
        &self,
        payment_id: &str,
        merchant_id: &str,
        storage_scheme: MerchantStorageScheme,
    ) -> CustomResult<storage::PaymentAttempt, errors::DataStorageError> {
        self.diesel_store
            .find_payment_attempt_last_successful_or_partially_captured_attempt_by_payment_id_merchant_id(
                payment_id,
                merchant_id,
                storage_scheme,
            )
            .await
    }

    async fn find_payment_attempt_by_preprocessing_id_merchant_id(
        &self,
        preprocessing_id: &str,
        merchant_id: &str,
        storage_scheme: MerchantStorageScheme,
    ) -> CustomResult<storage::PaymentAttempt, errors::DataStorageError> {
        self.diesel_store
            .find_payment_attempt_by_preprocessing_id_merchant_id(
                preprocessing_id,
                merchant_id,
                storage_scheme,
            )
            .await
    }

    async fn get_filters_for_payments(
        &self,
        pi: &[data_models::payments::PaymentIntent],
        merchant_id: &str,
        storage_scheme: MerchantStorageScheme,
    ) -> CustomResult<
        data_models::payments::payment_attempt::PaymentListFilters,
        errors::DataStorageError,
    > {
        self.diesel_store
            .get_filters_for_payments(pi, merchant_id, storage_scheme)
            .await
    }

    async fn get_total_count_of_filtered_payment_attempts(
        &self,
        merchant_id: &str,
        active_attempt_ids: &[String],
        connector: Option<Vec<api_models::enums::Connector>>,
        payment_method: Option<Vec<common_enums::PaymentMethod>>,
        payment_method_type: Option<Vec<common_enums::PaymentMethodType>>,
        authentication_type: Option<Vec<common_enums::AuthenticationType>>,
        storage_scheme: MerchantStorageScheme,
    ) -> CustomResult<i64, errors::DataStorageError> {
        self.diesel_store
            .get_total_count_of_filtered_payment_attempts(
                merchant_id,
                active_attempt_ids,
                connector,
                payment_method,
                payment_method_type,
                authentication_type,
                storage_scheme,
            )
            .await
    }

    async fn find_attempts_by_merchant_id_payment_id(
        &self,
        merchant_id: &str,
        payment_id: &str,
        storage_scheme: MerchantStorageScheme,
    ) -> CustomResult<Vec<storage::PaymentAttempt>, errors::DataStorageError> {
        self.diesel_store
            .find_attempts_by_merchant_id_payment_id(merchant_id, payment_id, storage_scheme)
            .await
    }
}

#[async_trait::async_trait]
impl PaymentIntentInterface for KafkaStore {
    async fn update_payment_intent(
        &self,
        this: storage::PaymentIntent,
        payment_intent: storage::PaymentIntentUpdate,
        storage_scheme: MerchantStorageScheme,
    ) -> CustomResult<storage::PaymentIntent, errors::DataStorageError> {
        let intent = self
            .diesel_store
            .update_payment_intent(this.clone(), payment_intent, storage_scheme)
            .await?;

        if let Err(er) = self
            .kafka_producer
            .log_payment_intent(&intent, Some(this))
            .await
        {
            logger::error!(message="Failed to add analytics entry for Payment Intent {intent:?}", error_message=?er);
        };

        Ok(intent)
    }

    async fn insert_payment_intent(
        &self,
        new: storage::PaymentIntentNew,
        storage_scheme: MerchantStorageScheme,
    ) -> CustomResult<storage::PaymentIntent, errors::DataStorageError> {
        logger::debug!("Inserting PaymentIntent Via KafkaStore");
        let intent = self
            .diesel_store
            .insert_payment_intent(new, storage_scheme)
            .await?;

        if let Err(er) = self.kafka_producer.log_payment_intent(&intent, None).await {
            logger::error!(message="Failed to add analytics entry for Payment Intent {intent:?}", error_message=?er);
        };

        Ok(intent)
    }

    async fn find_payment_intent_by_payment_id_merchant_id(
        &self,
        payment_id: &str,
        merchant_id: &str,
        storage_scheme: MerchantStorageScheme,
    ) -> CustomResult<storage::PaymentIntent, errors::DataStorageError> {
        self.diesel_store
            .find_payment_intent_by_payment_id_merchant_id(payment_id, merchant_id, storage_scheme)
            .await
    }

    #[cfg(feature = "olap")]
    async fn filter_payment_intent_by_constraints(
        &self,
        merchant_id: &str,
        filters: &data_models::payments::payment_intent::PaymentIntentFetchConstraints,
        storage_scheme: MerchantStorageScheme,
    ) -> CustomResult<Vec<storage::PaymentIntent>, errors::DataStorageError> {
        self.diesel_store
            .filter_payment_intent_by_constraints(merchant_id, filters, storage_scheme)
            .await
    }

    #[cfg(feature = "olap")]
    async fn filter_payment_intents_by_time_range_constraints(
        &self,
        merchant_id: &str,
        time_range: &api_models::payments::TimeRange,
        storage_scheme: MerchantStorageScheme,
    ) -> CustomResult<Vec<storage::PaymentIntent>, errors::DataStorageError> {
        self.diesel_store
            .filter_payment_intents_by_time_range_constraints(
                merchant_id,
                time_range,
                storage_scheme,
            )
            .await
    }

    #[cfg(feature = "olap")]
    async fn get_filtered_payment_intents_attempt(
        &self,
        merchant_id: &str,
        constraints: &data_models::payments::payment_intent::PaymentIntentFetchConstraints,
        storage_scheme: MerchantStorageScheme,
    ) -> CustomResult<
        Vec<(
            data_models::payments::PaymentIntent,
            data_models::payments::payment_attempt::PaymentAttempt,
        )>,
        errors::DataStorageError,
    > {
        self.diesel_store
            .get_filtered_payment_intents_attempt(merchant_id, constraints, storage_scheme)
            .await
    }

    #[cfg(feature = "olap")]
    async fn get_filtered_active_attempt_ids_for_total_count(
        &self,
        merchant_id: &str,
        constraints: &data_models::payments::payment_intent::PaymentIntentFetchConstraints,
        storage_scheme: MerchantStorageScheme,
    ) -> CustomResult<Vec<String>, errors::DataStorageError> {
        self.diesel_store
            .get_filtered_active_attempt_ids_for_total_count(
                merchant_id,
                constraints,
                storage_scheme,
            )
            .await
    }

    async fn get_active_payment_attempt(
        &self,
        payment: &mut storage::PaymentIntent,
        storage_scheme: MerchantStorageScheme,
    ) -> error_stack::Result<storage::PaymentAttempt, errors::DataStorageError> {
        self.diesel_store
            .get_active_payment_attempt(payment, storage_scheme)
            .await
    }
}

#[async_trait::async_trait]
impl PaymentMethodInterface for KafkaStore {
    async fn find_payment_method(
        &self,
        payment_method_id: &str,
    ) -> CustomResult<storage::PaymentMethod, errors::StorageError> {
        self.diesel_store
            .find_payment_method(payment_method_id)
            .await
    }

    async fn find_payment_method_by_customer_id_merchant_id_list(
        &self,
        customer_id: &str,
        merchant_id: &str,
        limit: Option<i64>,
    ) -> CustomResult<Vec<storage::PaymentMethod>, errors::StorageError> {
        self.diesel_store
            .find_payment_method_by_customer_id_merchant_id_list(customer_id, merchant_id, limit)
            .await
    }

    async fn find_payment_method_by_customer_id_merchant_id_status(
        &self,
        customer_id: &str,
        merchant_id: &str,
        status: common_enums::PaymentMethodStatus,
        limit: Option<i64>,
    ) -> CustomResult<Vec<storage::PaymentMethod>, errors::StorageError> {
        self.diesel_store
            .find_payment_method_by_customer_id_merchant_id_status(
                customer_id,
                merchant_id,
                status,
                limit,
            )
            .await
    }

    async fn get_payment_method_count_by_customer_id_merchant_id_status(
        &self,
        customer_id: &str,
        merchant_id: &str,
        status: common_enums::PaymentMethodStatus,
    ) -> CustomResult<i64, errors::StorageError> {
        self.diesel_store
            .get_payment_method_count_by_customer_id_merchant_id_status(
                customer_id,
                merchant_id,
                status,
            )
            .await
    }

    async fn find_payment_method_by_locker_id(
        &self,
        locker_id: &str,
    ) -> CustomResult<storage::PaymentMethod, errors::StorageError> {
        self.diesel_store
            .find_payment_method_by_locker_id(locker_id)
            .await
    }

    async fn insert_payment_method(
        &self,
        m: storage::PaymentMethodNew,
    ) -> CustomResult<storage::PaymentMethod, errors::StorageError> {
        self.diesel_store.insert_payment_method(m).await
    }

    async fn update_payment_method(
        &self,
        payment_method: storage::PaymentMethod,
        payment_method_update: storage::PaymentMethodUpdate,
    ) -> CustomResult<storage::PaymentMethod, errors::StorageError> {
        self.diesel_store
            .update_payment_method(payment_method, payment_method_update)
            .await
    }

    async fn delete_payment_method_by_merchant_id_payment_method_id(
        &self,
        merchant_id: &str,
        payment_method_id: &str,
    ) -> CustomResult<storage::PaymentMethod, errors::StorageError> {
        self.diesel_store
            .delete_payment_method_by_merchant_id_payment_method_id(merchant_id, payment_method_id)
            .await
    }
}

#[cfg(not(feature = "payouts"))]
impl PayoutAttemptInterface for KafkaStore {}

#[cfg(feature = "payouts")]
#[async_trait::async_trait]
impl PayoutAttemptInterface for KafkaStore {
    async fn find_payout_attempt_by_merchant_id_payout_attempt_id(
        &self,
        merchant_id: &str,
        payout_attempt_id: &str,
        storage_scheme: MerchantStorageScheme,
    ) -> CustomResult<storage::PayoutAttempt, errors::DataStorageError> {
        self.diesel_store
            .find_payout_attempt_by_merchant_id_payout_attempt_id(
                merchant_id,
                payout_attempt_id,
                storage_scheme,
            )
            .await
    }

    async fn update_payout_attempt(
        &self,
        this: &storage::PayoutAttempt,
        payout_attempt_update: storage::PayoutAttemptUpdate,
        payouts: Option<&storage::Payouts>,
        storage_scheme: MerchantStorageScheme,
    ) -> CustomResult<storage::PayoutAttempt, errors::DataStorageError> {
        let updated_payout_attempt = self
            .diesel_store
            .update_payout_attempt(this, payout_attempt_update, payouts, storage_scheme)
            .await?;
        if let Some(payout) = payouts {
            let _ = self
            .kafka_producer
            .log_payouts(
                &KafkaPayouts::from_storage(payout, &updated_payout_attempt),
                Some(KafkaPayouts::from_storage(payout, this))
            )
            .await
            .map_err(|err|{
                logger::error!(message="Failed to update analytics entry for Payouts {payout:?}\n{updated_payout_attempt:?}", error_message=?err);
            });
        };

        Ok(updated_payout_attempt)
    }

    async fn insert_payout_attempt(
        &self,
        payout_attempt: storage::PayoutAttemptNew,
        payouts: Option<&storage::Payouts>,
        storage_scheme: MerchantStorageScheme,
    ) -> CustomResult<storage::PayoutAttempt, errors::DataStorageError> {
        let payout_attempt_new = self
            .diesel_store
            .insert_payout_attempt(payout_attempt, None, storage_scheme)
            .await?;
        if let Some(payout) = payouts {
            let _ = self
            .kafka_producer
            .log_payouts(&KafkaPayouts::from_storage(payout, &payout_attempt_new), None)
            .await
            .map_err(|err|{
                logger::error!(message="Failed to add analytics entry for Payouts {payout:?}\n{payout_attempt_new:?}", error_message=?err);
            });
        };

        Ok(payout_attempt_new)
    }

    async fn get_filters_for_payouts(
        &self,
        payouts: &[data_models::payouts::payouts::Payouts],
        merchant_id: &str,
        storage_scheme: MerchantStorageScheme,
    ) -> CustomResult<
        data_models::payouts::payout_attempt::PayoutListFilters,
        errors::DataStorageError,
    > {
        self.diesel_store
            .get_filters_for_payouts(payouts, merchant_id, storage_scheme)
            .await
    }
}

#[cfg(not(feature = "payouts"))]
impl PayoutsInterface for KafkaStore {}

#[cfg(feature = "payouts")]
#[async_trait::async_trait]
impl PayoutsInterface for KafkaStore {
    async fn find_payout_by_merchant_id_payout_id(
        &self,
        merchant_id: &str,
        payout_id: &str,
        storage_scheme: MerchantStorageScheme,
    ) -> CustomResult<storage::Payouts, errors::DataStorageError> {
        self.diesel_store
            .find_payout_by_merchant_id_payout_id(merchant_id, payout_id, storage_scheme)
            .await
    }

    async fn update_payout(
        &self,
        this: &storage::Payouts,
        payout_update: storage::PayoutsUpdate,
        payout_attempt: Option<&storage::PayoutAttempt>,
        storage_scheme: MerchantStorageScheme,
    ) -> CustomResult<storage::Payouts, errors::DataStorageError> {
<<<<<<< HEAD
        let updated_payout = self
            .diesel_store
            .update_payout(this, payout_update, None, storage_scheme)
            .await?;
        if let Some(payout_attempt) = payout_attempt {
            let _ = self
            .kafka_producer
            .log_payouts(
                &KafkaPayouts::from_storage(&updated_payout, payout_attempt),
                Some(KafkaPayouts::from_storage(this, payout_attempt))
            )
            .await
            .map_err(|err|{
                logger::error!(message="Failed to update analytics entry for Payouts {updated_payout:?}\n{payout_attempt:?}", error_message=?err);
            });
        };
        Ok(updated_payout)
=======
        let payout = self
            .diesel_store
            .update_payout(this, payout_update, storage_scheme)
            .await?;

        if let Err(er) = self
            .kafka_producer
            .log_payout(&payout, Some(this.clone()))
            .await
        {
            logger::error!(message="Failed to add analytics entry for Payout {payout:?}", error_message=?er);
        };

        Ok(payout)
>>>>>>> 167b45ed
    }

    async fn insert_payout(
        &self,
        payout: storage::PayoutsNew,
        storage_scheme: MerchantStorageScheme,
    ) -> CustomResult<storage::Payouts, errors::DataStorageError> {
        let payout = self
            .diesel_store
            .insert_payout(payout, storage_scheme)
            .await?;

        if let Err(er) = self.kafka_producer.log_payout(&payout, None).await {
            logger::error!(message="Failed to add analytics entry for Payout {payout:?}", error_message=?er);
        };

        Ok(payout)
    }

    async fn find_optional_payout_by_merchant_id_payout_id(
        &self,
        merchant_id: &str,
        payout_id: &str,
        storage_scheme: MerchantStorageScheme,
    ) -> CustomResult<Option<storage::Payouts>, errors::DataStorageError> {
        self.diesel_store
            .find_optional_payout_by_merchant_id_payout_id(merchant_id, payout_id, storage_scheme)
            .await
    }

    #[cfg(feature = "olap")]
    async fn filter_payouts_by_constraints(
        &self,
        merchant_id: &str,
        filters: &data_models::payouts::PayoutFetchConstraints,
        storage_scheme: MerchantStorageScheme,
    ) -> CustomResult<Vec<storage::Payouts>, errors::DataStorageError> {
        self.diesel_store
            .filter_payouts_by_constraints(merchant_id, filters, storage_scheme)
            .await
    }

    #[cfg(feature = "olap")]
    async fn filter_payouts_and_attempts(
        &self,
        merchant_id: &str,
        filters: &data_models::payouts::PayoutFetchConstraints,
        storage_scheme: MerchantStorageScheme,
    ) -> CustomResult<Vec<(storage::Payouts, storage::PayoutAttempt)>, errors::DataStorageError>
    {
        self.diesel_store
            .filter_payouts_and_attempts(merchant_id, filters, storage_scheme)
            .await
    }

    #[cfg(feature = "olap")]
    async fn filter_payouts_by_time_range_constraints(
        &self,
        merchant_id: &str,
        time_range: &api_models::payments::TimeRange,
        storage_scheme: MerchantStorageScheme,
    ) -> CustomResult<Vec<storage::Payouts>, errors::DataStorageError> {
        self.diesel_store
            .filter_payouts_by_time_range_constraints(merchant_id, time_range, storage_scheme)
            .await
    }
}

#[async_trait::async_trait]
impl ProcessTrackerInterface for KafkaStore {
    async fn reinitialize_limbo_processes(
        &self,
        ids: Vec<String>,
        schedule_time: PrimitiveDateTime,
    ) -> CustomResult<usize, errors::StorageError> {
        self.diesel_store
            .reinitialize_limbo_processes(ids, schedule_time)
            .await
    }

    async fn find_process_by_id(
        &self,
        id: &str,
    ) -> CustomResult<Option<storage::ProcessTracker>, errors::StorageError> {
        self.diesel_store.find_process_by_id(id).await
    }

    async fn update_process(
        &self,
        this: storage::ProcessTracker,
        process: storage::ProcessTrackerUpdate,
    ) -> CustomResult<storage::ProcessTracker, errors::StorageError> {
        self.diesel_store.update_process(this, process).await
    }

    async fn process_tracker_update_process_status_by_ids(
        &self,
        task_ids: Vec<String>,
        task_update: storage::ProcessTrackerUpdate,
    ) -> CustomResult<usize, errors::StorageError> {
        self.diesel_store
            .process_tracker_update_process_status_by_ids(task_ids, task_update)
            .await
    }

    async fn insert_process(
        &self,
        new: storage::ProcessTrackerNew,
    ) -> CustomResult<storage::ProcessTracker, errors::StorageError> {
        self.diesel_store.insert_process(new).await
    }

    async fn reset_process(
        &self,
        this: storage::ProcessTracker,
        schedule_time: PrimitiveDateTime,
    ) -> CustomResult<(), errors::StorageError> {
        self.diesel_store.reset_process(this, schedule_time).await
    }

    async fn retry_process(
        &self,
        this: storage::ProcessTracker,
        schedule_time: PrimitiveDateTime,
    ) -> CustomResult<(), errors::StorageError> {
        self.diesel_store.retry_process(this, schedule_time).await
    }

    async fn finish_process_with_business_status(
        &self,
        this: storage::ProcessTracker,
        business_status: String,
    ) -> CustomResult<(), errors::StorageError> {
        self.diesel_store
            .finish_process_with_business_status(this, business_status)
            .await
    }

    async fn find_processes_by_time_status(
        &self,
        time_lower_limit: PrimitiveDateTime,
        time_upper_limit: PrimitiveDateTime,
        status: ProcessTrackerStatus,
        limit: Option<i64>,
    ) -> CustomResult<Vec<storage::ProcessTracker>, errors::StorageError> {
        self.diesel_store
            .find_processes_by_time_status(time_lower_limit, time_upper_limit, status, limit)
            .await
    }
}

#[async_trait::async_trait]
impl CaptureInterface for KafkaStore {
    async fn insert_capture(
        &self,
        capture: storage::CaptureNew,
        storage_scheme: MerchantStorageScheme,
    ) -> CustomResult<storage::Capture, errors::StorageError> {
        self.diesel_store
            .insert_capture(capture, storage_scheme)
            .await
    }

    async fn update_capture_with_capture_id(
        &self,
        this: storage::Capture,
        capture: storage::CaptureUpdate,
        storage_scheme: MerchantStorageScheme,
    ) -> CustomResult<storage::Capture, errors::StorageError> {
        self.diesel_store
            .update_capture_with_capture_id(this, capture, storage_scheme)
            .await
    }

    async fn find_all_captures_by_merchant_id_payment_id_authorized_attempt_id(
        &self,
        merchant_id: &str,
        payment_id: &str,
        authorized_attempt_id: &str,
        storage_scheme: MerchantStorageScheme,
    ) -> CustomResult<Vec<storage::Capture>, errors::StorageError> {
        self.diesel_store
            .find_all_captures_by_merchant_id_payment_id_authorized_attempt_id(
                merchant_id,
                payment_id,
                authorized_attempt_id,
                storage_scheme,
            )
            .await
    }
}

#[async_trait::async_trait]
impl RefundInterface for KafkaStore {
    async fn find_refund_by_internal_reference_id_merchant_id(
        &self,
        internal_reference_id: &str,
        merchant_id: &str,
        storage_scheme: MerchantStorageScheme,
    ) -> CustomResult<storage::Refund, errors::StorageError> {
        self.diesel_store
            .find_refund_by_internal_reference_id_merchant_id(
                internal_reference_id,
                merchant_id,
                storage_scheme,
            )
            .await
    }

    async fn find_refund_by_payment_id_merchant_id(
        &self,
        payment_id: &str,
        merchant_id: &str,
        storage_scheme: MerchantStorageScheme,
    ) -> CustomResult<Vec<storage::Refund>, errors::StorageError> {
        self.diesel_store
            .find_refund_by_payment_id_merchant_id(payment_id, merchant_id, storage_scheme)
            .await
    }

    async fn find_refund_by_merchant_id_refund_id(
        &self,
        merchant_id: &str,
        refund_id: &str,
        storage_scheme: MerchantStorageScheme,
    ) -> CustomResult<storage::Refund, errors::StorageError> {
        self.diesel_store
            .find_refund_by_merchant_id_refund_id(merchant_id, refund_id, storage_scheme)
            .await
    }

    async fn find_refund_by_merchant_id_connector_refund_id_connector(
        &self,
        merchant_id: &str,
        connector_refund_id: &str,
        connector: &str,
        storage_scheme: MerchantStorageScheme,
    ) -> CustomResult<storage::Refund, errors::StorageError> {
        self.diesel_store
            .find_refund_by_merchant_id_connector_refund_id_connector(
                merchant_id,
                connector_refund_id,
                connector,
                storage_scheme,
            )
            .await
    }

    async fn update_refund(
        &self,
        this: storage::Refund,
        refund: storage::RefundUpdate,
        storage_scheme: MerchantStorageScheme,
    ) -> CustomResult<storage::Refund, errors::StorageError> {
        let refund = self
            .diesel_store
            .update_refund(this.clone(), refund, storage_scheme)
            .await?;

        if let Err(er) = self.kafka_producer.log_refund(&refund, Some(this)).await {
            logger::error!(message="Failed to insert analytics event for Refund Update {refund?}", error_message=?er);
        }
        Ok(refund)
    }

    async fn find_refund_by_merchant_id_connector_transaction_id(
        &self,
        merchant_id: &str,
        connector_transaction_id: &str,
        storage_scheme: MerchantStorageScheme,
    ) -> CustomResult<Vec<storage::Refund>, errors::StorageError> {
        self.diesel_store
            .find_refund_by_merchant_id_connector_transaction_id(
                merchant_id,
                connector_transaction_id,
                storage_scheme,
            )
            .await
    }

    async fn insert_refund(
        &self,
        new: storage::RefundNew,
        storage_scheme: MerchantStorageScheme,
    ) -> CustomResult<storage::Refund, errors::StorageError> {
        let refund = self.diesel_store.insert_refund(new, storage_scheme).await?;

        if let Err(er) = self.kafka_producer.log_refund(&refund, None).await {
            logger::error!(message="Failed to insert analytics event for Refund Create {refund?}", error_message=?er);
        }
        Ok(refund)
    }

    #[cfg(feature = "olap")]
    async fn filter_refund_by_constraints(
        &self,
        merchant_id: &str,
        refund_details: &api_models::refunds::RefundListRequest,
        storage_scheme: MerchantStorageScheme,
        limit: i64,
        offset: i64,
    ) -> CustomResult<Vec<storage::Refund>, errors::StorageError> {
        self.diesel_store
            .filter_refund_by_constraints(
                merchant_id,
                refund_details,
                storage_scheme,
                limit,
                offset,
            )
            .await
    }

    #[cfg(feature = "olap")]
    async fn filter_refund_by_meta_constraints(
        &self,
        merchant_id: &str,
        refund_details: &api_models::payments::TimeRange,
        storage_scheme: MerchantStorageScheme,
    ) -> CustomResult<api_models::refunds::RefundListMetaData, errors::StorageError> {
        self.diesel_store
            .filter_refund_by_meta_constraints(merchant_id, refund_details, storage_scheme)
            .await
    }

    #[cfg(feature = "olap")]
    async fn get_total_count_of_refunds(
        &self,
        merchant_id: &str,
        refund_details: &api_models::refunds::RefundListRequest,
        storage_scheme: MerchantStorageScheme,
    ) -> CustomResult<i64, errors::StorageError> {
        self.diesel_store
            .get_total_count_of_refunds(merchant_id, refund_details, storage_scheme)
            .await
    }
}

#[async_trait::async_trait]
impl MerchantKeyStoreInterface for KafkaStore {
    async fn insert_merchant_key_store(
        &self,
        merchant_key_store: domain::MerchantKeyStore,
        key: &Secret<Vec<u8>>,
    ) -> CustomResult<domain::MerchantKeyStore, errors::StorageError> {
        self.diesel_store
            .insert_merchant_key_store(merchant_key_store, key)
            .await
    }

    async fn get_merchant_key_store_by_merchant_id(
        &self,
        merchant_id: &str,
        key: &Secret<Vec<u8>>,
    ) -> CustomResult<domain::MerchantKeyStore, errors::StorageError> {
        self.diesel_store
            .get_merchant_key_store_by_merchant_id(merchant_id, key)
            .await
    }

    async fn delete_merchant_key_store_by_merchant_id(
        &self,
        merchant_id: &str,
    ) -> CustomResult<bool, errors::StorageError> {
        self.diesel_store
            .delete_merchant_key_store_by_merchant_id(merchant_id)
            .await
    }

    #[cfg(feature = "olap")]
    async fn list_multiple_key_stores(
        &self,
        merchant_ids: Vec<String>,
        key: &Secret<Vec<u8>>,
    ) -> CustomResult<Vec<domain::MerchantKeyStore>, errors::StorageError> {
        self.diesel_store
            .list_multiple_key_stores(merchant_ids, key)
            .await
    }
}

#[async_trait::async_trait]
impl BusinessProfileInterface for KafkaStore {
    async fn insert_business_profile(
        &self,
        business_profile: business_profile::BusinessProfileNew,
    ) -> CustomResult<business_profile::BusinessProfile, errors::StorageError> {
        self.diesel_store
            .insert_business_profile(business_profile)
            .await
    }

    async fn find_business_profile_by_profile_id(
        &self,
        profile_id: &str,
    ) -> CustomResult<business_profile::BusinessProfile, errors::StorageError> {
        self.diesel_store
            .find_business_profile_by_profile_id(profile_id)
            .await
    }

    async fn update_business_profile_by_profile_id(
        &self,
        current_state: business_profile::BusinessProfile,
        business_profile_update: business_profile::BusinessProfileUpdateInternal,
    ) -> CustomResult<business_profile::BusinessProfile, errors::StorageError> {
        self.diesel_store
            .update_business_profile_by_profile_id(current_state, business_profile_update)
            .await
    }

    async fn delete_business_profile_by_profile_id_merchant_id(
        &self,
        profile_id: &str,
        merchant_id: &str,
    ) -> CustomResult<bool, errors::StorageError> {
        self.diesel_store
            .delete_business_profile_by_profile_id_merchant_id(profile_id, merchant_id)
            .await
    }

    async fn list_business_profile_by_merchant_id(
        &self,
        merchant_id: &str,
    ) -> CustomResult<Vec<business_profile::BusinessProfile>, errors::StorageError> {
        self.diesel_store
            .list_business_profile_by_merchant_id(merchant_id)
            .await
    }

    async fn find_business_profile_by_profile_name_merchant_id(
        &self,
        profile_name: &str,
        merchant_id: &str,
    ) -> CustomResult<business_profile::BusinessProfile, errors::StorageError> {
        self.diesel_store
            .find_business_profile_by_profile_name_merchant_id(profile_name, merchant_id)
            .await
    }
}

#[async_trait::async_trait]
impl ReverseLookupInterface for KafkaStore {
    async fn insert_reverse_lookup(
        &self,
        new: ReverseLookupNew,
        storage_scheme: MerchantStorageScheme,
    ) -> CustomResult<ReverseLookup, errors::StorageError> {
        self.diesel_store
            .insert_reverse_lookup(new, storage_scheme)
            .await
    }

    async fn get_lookup_by_lookup_id(
        &self,
        id: &str,
        storage_scheme: MerchantStorageScheme,
    ) -> CustomResult<ReverseLookup, errors::StorageError> {
        self.diesel_store
            .get_lookup_by_lookup_id(id, storage_scheme)
            .await
    }
}

#[async_trait::async_trait]
impl RoutingAlgorithmInterface for KafkaStore {
    async fn insert_routing_algorithm(
        &self,
        routing_algorithm: storage::RoutingAlgorithm,
    ) -> CustomResult<storage::RoutingAlgorithm, errors::StorageError> {
        self.diesel_store
            .insert_routing_algorithm(routing_algorithm)
            .await
    }

    async fn find_routing_algorithm_by_profile_id_algorithm_id(
        &self,
        profile_id: &str,
        algorithm_id: &str,
    ) -> CustomResult<storage::RoutingAlgorithm, errors::StorageError> {
        self.diesel_store
            .find_routing_algorithm_by_profile_id_algorithm_id(profile_id, algorithm_id)
            .await
    }

    async fn find_routing_algorithm_by_algorithm_id_merchant_id(
        &self,
        algorithm_id: &str,
        merchant_id: &str,
    ) -> CustomResult<storage::RoutingAlgorithm, errors::StorageError> {
        self.diesel_store
            .find_routing_algorithm_by_algorithm_id_merchant_id(algorithm_id, merchant_id)
            .await
    }

    async fn find_routing_algorithm_metadata_by_algorithm_id_profile_id(
        &self,
        algorithm_id: &str,
        profile_id: &str,
    ) -> CustomResult<storage::RoutingProfileMetadata, errors::StorageError> {
        self.diesel_store
            .find_routing_algorithm_metadata_by_algorithm_id_profile_id(algorithm_id, profile_id)
            .await
    }

    async fn list_routing_algorithm_metadata_by_profile_id(
        &self,
        profile_id: &str,
        limit: i64,
        offset: i64,
    ) -> CustomResult<Vec<storage::RoutingAlgorithmMetadata>, errors::StorageError> {
        self.diesel_store
            .list_routing_algorithm_metadata_by_profile_id(profile_id, limit, offset)
            .await
    }

    async fn list_routing_algorithm_metadata_by_merchant_id(
        &self,
        merchant_id: &str,
        limit: i64,
        offset: i64,
    ) -> CustomResult<Vec<storage::RoutingProfileMetadata>, errors::StorageError> {
        self.diesel_store
            .list_routing_algorithm_metadata_by_merchant_id(merchant_id, limit, offset)
            .await
    }

    async fn list_routing_algorithm_metadata_by_merchant_id_transaction_type(
        &self,
        merchant_id: &str,
        transaction_type: &enums::TransactionType,
        limit: i64,
        offset: i64,
    ) -> CustomResult<Vec<storage::RoutingProfileMetadata>, errors::StorageError> {
        self.diesel_store
            .list_routing_algorithm_metadata_by_merchant_id_transaction_type(
                merchant_id,
                transaction_type,
                limit,
                offset,
            )
            .await
    }
}

#[async_trait::async_trait]
impl GsmInterface for KafkaStore {
    async fn add_gsm_rule(
        &self,
        rule: storage::GatewayStatusMappingNew,
    ) -> CustomResult<storage::GatewayStatusMap, errors::StorageError> {
        self.diesel_store.add_gsm_rule(rule).await
    }

    async fn find_gsm_decision(
        &self,
        connector: String,
        flow: String,
        sub_flow: String,
        code: String,
        message: String,
    ) -> CustomResult<String, errors::StorageError> {
        self.diesel_store
            .find_gsm_decision(connector, flow, sub_flow, code, message)
            .await
    }

    async fn find_gsm_rule(
        &self,
        connector: String,
        flow: String,
        sub_flow: String,
        code: String,
        message: String,
    ) -> CustomResult<storage::GatewayStatusMap, errors::StorageError> {
        self.diesel_store
            .find_gsm_rule(connector, flow, sub_flow, code, message)
            .await
    }

    async fn update_gsm_rule(
        &self,
        connector: String,
        flow: String,
        sub_flow: String,
        code: String,
        message: String,
        data: storage::GatewayStatusMappingUpdate,
    ) -> CustomResult<storage::GatewayStatusMap, errors::StorageError> {
        self.diesel_store
            .update_gsm_rule(connector, flow, sub_flow, code, message, data)
            .await
    }

    async fn delete_gsm_rule(
        &self,
        connector: String,
        flow: String,
        sub_flow: String,
        code: String,
        message: String,
    ) -> CustomResult<bool, errors::StorageError> {
        self.diesel_store
            .delete_gsm_rule(connector, flow, sub_flow, code, message)
            .await
    }
}

#[async_trait::async_trait]
impl StorageInterface for KafkaStore {
    fn get_scheduler_db(&self) -> Box<dyn SchedulerInterface> {
        Box::new(self.clone())
    }
}

#[async_trait::async_trait]
impl SchedulerInterface for KafkaStore {}

impl MasterKeyInterface for KafkaStore {
    fn get_master_key(&self) -> &[u8] {
        self.diesel_store.get_master_key()
    }
}
#[async_trait::async_trait]
impl UserInterface for KafkaStore {
    async fn insert_user(
        &self,
        user_data: storage::UserNew,
    ) -> CustomResult<storage::User, errors::StorageError> {
        self.diesel_store.insert_user(user_data).await
    }

    async fn find_user_by_email(
        &self,
        user_email: &str,
    ) -> CustomResult<storage::User, errors::StorageError> {
        self.diesel_store.find_user_by_email(user_email).await
    }

    async fn find_user_by_id(
        &self,
        user_id: &str,
    ) -> CustomResult<storage::User, errors::StorageError> {
        self.diesel_store.find_user_by_id(user_id).await
    }

    async fn update_user_by_user_id(
        &self,
        user_id: &str,
        user: storage::UserUpdate,
    ) -> CustomResult<storage::User, errors::StorageError> {
        self.diesel_store
            .update_user_by_user_id(user_id, user)
            .await
    }

    async fn update_user_by_email(
        &self,
        user_email: &str,
        user: storage::UserUpdate,
    ) -> CustomResult<storage::User, errors::StorageError> {
        self.diesel_store
            .update_user_by_email(user_email, user)
            .await
    }

    async fn delete_user_by_user_id(
        &self,
        user_id: &str,
    ) -> CustomResult<bool, errors::StorageError> {
        self.diesel_store.delete_user_by_user_id(user_id).await
    }

    async fn find_users_and_roles_by_merchant_id(
        &self,
        merchant_id: &str,
    ) -> CustomResult<Vec<(storage::User, user_storage::UserRole)>, errors::StorageError> {
        self.diesel_store
            .find_users_and_roles_by_merchant_id(merchant_id)
            .await
    }
}

impl RedisConnInterface for KafkaStore {
    fn get_redis_conn(&self) -> CustomResult<Arc<RedisConnectionPool>, RedisError> {
        self.diesel_store.get_redis_conn()
    }
}

#[async_trait::async_trait]
impl UserRoleInterface for KafkaStore {
    async fn insert_user_role(
        &self,
        user_role: user_storage::UserRoleNew,
    ) -> CustomResult<user_storage::UserRole, errors::StorageError> {
        self.diesel_store.insert_user_role(user_role).await
    }

    async fn find_user_role_by_user_id(
        &self,
        user_id: &str,
    ) -> CustomResult<user_storage::UserRole, errors::StorageError> {
        self.diesel_store.find_user_role_by_user_id(user_id).await
    }

    async fn find_user_role_by_user_id_merchant_id(
        &self,
        user_id: &str,
        merchant_id: &str,
    ) -> CustomResult<user_storage::UserRole, errors::StorageError> {
        self.diesel_store
            .find_user_role_by_user_id_merchant_id(user_id, merchant_id)
            .await
    }

    async fn update_user_role_by_user_id_merchant_id(
        &self,
        user_id: &str,
        merchant_id: &str,
        update: user_storage::UserRoleUpdate,
    ) -> CustomResult<user_storage::UserRole, errors::StorageError> {
        self.diesel_store
            .update_user_role_by_user_id_merchant_id(user_id, merchant_id, update)
            .await
    }

    async fn update_user_roles_by_user_id_org_id(
        &self,
        user_id: &str,
        org_id: &str,
        update: user_storage::UserRoleUpdate,
    ) -> CustomResult<Vec<user_storage::UserRole>, errors::StorageError> {
        self.diesel_store
            .update_user_roles_by_user_id_org_id(user_id, org_id, update)
            .await
    }

    async fn delete_user_role_by_user_id_merchant_id(
        &self,
        user_id: &str,
        merchant_id: &str,
    ) -> CustomResult<bool, errors::StorageError> {
        self.diesel_store
            .delete_user_role_by_user_id_merchant_id(user_id, merchant_id)
            .await
    }

    async fn list_user_roles_by_user_id(
        &self,
        user_id: &str,
    ) -> CustomResult<Vec<user_storage::UserRole>, errors::StorageError> {
        self.diesel_store.list_user_roles_by_user_id(user_id).await
    }

    async fn transfer_org_ownership_between_users(
        &self,
        from_user_id: &str,
        to_user_id: &str,
        org_id: &str,
    ) -> CustomResult<(), errors::StorageError> {
        self.diesel_store
            .transfer_org_ownership_between_users(from_user_id, to_user_id, org_id)
            .await
    }
}

#[async_trait::async_trait]
impl DashboardMetadataInterface for KafkaStore {
    async fn insert_metadata(
        &self,
        metadata: storage::DashboardMetadataNew,
    ) -> CustomResult<storage::DashboardMetadata, errors::StorageError> {
        self.diesel_store.insert_metadata(metadata).await
    }

    async fn update_metadata(
        &self,
        user_id: Option<String>,
        merchant_id: String,
        org_id: String,
        data_key: enums::DashboardMetadata,
        dashboard_metadata_update: storage::DashboardMetadataUpdate,
    ) -> CustomResult<storage::DashboardMetadata, errors::StorageError> {
        self.diesel_store
            .update_metadata(
                user_id,
                merchant_id,
                org_id,
                data_key,
                dashboard_metadata_update,
            )
            .await
    }

    async fn find_user_scoped_dashboard_metadata(
        &self,
        user_id: &str,
        merchant_id: &str,
        org_id: &str,
        data_keys: Vec<enums::DashboardMetadata>,
    ) -> CustomResult<Vec<storage::DashboardMetadata>, errors::StorageError> {
        self.diesel_store
            .find_user_scoped_dashboard_metadata(user_id, merchant_id, org_id, data_keys)
            .await
    }

    async fn find_merchant_scoped_dashboard_metadata(
        &self,
        merchant_id: &str,
        org_id: &str,
        data_keys: Vec<enums::DashboardMetadata>,
    ) -> CustomResult<Vec<storage::DashboardMetadata>, errors::StorageError> {
        self.diesel_store
            .find_merchant_scoped_dashboard_metadata(merchant_id, org_id, data_keys)
            .await
    }

    async fn delete_all_user_scoped_dashboard_metadata_by_merchant_id(
        &self,
        user_id: &str,
        merchant_id: &str,
    ) -> CustomResult<bool, errors::StorageError> {
        self.diesel_store
            .delete_all_user_scoped_dashboard_metadata_by_merchant_id(user_id, merchant_id)
            .await
    }

    async fn delete_user_scoped_dashboard_metadata_by_merchant_id_data_key(
        &self,
        user_id: &str,
        merchant_id: &str,
        data_key: enums::DashboardMetadata,
    ) -> CustomResult<storage::DashboardMetadata, errors::StorageError> {
        self.diesel_store
            .delete_user_scoped_dashboard_metadata_by_merchant_id_data_key(
                user_id,
                merchant_id,
                data_key,
            )
            .await
    }
}

#[async_trait::async_trait]
impl BatchSampleDataInterface for KafkaStore {
    async fn insert_payment_intents_batch_for_sample_data(
        &self,
        batch: Vec<data_models::payments::payment_intent::PaymentIntentNew>,
    ) -> CustomResult<Vec<data_models::payments::PaymentIntent>, data_models::errors::StorageError>
    {
        let payment_intents_list = self
            .diesel_store
            .insert_payment_intents_batch_for_sample_data(batch)
            .await?;

        for payment_intent in payment_intents_list.iter() {
            let _ = self
                .kafka_producer
                .log_payment_intent(payment_intent, None)
                .await;
        }
        Ok(payment_intents_list)
    }

    async fn insert_payment_attempts_batch_for_sample_data(
        &self,
        batch: Vec<diesel_models::user::sample_data::PaymentAttemptBatchNew>,
    ) -> CustomResult<
        Vec<data_models::payments::payment_attempt::PaymentAttempt>,
        data_models::errors::StorageError,
    > {
        let payment_attempts_list = self
            .diesel_store
            .insert_payment_attempts_batch_for_sample_data(batch)
            .await?;

        for payment_attempt in payment_attempts_list.iter() {
            let _ = self
                .kafka_producer
                .log_payment_attempt(payment_attempt, None)
                .await;
        }
        Ok(payment_attempts_list)
    }

    async fn insert_refunds_batch_for_sample_data(
        &self,
        batch: Vec<diesel_models::RefundNew>,
    ) -> CustomResult<Vec<diesel_models::Refund>, data_models::errors::StorageError> {
        let refunds_list = self
            .diesel_store
            .insert_refunds_batch_for_sample_data(batch)
            .await?;

        for refund in refunds_list.iter() {
            let _ = self.kafka_producer.log_refund(refund, None).await;
        }
        Ok(refunds_list)
    }

    async fn delete_payment_intents_for_sample_data(
        &self,
        merchant_id: &str,
    ) -> CustomResult<Vec<data_models::payments::PaymentIntent>, data_models::errors::StorageError>
    {
        let payment_intents_list = self
            .diesel_store
            .delete_payment_intents_for_sample_data(merchant_id)
            .await?;

        for payment_intent in payment_intents_list.iter() {
            let _ = self
                .kafka_producer
                .log_payment_intent_delete(payment_intent)
                .await;
        }
        Ok(payment_intents_list)
    }

    async fn delete_payment_attempts_for_sample_data(
        &self,
        merchant_id: &str,
    ) -> CustomResult<
        Vec<data_models::payments::payment_attempt::PaymentAttempt>,
        data_models::errors::StorageError,
    > {
        let payment_attempts_list = self
            .diesel_store
            .delete_payment_attempts_for_sample_data(merchant_id)
            .await?;

        for payment_attempt in payment_attempts_list.iter() {
            let _ = self
                .kafka_producer
                .log_payment_attempt_delete(payment_attempt)
                .await;
        }

        Ok(payment_attempts_list)
    }

    async fn delete_refunds_for_sample_data(
        &self,
        merchant_id: &str,
    ) -> CustomResult<Vec<diesel_models::Refund>, data_models::errors::StorageError> {
        let refunds_list = self
            .diesel_store
            .delete_refunds_for_sample_data(merchant_id)
            .await?;

        for refund in refunds_list.iter() {
            let _ = self.kafka_producer.log_refund_delete(refund).await;
        }

        Ok(refunds_list)
    }
}

#[async_trait::async_trait]
impl AuthorizationInterface for KafkaStore {
    async fn insert_authorization(
        &self,
        authorization: storage::AuthorizationNew,
    ) -> CustomResult<storage::Authorization, errors::StorageError> {
        self.diesel_store.insert_authorization(authorization).await
    }

    async fn find_all_authorizations_by_merchant_id_payment_id(
        &self,
        merchant_id: &str,
        payment_id: &str,
    ) -> CustomResult<Vec<storage::Authorization>, errors::StorageError> {
        self.diesel_store
            .find_all_authorizations_by_merchant_id_payment_id(merchant_id, payment_id)
            .await
    }

    async fn update_authorization_by_merchant_id_authorization_id(
        &self,
        merchant_id: String,
        authorization_id: String,
        authorization: storage::AuthorizationUpdate,
    ) -> CustomResult<storage::Authorization, errors::StorageError> {
        self.diesel_store
            .update_authorization_by_merchant_id_authorization_id(
                merchant_id,
                authorization_id,
                authorization,
            )
            .await
    }
}

#[async_trait::async_trait]
impl AuthenticationInterface for KafkaStore {
    async fn insert_authentication(
        &self,
        authentication: storage::AuthenticationNew,
    ) -> CustomResult<storage::Authentication, errors::StorageError> {
        self.diesel_store
            .insert_authentication(authentication)
            .await
    }

    async fn find_authentication_by_merchant_id_authentication_id(
        &self,
        merchant_id: String,
        authentication_id: String,
    ) -> CustomResult<storage::Authentication, errors::StorageError> {
        self.diesel_store
            .find_authentication_by_merchant_id_authentication_id(merchant_id, authentication_id)
            .await
    }

    async fn update_authentication_by_merchant_id_authentication_id(
        &self,
        previous_state: storage::Authentication,
        authentication_update: storage::AuthenticationUpdate,
    ) -> CustomResult<storage::Authentication, errors::StorageError> {
        self.diesel_store
            .update_authentication_by_merchant_id_authentication_id(
                previous_state,
                authentication_update,
            )
            .await
    }
}

#[async_trait::async_trait]
impl HealthCheckDbInterface for KafkaStore {
    async fn health_check_db(&self) -> CustomResult<(), errors::HealthCheckDBError> {
        self.diesel_store.health_check_db().await
    }
}

#[async_trait::async_trait]
impl RoleInterface for KafkaStore {
    async fn insert_role(
        &self,
        role: storage::RoleNew,
    ) -> CustomResult<storage::Role, errors::StorageError> {
        self.diesel_store.insert_role(role).await
    }

    async fn find_role_by_role_id(
        &self,
        role_id: &str,
    ) -> CustomResult<storage::Role, errors::StorageError> {
        self.diesel_store.find_role_by_role_id(role_id).await
    }

    async fn find_role_by_role_id_in_merchant_scope(
        &self,
        role_id: &str,
        merchant_id: &str,
        org_id: &str,
    ) -> CustomResult<storage::Role, errors::StorageError> {
        self.diesel_store
            .find_role_by_role_id_in_merchant_scope(role_id, merchant_id, org_id)
            .await
    }

    async fn update_role_by_role_id(
        &self,
        role_id: &str,
        role_update: storage::RoleUpdate,
    ) -> CustomResult<storage::Role, errors::StorageError> {
        self.diesel_store
            .update_role_by_role_id(role_id, role_update)
            .await
    }

    async fn delete_role_by_role_id(
        &self,
        role_id: &str,
    ) -> CustomResult<storage::Role, errors::StorageError> {
        self.diesel_store.delete_role_by_role_id(role_id).await
    }

    async fn list_all_roles(
        &self,
        merchant_id: &str,
        org_id: &str,
    ) -> CustomResult<Vec<storage::Role>, errors::StorageError> {
        self.diesel_store.list_all_roles(merchant_id, org_id).await
    }
}<|MERGE_RESOLUTION|>--- conflicted
+++ resolved
@@ -33,7 +33,7 @@
     user_role::UserRoleInterface,
 };
 #[cfg(feature = "payouts")]
-use crate::services::kafka::payouts::KafkaPayouts;
+use crate::services::kafka::payout::KafkaPayout;
 use crate::{
     core::errors::{self, ProcessTrackerError},
     db::{
@@ -1503,9 +1503,9 @@
         if let Some(payout) = payouts {
             let _ = self
             .kafka_producer
-            .log_payouts(
-                &KafkaPayouts::from_storage(payout, &updated_payout_attempt),
-                Some(KafkaPayouts::from_storage(payout, this))
+            .log_payout(
+                &KafkaPayout::from_storage(payout, &updated_payout_attempt),
+                Some(KafkaPayout::from_storage(payout, this))
             )
             .await
             .map_err(|err|{
@@ -1529,7 +1529,7 @@
         if let Some(payout) = payouts {
             let _ = self
             .kafka_producer
-            .log_payouts(&KafkaPayouts::from_storage(payout, &payout_attempt_new), None)
+            .log_payout(&KafkaPayout::from_storage(payout, &payout_attempt_new), None)
             .await
             .map_err(|err|{
                 logger::error!(message="Failed to add analytics entry for Payouts {payout:?}\n{payout_attempt_new:?}", error_message=?err);
@@ -1578,7 +1578,6 @@
         payout_attempt: Option<&storage::PayoutAttempt>,
         storage_scheme: MerchantStorageScheme,
     ) -> CustomResult<storage::Payouts, errors::DataStorageError> {
-<<<<<<< HEAD
         let updated_payout = self
             .diesel_store
             .update_payout(this, payout_update, None, storage_scheme)
@@ -1586,9 +1585,9 @@
         if let Some(payout_attempt) = payout_attempt {
             let _ = self
             .kafka_producer
-            .log_payouts(
-                &KafkaPayouts::from_storage(&updated_payout, payout_attempt),
-                Some(KafkaPayouts::from_storage(this, payout_attempt))
+            .log_payout(
+                &KafkaPayout::from_storage(&updated_payout, payout_attempt),
+                Some(KafkaPayout::from_storage(this, payout_attempt))
             )
             .await
             .map_err(|err|{
@@ -1596,22 +1595,6 @@
             });
         };
         Ok(updated_payout)
-=======
-        let payout = self
-            .diesel_store
-            .update_payout(this, payout_update, storage_scheme)
-            .await?;
-
-        if let Err(er) = self
-            .kafka_producer
-            .log_payout(&payout, Some(this.clone()))
-            .await
-        {
-            logger::error!(message="Failed to add analytics entry for Payout {payout:?}", error_message=?er);
-        };
-
-        Ok(payout)
->>>>>>> 167b45ed
     }
 
     async fn insert_payout(
@@ -1619,16 +1602,9 @@
         payout: storage::PayoutsNew,
         storage_scheme: MerchantStorageScheme,
     ) -> CustomResult<storage::Payouts, errors::DataStorageError> {
-        let payout = self
-            .diesel_store
+        self.diesel_store
             .insert_payout(payout, storage_scheme)
-            .await?;
-
-        if let Err(er) = self.kafka_producer.log_payout(&payout, None).await {
-            logger::error!(message="Failed to add analytics entry for Payout {payout:?}", error_message=?er);
-        };
-
-        Ok(payout)
+            .await
     }
 
     async fn find_optional_payout_by_merchant_id_payout_id(
