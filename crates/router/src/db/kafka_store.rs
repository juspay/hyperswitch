--- conflicted
+++ resolved
@@ -2621,13 +2621,8 @@
     async fn update_metadata(
         &self,
         user_id: Option<String>,
-<<<<<<< HEAD
         merchant_id: id_type::MerchantId,
-        org_id: String,
-=======
-        merchant_id: String,
         org_id: id_type::OrganizationId,
->>>>>>> 26b87830
         data_key: enums::DashboardMetadata,
         dashboard_metadata_update: storage::DashboardMetadataUpdate,
     ) -> CustomResult<storage::DashboardMetadata, errors::StorageError> {
@@ -2645,13 +2640,8 @@
     async fn find_user_scoped_dashboard_metadata(
         &self,
         user_id: &str,
-<<<<<<< HEAD
-        merchant_id: &id_type::MerchantId,
-        org_id: &str,
-=======
-        merchant_id: &str,
+        merchant_id: &id_type::MerchantId,
         org_id: &id_type::OrganizationId,
->>>>>>> 26b87830
         data_keys: Vec<enums::DashboardMetadata>,
     ) -> CustomResult<Vec<storage::DashboardMetadata>, errors::StorageError> {
         self.diesel_store
@@ -2661,13 +2651,8 @@
 
     async fn find_merchant_scoped_dashboard_metadata(
         &self,
-<<<<<<< HEAD
-        merchant_id: &id_type::MerchantId,
-        org_id: &str,
-=======
-        merchant_id: &str,
+        merchant_id: &id_type::MerchantId,
         org_id: &id_type::OrganizationId,
->>>>>>> 26b87830
         data_keys: Vec<enums::DashboardMetadata>,
     ) -> CustomResult<Vec<storage::DashboardMetadata>, errors::StorageError> {
         self.diesel_store
@@ -2963,13 +2948,8 @@
     async fn find_role_by_role_id_in_merchant_scope(
         &self,
         role_id: &str,
-<<<<<<< HEAD
-        merchant_id: &id_type::MerchantId,
-        org_id: &str,
-=======
-        merchant_id: &str,
+        merchant_id: &id_type::MerchantId,
         org_id: &id_type::OrganizationId,
->>>>>>> 26b87830
     ) -> CustomResult<storage::Role, errors::StorageError> {
         self.diesel_store
             .find_role_by_role_id_in_merchant_scope(role_id, merchant_id, org_id)
@@ -2995,13 +2975,8 @@
 
     async fn list_all_roles(
         &self,
-<<<<<<< HEAD
-        merchant_id: &id_type::MerchantId,
-        org_id: &str,
-=======
-        merchant_id: &str,
+        merchant_id: &id_type::MerchantId,
         org_id: &id_type::OrganizationId,
->>>>>>> 26b87830
     ) -> CustomResult<Vec<storage::Role>, errors::StorageError> {
         self.diesel_store.list_all_roles(merchant_id, org_id).await
     }
