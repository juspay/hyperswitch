--- conflicted
+++ resolved
@@ -375,8 +375,6 @@
             .await
     }
 
-<<<<<<< HEAD
-=======
     #[cfg(all(feature = "v2", feature = "customer_v2"))]
     async fn find_optional_by_merchant_id_merchant_reference_id(
         &self,
@@ -397,7 +395,6 @@
             .await
     }
 
->>>>>>> 22743ac3
     #[cfg(all(any(feature = "v1", feature = "v2"), not(feature = "customer_v2")))]
     async fn update_customer_by_customer_id_merchant_id(
         &self,
@@ -423,11 +420,7 @@
     }
 
     #[cfg(all(feature = "v2", feature = "customer_v2"))]
-<<<<<<< HEAD
-    async fn update_customer_by_id(
-=======
     async fn update_customer_by_global_id(
->>>>>>> 22743ac3
         &self,
         state: &KeyManagerState,
         id: String,
@@ -438,11 +431,7 @@
         storage_scheme: MerchantStorageScheme,
     ) -> CustomResult<domain::Customer, errors::StorageError> {
         self.diesel_store
-<<<<<<< HEAD
-            .update_customer_by_id(
-=======
             .update_customer_by_global_id(
->>>>>>> 22743ac3
                 state,
                 id,
                 customer,
@@ -454,10 +443,7 @@
             .await
     }
 
-<<<<<<< HEAD
-=======
     #[cfg(all(any(feature = "v1", feature = "v2"), not(feature = "customer_v2")))]
->>>>>>> 22743ac3
     async fn list_customers_by_merchant_id(
         &self,
         state: &KeyManagerState,
@@ -469,11 +455,7 @@
             .await
     }
 
-<<<<<<< HEAD
-    //    #[cfg(all(any(feature = "v1", feature = "v2"), not(feature = "customer_v2")))]
-=======
     #[cfg(all(any(feature = "v1", feature = "v2"), not(feature = "customer_v2")))]
->>>>>>> 22743ac3
     async fn find_customer_by_customer_id_merchant_id(
         &self,
         state: &KeyManagerState,
@@ -494,25 +476,15 @@
     }
 
     #[cfg(all(feature = "v2", feature = "customer_v2"))]
-<<<<<<< HEAD
-    async fn find_customer_by_id(
-        &self,
-        state: &KeyManagerState,
-        id: &String,
-=======
     async fn find_customer_by_merchant_reference_id_merchant_id(
         &self,
         state: &KeyManagerState,
         merchant_reference_id: &id_type::CustomerId,
->>>>>>> 22743ac3
         merchant_id: &id_type::MerchantId,
         key_store: &domain::MerchantKeyStore,
         storage_scheme: MerchantStorageScheme,
     ) -> CustomResult<domain::Customer, errors::StorageError> {
         self.diesel_store
-<<<<<<< HEAD
-            .find_customer_by_id(state, id, merchant_id, key_store, storage_scheme)
-=======
             .find_customer_by_merchant_reference_id_merchant_id(
                 state,
                 merchant_reference_id,
@@ -534,7 +506,6 @@
     ) -> CustomResult<domain::Customer, errors::StorageError> {
         self.diesel_store
             .find_customer_by_global_id(state, id, merchant_id, key_store, storage_scheme)
->>>>>>> 22743ac3
             .await
     }
 
