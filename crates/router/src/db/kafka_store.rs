use std::sync::Arc;

<<<<<<< HEAD
=======
use common_enums::enums::MerchantStorageScheme;
use common_utils::{
    errors::CustomResult,
    id_type, pii,
    types::{keymanager::KeyManagerState, theme::ThemeLineage},
};
use diesel_models::{
    enums,
    enums::ProcessTrackerStatus,
    ephemeral_key::{EphemeralKey, EphemeralKeyNew},
    reverse_lookup::{ReverseLookup, ReverseLookupNew},
    user_role as user_storage,
};
#[cfg(feature = "payouts")]
use hyperswitch_domain_models::payouts::{
    payout_attempt::PayoutAttemptInterface, payouts::PayoutsInterface,
};
use hyperswitch_domain_models::{
    disputes,
    payments::{payment_attempt::PaymentAttemptInterface, payment_intent::PaymentIntentInterface},
    refunds,
};
#[cfg(not(feature = "payouts"))]
use hyperswitch_domain_models::{PayoutAttemptInterface, PayoutsInterface};
use masking::Secret;
use redis_interface::{errors::RedisError, RedisConnectionPool, RedisEntryId};
use router_env::logger;
use scheduler::{
    db::{process_tracker::ProcessTrackerInterface, queue::QueueInterface},
    SchedulerInterface,
};
use serde::Serialize;
use storage_impl::{config::TenantConfig, redis::kv_store::RedisConnInterface};
use time::PrimitiveDateTime;

>>>>>>> 2b8eb09a
use super::{
    dashboard_metadata::DashboardMetadataInterface,
    role::RoleInterface,
    user::{sample_data::BatchSampleDataInterface, theme::ThemeInterface, UserInterface},
    user_authentication_method::UserAuthenticationMethodInterface,
    user_key_store::UserKeyStoreInterface,
    user_role::{ListUserRolesByOrgIdPayload, ListUserRolesByUserIdPayload, UserRoleInterface},
};
#[cfg(feature = "payouts")]
use crate::services::kafka::payout::KafkaPayout;
use crate::{
    core::errors::{self, ProcessTrackerError},
    db::{
        address::AddressInterface,
        api_keys::ApiKeyInterface,
        authentication::AuthenticationInterface,
        authorization::AuthorizationInterface,
        business_profile::ProfileInterface,
        capture::CaptureInterface,
        cards_info::CardsInfoInterface,
        configs::ConfigInterface,
        customers::CustomerInterface,
        dispute::DisputeInterface,
        ephemeral_key::EphemeralKeyInterface,
        events::EventInterface,
        file::FileMetadataInterface,
        generic_link::GenericLinkInterface,
        gsm::GsmInterface,
        health_check::HealthCheckDbInterface,
        locker_mock_up::LockerMockUpInterface,
        mandate::MandateInterface,
        merchant_account::MerchantAccountInterface,
        merchant_connector_account::{ConnectorAccessToken, MerchantConnectorAccountInterface},
        merchant_key_store::MerchantKeyStoreInterface,
        payment_link::PaymentLinkInterface,
        payment_method::PaymentMethodInterface,
        refund::RefundInterface,
        reverse_lookup::ReverseLookupInterface,
        routing_algorithm::RoutingAlgorithmInterface,
        unified_translations::UnifiedTranslationsInterface,
        CommonStorageInterface, GlobalStorageInterface, MasterKeyInterface, StorageInterface,
    },
    services::{kafka::KafkaProducer, Store},
    types::{domain, storage, AccessToken},
};
use common_enums::enums::MerchantStorageScheme;
use common_utils::{
    errors::CustomResult,
    id_type, pii,
    types::{keymanager::KeyManagerState, theme::ThemeLineage},
};
use diesel_models::{
    enums,
    enums::ProcessTrackerStatus,
    ephemeral_key::{EphemeralKey, EphemeralKeyNew},
    reverse_lookup::{ReverseLookup, ReverseLookupNew},
    user_role as user_storage,
};
#[cfg(feature = "payouts")]
use hyperswitch_domain_models::payouts::{
    payout_attempt::PayoutAttemptInterface, payouts::PayoutsInterface,
};
use hyperswitch_domain_models::{
    disputes,
    payments::{payment_attempt::PaymentAttemptInterface, payment_intent::PaymentIntentInterface},
    refunds,
};
#[cfg(not(feature = "payouts"))]
use hyperswitch_domain_models::{PayoutAttemptInterface, PayoutsInterface};
use masking::Secret;
use redis_interface::{errors::RedisError, RedisConnectionPool, RedisEntryId};
use router_env::logger;
use scheduler::{
    db::{process_tracker::ProcessTrackerInterface, queue::QueueInterface},
    SchedulerInterface,
};
use serde::Serialize;
use storage_impl::{config::TenantConfig, redis::kv_store::RedisConnInterface};
use time::PrimitiveDateTime;
#[derive(Debug, Clone, Serialize)]
pub struct TenantID(pub String);
#[derive(Clone)]
pub struct KafkaStore {
    pub kafka_producer: KafkaProducer,
    pub diesel_store: Store,
    pub tenant_id: TenantID,
}
impl KafkaStore {
    pub async fn new(
        store: Store,
        mut kafka_producer: KafkaProducer,
        tenant_id: TenantID,
        tenant_config: &dyn TenantConfig,
    ) -> Self {
        kafka_producer.set_tenancy(tenant_config);
        Self {
            kafka_producer,
            diesel_store: store,
            tenant_id,
        }
    }
}
#[async_trait::async_trait]
impl AddressInterface for KafkaStore {
    async fn find_address_by_address_id(
        &self,
        state: &KeyManagerState,
        address_id: &str,
        key_store: &domain::MerchantKeyStore,
    ) -> CustomResult<domain::Address, errors::StorageError> {
        self.diesel_store
            .find_address_by_address_id(state, address_id, key_store)
            .await
    }

    async fn update_address(
        &self,
        state: &KeyManagerState,
        address_id: String,
        address: storage::AddressUpdate,
        key_store: &domain::MerchantKeyStore,
    ) -> CustomResult<domain::Address, errors::StorageError> {
        self.diesel_store
            .update_address(state, address_id, address, key_store)
            .await
    }

    async fn update_address_for_payments(
        &self,
        state: &KeyManagerState,
        this: domain::PaymentAddress,
        address: domain::AddressUpdate,
        payment_id: id_type::PaymentId,
        key_store: &domain::MerchantKeyStore,
        storage_scheme: MerchantStorageScheme,
    ) -> CustomResult<domain::PaymentAddress, errors::StorageError> {
        self.diesel_store
            .update_address_for_payments(
                state,
                this,
                address,
                payment_id,
                key_store,
                storage_scheme,
            )
            .await
    }

    async fn insert_address_for_payments(
        &self,
        state: &KeyManagerState,
        payment_id: &id_type::PaymentId,
        address: domain::PaymentAddress,
        key_store: &domain::MerchantKeyStore,
        storage_scheme: MerchantStorageScheme,
    ) -> CustomResult<domain::PaymentAddress, errors::StorageError> {
        self.diesel_store
            .insert_address_for_payments(state, payment_id, address, key_store, storage_scheme)
            .await
    }

    async fn find_address_by_merchant_id_payment_id_address_id(
        &self,
        state: &KeyManagerState,
        merchant_id: &id_type::MerchantId,
        payment_id: &id_type::PaymentId,
        address_id: &str,
        key_store: &domain::MerchantKeyStore,
        storage_scheme: MerchantStorageScheme,
    ) -> CustomResult<domain::PaymentAddress, errors::StorageError> {
        self.diesel_store
            .find_address_by_merchant_id_payment_id_address_id(
                state,
                merchant_id,
                payment_id,
                address_id,
                key_store,
                storage_scheme,
            )
            .await
    }

    async fn insert_address_for_customers(
        &self,
        state: &KeyManagerState,
        address: domain::CustomerAddress,
        key_store: &domain::MerchantKeyStore,
    ) -> CustomResult<domain::Address, errors::StorageError> {
        self.diesel_store
            .insert_address_for_customers(state, address, key_store)
            .await
    }

    async fn update_address_by_merchant_id_customer_id(
        &self,
        state: &KeyManagerState,
        customer_id: &id_type::CustomerId,
        merchant_id: &id_type::MerchantId,
        address: storage::AddressUpdate,
        key_store: &domain::MerchantKeyStore,
    ) -> CustomResult<Vec<domain::Address>, errors::StorageError> {
        self.diesel_store
            .update_address_by_merchant_id_customer_id(
                state,
                customer_id,
                merchant_id,
                address,
                key_store,
            )
            .await
    }
}
#[async_trait::async_trait]
impl ApiKeyInterface for KafkaStore {
    async fn insert_api_key(
        &self,
        api_key: storage::ApiKeyNew,
    ) -> CustomResult<storage::ApiKey, errors::StorageError> {
        self.diesel_store.insert_api_key(api_key).await
    }

    async fn update_api_key(
        &self,
        merchant_id: id_type::MerchantId,
        key_id: id_type::ApiKeyId,
        api_key: storage::ApiKeyUpdate,
    ) -> CustomResult<storage::ApiKey, errors::StorageError> {
        self.diesel_store
            .update_api_key(merchant_id, key_id, api_key)
            .await
    }

    async fn revoke_api_key(
        &self,
        merchant_id: &id_type::MerchantId,
        key_id: &id_type::ApiKeyId,
    ) -> CustomResult<bool, errors::StorageError> {
        self.diesel_store.revoke_api_key(merchant_id, key_id).await
    }

    async fn find_api_key_by_merchant_id_key_id_optional(
        &self,
        merchant_id: &id_type::MerchantId,
        key_id: &id_type::ApiKeyId,
    ) -> CustomResult<Option<storage::ApiKey>, errors::StorageError> {
        self.diesel_store
            .find_api_key_by_merchant_id_key_id_optional(merchant_id, key_id)
            .await
    }

    async fn find_api_key_by_hash_optional(
        &self,
        hashed_api_key: storage::HashedApiKey,
    ) -> CustomResult<Option<storage::ApiKey>, errors::StorageError> {
        self.diesel_store
            .find_api_key_by_hash_optional(hashed_api_key)
            .await
    }

    async fn list_api_keys_by_merchant_id(
        &self,
        merchant_id: &id_type::MerchantId,
        limit: Option<i64>,
        offset: Option<i64>,
    ) -> CustomResult<Vec<storage::ApiKey>, errors::StorageError> {
        self.diesel_store
            .list_api_keys_by_merchant_id(merchant_id, limit, offset)
            .await
    }
}
#[async_trait::async_trait]
impl CardsInfoInterface for KafkaStore {
    async fn get_card_info(
        &self,
        card_iin: &str,
    ) -> CustomResult<Option<storage::CardInfo>, errors::StorageError> {
        self.diesel_store.get_card_info(card_iin).await
    }
}
#[async_trait::async_trait]
impl ConfigInterface for KafkaStore {
    async fn insert_config(
        &self,
        config: storage::ConfigNew,
    ) -> CustomResult<storage::Config, errors::StorageError> {
        self.diesel_store.insert_config(config).await
    }

    async fn find_config_by_key(
        &self,
        key: &str,
    ) -> CustomResult<storage::Config, errors::StorageError> {
        self.diesel_store.find_config_by_key(key).await
    }

    async fn find_config_by_key_from_db(
        &self,
        key: &str,
    ) -> CustomResult<storage::Config, errors::StorageError> {
        self.diesel_store.find_config_by_key_from_db(key).await
    }

    async fn update_config_in_database(
        &self,
        key: &str,
        config_update: storage::ConfigUpdate,
    ) -> CustomResult<storage::Config, errors::StorageError> {
        self.diesel_store
            .update_config_in_database(key, config_update)
            .await
    }

    async fn update_config_by_key(
        &self,
        key: &str,
        config_update: storage::ConfigUpdate,
    ) -> CustomResult<storage::Config, errors::StorageError> {
        self.diesel_store
            .update_config_by_key(key, config_update)
            .await
    }

    async fn delete_config_by_key(
        &self,
        key: &str,
    ) -> CustomResult<storage::Config, errors::StorageError> {
        self.diesel_store.delete_config_by_key(key).await
    }

    async fn find_config_by_key_unwrap_or(
        &self,
        key: &str,
        default_config: Option<String>,
    ) -> CustomResult<storage::Config, errors::StorageError> {
        self.diesel_store
            .find_config_by_key_unwrap_or(key, default_config)
            .await
    }
}
#[async_trait::async_trait]
impl CustomerInterface for KafkaStore {
    #[cfg(all(any(feature = "v1", feature = "v2"), not(feature = "customer_v2")))]
    async fn delete_customer_by_customer_id_merchant_id(
        &self,
        customer_id: &id_type::CustomerId,
        merchant_id: &id_type::MerchantId,
    ) -> CustomResult<bool, errors::StorageError> {
        self.diesel_store
            .delete_customer_by_customer_id_merchant_id(customer_id, merchant_id)
            .await
    }

    #[cfg(all(any(feature = "v1", feature = "v2"), not(feature = "customer_v2")))]
    async fn find_customer_optional_by_customer_id_merchant_id(
        &self,
        state: &KeyManagerState,
        customer_id: &id_type::CustomerId,
        merchant_id: &id_type::MerchantId,
        key_store: &domain::MerchantKeyStore,
        storage_scheme: MerchantStorageScheme,
    ) -> CustomResult<Option<domain::Customer>, errors::StorageError> {
        self.diesel_store
            .find_customer_optional_by_customer_id_merchant_id(
                state,
                customer_id,
                merchant_id,
                key_store,
                storage_scheme,
            )
            .await
    }

    #[cfg(all(any(feature = "v1", feature = "v2"), not(feature = "customer_v2")))]
    async fn find_customer_optional_with_redacted_customer_details_by_customer_id_merchant_id(
        &self,
        state: &KeyManagerState,
        customer_id: &id_type::CustomerId,
        merchant_id: &id_type::MerchantId,
        key_store: &domain::MerchantKeyStore,
        storage_scheme: MerchantStorageScheme,
    ) -> CustomResult<Option<domain::Customer>, errors::StorageError> {
        self.diesel_store
            .find_customer_optional_with_redacted_customer_details_by_customer_id_merchant_id(
                state,
                customer_id,
                merchant_id,
                key_store,
                storage_scheme,
            )
            .await
    }

    #[cfg(all(feature = "v2", feature = "customer_v2"))]
    async fn find_optional_by_merchant_id_merchant_reference_id(
        &self,
        state: &KeyManagerState,
        customer_id: &id_type::CustomerId,
        merchant_id: &id_type::MerchantId,
        key_store: &domain::MerchantKeyStore,
        storage_scheme: MerchantStorageScheme,
    ) -> CustomResult<Option<domain::Customer>, errors::StorageError> {
        self.diesel_store
            .find_optional_by_merchant_id_merchant_reference_id(
                state,
                customer_id,
                merchant_id,
                key_store,
                storage_scheme,
            )
            .await
    }

    #[cfg(all(any(feature = "v1", feature = "v2"), not(feature = "customer_v2")))]
    async fn update_customer_by_customer_id_merchant_id(
        &self,
        state: &KeyManagerState,
        customer_id: id_type::CustomerId,
        merchant_id: id_type::MerchantId,
        customer: domain::Customer,
        customer_update: storage::CustomerUpdate,
        key_store: &domain::MerchantKeyStore,
        storage_scheme: MerchantStorageScheme,
    ) -> CustomResult<domain::Customer, errors::StorageError> {
        self.diesel_store
            .update_customer_by_customer_id_merchant_id(
                state,
                customer_id,
                merchant_id,
                customer,
                customer_update,
                key_store,
                storage_scheme,
            )
            .await
    }

    #[cfg(all(feature = "v2", feature = "customer_v2"))]
    async fn update_customer_by_global_id(
        &self,
        state: &KeyManagerState,
        id: String,
        customer: domain::Customer,
        merchant_id: &id_type::MerchantId,
        customer_update: storage::CustomerUpdate,
        key_store: &domain::MerchantKeyStore,
        storage_scheme: MerchantStorageScheme,
    ) -> CustomResult<domain::Customer, errors::StorageError> {
        self.diesel_store
            .update_customer_by_global_id(
                state,
                id,
                customer,
                merchant_id,
                customer_update,
                key_store,
                storage_scheme,
            )
            .await
    }

    async fn list_customers_by_merchant_id(
        &self,
        state: &KeyManagerState,
        merchant_id: &id_type::MerchantId,
        key_store: &domain::MerchantKeyStore,
        constraints: super::customers::CustomerListConstraints,
    ) -> CustomResult<Vec<domain::Customer>, errors::StorageError> {
        self.diesel_store
            .list_customers_by_merchant_id(state, merchant_id, key_store, constraints)
            .await
    }

    #[cfg(all(any(feature = "v1", feature = "v2"), not(feature = "customer_v2")))]
    async fn find_customer_by_customer_id_merchant_id(
        &self,
        state: &KeyManagerState,
        customer_id: &id_type::CustomerId,
        merchant_id: &id_type::MerchantId,
        key_store: &domain::MerchantKeyStore,
        storage_scheme: MerchantStorageScheme,
    ) -> CustomResult<domain::Customer, errors::StorageError> {
        self.diesel_store
            .find_customer_by_customer_id_merchant_id(
                state,
                customer_id,
                merchant_id,
                key_store,
                storage_scheme,
            )
            .await
    }

    #[cfg(all(feature = "v2", feature = "customer_v2"))]
    async fn find_customer_by_merchant_reference_id_merchant_id(
        &self,
        state: &KeyManagerState,
        merchant_reference_id: &id_type::CustomerId,
        merchant_id: &id_type::MerchantId,
        key_store: &domain::MerchantKeyStore,
        storage_scheme: MerchantStorageScheme,
    ) -> CustomResult<domain::Customer, errors::StorageError> {
        self.diesel_store
            .find_customer_by_merchant_reference_id_merchant_id(
                state,
                merchant_reference_id,
                merchant_id,
                key_store,
                storage_scheme,
            )
            .await
    }

    #[cfg(all(feature = "v2", feature = "customer_v2"))]
    async fn find_customer_by_global_id(
        &self,
        state: &KeyManagerState,
        id: &str,
        merchant_id: &id_type::MerchantId,
        key_store: &domain::MerchantKeyStore,
        storage_scheme: MerchantStorageScheme,
    ) -> CustomResult<domain::Customer, errors::StorageError> {
        self.diesel_store
            .find_customer_by_global_id(state, id, merchant_id, key_store, storage_scheme)
            .await
    }

    async fn insert_customer(
        &self,
        customer_data: domain::Customer,
        state: &KeyManagerState,
        key_store: &domain::MerchantKeyStore,
        storage_scheme: MerchantStorageScheme,
    ) -> CustomResult<domain::Customer, errors::StorageError> {
        self.diesel_store
            .insert_customer(customer_data, state, key_store, storage_scheme)
            .await
    }
}
#[async_trait::async_trait]
impl DisputeInterface for KafkaStore {
    async fn insert_dispute(
        &self,
        dispute_new: storage::DisputeNew,
    ) -> CustomResult<storage::Dispute, errors::StorageError> {
        let dispute = self.diesel_store.insert_dispute(dispute_new).await?;

        if let Err(er) = self
            .kafka_producer
            .log_dispute(&dispute, None, self.tenant_id.clone())
            .await
        {
            logger::error!(message="Failed to add analytics entry for Dispute {dispute:?}", error_message=?er);
        };

        Ok(dispute)
    }

    async fn find_by_merchant_id_payment_id_connector_dispute_id(
        &self,
        merchant_id: &id_type::MerchantId,
        payment_id: &id_type::PaymentId,
        connector_dispute_id: &str,
    ) -> CustomResult<Option<storage::Dispute>, errors::StorageError> {
        self.diesel_store
            .find_by_merchant_id_payment_id_connector_dispute_id(
                merchant_id,
                payment_id,
                connector_dispute_id,
            )
            .await
    }

    async fn find_dispute_by_merchant_id_dispute_id(
        &self,
        merchant_id: &id_type::MerchantId,
        dispute_id: &str,
    ) -> CustomResult<storage::Dispute, errors::StorageError> {
        self.diesel_store
            .find_dispute_by_merchant_id_dispute_id(merchant_id, dispute_id)
            .await
    }

    async fn find_disputes_by_constraints(
        &self,
        merchant_id: &id_type::MerchantId,
        dispute_constraints: &disputes::DisputeListConstraints,
    ) -> CustomResult<Vec<storage::Dispute>, errors::StorageError> {
        self.diesel_store
            .find_disputes_by_constraints(merchant_id, dispute_constraints)
            .await
    }

    async fn update_dispute(
        &self,
        this: storage::Dispute,
        dispute: storage::DisputeUpdate,
    ) -> CustomResult<storage::Dispute, errors::StorageError> {
        let dispute_new = self
            .diesel_store
            .update_dispute(this.clone(), dispute)
            .await?;
        if let Err(er) = self
            .kafka_producer
            .log_dispute(&dispute_new, Some(this), self.tenant_id.clone())
            .await
        {
            logger::error!(message="Failed to add analytics entry for Dispute {dispute_new:?}", error_message=?er);
        };

        Ok(dispute_new)
    }

    async fn find_disputes_by_merchant_id_payment_id(
        &self,
        merchant_id: &id_type::MerchantId,
        payment_id: &id_type::PaymentId,
    ) -> CustomResult<Vec<storage::Dispute>, errors::StorageError> {
        self.diesel_store
            .find_disputes_by_merchant_id_payment_id(merchant_id, payment_id)
            .await
    }

    async fn get_dispute_status_with_count(
        &self,
        merchant_id: &id_type::MerchantId,
        profile_id_list: Option<Vec<id_type::ProfileId>>,
        time_range: &common_utils::types::TimeRange,
    ) -> CustomResult<Vec<(common_enums::DisputeStatus, i64)>, errors::StorageError> {
        self.diesel_store
            .get_dispute_status_with_count(merchant_id, profile_id_list, time_range)
            .await
    }
}
#[async_trait::async_trait]
impl EphemeralKeyInterface for KafkaStore {
    async fn create_ephemeral_key(
        &self,
        ek: EphemeralKeyNew,
        validity: i64,
    ) -> CustomResult<EphemeralKey, errors::StorageError> {
        self.diesel_store.create_ephemeral_key(ek, validity).await
    }
    async fn get_ephemeral_key(
        &self,
        key: &str,
    ) -> CustomResult<EphemeralKey, errors::StorageError> {
        self.diesel_store.get_ephemeral_key(key).await
    }
    async fn delete_ephemeral_key(
        &self,
        id: &str,
    ) -> CustomResult<EphemeralKey, errors::StorageError> {
        self.diesel_store.delete_ephemeral_key(id).await
    }
}
#[async_trait::async_trait]
impl EventInterface for KafkaStore {
    async fn insert_event(
        &self,
        state: &KeyManagerState,
        event: domain::Event,
        merchant_key_store: &domain::MerchantKeyStore,
    ) -> CustomResult<domain::Event, errors::StorageError> {
        self.diesel_store
            .insert_event(state, event, merchant_key_store)
            .await
    }

    async fn find_event_by_merchant_id_event_id(
        &self,
        state: &KeyManagerState,
        merchant_id: &id_type::MerchantId,
        event_id: &str,
        merchant_key_store: &domain::MerchantKeyStore,
    ) -> CustomResult<domain::Event, errors::StorageError> {
        self.diesel_store
            .find_event_by_merchant_id_event_id(state, merchant_id, event_id, merchant_key_store)
            .await
    }

    async fn list_initial_events_by_merchant_id_primary_object_id(
        &self,
        state: &KeyManagerState,
        merchant_id: &id_type::MerchantId,
        primary_object_id: &str,
        merchant_key_store: &domain::MerchantKeyStore,
    ) -> CustomResult<Vec<domain::Event>, errors::StorageError> {
        self.diesel_store
            .list_initial_events_by_merchant_id_primary_object_id(
                state,
                merchant_id,
                primary_object_id,
                merchant_key_store,
            )
            .await
    }

    async fn list_initial_events_by_merchant_id_constraints(
        &self,
        state: &KeyManagerState,
        merchant_id: &id_type::MerchantId,
        created_after: Option<PrimitiveDateTime>,
        created_before: Option<PrimitiveDateTime>,
        limit: Option<i64>,
        offset: Option<i64>,
        merchant_key_store: &domain::MerchantKeyStore,
    ) -> CustomResult<Vec<domain::Event>, errors::StorageError> {
        self.diesel_store
            .list_initial_events_by_merchant_id_constraints(
                state,
                merchant_id,
                created_after,
                created_before,
                limit,
                offset,
                merchant_key_store,
            )
            .await
    }

    async fn list_events_by_merchant_id_initial_attempt_id(
        &self,
        state: &KeyManagerState,
        merchant_id: &id_type::MerchantId,
        initial_attempt_id: &str,
        merchant_key_store: &domain::MerchantKeyStore,
    ) -> CustomResult<Vec<domain::Event>, errors::StorageError> {
        self.diesel_store
            .list_events_by_merchant_id_initial_attempt_id(
                state,
                merchant_id,
                initial_attempt_id,
                merchant_key_store,
            )
            .await
    }

    async fn list_initial_events_by_profile_id_primary_object_id(
        &self,
        state: &KeyManagerState,
        profile_id: &id_type::ProfileId,
        primary_object_id: &str,
        merchant_key_store: &domain::MerchantKeyStore,
    ) -> CustomResult<Vec<domain::Event>, errors::StorageError> {
        self.diesel_store
            .list_initial_events_by_profile_id_primary_object_id(
                state,
                profile_id,
                primary_object_id,
                merchant_key_store,
            )
            .await
    }

    async fn list_initial_events_by_profile_id_constraints(
        &self,
        state: &KeyManagerState,
        profile_id: &id_type::ProfileId,
        created_after: Option<PrimitiveDateTime>,
        created_before: Option<PrimitiveDateTime>,
        limit: Option<i64>,
        offset: Option<i64>,
        merchant_key_store: &domain::MerchantKeyStore,
    ) -> CustomResult<Vec<domain::Event>, errors::StorageError> {
        self.diesel_store
            .list_initial_events_by_profile_id_constraints(
                state,
                profile_id,
                created_after,
                created_before,
                limit,
                offset,
                merchant_key_store,
            )
            .await
    }

    async fn update_event_by_merchant_id_event_id(
        &self,
        state: &KeyManagerState,
        merchant_id: &id_type::MerchantId,
        event_id: &str,
        event: domain::EventUpdate,
        merchant_key_store: &domain::MerchantKeyStore,
    ) -> CustomResult<domain::Event, errors::StorageError> {
        self.diesel_store
            .update_event_by_merchant_id_event_id(
                state,
                merchant_id,
                event_id,
                event,
                merchant_key_store,
            )
            .await
    }
}
#[async_trait::async_trait]
impl LockerMockUpInterface for KafkaStore {
    async fn find_locker_by_card_id(
        &self,
        card_id: &str,
    ) -> CustomResult<storage::LockerMockUp, errors::StorageError> {
        self.diesel_store.find_locker_by_card_id(card_id).await
    }

    async fn insert_locker_mock_up(
        &self,
        new: storage::LockerMockUpNew,
    ) -> CustomResult<storage::LockerMockUp, errors::StorageError> {
        self.diesel_store.insert_locker_mock_up(new).await
    }

    async fn delete_locker_mock_up(
        &self,
        card_id: &str,
    ) -> CustomResult<storage::LockerMockUp, errors::StorageError> {
        self.diesel_store.delete_locker_mock_up(card_id).await
    }
}
#[async_trait::async_trait]
impl MandateInterface for KafkaStore {
    async fn find_mandate_by_merchant_id_mandate_id(
        &self,
        merchant_id: &id_type::MerchantId,
        mandate_id: &str,
        storage_scheme: MerchantStorageScheme,
    ) -> CustomResult<storage::Mandate, errors::StorageError> {
        self.diesel_store
            .find_mandate_by_merchant_id_mandate_id(merchant_id, mandate_id, storage_scheme)
            .await
    }

    async fn find_mandate_by_merchant_id_connector_mandate_id(
        &self,
        merchant_id: &id_type::MerchantId,
        connector_mandate_id: &str,
        storage_scheme: MerchantStorageScheme,
    ) -> CustomResult<storage::Mandate, errors::StorageError> {
        self.diesel_store
            .find_mandate_by_merchant_id_connector_mandate_id(
                merchant_id,
                connector_mandate_id,
                storage_scheme,
            )
            .await
    }

    #[cfg(all(feature = "v2", feature = "customer_v2"))]
    async fn find_mandate_by_global_id(
        &self,
        id: &str,
    ) -> CustomResult<Vec<storage::Mandate>, errors::StorageError> {
        self.diesel_store.find_mandate_by_global_id(id).await
    }

    async fn find_mandate_by_merchant_id_customer_id(
        &self,
        merchant_id: &id_type::MerchantId,
        customer_id: &id_type::CustomerId,
    ) -> CustomResult<Vec<storage::Mandate>, errors::StorageError> {
        self.diesel_store
            .find_mandate_by_merchant_id_customer_id(merchant_id, customer_id)
            .await
    }

    async fn update_mandate_by_merchant_id_mandate_id(
        &self,
        merchant_id: &id_type::MerchantId,
        mandate_id: &str,
        mandate_update: storage::MandateUpdate,
        mandate: storage::Mandate,
        storage_scheme: MerchantStorageScheme,
    ) -> CustomResult<storage::Mandate, errors::StorageError> {
        self.diesel_store
            .update_mandate_by_merchant_id_mandate_id(
                merchant_id,
                mandate_id,
                mandate_update,
                mandate,
                storage_scheme,
            )
            .await
    }

    async fn find_mandates_by_merchant_id(
        &self,
        merchant_id: &id_type::MerchantId,
        mandate_constraints: api_models::mandates::MandateListConstraints,
    ) -> CustomResult<Vec<storage::Mandate>, errors::StorageError> {
        self.diesel_store
            .find_mandates_by_merchant_id(merchant_id, mandate_constraints)
            .await
    }

    async fn insert_mandate(
        &self,
        mandate: storage::MandateNew,
        storage_scheme: MerchantStorageScheme,
    ) -> CustomResult<storage::Mandate, errors::StorageError> {
        self.diesel_store
            .insert_mandate(mandate, storage_scheme)
            .await
    }
}
#[async_trait::async_trait]
impl PaymentLinkInterface for KafkaStore {
    async fn find_payment_link_by_payment_link_id(
        &self,
        payment_link_id: &str,
    ) -> CustomResult<storage::PaymentLink, errors::StorageError> {
        self.diesel_store
            .find_payment_link_by_payment_link_id(payment_link_id)
            .await
    }

    async fn insert_payment_link(
        &self,
        payment_link_object: storage::PaymentLinkNew,
    ) -> CustomResult<storage::PaymentLink, errors::StorageError> {
        self.diesel_store
            .insert_payment_link(payment_link_object)
            .await
    }

    async fn list_payment_link_by_merchant_id(
        &self,
        merchant_id: &id_type::MerchantId,
        payment_link_constraints: api_models::payments::PaymentLinkListConstraints,
    ) -> CustomResult<Vec<storage::PaymentLink>, errors::StorageError> {
        self.diesel_store
            .list_payment_link_by_merchant_id(merchant_id, payment_link_constraints)
            .await
    }
}
#[async_trait::async_trait]
impl MerchantAccountInterface for KafkaStore {
    async fn insert_merchant(
        &self,
        state: &KeyManagerState,
        merchant_account: domain::MerchantAccount,
        key_store: &domain::MerchantKeyStore,
    ) -> CustomResult<domain::MerchantAccount, errors::StorageError> {
        self.diesel_store
            .insert_merchant(state, merchant_account, key_store)
            .await
    }

    async fn find_merchant_account_by_merchant_id(
        &self,
        state: &KeyManagerState,
        merchant_id: &id_type::MerchantId,
        key_store: &domain::MerchantKeyStore,
    ) -> CustomResult<domain::MerchantAccount, errors::StorageError> {
        self.diesel_store
            .find_merchant_account_by_merchant_id(state, merchant_id, key_store)
            .await
    }

    async fn update_merchant(
        &self,
        state: &KeyManagerState,
        this: domain::MerchantAccount,
        merchant_account: storage::MerchantAccountUpdate,
        key_store: &domain::MerchantKeyStore,
    ) -> CustomResult<domain::MerchantAccount, errors::StorageError> {
        self.diesel_store
            .update_merchant(state, this, merchant_account, key_store)
            .await
    }

    async fn update_specific_fields_in_merchant(
        &self,
        state: &KeyManagerState,
        merchant_id: &id_type::MerchantId,
        merchant_account: storage::MerchantAccountUpdate,
        key_store: &domain::MerchantKeyStore,
    ) -> CustomResult<domain::MerchantAccount, errors::StorageError> {
        self.diesel_store
            .update_specific_fields_in_merchant(state, merchant_id, merchant_account, key_store)
            .await
    }

    async fn update_all_merchant_account(
        &self,
        merchant_account: storage::MerchantAccountUpdate,
    ) -> CustomResult<usize, errors::StorageError> {
        self.diesel_store
            .update_all_merchant_account(merchant_account)
            .await
    }

    async fn find_merchant_account_by_publishable_key(
        &self,
        state: &KeyManagerState,
        publishable_key: &str,
    ) -> CustomResult<(domain::MerchantAccount, domain::MerchantKeyStore), errors::StorageError>
    {
        self.diesel_store
            .find_merchant_account_by_publishable_key(state, publishable_key)
            .await
    }

    #[cfg(feature = "olap")]
    async fn list_merchant_accounts_by_organization_id(
        &self,
        state: &KeyManagerState,
        organization_id: &id_type::OrganizationId,
    ) -> CustomResult<Vec<domain::MerchantAccount>, errors::StorageError> {
        self.diesel_store
            .list_merchant_accounts_by_organization_id(state, organization_id)
            .await
    }

    async fn delete_merchant_account_by_merchant_id(
        &self,
        merchant_id: &id_type::MerchantId,
    ) -> CustomResult<bool, errors::StorageError> {
        self.diesel_store
            .delete_merchant_account_by_merchant_id(merchant_id)
            .await
    }

    #[cfg(feature = "olap")]
    async fn list_multiple_merchant_accounts(
        &self,
        state: &KeyManagerState,
        merchant_ids: Vec<id_type::MerchantId>,
    ) -> CustomResult<Vec<domain::MerchantAccount>, errors::StorageError> {
        self.diesel_store
            .list_multiple_merchant_accounts(state, merchant_ids)
            .await
    }
}
#[async_trait::async_trait]
impl ConnectorAccessToken for KafkaStore {
    async fn get_access_token(
        &self,
        merchant_id: &id_type::MerchantId,
        merchant_connector_id: &str,
    ) -> CustomResult<Option<AccessToken>, errors::StorageError> {
        self.diesel_store
            .get_access_token(merchant_id, merchant_connector_id)
            .await
    }

    async fn set_access_token(
        &self,
        merchant_id: &id_type::MerchantId,
        merchant_connector_id: &str,
        access_token: AccessToken,
    ) -> CustomResult<(), errors::StorageError> {
        self.diesel_store
            .set_access_token(merchant_id, merchant_connector_id, access_token)
            .await
    }
}
#[async_trait::async_trait]
impl FileMetadataInterface for KafkaStore {
    async fn insert_file_metadata(
        &self,
        file: storage::FileMetadataNew,
    ) -> CustomResult<storage::FileMetadata, errors::StorageError> {
        self.diesel_store.insert_file_metadata(file).await
    }

    async fn find_file_metadata_by_merchant_id_file_id(
        &self,
        merchant_id: &id_type::MerchantId,
        file_id: &str,
    ) -> CustomResult<storage::FileMetadata, errors::StorageError> {
        self.diesel_store
            .find_file_metadata_by_merchant_id_file_id(merchant_id, file_id)
            .await
    }

    async fn delete_file_metadata_by_merchant_id_file_id(
        &self,
        merchant_id: &id_type::MerchantId,
        file_id: &str,
    ) -> CustomResult<bool, errors::StorageError> {
        self.diesel_store
            .delete_file_metadata_by_merchant_id_file_id(merchant_id, file_id)
            .await
    }

    async fn update_file_metadata(
        &self,
        this: storage::FileMetadata,
        file_metadata: storage::FileMetadataUpdate,
    ) -> CustomResult<storage::FileMetadata, errors::StorageError> {
        self.diesel_store
            .update_file_metadata(this, file_metadata)
            .await
    }
}
#[async_trait::async_trait]
impl MerchantConnectorAccountInterface for KafkaStore {
    async fn update_multiple_merchant_connector_accounts(
        &self,
        merchant_connector_accounts: Vec<(
            domain::MerchantConnectorAccount,
            storage::MerchantConnectorAccountUpdateInternal,
        )>,
    ) -> CustomResult<(), errors::StorageError> {
        self.diesel_store
            .update_multiple_merchant_connector_accounts(merchant_connector_accounts)
            .await
    }
    #[cfg(feature = "v1")]
    async fn find_merchant_connector_account_by_merchant_id_connector_label(
        &self,
        state: &KeyManagerState,
        merchant_id: &id_type::MerchantId,
        connector: &str,
        key_store: &domain::MerchantKeyStore,
    ) -> CustomResult<domain::MerchantConnectorAccount, errors::StorageError> {
        self.diesel_store
            .find_merchant_connector_account_by_merchant_id_connector_label(
                state,
                merchant_id,
                connector,
                key_store,
            )
            .await
    }

    #[cfg(feature = "v1")]
    async fn find_merchant_connector_account_by_merchant_id_connector_name(
        &self,
        state: &KeyManagerState,
        merchant_id: &id_type::MerchantId,
        connector_name: &str,
        key_store: &domain::MerchantKeyStore,
    ) -> CustomResult<Vec<domain::MerchantConnectorAccount>, errors::StorageError> {
        self.diesel_store
            .find_merchant_connector_account_by_merchant_id_connector_name(
                state,
                merchant_id,
                connector_name,
                key_store,
            )
            .await
    }

    #[cfg(feature = "v1")]
    async fn find_merchant_connector_account_by_profile_id_connector_name(
        &self,
        state: &KeyManagerState,
        profile_id: &id_type::ProfileId,
        connector_name: &str,
        key_store: &domain::MerchantKeyStore,
    ) -> CustomResult<domain::MerchantConnectorAccount, errors::StorageError> {
        self.diesel_store
            .find_merchant_connector_account_by_profile_id_connector_name(
                state,
                profile_id,
                connector_name,
                key_store,
            )
            .await
    }

    async fn insert_merchant_connector_account(
        &self,
        state: &KeyManagerState,
        t: domain::MerchantConnectorAccount,
        key_store: &domain::MerchantKeyStore,
    ) -> CustomResult<domain::MerchantConnectorAccount, errors::StorageError> {
        self.diesel_store
            .insert_merchant_connector_account(state, t, key_store)
            .await
    }

    #[cfg(feature = "v1")]
    async fn find_by_merchant_connector_account_merchant_id_merchant_connector_id(
        &self,
        state: &KeyManagerState,
        merchant_id: &id_type::MerchantId,
        merchant_connector_id: &id_type::MerchantConnectorAccountId,
        key_store: &domain::MerchantKeyStore,
    ) -> CustomResult<domain::MerchantConnectorAccount, errors::StorageError> {
        self.diesel_store
            .find_by_merchant_connector_account_merchant_id_merchant_connector_id(
                state,
                merchant_id,
                merchant_connector_id,
                key_store,
            )
            .await
    }

    #[cfg(feature = "v2")]
    async fn find_merchant_connector_account_by_id(
        &self,
        state: &KeyManagerState,
        id: &id_type::MerchantConnectorAccountId,
        key_store: &domain::MerchantKeyStore,
    ) -> CustomResult<domain::MerchantConnectorAccount, errors::StorageError> {
        self.diesel_store
            .find_merchant_connector_account_by_id(state, id, key_store)
            .await
    }

    async fn find_merchant_connector_account_by_merchant_id_and_disabled_list(
        &self,
        state: &KeyManagerState,
        merchant_id: &id_type::MerchantId,
        get_disabled: bool,
        key_store: &domain::MerchantKeyStore,
    ) -> CustomResult<Vec<domain::MerchantConnectorAccount>, errors::StorageError> {
        self.diesel_store
            .find_merchant_connector_account_by_merchant_id_and_disabled_list(
                state,
                merchant_id,
                get_disabled,
                key_store,
            )
            .await
    }

    #[cfg(all(feature = "olap", feature = "v2"))]
    async fn list_connector_account_by_profile_id(
        &self,
        state: &KeyManagerState,
        profile_id: &id_type::ProfileId,
        key_store: &domain::MerchantKeyStore,
    ) -> CustomResult<Vec<domain::MerchantConnectorAccount>, errors::StorageError> {
        self.diesel_store
            .list_connector_account_by_profile_id(state, profile_id, key_store)
            .await
    }

    async fn update_merchant_connector_account(
        &self,
        state: &KeyManagerState,
        this: domain::MerchantConnectorAccount,
        merchant_connector_account: storage::MerchantConnectorAccountUpdateInternal,
        key_store: &domain::MerchantKeyStore,
    ) -> CustomResult<domain::MerchantConnectorAccount, errors::StorageError> {
        self.diesel_store
            .update_merchant_connector_account(state, this, merchant_connector_account, key_store)
            .await
    }

    #[cfg(feature = "v1")]
    async fn delete_merchant_connector_account_by_merchant_id_merchant_connector_id(
        &self,
        merchant_id: &id_type::MerchantId,
        merchant_connector_id: &id_type::MerchantConnectorAccountId,
    ) -> CustomResult<bool, errors::StorageError> {
        self.diesel_store
            .delete_merchant_connector_account_by_merchant_id_merchant_connector_id(
                merchant_id,
                merchant_connector_id,
            )
            .await
    }

    #[cfg(feature = "v2")]
    async fn delete_merchant_connector_account_by_id(
        &self,
        id: &id_type::MerchantConnectorAccountId,
    ) -> CustomResult<bool, errors::StorageError> {
        self.diesel_store
            .delete_merchant_connector_account_by_id(id)
            .await
    }
}
#[async_trait::async_trait]
impl QueueInterface for KafkaStore {
    async fn fetch_consumer_tasks(
        &self,
        stream_name: &str,
        group_name: &str,
        consumer_name: &str,
    ) -> CustomResult<Vec<storage::ProcessTracker>, ProcessTrackerError> {
        self.diesel_store
            .fetch_consumer_tasks(stream_name, group_name, consumer_name)
            .await
    }

    async fn consumer_group_create(
        &self,
        stream: &str,
        group: &str,
        id: &RedisEntryId,
    ) -> CustomResult<(), RedisError> {
        self.diesel_store
            .consumer_group_create(stream, group, id)
            .await
    }

    async fn acquire_pt_lock(
        &self,
        tag: &str,
        lock_key: &str,
        lock_val: &str,
        ttl: i64,
    ) -> CustomResult<bool, RedisError> {
        self.diesel_store
            .acquire_pt_lock(tag, lock_key, lock_val, ttl)
            .await
    }

    async fn release_pt_lock(&self, tag: &str, lock_key: &str) -> CustomResult<bool, RedisError> {
        self.diesel_store.release_pt_lock(tag, lock_key).await
    }

    async fn stream_append_entry(
        &self,
        stream: &str,
        entry_id: &RedisEntryId,
        fields: Vec<(&str, String)>,
    ) -> CustomResult<(), RedisError> {
        self.diesel_store
            .stream_append_entry(stream, entry_id, fields)
            .await
    }

    async fn get_key(&self, key: &str) -> CustomResult<Vec<u8>, RedisError> {
        self.diesel_store.get_key(key).await
    }
}
#[async_trait::async_trait]
impl PaymentAttemptInterface for KafkaStore {
    #[cfg(feature = "v1")]
    async fn insert_payment_attempt(
        &self,
        payment_attempt: storage::PaymentAttemptNew,
        storage_scheme: MerchantStorageScheme,
    ) -> CustomResult<storage::PaymentAttempt, errors::DataStorageError> {
        let attempt = self
            .diesel_store
            .insert_payment_attempt(payment_attempt, storage_scheme)
            .await?;

        if let Err(er) = self
            .kafka_producer
            .log_payment_attempt(&attempt, None, self.tenant_id.clone())
            .await
        {
            logger::error!(message="Failed to log analytics event for payment attempt {attempt:?}", error_message=?er)
        }

        Ok(attempt)
    }

    #[cfg(feature = "v2")]
    async fn insert_payment_attempt(
        &self,
        key_manager_state: &KeyManagerState,
        merchant_key_store: &domain::MerchantKeyStore,
        payment_attempt: storage::PaymentAttempt,
        storage_scheme: MerchantStorageScheme,
    ) -> CustomResult<storage::PaymentAttempt, errors::DataStorageError> {
        let attempt = self
            .diesel_store
            .insert_payment_attempt(
                key_manager_state,
                merchant_key_store,
                payment_attempt,
                storage_scheme,
            )
            .await?;

        if let Err(er) = self
            .kafka_producer
            .log_payment_attempt(&attempt, None, self.tenant_id.clone())
            .await
        {
            logger::error!(message="Failed to log analytics event for payment attempt {attempt:?}", error_message=?er)
        }

        Ok(attempt)
    }

    #[cfg(feature = "v1")]
    async fn update_payment_attempt_with_attempt_id(
        &self,
        this: storage::PaymentAttempt,
        payment_attempt: storage::PaymentAttemptUpdate,
        storage_scheme: MerchantStorageScheme,
    ) -> CustomResult<storage::PaymentAttempt, errors::DataStorageError> {
        let attempt = self
            .diesel_store
            .update_payment_attempt_with_attempt_id(this.clone(), payment_attempt, storage_scheme)
            .await?;

        if let Err(er) = self
            .kafka_producer
            .log_payment_attempt(&attempt, Some(this), self.tenant_id.clone())
            .await
        {
            logger::error!(message="Failed to log analytics event for payment attempt {attempt:?}", error_message=?er)
        }

        Ok(attempt)
    }

    #[cfg(feature = "v2")]
    async fn update_payment_attempt(
        &self,
        key_manager_state: &KeyManagerState,
        merchant_key_store: &domain::MerchantKeyStore,
        this: storage::PaymentAttempt,
        payment_attempt: storage::PaymentAttemptUpdate,
        storage_scheme: MerchantStorageScheme,
    ) -> CustomResult<storage::PaymentAttempt, errors::DataStorageError> {
        let attempt = self
            .diesel_store
            .update_payment_attempt(
                key_manager_state,
                merchant_key_store,
                this.clone(),
                payment_attempt,
                storage_scheme,
            )
            .await?;

        if let Err(er) = self
            .kafka_producer
            .log_payment_attempt(&attempt, Some(this), self.tenant_id.clone())
            .await
        {
            logger::error!(message="Failed to log analytics event for payment attempt {attempt:?}", error_message=?er)
        }

        Ok(attempt)
    }

    #[cfg(feature = "v1")]
    async fn find_payment_attempt_by_connector_transaction_id_payment_id_merchant_id(
        &self,
        connector_transaction_id: &str,
        payment_id: &id_type::PaymentId,
        merchant_id: &id_type::MerchantId,
        storage_scheme: MerchantStorageScheme,
    ) -> CustomResult<storage::PaymentAttempt, errors::DataStorageError> {
        self.diesel_store
            .find_payment_attempt_by_connector_transaction_id_payment_id_merchant_id(
                connector_transaction_id,
                payment_id,
                merchant_id,
                storage_scheme,
            )
            .await
    }

    #[cfg(feature = "v1")]
    async fn find_payment_attempt_by_merchant_id_connector_txn_id(
        &self,
        merchant_id: &id_type::MerchantId,
        connector_txn_id: &str,
        storage_scheme: MerchantStorageScheme,
    ) -> CustomResult<storage::PaymentAttempt, errors::DataStorageError> {
        self.diesel_store
            .find_payment_attempt_by_merchant_id_connector_txn_id(
                merchant_id,
                connector_txn_id,
                storage_scheme,
            )
            .await
    }

    #[cfg(feature = "v2")]
    async fn find_payment_attempt_by_profile_id_connector_transaction_id(
        &self,
        key_manager_state: &KeyManagerState,
        merchant_key_store: &domain::MerchantKeyStore,
        profile_id: &id_type::ProfileId,
        connector_transaction_id: &str,
        storage_scheme: MerchantStorageScheme,
    ) -> CustomResult<storage::PaymentAttempt, errors::DataStorageError> {
        self.diesel_store
            .find_payment_attempt_by_profile_id_connector_transaction_id(
                key_manager_state,
                merchant_key_store,
                profile_id,
                connector_transaction_id,
                storage_scheme,
            )
            .await
    }

    #[cfg(feature = "v1")]
    async fn find_payment_attempt_by_payment_id_merchant_id_attempt_id(
        &self,
        payment_id: &id_type::PaymentId,
        merchant_id: &id_type::MerchantId,
        attempt_id: &str,
        storage_scheme: MerchantStorageScheme,
    ) -> CustomResult<storage::PaymentAttempt, errors::DataStorageError> {
        self.diesel_store
            .find_payment_attempt_by_payment_id_merchant_id_attempt_id(
                payment_id,
                merchant_id,
                attempt_id,
                storage_scheme,
            )
            .await
    }

    #[cfg(feature = "v1")]
    async fn find_payment_attempt_by_attempt_id_merchant_id(
        &self,
        attempt_id: &str,
        merchant_id: &id_type::MerchantId,
        storage_scheme: MerchantStorageScheme,
    ) -> CustomResult<storage::PaymentAttempt, errors::DataStorageError> {
        self.diesel_store
            .find_payment_attempt_by_attempt_id_merchant_id(attempt_id, merchant_id, storage_scheme)
            .await
    }

    #[cfg(feature = "v2")]
    async fn find_payment_attempt_by_id(
        &self,
        key_manager_state: &KeyManagerState,
        merchant_key_store: &domain::MerchantKeyStore,
        attempt_id: &id_type::GlobalAttemptId,
        storage_scheme: MerchantStorageScheme,
    ) -> error_stack::Result<storage::PaymentAttempt, errors::DataStorageError> {
        self.diesel_store
            .find_payment_attempt_by_id(
                key_manager_state,
                merchant_key_store,
                attempt_id,
                storage_scheme,
            )
            .await
    }

    #[cfg(feature = "v1")]
    async fn find_payment_attempt_last_successful_attempt_by_payment_id_merchant_id(
        &self,
        payment_id: &id_type::PaymentId,
        merchant_id: &id_type::MerchantId,
        storage_scheme: MerchantStorageScheme,
    ) -> CustomResult<storage::PaymentAttempt, errors::DataStorageError> {
        self.diesel_store
            .find_payment_attempt_last_successful_attempt_by_payment_id_merchant_id(
                payment_id,
                merchant_id,
                storage_scheme,
            )
            .await
    }

    #[cfg(feature = "v1")]
    async fn find_payment_attempt_last_successful_or_partially_captured_attempt_by_payment_id_merchant_id(
        &self,
        payment_id: &id_type::PaymentId,
        merchant_id: &id_type::MerchantId,
        storage_scheme: MerchantStorageScheme,
    ) -> CustomResult<storage::PaymentAttempt, errors::DataStorageError> {
        self.diesel_store
            .find_payment_attempt_last_successful_or_partially_captured_attempt_by_payment_id_merchant_id(
                payment_id,
                merchant_id,
                storage_scheme,
            )
            .await
    }

    #[cfg(feature = "v1")]
    async fn find_payment_attempt_by_preprocessing_id_merchant_id(
        &self,
        preprocessing_id: &str,
        merchant_id: &id_type::MerchantId,
        storage_scheme: MerchantStorageScheme,
    ) -> CustomResult<storage::PaymentAttempt, errors::DataStorageError> {
        self.diesel_store
            .find_payment_attempt_by_preprocessing_id_merchant_id(
                preprocessing_id,
                merchant_id,
                storage_scheme,
            )
            .await
    }

    #[cfg(feature = "v1")]
    async fn get_filters_for_payments(
        &self,
        pi: &[hyperswitch_domain_models::payments::PaymentIntent],
        merchant_id: &id_type::MerchantId,
        storage_scheme: MerchantStorageScheme,
    ) -> CustomResult<
        hyperswitch_domain_models::payments::payment_attempt::PaymentListFilters,
        errors::DataStorageError,
    > {
        self.diesel_store
            .get_filters_for_payments(pi, merchant_id, storage_scheme)
            .await
    }

    #[cfg(feature = "v1")]
    async fn get_total_count_of_filtered_payment_attempts(
        &self,
        merchant_id: &id_type::MerchantId,
        active_attempt_ids: &[String],
        connector: Option<Vec<api_models::enums::Connector>>,
        payment_method: Option<Vec<common_enums::PaymentMethod>>,
        payment_method_type: Option<Vec<common_enums::PaymentMethodType>>,
        authentication_type: Option<Vec<common_enums::AuthenticationType>>,
        merchant_connector_id: Option<Vec<id_type::MerchantConnectorAccountId>>,
        card_network: Option<Vec<common_enums::CardNetwork>>,
        storage_scheme: MerchantStorageScheme,
    ) -> CustomResult<i64, errors::DataStorageError> {
        self.diesel_store
            .get_total_count_of_filtered_payment_attempts(
                merchant_id,
                active_attempt_ids,
                connector,
                payment_method,
                payment_method_type,
                authentication_type,
                merchant_connector_id,
                card_network,
                storage_scheme,
            )
            .await
    }

    #[cfg(feature = "v1")]
    async fn find_attempts_by_merchant_id_payment_id(
        &self,
        merchant_id: &id_type::MerchantId,
        payment_id: &id_type::PaymentId,
        storage_scheme: MerchantStorageScheme,
    ) -> CustomResult<Vec<storage::PaymentAttempt>, errors::DataStorageError> {
        self.diesel_store
            .find_attempts_by_merchant_id_payment_id(merchant_id, payment_id, storage_scheme)
            .await
    }
}
#[async_trait::async_trait]
impl PaymentIntentInterface for KafkaStore {
    async fn update_payment_intent(
        &self,
        state: &KeyManagerState,
        this: storage::PaymentIntent,
        payment_intent: storage::PaymentIntentUpdate,
        key_store: &domain::MerchantKeyStore,
        storage_scheme: MerchantStorageScheme,
    ) -> CustomResult<storage::PaymentIntent, errors::DataStorageError> {
        let intent = self
            .diesel_store
            .update_payment_intent(
                state,
                this.clone(),
                payment_intent,
                key_store,
                storage_scheme,
            )
            .await?;

        if let Err(er) = self
            .kafka_producer
            .log_payment_intent(&intent, Some(this), self.tenant_id.clone())
            .await
        {
            logger::error!(message="Failed to add analytics entry for Payment Intent {intent:?}", error_message=?er);
        };

        Ok(intent)
    }

    async fn insert_payment_intent(
        &self,
        state: &KeyManagerState,
        new: storage::PaymentIntent,
        key_store: &domain::MerchantKeyStore,
        storage_scheme: MerchantStorageScheme,
    ) -> CustomResult<storage::PaymentIntent, errors::DataStorageError> {
        logger::debug!("Inserting PaymentIntent Via KafkaStore");
        let intent = self
            .diesel_store
            .insert_payment_intent(state, new, key_store, storage_scheme)
            .await?;

        if let Err(er) = self
            .kafka_producer
            .log_payment_intent(&intent, None, self.tenant_id.clone())
            .await
        {
            logger::error!(message="Failed to add analytics entry for Payment Intent {intent:?}", error_message=?er);
        };

        Ok(intent)
    }

    #[cfg(feature = "v1")]
    async fn find_payment_intent_by_payment_id_merchant_id(
        &self,
        state: &KeyManagerState,
        payment_id: &id_type::PaymentId,
        merchant_id: &id_type::MerchantId,
        key_store: &domain::MerchantKeyStore,
        storage_scheme: MerchantStorageScheme,
    ) -> CustomResult<storage::PaymentIntent, errors::DataStorageError> {
        self.diesel_store
            .find_payment_intent_by_payment_id_merchant_id(
                state,
                payment_id,
                merchant_id,
                key_store,
                storage_scheme,
            )
            .await
    }

    #[cfg(feature = "v2")]
    async fn find_payment_intent_by_id(
        &self,
        state: &KeyManagerState,
        payment_id: &id_type::GlobalPaymentId,
        key_store: &domain::MerchantKeyStore,
        storage_scheme: MerchantStorageScheme,
    ) -> CustomResult<storage::PaymentIntent, errors::DataStorageError> {
        self.diesel_store
            .find_payment_intent_by_id(state, payment_id, key_store, storage_scheme)
            .await
    }

    #[cfg(all(feature = "olap", feature = "v1"))]
    async fn filter_payment_intent_by_constraints(
        &self,
        state: &KeyManagerState,
        merchant_id: &id_type::MerchantId,
        filters: &hyperswitch_domain_models::payments::payment_intent::PaymentIntentFetchConstraints,
        key_store: &domain::MerchantKeyStore,
        storage_scheme: MerchantStorageScheme,
    ) -> CustomResult<Vec<storage::PaymentIntent>, errors::DataStorageError> {
        self.diesel_store
            .filter_payment_intent_by_constraints(
                state,
                merchant_id,
                filters,
                key_store,
                storage_scheme,
            )
            .await
    }

    #[cfg(all(feature = "olap", feature = "v1"))]
    async fn filter_payment_intents_by_time_range_constraints(
        &self,
        state: &KeyManagerState,
        merchant_id: &id_type::MerchantId,
        time_range: &common_utils::types::TimeRange,
        key_store: &domain::MerchantKeyStore,
        storage_scheme: MerchantStorageScheme,
    ) -> CustomResult<Vec<storage::PaymentIntent>, errors::DataStorageError> {
        self.diesel_store
            .filter_payment_intents_by_time_range_constraints(
                state,
                merchant_id,
                time_range,
                key_store,
                storage_scheme,
            )
            .await
    }

    #[cfg(all(feature = "olap", feature = "v1"))]
    async fn get_intent_status_with_count(
        &self,
        merchant_id: &id_type::MerchantId,
        profile_id_list: Option<Vec<id_type::ProfileId>>,
        time_range: &common_utils::types::TimeRange,
    ) -> error_stack::Result<Vec<(common_enums::IntentStatus, i64)>, errors::DataStorageError> {
        self.diesel_store
            .get_intent_status_with_count(merchant_id, profile_id_list, time_range)
            .await
    }

    #[cfg(all(feature = "olap", feature = "v1"))]
    async fn get_filtered_payment_intents_attempt(
        &self,
        state: &KeyManagerState,
        merchant_id: &id_type::MerchantId,
        constraints: &hyperswitch_domain_models::payments::payment_intent::PaymentIntentFetchConstraints,
        key_store: &domain::MerchantKeyStore,
        storage_scheme: MerchantStorageScheme,
    ) -> CustomResult<
        Vec<(
            hyperswitch_domain_models::payments::PaymentIntent,
            hyperswitch_domain_models::payments::payment_attempt::PaymentAttempt,
        )>,
        errors::DataStorageError,
    > {
        self.diesel_store
            .get_filtered_payment_intents_attempt(
                state,
                merchant_id,
                constraints,
                key_store,
                storage_scheme,
            )
            .await
    }

    #[cfg(all(feature = "olap", feature = "v1"))]
    async fn get_filtered_active_attempt_ids_for_total_count(
        &self,
        merchant_id: &id_type::MerchantId,
        constraints: &hyperswitch_domain_models::payments::payment_intent::PaymentIntentFetchConstraints,
        storage_scheme: MerchantStorageScheme,
    ) -> CustomResult<Vec<String>, errors::DataStorageError> {
        self.diesel_store
            .get_filtered_active_attempt_ids_for_total_count(
                merchant_id,
                constraints,
                storage_scheme,
            )
            .await
    }
}
#[async_trait::async_trait]
impl PaymentMethodInterface for KafkaStore {
    #[cfg(all(
        any(feature = "v2", feature = "v1"),
        not(feature = "payment_methods_v2")
    ))]
    async fn find_payment_method(
        &self,
        state: &KeyManagerState,
        key_store: &domain::MerchantKeyStore,
        payment_method_id: &str,
        storage_scheme: MerchantStorageScheme,
    ) -> CustomResult<domain::PaymentMethod, errors::StorageError> {
        self.diesel_store
            .find_payment_method(state, key_store, payment_method_id, storage_scheme)
            .await
    }

    #[cfg(all(feature = "v2", feature = "payment_methods_v2"))]
    async fn find_payment_method(
        &self,
        state: &KeyManagerState,
        key_store: &domain::MerchantKeyStore,
        payment_method_id: &id_type::GlobalPaymentMethodId,
        storage_scheme: MerchantStorageScheme,
    ) -> CustomResult<domain::PaymentMethod, errors::StorageError> {
        self.diesel_store
            .find_payment_method(state, key_store, payment_method_id, storage_scheme)
            .await
    }

    #[cfg(all(
        any(feature = "v1", feature = "v2"),
        not(feature = "payment_methods_v2")
    ))]
    async fn find_payment_method_by_customer_id_merchant_id_list(
        &self,
        state: &KeyManagerState,
        key_store: &domain::MerchantKeyStore,
        customer_id: &id_type::CustomerId,
        merchant_id: &id_type::MerchantId,
        limit: Option<i64>,
    ) -> CustomResult<Vec<domain::PaymentMethod>, errors::StorageError> {
        self.diesel_store
            .find_payment_method_by_customer_id_merchant_id_list(
                state,
                key_store,
                customer_id,
                merchant_id,
                limit,
            )
            .await
    }

    #[cfg(all(feature = "v2", feature = "customer_v2"))]
    async fn find_payment_method_list_by_global_id(
        &self,
        state: &KeyManagerState,
        key_store: &domain::MerchantKeyStore,
        id: &str,
        limit: Option<i64>,
    ) -> CustomResult<Vec<storage::PaymentMethod>, errors::StorageError> {
        self.diesel_store
            .find_payment_method_list_by_global_id(state, key_store, id, limit)
            .await
    }

    async fn find_payment_method_by_customer_id_merchant_id_status(
        &self,
        state: &KeyManagerState,
        key_store: &domain::MerchantKeyStore,
        customer_id: &id_type::CustomerId,
        merchant_id: &id_type::MerchantId,
        status: common_enums::PaymentMethodStatus,
        limit: Option<i64>,
        storage_scheme: MerchantStorageScheme,
    ) -> CustomResult<Vec<domain::PaymentMethod>, errors::StorageError> {
        self.diesel_store
            .find_payment_method_by_customer_id_merchant_id_status(
                state,
                key_store,
                customer_id,
                merchant_id,
                status,
                limit,
                storage_scheme,
            )
            .await
    }

    #[cfg(all(
        any(feature = "v1", feature = "v2"),
        not(feature = "payment_methods_v2")
    ))]
    async fn get_payment_method_count_by_customer_id_merchant_id_status(
        &self,
        customer_id: &id_type::CustomerId,
        merchant_id: &id_type::MerchantId,
        status: common_enums::PaymentMethodStatus,
    ) -> CustomResult<i64, errors::StorageError> {
        self.diesel_store
            .get_payment_method_count_by_customer_id_merchant_id_status(
                customer_id,
                merchant_id,
                status,
            )
            .await
    }

    #[cfg(all(
        any(feature = "v1", feature = "v2"),
        not(feature = "payment_methods_v2")
    ))]
    async fn find_payment_method_by_locker_id(
        &self,
        state: &KeyManagerState,
        key_store: &domain::MerchantKeyStore,
        locker_id: &str,
        storage_scheme: MerchantStorageScheme,
    ) -> CustomResult<domain::PaymentMethod, errors::StorageError> {
        self.diesel_store
            .find_payment_method_by_locker_id(state, key_store, locker_id, storage_scheme)
            .await
    }

    async fn insert_payment_method(
        &self,
        state: &KeyManagerState,
        key_store: &domain::MerchantKeyStore,
        m: domain::PaymentMethod,
        storage_scheme: MerchantStorageScheme,
    ) -> CustomResult<domain::PaymentMethod, errors::StorageError> {
        self.diesel_store
            .insert_payment_method(state, key_store, m, storage_scheme)
            .await
    }

    async fn update_payment_method(
        &self,
        state: &KeyManagerState,
        key_store: &domain::MerchantKeyStore,
        payment_method: domain::PaymentMethod,
        payment_method_update: storage::PaymentMethodUpdate,
        storage_scheme: MerchantStorageScheme,
    ) -> CustomResult<domain::PaymentMethod, errors::StorageError> {
        self.diesel_store
            .update_payment_method(
                state,
                key_store,
                payment_method,
                payment_method_update,
                storage_scheme,
            )
            .await
    }

    #[cfg(all(
        any(feature = "v1", feature = "v2"),
        not(feature = "payment_methods_v2")
    ))]
    async fn delete_payment_method_by_merchant_id_payment_method_id(
        &self,
        state: &KeyManagerState,
        key_store: &domain::MerchantKeyStore,
        merchant_id: &id_type::MerchantId,
        payment_method_id: &str,
    ) -> CustomResult<domain::PaymentMethod, errors::StorageError> {
        self.diesel_store
            .delete_payment_method_by_merchant_id_payment_method_id(
                state,
                key_store,
                merchant_id,
                payment_method_id,
            )
            .await
    }

    #[cfg(all(feature = "v2", feature = "payment_methods_v2"))]
    async fn delete_payment_method(
        &self,
        state: &KeyManagerState,
        key_store: &domain::MerchantKeyStore,
        payment_method: domain::PaymentMethod,
    ) -> CustomResult<domain::PaymentMethod, errors::StorageError> {
        self.diesel_store
            .delete_payment_method(state, key_store, payment_method)
            .await
    }

    #[cfg(all(feature = "v2", feature = "payment_methods_v2"))]
    async fn find_payment_method_by_fingerprint_id(
        &self,
        state: &KeyManagerState,
        key_store: &domain::MerchantKeyStore,
        fingerprint_id: &str,
    ) -> CustomResult<domain::PaymentMethod, errors::StorageError> {
        self.diesel_store
            .find_payment_method_by_fingerprint_id(state, key_store, fingerprint_id)
            .await
    }
}
#[cfg(not(feature = "payouts"))]
impl PayoutAttemptInterface for KafkaStore {}
#[cfg(feature = "payouts")]
#[async_trait::async_trait]
impl PayoutAttemptInterface for KafkaStore {
    async fn find_payout_attempt_by_merchant_id_payout_attempt_id(
        &self,
        merchant_id: &id_type::MerchantId,
        payout_attempt_id: &str,
        storage_scheme: MerchantStorageScheme,
    ) -> CustomResult<storage::PayoutAttempt, errors::DataStorageError> {
        self.diesel_store
            .find_payout_attempt_by_merchant_id_payout_attempt_id(
                merchant_id,
                payout_attempt_id,
                storage_scheme,
            )
            .await
    }

    async fn find_payout_attempt_by_merchant_id_connector_payout_id(
        &self,
        merchant_id: &id_type::MerchantId,
        connector_payout_id: &str,
        storage_scheme: MerchantStorageScheme,
    ) -> CustomResult<storage::PayoutAttempt, errors::DataStorageError> {
        self.diesel_store
            .find_payout_attempt_by_merchant_id_connector_payout_id(
                merchant_id,
                connector_payout_id,
                storage_scheme,
            )
            .await
    }

    async fn update_payout_attempt(
        &self,
        this: &storage::PayoutAttempt,
        payout_attempt_update: storage::PayoutAttemptUpdate,
        payouts: &storage::Payouts,
        storage_scheme: MerchantStorageScheme,
    ) -> CustomResult<storage::PayoutAttempt, errors::DataStorageError> {
        let updated_payout_attempt = self
            .diesel_store
            .update_payout_attempt(this, payout_attempt_update, payouts, storage_scheme)
            .await?;
        if let Err(err) = self
            .kafka_producer
            .log_payout(
                &KafkaPayout::from_storage(payouts, &updated_payout_attempt),
                Some(KafkaPayout::from_storage(payouts, this)),
                self.tenant_id.clone(),
            )
            .await
        {
            logger::error!(message="Failed to update analytics entry for Payouts {payouts:?}\n{updated_payout_attempt:?}", error_message=?err);
        };

        Ok(updated_payout_attempt)
    }

    async fn insert_payout_attempt(
        &self,
        payout_attempt: storage::PayoutAttemptNew,
        payouts: &storage::Payouts,
        storage_scheme: MerchantStorageScheme,
    ) -> CustomResult<storage::PayoutAttempt, errors::DataStorageError> {
        let payout_attempt_new = self
            .diesel_store
            .insert_payout_attempt(payout_attempt, payouts, storage_scheme)
            .await?;
        if let Err(err) = self
            .kafka_producer
            .log_payout(
                &KafkaPayout::from_storage(payouts, &payout_attempt_new),
                None,
                self.tenant_id.clone(),
            )
            .await
        {
            logger::error!(message="Failed to add analytics entry for Payouts {payouts:?}\n{payout_attempt_new:?}", error_message=?err);
        };

        Ok(payout_attempt_new)
    }

    async fn get_filters_for_payouts(
        &self,
        payouts: &[hyperswitch_domain_models::payouts::payouts::Payouts],
        merchant_id: &id_type::MerchantId,
        storage_scheme: MerchantStorageScheme,
    ) -> CustomResult<
        hyperswitch_domain_models::payouts::payout_attempt::PayoutListFilters,
        errors::DataStorageError,
    > {
        self.diesel_store
            .get_filters_for_payouts(payouts, merchant_id, storage_scheme)
            .await
    }
}
#[cfg(not(feature = "payouts"))]
impl PayoutsInterface for KafkaStore {}
#[cfg(feature = "payouts")]
#[async_trait::async_trait]
impl PayoutsInterface for KafkaStore {
    async fn find_payout_by_merchant_id_payout_id(
        &self,
        merchant_id: &id_type::MerchantId,
        payout_id: &str,
        storage_scheme: MerchantStorageScheme,
    ) -> CustomResult<storage::Payouts, errors::DataStorageError> {
        self.diesel_store
            .find_payout_by_merchant_id_payout_id(merchant_id, payout_id, storage_scheme)
            .await
    }

    async fn update_payout(
        &self,
        this: &storage::Payouts,
        payout_update: storage::PayoutsUpdate,
        payout_attempt: &storage::PayoutAttempt,
        storage_scheme: MerchantStorageScheme,
    ) -> CustomResult<storage::Payouts, errors::DataStorageError> {
        let payout = self
            .diesel_store
            .update_payout(this, payout_update, payout_attempt, storage_scheme)
            .await?;
        if let Err(err) = self
            .kafka_producer
            .log_payout(
                &KafkaPayout::from_storage(&payout, payout_attempt),
                Some(KafkaPayout::from_storage(this, payout_attempt)),
                self.tenant_id.clone(),
            )
            .await
        {
            logger::error!(message="Failed to update analytics entry for Payouts {payout:?}\n{payout_attempt:?}", error_message=?err);
        };
        Ok(payout)
    }

    async fn insert_payout(
        &self,
        payout: storage::PayoutsNew,
        storage_scheme: MerchantStorageScheme,
    ) -> CustomResult<storage::Payouts, errors::DataStorageError> {
        self.diesel_store
            .insert_payout(payout, storage_scheme)
            .await
    }

    async fn find_optional_payout_by_merchant_id_payout_id(
        &self,
        merchant_id: &id_type::MerchantId,
        payout_id: &str,
        storage_scheme: MerchantStorageScheme,
    ) -> CustomResult<Option<storage::Payouts>, errors::DataStorageError> {
        self.diesel_store
            .find_optional_payout_by_merchant_id_payout_id(merchant_id, payout_id, storage_scheme)
            .await
    }

    #[cfg(feature = "olap")]
    async fn filter_payouts_by_constraints(
        &self,
        merchant_id: &id_type::MerchantId,
        filters: &hyperswitch_domain_models::payouts::PayoutFetchConstraints,
        storage_scheme: MerchantStorageScheme,
    ) -> CustomResult<Vec<storage::Payouts>, errors::DataStorageError> {
        self.diesel_store
            .filter_payouts_by_constraints(merchant_id, filters, storage_scheme)
            .await
    }

    #[cfg(feature = "olap")]
    async fn filter_payouts_and_attempts(
        &self,
        merchant_id: &id_type::MerchantId,
        filters: &hyperswitch_domain_models::payouts::PayoutFetchConstraints,
        storage_scheme: MerchantStorageScheme,
    ) -> CustomResult<
        Vec<(
            storage::Payouts,
            storage::PayoutAttempt,
            Option<diesel_models::Customer>,
            Option<diesel_models::Address>,
        )>,
        errors::DataStorageError,
    > {
        self.diesel_store
            .filter_payouts_and_attempts(merchant_id, filters, storage_scheme)
            .await
    }

    #[cfg(feature = "olap")]
    async fn filter_payouts_by_time_range_constraints(
        &self,
        merchant_id: &id_type::MerchantId,
        time_range: &common_utils::types::TimeRange,
        storage_scheme: MerchantStorageScheme,
    ) -> CustomResult<Vec<storage::Payouts>, errors::DataStorageError> {
        self.diesel_store
            .filter_payouts_by_time_range_constraints(merchant_id, time_range, storage_scheme)
            .await
    }

    #[cfg(feature = "olap")]
    async fn get_total_count_of_filtered_payouts(
        &self,
        merchant_id: &id_type::MerchantId,
        active_payout_ids: &[String],
        connector: Option<Vec<api_models::enums::PayoutConnectors>>,
        currency: Option<Vec<enums::Currency>>,
        status: Option<Vec<enums::PayoutStatus>>,
        payout_method: Option<Vec<enums::PayoutType>>,
    ) -> CustomResult<i64, errors::DataStorageError> {
        self.diesel_store
            .get_total_count_of_filtered_payouts(
                merchant_id,
                active_payout_ids,
                connector,
                currency,
                status,
                payout_method,
            )
            .await
    }

    #[cfg(feature = "olap")]
    async fn filter_active_payout_ids_by_constraints(
        &self,
        merchant_id: &id_type::MerchantId,
        constraints: &hyperswitch_domain_models::payouts::PayoutFetchConstraints,
    ) -> CustomResult<Vec<String>, errors::DataStorageError> {
        self.diesel_store
            .filter_active_payout_ids_by_constraints(merchant_id, constraints)
            .await
    }
}
#[async_trait::async_trait]
impl ProcessTrackerInterface for KafkaStore {
    async fn reinitialize_limbo_processes(
        &self,
        ids: Vec<String>,
        schedule_time: PrimitiveDateTime,
    ) -> CustomResult<usize, errors::StorageError> {
        self.diesel_store
            .reinitialize_limbo_processes(ids, schedule_time)
            .await
    }

    async fn find_process_by_id(
        &self,
        id: &str,
    ) -> CustomResult<Option<storage::ProcessTracker>, errors::StorageError> {
        self.diesel_store.find_process_by_id(id).await
    }

    async fn update_process(
        &self,
        this: storage::ProcessTracker,
        process: storage::ProcessTrackerUpdate,
    ) -> CustomResult<storage::ProcessTracker, errors::StorageError> {
        self.diesel_store.update_process(this, process).await
    }

    async fn process_tracker_update_process_status_by_ids(
        &self,
        task_ids: Vec<String>,
        task_update: storage::ProcessTrackerUpdate,
    ) -> CustomResult<usize, errors::StorageError> {
        self.diesel_store
            .process_tracker_update_process_status_by_ids(task_ids, task_update)
            .await
    }

    async fn insert_process(
        &self,
        new: storage::ProcessTrackerNew,
    ) -> CustomResult<storage::ProcessTracker, errors::StorageError> {
        self.diesel_store.insert_process(new).await
    }

    async fn reset_process(
        &self,
        this: storage::ProcessTracker,
        schedule_time: PrimitiveDateTime,
    ) -> CustomResult<(), errors::StorageError> {
        self.diesel_store.reset_process(this, schedule_time).await
    }

    async fn retry_process(
        &self,
        this: storage::ProcessTracker,
        schedule_time: PrimitiveDateTime,
    ) -> CustomResult<(), errors::StorageError> {
        self.diesel_store.retry_process(this, schedule_time).await
    }

    async fn finish_process_with_business_status(
        &self,
        this: storage::ProcessTracker,
        business_status: &'static str,
    ) -> CustomResult<(), errors::StorageError> {
        self.diesel_store
            .finish_process_with_business_status(this, business_status)
            .await
    }

    async fn find_processes_by_time_status(
        &self,
        time_lower_limit: PrimitiveDateTime,
        time_upper_limit: PrimitiveDateTime,
        status: ProcessTrackerStatus,
        limit: Option<i64>,
    ) -> CustomResult<Vec<storage::ProcessTracker>, errors::StorageError> {
        self.diesel_store
            .find_processes_by_time_status(time_lower_limit, time_upper_limit, status, limit)
            .await
    }
}
#[async_trait::async_trait]
impl CaptureInterface for KafkaStore {
    async fn insert_capture(
        &self,
        capture: storage::CaptureNew,
        storage_scheme: MerchantStorageScheme,
    ) -> CustomResult<storage::Capture, errors::StorageError> {
        self.diesel_store
            .insert_capture(capture, storage_scheme)
            .await
    }

    async fn update_capture_with_capture_id(
        &self,
        this: storage::Capture,
        capture: storage::CaptureUpdate,
        storage_scheme: MerchantStorageScheme,
    ) -> CustomResult<storage::Capture, errors::StorageError> {
        self.diesel_store
            .update_capture_with_capture_id(this, capture, storage_scheme)
            .await
    }

    async fn find_all_captures_by_merchant_id_payment_id_authorized_attempt_id(
        &self,
        merchant_id: &id_type::MerchantId,
        payment_id: &id_type::PaymentId,
        authorized_attempt_id: &str,
        storage_scheme: MerchantStorageScheme,
    ) -> CustomResult<Vec<storage::Capture>, errors::StorageError> {
        self.diesel_store
            .find_all_captures_by_merchant_id_payment_id_authorized_attempt_id(
                merchant_id,
                payment_id,
                authorized_attempt_id,
                storage_scheme,
            )
            .await
    }
}
#[async_trait::async_trait]
impl RefundInterface for KafkaStore {
    async fn find_refund_by_internal_reference_id_merchant_id(
        &self,
        internal_reference_id: &str,
        merchant_id: &id_type::MerchantId,
        storage_scheme: MerchantStorageScheme,
    ) -> CustomResult<storage::Refund, errors::StorageError> {
        self.diesel_store
            .find_refund_by_internal_reference_id_merchant_id(
                internal_reference_id,
                merchant_id,
                storage_scheme,
            )
            .await
    }

    async fn find_refund_by_payment_id_merchant_id(
        &self,
        payment_id: &id_type::PaymentId,
        merchant_id: &id_type::MerchantId,
        storage_scheme: MerchantStorageScheme,
    ) -> CustomResult<Vec<storage::Refund>, errors::StorageError> {
        self.diesel_store
            .find_refund_by_payment_id_merchant_id(payment_id, merchant_id, storage_scheme)
            .await
    }

    async fn find_refund_by_merchant_id_refund_id(
        &self,
        merchant_id: &id_type::MerchantId,
        refund_id: &str,
        storage_scheme: MerchantStorageScheme,
    ) -> CustomResult<storage::Refund, errors::StorageError> {
        self.diesel_store
            .find_refund_by_merchant_id_refund_id(merchant_id, refund_id, storage_scheme)
            .await
    }

    async fn find_refund_by_merchant_id_connector_refund_id_connector(
        &self,
        merchant_id: &id_type::MerchantId,
        connector_refund_id: &str,
        connector: &str,
        storage_scheme: MerchantStorageScheme,
    ) -> CustomResult<storage::Refund, errors::StorageError> {
        self.diesel_store
            .find_refund_by_merchant_id_connector_refund_id_connector(
                merchant_id,
                connector_refund_id,
                connector,
                storage_scheme,
            )
            .await
    }

    async fn update_refund(
        &self,
        this: storage::Refund,
        refund: storage::RefundUpdate,
        storage_scheme: MerchantStorageScheme,
    ) -> CustomResult<storage::Refund, errors::StorageError> {
        let refund = self
            .diesel_store
            .update_refund(this.clone(), refund, storage_scheme)
            .await?;

        if let Err(er) = self
            .kafka_producer
            .log_refund(&refund, Some(this), self.tenant_id.clone())
            .await
        {
            logger::error!(message="Failed to insert analytics event for Refund Update {refund?}", error_message=?er);
        }
        Ok(refund)
    }

    async fn find_refund_by_merchant_id_connector_transaction_id(
        &self,
        merchant_id: &id_type::MerchantId,
        connector_transaction_id: &str,
        storage_scheme: MerchantStorageScheme,
    ) -> CustomResult<Vec<storage::Refund>, errors::StorageError> {
        self.diesel_store
            .find_refund_by_merchant_id_connector_transaction_id(
                merchant_id,
                connector_transaction_id,
                storage_scheme,
            )
            .await
    }

    async fn insert_refund(
        &self,
        new: storage::RefundNew,
        storage_scheme: MerchantStorageScheme,
    ) -> CustomResult<storage::Refund, errors::StorageError> {
        let refund = self.diesel_store.insert_refund(new, storage_scheme).await?;

        if let Err(er) = self
            .kafka_producer
            .log_refund(&refund, None, self.tenant_id.clone())
            .await
        {
            logger::error!(message="Failed to insert analytics event for Refund Create {refund?}", error_message=?er);
        }
        Ok(refund)
    }

    #[cfg(feature = "olap")]
    async fn filter_refund_by_constraints(
        &self,
        merchant_id: &id_type::MerchantId,
        refund_details: &refunds::RefundListConstraints,
        storage_scheme: MerchantStorageScheme,
        limit: i64,
        offset: i64,
    ) -> CustomResult<Vec<storage::Refund>, errors::StorageError> {
        self.diesel_store
            .filter_refund_by_constraints(
                merchant_id,
                refund_details,
                storage_scheme,
                limit,
                offset,
            )
            .await
    }

    #[cfg(feature = "olap")]
    async fn filter_refund_by_meta_constraints(
        &self,
        merchant_id: &id_type::MerchantId,
        refund_details: &common_utils::types::TimeRange,
        storage_scheme: MerchantStorageScheme,
    ) -> CustomResult<api_models::refunds::RefundListMetaData, errors::StorageError> {
        self.diesel_store
            .filter_refund_by_meta_constraints(merchant_id, refund_details, storage_scheme)
            .await
    }

    #[cfg(feature = "olap")]
    async fn get_refund_status_with_count(
        &self,
        merchant_id: &id_type::MerchantId,
        profile_id_list: Option<Vec<id_type::ProfileId>>,
        constraints: &common_utils::types::TimeRange,
        storage_scheme: MerchantStorageScheme,
    ) -> CustomResult<Vec<(common_enums::RefundStatus, i64)>, errors::StorageError> {
        self.diesel_store
            .get_refund_status_with_count(merchant_id, profile_id_list, constraints, storage_scheme)
            .await
    }

    #[cfg(feature = "olap")]
    async fn get_total_count_of_refunds(
        &self,
        merchant_id: &id_type::MerchantId,
        refund_details: &refunds::RefundListConstraints,
        storage_scheme: MerchantStorageScheme,
    ) -> CustomResult<i64, errors::StorageError> {
        self.diesel_store
            .get_total_count_of_refunds(merchant_id, refund_details, storage_scheme)
            .await
    }
}
#[async_trait::async_trait]
impl MerchantKeyStoreInterface for KafkaStore {
    async fn insert_merchant_key_store(
        &self,
        state: &KeyManagerState,
        merchant_key_store: domain::MerchantKeyStore,
        key: &Secret<Vec<u8>>,
    ) -> CustomResult<domain::MerchantKeyStore, errors::StorageError> {
        self.diesel_store
            .insert_merchant_key_store(state, merchant_key_store, key)
            .await
    }

    async fn get_merchant_key_store_by_merchant_id(
        &self,
        state: &KeyManagerState,
        merchant_id: &id_type::MerchantId,
        key: &Secret<Vec<u8>>,
    ) -> CustomResult<domain::MerchantKeyStore, errors::StorageError> {
        self.diesel_store
            .get_merchant_key_store_by_merchant_id(state, merchant_id, key)
            .await
    }

    async fn delete_merchant_key_store_by_merchant_id(
        &self,
        merchant_id: &id_type::MerchantId,
    ) -> CustomResult<bool, errors::StorageError> {
        self.diesel_store
            .delete_merchant_key_store_by_merchant_id(merchant_id)
            .await
    }

    #[cfg(feature = "olap")]
    async fn list_multiple_key_stores(
        &self,
        state: &KeyManagerState,
        merchant_ids: Vec<id_type::MerchantId>,
        key: &Secret<Vec<u8>>,
    ) -> CustomResult<Vec<domain::MerchantKeyStore>, errors::StorageError> {
        self.diesel_store
            .list_multiple_key_stores(state, merchant_ids, key)
            .await
    }
    async fn get_all_key_stores(
        &self,
        state: &KeyManagerState,
        key: &Secret<Vec<u8>>,
        from: u32,
        to: u32,
    ) -> CustomResult<Vec<domain::MerchantKeyStore>, errors::StorageError> {
        self.diesel_store
            .get_all_key_stores(state, key, from, to)
            .await
    }
}
#[async_trait::async_trait]
impl ProfileInterface for KafkaStore {
    async fn insert_business_profile(
        &self,
        key_manager_state: &KeyManagerState,
        merchant_key_store: &domain::MerchantKeyStore,
        business_profile: domain::Profile,
    ) -> CustomResult<domain::Profile, errors::StorageError> {
        self.diesel_store
            .insert_business_profile(key_manager_state, merchant_key_store, business_profile)
            .await
    }

    async fn find_business_profile_by_profile_id(
        &self,
        key_manager_state: &KeyManagerState,
        merchant_key_store: &domain::MerchantKeyStore,
        profile_id: &id_type::ProfileId,
    ) -> CustomResult<domain::Profile, errors::StorageError> {
        self.diesel_store
            .find_business_profile_by_profile_id(key_manager_state, merchant_key_store, profile_id)
            .await
    }

    async fn find_business_profile_by_merchant_id_profile_id(
        &self,
        key_manager_state: &KeyManagerState,
        merchant_key_store: &domain::MerchantKeyStore,
        merchant_id: &id_type::MerchantId,
        profile_id: &id_type::ProfileId,
    ) -> CustomResult<domain::Profile, errors::StorageError> {
        self.diesel_store
            .find_business_profile_by_merchant_id_profile_id(
                key_manager_state,
                merchant_key_store,
                merchant_id,
                profile_id,
            )
            .await
    }

    async fn update_profile_by_profile_id(
        &self,
        key_manager_state: &KeyManagerState,
        merchant_key_store: &domain::MerchantKeyStore,
        current_state: domain::Profile,
        business_profile_update: domain::ProfileUpdate,
    ) -> CustomResult<domain::Profile, errors::StorageError> {
        self.diesel_store
            .update_profile_by_profile_id(
                key_manager_state,
                merchant_key_store,
                current_state,
                business_profile_update,
            )
            .await
    }

    async fn delete_profile_by_profile_id_merchant_id(
        &self,
        profile_id: &id_type::ProfileId,
        merchant_id: &id_type::MerchantId,
    ) -> CustomResult<bool, errors::StorageError> {
        self.diesel_store
            .delete_profile_by_profile_id_merchant_id(profile_id, merchant_id)
            .await
    }

    async fn list_profile_by_merchant_id(
        &self,
        key_manager_state: &KeyManagerState,
        merchant_key_store: &domain::MerchantKeyStore,
        merchant_id: &id_type::MerchantId,
    ) -> CustomResult<Vec<domain::Profile>, errors::StorageError> {
        self.diesel_store
            .list_profile_by_merchant_id(key_manager_state, merchant_key_store, merchant_id)
            .await
    }

    async fn find_business_profile_by_profile_name_merchant_id(
        &self,
        key_manager_state: &KeyManagerState,
        merchant_key_store: &domain::MerchantKeyStore,
        profile_name: &str,
        merchant_id: &id_type::MerchantId,
    ) -> CustomResult<domain::Profile, errors::StorageError> {
        self.diesel_store
            .find_business_profile_by_profile_name_merchant_id(
                key_manager_state,
                merchant_key_store,
                profile_name,
                merchant_id,
            )
            .await
    }
}
#[async_trait::async_trait]
impl ReverseLookupInterface for KafkaStore {
    async fn insert_reverse_lookup(
        &self,
        new: ReverseLookupNew,
        storage_scheme: MerchantStorageScheme,
    ) -> CustomResult<ReverseLookup, errors::StorageError> {
        self.diesel_store
            .insert_reverse_lookup(new, storage_scheme)
            .await
    }

    async fn get_lookup_by_lookup_id(
        &self,
        id: &str,
        storage_scheme: MerchantStorageScheme,
    ) -> CustomResult<ReverseLookup, errors::StorageError> {
        self.diesel_store
            .get_lookup_by_lookup_id(id, storage_scheme)
            .await
    }
}
#[async_trait::async_trait]
impl RoutingAlgorithmInterface for KafkaStore {
    async fn insert_routing_algorithm(
        &self,
        routing_algorithm: storage::RoutingAlgorithm,
    ) -> CustomResult<storage::RoutingAlgorithm, errors::StorageError> {
        self.diesel_store
            .insert_routing_algorithm(routing_algorithm)
            .await
    }

    async fn find_routing_algorithm_by_profile_id_algorithm_id(
        &self,
        profile_id: &id_type::ProfileId,
        algorithm_id: &id_type::RoutingId,
    ) -> CustomResult<storage::RoutingAlgorithm, errors::StorageError> {
        self.diesel_store
            .find_routing_algorithm_by_profile_id_algorithm_id(profile_id, algorithm_id)
            .await
    }

    async fn find_routing_algorithm_by_algorithm_id_merchant_id(
        &self,
        algorithm_id: &id_type::RoutingId,
        merchant_id: &id_type::MerchantId,
    ) -> CustomResult<storage::RoutingAlgorithm, errors::StorageError> {
        self.diesel_store
            .find_routing_algorithm_by_algorithm_id_merchant_id(algorithm_id, merchant_id)
            .await
    }

    async fn find_routing_algorithm_metadata_by_algorithm_id_profile_id(
        &self,
        algorithm_id: &id_type::RoutingId,
        profile_id: &id_type::ProfileId,
    ) -> CustomResult<storage::RoutingProfileMetadata, errors::StorageError> {
        self.diesel_store
            .find_routing_algorithm_metadata_by_algorithm_id_profile_id(algorithm_id, profile_id)
            .await
    }

    async fn list_routing_algorithm_metadata_by_profile_id(
        &self,
        profile_id: &id_type::ProfileId,
        limit: i64,
        offset: i64,
    ) -> CustomResult<Vec<storage::RoutingProfileMetadata>, errors::StorageError> {
        self.diesel_store
            .list_routing_algorithm_metadata_by_profile_id(profile_id, limit, offset)
            .await
    }

    async fn list_routing_algorithm_metadata_by_merchant_id(
        &self,
        merchant_id: &id_type::MerchantId,
        limit: i64,
        offset: i64,
    ) -> CustomResult<Vec<storage::RoutingProfileMetadata>, errors::StorageError> {
        self.diesel_store
            .list_routing_algorithm_metadata_by_merchant_id(merchant_id, limit, offset)
            .await
    }

    async fn list_routing_algorithm_metadata_by_merchant_id_transaction_type(
        &self,
        merchant_id: &id_type::MerchantId,
        transaction_type: &enums::TransactionType,
        limit: i64,
        offset: i64,
    ) -> CustomResult<Vec<storage::RoutingProfileMetadata>, errors::StorageError> {
        self.diesel_store
            .list_routing_algorithm_metadata_by_merchant_id_transaction_type(
                merchant_id,
                transaction_type,
                limit,
                offset,
            )
            .await
    }
}
#[async_trait::async_trait]
impl GsmInterface for KafkaStore {
    async fn add_gsm_rule(
        &self,
        rule: storage::GatewayStatusMappingNew,
    ) -> CustomResult<storage::GatewayStatusMap, errors::StorageError> {
        self.diesel_store.add_gsm_rule(rule).await
    }

    async fn find_gsm_decision(
        &self,
        connector: String,
        flow: String,
        sub_flow: String,
        code: String,
        message: String,
    ) -> CustomResult<String, errors::StorageError> {
        self.diesel_store
            .find_gsm_decision(connector, flow, sub_flow, code, message)
            .await
    }

    async fn find_gsm_rule(
        &self,
        connector: String,
        flow: String,
        sub_flow: String,
        code: String,
        message: String,
    ) -> CustomResult<storage::GatewayStatusMap, errors::StorageError> {
        self.diesel_store
            .find_gsm_rule(connector, flow, sub_flow, code, message)
            .await
    }

    async fn update_gsm_rule(
        &self,
        connector: String,
        flow: String,
        sub_flow: String,
        code: String,
        message: String,
        data: storage::GatewayStatusMappingUpdate,
    ) -> CustomResult<storage::GatewayStatusMap, errors::StorageError> {
        self.diesel_store
            .update_gsm_rule(connector, flow, sub_flow, code, message, data)
            .await
    }

    async fn delete_gsm_rule(
        &self,
        connector: String,
        flow: String,
        sub_flow: String,
        code: String,
        message: String,
    ) -> CustomResult<bool, errors::StorageError> {
        self.diesel_store
            .delete_gsm_rule(connector, flow, sub_flow, code, message)
            .await
    }
}
#[async_trait::async_trait]
impl UnifiedTranslationsInterface for KafkaStore {
    async fn add_unfied_translation(
        &self,
        translation: storage::UnifiedTranslationsNew,
    ) -> CustomResult<storage::UnifiedTranslations, errors::StorageError> {
        self.diesel_store.add_unfied_translation(translation).await
    }

    async fn find_translation(
        &self,
        unified_code: String,
        unified_message: String,
        locale: String,
    ) -> CustomResult<String, errors::StorageError> {
        self.diesel_store
            .find_translation(unified_code, unified_message, locale)
            .await
    }

    async fn update_translation(
        &self,
        unified_code: String,
        unified_message: String,
        locale: String,
        data: storage::UnifiedTranslationsUpdate,
    ) -> CustomResult<storage::UnifiedTranslations, errors::StorageError> {
        self.diesel_store
            .update_translation(unified_code, unified_message, locale, data)
            .await
    }

    async fn delete_translation(
        &self,
        unified_code: String,
        unified_message: String,
        locale: String,
    ) -> CustomResult<bool, errors::StorageError> {
        self.diesel_store
            .delete_translation(unified_code, unified_message, locale)
            .await
    }
}
#[async_trait::async_trait]
impl StorageInterface for KafkaStore {
    fn get_scheduler_db(&self) -> Box<dyn SchedulerInterface> {
        Box::new(self.clone())
    }

    fn get_cache_store(&self) -> Box<(dyn RedisConnInterface + Send + Sync + 'static)> {
        Box::new(self.clone())
    }
}
impl GlobalStorageInterface for KafkaStore {}
impl CommonStorageInterface for KafkaStore {
    fn get_storage_interface(&self) -> Box<dyn StorageInterface> {
        Box::new(self.clone())
    }
    fn get_global_storage_interface(&self) -> Box<dyn GlobalStorageInterface> {
        Box::new(self.clone())
    }
}
#[async_trait::async_trait]
impl SchedulerInterface for KafkaStore {}
impl MasterKeyInterface for KafkaStore {
    fn get_master_key(&self) -> &[u8] {
        self.diesel_store.get_master_key()
    }
}
#[async_trait::async_trait]
impl UserInterface for KafkaStore {
    async fn insert_user(
        &self,
        user_data: storage::UserNew,
    ) -> CustomResult<storage::User, errors::StorageError> {
        self.diesel_store.insert_user(user_data).await
    }

    async fn find_user_by_email(
        &self,
        user_email: &pii::Email,
    ) -> CustomResult<storage::User, errors::StorageError> {
        self.diesel_store.find_user_by_email(user_email).await
    }

    async fn find_user_by_id(
        &self,
        user_id: &str,
    ) -> CustomResult<storage::User, errors::StorageError> {
        self.diesel_store.find_user_by_id(user_id).await
    }

    async fn update_user_by_user_id(
        &self,
        user_id: &str,
        user: storage::UserUpdate,
    ) -> CustomResult<storage::User, errors::StorageError> {
        self.diesel_store
            .update_user_by_user_id(user_id, user)
            .await
    }

    async fn update_user_by_email(
        &self,
        user_email: &pii::Email,
        user: storage::UserUpdate,
    ) -> CustomResult<storage::User, errors::StorageError> {
        self.diesel_store
            .update_user_by_email(user_email, user)
            .await
    }

    async fn delete_user_by_user_id(
        &self,
        user_id: &str,
    ) -> CustomResult<bool, errors::StorageError> {
        self.diesel_store.delete_user_by_user_id(user_id).await
    }

    async fn find_users_by_user_ids(
        &self,
        user_ids: Vec<String>,
    ) -> CustomResult<Vec<storage::User>, errors::StorageError> {
        self.diesel_store.find_users_by_user_ids(user_ids).await
    }
}
impl RedisConnInterface for KafkaStore {
    fn get_redis_conn(&self) -> CustomResult<Arc<RedisConnectionPool>, RedisError> {
        self.diesel_store.get_redis_conn()
    }
}
#[async_trait::async_trait]
impl UserRoleInterface for KafkaStore {
    async fn insert_user_role(
        &self,
        user_role: storage::UserRoleNew,
    ) -> CustomResult<user_storage::UserRole, errors::StorageError> {
        self.diesel_store.insert_user_role(user_role).await
    }

    async fn find_user_role_by_user_id_and_lineage(
        &self,
        user_id: &str,
        org_id: &id_type::OrganizationId,
        merchant_id: &id_type::MerchantId,
        profile_id: &id_type::ProfileId,
        version: enums::UserRoleVersion,
    ) -> CustomResult<storage::UserRole, errors::StorageError> {
        self.diesel_store
            .find_user_role_by_user_id_and_lineage(
                user_id,
                org_id,
                merchant_id,
                profile_id,
                version,
            )
            .await
    }

    async fn update_user_role_by_user_id_and_lineage(
        &self,
        user_id: &str,
        org_id: &id_type::OrganizationId,
        merchant_id: Option<&id_type::MerchantId>,
        profile_id: Option<&id_type::ProfileId>,
        update: user_storage::UserRoleUpdate,
        version: enums::UserRoleVersion,
    ) -> CustomResult<storage::UserRole, errors::StorageError> {
        self.diesel_store
            .update_user_role_by_user_id_and_lineage(
                user_id,
                org_id,
                merchant_id,
                profile_id,
                update,
                version,
            )
            .await
    }

    async fn delete_user_role_by_user_id_and_lineage(
        &self,
        user_id: &str,
        org_id: &id_type::OrganizationId,
        merchant_id: &id_type::MerchantId,
        profile_id: &id_type::ProfileId,
        version: enums::UserRoleVersion,
    ) -> CustomResult<storage::UserRole, errors::StorageError> {
        self.diesel_store
            .delete_user_role_by_user_id_and_lineage(
                user_id,
                org_id,
                merchant_id,
                profile_id,
                version,
            )
            .await
    }

    async fn list_user_roles_by_user_id<'a>(
        &self,
        payload: ListUserRolesByUserIdPayload<'a>,
    ) -> CustomResult<Vec<storage::UserRole>, errors::StorageError> {
        self.diesel_store.list_user_roles_by_user_id(payload).await
    }

    async fn list_user_roles_by_org_id<'a>(
        &self,
        payload: ListUserRolesByOrgIdPayload<'a>,
    ) -> CustomResult<Vec<user_storage::UserRole>, errors::StorageError> {
        self.diesel_store.list_user_roles_by_org_id(payload).await
    }
}
#[async_trait::async_trait]
impl DashboardMetadataInterface for KafkaStore {
    async fn insert_metadata(
        &self,
        metadata: storage::DashboardMetadataNew,
    ) -> CustomResult<storage::DashboardMetadata, errors::StorageError> {
        self.diesel_store.insert_metadata(metadata).await
    }

    async fn update_metadata(
        &self,
        user_id: Option<String>,
        merchant_id: id_type::MerchantId,
        org_id: id_type::OrganizationId,
        data_key: enums::DashboardMetadata,
        dashboard_metadata_update: storage::DashboardMetadataUpdate,
    ) -> CustomResult<storage::DashboardMetadata, errors::StorageError> {
        self.diesel_store
            .update_metadata(
                user_id,
                merchant_id,
                org_id,
                data_key,
                dashboard_metadata_update,
            )
            .await
    }

    async fn find_user_scoped_dashboard_metadata(
        &self,
        user_id: &str,
        merchant_id: &id_type::MerchantId,
        org_id: &id_type::OrganizationId,
        data_keys: Vec<enums::DashboardMetadata>,
    ) -> CustomResult<Vec<storage::DashboardMetadata>, errors::StorageError> {
        self.diesel_store
            .find_user_scoped_dashboard_metadata(user_id, merchant_id, org_id, data_keys)
            .await
    }

    async fn find_merchant_scoped_dashboard_metadata(
        &self,
        merchant_id: &id_type::MerchantId,
        org_id: &id_type::OrganizationId,
        data_keys: Vec<enums::DashboardMetadata>,
    ) -> CustomResult<Vec<storage::DashboardMetadata>, errors::StorageError> {
        self.diesel_store
            .find_merchant_scoped_dashboard_metadata(merchant_id, org_id, data_keys)
            .await
    }

    async fn delete_all_user_scoped_dashboard_metadata_by_merchant_id(
        &self,
        user_id: &str,
        merchant_id: &id_type::MerchantId,
    ) -> CustomResult<bool, errors::StorageError> {
        self.diesel_store
            .delete_all_user_scoped_dashboard_metadata_by_merchant_id(user_id, merchant_id)
            .await
    }

    async fn delete_user_scoped_dashboard_metadata_by_merchant_id_data_key(
        &self,
        user_id: &str,
        merchant_id: &id_type::MerchantId,
        data_key: enums::DashboardMetadata,
    ) -> CustomResult<storage::DashboardMetadata, errors::StorageError> {
        self.diesel_store
            .delete_user_scoped_dashboard_metadata_by_merchant_id_data_key(
                user_id,
                merchant_id,
                data_key,
            )
            .await
    }
}
#[async_trait::async_trait]
impl BatchSampleDataInterface for KafkaStore {
    #[cfg(feature = "v1")]
    async fn insert_payment_intents_batch_for_sample_data(
        &self,
        state: &KeyManagerState,
        batch: Vec<hyperswitch_domain_models::payments::PaymentIntent>,
        key_store: &hyperswitch_domain_models::merchant_key_store::MerchantKeyStore,
    ) -> CustomResult<
        Vec<hyperswitch_domain_models::payments::PaymentIntent>,
        hyperswitch_domain_models::errors::StorageError,
    > {
        let payment_intents_list = self
            .diesel_store
            .insert_payment_intents_batch_for_sample_data(state, batch, key_store)
            .await?;

        for payment_intent in payment_intents_list.iter() {
            let _ = self
                .kafka_producer
                .log_payment_intent(payment_intent, None, self.tenant_id.clone())
                .await;
        }
        Ok(payment_intents_list)
    }

    #[cfg(feature = "v1")]
    async fn insert_payment_attempts_batch_for_sample_data(
        &self,
        batch: Vec<diesel_models::user::sample_data::PaymentAttemptBatchNew>,
    ) -> CustomResult<
        Vec<hyperswitch_domain_models::payments::payment_attempt::PaymentAttempt>,
        hyperswitch_domain_models::errors::StorageError,
    > {
        let payment_attempts_list = self
            .diesel_store
            .insert_payment_attempts_batch_for_sample_data(batch)
            .await?;

        for payment_attempt in payment_attempts_list.iter() {
            let _ = self
                .kafka_producer
                .log_payment_attempt(payment_attempt, None, self.tenant_id.clone())
                .await;
        }
        Ok(payment_attempts_list)
    }

    #[cfg(feature = "v1")]
    async fn insert_refunds_batch_for_sample_data(
        &self,
        batch: Vec<diesel_models::RefundNew>,
    ) -> CustomResult<Vec<diesel_models::Refund>, hyperswitch_domain_models::errors::StorageError>
    {
        let refunds_list = self
            .diesel_store
            .insert_refunds_batch_for_sample_data(batch)
            .await?;

        for refund in refunds_list.iter() {
            let _ = self
                .kafka_producer
                .log_refund(refund, None, self.tenant_id.clone())
                .await;
        }
        Ok(refunds_list)
    }

    #[cfg(feature = "v1")]
    async fn insert_disputes_batch_for_sample_data(
        &self,
        batch: Vec<diesel_models::DisputeNew>,
    ) -> CustomResult<Vec<diesel_models::Dispute>, hyperswitch_domain_models::errors::StorageError>
    {
        let disputes_list = self
            .diesel_store
            .insert_disputes_batch_for_sample_data(batch)
            .await?;

        for dispute in disputes_list.iter() {
            let _ = self
                .kafka_producer
                .log_dispute(dispute, None, self.tenant_id.clone())
                .await;
        }
        Ok(disputes_list)
    }

    #[cfg(feature = "v1")]
    async fn delete_payment_intents_for_sample_data(
        &self,
        state: &KeyManagerState,
        merchant_id: &id_type::MerchantId,
        key_store: &hyperswitch_domain_models::merchant_key_store::MerchantKeyStore,
    ) -> CustomResult<
        Vec<hyperswitch_domain_models::payments::PaymentIntent>,
        hyperswitch_domain_models::errors::StorageError,
    > {
        let payment_intents_list = self
            .diesel_store
            .delete_payment_intents_for_sample_data(state, merchant_id, key_store)
            .await?;

        for payment_intent in payment_intents_list.iter() {
            let _ = self
                .kafka_producer
                .log_payment_intent_delete(payment_intent, self.tenant_id.clone())
                .await;
        }
        Ok(payment_intents_list)
    }

    #[cfg(feature = "v1")]
    async fn delete_payment_attempts_for_sample_data(
        &self,
        merchant_id: &id_type::MerchantId,
    ) -> CustomResult<
        Vec<hyperswitch_domain_models::payments::payment_attempt::PaymentAttempt>,
        hyperswitch_domain_models::errors::StorageError,
    > {
        let payment_attempts_list = self
            .diesel_store
            .delete_payment_attempts_for_sample_data(merchant_id)
            .await?;

        for payment_attempt in payment_attempts_list.iter() {
            let _ = self
                .kafka_producer
                .log_payment_attempt_delete(payment_attempt, self.tenant_id.clone())
                .await;
        }

        Ok(payment_attempts_list)
    }

    #[cfg(feature = "v1")]
    async fn delete_refunds_for_sample_data(
        &self,
        merchant_id: &id_type::MerchantId,
    ) -> CustomResult<Vec<diesel_models::Refund>, hyperswitch_domain_models::errors::StorageError>
    {
        let refunds_list = self
            .diesel_store
            .delete_refunds_for_sample_data(merchant_id)
            .await?;

        for refund in refunds_list.iter() {
            let _ = self
                .kafka_producer
                .log_refund_delete(refund, self.tenant_id.clone())
                .await;
        }

        Ok(refunds_list)
    }

    #[cfg(feature = "v1")]
    async fn delete_disputes_for_sample_data(
        &self,
        merchant_id: &id_type::MerchantId,
    ) -> CustomResult<Vec<diesel_models::Dispute>, hyperswitch_domain_models::errors::StorageError>
    {
        let disputes_list = self
            .diesel_store
            .delete_disputes_for_sample_data(merchant_id)
            .await?;

        for dispute in disputes_list.iter() {
            let _ = self
                .kafka_producer
                .log_dispute_delete(dispute, self.tenant_id.clone())
                .await;
        }

        Ok(disputes_list)
    }
}
#[async_trait::async_trait]
impl AuthorizationInterface for KafkaStore {
    async fn insert_authorization(
        &self,
        authorization: storage::AuthorizationNew,
    ) -> CustomResult<storage::Authorization, errors::StorageError> {
        self.diesel_store.insert_authorization(authorization).await
    }

    async fn find_all_authorizations_by_merchant_id_payment_id(
        &self,
        merchant_id: &id_type::MerchantId,
        payment_id: &id_type::PaymentId,
    ) -> CustomResult<Vec<storage::Authorization>, errors::StorageError> {
        self.diesel_store
            .find_all_authorizations_by_merchant_id_payment_id(merchant_id, payment_id)
            .await
    }

    async fn update_authorization_by_merchant_id_authorization_id(
        &self,
        merchant_id: id_type::MerchantId,
        authorization_id: String,
        authorization: storage::AuthorizationUpdate,
    ) -> CustomResult<storage::Authorization, errors::StorageError> {
        self.diesel_store
            .update_authorization_by_merchant_id_authorization_id(
                merchant_id,
                authorization_id,
                authorization,
            )
            .await
    }
}
#[async_trait::async_trait]
impl AuthenticationInterface for KafkaStore {
    async fn insert_authentication(
        &self,
        authentication: storage::AuthenticationNew,
    ) -> CustomResult<storage::Authentication, errors::StorageError> {
        let auth = self
            .diesel_store
            .insert_authentication(authentication)
            .await?;

        if let Err(er) = self
            .kafka_producer
            .log_authentication(&auth, None, self.tenant_id.clone())
            .await
        {
            logger::error!(message="Failed to log analytics event for authentication {auth:?}", error_message=?er)
        }

        Ok(auth)
    }

    async fn find_authentication_by_merchant_id_authentication_id(
        &self,
        merchant_id: &id_type::MerchantId,
        authentication_id: String,
    ) -> CustomResult<storage::Authentication, errors::StorageError> {
        self.diesel_store
            .find_authentication_by_merchant_id_authentication_id(merchant_id, authentication_id)
            .await
    }

    async fn find_authentication_by_merchant_id_connector_authentication_id(
        &self,
        merchant_id: id_type::MerchantId,
        connector_authentication_id: String,
    ) -> CustomResult<storage::Authentication, errors::StorageError> {
        self.diesel_store
            .find_authentication_by_merchant_id_connector_authentication_id(
                merchant_id,
                connector_authentication_id,
            )
            .await
    }

    async fn update_authentication_by_merchant_id_authentication_id(
        &self,
        previous_state: storage::Authentication,
        authentication_update: storage::AuthenticationUpdate,
    ) -> CustomResult<storage::Authentication, errors::StorageError> {
        let auth = self
            .diesel_store
            .update_authentication_by_merchant_id_authentication_id(
                previous_state.clone(),
                authentication_update,
            )
            .await?;

        if let Err(er) = self
            .kafka_producer
            .log_authentication(&auth, Some(previous_state.clone()), self.tenant_id.clone())
            .await
        {
            logger::error!(message="Failed to log analytics event for authentication {auth:?}", error_message=?er)
        }

        Ok(auth)
    }
}
#[async_trait::async_trait]
impl HealthCheckDbInterface for KafkaStore {
    async fn health_check_db(&self) -> CustomResult<(), errors::HealthCheckDBError> {
        self.diesel_store.health_check_db().await
    }
}
#[async_trait::async_trait]
impl RoleInterface for KafkaStore {
    async fn insert_role(
        &self,
        role: storage::RoleNew,
    ) -> CustomResult<storage::Role, errors::StorageError> {
        self.diesel_store.insert_role(role).await
    }

    async fn find_role_by_role_id(
        &self,
        role_id: &str,
    ) -> CustomResult<storage::Role, errors::StorageError> {
        self.diesel_store.find_role_by_role_id(role_id).await
    }

    async fn find_role_by_role_id_in_merchant_scope(
        &self,
        role_id: &str,
        merchant_id: &id_type::MerchantId,
        org_id: &id_type::OrganizationId,
    ) -> CustomResult<storage::Role, errors::StorageError> {
        self.diesel_store
            .find_role_by_role_id_in_merchant_scope(role_id, merchant_id, org_id)
            .await
    }

    async fn find_role_by_role_id_in_org_scope(
        &self,
        role_id: &str,
        org_id: &id_type::OrganizationId,
    ) -> CustomResult<storage::Role, errors::StorageError> {
        self.diesel_store
            .find_role_by_role_id_in_org_scope(role_id, org_id)
            .await
    }

    async fn update_role_by_role_id(
        &self,
        role_id: &str,
        role_update: storage::RoleUpdate,
    ) -> CustomResult<storage::Role, errors::StorageError> {
        self.diesel_store
            .update_role_by_role_id(role_id, role_update)
            .await
    }

    async fn delete_role_by_role_id(
        &self,
        role_id: &str,
    ) -> CustomResult<storage::Role, errors::StorageError> {
        self.diesel_store.delete_role_by_role_id(role_id).await
    }

    async fn list_all_roles(
        &self,
        merchant_id: &id_type::MerchantId,
        org_id: &id_type::OrganizationId,
    ) -> CustomResult<Vec<storage::Role>, errors::StorageError> {
        self.diesel_store.list_all_roles(merchant_id, org_id).await
    }

    async fn list_roles_for_org_by_parameters(
        &self,
        org_id: &id_type::OrganizationId,
        merchant_id: Option<&id_type::MerchantId>,
        entity_type: Option<enums::EntityType>,
        limit: Option<u32>,
    ) -> CustomResult<Vec<storage::Role>, errors::StorageError> {
        self.diesel_store
            .list_roles_for_org_by_parameters(org_id, merchant_id, entity_type, limit)
            .await
    }
}
#[async_trait::async_trait]
impl GenericLinkInterface for KafkaStore {
    async fn find_generic_link_by_link_id(
        &self,
        link_id: &str,
    ) -> CustomResult<storage::GenericLinkState, errors::StorageError> {
        self.diesel_store
            .find_generic_link_by_link_id(link_id)
            .await
    }

    async fn find_pm_collect_link_by_link_id(
        &self,
        link_id: &str,
    ) -> CustomResult<storage::PaymentMethodCollectLink, errors::StorageError> {
        self.diesel_store
            .find_pm_collect_link_by_link_id(link_id)
            .await
    }

    async fn find_payout_link_by_link_id(
        &self,
        link_id: &str,
    ) -> CustomResult<storage::PayoutLink, errors::StorageError> {
        self.diesel_store.find_payout_link_by_link_id(link_id).await
    }

    async fn insert_generic_link(
        &self,
        generic_link: storage::GenericLinkNew,
    ) -> CustomResult<storage::GenericLinkState, errors::StorageError> {
        self.diesel_store.insert_generic_link(generic_link).await
    }

    async fn insert_pm_collect_link(
        &self,
        pm_collect_link: storage::GenericLinkNew,
    ) -> CustomResult<storage::PaymentMethodCollectLink, errors::StorageError> {
        self.diesel_store
            .insert_pm_collect_link(pm_collect_link)
            .await
    }

    async fn insert_payout_link(
        &self,
        pm_collect_link: storage::GenericLinkNew,
    ) -> CustomResult<storage::PayoutLink, errors::StorageError> {
        self.diesel_store.insert_payout_link(pm_collect_link).await
    }

    async fn update_payout_link(
        &self,
        payout_link: storage::PayoutLink,
        payout_link_update: storage::PayoutLinkUpdate,
    ) -> CustomResult<storage::PayoutLink, errors::StorageError> {
        self.diesel_store
            .update_payout_link(payout_link, payout_link_update)
            .await
    }
}
#[async_trait::async_trait]
impl UserKeyStoreInterface for KafkaStore {
    async fn insert_user_key_store(
        &self,
        state: &KeyManagerState,
        user_key_store: domain::UserKeyStore,
        key: &Secret<Vec<u8>>,
    ) -> CustomResult<domain::UserKeyStore, errors::StorageError> {
        self.diesel_store
            .insert_user_key_store(state, user_key_store, key)
            .await
    }

    async fn get_user_key_store_by_user_id(
        &self,
        state: &KeyManagerState,
        user_id: &str,
        key: &Secret<Vec<u8>>,
    ) -> CustomResult<domain::UserKeyStore, errors::StorageError> {
        self.diesel_store
            .get_user_key_store_by_user_id(state, user_id, key)
            .await
    }

    async fn get_all_user_key_store(
        &self,
        state: &KeyManagerState,
        key: &Secret<Vec<u8>>,
        from: u32,
        limit: u32,
    ) -> CustomResult<Vec<domain::UserKeyStore>, errors::StorageError> {
        self.diesel_store
            .get_all_user_key_store(state, key, from, limit)
            .await
    }
}
#[async_trait::async_trait]
impl UserAuthenticationMethodInterface for KafkaStore {
    async fn insert_user_authentication_method(
        &self,
        user_authentication_method: storage::UserAuthenticationMethodNew,
    ) -> CustomResult<storage::UserAuthenticationMethod, errors::StorageError> {
        self.diesel_store
            .insert_user_authentication_method(user_authentication_method)
            .await
    }

    async fn get_user_authentication_method_by_id(
        &self,
        id: &str,
    ) -> CustomResult<storage::UserAuthenticationMethod, errors::StorageError> {
        self.diesel_store
            .get_user_authentication_method_by_id(id)
            .await
    }

    async fn list_user_authentication_methods_for_auth_id(
        &self,
        auth_id: &str,
    ) -> CustomResult<Vec<storage::UserAuthenticationMethod>, errors::StorageError> {
        self.diesel_store
            .list_user_authentication_methods_for_auth_id(auth_id)
            .await
    }

    async fn list_user_authentication_methods_for_owner_id(
        &self,
        owner_id: &str,
    ) -> CustomResult<Vec<storage::UserAuthenticationMethod>, errors::StorageError> {
        self.diesel_store
            .list_user_authentication_methods_for_owner_id(owner_id)
            .await
    }

    async fn update_user_authentication_method(
        &self,
        id: &str,
        user_authentication_method_update: storage::UserAuthenticationMethodUpdate,
    ) -> CustomResult<storage::UserAuthenticationMethod, errors::StorageError> {
        self.diesel_store
            .update_user_authentication_method(id, user_authentication_method_update)
            .await
    }
}
<<<<<<< HEAD
=======

>>>>>>> 2b8eb09a
#[async_trait::async_trait]
impl ThemeInterface for KafkaStore {
    async fn insert_theme(
        &self,
        theme: storage::theme::ThemeNew,
    ) -> CustomResult<storage::theme::Theme, errors::StorageError> {
        self.diesel_store.insert_theme(theme).await
    }

<<<<<<< HEAD
    async fn find_theme_by_theme_id(
        &self,
        theme_id: String,
    ) -> CustomResult<storage::theme::Theme, errors::StorageError> {
        self.diesel_store.find_theme_by_theme_id(theme_id).await
    }

=======
>>>>>>> 2b8eb09a
    async fn find_theme_by_lineage(
        &self,
        lineage: ThemeLineage,
    ) -> CustomResult<storage::theme::Theme, errors::StorageError> {
        self.diesel_store.find_theme_by_lineage(lineage).await
    }

    async fn delete_theme_by_lineage_and_theme_id(
        &self,
        theme_id: String,
        lineage: ThemeLineage,
    ) -> CustomResult<storage::theme::Theme, errors::StorageError> {
        self.diesel_store
            .delete_theme_by_lineage_and_theme_id(theme_id, lineage)
            .await
    }
}<|MERGE_RESOLUTION|>--- conflicted
+++ resolved
@@ -1,7 +1,5 @@
 use std::sync::Arc;
 
-<<<<<<< HEAD
-=======
 use common_enums::enums::MerchantStorageScheme;
 use common_utils::{
     errors::CustomResult,
@@ -37,7 +35,6 @@
 use storage_impl::{config::TenantConfig, redis::kv_store::RedisConnInterface};
 use time::PrimitiveDateTime;
 
->>>>>>> 2b8eb09a
 use super::{
     dashboard_metadata::DashboardMetadataInterface,
     role::RoleInterface,
@@ -83,48 +80,17 @@
     services::{kafka::KafkaProducer, Store},
     types::{domain, storage, AccessToken},
 };
-use common_enums::enums::MerchantStorageScheme;
-use common_utils::{
-    errors::CustomResult,
-    id_type, pii,
-    types::{keymanager::KeyManagerState, theme::ThemeLineage},
-};
-use diesel_models::{
-    enums,
-    enums::ProcessTrackerStatus,
-    ephemeral_key::{EphemeralKey, EphemeralKeyNew},
-    reverse_lookup::{ReverseLookup, ReverseLookupNew},
-    user_role as user_storage,
-};
-#[cfg(feature = "payouts")]
-use hyperswitch_domain_models::payouts::{
-    payout_attempt::PayoutAttemptInterface, payouts::PayoutsInterface,
-};
-use hyperswitch_domain_models::{
-    disputes,
-    payments::{payment_attempt::PaymentAttemptInterface, payment_intent::PaymentIntentInterface},
-    refunds,
-};
-#[cfg(not(feature = "payouts"))]
-use hyperswitch_domain_models::{PayoutAttemptInterface, PayoutsInterface};
-use masking::Secret;
-use redis_interface::{errors::RedisError, RedisConnectionPool, RedisEntryId};
-use router_env::logger;
-use scheduler::{
-    db::{process_tracker::ProcessTrackerInterface, queue::QueueInterface},
-    SchedulerInterface,
-};
-use serde::Serialize;
-use storage_impl::{config::TenantConfig, redis::kv_store::RedisConnInterface};
-use time::PrimitiveDateTime;
+
 #[derive(Debug, Clone, Serialize)]
 pub struct TenantID(pub String);
+
 #[derive(Clone)]
 pub struct KafkaStore {
     pub kafka_producer: KafkaProducer,
     pub diesel_store: Store,
     pub tenant_id: TenantID,
 }
+
 impl KafkaStore {
     pub async fn new(
         store: Store,
@@ -140,6 +106,7 @@
         }
     }
 }
+
 #[async_trait::async_trait]
 impl AddressInterface for KafkaStore {
     async fn find_address_by_address_id(
@@ -250,6 +217,7 @@
             .await
     }
 }
+
 #[async_trait::async_trait]
 impl ApiKeyInterface for KafkaStore {
     async fn insert_api_key(
@@ -308,6 +276,7 @@
             .await
     }
 }
+
 #[async_trait::async_trait]
 impl CardsInfoInterface for KafkaStore {
     async fn get_card_info(
@@ -317,6 +286,7 @@
         self.diesel_store.get_card_info(card_iin).await
     }
 }
+
 #[async_trait::async_trait]
 impl ConfigInterface for KafkaStore {
     async fn insert_config(
@@ -377,6 +347,7 @@
             .await
     }
 }
+
 #[async_trait::async_trait]
 impl CustomerInterface for KafkaStore {
     #[cfg(all(any(feature = "v1", feature = "v2"), not(feature = "customer_v2")))]
@@ -576,6 +547,7 @@
             .await
     }
 }
+
 #[async_trait::async_trait]
 impl DisputeInterface for KafkaStore {
     async fn insert_dispute(
@@ -671,6 +643,7 @@
             .await
     }
 }
+
 #[async_trait::async_trait]
 impl EphemeralKeyInterface for KafkaStore {
     async fn create_ephemeral_key(
@@ -693,6 +666,7 @@
         self.diesel_store.delete_ephemeral_key(id).await
     }
 }
+
 #[async_trait::async_trait]
 impl EventInterface for KafkaStore {
     async fn insert_event(
@@ -834,6 +808,7 @@
             .await
     }
 }
+
 #[async_trait::async_trait]
 impl LockerMockUpInterface for KafkaStore {
     async fn find_locker_by_card_id(
@@ -857,6 +832,7 @@
         self.diesel_store.delete_locker_mock_up(card_id).await
     }
 }
+
 #[async_trait::async_trait]
 impl MandateInterface for KafkaStore {
     async fn find_mandate_by_merchant_id_mandate_id(
@@ -942,6 +918,7 @@
             .await
     }
 }
+
 #[async_trait::async_trait]
 impl PaymentLinkInterface for KafkaStore {
     async fn find_payment_link_by_payment_link_id(
@@ -972,6 +949,7 @@
             .await
     }
 }
+
 #[async_trait::async_trait]
 impl MerchantAccountInterface for KafkaStore {
     async fn insert_merchant(
@@ -1071,6 +1049,7 @@
             .await
     }
 }
+
 #[async_trait::async_trait]
 impl ConnectorAccessToken for KafkaStore {
     async fn get_access_token(
@@ -1094,6 +1073,7 @@
             .await
     }
 }
+
 #[async_trait::async_trait]
 impl FileMetadataInterface for KafkaStore {
     async fn insert_file_metadata(
@@ -1133,6 +1113,7 @@
             .await
     }
 }
+
 #[async_trait::async_trait]
 impl MerchantConnectorAccountInterface for KafkaStore {
     async fn update_multiple_merchant_connector_accounts(
@@ -1306,6 +1287,7 @@
             .await
     }
 }
+
 #[async_trait::async_trait]
 impl QueueInterface for KafkaStore {
     async fn fetch_consumer_tasks(
@@ -1361,6 +1343,7 @@
         self.diesel_store.get_key(key).await
     }
 }
+
 #[async_trait::async_trait]
 impl PaymentAttemptInterface for KafkaStore {
     #[cfg(feature = "v1")]
@@ -1673,6 +1656,7 @@
             .await
     }
 }
+
 #[async_trait::async_trait]
 impl PaymentIntentInterface for KafkaStore {
     async fn update_payment_intent(
@@ -1856,6 +1840,7 @@
             .await
     }
 }
+
 #[async_trait::async_trait]
 impl PaymentMethodInterface for KafkaStore {
     #[cfg(all(
@@ -2057,8 +2042,10 @@
             .await
     }
 }
+
 #[cfg(not(feature = "payouts"))]
 impl PayoutAttemptInterface for KafkaStore {}
+
 #[cfg(feature = "payouts")]
 #[async_trait::async_trait]
 impl PayoutAttemptInterface for KafkaStore {
@@ -2157,8 +2144,10 @@
             .await
     }
 }
+
 #[cfg(not(feature = "payouts"))]
 impl PayoutsInterface for KafkaStore {}
+
 #[cfg(feature = "payouts")]
 #[async_trait::async_trait]
 impl PayoutsInterface for KafkaStore {
@@ -2296,6 +2285,7 @@
             .await
     }
 }
+
 #[async_trait::async_trait]
 impl ProcessTrackerInterface for KafkaStore {
     async fn reinitialize_limbo_processes(
@@ -2378,6 +2368,7 @@
             .await
     }
 }
+
 #[async_trait::async_trait]
 impl CaptureInterface for KafkaStore {
     async fn insert_capture(
@@ -2418,6 +2409,7 @@
             .await
     }
 }
+
 #[async_trait::async_trait]
 impl RefundInterface for KafkaStore {
     async fn find_refund_by_internal_reference_id_merchant_id(
@@ -2584,6 +2576,7 @@
             .await
     }
 }
+
 #[async_trait::async_trait]
 impl MerchantKeyStoreInterface for KafkaStore {
     async fn insert_merchant_key_store(
@@ -2640,6 +2633,7 @@
             .await
     }
 }
+
 #[async_trait::async_trait]
 impl ProfileInterface for KafkaStore {
     async fn insert_business_profile(
@@ -2736,6 +2730,7 @@
             .await
     }
 }
+
 #[async_trait::async_trait]
 impl ReverseLookupInterface for KafkaStore {
     async fn insert_reverse_lookup(
@@ -2758,6 +2753,7 @@
             .await
     }
 }
+
 #[async_trait::async_trait]
 impl RoutingAlgorithmInterface for KafkaStore {
     async fn insert_routing_algorithm(
@@ -2838,6 +2834,7 @@
             .await
     }
 }
+
 #[async_trait::async_trait]
 impl GsmInterface for KafkaStore {
     async fn add_gsm_rule(
@@ -2900,6 +2897,7 @@
             .await
     }
 }
+
 #[async_trait::async_trait]
 impl UnifiedTranslationsInterface for KafkaStore {
     async fn add_unfied_translation(
@@ -2943,6 +2941,7 @@
             .await
     }
 }
+
 #[async_trait::async_trait]
 impl StorageInterface for KafkaStore {
     fn get_scheduler_db(&self) -> Box<dyn SchedulerInterface> {
@@ -2953,7 +2952,9 @@
         Box::new(self.clone())
     }
 }
+
 impl GlobalStorageInterface for KafkaStore {}
+
 impl CommonStorageInterface for KafkaStore {
     fn get_storage_interface(&self) -> Box<dyn StorageInterface> {
         Box::new(self.clone())
@@ -2962,8 +2963,10 @@
         Box::new(self.clone())
     }
 }
+
 #[async_trait::async_trait]
 impl SchedulerInterface for KafkaStore {}
+
 impl MasterKeyInterface for KafkaStore {
     fn get_master_key(&self) -> &[u8] {
         self.diesel_store.get_master_key()
@@ -3026,11 +3029,13 @@
         self.diesel_store.find_users_by_user_ids(user_ids).await
     }
 }
+
 impl RedisConnInterface for KafkaStore {
     fn get_redis_conn(&self) -> CustomResult<Arc<RedisConnectionPool>, RedisError> {
         self.diesel_store.get_redis_conn()
     }
 }
+
 #[async_trait::async_trait]
 impl UserRoleInterface for KafkaStore {
     async fn insert_user_role(
@@ -3113,6 +3118,7 @@
         self.diesel_store.list_user_roles_by_org_id(payload).await
     }
 }
+
 #[async_trait::async_trait]
 impl DashboardMetadataInterface for KafkaStore {
     async fn insert_metadata(
@@ -3189,6 +3195,7 @@
             .await
     }
 }
+
 #[async_trait::async_trait]
 impl BatchSampleDataInterface for KafkaStore {
     #[cfg(feature = "v1")]
@@ -3366,6 +3373,7 @@
         Ok(disputes_list)
     }
 }
+
 #[async_trait::async_trait]
 impl AuthorizationInterface for KafkaStore {
     async fn insert_authorization(
@@ -3400,6 +3408,7 @@
             .await
     }
 }
+
 #[async_trait::async_trait]
 impl AuthenticationInterface for KafkaStore {
     async fn insert_authentication(
@@ -3469,12 +3478,14 @@
         Ok(auth)
     }
 }
+
 #[async_trait::async_trait]
 impl HealthCheckDbInterface for KafkaStore {
     async fn health_check_db(&self) -> CustomResult<(), errors::HealthCheckDBError> {
         self.diesel_store.health_check_db().await
     }
 }
+
 #[async_trait::async_trait]
 impl RoleInterface for KafkaStore {
     async fn insert_role(
@@ -3549,6 +3560,7 @@
             .await
     }
 }
+
 #[async_trait::async_trait]
 impl GenericLinkInterface for KafkaStore {
     async fn find_generic_link_by_link_id(
@@ -3609,6 +3621,7 @@
             .await
     }
 }
+
 #[async_trait::async_trait]
 impl UserKeyStoreInterface for KafkaStore {
     async fn insert_user_key_store(
@@ -3645,6 +3658,7 @@
             .await
     }
 }
+
 #[async_trait::async_trait]
 impl UserAuthenticationMethodInterface for KafkaStore {
     async fn insert_user_authentication_method(
@@ -3693,10 +3707,7 @@
             .await
     }
 }
-<<<<<<< HEAD
-=======
-
->>>>>>> 2b8eb09a
+
 #[async_trait::async_trait]
 impl ThemeInterface for KafkaStore {
     async fn insert_theme(
@@ -3706,7 +3717,6 @@
         self.diesel_store.insert_theme(theme).await
     }
 
-<<<<<<< HEAD
     async fn find_theme_by_theme_id(
         &self,
         theme_id: String,
@@ -3714,8 +3724,6 @@
         self.diesel_store.find_theme_by_theme_id(theme_id).await
     }
 
-=======
->>>>>>> 2b8eb09a
     async fn find_theme_by_lineage(
         &self,
         lineage: ThemeLineage,
