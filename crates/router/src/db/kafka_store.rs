use std::sync::Arc;

use common_enums::enums::MerchantStorageScheme;
use common_utils::errors::CustomResult;
use data_models::payments::{
    payment_attempt::PaymentAttemptInterface, payment_intent::PaymentIntentInterface,
};
use diesel_models::{
    enums,
    enums::ProcessTrackerStatus,
    ephemeral_key::{EphemeralKey, EphemeralKeyNew},
    reverse_lookup::{ReverseLookup, ReverseLookupNew},
    user_role as user_storage,
};
use masking::Secret;
use redis_interface::{errors::RedisError, RedisConnectionPool, RedisEntryId};
use router_env::logger;
use scheduler::{
    db::{process_tracker::ProcessTrackerInterface, queue::QueueInterface},
    SchedulerInterface,
};
use storage_impl::redis::kv_store::RedisConnInterface;
use time::PrimitiveDateTime;

use super::{
    dashboard_metadata::DashboardMetadataInterface,
    role::RoleInterface,
    user::{sample_data::BatchSampleDataInterface, UserInterface},
    user_role::UserRoleInterface,
};
use crate::{
    core::errors::{self, ProcessTrackerError},
    db::{
        address::AddressInterface,
        api_keys::ApiKeyInterface,
        authorization::AuthorizationInterface,
        business_profile::BusinessProfileInterface,
        capture::CaptureInterface,
        cards_info::CardsInfoInterface,
        configs::ConfigInterface,
        customers::CustomerInterface,
        dispute::DisputeInterface,
        ephemeral_key::EphemeralKeyInterface,
        events::EventInterface,
        file::FileMetadataInterface,
        gsm::GsmInterface,
        health_check::HealthCheckDbInterface,
        locker_mock_up::LockerMockUpInterface,
        mandate::MandateInterface,
        merchant_account::MerchantAccountInterface,
        merchant_connector_account::{ConnectorAccessToken, MerchantConnectorAccountInterface},
        merchant_key_store::MerchantKeyStoreInterface,
        payment_link::PaymentLinkInterface,
        payment_method::PaymentMethodInterface,
        payout_attempt::PayoutAttemptInterface,
        payouts::PayoutsInterface,
        refund::RefundInterface,
        reverse_lookup::ReverseLookupInterface,
        routing_algorithm::RoutingAlgorithmInterface,
        MasterKeyInterface, StorageInterface,
    },
    services::{authentication, kafka::KafkaProducer, Store},
    types::{
        domain,
        storage::{self, business_profile},
        AccessToken,
    },
};

#[derive(Clone)]
pub struct KafkaStore {
    kafka_producer: KafkaProducer,
    pub diesel_store: Store,
}

impl KafkaStore {
    pub async fn new(store: Store, kafka_producer: KafkaProducer) -> Self {
        Self {
            kafka_producer,
            diesel_store: store,
        }
    }
}

#[async_trait::async_trait]
impl AddressInterface for KafkaStore {
    async fn find_address_by_address_id(
        &self,
        address_id: &str,
        key_store: &domain::MerchantKeyStore,
    ) -> CustomResult<domain::Address, errors::StorageError> {
        self.diesel_store
            .find_address_by_address_id(address_id, key_store)
            .await
    }

    async fn update_address(
        &self,
        address_id: String,
        address: storage::AddressUpdate,
        key_store: &domain::MerchantKeyStore,
    ) -> CustomResult<domain::Address, errors::StorageError> {
        self.diesel_store
            .update_address(address_id, address, key_store)
            .await
    }

    async fn update_address_for_payments(
        &self,
        this: domain::Address,
        address: domain::AddressUpdate,
        payment_id: String,
        key_store: &domain::MerchantKeyStore,
        storage_scheme: MerchantStorageScheme,
    ) -> CustomResult<domain::Address, errors::StorageError> {
        self.diesel_store
            .update_address_for_payments(this, address, payment_id, key_store, storage_scheme)
            .await
    }

    async fn insert_address_for_payments(
        &self,
        payment_id: &str,
        address: domain::Address,
        key_store: &domain::MerchantKeyStore,
        storage_scheme: MerchantStorageScheme,
    ) -> CustomResult<domain::Address, errors::StorageError> {
        self.diesel_store
            .insert_address_for_payments(payment_id, address, key_store, storage_scheme)
            .await
    }

    async fn find_address_by_merchant_id_payment_id_address_id(
        &self,
        merchant_id: &str,
        payment_id: &str,
        address_id: &str,
        key_store: &domain::MerchantKeyStore,
        storage_scheme: MerchantStorageScheme,
    ) -> CustomResult<domain::Address, errors::StorageError> {
        self.diesel_store
            .find_address_by_merchant_id_payment_id_address_id(
                merchant_id,
                payment_id,
                address_id,
                key_store,
                storage_scheme,
            )
            .await
    }

    async fn insert_address_for_customers(
        &self,
        address: domain::Address,
        key_store: &domain::MerchantKeyStore,
    ) -> CustomResult<domain::Address, errors::StorageError> {
        self.diesel_store
            .insert_address_for_customers(address, key_store)
            .await
    }

    async fn update_address_by_merchant_id_customer_id(
        &self,
        customer_id: &str,
        merchant_id: &str,
        address: storage::AddressUpdate,
        key_store: &domain::MerchantKeyStore,
    ) -> CustomResult<Vec<domain::Address>, errors::StorageError> {
        self.diesel_store
            .update_address_by_merchant_id_customer_id(customer_id, merchant_id, address, key_store)
            .await
    }
}

#[async_trait::async_trait]
impl ApiKeyInterface for KafkaStore {
    async fn insert_api_key(
        &self,
        api_key: storage::ApiKeyNew,
    ) -> CustomResult<storage::ApiKey, errors::StorageError> {
        self.diesel_store.insert_api_key(api_key).await
    }

    async fn update_api_key(
        &self,
        merchant_id: String,
        key_id: String,
        api_key: storage::ApiKeyUpdate,
    ) -> CustomResult<storage::ApiKey, errors::StorageError> {
        self.diesel_store
            .update_api_key(merchant_id, key_id, api_key)
            .await
    }

    async fn revoke_api_key(
        &self,
        merchant_id: &str,
        key_id: &str,
    ) -> CustomResult<bool, errors::StorageError> {
        self.diesel_store.revoke_api_key(merchant_id, key_id).await
    }

    async fn find_api_key_by_merchant_id_key_id_optional(
        &self,
        merchant_id: &str,
        key_id: &str,
    ) -> CustomResult<Option<storage::ApiKey>, errors::StorageError> {
        self.diesel_store
            .find_api_key_by_merchant_id_key_id_optional(merchant_id, key_id)
            .await
    }

    async fn find_api_key_by_hash_optional(
        &self,
        hashed_api_key: storage::HashedApiKey,
    ) -> CustomResult<Option<storage::ApiKey>, errors::StorageError> {
        self.diesel_store
            .find_api_key_by_hash_optional(hashed_api_key)
            .await
    }

    async fn list_api_keys_by_merchant_id(
        &self,
        merchant_id: &str,
        limit: Option<i64>,
        offset: Option<i64>,
    ) -> CustomResult<Vec<storage::ApiKey>, errors::StorageError> {
        self.diesel_store
            .list_api_keys_by_merchant_id(merchant_id, limit, offset)
            .await
    }
}

#[async_trait::async_trait]
impl CardsInfoInterface for KafkaStore {
    async fn get_card_info(
        &self,
        card_iin: &str,
    ) -> CustomResult<Option<storage::CardInfo>, errors::StorageError> {
        self.diesel_store.get_card_info(card_iin).await
    }
}

#[async_trait::async_trait]
impl ConfigInterface for KafkaStore {
    async fn insert_config(
        &self,
        config: storage::ConfigNew,
    ) -> CustomResult<storage::Config, errors::StorageError> {
        self.diesel_store.insert_config(config).await
    }

    async fn find_config_by_key(
        &self,
        key: &str,
    ) -> CustomResult<storage::Config, errors::StorageError> {
        self.diesel_store.find_config_by_key(key).await
    }

    async fn find_config_by_key_from_db(
        &self,
        key: &str,
    ) -> CustomResult<storage::Config, errors::StorageError> {
        self.diesel_store.find_config_by_key_from_db(key).await
    }

    async fn update_config_in_database(
        &self,
        key: &str,
        config_update: storage::ConfigUpdate,
    ) -> CustomResult<storage::Config, errors::StorageError> {
        self.diesel_store
            .update_config_in_database(key, config_update)
            .await
    }

    async fn update_config_by_key(
        &self,
        key: &str,
        config_update: storage::ConfigUpdate,
    ) -> CustomResult<storage::Config, errors::StorageError> {
        self.diesel_store
            .update_config_by_key(key, config_update)
            .await
    }

    async fn delete_config_by_key(&self, key: &str) -> CustomResult<bool, errors::StorageError> {
        self.diesel_store.delete_config_by_key(key).await
    }

    async fn find_config_by_key_unwrap_or(
        &self,
        key: &str,
        default_config: Option<String>,
    ) -> CustomResult<storage::Config, errors::StorageError> {
        self.diesel_store
            .find_config_by_key_unwrap_or(key, default_config)
            .await
    }
}

#[async_trait::async_trait]
impl CustomerInterface for KafkaStore {
    async fn delete_customer_by_customer_id_merchant_id(
        &self,
        customer_id: &str,
        merchant_id: &str,
    ) -> CustomResult<bool, errors::StorageError> {
        self.diesel_store
            .delete_customer_by_customer_id_merchant_id(customer_id, merchant_id)
            .await
    }

    async fn find_customer_optional_by_customer_id_merchant_id(
        &self,
        customer_id: &str,
        merchant_id: &str,
        key_store: &domain::MerchantKeyStore,
    ) -> CustomResult<Option<domain::Customer>, errors::StorageError> {
        self.diesel_store
            .find_customer_optional_by_customer_id_merchant_id(customer_id, merchant_id, key_store)
            .await
    }

    async fn update_customer_by_customer_id_merchant_id(
        &self,
        customer_id: String,
        merchant_id: String,
        customer: storage::CustomerUpdate,
        key_store: &domain::MerchantKeyStore,
    ) -> CustomResult<domain::Customer, errors::StorageError> {
        self.diesel_store
            .update_customer_by_customer_id_merchant_id(
                customer_id,
                merchant_id,
                customer,
                key_store,
            )
            .await
    }

    async fn list_customers_by_merchant_id(
        &self,
        merchant_id: &str,
        key_store: &domain::MerchantKeyStore,
    ) -> CustomResult<Vec<domain::Customer>, errors::StorageError> {
        self.diesel_store
            .list_customers_by_merchant_id(merchant_id, key_store)
            .await
    }

    async fn find_customer_by_customer_id_merchant_id(
        &self,
        customer_id: &str,
        merchant_id: &str,
        key_store: &domain::MerchantKeyStore,
    ) -> CustomResult<domain::Customer, errors::StorageError> {
        self.diesel_store
            .find_customer_by_customer_id_merchant_id(customer_id, merchant_id, key_store)
            .await
    }

    async fn insert_customer(
        &self,
        customer_data: domain::Customer,
        key_store: &domain::MerchantKeyStore,
    ) -> CustomResult<domain::Customer, errors::StorageError> {
        self.diesel_store
            .insert_customer(customer_data, key_store)
            .await
    }
}

#[async_trait::async_trait]
impl DisputeInterface for KafkaStore {
    async fn insert_dispute(
        &self,
        dispute_new: storage::DisputeNew,
    ) -> CustomResult<storage::Dispute, errors::StorageError> {
        let dispute = self.diesel_store.insert_dispute(dispute_new).await?;

        if let Err(er) = self.kafka_producer.log_dispute(&dispute, None).await {
            logger::error!(message="Failed to add analytics entry for Dispute {dispute:?}", error_message=?er);
        };

        Ok(dispute)
    }

    async fn find_by_merchant_id_payment_id_connector_dispute_id(
        &self,
        merchant_id: &str,
        payment_id: &str,
        connector_dispute_id: &str,
    ) -> CustomResult<Option<storage::Dispute>, errors::StorageError> {
        self.diesel_store
            .find_by_merchant_id_payment_id_connector_dispute_id(
                merchant_id,
                payment_id,
                connector_dispute_id,
            )
            .await
    }

    async fn find_dispute_by_merchant_id_dispute_id(
        &self,
        merchant_id: &str,
        dispute_id: &str,
    ) -> CustomResult<storage::Dispute, errors::StorageError> {
        self.diesel_store
            .find_dispute_by_merchant_id_dispute_id(merchant_id, dispute_id)
            .await
    }

    async fn find_disputes_by_merchant_id(
        &self,
        merchant_id: &str,
        dispute_constraints: api_models::disputes::DisputeListConstraints,
    ) -> CustomResult<Vec<storage::Dispute>, errors::StorageError> {
        self.diesel_store
            .find_disputes_by_merchant_id(merchant_id, dispute_constraints)
            .await
    }

    async fn update_dispute(
        &self,
        this: storage::Dispute,
        dispute: storage::DisputeUpdate,
    ) -> CustomResult<storage::Dispute, errors::StorageError> {
        let dispute_new = self
            .diesel_store
            .update_dispute(this.clone(), dispute)
            .await?;
        if let Err(er) = self
            .kafka_producer
            .log_dispute(&dispute_new, Some(this))
            .await
        {
            logger::error!(message="Failed to add analytics entry for Dispute {dispute_new:?}", error_message=?er);
        };

        Ok(dispute_new)
    }

    async fn find_disputes_by_merchant_id_payment_id(
        &self,
        merchant_id: &str,
        payment_id: &str,
    ) -> CustomResult<Vec<storage::Dispute>, errors::StorageError> {
        self.diesel_store
            .find_disputes_by_merchant_id_payment_id(merchant_id, payment_id)
            .await
    }
}

#[async_trait::async_trait]
impl EphemeralKeyInterface for KafkaStore {
    async fn create_ephemeral_key(
        &self,
        ek: EphemeralKeyNew,
        validity: i64,
    ) -> CustomResult<EphemeralKey, errors::StorageError> {
        self.diesel_store.create_ephemeral_key(ek, validity).await
    }
    async fn get_ephemeral_key(
        &self,
        key: &str,
    ) -> CustomResult<EphemeralKey, errors::StorageError> {
        self.diesel_store.get_ephemeral_key(key).await
    }
    async fn delete_ephemeral_key(
        &self,
        id: &str,
    ) -> CustomResult<EphemeralKey, errors::StorageError> {
        self.diesel_store.delete_ephemeral_key(id).await
    }
}

#[async_trait::async_trait]
impl EventInterface for KafkaStore {
    async fn insert_event(
        &self,
        event: storage::EventNew,
    ) -> CustomResult<storage::Event, errors::StorageError> {
        self.diesel_store.insert_event(event).await
    }

    async fn update_event(
        &self,
        event_id: String,
        event: storage::EventUpdate,
    ) -> CustomResult<storage::Event, errors::StorageError> {
        self.diesel_store.update_event(event_id, event).await
    }
}

#[async_trait::async_trait]
impl LockerMockUpInterface for KafkaStore {
    async fn find_locker_by_card_id(
        &self,
        card_id: &str,
    ) -> CustomResult<storage::LockerMockUp, errors::StorageError> {
        self.diesel_store.find_locker_by_card_id(card_id).await
    }

    async fn insert_locker_mock_up(
        &self,
        new: storage::LockerMockUpNew,
    ) -> CustomResult<storage::LockerMockUp, errors::StorageError> {
        self.diesel_store.insert_locker_mock_up(new).await
    }

    async fn delete_locker_mock_up(
        &self,
        card_id: &str,
    ) -> CustomResult<storage::LockerMockUp, errors::StorageError> {
        self.diesel_store.delete_locker_mock_up(card_id).await
    }
}

#[async_trait::async_trait]
impl MandateInterface for KafkaStore {
    async fn find_mandate_by_merchant_id_mandate_id(
        &self,
        merchant_id: &str,
        mandate_id: &str,
    ) -> CustomResult<storage::Mandate, errors::StorageError> {
        self.diesel_store
            .find_mandate_by_merchant_id_mandate_id(merchant_id, mandate_id)
            .await
    }

    async fn find_mandate_by_merchant_id_connector_mandate_id(
        &self,
        merchant_id: &str,
        connector_mandate_id: &str,
    ) -> CustomResult<storage::Mandate, errors::StorageError> {
        self.diesel_store
            .find_mandate_by_merchant_id_connector_mandate_id(merchant_id, connector_mandate_id)
            .await
    }

    async fn find_mandate_by_merchant_id_customer_id(
        &self,
        merchant_id: &str,
        customer_id: &str,
    ) -> CustomResult<Vec<storage::Mandate>, errors::StorageError> {
        self.diesel_store
            .find_mandate_by_merchant_id_customer_id(merchant_id, customer_id)
            .await
    }

    async fn update_mandate_by_merchant_id_mandate_id(
        &self,
        merchant_id: &str,
        mandate_id: &str,
        mandate: storage::MandateUpdate,
    ) -> CustomResult<storage::Mandate, errors::StorageError> {
        self.diesel_store
            .update_mandate_by_merchant_id_mandate_id(merchant_id, mandate_id, mandate)
            .await
    }

    async fn find_mandates_by_merchant_id(
        &self,
        merchant_id: &str,
        mandate_constraints: api_models::mandates::MandateListConstraints,
    ) -> CustomResult<Vec<storage::Mandate>, errors::StorageError> {
        self.diesel_store
            .find_mandates_by_merchant_id(merchant_id, mandate_constraints)
            .await
    }

    async fn insert_mandate(
        &self,
        mandate: storage::MandateNew,
    ) -> CustomResult<storage::Mandate, errors::StorageError> {
        self.diesel_store.insert_mandate(mandate).await
    }
}

#[async_trait::async_trait]
impl PaymentLinkInterface for KafkaStore {
    async fn find_payment_link_by_payment_link_id(
        &self,
        payment_link_id: &str,
    ) -> CustomResult<storage::PaymentLink, errors::StorageError> {
        self.diesel_store
            .find_payment_link_by_payment_link_id(payment_link_id)
            .await
    }

    async fn insert_payment_link(
        &self,
        payment_link_object: storage::PaymentLinkNew,
    ) -> CustomResult<storage::PaymentLink, errors::StorageError> {
        self.diesel_store
            .insert_payment_link(payment_link_object)
            .await
    }

    async fn list_payment_link_by_merchant_id(
        &self,
        merchant_id: &str,
        payment_link_constraints: api_models::payments::PaymentLinkListConstraints,
    ) -> CustomResult<Vec<storage::PaymentLink>, errors::StorageError> {
        self.diesel_store
            .list_payment_link_by_merchant_id(merchant_id, payment_link_constraints)
            .await
    }
}

#[async_trait::async_trait]
impl MerchantAccountInterface for KafkaStore {
    async fn insert_merchant(
        &self,
        merchant_account: domain::MerchantAccount,
        key_store: &domain::MerchantKeyStore,
    ) -> CustomResult<domain::MerchantAccount, errors::StorageError> {
        self.diesel_store
            .insert_merchant(merchant_account, key_store)
            .await
    }

    async fn find_merchant_account_by_merchant_id(
        &self,
        merchant_id: &str,
        key_store: &domain::MerchantKeyStore,
    ) -> CustomResult<domain::MerchantAccount, errors::StorageError> {
        self.diesel_store
            .find_merchant_account_by_merchant_id(merchant_id, key_store)
            .await
    }

    async fn update_merchant(
        &self,
        this: domain::MerchantAccount,
        merchant_account: storage::MerchantAccountUpdate,
        key_store: &domain::MerchantKeyStore,
    ) -> CustomResult<domain::MerchantAccount, errors::StorageError> {
        self.diesel_store
            .update_merchant(this, merchant_account, key_store)
            .await
    }

    async fn update_specific_fields_in_merchant(
        &self,
        merchant_id: &str,
        merchant_account: storage::MerchantAccountUpdate,
        key_store: &domain::MerchantKeyStore,
    ) -> CustomResult<domain::MerchantAccount, errors::StorageError> {
        self.diesel_store
            .update_specific_fields_in_merchant(merchant_id, merchant_account, key_store)
            .await
    }

    async fn find_merchant_account_by_publishable_key(
        &self,
        publishable_key: &str,
    ) -> CustomResult<authentication::AuthenticationData, errors::StorageError> {
        self.diesel_store
            .find_merchant_account_by_publishable_key(publishable_key)
            .await
    }

    #[cfg(feature = "olap")]
    async fn list_merchant_accounts_by_organization_id(
        &self,
        organization_id: &str,
    ) -> CustomResult<Vec<domain::MerchantAccount>, errors::StorageError> {
        self.diesel_store
            .list_merchant_accounts_by_organization_id(organization_id)
            .await
    }

    async fn delete_merchant_account_by_merchant_id(
        &self,
        merchant_id: &str,
    ) -> CustomResult<bool, errors::StorageError> {
        self.diesel_store
            .delete_merchant_account_by_merchant_id(merchant_id)
            .await
    }

    #[cfg(feature = "olap")]
    async fn list_multiple_merchant_accounts(
        &self,
        merchant_ids: Vec<String>,
    ) -> CustomResult<Vec<domain::MerchantAccount>, errors::StorageError> {
        self.diesel_store
            .list_multiple_merchant_accounts(merchant_ids)
            .await
    }
}

#[async_trait::async_trait]
impl ConnectorAccessToken for KafkaStore {
    async fn get_access_token(
        &self,
        merchant_id: &str,
        connector_name: &str,
    ) -> CustomResult<Option<AccessToken>, errors::StorageError> {
        self.diesel_store
            .get_access_token(merchant_id, connector_name)
            .await
    }

    async fn set_access_token(
        &self,
        merchant_id: &str,
        connector_name: &str,
        access_token: AccessToken,
    ) -> CustomResult<(), errors::StorageError> {
        self.diesel_store
            .set_access_token(merchant_id, connector_name, access_token)
            .await
    }
}

#[async_trait::async_trait]
impl FileMetadataInterface for KafkaStore {
    async fn insert_file_metadata(
        &self,
        file: storage::FileMetadataNew,
    ) -> CustomResult<storage::FileMetadata, errors::StorageError> {
        self.diesel_store.insert_file_metadata(file).await
    }

    async fn find_file_metadata_by_merchant_id_file_id(
        &self,
        merchant_id: &str,
        file_id: &str,
    ) -> CustomResult<storage::FileMetadata, errors::StorageError> {
        self.diesel_store
            .find_file_metadata_by_merchant_id_file_id(merchant_id, file_id)
            .await
    }

    async fn delete_file_metadata_by_merchant_id_file_id(
        &self,
        merchant_id: &str,
        file_id: &str,
    ) -> CustomResult<bool, errors::StorageError> {
        self.diesel_store
            .delete_file_metadata_by_merchant_id_file_id(merchant_id, file_id)
            .await
    }

    async fn update_file_metadata(
        &self,
        this: storage::FileMetadata,
        file_metadata: storage::FileMetadataUpdate,
    ) -> CustomResult<storage::FileMetadata, errors::StorageError> {
        self.diesel_store
            .update_file_metadata(this, file_metadata)
            .await
    }
}

#[async_trait::async_trait]
impl MerchantConnectorAccountInterface for KafkaStore {
    async fn find_merchant_connector_account_by_merchant_id_connector_label(
        &self,
        merchant_id: &str,
        connector: &str,
        key_store: &domain::MerchantKeyStore,
    ) -> CustomResult<domain::MerchantConnectorAccount, errors::StorageError> {
        self.diesel_store
            .find_merchant_connector_account_by_merchant_id_connector_label(
                merchant_id,
                connector,
                key_store,
            )
            .await
    }

    async fn find_merchant_connector_account_by_merchant_id_connector_name(
        &self,
        merchant_id: &str,
        connector_name: &str,
        key_store: &domain::MerchantKeyStore,
    ) -> CustomResult<Vec<domain::MerchantConnectorAccount>, errors::StorageError> {
        self.diesel_store
            .find_merchant_connector_account_by_merchant_id_connector_name(
                merchant_id,
                connector_name,
                key_store,
            )
            .await
    }

    async fn find_merchant_connector_account_by_profile_id_connector_name(
        &self,
        profile_id: &str,
        connector_name: &str,
        key_store: &domain::MerchantKeyStore,
    ) -> CustomResult<domain::MerchantConnectorAccount, errors::StorageError> {
        self.diesel_store
            .find_merchant_connector_account_by_profile_id_connector_name(
                profile_id,
                connector_name,
                key_store,
            )
            .await
    }

    async fn insert_merchant_connector_account(
        &self,
        t: domain::MerchantConnectorAccount,
        key_store: &domain::MerchantKeyStore,
    ) -> CustomResult<domain::MerchantConnectorAccount, errors::StorageError> {
        self.diesel_store
            .insert_merchant_connector_account(t, key_store)
            .await
    }

    async fn find_by_merchant_connector_account_merchant_id_merchant_connector_id(
        &self,
        merchant_id: &str,
        merchant_connector_id: &str,
        key_store: &domain::MerchantKeyStore,
    ) -> CustomResult<domain::MerchantConnectorAccount, errors::StorageError> {
        self.diesel_store
            .find_by_merchant_connector_account_merchant_id_merchant_connector_id(
                merchant_id,
                merchant_connector_id,
                key_store,
            )
            .await
    }

    async fn find_merchant_connector_account_by_merchant_id_and_disabled_list(
        &self,
        merchant_id: &str,
        get_disabled: bool,
        key_store: &domain::MerchantKeyStore,
    ) -> CustomResult<Vec<domain::MerchantConnectorAccount>, errors::StorageError> {
        self.diesel_store
            .find_merchant_connector_account_by_merchant_id_and_disabled_list(
                merchant_id,
                get_disabled,
                key_store,
            )
            .await
    }

    async fn update_merchant_connector_account(
        &self,
        this: domain::MerchantConnectorAccount,
        merchant_connector_account: storage::MerchantConnectorAccountUpdateInternal,
        key_store: &domain::MerchantKeyStore,
    ) -> CustomResult<domain::MerchantConnectorAccount, errors::StorageError> {
        self.diesel_store
            .update_merchant_connector_account(this, merchant_connector_account, key_store)
            .await
    }

    async fn delete_merchant_connector_account_by_merchant_id_merchant_connector_id(
        &self,
        merchant_id: &str,
        merchant_connector_id: &str,
    ) -> CustomResult<bool, errors::StorageError> {
        self.diesel_store
            .delete_merchant_connector_account_by_merchant_id_merchant_connector_id(
                merchant_id,
                merchant_connector_id,
            )
            .await
    }
}

#[async_trait::async_trait]
impl QueueInterface for KafkaStore {
    async fn fetch_consumer_tasks(
        &self,
        stream_name: &str,
        group_name: &str,
        consumer_name: &str,
    ) -> CustomResult<Vec<storage::ProcessTracker>, ProcessTrackerError> {
        self.diesel_store
            .fetch_consumer_tasks(stream_name, group_name, consumer_name)
            .await
    }

    async fn consumer_group_create(
        &self,
        stream: &str,
        group: &str,
        id: &RedisEntryId,
    ) -> CustomResult<(), RedisError> {
        self.diesel_store
            .consumer_group_create(stream, group, id)
            .await
    }

    async fn acquire_pt_lock(
        &self,
        tag: &str,
        lock_key: &str,
        lock_val: &str,
        ttl: i64,
    ) -> CustomResult<bool, RedisError> {
        self.diesel_store
            .acquire_pt_lock(tag, lock_key, lock_val, ttl)
            .await
    }

    async fn release_pt_lock(&self, tag: &str, lock_key: &str) -> CustomResult<bool, RedisError> {
        self.diesel_store.release_pt_lock(tag, lock_key).await
    }

    async fn stream_append_entry(
        &self,
        stream: &str,
        entry_id: &RedisEntryId,
        fields: Vec<(&str, String)>,
    ) -> CustomResult<(), RedisError> {
        self.diesel_store
            .stream_append_entry(stream, entry_id, fields)
            .await
    }

    async fn get_key(&self, key: &str) -> CustomResult<Vec<u8>, RedisError> {
        self.diesel_store.get_key(key).await
    }
}

#[async_trait::async_trait]
impl PaymentAttemptInterface for KafkaStore {
    async fn insert_payment_attempt(
        &self,
        payment_attempt: storage::PaymentAttemptNew,
        storage_scheme: MerchantStorageScheme,
    ) -> CustomResult<storage::PaymentAttempt, errors::DataStorageError> {
        let attempt = self
            .diesel_store
            .insert_payment_attempt(payment_attempt, storage_scheme)
            .await?;

        if let Err(er) = self
            .kafka_producer
            .log_payment_attempt(&attempt, None)
            .await
        {
            logger::error!(message="Failed to log analytics event for payment attempt {attempt:?}", error_message=?er)
        }

        Ok(attempt)
    }

    async fn update_payment_attempt_with_attempt_id(
        &self,
        this: storage::PaymentAttempt,
        payment_attempt: storage::PaymentAttemptUpdate,
        storage_scheme: MerchantStorageScheme,
    ) -> CustomResult<storage::PaymentAttempt, errors::DataStorageError> {
        let attempt = self
            .diesel_store
            .update_payment_attempt_with_attempt_id(this.clone(), payment_attempt, storage_scheme)
            .await?;

        if let Err(er) = self
            .kafka_producer
            .log_payment_attempt(&attempt, Some(this))
            .await
        {
            logger::error!(message="Failed to log analytics event for payment attempt {attempt:?}", error_message=?er)
        }

        Ok(attempt)
    }

    async fn find_payment_attempt_by_connector_transaction_id_payment_id_merchant_id(
        &self,
        connector_transaction_id: &str,
        payment_id: &str,
        merchant_id: &str,
        storage_scheme: MerchantStorageScheme,
    ) -> CustomResult<storage::PaymentAttempt, errors::DataStorageError> {
        self.diesel_store
            .find_payment_attempt_by_connector_transaction_id_payment_id_merchant_id(
                connector_transaction_id,
                payment_id,
                merchant_id,
                storage_scheme,
            )
            .await
    }

    async fn find_payment_attempt_by_merchant_id_connector_txn_id(
        &self,
        merchant_id: &str,
        connector_txn_id: &str,
        storage_scheme: MerchantStorageScheme,
    ) -> CustomResult<storage::PaymentAttempt, errors::DataStorageError> {
        self.diesel_store
            .find_payment_attempt_by_merchant_id_connector_txn_id(
                merchant_id,
                connector_txn_id,
                storage_scheme,
            )
            .await
    }

    async fn find_payment_attempt_by_payment_id_merchant_id_attempt_id(
        &self,
        payment_id: &str,
        merchant_id: &str,
        attempt_id: &str,
        storage_scheme: MerchantStorageScheme,
    ) -> CustomResult<storage::PaymentAttempt, errors::DataStorageError> {
        self.diesel_store
            .find_payment_attempt_by_payment_id_merchant_id_attempt_id(
                payment_id,
                merchant_id,
                attempt_id,
                storage_scheme,
            )
            .await
    }

    async fn find_payment_attempt_by_attempt_id_merchant_id(
        &self,
        attempt_id: &str,
        merchant_id: &str,
        storage_scheme: MerchantStorageScheme,
    ) -> CustomResult<storage::PaymentAttempt, errors::DataStorageError> {
        self.diesel_store
            .find_payment_attempt_by_attempt_id_merchant_id(attempt_id, merchant_id, storage_scheme)
            .await
    }

    async fn find_payment_attempt_last_successful_attempt_by_payment_id_merchant_id(
        &self,
        payment_id: &str,
        merchant_id: &str,
        storage_scheme: MerchantStorageScheme,
    ) -> CustomResult<storage::PaymentAttempt, errors::DataStorageError> {
        self.diesel_store
            .find_payment_attempt_last_successful_attempt_by_payment_id_merchant_id(
                payment_id,
                merchant_id,
                storage_scheme,
            )
            .await
    }

    async fn find_payment_attempt_last_successful_or_partially_captured_attempt_by_payment_id_merchant_id(
        &self,
        payment_id: &str,
        merchant_id: &str,
        storage_scheme: MerchantStorageScheme,
    ) -> CustomResult<storage::PaymentAttempt, errors::DataStorageError> {
        self.diesel_store
            .find_payment_attempt_last_successful_or_partially_captured_attempt_by_payment_id_merchant_id(
                payment_id,
                merchant_id,
                storage_scheme,
            )
            .await
    }

    async fn find_payment_attempt_by_preprocessing_id_merchant_id(
        &self,
        preprocessing_id: &str,
        merchant_id: &str,
        storage_scheme: MerchantStorageScheme,
    ) -> CustomResult<storage::PaymentAttempt, errors::DataStorageError> {
        self.diesel_store
            .find_payment_attempt_by_preprocessing_id_merchant_id(
                preprocessing_id,
                merchant_id,
                storage_scheme,
            )
            .await
    }

    async fn get_filters_for_payments(
        &self,
        pi: &[data_models::payments::PaymentIntent],
        merchant_id: &str,
        storage_scheme: MerchantStorageScheme,
    ) -> CustomResult<
        data_models::payments::payment_attempt::PaymentListFilters,
        errors::DataStorageError,
    > {
        self.diesel_store
            .get_filters_for_payments(pi, merchant_id, storage_scheme)
            .await
    }

    async fn get_total_count_of_filtered_payment_attempts(
        &self,
        merchant_id: &str,
        active_attempt_ids: &[String],
        connector: Option<Vec<api_models::enums::Connector>>,
        payment_method: Option<Vec<common_enums::PaymentMethod>>,
        payment_method_type: Option<Vec<common_enums::PaymentMethodType>>,
        authentication_type: Option<Vec<common_enums::AuthenticationType>>,
        storage_scheme: MerchantStorageScheme,
    ) -> CustomResult<i64, errors::DataStorageError> {
        self.diesel_store
            .get_total_count_of_filtered_payment_attempts(
                merchant_id,
                active_attempt_ids,
                connector,
                payment_method,
                payment_method_type,
                authentication_type,
                storage_scheme,
            )
            .await
    }

    async fn find_attempts_by_merchant_id_payment_id(
        &self,
        merchant_id: &str,
        payment_id: &str,
        storage_scheme: MerchantStorageScheme,
    ) -> CustomResult<Vec<storage::PaymentAttempt>, errors::DataStorageError> {
        self.diesel_store
            .find_attempts_by_merchant_id_payment_id(merchant_id, payment_id, storage_scheme)
            .await
    }
}

#[async_trait::async_trait]
impl PaymentIntentInterface for KafkaStore {
    async fn update_payment_intent(
        &self,
        this: storage::PaymentIntent,
        payment_intent: storage::PaymentIntentUpdate,
        storage_scheme: MerchantStorageScheme,
    ) -> CustomResult<storage::PaymentIntent, errors::DataStorageError> {
        let intent = self
            .diesel_store
            .update_payment_intent(this.clone(), payment_intent, storage_scheme)
            .await?;

        if let Err(er) = self
            .kafka_producer
            .log_payment_intent(&intent, Some(this))
            .await
        {
            logger::error!(message="Failed to add analytics entry for Payment Intent {intent:?}", error_message=?er);
        };

        Ok(intent)
    }

    async fn insert_payment_intent(
        &self,
        new: storage::PaymentIntentNew,
        storage_scheme: MerchantStorageScheme,
    ) -> CustomResult<storage::PaymentIntent, errors::DataStorageError> {
        logger::debug!("Inserting PaymentIntent Via KafkaStore");
        let intent = self
            .diesel_store
            .insert_payment_intent(new, storage_scheme)
            .await?;

        if let Err(er) = self.kafka_producer.log_payment_intent(&intent, None).await {
            logger::error!(message="Failed to add analytics entry for Payment Intent {intent:?}", error_message=?er);
        };

        Ok(intent)
    }

    async fn find_payment_intent_by_payment_id_merchant_id(
        &self,
        payment_id: &str,
        merchant_id: &str,
        storage_scheme: MerchantStorageScheme,
    ) -> CustomResult<storage::PaymentIntent, errors::DataStorageError> {
        self.diesel_store
            .find_payment_intent_by_payment_id_merchant_id(payment_id, merchant_id, storage_scheme)
            .await
    }

    #[cfg(feature = "olap")]
    async fn filter_payment_intent_by_constraints(
        &self,
        merchant_id: &str,
        filters: &data_models::payments::payment_intent::PaymentIntentFetchConstraints,
        storage_scheme: MerchantStorageScheme,
    ) -> CustomResult<Vec<storage::PaymentIntent>, errors::DataStorageError> {
        self.diesel_store
            .filter_payment_intent_by_constraints(merchant_id, filters, storage_scheme)
            .await
    }

    #[cfg(feature = "olap")]
    async fn filter_payment_intents_by_time_range_constraints(
        &self,
        merchant_id: &str,
        time_range: &api_models::payments::TimeRange,
        storage_scheme: MerchantStorageScheme,
    ) -> CustomResult<Vec<storage::PaymentIntent>, errors::DataStorageError> {
        self.diesel_store
            .filter_payment_intents_by_time_range_constraints(
                merchant_id,
                time_range,
                storage_scheme,
            )
            .await
    }

    #[cfg(feature = "olap")]
    async fn get_filtered_payment_intents_attempt(
        &self,
        merchant_id: &str,
        constraints: &data_models::payments::payment_intent::PaymentIntentFetchConstraints,
        storage_scheme: MerchantStorageScheme,
    ) -> CustomResult<
        Vec<(
            data_models::payments::PaymentIntent,
            data_models::payments::payment_attempt::PaymentAttempt,
        )>,
        errors::DataStorageError,
    > {
        self.diesel_store
            .get_filtered_payment_intents_attempt(merchant_id, constraints, storage_scheme)
            .await
    }

    #[cfg(feature = "olap")]
    async fn get_filtered_active_attempt_ids_for_total_count(
        &self,
        merchant_id: &str,
        constraints: &data_models::payments::payment_intent::PaymentIntentFetchConstraints,
        storage_scheme: MerchantStorageScheme,
    ) -> CustomResult<Vec<String>, errors::DataStorageError> {
        self.diesel_store
            .get_filtered_active_attempt_ids_for_total_count(
                merchant_id,
                constraints,
                storage_scheme,
            )
            .await
    }

    async fn get_active_payment_attempt(
        &self,
        payment: &mut storage::PaymentIntent,
        storage_scheme: MerchantStorageScheme,
    ) -> error_stack::Result<storage::PaymentAttempt, errors::DataStorageError> {
        self.diesel_store
            .get_active_payment_attempt(payment, storage_scheme)
            .await
    }
}

#[async_trait::async_trait]
impl PaymentMethodInterface for KafkaStore {
    async fn find_payment_method(
        &self,
        payment_method_id: &str,
    ) -> CustomResult<storage::PaymentMethod, errors::StorageError> {
        self.diesel_store
            .find_payment_method(payment_method_id)
            .await
    }

    async fn find_payment_method_by_customer_id_merchant_id_list(
        &self,
        customer_id: &str,
        merchant_id: &str,
    ) -> CustomResult<Vec<storage::PaymentMethod>, errors::StorageError> {
        self.diesel_store
            .find_payment_method_by_customer_id_merchant_id_list(customer_id, merchant_id)
            .await
    }

    async fn insert_payment_method(
        &self,
        m: storage::PaymentMethodNew,
    ) -> CustomResult<storage::PaymentMethod, errors::StorageError> {
        self.diesel_store.insert_payment_method(m).await
    }

    async fn update_payment_method(
        &self,
        payment_method: storage::PaymentMethod,
        payment_method_update: storage::PaymentMethodUpdate,
    ) -> CustomResult<storage::PaymentMethod, errors::StorageError> {
        self.diesel_store
            .update_payment_method(payment_method, payment_method_update)
            .await
    }

    async fn delete_payment_method_by_merchant_id_payment_method_id(
        &self,
        merchant_id: &str,
        payment_method_id: &str,
    ) -> CustomResult<storage::PaymentMethod, errors::StorageError> {
        self.diesel_store
            .delete_payment_method_by_merchant_id_payment_method_id(merchant_id, payment_method_id)
            .await
    }
}

#[async_trait::async_trait]
impl PayoutAttemptInterface for KafkaStore {
    async fn find_payout_attempt_by_merchant_id_payout_id(
        &self,
        merchant_id: &str,
        payout_id: &str,
    ) -> CustomResult<storage::PayoutAttempt, errors::StorageError> {
        self.diesel_store
            .find_payout_attempt_by_merchant_id_payout_id(merchant_id, payout_id)
            .await
    }

    async fn update_payout_attempt_by_merchant_id_payout_id(
        &self,
        merchant_id: &str,
        payout_id: &str,
        payout: storage::PayoutAttemptUpdate,
    ) -> CustomResult<storage::PayoutAttempt, errors::StorageError> {
        self.diesel_store
            .update_payout_attempt_by_merchant_id_payout_id(merchant_id, payout_id, payout)
            .await
    }

    async fn insert_payout_attempt(
        &self,
        payout: storage::PayoutAttemptNew,
    ) -> CustomResult<storage::PayoutAttempt, errors::StorageError> {
        self.diesel_store.insert_payout_attempt(payout).await
    }
}

#[async_trait::async_trait]
impl PayoutsInterface for KafkaStore {
    async fn find_payout_by_merchant_id_payout_id(
        &self,
        merchant_id: &str,
        payout_id: &str,
    ) -> CustomResult<storage::Payouts, errors::StorageError> {
        self.diesel_store
            .find_payout_by_merchant_id_payout_id(merchant_id, payout_id)
            .await
    }

    async fn update_payout_by_merchant_id_payout_id(
        &self,
        merchant_id: &str,
        payout_id: &str,
        payout: storage::PayoutsUpdate,
    ) -> CustomResult<storage::Payouts, errors::StorageError> {
        self.diesel_store
            .update_payout_by_merchant_id_payout_id(merchant_id, payout_id, payout)
            .await
    }

    async fn insert_payout(
        &self,
        payout: storage::PayoutsNew,
    ) -> CustomResult<storage::Payouts, errors::StorageError> {
        self.diesel_store.insert_payout(payout).await
    }
}

#[async_trait::async_trait]
impl ProcessTrackerInterface for KafkaStore {
    async fn reinitialize_limbo_processes(
        &self,
        ids: Vec<String>,
        schedule_time: PrimitiveDateTime,
    ) -> CustomResult<usize, errors::StorageError> {
        self.diesel_store
            .reinitialize_limbo_processes(ids, schedule_time)
            .await
    }

    async fn find_process_by_id(
        &self,
        id: &str,
    ) -> CustomResult<Option<storage::ProcessTracker>, errors::StorageError> {
        self.diesel_store.find_process_by_id(id).await
    }

    async fn update_process(
        &self,
        this: storage::ProcessTracker,
        process: storage::ProcessTrackerUpdate,
    ) -> CustomResult<storage::ProcessTracker, errors::StorageError> {
        self.diesel_store.update_process(this, process).await
    }

    async fn process_tracker_update_process_status_by_ids(
        &self,
        task_ids: Vec<String>,
        task_update: storage::ProcessTrackerUpdate,
    ) -> CustomResult<usize, errors::StorageError> {
        self.diesel_store
            .process_tracker_update_process_status_by_ids(task_ids, task_update)
            .await
    }

    async fn insert_process(
        &self,
        new: storage::ProcessTrackerNew,
    ) -> CustomResult<storage::ProcessTracker, errors::StorageError> {
        self.diesel_store.insert_process(new).await
    }

    async fn reset_process(
        &self,
        this: storage::ProcessTracker,
        schedule_time: PrimitiveDateTime,
    ) -> CustomResult<(), errors::StorageError> {
        self.diesel_store.reset_process(this, schedule_time).await
    }

    async fn retry_process(
        &self,
        this: storage::ProcessTracker,
        schedule_time: PrimitiveDateTime,
    ) -> CustomResult<(), errors::StorageError> {
        self.diesel_store.retry_process(this, schedule_time).await
    }

    async fn finish_process_with_business_status(
        &self,
        this: storage::ProcessTracker,
        business_status: String,
    ) -> CustomResult<(), errors::StorageError> {
        self.diesel_store
            .finish_process_with_business_status(this, business_status)
            .await
    }

    async fn find_processes_by_time_status(
        &self,
        time_lower_limit: PrimitiveDateTime,
        time_upper_limit: PrimitiveDateTime,
        status: ProcessTrackerStatus,
        limit: Option<i64>,
    ) -> CustomResult<Vec<storage::ProcessTracker>, errors::StorageError> {
        self.diesel_store
            .find_processes_by_time_status(time_lower_limit, time_upper_limit, status, limit)
            .await
    }
}

#[async_trait::async_trait]
impl CaptureInterface for KafkaStore {
    async fn insert_capture(
        &self,
        capture: storage::CaptureNew,
        storage_scheme: MerchantStorageScheme,
    ) -> CustomResult<storage::Capture, errors::StorageError> {
        self.diesel_store
            .insert_capture(capture, storage_scheme)
            .await
    }

    async fn update_capture_with_capture_id(
        &self,
        this: storage::Capture,
        capture: storage::CaptureUpdate,
        storage_scheme: MerchantStorageScheme,
    ) -> CustomResult<storage::Capture, errors::StorageError> {
        self.diesel_store
            .update_capture_with_capture_id(this, capture, storage_scheme)
            .await
    }

    async fn find_all_captures_by_merchant_id_payment_id_authorized_attempt_id(
        &self,
        merchant_id: &str,
        payment_id: &str,
        authorized_attempt_id: &str,
        storage_scheme: MerchantStorageScheme,
    ) -> CustomResult<Vec<storage::Capture>, errors::StorageError> {
        self.diesel_store
            .find_all_captures_by_merchant_id_payment_id_authorized_attempt_id(
                merchant_id,
                payment_id,
                authorized_attempt_id,
                storage_scheme,
            )
            .await
    }
}

#[async_trait::async_trait]
impl RefundInterface for KafkaStore {
    async fn find_refund_by_internal_reference_id_merchant_id(
        &self,
        internal_reference_id: &str,
        merchant_id: &str,
        storage_scheme: MerchantStorageScheme,
    ) -> CustomResult<storage::Refund, errors::StorageError> {
        self.diesel_store
            .find_refund_by_internal_reference_id_merchant_id(
                internal_reference_id,
                merchant_id,
                storage_scheme,
            )
            .await
    }

    async fn find_refund_by_payment_id_merchant_id(
        &self,
        payment_id: &str,
        merchant_id: &str,
        storage_scheme: MerchantStorageScheme,
    ) -> CustomResult<Vec<storage::Refund>, errors::StorageError> {
        self.diesel_store
            .find_refund_by_payment_id_merchant_id(payment_id, merchant_id, storage_scheme)
            .await
    }

    async fn find_refund_by_merchant_id_refund_id(
        &self,
        merchant_id: &str,
        refund_id: &str,
        storage_scheme: MerchantStorageScheme,
    ) -> CustomResult<storage::Refund, errors::StorageError> {
        self.diesel_store
            .find_refund_by_merchant_id_refund_id(merchant_id, refund_id, storage_scheme)
            .await
    }

    async fn find_refund_by_merchant_id_connector_refund_id_connector(
        &self,
        merchant_id: &str,
        connector_refund_id: &str,
        connector: &str,
        storage_scheme: MerchantStorageScheme,
    ) -> CustomResult<storage::Refund, errors::StorageError> {
        self.diesel_store
            .find_refund_by_merchant_id_connector_refund_id_connector(
                merchant_id,
                connector_refund_id,
                connector,
                storage_scheme,
            )
            .await
    }

    async fn update_refund(
        &self,
        this: storage::Refund,
        refund: storage::RefundUpdate,
        storage_scheme: MerchantStorageScheme,
    ) -> CustomResult<storage::Refund, errors::StorageError> {
        let refund = self
            .diesel_store
            .update_refund(this.clone(), refund, storage_scheme)
            .await?;

        if let Err(er) = self.kafka_producer.log_refund(&refund, Some(this)).await {
            logger::error!(message="Failed to insert analytics event for Refund Update {refund?}", error_message=?er);
        }
        Ok(refund)
    }

    async fn find_refund_by_merchant_id_connector_transaction_id(
        &self,
        merchant_id: &str,
        connector_transaction_id: &str,
        storage_scheme: MerchantStorageScheme,
    ) -> CustomResult<Vec<storage::Refund>, errors::StorageError> {
        self.diesel_store
            .find_refund_by_merchant_id_connector_transaction_id(
                merchant_id,
                connector_transaction_id,
                storage_scheme,
            )
            .await
    }

    async fn insert_refund(
        &self,
        new: storage::RefundNew,
        storage_scheme: MerchantStorageScheme,
    ) -> CustomResult<storage::Refund, errors::StorageError> {
        let refund = self.diesel_store.insert_refund(new, storage_scheme).await?;

        if let Err(er) = self.kafka_producer.log_refund(&refund, None).await {
            logger::error!(message="Failed to insert analytics event for Refund Create {refund?}", error_message=?er);
        }
        Ok(refund)
    }

    #[cfg(feature = "olap")]
    async fn filter_refund_by_constraints(
        &self,
        merchant_id: &str,
        refund_details: &api_models::refunds::RefundListRequest,
        storage_scheme: MerchantStorageScheme,
        limit: i64,
        offset: i64,
    ) -> CustomResult<Vec<storage::Refund>, errors::StorageError> {
        self.diesel_store
            .filter_refund_by_constraints(
                merchant_id,
                refund_details,
                storage_scheme,
                limit,
                offset,
            )
            .await
    }

    #[cfg(feature = "olap")]
    async fn filter_refund_by_meta_constraints(
        &self,
        merchant_id: &str,
        refund_details: &api_models::payments::TimeRange,
        storage_scheme: MerchantStorageScheme,
    ) -> CustomResult<api_models::refunds::RefundListMetaData, errors::StorageError> {
        self.diesel_store
            .filter_refund_by_meta_constraints(merchant_id, refund_details, storage_scheme)
            .await
    }

    #[cfg(feature = "olap")]
    async fn get_total_count_of_refunds(
        &self,
        merchant_id: &str,
        refund_details: &api_models::refunds::RefundListRequest,
        storage_scheme: MerchantStorageScheme,
    ) -> CustomResult<i64, errors::StorageError> {
        self.diesel_store
            .get_total_count_of_refunds(merchant_id, refund_details, storage_scheme)
            .await
    }
}

#[async_trait::async_trait]
impl MerchantKeyStoreInterface for KafkaStore {
    async fn insert_merchant_key_store(
        &self,
        merchant_key_store: domain::MerchantKeyStore,
        key: &Secret<Vec<u8>>,
    ) -> CustomResult<domain::MerchantKeyStore, errors::StorageError> {
        self.diesel_store
            .insert_merchant_key_store(merchant_key_store, key)
            .await
    }

    async fn get_merchant_key_store_by_merchant_id(
        &self,
        merchant_id: &str,
        key: &Secret<Vec<u8>>,
    ) -> CustomResult<domain::MerchantKeyStore, errors::StorageError> {
        self.diesel_store
            .get_merchant_key_store_by_merchant_id(merchant_id, key)
            .await
    }

    async fn delete_merchant_key_store_by_merchant_id(
        &self,
        merchant_id: &str,
    ) -> CustomResult<bool, errors::StorageError> {
        self.diesel_store
            .delete_merchant_key_store_by_merchant_id(merchant_id)
            .await
    }

    #[cfg(feature = "olap")]
    async fn list_multiple_key_stores(
        &self,
        merchant_ids: Vec<String>,
        key: &Secret<Vec<u8>>,
    ) -> CustomResult<Vec<domain::MerchantKeyStore>, errors::StorageError> {
        self.diesel_store
            .list_multiple_key_stores(merchant_ids, key)
            .await
    }
}

#[async_trait::async_trait]
impl BusinessProfileInterface for KafkaStore {
    async fn insert_business_profile(
        &self,
        business_profile: business_profile::BusinessProfileNew,
    ) -> CustomResult<business_profile::BusinessProfile, errors::StorageError> {
        self.diesel_store
            .insert_business_profile(business_profile)
            .await
    }

    async fn find_business_profile_by_profile_id(
        &self,
        profile_id: &str,
    ) -> CustomResult<business_profile::BusinessProfile, errors::StorageError> {
        self.diesel_store
            .find_business_profile_by_profile_id(profile_id)
            .await
    }

    async fn update_business_profile_by_profile_id(
        &self,
        current_state: business_profile::BusinessProfile,
        business_profile_update: business_profile::BusinessProfileUpdateInternal,
    ) -> CustomResult<business_profile::BusinessProfile, errors::StorageError> {
        self.diesel_store
            .update_business_profile_by_profile_id(current_state, business_profile_update)
            .await
    }

    async fn delete_business_profile_by_profile_id_merchant_id(
        &self,
        profile_id: &str,
        merchant_id: &str,
    ) -> CustomResult<bool, errors::StorageError> {
        self.diesel_store
            .delete_business_profile_by_profile_id_merchant_id(profile_id, merchant_id)
            .await
    }

    async fn list_business_profile_by_merchant_id(
        &self,
        merchant_id: &str,
    ) -> CustomResult<Vec<business_profile::BusinessProfile>, errors::StorageError> {
        self.diesel_store
            .list_business_profile_by_merchant_id(merchant_id)
            .await
    }

    async fn find_business_profile_by_profile_name_merchant_id(
        &self,
        profile_name: &str,
        merchant_id: &str,
    ) -> CustomResult<business_profile::BusinessProfile, errors::StorageError> {
        self.diesel_store
            .find_business_profile_by_profile_name_merchant_id(profile_name, merchant_id)
            .await
    }
}

#[async_trait::async_trait]
impl ReverseLookupInterface for KafkaStore {
    async fn insert_reverse_lookup(
        &self,
        new: ReverseLookupNew,
        storage_scheme: MerchantStorageScheme,
    ) -> CustomResult<ReverseLookup, errors::StorageError> {
        self.diesel_store
            .insert_reverse_lookup(new, storage_scheme)
            .await
    }

    async fn get_lookup_by_lookup_id(
        &self,
        id: &str,
        storage_scheme: MerchantStorageScheme,
    ) -> CustomResult<ReverseLookup, errors::StorageError> {
        self.diesel_store
            .get_lookup_by_lookup_id(id, storage_scheme)
            .await
    }
}

#[async_trait::async_trait]
impl RoutingAlgorithmInterface for KafkaStore {
    async fn insert_routing_algorithm(
        &self,
        routing_algorithm: storage::RoutingAlgorithm,
    ) -> CustomResult<storage::RoutingAlgorithm, errors::StorageError> {
        self.diesel_store
            .insert_routing_algorithm(routing_algorithm)
            .await
    }

    async fn find_routing_algorithm_by_profile_id_algorithm_id(
        &self,
        profile_id: &str,
        algorithm_id: &str,
    ) -> CustomResult<storage::RoutingAlgorithm, errors::StorageError> {
        self.diesel_store
            .find_routing_algorithm_by_profile_id_algorithm_id(profile_id, algorithm_id)
            .await
    }

    async fn find_routing_algorithm_by_algorithm_id_merchant_id(
        &self,
        algorithm_id: &str,
        merchant_id: &str,
    ) -> CustomResult<storage::RoutingAlgorithm, errors::StorageError> {
        self.diesel_store
            .find_routing_algorithm_by_algorithm_id_merchant_id(algorithm_id, merchant_id)
            .await
    }

    async fn find_routing_algorithm_metadata_by_algorithm_id_profile_id(
        &self,
        algorithm_id: &str,
        profile_id: &str,
    ) -> CustomResult<storage::RoutingProfileMetadata, errors::StorageError> {
        self.diesel_store
            .find_routing_algorithm_metadata_by_algorithm_id_profile_id(algorithm_id, profile_id)
            .await
    }

    async fn list_routing_algorithm_metadata_by_profile_id(
        &self,
        profile_id: &str,
        limit: i64,
        offset: i64,
    ) -> CustomResult<Vec<storage::RoutingAlgorithmMetadata>, errors::StorageError> {
        self.diesel_store
            .list_routing_algorithm_metadata_by_profile_id(profile_id, limit, offset)
            .await
    }

    async fn list_routing_algorithm_metadata_by_merchant_id(
        &self,
        merchant_id: &str,
        limit: i64,
        offset: i64,
    ) -> CustomResult<Vec<storage::RoutingProfileMetadata>, errors::StorageError> {
        self.diesel_store
            .list_routing_algorithm_metadata_by_merchant_id(merchant_id, limit, offset)
            .await
    }
}

#[async_trait::async_trait]
impl GsmInterface for KafkaStore {
    async fn add_gsm_rule(
        &self,
        rule: storage::GatewayStatusMappingNew,
    ) -> CustomResult<storage::GatewayStatusMap, errors::StorageError> {
        self.diesel_store.add_gsm_rule(rule).await
    }

    async fn find_gsm_decision(
        &self,
        connector: String,
        flow: String,
        sub_flow: String,
        code: String,
        message: String,
    ) -> CustomResult<String, errors::StorageError> {
        self.diesel_store
            .find_gsm_decision(connector, flow, sub_flow, code, message)
            .await
    }

    async fn find_gsm_rule(
        &self,
        connector: String,
        flow: String,
        sub_flow: String,
        code: String,
        message: String,
    ) -> CustomResult<storage::GatewayStatusMap, errors::StorageError> {
        self.diesel_store
            .find_gsm_rule(connector, flow, sub_flow, code, message)
            .await
    }

    async fn update_gsm_rule(
        &self,
        connector: String,
        flow: String,
        sub_flow: String,
        code: String,
        message: String,
        data: storage::GatewayStatusMappingUpdate,
    ) -> CustomResult<storage::GatewayStatusMap, errors::StorageError> {
        self.diesel_store
            .update_gsm_rule(connector, flow, sub_flow, code, message, data)
            .await
    }

    async fn delete_gsm_rule(
        &self,
        connector: String,
        flow: String,
        sub_flow: String,
        code: String,
        message: String,
    ) -> CustomResult<bool, errors::StorageError> {
        self.diesel_store
            .delete_gsm_rule(connector, flow, sub_flow, code, message)
            .await
    }
}

#[async_trait::async_trait]
impl StorageInterface for KafkaStore {
    fn get_scheduler_db(&self) -> Box<dyn SchedulerInterface> {
        Box::new(self.clone())
    }
}

#[async_trait::async_trait]
impl SchedulerInterface for KafkaStore {}

impl MasterKeyInterface for KafkaStore {
    fn get_master_key(&self) -> &[u8] {
        self.diesel_store.get_master_key()
    }
}
#[async_trait::async_trait]
impl UserInterface for KafkaStore {
    async fn insert_user(
        &self,
        user_data: storage::UserNew,
    ) -> CustomResult<storage::User, errors::StorageError> {
        self.diesel_store.insert_user(user_data).await
    }

    async fn find_user_by_email(
        &self,
        user_email: &str,
    ) -> CustomResult<storage::User, errors::StorageError> {
        self.diesel_store.find_user_by_email(user_email).await
    }

    async fn find_user_by_id(
        &self,
        user_id: &str,
    ) -> CustomResult<storage::User, errors::StorageError> {
        self.diesel_store.find_user_by_id(user_id).await
    }

    async fn update_user_by_user_id(
        &self,
        user_id: &str,
        user: storage::UserUpdate,
    ) -> CustomResult<storage::User, errors::StorageError> {
        self.diesel_store
            .update_user_by_user_id(user_id, user)
            .await
    }

    async fn update_user_by_email(
        &self,
        user_email: &str,
        user: storage::UserUpdate,
    ) -> CustomResult<storage::User, errors::StorageError> {
        self.diesel_store
            .update_user_by_email(user_email, user)
            .await
    }

    async fn delete_user_by_user_id(
        &self,
        user_id: &str,
    ) -> CustomResult<bool, errors::StorageError> {
        self.diesel_store.delete_user_by_user_id(user_id).await
    }

    async fn find_users_and_roles_by_merchant_id(
        &self,
        merchant_id: &str,
    ) -> CustomResult<Vec<(storage::User, user_storage::UserRole)>, errors::StorageError> {
        self.diesel_store
            .find_users_and_roles_by_merchant_id(merchant_id)
            .await
    }
}

impl RedisConnInterface for KafkaStore {
    fn get_redis_conn(&self) -> CustomResult<Arc<RedisConnectionPool>, RedisError> {
        self.diesel_store.get_redis_conn()
    }
}

#[async_trait::async_trait]
impl UserRoleInterface for KafkaStore {
    async fn insert_user_role(
        &self,
        user_role: user_storage::UserRoleNew,
    ) -> CustomResult<user_storage::UserRole, errors::StorageError> {
        self.diesel_store.insert_user_role(user_role).await
    }

    async fn find_user_role_by_user_id(
        &self,
        user_id: &str,
    ) -> CustomResult<user_storage::UserRole, errors::StorageError> {
        self.diesel_store.find_user_role_by_user_id(user_id).await
    }

    async fn find_user_role_by_user_id_merchant_id(
        &self,
        user_id: &str,
        merchant_id: &str,
    ) -> CustomResult<user_storage::UserRole, errors::StorageError> {
        self.diesel_store
            .find_user_role_by_user_id_merchant_id(user_id, merchant_id)
            .await
    }

    async fn update_user_role_by_user_id_merchant_id(
        &self,
        user_id: &str,
        merchant_id: &str,
        update: user_storage::UserRoleUpdate,
    ) -> CustomResult<user_storage::UserRole, errors::StorageError> {
        self.diesel_store
            .update_user_role_by_user_id_merchant_id(user_id, merchant_id, update)
            .await
    }

    async fn update_user_roles_by_user_id_org_id(
        &self,
        user_id: &str,
        org_id: &str,
        update: user_storage::UserRoleUpdate,
    ) -> CustomResult<Vec<user_storage::UserRole>, errors::StorageError> {
        self.diesel_store
            .update_user_roles_by_user_id_org_id(user_id, org_id, update)
            .await
    }

    async fn delete_user_role_by_user_id_merchant_id(
        &self,
        user_id: &str,
        merchant_id: &str,
    ) -> CustomResult<bool, errors::StorageError> {
        self.diesel_store
            .delete_user_role_by_user_id_merchant_id(user_id, merchant_id)
            .await
    }

    async fn list_user_roles_by_user_id(
        &self,
        user_id: &str,
    ) -> CustomResult<Vec<user_storage::UserRole>, errors::StorageError> {
        self.diesel_store.list_user_roles_by_user_id(user_id).await
    }

    async fn transfer_org_ownership_between_users(
        &self,
        from_user_id: &str,
        to_user_id: &str,
        org_id: &str,
    ) -> CustomResult<(), errors::StorageError> {
        self.diesel_store
            .transfer_org_ownership_between_users(from_user_id, to_user_id, org_id)
            .await
    }
}

#[async_trait::async_trait]
impl DashboardMetadataInterface for KafkaStore {
    async fn insert_metadata(
        &self,
        metadata: storage::DashboardMetadataNew,
    ) -> CustomResult<storage::DashboardMetadata, errors::StorageError> {
        self.diesel_store.insert_metadata(metadata).await
    }

    async fn update_metadata(
        &self,
        user_id: Option<String>,
        merchant_id: String,
        org_id: String,
        data_key: enums::DashboardMetadata,
        dashboard_metadata_update: storage::DashboardMetadataUpdate,
    ) -> CustomResult<storage::DashboardMetadata, errors::StorageError> {
        self.diesel_store
            .update_metadata(
                user_id,
                merchant_id,
                org_id,
                data_key,
                dashboard_metadata_update,
            )
            .await
    }

    async fn find_user_scoped_dashboard_metadata(
        &self,
        user_id: &str,
        merchant_id: &str,
        org_id: &str,
        data_keys: Vec<enums::DashboardMetadata>,
    ) -> CustomResult<Vec<storage::DashboardMetadata>, errors::StorageError> {
        self.diesel_store
            .find_user_scoped_dashboard_metadata(user_id, merchant_id, org_id, data_keys)
            .await
    }

    async fn find_merchant_scoped_dashboard_metadata(
        &self,
        merchant_id: &str,
        org_id: &str,
        data_keys: Vec<enums::DashboardMetadata>,
    ) -> CustomResult<Vec<storage::DashboardMetadata>, errors::StorageError> {
        self.diesel_store
            .find_merchant_scoped_dashboard_metadata(merchant_id, org_id, data_keys)
            .await
    }

    async fn delete_all_user_scoped_dashboard_metadata_by_merchant_id(
        &self,
        user_id: &str,
        merchant_id: &str,
    ) -> CustomResult<bool, errors::StorageError> {
        self.diesel_store
            .delete_all_user_scoped_dashboard_metadata_by_merchant_id(user_id, merchant_id)
            .await
    }

    async fn delete_user_scoped_dashboard_metadata_by_merchant_id_data_key(
        &self,
        user_id: &str,
        merchant_id: &str,
        data_key: enums::DashboardMetadata,
    ) -> CustomResult<storage::DashboardMetadata, errors::StorageError> {
        self.diesel_store
            .delete_user_scoped_dashboard_metadata_by_merchant_id_data_key(
                user_id,
                merchant_id,
                data_key,
            )
            .await
    }
}

#[async_trait::async_trait]
impl BatchSampleDataInterface for KafkaStore {
    async fn insert_payment_intents_batch_for_sample_data(
        &self,
        batch: Vec<data_models::payments::payment_intent::PaymentIntentNew>,
    ) -> CustomResult<Vec<data_models::payments::PaymentIntent>, data_models::errors::StorageError>
    {
        let payment_intents_list = self
            .diesel_store
            .insert_payment_intents_batch_for_sample_data(batch)
            .await?;

        for payment_intent in payment_intents_list.iter() {
            let _ = self
                .kafka_producer
                .log_payment_intent(payment_intent, None)
                .await;
        }
        Ok(payment_intents_list)
    }

    async fn insert_payment_attempts_batch_for_sample_data(
        &self,
        batch: Vec<diesel_models::user::sample_data::PaymentAttemptBatchNew>,
    ) -> CustomResult<
        Vec<data_models::payments::payment_attempt::PaymentAttempt>,
        data_models::errors::StorageError,
    > {
        let payment_attempts_list = self
            .diesel_store
            .insert_payment_attempts_batch_for_sample_data(batch)
            .await?;

        for payment_attempt in payment_attempts_list.iter() {
            let _ = self
                .kafka_producer
                .log_payment_attempt(payment_attempt, None)
                .await;
        }
        Ok(payment_attempts_list)
    }

    async fn insert_refunds_batch_for_sample_data(
        &self,
        batch: Vec<diesel_models::RefundNew>,
    ) -> CustomResult<Vec<diesel_models::Refund>, data_models::errors::StorageError> {
        let refunds_list = self
            .diesel_store
            .insert_refunds_batch_for_sample_data(batch)
            .await?;

        for refund in refunds_list.iter() {
            let _ = self.kafka_producer.log_refund(refund, None).await;
        }
        Ok(refunds_list)
    }

    async fn delete_payment_intents_for_sample_data(
        &self,
        merchant_id: &str,
    ) -> CustomResult<Vec<data_models::payments::PaymentIntent>, data_models::errors::StorageError>
    {
        let payment_intents_list = self
            .diesel_store
            .delete_payment_intents_for_sample_data(merchant_id)
            .await?;

        for payment_intent in payment_intents_list.iter() {
            let _ = self
                .kafka_producer
                .log_payment_intent_delete(payment_intent)
                .await;
        }
        Ok(payment_intents_list)
    }

    async fn delete_payment_attempts_for_sample_data(
        &self,
        merchant_id: &str,
    ) -> CustomResult<
        Vec<data_models::payments::payment_attempt::PaymentAttempt>,
        data_models::errors::StorageError,
    > {
        let payment_attempts_list = self
            .diesel_store
            .delete_payment_attempts_for_sample_data(merchant_id)
            .await?;

        for payment_attempt in payment_attempts_list.iter() {
            let _ = self
                .kafka_producer
                .log_payment_attempt_delete(payment_attempt)
                .await;
        }

        Ok(payment_attempts_list)
    }

    async fn delete_refunds_for_sample_data(
        &self,
        merchant_id: &str,
    ) -> CustomResult<Vec<diesel_models::Refund>, data_models::errors::StorageError> {
        let refunds_list = self
            .diesel_store
            .delete_refunds_for_sample_data(merchant_id)
            .await?;

        for refund in refunds_list.iter() {
            let _ = self.kafka_producer.log_refund_delete(refund).await;
        }

        Ok(refunds_list)
    }
}

#[async_trait::async_trait]
impl AuthorizationInterface for KafkaStore {
    async fn insert_authorization(
        &self,
        authorization: storage::AuthorizationNew,
    ) -> CustomResult<storage::Authorization, errors::StorageError> {
        self.diesel_store.insert_authorization(authorization).await
    }

    async fn find_all_authorizations_by_merchant_id_payment_id(
        &self,
        merchant_id: &str,
        payment_id: &str,
    ) -> CustomResult<Vec<storage::Authorization>, errors::StorageError> {
        self.diesel_store
            .find_all_authorizations_by_merchant_id_payment_id(merchant_id, payment_id)
            .await
    }

    async fn update_authorization_by_merchant_id_authorization_id(
        &self,
        merchant_id: String,
        authorization_id: String,
        authorization: storage::AuthorizationUpdate,
    ) -> CustomResult<storage::Authorization, errors::StorageError> {
        self.diesel_store
            .update_authorization_by_merchant_id_authorization_id(
                merchant_id,
                authorization_id,
                authorization,
            )
            .await
    }
}

#[async_trait::async_trait]
impl HealthCheckDbInterface for KafkaStore {
    async fn health_check_db(&self) -> CustomResult<(), errors::HealthCheckDBError> {
        self.diesel_store.health_check_db().await
    }
}

#[async_trait::async_trait]
impl RoleInterface for KafkaStore {
    async fn insert_role(
        &self,
        role: storage::RoleNew,
    ) -> CustomResult<storage::Role, errors::StorageError> {
        self.diesel_store.insert_role(role).await
    }

    async fn find_role_by_role_id(
        &self,
        role_id: &str,
    ) -> CustomResult<storage::Role, errors::StorageError> {
        self.diesel_store.find_role_by_role_id(role_id).await
    }

<<<<<<< HEAD
=======
    async fn find_role_by_role_id_in_merchant_scope(
        &self,
        role_id: &str,
        merchant_id: &str,
        org_id: &str,
    ) -> CustomResult<storage::Role, errors::StorageError> {
        self.diesel_store
            .find_role_by_role_id_in_merchant_scope(role_id, merchant_id, org_id)
            .await
    }

>>>>>>> ada6a322
    async fn update_role_by_role_id(
        &self,
        role_id: &str,
        role_update: storage::RoleUpdate,
    ) -> CustomResult<storage::Role, errors::StorageError> {
        self.diesel_store
            .update_role_by_role_id(role_id, role_update)
            .await
    }

    async fn delete_role_by_role_id(
        &self,
        role_id: &str,
    ) -> CustomResult<storage::Role, errors::StorageError> {
        self.diesel_store.delete_role_by_role_id(role_id).await
    }

    async fn list_all_roles(
        &self,
        merchant_id: &str,
        org_id: &str,
    ) -> CustomResult<Vec<storage::Role>, errors::StorageError> {
        self.diesel_store.list_all_roles(merchant_id, org_id).await
    }
}<|MERGE_RESOLUTION|>--- conflicted
+++ resolved
@@ -2291,8 +2291,6 @@
         self.diesel_store.find_role_by_role_id(role_id).await
     }
 
-<<<<<<< HEAD
-=======
     async fn find_role_by_role_id_in_merchant_scope(
         &self,
         role_id: &str,
@@ -2304,7 +2302,6 @@
             .await
     }
 
->>>>>>> ada6a322
     async fn update_role_by_role_id(
         &self,
         role_id: &str,
