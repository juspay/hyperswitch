use std::sync::Arc;

use common_enums::enums::MerchantStorageScheme;
use common_utils::{errors::CustomResult, id_type, pii, types::keymanager::KeyManagerState};
use diesel_models::{
    enums,
    enums::ProcessTrackerStatus,
    ephemeral_key::{EphemeralKey, EphemeralKeyNew},
    reverse_lookup::{ReverseLookup, ReverseLookupNew},
    user_role as user_storage,
};
use hyperswitch_domain_models::payments::{
    payment_attempt::PaymentAttemptInterface, payment_intent::PaymentIntentInterface,
};
#[cfg(feature = "payouts")]
use hyperswitch_domain_models::payouts::{
    payout_attempt::PayoutAttemptInterface, payouts::PayoutsInterface,
};
#[cfg(not(feature = "payouts"))]
use hyperswitch_domain_models::{PayoutAttemptInterface, PayoutsInterface};
use masking::Secret;
use redis_interface::{errors::RedisError, RedisConnectionPool, RedisEntryId};
use router_env::logger;
use scheduler::{
    db::{process_tracker::ProcessTrackerInterface, queue::QueueInterface},
    SchedulerInterface,
};
use serde::Serialize;
use storage_impl::redis::kv_store::RedisConnInterface;
use time::PrimitiveDateTime;

use super::{
    dashboard_metadata::DashboardMetadataInterface,
    role::RoleInterface,
    user::{sample_data::BatchSampleDataInterface, UserInterface},
    user_authentication_method::UserAuthenticationMethodInterface,
    user_key_store::UserKeyStoreInterface,
    user_role::UserRoleInterface,
};
#[cfg(feature = "payouts")]
use crate::services::kafka::payout::KafkaPayout;
use crate::{
    core::errors::{self, ProcessTrackerError},
    db::{
        address::AddressInterface,
        api_keys::ApiKeyInterface,
        authentication::AuthenticationInterface,
        authorization::AuthorizationInterface,
        business_profile::BusinessProfileInterface,
        capture::CaptureInterface,
        cards_info::CardsInfoInterface,
        configs::ConfigInterface,
        customers::CustomerInterface,
        dispute::DisputeInterface,
        ephemeral_key::EphemeralKeyInterface,
        events::EventInterface,
        file::FileMetadataInterface,
        generic_link::GenericLinkInterface,
        gsm::GsmInterface,
        health_check::HealthCheckDbInterface,
        locker_mock_up::LockerMockUpInterface,
        mandate::MandateInterface,
        merchant_account::MerchantAccountInterface,
        merchant_connector_account::{ConnectorAccessToken, MerchantConnectorAccountInterface},
        merchant_key_store::MerchantKeyStoreInterface,
        payment_link::PaymentLinkInterface,
        payment_method::PaymentMethodInterface,
        refund::RefundInterface,
        reverse_lookup::ReverseLookupInterface,
        routing_algorithm::RoutingAlgorithmInterface,
        CommonStorageInterface, GlobalStorageInterface, MasterKeyInterface, StorageInterface,
    },
    services::{authentication, kafka::KafkaProducer, Store},
    types::{
        domain,
        storage::{self, business_profile},
        AccessToken,
    },
};

#[derive(Debug, Clone, Serialize)]
pub struct TenantID(pub String);

#[derive(Clone)]
pub struct KafkaStore {
    pub kafka_producer: KafkaProducer,
    pub diesel_store: Store,
    pub tenant_id: TenantID,
}

impl KafkaStore {
    pub async fn new(store: Store, kafka_producer: KafkaProducer, tenant_id: TenantID) -> Self {
        Self {
            kafka_producer,
            diesel_store: store,
            tenant_id,
        }
    }
}

#[async_trait::async_trait]
impl AddressInterface for KafkaStore {
    async fn find_address_by_address_id(
        &self,
        state: &KeyManagerState,
        address_id: &str,
        key_store: &domain::MerchantKeyStore,
    ) -> CustomResult<domain::Address, errors::StorageError> {
        self.diesel_store
            .find_address_by_address_id(state, address_id, key_store)
            .await
    }

    async fn update_address(
        &self,
        state: &KeyManagerState,
        address_id: String,
        address: storage::AddressUpdate,
        key_store: &domain::MerchantKeyStore,
    ) -> CustomResult<domain::Address, errors::StorageError> {
        self.diesel_store
            .update_address(state, address_id, address, key_store)
            .await
    }

    async fn update_address_for_payments(
        &self,
        state: &KeyManagerState,
        this: domain::PaymentAddress,
        address: domain::AddressUpdate,
        payment_id: String,
        key_store: &domain::MerchantKeyStore,
        storage_scheme: MerchantStorageScheme,
    ) -> CustomResult<domain::PaymentAddress, errors::StorageError> {
        self.diesel_store
            .update_address_for_payments(
                state,
                this,
                address,
                payment_id,
                key_store,
                storage_scheme,
            )
            .await
    }

    async fn insert_address_for_payments(
        &self,
        state: &KeyManagerState,
        payment_id: &str,
        address: domain::PaymentAddress,
        key_store: &domain::MerchantKeyStore,
        storage_scheme: MerchantStorageScheme,
    ) -> CustomResult<domain::PaymentAddress, errors::StorageError> {
        self.diesel_store
            .insert_address_for_payments(state, payment_id, address, key_store, storage_scheme)
            .await
    }

    async fn find_address_by_merchant_id_payment_id_address_id(
        &self,
        state: &KeyManagerState,
        merchant_id: &str,
        payment_id: &str,
        address_id: &str,
        key_store: &domain::MerchantKeyStore,
        storage_scheme: MerchantStorageScheme,
    ) -> CustomResult<domain::PaymentAddress, errors::StorageError> {
        self.diesel_store
            .find_address_by_merchant_id_payment_id_address_id(
                state,
                merchant_id,
                payment_id,
                address_id,
                key_store,
                storage_scheme,
            )
            .await
    }

    async fn insert_address_for_customers(
        &self,
        state: &KeyManagerState,
        address: domain::CustomerAddress,
        key_store: &domain::MerchantKeyStore,
    ) -> CustomResult<domain::Address, errors::StorageError> {
        self.diesel_store
            .insert_address_for_customers(state, address, key_store)
            .await
    }

    async fn update_address_by_merchant_id_customer_id(
        &self,
        state: &KeyManagerState,
        customer_id: &id_type::CustomerId,
        merchant_id: &str,
        address: storage::AddressUpdate,
        key_store: &domain::MerchantKeyStore,
    ) -> CustomResult<Vec<domain::Address>, errors::StorageError> {
        self.diesel_store
            .update_address_by_merchant_id_customer_id(
                state,
                customer_id,
                merchant_id,
                address,
                key_store,
            )
            .await
    }
}

#[async_trait::async_trait]
impl ApiKeyInterface for KafkaStore {
    async fn insert_api_key(
        &self,
        api_key: storage::ApiKeyNew,
    ) -> CustomResult<storage::ApiKey, errors::StorageError> {
        self.diesel_store.insert_api_key(api_key).await
    }

    async fn update_api_key(
        &self,
        merchant_id: String,
        key_id: String,
        api_key: storage::ApiKeyUpdate,
    ) -> CustomResult<storage::ApiKey, errors::StorageError> {
        self.diesel_store
            .update_api_key(merchant_id, key_id, api_key)
            .await
    }

    async fn revoke_api_key(
        &self,
        merchant_id: &str,
        key_id: &str,
    ) -> CustomResult<bool, errors::StorageError> {
        self.diesel_store.revoke_api_key(merchant_id, key_id).await
    }

    async fn find_api_key_by_merchant_id_key_id_optional(
        &self,
        merchant_id: &str,
        key_id: &str,
    ) -> CustomResult<Option<storage::ApiKey>, errors::StorageError> {
        self.diesel_store
            .find_api_key_by_merchant_id_key_id_optional(merchant_id, key_id)
            .await
    }

    async fn find_api_key_by_hash_optional(
        &self,
        hashed_api_key: storage::HashedApiKey,
    ) -> CustomResult<Option<storage::ApiKey>, errors::StorageError> {
        self.diesel_store
            .find_api_key_by_hash_optional(hashed_api_key)
            .await
    }

    async fn list_api_keys_by_merchant_id(
        &self,
        merchant_id: &str,
        limit: Option<i64>,
        offset: Option<i64>,
    ) -> CustomResult<Vec<storage::ApiKey>, errors::StorageError> {
        self.diesel_store
            .list_api_keys_by_merchant_id(merchant_id, limit, offset)
            .await
    }
}

#[async_trait::async_trait]
impl CardsInfoInterface for KafkaStore {
    async fn get_card_info(
        &self,
        card_iin: &str,
    ) -> CustomResult<Option<storage::CardInfo>, errors::StorageError> {
        self.diesel_store.get_card_info(card_iin).await
    }
}

#[async_trait::async_trait]
impl ConfigInterface for KafkaStore {
    async fn insert_config(
        &self,
        config: storage::ConfigNew,
    ) -> CustomResult<storage::Config, errors::StorageError> {
        self.diesel_store.insert_config(config).await
    }

    async fn find_config_by_key(
        &self,
        key: &str,
    ) -> CustomResult<storage::Config, errors::StorageError> {
        self.diesel_store.find_config_by_key(key).await
    }

    async fn find_config_by_key_from_db(
        &self,
        key: &str,
    ) -> CustomResult<storage::Config, errors::StorageError> {
        self.diesel_store.find_config_by_key_from_db(key).await
    }

    async fn update_config_in_database(
        &self,
        key: &str,
        config_update: storage::ConfigUpdate,
    ) -> CustomResult<storage::Config, errors::StorageError> {
        self.diesel_store
            .update_config_in_database(key, config_update)
            .await
    }

    async fn update_config_by_key(
        &self,
        key: &str,
        config_update: storage::ConfigUpdate,
    ) -> CustomResult<storage::Config, errors::StorageError> {
        self.diesel_store
            .update_config_by_key(key, config_update)
            .await
    }

    async fn delete_config_by_key(
        &self,
        key: &str,
    ) -> CustomResult<storage::Config, errors::StorageError> {
        self.diesel_store.delete_config_by_key(key).await
    }

    async fn find_config_by_key_unwrap_or(
        &self,
        key: &str,
        default_config: Option<String>,
    ) -> CustomResult<storage::Config, errors::StorageError> {
        self.diesel_store
            .find_config_by_key_unwrap_or(key, default_config)
            .await
    }
}

#[async_trait::async_trait]
impl CustomerInterface for KafkaStore {
    async fn delete_customer_by_customer_id_merchant_id(
        &self,
        customer_id: &id_type::CustomerId,
        merchant_id: &str,
    ) -> CustomResult<bool, errors::StorageError> {
        self.diesel_store
            .delete_customer_by_customer_id_merchant_id(customer_id, merchant_id)
            .await
    }

    async fn find_customer_optional_by_customer_id_merchant_id(
        &self,
        state: &KeyManagerState,
        customer_id: &id_type::CustomerId,
        merchant_id: &str,
        key_store: &domain::MerchantKeyStore,
        storage_scheme: MerchantStorageScheme,
    ) -> CustomResult<Option<domain::Customer>, errors::StorageError> {
        self.diesel_store
            .find_customer_optional_by_customer_id_merchant_id(
                state,
                customer_id,
                merchant_id,
                key_store,
                storage_scheme,
            )
            .await
    }

    async fn update_customer_by_customer_id_merchant_id(
        &self,
        state: &KeyManagerState,
        customer_id: id_type::CustomerId,
        merchant_id: String,
        customer: domain::Customer,
        customer_update: storage::CustomerUpdate,
        key_store: &domain::MerchantKeyStore,
        storage_scheme: MerchantStorageScheme,
    ) -> CustomResult<domain::Customer, errors::StorageError> {
        self.diesel_store
            .update_customer_by_customer_id_merchant_id(
                state,
                customer_id,
                merchant_id,
                customer,
                customer_update,
                key_store,
                storage_scheme,
            )
            .await
    }

    async fn list_customers_by_merchant_id(
        &self,
        state: &KeyManagerState,
        merchant_id: &str,
        key_store: &domain::MerchantKeyStore,
    ) -> CustomResult<Vec<domain::Customer>, errors::StorageError> {
        self.diesel_store
            .list_customers_by_merchant_id(state, merchant_id, key_store)
            .await
    }

    async fn find_customer_by_customer_id_merchant_id(
        &self,
        state: &KeyManagerState,
        customer_id: &id_type::CustomerId,
        merchant_id: &str,
        key_store: &domain::MerchantKeyStore,
        storage_scheme: MerchantStorageScheme,
    ) -> CustomResult<domain::Customer, errors::StorageError> {
        self.diesel_store
            .find_customer_by_customer_id_merchant_id(
                state,
                customer_id,
                merchant_id,
                key_store,
                storage_scheme,
            )
            .await
    }

    async fn insert_customer(
        &self,
        state: &KeyManagerState,
        customer_data: domain::Customer,
        key_store: &domain::MerchantKeyStore,
        storage_scheme: MerchantStorageScheme,
    ) -> CustomResult<domain::Customer, errors::StorageError> {
        self.diesel_store
            .insert_customer(state, customer_data, key_store, storage_scheme)
            .await
    }
}

#[async_trait::async_trait]
impl DisputeInterface for KafkaStore {
    async fn insert_dispute(
        &self,
        dispute_new: storage::DisputeNew,
    ) -> CustomResult<storage::Dispute, errors::StorageError> {
        let dispute = self.diesel_store.insert_dispute(dispute_new).await?;

        if let Err(er) = self
            .kafka_producer
            .log_dispute(&dispute, None, self.tenant_id.clone())
            .await
        {
            logger::error!(message="Failed to add analytics entry for Dispute {dispute:?}", error_message=?er);
        };

        Ok(dispute)
    }

    async fn find_by_merchant_id_payment_id_connector_dispute_id(
        &self,
        merchant_id: &str,
        payment_id: &str,
        connector_dispute_id: &str,
    ) -> CustomResult<Option<storage::Dispute>, errors::StorageError> {
        self.diesel_store
            .find_by_merchant_id_payment_id_connector_dispute_id(
                merchant_id,
                payment_id,
                connector_dispute_id,
            )
            .await
    }

    async fn find_dispute_by_merchant_id_dispute_id(
        &self,
        merchant_id: &str,
        dispute_id: &str,
    ) -> CustomResult<storage::Dispute, errors::StorageError> {
        self.diesel_store
            .find_dispute_by_merchant_id_dispute_id(merchant_id, dispute_id)
            .await
    }

    async fn find_disputes_by_merchant_id(
        &self,
        merchant_id: &str,
        dispute_constraints: api_models::disputes::DisputeListConstraints,
    ) -> CustomResult<Vec<storage::Dispute>, errors::StorageError> {
        self.diesel_store
            .find_disputes_by_merchant_id(merchant_id, dispute_constraints)
            .await
    }

    async fn update_dispute(
        &self,
        this: storage::Dispute,
        dispute: storage::DisputeUpdate,
    ) -> CustomResult<storage::Dispute, errors::StorageError> {
        let dispute_new = self
            .diesel_store
            .update_dispute(this.clone(), dispute)
            .await?;
        if let Err(er) = self
            .kafka_producer
            .log_dispute(&dispute_new, Some(this), self.tenant_id.clone())
            .await
        {
            logger::error!(message="Failed to add analytics entry for Dispute {dispute_new:?}", error_message=?er);
        };

        Ok(dispute_new)
    }

    async fn find_disputes_by_merchant_id_payment_id(
        &self,
        merchant_id: &str,
        payment_id: &str,
    ) -> CustomResult<Vec<storage::Dispute>, errors::StorageError> {
        self.diesel_store
            .find_disputes_by_merchant_id_payment_id(merchant_id, payment_id)
            .await
    }
}

#[async_trait::async_trait]
impl EphemeralKeyInterface for KafkaStore {
    async fn create_ephemeral_key(
        &self,
        ek: EphemeralKeyNew,
        validity: i64,
    ) -> CustomResult<EphemeralKey, errors::StorageError> {
        self.diesel_store.create_ephemeral_key(ek, validity).await
    }
    async fn get_ephemeral_key(
        &self,
        key: &str,
    ) -> CustomResult<EphemeralKey, errors::StorageError> {
        self.diesel_store.get_ephemeral_key(key).await
    }
    async fn delete_ephemeral_key(
        &self,
        id: &str,
    ) -> CustomResult<EphemeralKey, errors::StorageError> {
        self.diesel_store.delete_ephemeral_key(id).await
    }
}

#[async_trait::async_trait]
impl EventInterface for KafkaStore {
    async fn insert_event(
        &self,
        state: &KeyManagerState,
        event: domain::Event,
        merchant_key_store: &domain::MerchantKeyStore,
    ) -> CustomResult<domain::Event, errors::StorageError> {
        self.diesel_store
            .insert_event(state, event, merchant_key_store)
            .await
    }

    async fn find_event_by_merchant_id_event_id(
        &self,
        state: &KeyManagerState,
        merchant_id: &str,
        event_id: &str,
        merchant_key_store: &domain::MerchantKeyStore,
    ) -> CustomResult<domain::Event, errors::StorageError> {
        self.diesel_store
            .find_event_by_merchant_id_event_id(state, merchant_id, event_id, merchant_key_store)
            .await
    }

    async fn list_initial_events_by_merchant_id_primary_object_id(
        &self,
        state: &KeyManagerState,
        merchant_id: &str,
        primary_object_id: &str,
        merchant_key_store: &domain::MerchantKeyStore,
    ) -> CustomResult<Vec<domain::Event>, errors::StorageError> {
        self.diesel_store
            .list_initial_events_by_merchant_id_primary_object_id(
                state,
                merchant_id,
                primary_object_id,
                merchant_key_store,
            )
            .await
    }

    async fn list_initial_events_by_merchant_id_constraints(
        &self,
        state: &KeyManagerState,
        merchant_id: &str,
        created_after: Option<PrimitiveDateTime>,
        created_before: Option<PrimitiveDateTime>,
        limit: Option<i64>,
        offset: Option<i64>,
        merchant_key_store: &domain::MerchantKeyStore,
    ) -> CustomResult<Vec<domain::Event>, errors::StorageError> {
        self.diesel_store
            .list_initial_events_by_merchant_id_constraints(
                state,
                merchant_id,
                created_after,
                created_before,
                limit,
                offset,
                merchant_key_store,
            )
            .await
    }

    async fn list_events_by_merchant_id_initial_attempt_id(
        &self,
        state: &KeyManagerState,
        merchant_id: &str,
        initial_attempt_id: &str,
        merchant_key_store: &domain::MerchantKeyStore,
    ) -> CustomResult<Vec<domain::Event>, errors::StorageError> {
        self.diesel_store
            .list_events_by_merchant_id_initial_attempt_id(
                state,
                merchant_id,
                initial_attempt_id,
                merchant_key_store,
            )
            .await
    }

    async fn list_initial_events_by_profile_id_primary_object_id(
        &self,
        state: &KeyManagerState,
        profile_id: &str,
        primary_object_id: &str,
        merchant_key_store: &domain::MerchantKeyStore,
    ) -> CustomResult<Vec<domain::Event>, errors::StorageError> {
        self.diesel_store
            .list_initial_events_by_profile_id_primary_object_id(
                state,
                profile_id,
                primary_object_id,
                merchant_key_store,
            )
            .await
    }

    async fn list_initial_events_by_profile_id_constraints(
        &self,
        state: &KeyManagerState,
        profile_id: &str,
        created_after: Option<PrimitiveDateTime>,
        created_before: Option<PrimitiveDateTime>,
        limit: Option<i64>,
        offset: Option<i64>,
        merchant_key_store: &domain::MerchantKeyStore,
    ) -> CustomResult<Vec<domain::Event>, errors::StorageError> {
        self.diesel_store
            .list_initial_events_by_profile_id_constraints(
                state,
                profile_id,
                created_after,
                created_before,
                limit,
                offset,
                merchant_key_store,
            )
            .await
    }

    async fn list_events_by_profile_id_initial_attempt_id(
        &self,
        state: &KeyManagerState,
        profile_id: &str,
        initial_attempt_id: &str,
        merchant_key_store: &domain::MerchantKeyStore,
    ) -> CustomResult<Vec<domain::Event>, errors::StorageError> {
        self.diesel_store
            .list_events_by_profile_id_initial_attempt_id(
                state,
                profile_id,
                initial_attempt_id,
                merchant_key_store,
            )
            .await
    }

    async fn update_event_by_merchant_id_event_id(
        &self,
        state: &KeyManagerState,
        merchant_id: &str,
        event_id: &str,
        event: domain::EventUpdate,
        merchant_key_store: &domain::MerchantKeyStore,
    ) -> CustomResult<domain::Event, errors::StorageError> {
        self.diesel_store
            .update_event_by_merchant_id_event_id(
                state,
                merchant_id,
                event_id,
                event,
                merchant_key_store,
            )
            .await
    }
}

#[async_trait::async_trait]
impl LockerMockUpInterface for KafkaStore {
    async fn find_locker_by_card_id(
        &self,
        card_id: &str,
    ) -> CustomResult<storage::LockerMockUp, errors::StorageError> {
        self.diesel_store.find_locker_by_card_id(card_id).await
    }

    async fn insert_locker_mock_up(
        &self,
        new: storage::LockerMockUpNew,
    ) -> CustomResult<storage::LockerMockUp, errors::StorageError> {
        self.diesel_store.insert_locker_mock_up(new).await
    }

    async fn delete_locker_mock_up(
        &self,
        card_id: &str,
    ) -> CustomResult<storage::LockerMockUp, errors::StorageError> {
        self.diesel_store.delete_locker_mock_up(card_id).await
    }
}

#[async_trait::async_trait]
impl MandateInterface for KafkaStore {
    async fn find_mandate_by_merchant_id_mandate_id(
        &self,
        merchant_id: &str,
        mandate_id: &str,
        storage_scheme: MerchantStorageScheme,
    ) -> CustomResult<storage::Mandate, errors::StorageError> {
        self.diesel_store
            .find_mandate_by_merchant_id_mandate_id(merchant_id, mandate_id, storage_scheme)
            .await
    }

    async fn find_mandate_by_merchant_id_connector_mandate_id(
        &self,
        merchant_id: &str,
        connector_mandate_id: &str,
        storage_scheme: MerchantStorageScheme,
    ) -> CustomResult<storage::Mandate, errors::StorageError> {
        self.diesel_store
            .find_mandate_by_merchant_id_connector_mandate_id(
                merchant_id,
                connector_mandate_id,
                storage_scheme,
            )
            .await
    }

    async fn find_mandate_by_merchant_id_customer_id(
        &self,
        merchant_id: &str,
        customer_id: &id_type::CustomerId,
    ) -> CustomResult<Vec<storage::Mandate>, errors::StorageError> {
        self.diesel_store
            .find_mandate_by_merchant_id_customer_id(merchant_id, customer_id)
            .await
    }

    async fn update_mandate_by_merchant_id_mandate_id(
        &self,
        merchant_id: &str,
        mandate_id: &str,
        mandate_update: storage::MandateUpdate,
        mandate: storage::Mandate,
        storage_scheme: MerchantStorageScheme,
    ) -> CustomResult<storage::Mandate, errors::StorageError> {
        self.diesel_store
            .update_mandate_by_merchant_id_mandate_id(
                merchant_id,
                mandate_id,
                mandate_update,
                mandate,
                storage_scheme,
            )
            .await
    }

    async fn find_mandates_by_merchant_id(
        &self,
        merchant_id: &str,
        mandate_constraints: api_models::mandates::MandateListConstraints,
    ) -> CustomResult<Vec<storage::Mandate>, errors::StorageError> {
        self.diesel_store
            .find_mandates_by_merchant_id(merchant_id, mandate_constraints)
            .await
    }

    async fn insert_mandate(
        &self,
        mandate: storage::MandateNew,
        storage_scheme: MerchantStorageScheme,
    ) -> CustomResult<storage::Mandate, errors::StorageError> {
        self.diesel_store
            .insert_mandate(mandate, storage_scheme)
            .await
    }
}

#[async_trait::async_trait]
impl PaymentLinkInterface for KafkaStore {
    async fn find_payment_link_by_payment_link_id(
        &self,
        payment_link_id: &str,
    ) -> CustomResult<storage::PaymentLink, errors::StorageError> {
        self.diesel_store
            .find_payment_link_by_payment_link_id(payment_link_id)
            .await
    }

    async fn insert_payment_link(
        &self,
        payment_link_object: storage::PaymentLinkNew,
    ) -> CustomResult<storage::PaymentLink, errors::StorageError> {
        self.diesel_store
            .insert_payment_link(payment_link_object)
            .await
    }

    async fn list_payment_link_by_merchant_id(
        &self,
        merchant_id: &str,
        payment_link_constraints: api_models::payments::PaymentLinkListConstraints,
    ) -> CustomResult<Vec<storage::PaymentLink>, errors::StorageError> {
        self.diesel_store
            .list_payment_link_by_merchant_id(merchant_id, payment_link_constraints)
            .await
    }
}

#[async_trait::async_trait]
impl MerchantAccountInterface for KafkaStore {
    async fn insert_merchant(
        &self,
        state: &KeyManagerState,
        merchant_account: domain::MerchantAccount,
        key_store: &domain::MerchantKeyStore,
    ) -> CustomResult<domain::MerchantAccount, errors::StorageError> {
        self.diesel_store
            .insert_merchant(state, merchant_account, key_store)
            .await
    }

    async fn find_merchant_account_by_merchant_id(
        &self,
        state: &KeyManagerState,
        merchant_id: &str,
        key_store: &domain::MerchantKeyStore,
    ) -> CustomResult<domain::MerchantAccount, errors::StorageError> {
        self.diesel_store
            .find_merchant_account_by_merchant_id(state, merchant_id, key_store)
            .await
    }

    async fn update_merchant(
        &self,
        state: &KeyManagerState,
        this: domain::MerchantAccount,
        merchant_account: storage::MerchantAccountUpdate,
        key_store: &domain::MerchantKeyStore,
    ) -> CustomResult<domain::MerchantAccount, errors::StorageError> {
        self.diesel_store
            .update_merchant(state, this, merchant_account, key_store)
            .await
    }

    async fn update_specific_fields_in_merchant(
        &self,
        state: &KeyManagerState,
        merchant_id: &str,
        merchant_account: storage::MerchantAccountUpdate,
        key_store: &domain::MerchantKeyStore,
    ) -> CustomResult<domain::MerchantAccount, errors::StorageError> {
        self.diesel_store
            .update_specific_fields_in_merchant(state, merchant_id, merchant_account, key_store)
            .await
    }

    async fn update_all_merchant_account(
        &self,
        merchant_account: storage::MerchantAccountUpdate,
    ) -> CustomResult<usize, errors::StorageError> {
        self.diesel_store
            .update_all_merchant_account(merchant_account)
            .await
    }

    async fn find_merchant_account_by_publishable_key(
        &self,
        state: &KeyManagerState,
        publishable_key: &str,
    ) -> CustomResult<authentication::AuthenticationData, errors::StorageError> {
        self.diesel_store
            .find_merchant_account_by_publishable_key(state, publishable_key)
            .await
    }

    #[cfg(feature = "olap")]
    async fn list_merchant_accounts_by_organization_id(
        &self,
        state: &KeyManagerState,
        organization_id: &str,
    ) -> CustomResult<Vec<domain::MerchantAccount>, errors::StorageError> {
        self.diesel_store
            .list_merchant_accounts_by_organization_id(state, organization_id)
            .await
    }

    async fn delete_merchant_account_by_merchant_id(
        &self,
        merchant_id: &str,
    ) -> CustomResult<bool, errors::StorageError> {
        self.diesel_store
            .delete_merchant_account_by_merchant_id(merchant_id)
            .await
    }

    #[cfg(feature = "olap")]
    async fn list_multiple_merchant_accounts(
        &self,
        state: &KeyManagerState,
        merchant_ids: Vec<String>,
    ) -> CustomResult<Vec<domain::MerchantAccount>, errors::StorageError> {
        self.diesel_store
            .list_multiple_merchant_accounts(state, merchant_ids)
            .await
    }
}

#[async_trait::async_trait]
impl ConnectorAccessToken for KafkaStore {
    async fn get_access_token(
        &self,
        merchant_id: &str,
        merchant_connector_id: &str,
    ) -> CustomResult<Option<AccessToken>, errors::StorageError> {
        self.diesel_store
            .get_access_token(merchant_id, merchant_connector_id)
            .await
    }

    async fn set_access_token(
        &self,
        merchant_id: &str,
        merchant_connector_id: &str,
        access_token: AccessToken,
    ) -> CustomResult<(), errors::StorageError> {
        self.diesel_store
            .set_access_token(merchant_id, merchant_connector_id, access_token)
            .await
    }
}

#[async_trait::async_trait]
impl FileMetadataInterface for KafkaStore {
    async fn insert_file_metadata(
        &self,
        file: storage::FileMetadataNew,
    ) -> CustomResult<storage::FileMetadata, errors::StorageError> {
        self.diesel_store.insert_file_metadata(file).await
    }

    async fn find_file_metadata_by_merchant_id_file_id(
        &self,
        merchant_id: &str,
        file_id: &str,
    ) -> CustomResult<storage::FileMetadata, errors::StorageError> {
        self.diesel_store
            .find_file_metadata_by_merchant_id_file_id(merchant_id, file_id)
            .await
    }

    async fn delete_file_metadata_by_merchant_id_file_id(
        &self,
        merchant_id: &str,
        file_id: &str,
    ) -> CustomResult<bool, errors::StorageError> {
        self.diesel_store
            .delete_file_metadata_by_merchant_id_file_id(merchant_id, file_id)
            .await
    }

    async fn update_file_metadata(
        &self,
        this: storage::FileMetadata,
        file_metadata: storage::FileMetadataUpdate,
    ) -> CustomResult<storage::FileMetadata, errors::StorageError> {
        self.diesel_store
            .update_file_metadata(this, file_metadata)
            .await
    }
}

#[async_trait::async_trait]
impl MerchantConnectorAccountInterface for KafkaStore {
    async fn update_multiple_merchant_connector_accounts(
        &self,
        merchant_connector_accounts: Vec<(
            domain::MerchantConnectorAccount,
            storage::MerchantConnectorAccountUpdateInternal,
        )>,
    ) -> CustomResult<(), errors::StorageError> {
        self.diesel_store
            .update_multiple_merchant_connector_accounts(merchant_connector_accounts)
            .await
    }
    async fn find_merchant_connector_account_by_merchant_id_connector_label(
        &self,
        state: &KeyManagerState,
        merchant_id: &str,
        connector: &str,
        key_store: &domain::MerchantKeyStore,
    ) -> CustomResult<domain::MerchantConnectorAccount, errors::StorageError> {
        self.diesel_store
            .find_merchant_connector_account_by_merchant_id_connector_label(
                state,
                merchant_id,
                connector,
                key_store,
            )
            .await
    }

    async fn find_merchant_connector_account_by_merchant_id_connector_name(
        &self,
        state: &KeyManagerState,
        merchant_id: &str,
        connector_name: &str,
        key_store: &domain::MerchantKeyStore,
    ) -> CustomResult<Vec<domain::MerchantConnectorAccount>, errors::StorageError> {
        self.diesel_store
            .find_merchant_connector_account_by_merchant_id_connector_name(
                state,
                merchant_id,
                connector_name,
                key_store,
            )
            .await
    }

    async fn find_merchant_connector_account_by_profile_id_connector_name(
        &self,
        state: &KeyManagerState,
        profile_id: &str,
        connector_name: &str,
        key_store: &domain::MerchantKeyStore,
    ) -> CustomResult<domain::MerchantConnectorAccount, errors::StorageError> {
        self.diesel_store
            .find_merchant_connector_account_by_profile_id_connector_name(
                state,
                profile_id,
                connector_name,
                key_store,
            )
            .await
    }

    async fn insert_merchant_connector_account(
        &self,
        state: &KeyManagerState,
        t: domain::MerchantConnectorAccount,
        key_store: &domain::MerchantKeyStore,
    ) -> CustomResult<domain::MerchantConnectorAccount, errors::StorageError> {
        self.diesel_store
            .insert_merchant_connector_account(state, t, key_store)
            .await
    }

    async fn find_by_merchant_connector_account_merchant_id_merchant_connector_id(
        &self,
        state: &KeyManagerState,
        merchant_id: &str,
        merchant_connector_id: &str,
        key_store: &domain::MerchantKeyStore,
    ) -> CustomResult<domain::MerchantConnectorAccount, errors::StorageError> {
        self.diesel_store
            .find_by_merchant_connector_account_merchant_id_merchant_connector_id(
                state,
                merchant_id,
                merchant_connector_id,
                key_store,
            )
            .await
    }

    async fn find_merchant_connector_account_by_merchant_id_and_disabled_list(
        &self,
        state: &KeyManagerState,
        merchant_id: &str,
        get_disabled: bool,
        key_store: &domain::MerchantKeyStore,
    ) -> CustomResult<Vec<domain::MerchantConnectorAccount>, errors::StorageError> {
        self.diesel_store
            .find_merchant_connector_account_by_merchant_id_and_disabled_list(
                state,
                merchant_id,
                get_disabled,
                key_store,
            )
            .await
    }

    async fn update_merchant_connector_account(
        &self,
        state: &KeyManagerState,
        this: domain::MerchantConnectorAccount,
        merchant_connector_account: storage::MerchantConnectorAccountUpdateInternal,
        key_store: &domain::MerchantKeyStore,
    ) -> CustomResult<domain::MerchantConnectorAccount, errors::StorageError> {
        self.diesel_store
            .update_merchant_connector_account(state, this, merchant_connector_account, key_store)
            .await
    }

    async fn delete_merchant_connector_account_by_merchant_id_merchant_connector_id(
        &self,
        merchant_id: &str,
        merchant_connector_id: &str,
    ) -> CustomResult<bool, errors::StorageError> {
        self.diesel_store
            .delete_merchant_connector_account_by_merchant_id_merchant_connector_id(
                merchant_id,
                merchant_connector_id,
            )
            .await
    }
}

#[async_trait::async_trait]
impl QueueInterface for KafkaStore {
    async fn fetch_consumer_tasks(
        &self,
        stream_name: &str,
        group_name: &str,
        consumer_name: &str,
    ) -> CustomResult<Vec<storage::ProcessTracker>, ProcessTrackerError> {
        self.diesel_store
            .fetch_consumer_tasks(stream_name, group_name, consumer_name)
            .await
    }

    async fn consumer_group_create(
        &self,
        stream: &str,
        group: &str,
        id: &RedisEntryId,
    ) -> CustomResult<(), RedisError> {
        self.diesel_store
            .consumer_group_create(stream, group, id)
            .await
    }

    async fn acquire_pt_lock(
        &self,
        tag: &str,
        lock_key: &str,
        lock_val: &str,
        ttl: i64,
    ) -> CustomResult<bool, RedisError> {
        self.diesel_store
            .acquire_pt_lock(tag, lock_key, lock_val, ttl)
            .await
    }

    async fn release_pt_lock(&self, tag: &str, lock_key: &str) -> CustomResult<bool, RedisError> {
        self.diesel_store.release_pt_lock(tag, lock_key).await
    }

    async fn stream_append_entry(
        &self,
        stream: &str,
        entry_id: &RedisEntryId,
        fields: Vec<(&str, String)>,
    ) -> CustomResult<(), RedisError> {
        self.diesel_store
            .stream_append_entry(stream, entry_id, fields)
            .await
    }

    async fn get_key(&self, key: &str) -> CustomResult<Vec<u8>, RedisError> {
        self.diesel_store.get_key(key).await
    }
}

#[async_trait::async_trait]
impl PaymentAttemptInterface for KafkaStore {
    async fn insert_payment_attempt(
        &self,
        payment_attempt: storage::PaymentAttemptNew,
        storage_scheme: MerchantStorageScheme,
    ) -> CustomResult<storage::PaymentAttempt, errors::DataStorageError> {
        let attempt = self
            .diesel_store
            .insert_payment_attempt(payment_attempt, storage_scheme)
            .await?;

        if let Err(er) = self
            .kafka_producer
            .log_payment_attempt(&attempt, None, self.tenant_id.clone())
            .await
        {
            logger::error!(message="Failed to log analytics event for payment attempt {attempt:?}", error_message=?er)
        }

        Ok(attempt)
    }

    async fn update_payment_attempt_with_attempt_id(
        &self,
        this: storage::PaymentAttempt,
        payment_attempt: storage::PaymentAttemptUpdate,
        storage_scheme: MerchantStorageScheme,
    ) -> CustomResult<storage::PaymentAttempt, errors::DataStorageError> {
        let attempt = self
            .diesel_store
            .update_payment_attempt_with_attempt_id(this.clone(), payment_attempt, storage_scheme)
            .await?;

        if let Err(er) = self
            .kafka_producer
            .log_payment_attempt(&attempt, Some(this), self.tenant_id.clone())
            .await
        {
            logger::error!(message="Failed to log analytics event for payment attempt {attempt:?}", error_message=?er)
        }

        Ok(attempt)
    }

    async fn find_payment_attempt_by_connector_transaction_id_payment_id_merchant_id(
        &self,
        connector_transaction_id: &str,
        payment_id: &str,
        merchant_id: &str,
        storage_scheme: MerchantStorageScheme,
    ) -> CustomResult<storage::PaymentAttempt, errors::DataStorageError> {
        self.diesel_store
            .find_payment_attempt_by_connector_transaction_id_payment_id_merchant_id(
                connector_transaction_id,
                payment_id,
                merchant_id,
                storage_scheme,
            )
            .await
    }

    async fn find_payment_attempt_by_merchant_id_connector_txn_id(
        &self,
        merchant_id: &str,
        connector_txn_id: &str,
        storage_scheme: MerchantStorageScheme,
    ) -> CustomResult<storage::PaymentAttempt, errors::DataStorageError> {
        self.diesel_store
            .find_payment_attempt_by_merchant_id_connector_txn_id(
                merchant_id,
                connector_txn_id,
                storage_scheme,
            )
            .await
    }

    async fn find_payment_attempt_by_payment_id_merchant_id_attempt_id(
        &self,
        payment_id: &str,
        merchant_id: &str,
        attempt_id: &str,
        storage_scheme: MerchantStorageScheme,
    ) -> CustomResult<storage::PaymentAttempt, errors::DataStorageError> {
        self.diesel_store
            .find_payment_attempt_by_payment_id_merchant_id_attempt_id(
                payment_id,
                merchant_id,
                attempt_id,
                storage_scheme,
            )
            .await
    }

    async fn find_payment_attempt_by_attempt_id_merchant_id(
        &self,
        attempt_id: &str,
        merchant_id: &str,
        storage_scheme: MerchantStorageScheme,
    ) -> CustomResult<storage::PaymentAttempt, errors::DataStorageError> {
        self.diesel_store
            .find_payment_attempt_by_attempt_id_merchant_id(attempt_id, merchant_id, storage_scheme)
            .await
    }

    async fn find_payment_attempt_last_successful_attempt_by_payment_id_merchant_id(
        &self,
        payment_id: &str,
        merchant_id: &str,
        storage_scheme: MerchantStorageScheme,
    ) -> CustomResult<storage::PaymentAttempt, errors::DataStorageError> {
        self.diesel_store
            .find_payment_attempt_last_successful_attempt_by_payment_id_merchant_id(
                payment_id,
                merchant_id,
                storage_scheme,
            )
            .await
    }

    async fn find_payment_attempt_last_successful_or_partially_captured_attempt_by_payment_id_merchant_id(
        &self,
        payment_id: &str,
        merchant_id: &str,
        storage_scheme: MerchantStorageScheme,
    ) -> CustomResult<storage::PaymentAttempt, errors::DataStorageError> {
        self.diesel_store
            .find_payment_attempt_last_successful_or_partially_captured_attempt_by_payment_id_merchant_id(
                payment_id,
                merchant_id,
                storage_scheme,
            )
            .await
    }

    async fn find_payment_attempt_by_preprocessing_id_merchant_id(
        &self,
        preprocessing_id: &str,
        merchant_id: &str,
        storage_scheme: MerchantStorageScheme,
    ) -> CustomResult<storage::PaymentAttempt, errors::DataStorageError> {
        self.diesel_store
            .find_payment_attempt_by_preprocessing_id_merchant_id(
                preprocessing_id,
                merchant_id,
                storage_scheme,
            )
            .await
    }

    async fn get_filters_for_payments(
        &self,
        pi: &[hyperswitch_domain_models::payments::PaymentIntent],
        merchant_id: &str,
        storage_scheme: MerchantStorageScheme,
    ) -> CustomResult<
        hyperswitch_domain_models::payments::payment_attempt::PaymentListFilters,
        errors::DataStorageError,
    > {
        self.diesel_store
            .get_filters_for_payments(pi, merchant_id, storage_scheme)
            .await
    }

    async fn get_total_count_of_filtered_payment_attempts(
        &self,
        merchant_id: &str,
        active_attempt_ids: &[String],
        connector: Option<Vec<api_models::enums::Connector>>,
        payment_method: Option<Vec<common_enums::PaymentMethod>>,
        payment_method_type: Option<Vec<common_enums::PaymentMethodType>>,
        authentication_type: Option<Vec<common_enums::AuthenticationType>>,
        merchant_connector_id: Option<Vec<String>>,
        storage_scheme: MerchantStorageScheme,
    ) -> CustomResult<i64, errors::DataStorageError> {
        self.diesel_store
            .get_total_count_of_filtered_payment_attempts(
                merchant_id,
                active_attempt_ids,
                connector,
                payment_method,
                payment_method_type,
                authentication_type,
                merchant_connector_id,
                storage_scheme,
            )
            .await
    }

    async fn find_attempts_by_merchant_id_payment_id(
        &self,
        merchant_id: &str,
        payment_id: &str,
        storage_scheme: MerchantStorageScheme,
    ) -> CustomResult<Vec<storage::PaymentAttempt>, errors::DataStorageError> {
        self.diesel_store
            .find_attempts_by_merchant_id_payment_id(merchant_id, payment_id, storage_scheme)
            .await
    }
}

#[async_trait::async_trait]
impl PaymentIntentInterface for KafkaStore {
    async fn update_payment_intent(
        &self,
        state: &KeyManagerState,
        this: storage::PaymentIntent,
        payment_intent: storage::PaymentIntentUpdate,
        key_store: &domain::MerchantKeyStore,
        storage_scheme: MerchantStorageScheme,
    ) -> CustomResult<storage::PaymentIntent, errors::DataStorageError> {
        let intent = self
            .diesel_store
            .update_payment_intent(
                state,
                this.clone(),
                payment_intent,
                key_store,
                storage_scheme,
            )
            .await?;

        if let Err(er) = self
            .kafka_producer
            .log_payment_intent(&intent, Some(this), self.tenant_id.clone())
            .await
        {
            logger::error!(message="Failed to add analytics entry for Payment Intent {intent:?}", error_message=?er);
        };

        Ok(intent)
    }

    async fn insert_payment_intent(
        &self,
        state: &KeyManagerState,
        new: storage::PaymentIntent,
        key_store: &domain::MerchantKeyStore,
        storage_scheme: MerchantStorageScheme,
    ) -> CustomResult<storage::PaymentIntent, errors::DataStorageError> {
        logger::debug!("Inserting PaymentIntent Via KafkaStore");
        let intent = self
            .diesel_store
            .insert_payment_intent(state, new, key_store, storage_scheme)
            .await?;

        if let Err(er) = self
            .kafka_producer
            .log_payment_intent(&intent, None, self.tenant_id.clone())
            .await
        {
            logger::error!(message="Failed to add analytics entry for Payment Intent {intent:?}", error_message=?er);
        };

        Ok(intent)
    }

    async fn find_payment_intent_by_payment_id_merchant_id(
        &self,
        state: &KeyManagerState,
        payment_id: &str,
        merchant_id: &str,
        key_store: &domain::MerchantKeyStore,
        storage_scheme: MerchantStorageScheme,
    ) -> CustomResult<storage::PaymentIntent, errors::DataStorageError> {
        self.diesel_store
            .find_payment_intent_by_payment_id_merchant_id(
                state,
                payment_id,
                merchant_id,
                key_store,
                storage_scheme,
            )
            .await
    }

    #[cfg(feature = "olap")]
    async fn filter_payment_intent_by_constraints(
        &self,
        state: &KeyManagerState,
        merchant_id: &str,
        filters: &hyperswitch_domain_models::payments::payment_intent::PaymentIntentFetchConstraints,
        key_store: &domain::MerchantKeyStore,
        storage_scheme: MerchantStorageScheme,
    ) -> CustomResult<Vec<storage::PaymentIntent>, errors::DataStorageError> {
        self.diesel_store
            .filter_payment_intent_by_constraints(
                state,
                merchant_id,
                filters,
                key_store,
                storage_scheme,
            )
            .await
    }

    #[cfg(feature = "olap")]
    async fn filter_payment_intents_by_time_range_constraints(
        &self,
        state: &KeyManagerState,
        merchant_id: &str,
        time_range: &api_models::payments::TimeRange,
        key_store: &domain::MerchantKeyStore,
        storage_scheme: MerchantStorageScheme,
    ) -> CustomResult<Vec<storage::PaymentIntent>, errors::DataStorageError> {
        self.diesel_store
            .filter_payment_intents_by_time_range_constraints(
                state,
                merchant_id,
                time_range,
                key_store,
                storage_scheme,
            )
            .await
    }

    #[cfg(feature = "olap")]
    async fn get_filtered_payment_intents_attempt(
        &self,
        state: &KeyManagerState,
        merchant_id: &str,
        constraints: &hyperswitch_domain_models::payments::payment_intent::PaymentIntentFetchConstraints,
        key_store: &domain::MerchantKeyStore,
        storage_scheme: MerchantStorageScheme,
    ) -> CustomResult<
        Vec<(
            hyperswitch_domain_models::payments::PaymentIntent,
            hyperswitch_domain_models::payments::payment_attempt::PaymentAttempt,
        )>,
        errors::DataStorageError,
    > {
        self.diesel_store
            .get_filtered_payment_intents_attempt(
                state,
                merchant_id,
                constraints,
                key_store,
                storage_scheme,
            )
            .await
    }

    #[cfg(feature = "olap")]
    async fn get_filtered_active_attempt_ids_for_total_count(
        &self,
        merchant_id: &str,
        constraints: &hyperswitch_domain_models::payments::payment_intent::PaymentIntentFetchConstraints,
        storage_scheme: MerchantStorageScheme,
    ) -> CustomResult<Vec<String>, errors::DataStorageError> {
        self.diesel_store
            .get_filtered_active_attempt_ids_for_total_count(
                merchant_id,
                constraints,
                storage_scheme,
            )
            .await
    }

    async fn get_active_payment_attempt(
        &self,
        payment: &mut storage::PaymentIntent,
        storage_scheme: MerchantStorageScheme,
    ) -> error_stack::Result<storage::PaymentAttempt, errors::DataStorageError> {
        self.diesel_store
            .get_active_payment_attempt(payment, storage_scheme)
            .await
    }
}

#[async_trait::async_trait]
impl PaymentMethodInterface for KafkaStore {
    async fn find_payment_method(
        &self,
        payment_method_id: &str,
        storage_scheme: MerchantStorageScheme,
    ) -> CustomResult<storage::PaymentMethod, errors::StorageError> {
        self.diesel_store
            .find_payment_method(payment_method_id, storage_scheme)
            .await
    }

    async fn find_payment_method_by_customer_id_merchant_id_list(
        &self,
        customer_id: &id_type::CustomerId,
        merchant_id: &str,
        limit: Option<i64>,
    ) -> CustomResult<Vec<storage::PaymentMethod>, errors::StorageError> {
        self.diesel_store
            .find_payment_method_by_customer_id_merchant_id_list(customer_id, merchant_id, limit)
            .await
    }

    async fn find_payment_method_by_customer_id_merchant_id_status(
        &self,
        customer_id: &id_type::CustomerId,
        merchant_id: &str,
        status: common_enums::PaymentMethodStatus,
        limit: Option<i64>,
        storage_scheme: MerchantStorageScheme,
    ) -> CustomResult<Vec<storage::PaymentMethod>, errors::StorageError> {
        self.diesel_store
            .find_payment_method_by_customer_id_merchant_id_status(
                customer_id,
                merchant_id,
                status,
                limit,
                storage_scheme,
            )
            .await
    }

    async fn get_payment_method_count_by_customer_id_merchant_id_status(
        &self,
        customer_id: &id_type::CustomerId,
        merchant_id: &str,
        status: common_enums::PaymentMethodStatus,
    ) -> CustomResult<i64, errors::StorageError> {
        self.diesel_store
            .get_payment_method_count_by_customer_id_merchant_id_status(
                customer_id,
                merchant_id,
                status,
            )
            .await
    }

    async fn find_payment_method_by_locker_id(
        &self,
        locker_id: &str,
        storage_scheme: MerchantStorageScheme,
    ) -> CustomResult<storage::PaymentMethod, errors::StorageError> {
        self.diesel_store
            .find_payment_method_by_locker_id(locker_id, storage_scheme)
            .await
    }

    async fn insert_payment_method(
        &self,
        m: storage::PaymentMethodNew,
        storage_scheme: MerchantStorageScheme,
    ) -> CustomResult<storage::PaymentMethod, errors::StorageError> {
        self.diesel_store
            .insert_payment_method(m, storage_scheme)
            .await
    }

    async fn update_payment_method(
        &self,
        payment_method: storage::PaymentMethod,
        payment_method_update: storage::PaymentMethodUpdate,
        storage_scheme: MerchantStorageScheme,
    ) -> CustomResult<storage::PaymentMethod, errors::StorageError> {
        self.diesel_store
            .update_payment_method(payment_method, payment_method_update, storage_scheme)
            .await
    }

    async fn delete_payment_method_by_merchant_id_payment_method_id(
        &self,
        merchant_id: &str,
        payment_method_id: &str,
    ) -> CustomResult<storage::PaymentMethod, errors::StorageError> {
        self.diesel_store
            .delete_payment_method_by_merchant_id_payment_method_id(merchant_id, payment_method_id)
            .await
    }
}

#[cfg(not(feature = "payouts"))]
impl PayoutAttemptInterface for KafkaStore {}

#[cfg(feature = "payouts")]
#[async_trait::async_trait]
impl PayoutAttemptInterface for KafkaStore {
    async fn find_payout_attempt_by_merchant_id_payout_attempt_id(
        &self,
        merchant_id: &str,
        payout_attempt_id: &str,
        storage_scheme: MerchantStorageScheme,
    ) -> CustomResult<storage::PayoutAttempt, errors::DataStorageError> {
        self.diesel_store
            .find_payout_attempt_by_merchant_id_payout_attempt_id(
                merchant_id,
                payout_attempt_id,
                storage_scheme,
            )
            .await
    }

    async fn find_payout_attempt_by_merchant_id_connector_payout_id(
        &self,
        merchant_id: &str,
        connector_payout_id: &str,
        storage_scheme: MerchantStorageScheme,
    ) -> CustomResult<storage::PayoutAttempt, errors::DataStorageError> {
        self.diesel_store
            .find_payout_attempt_by_merchant_id_connector_payout_id(
                merchant_id,
                connector_payout_id,
                storage_scheme,
            )
            .await
    }

    async fn update_payout_attempt(
        &self,
        this: &storage::PayoutAttempt,
        payout_attempt_update: storage::PayoutAttemptUpdate,
        payouts: &storage::Payouts,
        storage_scheme: MerchantStorageScheme,
    ) -> CustomResult<storage::PayoutAttempt, errors::DataStorageError> {
        let updated_payout_attempt = self
            .diesel_store
            .update_payout_attempt(this, payout_attempt_update, payouts, storage_scheme)
            .await?;
        if let Err(err) = self
            .kafka_producer
            .log_payout(
                &KafkaPayout::from_storage(payouts, &updated_payout_attempt),
                Some(KafkaPayout::from_storage(payouts, this)),
                self.tenant_id.clone(),
            )
            .await
        {
            logger::error!(message="Failed to update analytics entry for Payouts {payouts:?}\n{updated_payout_attempt:?}", error_message=?err);
        };

        Ok(updated_payout_attempt)
    }

    async fn insert_payout_attempt(
        &self,
        payout_attempt: storage::PayoutAttemptNew,
        payouts: &storage::Payouts,
        storage_scheme: MerchantStorageScheme,
    ) -> CustomResult<storage::PayoutAttempt, errors::DataStorageError> {
        let payout_attempt_new = self
            .diesel_store
            .insert_payout_attempt(payout_attempt, payouts, storage_scheme)
            .await?;
        if let Err(err) = self
            .kafka_producer
            .log_payout(
                &KafkaPayout::from_storage(payouts, &payout_attempt_new),
                None,
                self.tenant_id.clone(),
            )
            .await
        {
            logger::error!(message="Failed to add analytics entry for Payouts {payouts:?}\n{payout_attempt_new:?}", error_message=?err);
        };

        Ok(payout_attempt_new)
    }

    async fn get_filters_for_payouts(
        &self,
        payouts: &[hyperswitch_domain_models::payouts::payouts::Payouts],
        merchant_id: &str,
        storage_scheme: MerchantStorageScheme,
    ) -> CustomResult<
        hyperswitch_domain_models::payouts::payout_attempt::PayoutListFilters,
        errors::DataStorageError,
    > {
        self.diesel_store
            .get_filters_for_payouts(payouts, merchant_id, storage_scheme)
            .await
    }
}

#[cfg(not(feature = "payouts"))]
impl PayoutsInterface for KafkaStore {}

#[cfg(feature = "payouts")]
#[async_trait::async_trait]
impl PayoutsInterface for KafkaStore {
    async fn find_payout_by_merchant_id_payout_id(
        &self,
        merchant_id: &str,
        payout_id: &str,
        storage_scheme: MerchantStorageScheme,
    ) -> CustomResult<storage::Payouts, errors::DataStorageError> {
        self.diesel_store
            .find_payout_by_merchant_id_payout_id(merchant_id, payout_id, storage_scheme)
            .await
    }

    async fn update_payout(
        &self,
        this: &storage::Payouts,
        payout_update: storage::PayoutsUpdate,
        payout_attempt: &storage::PayoutAttempt,
        storage_scheme: MerchantStorageScheme,
    ) -> CustomResult<storage::Payouts, errors::DataStorageError> {
        let payout = self
            .diesel_store
            .update_payout(this, payout_update, payout_attempt, storage_scheme)
            .await?;
        if let Err(err) = self
            .kafka_producer
            .log_payout(
                &KafkaPayout::from_storage(&payout, payout_attempt),
                Some(KafkaPayout::from_storage(this, payout_attempt)),
                self.tenant_id.clone(),
            )
            .await
        {
            logger::error!(message="Failed to update analytics entry for Payouts {payout:?}\n{payout_attempt:?}", error_message=?err);
        };
        Ok(payout)
    }

    async fn insert_payout(
        &self,
        payout: storage::PayoutsNew,
        storage_scheme: MerchantStorageScheme,
    ) -> CustomResult<storage::Payouts, errors::DataStorageError> {
        self.diesel_store
            .insert_payout(payout, storage_scheme)
            .await
    }

    async fn find_optional_payout_by_merchant_id_payout_id(
        &self,
        merchant_id: &str,
        payout_id: &str,
        storage_scheme: MerchantStorageScheme,
    ) -> CustomResult<Option<storage::Payouts>, errors::DataStorageError> {
        self.diesel_store
            .find_optional_payout_by_merchant_id_payout_id(merchant_id, payout_id, storage_scheme)
            .await
    }

    #[cfg(feature = "olap")]
    async fn filter_payouts_by_constraints(
        &self,
        merchant_id: &str,
        filters: &hyperswitch_domain_models::payouts::PayoutFetchConstraints,
        storage_scheme: MerchantStorageScheme,
    ) -> CustomResult<Vec<storage::Payouts>, errors::DataStorageError> {
        self.diesel_store
            .filter_payouts_by_constraints(merchant_id, filters, storage_scheme)
            .await
    }

    #[cfg(feature = "olap")]
    async fn filter_payouts_and_attempts(
        &self,
        merchant_id: &str,
        filters: &hyperswitch_domain_models::payouts::PayoutFetchConstraints,
        storage_scheme: MerchantStorageScheme,
    ) -> CustomResult<
        Vec<(
            storage::Payouts,
            storage::PayoutAttempt,
            diesel_models::Customer,
        )>,
        errors::DataStorageError,
    > {
        self.diesel_store
            .filter_payouts_and_attempts(merchant_id, filters, storage_scheme)
            .await
    }

    #[cfg(feature = "olap")]
    async fn filter_payouts_by_time_range_constraints(
        &self,
        merchant_id: &str,
        time_range: &api_models::payments::TimeRange,
        storage_scheme: MerchantStorageScheme,
    ) -> CustomResult<Vec<storage::Payouts>, errors::DataStorageError> {
        self.diesel_store
            .filter_payouts_by_time_range_constraints(merchant_id, time_range, storage_scheme)
            .await
    }
}

#[async_trait::async_trait]
impl ProcessTrackerInterface for KafkaStore {
    async fn reinitialize_limbo_processes(
        &self,
        ids: Vec<String>,
        schedule_time: PrimitiveDateTime,
    ) -> CustomResult<usize, errors::StorageError> {
        self.diesel_store
            .reinitialize_limbo_processes(ids, schedule_time)
            .await
    }

    async fn find_process_by_id(
        &self,
        id: &str,
    ) -> CustomResult<Option<storage::ProcessTracker>, errors::StorageError> {
        self.diesel_store.find_process_by_id(id).await
    }

    async fn update_process(
        &self,
        this: storage::ProcessTracker,
        process: storage::ProcessTrackerUpdate,
    ) -> CustomResult<storage::ProcessTracker, errors::StorageError> {
        self.diesel_store.update_process(this, process).await
    }

    async fn process_tracker_update_process_status_by_ids(
        &self,
        task_ids: Vec<String>,
        task_update: storage::ProcessTrackerUpdate,
    ) -> CustomResult<usize, errors::StorageError> {
        self.diesel_store
            .process_tracker_update_process_status_by_ids(task_ids, task_update)
            .await
    }

    async fn insert_process(
        &self,
        new: storage::ProcessTrackerNew,
    ) -> CustomResult<storage::ProcessTracker, errors::StorageError> {
        self.diesel_store.insert_process(new).await
    }

    async fn reset_process(
        &self,
        this: storage::ProcessTracker,
        schedule_time: PrimitiveDateTime,
    ) -> CustomResult<(), errors::StorageError> {
        self.diesel_store.reset_process(this, schedule_time).await
    }

    async fn retry_process(
        &self,
        this: storage::ProcessTracker,
        schedule_time: PrimitiveDateTime,
    ) -> CustomResult<(), errors::StorageError> {
        self.diesel_store.retry_process(this, schedule_time).await
    }

    async fn finish_process_with_business_status(
        &self,
        this: storage::ProcessTracker,
        business_status: &'static str,
    ) -> CustomResult<(), errors::StorageError> {
        self.diesel_store
            .finish_process_with_business_status(this, business_status)
            .await
    }

    async fn find_processes_by_time_status(
        &self,
        time_lower_limit: PrimitiveDateTime,
        time_upper_limit: PrimitiveDateTime,
        status: ProcessTrackerStatus,
        limit: Option<i64>,
    ) -> CustomResult<Vec<storage::ProcessTracker>, errors::StorageError> {
        self.diesel_store
            .find_processes_by_time_status(time_lower_limit, time_upper_limit, status, limit)
            .await
    }
}

#[async_trait::async_trait]
impl CaptureInterface for KafkaStore {
    async fn insert_capture(
        &self,
        capture: storage::CaptureNew,
        storage_scheme: MerchantStorageScheme,
    ) -> CustomResult<storage::Capture, errors::StorageError> {
        self.diesel_store
            .insert_capture(capture, storage_scheme)
            .await
    }

    async fn update_capture_with_capture_id(
        &self,
        this: storage::Capture,
        capture: storage::CaptureUpdate,
        storage_scheme: MerchantStorageScheme,
    ) -> CustomResult<storage::Capture, errors::StorageError> {
        self.diesel_store
            .update_capture_with_capture_id(this, capture, storage_scheme)
            .await
    }

    async fn find_all_captures_by_merchant_id_payment_id_authorized_attempt_id(
        &self,
        merchant_id: &str,
        payment_id: &str,
        authorized_attempt_id: &str,
        storage_scheme: MerchantStorageScheme,
    ) -> CustomResult<Vec<storage::Capture>, errors::StorageError> {
        self.diesel_store
            .find_all_captures_by_merchant_id_payment_id_authorized_attempt_id(
                merchant_id,
                payment_id,
                authorized_attempt_id,
                storage_scheme,
            )
            .await
    }
}

#[async_trait::async_trait]
impl RefundInterface for KafkaStore {
    async fn find_refund_by_internal_reference_id_merchant_id(
        &self,
        internal_reference_id: &str,
        merchant_id: &str,
        storage_scheme: MerchantStorageScheme,
    ) -> CustomResult<storage::Refund, errors::StorageError> {
        self.diesel_store
            .find_refund_by_internal_reference_id_merchant_id(
                internal_reference_id,
                merchant_id,
                storage_scheme,
            )
            .await
    }

    async fn find_refund_by_payment_id_merchant_id(
        &self,
        payment_id: &str,
        merchant_id: &str,
        storage_scheme: MerchantStorageScheme,
    ) -> CustomResult<Vec<storage::Refund>, errors::StorageError> {
        self.diesel_store
            .find_refund_by_payment_id_merchant_id(payment_id, merchant_id, storage_scheme)
            .await
    }

    async fn find_refund_by_merchant_id_refund_id(
        &self,
        merchant_id: &str,
        refund_id: &str,
        storage_scheme: MerchantStorageScheme,
    ) -> CustomResult<storage::Refund, errors::StorageError> {
        self.diesel_store
            .find_refund_by_merchant_id_refund_id(merchant_id, refund_id, storage_scheme)
            .await
    }

    async fn find_refund_by_merchant_id_connector_refund_id_connector(
        &self,
        merchant_id: &str,
        connector_refund_id: &str,
        connector: &str,
        storage_scheme: MerchantStorageScheme,
    ) -> CustomResult<storage::Refund, errors::StorageError> {
        self.diesel_store
            .find_refund_by_merchant_id_connector_refund_id_connector(
                merchant_id,
                connector_refund_id,
                connector,
                storage_scheme,
            )
            .await
    }

    async fn update_refund(
        &self,
        this: storage::Refund,
        refund: storage::RefundUpdate,
        storage_scheme: MerchantStorageScheme,
    ) -> CustomResult<storage::Refund, errors::StorageError> {
        let refund = self
            .diesel_store
            .update_refund(this.clone(), refund, storage_scheme)
            .await?;

        if let Err(er) = self
            .kafka_producer
            .log_refund(&refund, Some(this), self.tenant_id.clone())
            .await
        {
            logger::error!(message="Failed to insert analytics event for Refund Update {refund?}", error_message=?er);
        }
        Ok(refund)
    }

    async fn find_refund_by_merchant_id_connector_transaction_id(
        &self,
        merchant_id: &str,
        connector_transaction_id: &str,
        storage_scheme: MerchantStorageScheme,
    ) -> CustomResult<Vec<storage::Refund>, errors::StorageError> {
        self.diesel_store
            .find_refund_by_merchant_id_connector_transaction_id(
                merchant_id,
                connector_transaction_id,
                storage_scheme,
            )
            .await
    }

    async fn insert_refund(
        &self,
        new: storage::RefundNew,
        storage_scheme: MerchantStorageScheme,
    ) -> CustomResult<storage::Refund, errors::StorageError> {
        let refund = self.diesel_store.insert_refund(new, storage_scheme).await?;

        if let Err(er) = self
            .kafka_producer
            .log_refund(&refund, None, self.tenant_id.clone())
            .await
        {
            logger::error!(message="Failed to insert analytics event for Refund Create {refund?}", error_message=?er);
        }
        Ok(refund)
    }

    #[cfg(feature = "olap")]
    async fn filter_refund_by_constraints(
        &self,
        merchant_id: &str,
        refund_details: &api_models::refunds::RefundListRequest,
        storage_scheme: MerchantStorageScheme,
        limit: i64,
        offset: i64,
    ) -> CustomResult<Vec<storage::Refund>, errors::StorageError> {
        self.diesel_store
            .filter_refund_by_constraints(
                merchant_id,
                refund_details,
                storage_scheme,
                limit,
                offset,
            )
            .await
    }

    #[cfg(feature = "olap")]
    async fn filter_refund_by_meta_constraints(
        &self,
        merchant_id: &str,
        refund_details: &api_models::payments::TimeRange,
        storage_scheme: MerchantStorageScheme,
    ) -> CustomResult<api_models::refunds::RefundListMetaData, errors::StorageError> {
        self.diesel_store
            .filter_refund_by_meta_constraints(merchant_id, refund_details, storage_scheme)
            .await
    }

    #[cfg(feature = "olap")]
    async fn get_total_count_of_refunds(
        &self,
        merchant_id: &str,
        refund_details: &api_models::refunds::RefundListRequest,
        storage_scheme: MerchantStorageScheme,
    ) -> CustomResult<i64, errors::StorageError> {
        self.diesel_store
            .get_total_count_of_refunds(merchant_id, refund_details, storage_scheme)
            .await
    }
}

#[async_trait::async_trait]
impl MerchantKeyStoreInterface for KafkaStore {
    async fn insert_merchant_key_store(
        &self,
        state: &KeyManagerState,
        merchant_key_store: domain::MerchantKeyStore,
        key: &Secret<Vec<u8>>,
    ) -> CustomResult<domain::MerchantKeyStore, errors::StorageError> {
        self.diesel_store
            .insert_merchant_key_store(state, merchant_key_store, key)
            .await
    }

    async fn get_merchant_key_store_by_merchant_id(
        &self,
        state: &KeyManagerState,
        merchant_id: &str,
        key: &Secret<Vec<u8>>,
    ) -> CustomResult<domain::MerchantKeyStore, errors::StorageError> {
        self.diesel_store
            .get_merchant_key_store_by_merchant_id(state, merchant_id, key)
            .await
    }

    async fn delete_merchant_key_store_by_merchant_id(
        &self,
        merchant_id: &str,
    ) -> CustomResult<bool, errors::StorageError> {
        self.diesel_store
            .delete_merchant_key_store_by_merchant_id(merchant_id)
            .await
    }

    #[cfg(feature = "olap")]
    async fn list_multiple_key_stores(
        &self,
        state: &KeyManagerState,
        merchant_ids: Vec<String>,
        key: &Secret<Vec<u8>>,
    ) -> CustomResult<Vec<domain::MerchantKeyStore>, errors::StorageError> {
        self.diesel_store
            .list_multiple_key_stores(state, merchant_ids, key)
            .await
    }
    async fn get_all_key_stores(
        &self,
        state: &KeyManagerState,
        key: &Secret<Vec<u8>>,
        from: u32,
        to: u32,
    ) -> CustomResult<Vec<domain::MerchantKeyStore>, errors::StorageError> {
<<<<<<< HEAD
        self.diesel_store.get_all_key_stores(key, from, to).await
=======
        self.diesel_store.get_all_key_stores(state, key).await
>>>>>>> eb016802
    }
}

#[async_trait::async_trait]
impl BusinessProfileInterface for KafkaStore {
    async fn insert_business_profile(
        &self,
        business_profile: business_profile::BusinessProfileNew,
    ) -> CustomResult<business_profile::BusinessProfile, errors::StorageError> {
        self.diesel_store
            .insert_business_profile(business_profile)
            .await
    }

    async fn find_business_profile_by_profile_id(
        &self,
        profile_id: &str,
    ) -> CustomResult<business_profile::BusinessProfile, errors::StorageError> {
        self.diesel_store
            .find_business_profile_by_profile_id(profile_id)
            .await
    }

    async fn update_business_profile_by_profile_id(
        &self,
        current_state: business_profile::BusinessProfile,
        business_profile_update: business_profile::BusinessProfileUpdate,
    ) -> CustomResult<business_profile::BusinessProfile, errors::StorageError> {
        self.diesel_store
            .update_business_profile_by_profile_id(current_state, business_profile_update)
            .await
    }

    async fn delete_business_profile_by_profile_id_merchant_id(
        &self,
        profile_id: &str,
        merchant_id: &str,
    ) -> CustomResult<bool, errors::StorageError> {
        self.diesel_store
            .delete_business_profile_by_profile_id_merchant_id(profile_id, merchant_id)
            .await
    }

    async fn list_business_profile_by_merchant_id(
        &self,
        merchant_id: &str,
    ) -> CustomResult<Vec<business_profile::BusinessProfile>, errors::StorageError> {
        self.diesel_store
            .list_business_profile_by_merchant_id(merchant_id)
            .await
    }

    async fn find_business_profile_by_profile_name_merchant_id(
        &self,
        profile_name: &str,
        merchant_id: &str,
    ) -> CustomResult<business_profile::BusinessProfile, errors::StorageError> {
        self.diesel_store
            .find_business_profile_by_profile_name_merchant_id(profile_name, merchant_id)
            .await
    }
}

#[async_trait::async_trait]
impl ReverseLookupInterface for KafkaStore {
    async fn insert_reverse_lookup(
        &self,
        new: ReverseLookupNew,
        storage_scheme: MerchantStorageScheme,
    ) -> CustomResult<ReverseLookup, errors::StorageError> {
        self.diesel_store
            .insert_reverse_lookup(new, storage_scheme)
            .await
    }

    async fn get_lookup_by_lookup_id(
        &self,
        id: &str,
        storage_scheme: MerchantStorageScheme,
    ) -> CustomResult<ReverseLookup, errors::StorageError> {
        self.diesel_store
            .get_lookup_by_lookup_id(id, storage_scheme)
            .await
    }
}

#[async_trait::async_trait]
impl RoutingAlgorithmInterface for KafkaStore {
    async fn insert_routing_algorithm(
        &self,
        routing_algorithm: storage::RoutingAlgorithm,
    ) -> CustomResult<storage::RoutingAlgorithm, errors::StorageError> {
        self.diesel_store
            .insert_routing_algorithm(routing_algorithm)
            .await
    }

    async fn find_routing_algorithm_by_profile_id_algorithm_id(
        &self,
        profile_id: &str,
        algorithm_id: &str,
    ) -> CustomResult<storage::RoutingAlgorithm, errors::StorageError> {
        self.diesel_store
            .find_routing_algorithm_by_profile_id_algorithm_id(profile_id, algorithm_id)
            .await
    }

    async fn find_routing_algorithm_by_algorithm_id_merchant_id(
        &self,
        algorithm_id: &str,
        merchant_id: &str,
    ) -> CustomResult<storage::RoutingAlgorithm, errors::StorageError> {
        self.diesel_store
            .find_routing_algorithm_by_algorithm_id_merchant_id(algorithm_id, merchant_id)
            .await
    }

    async fn find_routing_algorithm_metadata_by_algorithm_id_profile_id(
        &self,
        algorithm_id: &str,
        profile_id: &str,
    ) -> CustomResult<storage::RoutingProfileMetadata, errors::StorageError> {
        self.diesel_store
            .find_routing_algorithm_metadata_by_algorithm_id_profile_id(algorithm_id, profile_id)
            .await
    }

    async fn list_routing_algorithm_metadata_by_profile_id(
        &self,
        profile_id: &str,
        limit: i64,
        offset: i64,
    ) -> CustomResult<Vec<storage::RoutingAlgorithmMetadata>, errors::StorageError> {
        self.diesel_store
            .list_routing_algorithm_metadata_by_profile_id(profile_id, limit, offset)
            .await
    }

    async fn list_routing_algorithm_metadata_by_merchant_id(
        &self,
        merchant_id: &str,
        limit: i64,
        offset: i64,
    ) -> CustomResult<Vec<storage::RoutingProfileMetadata>, errors::StorageError> {
        self.diesel_store
            .list_routing_algorithm_metadata_by_merchant_id(merchant_id, limit, offset)
            .await
    }

    async fn list_routing_algorithm_metadata_by_merchant_id_transaction_type(
        &self,
        merchant_id: &str,
        transaction_type: &enums::TransactionType,
        limit: i64,
        offset: i64,
    ) -> CustomResult<Vec<storage::RoutingProfileMetadata>, errors::StorageError> {
        self.diesel_store
            .list_routing_algorithm_metadata_by_merchant_id_transaction_type(
                merchant_id,
                transaction_type,
                limit,
                offset,
            )
            .await
    }
}

#[async_trait::async_trait]
impl GsmInterface for KafkaStore {
    async fn add_gsm_rule(
        &self,
        rule: storage::GatewayStatusMappingNew,
    ) -> CustomResult<storage::GatewayStatusMap, errors::StorageError> {
        self.diesel_store.add_gsm_rule(rule).await
    }

    async fn find_gsm_decision(
        &self,
        connector: String,
        flow: String,
        sub_flow: String,
        code: String,
        message: String,
    ) -> CustomResult<String, errors::StorageError> {
        self.diesel_store
            .find_gsm_decision(connector, flow, sub_flow, code, message)
            .await
    }

    async fn find_gsm_rule(
        &self,
        connector: String,
        flow: String,
        sub_flow: String,
        code: String,
        message: String,
    ) -> CustomResult<storage::GatewayStatusMap, errors::StorageError> {
        self.diesel_store
            .find_gsm_rule(connector, flow, sub_flow, code, message)
            .await
    }

    async fn update_gsm_rule(
        &self,
        connector: String,
        flow: String,
        sub_flow: String,
        code: String,
        message: String,
        data: storage::GatewayStatusMappingUpdate,
    ) -> CustomResult<storage::GatewayStatusMap, errors::StorageError> {
        self.diesel_store
            .update_gsm_rule(connector, flow, sub_flow, code, message, data)
            .await
    }

    async fn delete_gsm_rule(
        &self,
        connector: String,
        flow: String,
        sub_flow: String,
        code: String,
        message: String,
    ) -> CustomResult<bool, errors::StorageError> {
        self.diesel_store
            .delete_gsm_rule(connector, flow, sub_flow, code, message)
            .await
    }
}

#[async_trait::async_trait]
impl StorageInterface for KafkaStore {
    fn get_scheduler_db(&self) -> Box<dyn SchedulerInterface> {
        Box::new(self.clone())
    }

    fn get_cache_store(&self) -> Box<(dyn RedisConnInterface + Send + Sync + 'static)> {
        Box::new(self.clone())
    }
}

impl GlobalStorageInterface for KafkaStore {}

impl CommonStorageInterface for KafkaStore {
    fn get_storage_interface(&self) -> Box<dyn StorageInterface> {
        Box::new(self.clone())
    }
    fn get_global_storage_interface(&self) -> Box<dyn GlobalStorageInterface> {
        Box::new(self.clone())
    }
}

#[async_trait::async_trait]
impl SchedulerInterface for KafkaStore {}

impl MasterKeyInterface for KafkaStore {
    fn get_master_key(&self) -> &[u8] {
        self.diesel_store.get_master_key()
    }
}
#[async_trait::async_trait]
impl UserInterface for KafkaStore {
    async fn insert_user(
        &self,
        user_data: storage::UserNew,
    ) -> CustomResult<storage::User, errors::StorageError> {
        self.diesel_store.insert_user(user_data).await
    }

    async fn find_user_by_email(
        &self,
        user_email: &pii::Email,
    ) -> CustomResult<storage::User, errors::StorageError> {
        self.diesel_store.find_user_by_email(user_email).await
    }

    async fn find_user_by_id(
        &self,
        user_id: &str,
    ) -> CustomResult<storage::User, errors::StorageError> {
        self.diesel_store.find_user_by_id(user_id).await
    }

    async fn update_user_by_user_id(
        &self,
        user_id: &str,
        user: storage::UserUpdate,
    ) -> CustomResult<storage::User, errors::StorageError> {
        self.diesel_store
            .update_user_by_user_id(user_id, user)
            .await
    }

    async fn update_user_by_email(
        &self,
        user_email: &pii::Email,
        user: storage::UserUpdate,
    ) -> CustomResult<storage::User, errors::StorageError> {
        self.diesel_store
            .update_user_by_email(user_email, user)
            .await
    }

    async fn delete_user_by_user_id(
        &self,
        user_id: &str,
    ) -> CustomResult<bool, errors::StorageError> {
        self.diesel_store.delete_user_by_user_id(user_id).await
    }

    async fn find_users_by_user_ids(
        &self,
        user_ids: Vec<String>,
    ) -> CustomResult<Vec<storage::User>, errors::StorageError> {
        self.diesel_store.find_users_by_user_ids(user_ids).await
    }
}

impl RedisConnInterface for KafkaStore {
    fn get_redis_conn(&self) -> CustomResult<Arc<RedisConnectionPool>, RedisError> {
        self.diesel_store.get_redis_conn()
    }
}

#[async_trait::async_trait]
impl UserRoleInterface for KafkaStore {
    async fn insert_user_role(
        &self,
        user_role: user_storage::UserRoleNew,
    ) -> CustomResult<user_storage::UserRole, errors::StorageError> {
        self.diesel_store.insert_user_role(user_role).await
    }

    async fn find_user_role_by_user_id(
        &self,
        user_id: &str,
    ) -> CustomResult<user_storage::UserRole, errors::StorageError> {
        self.diesel_store.find_user_role_by_user_id(user_id).await
    }

    async fn find_user_role_by_user_id_merchant_id(
        &self,
        user_id: &str,
        merchant_id: &str,
    ) -> CustomResult<user_storage::UserRole, errors::StorageError> {
        self.diesel_store
            .find_user_role_by_user_id_merchant_id(user_id, merchant_id)
            .await
    }

    async fn update_user_role_by_user_id_merchant_id(
        &self,
        user_id: &str,
        merchant_id: &str,
        update: user_storage::UserRoleUpdate,
    ) -> CustomResult<user_storage::UserRole, errors::StorageError> {
        self.diesel_store
            .update_user_role_by_user_id_merchant_id(user_id, merchant_id, update)
            .await
    }

    async fn update_user_roles_by_user_id_org_id(
        &self,
        user_id: &str,
        org_id: &str,
        update: user_storage::UserRoleUpdate,
    ) -> CustomResult<Vec<user_storage::UserRole>, errors::StorageError> {
        self.diesel_store
            .update_user_roles_by_user_id_org_id(user_id, org_id, update)
            .await
    }

    async fn delete_user_role_by_user_id_merchant_id(
        &self,
        user_id: &str,
        merchant_id: &str,
    ) -> CustomResult<user_storage::UserRole, errors::StorageError> {
        self.diesel_store
            .delete_user_role_by_user_id_merchant_id(user_id, merchant_id)
            .await
    }

    async fn list_user_roles_by_user_id(
        &self,
        user_id: &str,
    ) -> CustomResult<Vec<user_storage::UserRole>, errors::StorageError> {
        self.diesel_store.list_user_roles_by_user_id(user_id).await
    }

    async fn transfer_org_ownership_between_users(
        &self,
        from_user_id: &str,
        to_user_id: &str,
        org_id: &str,
    ) -> CustomResult<(), errors::StorageError> {
        self.diesel_store
            .transfer_org_ownership_between_users(from_user_id, to_user_id, org_id)
            .await
    }

    async fn list_user_roles_by_merchant_id(
        &self,
        user_id: &str,
    ) -> CustomResult<Vec<user_storage::UserRole>, errors::StorageError> {
        self.diesel_store
            .list_user_roles_by_merchant_id(user_id)
            .await
    }
}

#[async_trait::async_trait]
impl DashboardMetadataInterface for KafkaStore {
    async fn insert_metadata(
        &self,
        metadata: storage::DashboardMetadataNew,
    ) -> CustomResult<storage::DashboardMetadata, errors::StorageError> {
        self.diesel_store.insert_metadata(metadata).await
    }

    async fn update_metadata(
        &self,
        user_id: Option<String>,
        merchant_id: String,
        org_id: String,
        data_key: enums::DashboardMetadata,
        dashboard_metadata_update: storage::DashboardMetadataUpdate,
    ) -> CustomResult<storage::DashboardMetadata, errors::StorageError> {
        self.diesel_store
            .update_metadata(
                user_id,
                merchant_id,
                org_id,
                data_key,
                dashboard_metadata_update,
            )
            .await
    }

    async fn find_user_scoped_dashboard_metadata(
        &self,
        user_id: &str,
        merchant_id: &str,
        org_id: &str,
        data_keys: Vec<enums::DashboardMetadata>,
    ) -> CustomResult<Vec<storage::DashboardMetadata>, errors::StorageError> {
        self.diesel_store
            .find_user_scoped_dashboard_metadata(user_id, merchant_id, org_id, data_keys)
            .await
    }

    async fn find_merchant_scoped_dashboard_metadata(
        &self,
        merchant_id: &str,
        org_id: &str,
        data_keys: Vec<enums::DashboardMetadata>,
    ) -> CustomResult<Vec<storage::DashboardMetadata>, errors::StorageError> {
        self.diesel_store
            .find_merchant_scoped_dashboard_metadata(merchant_id, org_id, data_keys)
            .await
    }

    async fn delete_all_user_scoped_dashboard_metadata_by_merchant_id(
        &self,
        user_id: &str,
        merchant_id: &str,
    ) -> CustomResult<bool, errors::StorageError> {
        self.diesel_store
            .delete_all_user_scoped_dashboard_metadata_by_merchant_id(user_id, merchant_id)
            .await
    }

    async fn delete_user_scoped_dashboard_metadata_by_merchant_id_data_key(
        &self,
        user_id: &str,
        merchant_id: &str,
        data_key: enums::DashboardMetadata,
    ) -> CustomResult<storage::DashboardMetadata, errors::StorageError> {
        self.diesel_store
            .delete_user_scoped_dashboard_metadata_by_merchant_id_data_key(
                user_id,
                merchant_id,
                data_key,
            )
            .await
    }
}

#[async_trait::async_trait]
impl BatchSampleDataInterface for KafkaStore {
    async fn insert_payment_intents_batch_for_sample_data(
        &self,
        state: &KeyManagerState,
        batch: Vec<hyperswitch_domain_models::payments::PaymentIntent>,
        key_store: &hyperswitch_domain_models::merchant_key_store::MerchantKeyStore,
    ) -> CustomResult<
        Vec<hyperswitch_domain_models::payments::PaymentIntent>,
        hyperswitch_domain_models::errors::StorageError,
    > {
        let payment_intents_list = self
            .diesel_store
            .insert_payment_intents_batch_for_sample_data(state, batch, key_store)
            .await?;

        for payment_intent in payment_intents_list.iter() {
            let _ = self
                .kafka_producer
                .log_payment_intent(payment_intent, None, self.tenant_id.clone())
                .await;
        }
        Ok(payment_intents_list)
    }

    async fn insert_payment_attempts_batch_for_sample_data(
        &self,
        batch: Vec<diesel_models::user::sample_data::PaymentAttemptBatchNew>,
    ) -> CustomResult<
        Vec<hyperswitch_domain_models::payments::payment_attempt::PaymentAttempt>,
        hyperswitch_domain_models::errors::StorageError,
    > {
        let payment_attempts_list = self
            .diesel_store
            .insert_payment_attempts_batch_for_sample_data(batch)
            .await?;

        for payment_attempt in payment_attempts_list.iter() {
            let _ = self
                .kafka_producer
                .log_payment_attempt(payment_attempt, None, self.tenant_id.clone())
                .await;
        }
        Ok(payment_attempts_list)
    }

    async fn insert_refunds_batch_for_sample_data(
        &self,
        batch: Vec<diesel_models::RefundNew>,
    ) -> CustomResult<Vec<diesel_models::Refund>, hyperswitch_domain_models::errors::StorageError>
    {
        let refunds_list = self
            .diesel_store
            .insert_refunds_batch_for_sample_data(batch)
            .await?;

        for refund in refunds_list.iter() {
            let _ = self
                .kafka_producer
                .log_refund(refund, None, self.tenant_id.clone())
                .await;
        }
        Ok(refunds_list)
    }

    async fn delete_payment_intents_for_sample_data(
        &self,
        state: &KeyManagerState,
        merchant_id: &str,
        key_store: &hyperswitch_domain_models::merchant_key_store::MerchantKeyStore,
    ) -> CustomResult<
        Vec<hyperswitch_domain_models::payments::PaymentIntent>,
        hyperswitch_domain_models::errors::StorageError,
    > {
        let payment_intents_list = self
            .diesel_store
            .delete_payment_intents_for_sample_data(state, merchant_id, key_store)
            .await?;

        for payment_intent in payment_intents_list.iter() {
            let _ = self
                .kafka_producer
                .log_payment_intent_delete(payment_intent, self.tenant_id.clone())
                .await;
        }
        Ok(payment_intents_list)
    }

    async fn delete_payment_attempts_for_sample_data(
        &self,
        merchant_id: &str,
    ) -> CustomResult<
        Vec<hyperswitch_domain_models::payments::payment_attempt::PaymentAttempt>,
        hyperswitch_domain_models::errors::StorageError,
    > {
        let payment_attempts_list = self
            .diesel_store
            .delete_payment_attempts_for_sample_data(merchant_id)
            .await?;

        for payment_attempt in payment_attempts_list.iter() {
            let _ = self
                .kafka_producer
                .log_payment_attempt_delete(payment_attempt, self.tenant_id.clone())
                .await;
        }

        Ok(payment_attempts_list)
    }

    async fn delete_refunds_for_sample_data(
        &self,
        merchant_id: &str,
    ) -> CustomResult<Vec<diesel_models::Refund>, hyperswitch_domain_models::errors::StorageError>
    {
        let refunds_list = self
            .diesel_store
            .delete_refunds_for_sample_data(merchant_id)
            .await?;

        for refund in refunds_list.iter() {
            let _ = self
                .kafka_producer
                .log_refund_delete(refund, self.tenant_id.clone())
                .await;
        }

        Ok(refunds_list)
    }
}

#[async_trait::async_trait]
impl AuthorizationInterface for KafkaStore {
    async fn insert_authorization(
        &self,
        authorization: storage::AuthorizationNew,
    ) -> CustomResult<storage::Authorization, errors::StorageError> {
        self.diesel_store.insert_authorization(authorization).await
    }

    async fn find_all_authorizations_by_merchant_id_payment_id(
        &self,
        merchant_id: &str,
        payment_id: &str,
    ) -> CustomResult<Vec<storage::Authorization>, errors::StorageError> {
        self.diesel_store
            .find_all_authorizations_by_merchant_id_payment_id(merchant_id, payment_id)
            .await
    }

    async fn update_authorization_by_merchant_id_authorization_id(
        &self,
        merchant_id: String,
        authorization_id: String,
        authorization: storage::AuthorizationUpdate,
    ) -> CustomResult<storage::Authorization, errors::StorageError> {
        self.diesel_store
            .update_authorization_by_merchant_id_authorization_id(
                merchant_id,
                authorization_id,
                authorization,
            )
            .await
    }
}

#[async_trait::async_trait]
impl AuthenticationInterface for KafkaStore {
    async fn insert_authentication(
        &self,
        authentication: storage::AuthenticationNew,
    ) -> CustomResult<storage::Authentication, errors::StorageError> {
        let auth = self
            .diesel_store
            .insert_authentication(authentication)
            .await?;

        if let Err(er) = self
            .kafka_producer
            .log_authentication(&auth, None, self.tenant_id.clone())
            .await
        {
            logger::error!(message="Failed to log analytics event for authentication {auth:?}", error_message=?er)
        }

        Ok(auth)
    }

    async fn find_authentication_by_merchant_id_authentication_id(
        &self,
        merchant_id: String,
        authentication_id: String,
    ) -> CustomResult<storage::Authentication, errors::StorageError> {
        self.diesel_store
            .find_authentication_by_merchant_id_authentication_id(merchant_id, authentication_id)
            .await
    }

    async fn find_authentication_by_merchant_id_connector_authentication_id(
        &self,
        merchant_id: String,
        connector_authentication_id: String,
    ) -> CustomResult<storage::Authentication, errors::StorageError> {
        self.diesel_store
            .find_authentication_by_merchant_id_connector_authentication_id(
                merchant_id,
                connector_authentication_id,
            )
            .await
    }

    async fn update_authentication_by_merchant_id_authentication_id(
        &self,
        previous_state: storage::Authentication,
        authentication_update: storage::AuthenticationUpdate,
    ) -> CustomResult<storage::Authentication, errors::StorageError> {
        let auth = self
            .diesel_store
            .update_authentication_by_merchant_id_authentication_id(
                previous_state.clone(),
                authentication_update,
            )
            .await?;

        if let Err(er) = self
            .kafka_producer
            .log_authentication(&auth, Some(previous_state.clone()), self.tenant_id.clone())
            .await
        {
            logger::error!(message="Failed to log analytics event for authentication {auth:?}", error_message=?er)
        }

        Ok(auth)
    }
}

#[async_trait::async_trait]
impl HealthCheckDbInterface for KafkaStore {
    async fn health_check_db(&self) -> CustomResult<(), errors::HealthCheckDBError> {
        self.diesel_store.health_check_db().await
    }
}

#[async_trait::async_trait]
impl RoleInterface for KafkaStore {
    async fn insert_role(
        &self,
        role: storage::RoleNew,
    ) -> CustomResult<storage::Role, errors::StorageError> {
        self.diesel_store.insert_role(role).await
    }

    async fn find_role_by_role_id(
        &self,
        role_id: &str,
    ) -> CustomResult<storage::Role, errors::StorageError> {
        self.diesel_store.find_role_by_role_id(role_id).await
    }

    async fn find_role_by_role_id_in_merchant_scope(
        &self,
        role_id: &str,
        merchant_id: &str,
        org_id: &str,
    ) -> CustomResult<storage::Role, errors::StorageError> {
        self.diesel_store
            .find_role_by_role_id_in_merchant_scope(role_id, merchant_id, org_id)
            .await
    }

    async fn update_role_by_role_id(
        &self,
        role_id: &str,
        role_update: storage::RoleUpdate,
    ) -> CustomResult<storage::Role, errors::StorageError> {
        self.diesel_store
            .update_role_by_role_id(role_id, role_update)
            .await
    }

    async fn delete_role_by_role_id(
        &self,
        role_id: &str,
    ) -> CustomResult<storage::Role, errors::StorageError> {
        self.diesel_store.delete_role_by_role_id(role_id).await
    }

    async fn list_all_roles(
        &self,
        merchant_id: &str,
        org_id: &str,
    ) -> CustomResult<Vec<storage::Role>, errors::StorageError> {
        self.diesel_store.list_all_roles(merchant_id, org_id).await
    }
}

#[async_trait::async_trait]
impl GenericLinkInterface for KafkaStore {
    async fn find_generic_link_by_link_id(
        &self,
        link_id: &str,
    ) -> CustomResult<storage::GenericLinkState, errors::StorageError> {
        self.diesel_store
            .find_generic_link_by_link_id(link_id)
            .await
    }

    async fn find_pm_collect_link_by_link_id(
        &self,
        link_id: &str,
    ) -> CustomResult<storage::PaymentMethodCollectLink, errors::StorageError> {
        self.diesel_store
            .find_pm_collect_link_by_link_id(link_id)
            .await
    }

    async fn find_payout_link_by_link_id(
        &self,
        link_id: &str,
    ) -> CustomResult<storage::PayoutLink, errors::StorageError> {
        self.diesel_store.find_payout_link_by_link_id(link_id).await
    }

    async fn insert_generic_link(
        &self,
        generic_link: storage::GenericLinkNew,
    ) -> CustomResult<storage::GenericLinkState, errors::StorageError> {
        self.diesel_store.insert_generic_link(generic_link).await
    }

    async fn insert_pm_collect_link(
        &self,
        pm_collect_link: storage::GenericLinkNew,
    ) -> CustomResult<storage::PaymentMethodCollectLink, errors::StorageError> {
        self.diesel_store
            .insert_pm_collect_link(pm_collect_link)
            .await
    }

    async fn insert_payout_link(
        &self,
        pm_collect_link: storage::GenericLinkNew,
    ) -> CustomResult<storage::PayoutLink, errors::StorageError> {
        self.diesel_store.insert_payout_link(pm_collect_link).await
    }

    async fn update_payout_link(
        &self,
        payout_link: storage::PayoutLink,
        payout_link_update: storage::PayoutLinkUpdate,
    ) -> CustomResult<storage::PayoutLink, errors::StorageError> {
        self.diesel_store
            .update_payout_link(payout_link, payout_link_update)
            .await
    }
}

#[async_trait::async_trait]
impl UserKeyStoreInterface for KafkaStore {
    async fn insert_user_key_store(
        &self,
        state: &KeyManagerState,
        user_key_store: domain::UserKeyStore,
        key: &Secret<Vec<u8>>,
    ) -> CustomResult<domain::UserKeyStore, errors::StorageError> {
        self.diesel_store
            .insert_user_key_store(state, user_key_store, key)
            .await
    }

    async fn get_user_key_store_by_user_id(
        &self,
        state: &KeyManagerState,
        user_id: &str,
        key: &Secret<Vec<u8>>,
    ) -> CustomResult<domain::UserKeyStore, errors::StorageError> {
        self.diesel_store
            .get_user_key_store_by_user_id(state, user_id, key)
            .await
    }

    async fn get_all_user_key_store(
        &self,
        state: &KeyManagerState,
        key: &Secret<Vec<u8>>,
        from: u32,
        limit: u32,
    ) -> CustomResult<Vec<domain::UserKeyStore>, errors::StorageError> {
<<<<<<< HEAD
        self.diesel_store
            .get_all_user_key_store(key, from, limit)
            .await
=======
        self.diesel_store.get_all_user_key_store(state, key).await
>>>>>>> eb016802
    }
}

#[async_trait::async_trait]
impl UserAuthenticationMethodInterface for KafkaStore {
    async fn insert_user_authentication_method(
        &self,
        user_authentication_method: storage::UserAuthenticationMethodNew,
    ) -> CustomResult<storage::UserAuthenticationMethod, errors::StorageError> {
        self.diesel_store
            .insert_user_authentication_method(user_authentication_method)
            .await
    }

    async fn get_user_authentication_method_by_id(
        &self,
        id: &str,
    ) -> CustomResult<storage::UserAuthenticationMethod, errors::StorageError> {
        self.diesel_store
            .get_user_authentication_method_by_id(id)
            .await
    }

    async fn list_user_authentication_methods_for_auth_id(
        &self,
        auth_id: &str,
    ) -> CustomResult<Vec<storage::UserAuthenticationMethod>, errors::StorageError> {
        self.diesel_store
            .list_user_authentication_methods_for_auth_id(auth_id)
            .await
    }

    async fn list_user_authentication_methods_for_owner_id(
        &self,
        owner_id: &str,
    ) -> CustomResult<Vec<storage::UserAuthenticationMethod>, errors::StorageError> {
        self.diesel_store
            .list_user_authentication_methods_for_owner_id(owner_id)
            .await
    }

    async fn update_user_authentication_method(
        &self,
        id: &str,
        user_authentication_method_update: storage::UserAuthenticationMethodUpdate,
    ) -> CustomResult<storage::UserAuthenticationMethod, errors::StorageError> {
        self.diesel_store
            .update_user_authentication_method(id, user_authentication_method_update)
            .await
    }
}<|MERGE_RESOLUTION|>--- conflicted
+++ resolved
@@ -2196,11 +2196,7 @@
         from: u32,
         to: u32,
     ) -> CustomResult<Vec<domain::MerchantKeyStore>, errors::StorageError> {
-<<<<<<< HEAD
-        self.diesel_store.get_all_key_stores(key, from, to).await
-=======
-        self.diesel_store.get_all_key_stores(state, key).await
->>>>>>> eb016802
+        self.diesel_store.get_all_key_stores(state, key,from,to).await
     }
 }
 
@@ -3076,13 +3072,7 @@
         from: u32,
         limit: u32,
     ) -> CustomResult<Vec<domain::UserKeyStore>, errors::StorageError> {
-<<<<<<< HEAD
-        self.diesel_store
-            .get_all_user_key_store(key, from, limit)
-            .await
-=======
-        self.diesel_store.get_all_user_key_store(state, key).await
->>>>>>> eb016802
+        self.diesel_store.get_all_user_key_store(state, key,from,limit).await
     }
 }
 
