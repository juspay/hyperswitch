--- conflicted
+++ resolved
@@ -1955,7 +1955,6 @@
             .update_user_role_by_user_id_merchant_id(user_id, merchant_id, update)
             .await
     }
-<<<<<<< HEAD
     async fn delete_user_role_by_user_id_merchant_id(
         &self,
         user_id: &str,
@@ -1964,11 +1963,6 @@
         self.diesel_store
             .delete_user_role_by_user_id_merchant_id(user_id, merchant_id)
             .await
-=======
-
-    async fn delete_user_role(&self, user_id: &str) -> CustomResult<bool, errors::StorageError> {
-        self.diesel_store.delete_user_role(user_id).await
->>>>>>> ec16ed0f
     }
 
     async fn list_user_roles_by_user_id(
