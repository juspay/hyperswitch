use std::sync::Arc;

use common_enums::enums::MerchantStorageScheme;
use common_utils::{errors::CustomResult, id_type, pii, types::keymanager::KeyManagerState};
use diesel_models::{
    enums,
    enums::ProcessTrackerStatus,
    ephemeral_key::{EphemeralKey, EphemeralKeyNew},
    reverse_lookup::{ReverseLookup, ReverseLookupNew},
    user_role as user_storage,
};
use hyperswitch_domain_models::payments::{
    payment_attempt::PaymentAttemptInterface, payment_intent::PaymentIntentInterface,
};
#[cfg(feature = "payouts")]
use hyperswitch_domain_models::payouts::{
    payout_attempt::PayoutAttemptInterface, payouts::PayoutsInterface,
};
#[cfg(not(feature = "payouts"))]
use hyperswitch_domain_models::{PayoutAttemptInterface, PayoutsInterface};
use masking::Secret;
use redis_interface::{errors::RedisError, RedisConnectionPool, RedisEntryId};
use router_env::logger;
use scheduler::{
    db::{process_tracker::ProcessTrackerInterface, queue::QueueInterface},
    SchedulerInterface,
};
use serde::Serialize;
use storage_impl::{config::TenantConfig, redis::kv_store::RedisConnInterface};
use time::PrimitiveDateTime;

use super::{
    dashboard_metadata::DashboardMetadataInterface,
    role::RoleInterface,
    user::{sample_data::BatchSampleDataInterface, UserInterface},
    user_authentication_method::UserAuthenticationMethodInterface,
    user_key_store::UserKeyStoreInterface,
    user_role::{ListUserRolesByOrgIdPayload, UserRoleInterface},
};
#[cfg(feature = "payouts")]
use crate::services::kafka::payout::KafkaPayout;
use crate::{
    core::errors::{self, ProcessTrackerError},
    db::{
        address::AddressInterface,
        api_keys::ApiKeyInterface,
        authentication::AuthenticationInterface,
        authorization::AuthorizationInterface,
        business_profile::BusinessProfileInterface,
        capture::CaptureInterface,
        cards_info::CardsInfoInterface,
        configs::ConfigInterface,
        customers::CustomerInterface,
        dispute::DisputeInterface,
        ephemeral_key::EphemeralKeyInterface,
        events::EventInterface,
        file::FileMetadataInterface,
        generic_link::GenericLinkInterface,
        gsm::GsmInterface,
        health_check::HealthCheckDbInterface,
        locker_mock_up::LockerMockUpInterface,
        mandate::MandateInterface,
        merchant_account::MerchantAccountInterface,
        merchant_connector_account::{ConnectorAccessToken, MerchantConnectorAccountInterface},
        merchant_key_store::MerchantKeyStoreInterface,
        payment_link::PaymentLinkInterface,
        payment_method::PaymentMethodInterface,
        refund::RefundInterface,
        reverse_lookup::ReverseLookupInterface,
        routing_algorithm::RoutingAlgorithmInterface,
        unified_translations::UnifiedTranslationsInterface,
        CommonStorageInterface, GlobalStorageInterface, MasterKeyInterface, StorageInterface,
    },
    services::{authentication, kafka::KafkaProducer, Store},
    types::{domain, storage, AccessToken},
};

#[derive(Debug, Clone, Serialize)]
pub struct TenantID(pub String);

#[derive(Clone)]
pub struct KafkaStore {
    pub kafka_producer: KafkaProducer,
    pub diesel_store: Store,
    pub tenant_id: TenantID,
}

impl KafkaStore {
    pub async fn new(
        store: Store,
        mut kafka_producer: KafkaProducer,
        tenant_id: TenantID,
        tenant_config: &dyn TenantConfig,
    ) -> Self {
        kafka_producer.set_tenancy(tenant_config);
        Self {
            kafka_producer,
            diesel_store: store,
            tenant_id,
        }
    }
}

#[async_trait::async_trait]
impl AddressInterface for KafkaStore {
    async fn find_address_by_address_id(
        &self,
        state: &KeyManagerState,
        address_id: &str,
        key_store: &domain::MerchantKeyStore,
    ) -> CustomResult<domain::Address, errors::StorageError> {
        self.diesel_store
            .find_address_by_address_id(state, address_id, key_store)
            .await
    }

    async fn update_address(
        &self,
        state: &KeyManagerState,
        address_id: String,
        address: storage::AddressUpdate,
        key_store: &domain::MerchantKeyStore,
    ) -> CustomResult<domain::Address, errors::StorageError> {
        self.diesel_store
            .update_address(state, address_id, address, key_store)
            .await
    }

    async fn update_address_for_payments(
        &self,
        state: &KeyManagerState,
        this: domain::PaymentAddress,
        address: domain::AddressUpdate,
        payment_id: String,
        key_store: &domain::MerchantKeyStore,
        storage_scheme: MerchantStorageScheme,
    ) -> CustomResult<domain::PaymentAddress, errors::StorageError> {
        self.diesel_store
            .update_address_for_payments(
                state,
                this,
                address,
                payment_id,
                key_store,
                storage_scheme,
            )
            .await
    }

    async fn insert_address_for_payments(
        &self,
        state: &KeyManagerState,
        payment_id: &str,
        address: domain::PaymentAddress,
        key_store: &domain::MerchantKeyStore,
        storage_scheme: MerchantStorageScheme,
    ) -> CustomResult<domain::PaymentAddress, errors::StorageError> {
        self.diesel_store
            .insert_address_for_payments(state, payment_id, address, key_store, storage_scheme)
            .await
    }

    async fn find_address_by_merchant_id_payment_id_address_id(
        &self,
        state: &KeyManagerState,
        merchant_id: &id_type::MerchantId,
        payment_id: &str,
        address_id: &str,
        key_store: &domain::MerchantKeyStore,
        storage_scheme: MerchantStorageScheme,
    ) -> CustomResult<domain::PaymentAddress, errors::StorageError> {
        self.diesel_store
            .find_address_by_merchant_id_payment_id_address_id(
                state,
                merchant_id,
                payment_id,
                address_id,
                key_store,
                storage_scheme,
            )
            .await
    }

    async fn insert_address_for_customers(
        &self,
        state: &KeyManagerState,
        address: domain::CustomerAddress,
        key_store: &domain::MerchantKeyStore,
    ) -> CustomResult<domain::Address, errors::StorageError> {
        self.diesel_store
            .insert_address_for_customers(state, address, key_store)
            .await
    }

    async fn update_address_by_merchant_id_customer_id(
        &self,
        state: &KeyManagerState,
        customer_id: &id_type::CustomerId,
        merchant_id: &id_type::MerchantId,
        address: storage::AddressUpdate,
        key_store: &domain::MerchantKeyStore,
    ) -> CustomResult<Vec<domain::Address>, errors::StorageError> {
        self.diesel_store
            .update_address_by_merchant_id_customer_id(
                state,
                customer_id,
                merchant_id,
                address,
                key_store,
            )
            .await
    }
}

#[async_trait::async_trait]
impl ApiKeyInterface for KafkaStore {
    async fn insert_api_key(
        &self,
        api_key: storage::ApiKeyNew,
    ) -> CustomResult<storage::ApiKey, errors::StorageError> {
        self.diesel_store.insert_api_key(api_key).await
    }

    async fn update_api_key(
        &self,
        merchant_id: id_type::MerchantId,
        key_id: String,
        api_key: storage::ApiKeyUpdate,
    ) -> CustomResult<storage::ApiKey, errors::StorageError> {
        self.diesel_store
            .update_api_key(merchant_id, key_id, api_key)
            .await
    }

    async fn revoke_api_key(
        &self,
        merchant_id: &id_type::MerchantId,
        key_id: &str,
    ) -> CustomResult<bool, errors::StorageError> {
        self.diesel_store.revoke_api_key(merchant_id, key_id).await
    }

    async fn find_api_key_by_merchant_id_key_id_optional(
        &self,
        merchant_id: &id_type::MerchantId,
        key_id: &str,
    ) -> CustomResult<Option<storage::ApiKey>, errors::StorageError> {
        self.diesel_store
            .find_api_key_by_merchant_id_key_id_optional(merchant_id, key_id)
            .await
    }

    async fn find_api_key_by_hash_optional(
        &self,
        hashed_api_key: storage::HashedApiKey,
    ) -> CustomResult<Option<storage::ApiKey>, errors::StorageError> {
        self.diesel_store
            .find_api_key_by_hash_optional(hashed_api_key)
            .await
    }

    async fn list_api_keys_by_merchant_id(
        &self,
        merchant_id: &id_type::MerchantId,
        limit: Option<i64>,
        offset: Option<i64>,
    ) -> CustomResult<Vec<storage::ApiKey>, errors::StorageError> {
        self.diesel_store
            .list_api_keys_by_merchant_id(merchant_id, limit, offset)
            .await
    }
}

#[async_trait::async_trait]
impl CardsInfoInterface for KafkaStore {
    async fn get_card_info(
        &self,
        card_iin: &str,
    ) -> CustomResult<Option<storage::CardInfo>, errors::StorageError> {
        self.diesel_store.get_card_info(card_iin).await
    }
}

#[async_trait::async_trait]
impl ConfigInterface for KafkaStore {
    async fn insert_config(
        &self,
        config: storage::ConfigNew,
    ) -> CustomResult<storage::Config, errors::StorageError> {
        self.diesel_store.insert_config(config).await
    }

    async fn find_config_by_key(
        &self,
        key: &str,
    ) -> CustomResult<storage::Config, errors::StorageError> {
        self.diesel_store.find_config_by_key(key).await
    }

    async fn find_config_by_key_from_db(
        &self,
        key: &str,
    ) -> CustomResult<storage::Config, errors::StorageError> {
        self.diesel_store.find_config_by_key_from_db(key).await
    }

    async fn update_config_in_database(
        &self,
        key: &str,
        config_update: storage::ConfigUpdate,
    ) -> CustomResult<storage::Config, errors::StorageError> {
        self.diesel_store
            .update_config_in_database(key, config_update)
            .await
    }

    async fn update_config_by_key(
        &self,
        key: &str,
        config_update: storage::ConfigUpdate,
    ) -> CustomResult<storage::Config, errors::StorageError> {
        self.diesel_store
            .update_config_by_key(key, config_update)
            .await
    }

    async fn delete_config_by_key(
        &self,
        key: &str,
    ) -> CustomResult<storage::Config, errors::StorageError> {
        self.diesel_store.delete_config_by_key(key).await
    }

    async fn find_config_by_key_unwrap_or(
        &self,
        key: &str,
        default_config: Option<String>,
    ) -> CustomResult<storage::Config, errors::StorageError> {
        self.diesel_store
            .find_config_by_key_unwrap_or(key, default_config)
            .await
    }
}

#[async_trait::async_trait]
impl CustomerInterface for KafkaStore {
    #[cfg(all(any(feature = "v1", feature = "v2"), not(feature = "customer_v2")))]
    async fn delete_customer_by_customer_id_merchant_id(
        &self,
        customer_id: &id_type::CustomerId,
        merchant_id: &id_type::MerchantId,
    ) -> CustomResult<bool, errors::StorageError> {
        self.diesel_store
            .delete_customer_by_customer_id_merchant_id(customer_id, merchant_id)
            .await
    }

    #[cfg(all(any(feature = "v1", feature = "v2"), not(feature = "customer_v2")))]
    async fn find_customer_optional_by_customer_id_merchant_id(
        &self,
        state: &KeyManagerState,
        customer_id: &id_type::CustomerId,
        merchant_id: &id_type::MerchantId,
        key_store: &domain::MerchantKeyStore,
        storage_scheme: MerchantStorageScheme,
    ) -> CustomResult<Option<domain::Customer>, errors::StorageError> {
        self.diesel_store
            .find_customer_optional_by_customer_id_merchant_id(
                state,
                customer_id,
                merchant_id,
                key_store,
                storage_scheme,
            )
            .await
    }

    #[cfg(all(feature = "v2", feature = "customer_v2"))]
    async fn find_optional_by_merchant_id_merchant_reference_id(
        &self,
        state: &KeyManagerState,
        customer_id: &id_type::CustomerId,
        merchant_id: &id_type::MerchantId,
        key_store: &domain::MerchantKeyStore,
        storage_scheme: MerchantStorageScheme,
    ) -> CustomResult<Option<domain::Customer>, errors::StorageError> {
        self.diesel_store
            .find_optional_by_merchant_id_merchant_reference_id(
                state,
                customer_id,
                merchant_id,
                key_store,
                storage_scheme,
            )
            .await
    }

    #[cfg(all(any(feature = "v1", feature = "v2"), not(feature = "customer_v2")))]
    async fn update_customer_by_customer_id_merchant_id(
        &self,
        state: &KeyManagerState,
        customer_id: id_type::CustomerId,
        merchant_id: id_type::MerchantId,
        customer: domain::Customer,
        customer_update: storage::CustomerUpdate,
        key_store: &domain::MerchantKeyStore,
        storage_scheme: MerchantStorageScheme,
    ) -> CustomResult<domain::Customer, errors::StorageError> {
        self.diesel_store
            .update_customer_by_customer_id_merchant_id(
                state,
                customer_id,
                merchant_id,
                customer,
                customer_update,
                key_store,
                storage_scheme,
            )
            .await
    }

    #[cfg(all(feature = "v2", feature = "customer_v2"))]
    async fn update_customer_by_global_id(
        &self,
        state: &KeyManagerState,
        id: String,
        customer: domain::Customer,
        merchant_id: &id_type::MerchantId,
        customer_update: storage::CustomerUpdate,
        key_store: &domain::MerchantKeyStore,
        storage_scheme: MerchantStorageScheme,
    ) -> CustomResult<domain::Customer, errors::StorageError> {
        self.diesel_store
            .update_customer_by_global_id(
                state,
                id,
                customer,
                merchant_id,
                customer_update,
                key_store,
                storage_scheme,
            )
            .await
    }

    async fn list_customers_by_merchant_id(
        &self,
        state: &KeyManagerState,
        merchant_id: &id_type::MerchantId,
        key_store: &domain::MerchantKeyStore,
    ) -> CustomResult<Vec<domain::Customer>, errors::StorageError> {
        self.diesel_store
            .list_customers_by_merchant_id(state, merchant_id, key_store)
            .await
    }

    #[cfg(all(any(feature = "v1", feature = "v2"), not(feature = "customer_v2")))]
    async fn find_customer_by_customer_id_merchant_id(
        &self,
        state: &KeyManagerState,
        customer_id: &id_type::CustomerId,
        merchant_id: &id_type::MerchantId,
        key_store: &domain::MerchantKeyStore,
        storage_scheme: MerchantStorageScheme,
    ) -> CustomResult<domain::Customer, errors::StorageError> {
        self.diesel_store
            .find_customer_by_customer_id_merchant_id(
                state,
                customer_id,
                merchant_id,
                key_store,
                storage_scheme,
            )
            .await
    }

    #[cfg(all(feature = "v2", feature = "customer_v2"))]
    async fn find_customer_by_merchant_reference_id_merchant_id(
        &self,
        state: &KeyManagerState,
        merchant_reference_id: &id_type::CustomerId,
        merchant_id: &id_type::MerchantId,
        key_store: &domain::MerchantKeyStore,
        storage_scheme: MerchantStorageScheme,
    ) -> CustomResult<domain::Customer, errors::StorageError> {
        self.diesel_store
            .find_customer_by_merchant_reference_id_merchant_id(
                state,
                merchant_reference_id,
                merchant_id,
                key_store,
                storage_scheme,
            )
            .await
    }

    #[cfg(all(feature = "v2", feature = "customer_v2"))]
    async fn find_customer_by_global_id(
        &self,
        state: &KeyManagerState,
        id: &str,
        merchant_id: &id_type::MerchantId,
        key_store: &domain::MerchantKeyStore,
        storage_scheme: MerchantStorageScheme,
    ) -> CustomResult<domain::Customer, errors::StorageError> {
        self.diesel_store
            .find_customer_by_global_id(state, id, merchant_id, key_store, storage_scheme)
            .await
    }

    async fn insert_customer(
        &self,
        customer_data: domain::Customer,
        state: &KeyManagerState,
        key_store: &domain::MerchantKeyStore,
        storage_scheme: MerchantStorageScheme,
    ) -> CustomResult<domain::Customer, errors::StorageError> {
        self.diesel_store
            .insert_customer(customer_data, state, key_store, storage_scheme)
            .await
    }
}

#[async_trait::async_trait]
impl DisputeInterface for KafkaStore {
    async fn insert_dispute(
        &self,
        dispute_new: storage::DisputeNew,
    ) -> CustomResult<storage::Dispute, errors::StorageError> {
        let dispute = self.diesel_store.insert_dispute(dispute_new).await?;

        if let Err(er) = self
            .kafka_producer
            .log_dispute(&dispute, None, self.tenant_id.clone())
            .await
        {
            logger::error!(message="Failed to add analytics entry for Dispute {dispute:?}", error_message=?er);
        };

        Ok(dispute)
    }

    async fn find_by_merchant_id_payment_id_connector_dispute_id(
        &self,
        merchant_id: &id_type::MerchantId,
        payment_id: &str,
        connector_dispute_id: &str,
    ) -> CustomResult<Option<storage::Dispute>, errors::StorageError> {
        self.diesel_store
            .find_by_merchant_id_payment_id_connector_dispute_id(
                merchant_id,
                payment_id,
                connector_dispute_id,
            )
            .await
    }

    async fn find_dispute_by_merchant_id_dispute_id(
        &self,
        merchant_id: &id_type::MerchantId,
        dispute_id: &str,
    ) -> CustomResult<storage::Dispute, errors::StorageError> {
        self.diesel_store
            .find_dispute_by_merchant_id_dispute_id(merchant_id, dispute_id)
            .await
    }

    async fn find_disputes_by_merchant_id(
        &self,
        merchant_id: &id_type::MerchantId,
        dispute_constraints: api_models::disputes::DisputeListConstraints,
    ) -> CustomResult<Vec<storage::Dispute>, errors::StorageError> {
        self.diesel_store
            .find_disputes_by_merchant_id(merchant_id, dispute_constraints)
            .await
    }

    async fn update_dispute(
        &self,
        this: storage::Dispute,
        dispute: storage::DisputeUpdate,
    ) -> CustomResult<storage::Dispute, errors::StorageError> {
        let dispute_new = self
            .diesel_store
            .update_dispute(this.clone(), dispute)
            .await?;
        if let Err(er) = self
            .kafka_producer
            .log_dispute(&dispute_new, Some(this), self.tenant_id.clone())
            .await
        {
            logger::error!(message="Failed to add analytics entry for Dispute {dispute_new:?}", error_message=?er);
        };

        Ok(dispute_new)
    }

    async fn find_disputes_by_merchant_id_payment_id(
        &self,
        merchant_id: &id_type::MerchantId,
        payment_id: &str,
    ) -> CustomResult<Vec<storage::Dispute>, errors::StorageError> {
        self.diesel_store
            .find_disputes_by_merchant_id_payment_id(merchant_id, payment_id)
            .await
    }
}

#[async_trait::async_trait]
impl EphemeralKeyInterface for KafkaStore {
    async fn create_ephemeral_key(
        &self,
        ek: EphemeralKeyNew,
        validity: i64,
    ) -> CustomResult<EphemeralKey, errors::StorageError> {
        self.diesel_store.create_ephemeral_key(ek, validity).await
    }
    async fn get_ephemeral_key(
        &self,
        key: &str,
    ) -> CustomResult<EphemeralKey, errors::StorageError> {
        self.diesel_store.get_ephemeral_key(key).await
    }
    async fn delete_ephemeral_key(
        &self,
        id: &str,
    ) -> CustomResult<EphemeralKey, errors::StorageError> {
        self.diesel_store.delete_ephemeral_key(id).await
    }
}

#[async_trait::async_trait]
impl EventInterface for KafkaStore {
    async fn insert_event(
        &self,
        state: &KeyManagerState,
        event: domain::Event,
        merchant_key_store: &domain::MerchantKeyStore,
    ) -> CustomResult<domain::Event, errors::StorageError> {
        self.diesel_store
            .insert_event(state, event, merchant_key_store)
            .await
    }

    async fn find_event_by_merchant_id_event_id(
        &self,
        state: &KeyManagerState,
        merchant_id: &id_type::MerchantId,
        event_id: &str,
        merchant_key_store: &domain::MerchantKeyStore,
    ) -> CustomResult<domain::Event, errors::StorageError> {
        self.diesel_store
            .find_event_by_merchant_id_event_id(state, merchant_id, event_id, merchant_key_store)
            .await
    }

    async fn list_initial_events_by_merchant_id_primary_object_id(
        &self,
        state: &KeyManagerState,
        merchant_id: &id_type::MerchantId,
        primary_object_id: &str,
        merchant_key_store: &domain::MerchantKeyStore,
    ) -> CustomResult<Vec<domain::Event>, errors::StorageError> {
        self.diesel_store
            .list_initial_events_by_merchant_id_primary_object_id(
                state,
                merchant_id,
                primary_object_id,
                merchant_key_store,
            )
            .await
    }

    async fn list_initial_events_by_merchant_id_constraints(
        &self,
        state: &KeyManagerState,
        merchant_id: &id_type::MerchantId,
        created_after: Option<PrimitiveDateTime>,
        created_before: Option<PrimitiveDateTime>,
        limit: Option<i64>,
        offset: Option<i64>,
        merchant_key_store: &domain::MerchantKeyStore,
    ) -> CustomResult<Vec<domain::Event>, errors::StorageError> {
        self.diesel_store
            .list_initial_events_by_merchant_id_constraints(
                state,
                merchant_id,
                created_after,
                created_before,
                limit,
                offset,
                merchant_key_store,
            )
            .await
    }

    async fn list_events_by_merchant_id_initial_attempt_id(
        &self,
        state: &KeyManagerState,
        merchant_id: &id_type::MerchantId,
        initial_attempt_id: &str,
        merchant_key_store: &domain::MerchantKeyStore,
    ) -> CustomResult<Vec<domain::Event>, errors::StorageError> {
        self.diesel_store
            .list_events_by_merchant_id_initial_attempt_id(
                state,
                merchant_id,
                initial_attempt_id,
                merchant_key_store,
            )
            .await
    }

    async fn list_initial_events_by_profile_id_primary_object_id(
        &self,
        state: &KeyManagerState,
        profile_id: &id_type::ProfileId,
        primary_object_id: &str,
        merchant_key_store: &domain::MerchantKeyStore,
    ) -> CustomResult<Vec<domain::Event>, errors::StorageError> {
        self.diesel_store
            .list_initial_events_by_profile_id_primary_object_id(
                state,
                profile_id,
                primary_object_id,
                merchant_key_store,
            )
            .await
    }

    async fn list_initial_events_by_profile_id_constraints(
        &self,
        state: &KeyManagerState,
        profile_id: &id_type::ProfileId,
        created_after: Option<PrimitiveDateTime>,
        created_before: Option<PrimitiveDateTime>,
        limit: Option<i64>,
        offset: Option<i64>,
        merchant_key_store: &domain::MerchantKeyStore,
    ) -> CustomResult<Vec<domain::Event>, errors::StorageError> {
        self.diesel_store
            .list_initial_events_by_profile_id_constraints(
                state,
                profile_id,
                created_after,
                created_before,
                limit,
                offset,
                merchant_key_store,
            )
            .await
    }

    async fn update_event_by_merchant_id_event_id(
        &self,
        state: &KeyManagerState,
        merchant_id: &id_type::MerchantId,
        event_id: &str,
        event: domain::EventUpdate,
        merchant_key_store: &domain::MerchantKeyStore,
    ) -> CustomResult<domain::Event, errors::StorageError> {
        self.diesel_store
            .update_event_by_merchant_id_event_id(
                state,
                merchant_id,
                event_id,
                event,
                merchant_key_store,
            )
            .await
    }
}

#[async_trait::async_trait]
impl LockerMockUpInterface for KafkaStore {
    async fn find_locker_by_card_id(
        &self,
        card_id: &str,
    ) -> CustomResult<storage::LockerMockUp, errors::StorageError> {
        self.diesel_store.find_locker_by_card_id(card_id).await
    }

    async fn insert_locker_mock_up(
        &self,
        new: storage::LockerMockUpNew,
    ) -> CustomResult<storage::LockerMockUp, errors::StorageError> {
        self.diesel_store.insert_locker_mock_up(new).await
    }

    async fn delete_locker_mock_up(
        &self,
        card_id: &str,
    ) -> CustomResult<storage::LockerMockUp, errors::StorageError> {
        self.diesel_store.delete_locker_mock_up(card_id).await
    }
}

#[async_trait::async_trait]
impl MandateInterface for KafkaStore {
    async fn find_mandate_by_merchant_id_mandate_id(
        &self,
        merchant_id: &id_type::MerchantId,
        mandate_id: &str,
        storage_scheme: MerchantStorageScheme,
    ) -> CustomResult<storage::Mandate, errors::StorageError> {
        self.diesel_store
            .find_mandate_by_merchant_id_mandate_id(merchant_id, mandate_id, storage_scheme)
            .await
    }

    async fn find_mandate_by_merchant_id_connector_mandate_id(
        &self,
        merchant_id: &id_type::MerchantId,
        connector_mandate_id: &str,
        storage_scheme: MerchantStorageScheme,
    ) -> CustomResult<storage::Mandate, errors::StorageError> {
        self.diesel_store
            .find_mandate_by_merchant_id_connector_mandate_id(
                merchant_id,
                connector_mandate_id,
                storage_scheme,
            )
            .await
    }

    async fn find_mandate_by_merchant_id_customer_id(
        &self,
        merchant_id: &id_type::MerchantId,
        customer_id: &id_type::CustomerId,
    ) -> CustomResult<Vec<storage::Mandate>, errors::StorageError> {
        self.diesel_store
            .find_mandate_by_merchant_id_customer_id(merchant_id, customer_id)
            .await
    }

    async fn update_mandate_by_merchant_id_mandate_id(
        &self,
        merchant_id: &id_type::MerchantId,
        mandate_id: &str,
        mandate_update: storage::MandateUpdate,
        mandate: storage::Mandate,
        storage_scheme: MerchantStorageScheme,
    ) -> CustomResult<storage::Mandate, errors::StorageError> {
        self.diesel_store
            .update_mandate_by_merchant_id_mandate_id(
                merchant_id,
                mandate_id,
                mandate_update,
                mandate,
                storage_scheme,
            )
            .await
    }

    async fn find_mandates_by_merchant_id(
        &self,
        merchant_id: &id_type::MerchantId,
        mandate_constraints: api_models::mandates::MandateListConstraints,
    ) -> CustomResult<Vec<storage::Mandate>, errors::StorageError> {
        self.diesel_store
            .find_mandates_by_merchant_id(merchant_id, mandate_constraints)
            .await
    }

    async fn insert_mandate(
        &self,
        mandate: storage::MandateNew,
        storage_scheme: MerchantStorageScheme,
    ) -> CustomResult<storage::Mandate, errors::StorageError> {
        self.diesel_store
            .insert_mandate(mandate, storage_scheme)
            .await
    }
}

#[async_trait::async_trait]
impl PaymentLinkInterface for KafkaStore {
    async fn find_payment_link_by_payment_link_id(
        &self,
        payment_link_id: &str,
    ) -> CustomResult<storage::PaymentLink, errors::StorageError> {
        self.diesel_store
            .find_payment_link_by_payment_link_id(payment_link_id)
            .await
    }

    async fn insert_payment_link(
        &self,
        payment_link_object: storage::PaymentLinkNew,
    ) -> CustomResult<storage::PaymentLink, errors::StorageError> {
        self.diesel_store
            .insert_payment_link(payment_link_object)
            .await
    }

    async fn list_payment_link_by_merchant_id(
        &self,
        merchant_id: &id_type::MerchantId,
        payment_link_constraints: api_models::payments::PaymentLinkListConstraints,
    ) -> CustomResult<Vec<storage::PaymentLink>, errors::StorageError> {
        self.diesel_store
            .list_payment_link_by_merchant_id(merchant_id, payment_link_constraints)
            .await
    }
}

#[async_trait::async_trait]
impl MerchantAccountInterface for KafkaStore {
    async fn insert_merchant(
        &self,
        state: &KeyManagerState,
        merchant_account: domain::MerchantAccount,
        key_store: &domain::MerchantKeyStore,
    ) -> CustomResult<domain::MerchantAccount, errors::StorageError> {
        self.diesel_store
            .insert_merchant(state, merchant_account, key_store)
            .await
    }

    async fn find_merchant_account_by_merchant_id(
        &self,
        state: &KeyManagerState,
        merchant_id: &id_type::MerchantId,
        key_store: &domain::MerchantKeyStore,
    ) -> CustomResult<domain::MerchantAccount, errors::StorageError> {
        self.diesel_store
            .find_merchant_account_by_merchant_id(state, merchant_id, key_store)
            .await
    }

    async fn update_merchant(
        &self,
        state: &KeyManagerState,
        this: domain::MerchantAccount,
        merchant_account: storage::MerchantAccountUpdate,
        key_store: &domain::MerchantKeyStore,
    ) -> CustomResult<domain::MerchantAccount, errors::StorageError> {
        self.diesel_store
            .update_merchant(state, this, merchant_account, key_store)
            .await
    }

    async fn update_specific_fields_in_merchant(
        &self,
        state: &KeyManagerState,
        merchant_id: &id_type::MerchantId,
        merchant_account: storage::MerchantAccountUpdate,
        key_store: &domain::MerchantKeyStore,
    ) -> CustomResult<domain::MerchantAccount, errors::StorageError> {
        self.diesel_store
            .update_specific_fields_in_merchant(state, merchant_id, merchant_account, key_store)
            .await
    }

    async fn update_all_merchant_account(
        &self,
        merchant_account: storage::MerchantAccountUpdate,
    ) -> CustomResult<usize, errors::StorageError> {
        self.diesel_store
            .update_all_merchant_account(merchant_account)
            .await
    }

    async fn find_merchant_account_by_publishable_key(
        &self,
        state: &KeyManagerState,
        publishable_key: &str,
    ) -> CustomResult<authentication::AuthenticationData, errors::StorageError> {
        self.diesel_store
            .find_merchant_account_by_publishable_key(state, publishable_key)
            .await
    }

    #[cfg(feature = "olap")]
    async fn list_merchant_accounts_by_organization_id(
        &self,
        state: &KeyManagerState,
        organization_id: &str,
    ) -> CustomResult<Vec<domain::MerchantAccount>, errors::StorageError> {
        self.diesel_store
            .list_merchant_accounts_by_organization_id(state, organization_id)
            .await
    }

    async fn delete_merchant_account_by_merchant_id(
        &self,
        merchant_id: &id_type::MerchantId,
    ) -> CustomResult<bool, errors::StorageError> {
        self.diesel_store
            .delete_merchant_account_by_merchant_id(merchant_id)
            .await
    }

    #[cfg(feature = "olap")]
    async fn list_multiple_merchant_accounts(
        &self,
        state: &KeyManagerState,
        merchant_ids: Vec<id_type::MerchantId>,
    ) -> CustomResult<Vec<domain::MerchantAccount>, errors::StorageError> {
        self.diesel_store
            .list_multiple_merchant_accounts(state, merchant_ids)
            .await
    }
}

#[async_trait::async_trait]
impl ConnectorAccessToken for KafkaStore {
    async fn get_access_token(
        &self,
        merchant_id: &id_type::MerchantId,
        merchant_connector_id: &str,
    ) -> CustomResult<Option<AccessToken>, errors::StorageError> {
        self.diesel_store
            .get_access_token(merchant_id, merchant_connector_id)
            .await
    }

    async fn set_access_token(
        &self,
        merchant_id: &id_type::MerchantId,
        merchant_connector_id: &str,
        access_token: AccessToken,
    ) -> CustomResult<(), errors::StorageError> {
        self.diesel_store
            .set_access_token(merchant_id, merchant_connector_id, access_token)
            .await
    }
}

#[async_trait::async_trait]
impl FileMetadataInterface for KafkaStore {
    async fn insert_file_metadata(
        &self,
        file: storage::FileMetadataNew,
    ) -> CustomResult<storage::FileMetadata, errors::StorageError> {
        self.diesel_store.insert_file_metadata(file).await
    }

    async fn find_file_metadata_by_merchant_id_file_id(
        &self,
        merchant_id: &id_type::MerchantId,
        file_id: &str,
    ) -> CustomResult<storage::FileMetadata, errors::StorageError> {
        self.diesel_store
            .find_file_metadata_by_merchant_id_file_id(merchant_id, file_id)
            .await
    }

    async fn delete_file_metadata_by_merchant_id_file_id(
        &self,
        merchant_id: &id_type::MerchantId,
        file_id: &str,
    ) -> CustomResult<bool, errors::StorageError> {
        self.diesel_store
            .delete_file_metadata_by_merchant_id_file_id(merchant_id, file_id)
            .await
    }

    async fn update_file_metadata(
        &self,
        this: storage::FileMetadata,
        file_metadata: storage::FileMetadataUpdate,
    ) -> CustomResult<storage::FileMetadata, errors::StorageError> {
        self.diesel_store
            .update_file_metadata(this, file_metadata)
            .await
    }
}

#[async_trait::async_trait]
impl MerchantConnectorAccountInterface for KafkaStore {
    async fn update_multiple_merchant_connector_accounts(
        &self,
        merchant_connector_accounts: Vec<(
            domain::MerchantConnectorAccount,
            storage::MerchantConnectorAccountUpdateInternal,
        )>,
    ) -> CustomResult<(), errors::StorageError> {
        self.diesel_store
            .update_multiple_merchant_connector_accounts(merchant_connector_accounts)
            .await
    }
    #[cfg(all(
        any(feature = "v1", feature = "v2"),
        not(feature = "merchant_connector_account_v2")
    ))]
    async fn find_merchant_connector_account_by_merchant_id_connector_label(
        &self,
        state: &KeyManagerState,
        merchant_id: &id_type::MerchantId,
        connector: &str,
        key_store: &domain::MerchantKeyStore,
    ) -> CustomResult<domain::MerchantConnectorAccount, errors::StorageError> {
        self.diesel_store
            .find_merchant_connector_account_by_merchant_id_connector_label(
                state,
                merchant_id,
                connector,
                key_store,
            )
            .await
    }

    #[cfg(all(
        any(feature = "v1", feature = "v2"),
        not(feature = "merchant_connector_account_v2")
    ))]
    async fn find_merchant_connector_account_by_merchant_id_connector_name(
        &self,
        state: &KeyManagerState,
        merchant_id: &id_type::MerchantId,
        connector_name: &str,
        key_store: &domain::MerchantKeyStore,
    ) -> CustomResult<Vec<domain::MerchantConnectorAccount>, errors::StorageError> {
        self.diesel_store
            .find_merchant_connector_account_by_merchant_id_connector_name(
                state,
                merchant_id,
                connector_name,
                key_store,
            )
            .await
    }

    #[cfg(all(
        any(feature = "v1", feature = "v2"),
        not(feature = "merchant_connector_account_v2")
    ))]
    async fn find_merchant_connector_account_by_profile_id_connector_name(
        &self,
        state: &KeyManagerState,
        profile_id: &id_type::ProfileId,
        connector_name: &str,
        key_store: &domain::MerchantKeyStore,
    ) -> CustomResult<domain::MerchantConnectorAccount, errors::StorageError> {
        self.diesel_store
            .find_merchant_connector_account_by_profile_id_connector_name(
                state,
                profile_id,
                connector_name,
                key_store,
            )
            .await
    }

    async fn insert_merchant_connector_account(
        &self,
        state: &KeyManagerState,
        t: domain::MerchantConnectorAccount,
        key_store: &domain::MerchantKeyStore,
    ) -> CustomResult<domain::MerchantConnectorAccount, errors::StorageError> {
        self.diesel_store
            .insert_merchant_connector_account(state, t, key_store)
            .await
    }

    #[cfg(all(
        any(feature = "v1", feature = "v2"),
        not(feature = "merchant_connector_account_v2")
    ))]
    async fn find_by_merchant_connector_account_merchant_id_merchant_connector_id(
        &self,
        state: &KeyManagerState,
        merchant_id: &id_type::MerchantId,
        merchant_connector_id: &id_type::MerchantConnectorAccountId,
        key_store: &domain::MerchantKeyStore,
    ) -> CustomResult<domain::MerchantConnectorAccount, errors::StorageError> {
        self.diesel_store
            .find_by_merchant_connector_account_merchant_id_merchant_connector_id(
                state,
                merchant_id,
                merchant_connector_id,
                key_store,
            )
            .await
    }

    #[cfg(all(feature = "v2", feature = "merchant_connector_account_v2"))]
    async fn find_merchant_connector_account_by_id(
        &self,
        state: &KeyManagerState,
        id: &id_type::MerchantConnectorAccountId,
        key_store: &domain::MerchantKeyStore,
    ) -> CustomResult<domain::MerchantConnectorAccount, errors::StorageError> {
        self.diesel_store
            .find_merchant_connector_account_by_id(state, id, key_store)
            .await
    }

    async fn find_merchant_connector_account_by_merchant_id_and_disabled_list(
        &self,
        state: &KeyManagerState,
        merchant_id: &id_type::MerchantId,
        get_disabled: bool,
        key_store: &domain::MerchantKeyStore,
    ) -> CustomResult<Vec<domain::MerchantConnectorAccount>, errors::StorageError> {
        self.diesel_store
            .find_merchant_connector_account_by_merchant_id_and_disabled_list(
                state,
                merchant_id,
                get_disabled,
                key_store,
            )
            .await
    }

    async fn update_merchant_connector_account(
        &self,
        state: &KeyManagerState,
        this: domain::MerchantConnectorAccount,
        merchant_connector_account: storage::MerchantConnectorAccountUpdateInternal,
        key_store: &domain::MerchantKeyStore,
    ) -> CustomResult<domain::MerchantConnectorAccount, errors::StorageError> {
        self.diesel_store
            .update_merchant_connector_account(state, this, merchant_connector_account, key_store)
            .await
    }

    #[cfg(all(
        any(feature = "v1", feature = "v2"),
        not(feature = "merchant_connector_account_v2")
    ))]
    async fn delete_merchant_connector_account_by_merchant_id_merchant_connector_id(
        &self,
        merchant_id: &id_type::MerchantId,
        merchant_connector_id: &id_type::MerchantConnectorAccountId,
    ) -> CustomResult<bool, errors::StorageError> {
        self.diesel_store
            .delete_merchant_connector_account_by_merchant_id_merchant_connector_id(
                merchant_id,
                merchant_connector_id,
            )
            .await
    }

    #[cfg(all(feature = "v2", feature = "merchant_connector_account_v2"))]
    async fn delete_merchant_connector_account_by_id(
        &self,
        id: &id_type::MerchantConnectorAccountId,
    ) -> CustomResult<bool, errors::StorageError> {
        self.diesel_store
            .delete_merchant_connector_account_by_id(id)
            .await
    }
}

#[async_trait::async_trait]
impl QueueInterface for KafkaStore {
    async fn fetch_consumer_tasks(
        &self,
        stream_name: &str,
        group_name: &str,
        consumer_name: &str,
    ) -> CustomResult<Vec<storage::ProcessTracker>, ProcessTrackerError> {
        self.diesel_store
            .fetch_consumer_tasks(stream_name, group_name, consumer_name)
            .await
    }

    async fn consumer_group_create(
        &self,
        stream: &str,
        group: &str,
        id: &RedisEntryId,
    ) -> CustomResult<(), RedisError> {
        self.diesel_store
            .consumer_group_create(stream, group, id)
            .await
    }

    async fn acquire_pt_lock(
        &self,
        tag: &str,
        lock_key: &str,
        lock_val: &str,
        ttl: i64,
    ) -> CustomResult<bool, RedisError> {
        self.diesel_store
            .acquire_pt_lock(tag, lock_key, lock_val, ttl)
            .await
    }

    async fn release_pt_lock(&self, tag: &str, lock_key: &str) -> CustomResult<bool, RedisError> {
        self.diesel_store.release_pt_lock(tag, lock_key).await
    }

    async fn stream_append_entry(
        &self,
        stream: &str,
        entry_id: &RedisEntryId,
        fields: Vec<(&str, String)>,
    ) -> CustomResult<(), RedisError> {
        self.diesel_store
            .stream_append_entry(stream, entry_id, fields)
            .await
    }

    async fn get_key(&self, key: &str) -> CustomResult<Vec<u8>, RedisError> {
        self.diesel_store.get_key(key).await
    }
}

#[async_trait::async_trait]
impl PaymentAttemptInterface for KafkaStore {
    async fn insert_payment_attempt(
        &self,
        payment_attempt: storage::PaymentAttemptNew,
        storage_scheme: MerchantStorageScheme,
    ) -> CustomResult<storage::PaymentAttempt, errors::DataStorageError> {
        let attempt = self
            .diesel_store
            .insert_payment_attempt(payment_attempt, storage_scheme)
            .await?;

        if let Err(er) = self
            .kafka_producer
            .log_payment_attempt(&attempt, None, self.tenant_id.clone())
            .await
        {
            logger::error!(message="Failed to log analytics event for payment attempt {attempt:?}", error_message=?er)
        }

        Ok(attempt)
    }

    async fn update_payment_attempt_with_attempt_id(
        &self,
        this: storage::PaymentAttempt,
        payment_attempt: storage::PaymentAttemptUpdate,
        storage_scheme: MerchantStorageScheme,
    ) -> CustomResult<storage::PaymentAttempt, errors::DataStorageError> {
        let attempt = self
            .diesel_store
            .update_payment_attempt_with_attempt_id(this.clone(), payment_attempt, storage_scheme)
            .await?;

        if let Err(er) = self
            .kafka_producer
            .log_payment_attempt(&attempt, Some(this), self.tenant_id.clone())
            .await
        {
            logger::error!(message="Failed to log analytics event for payment attempt {attempt:?}", error_message=?er)
        }

        Ok(attempt)
    }

    async fn find_payment_attempt_by_connector_transaction_id_payment_id_merchant_id(
        &self,
        connector_transaction_id: &str,
        payment_id: &str,
        merchant_id: &id_type::MerchantId,
        storage_scheme: MerchantStorageScheme,
    ) -> CustomResult<storage::PaymentAttempt, errors::DataStorageError> {
        self.diesel_store
            .find_payment_attempt_by_connector_transaction_id_payment_id_merchant_id(
                connector_transaction_id,
                payment_id,
                merchant_id,
                storage_scheme,
            )
            .await
    }

    async fn find_payment_attempt_by_merchant_id_connector_txn_id(
        &self,
        merchant_id: &id_type::MerchantId,
        connector_txn_id: &str,
        storage_scheme: MerchantStorageScheme,
    ) -> CustomResult<storage::PaymentAttempt, errors::DataStorageError> {
        self.diesel_store
            .find_payment_attempt_by_merchant_id_connector_txn_id(
                merchant_id,
                connector_txn_id,
                storage_scheme,
            )
            .await
    }

    async fn find_payment_attempt_by_payment_id_merchant_id_attempt_id(
        &self,
        payment_id: &str,
        merchant_id: &id_type::MerchantId,
        attempt_id: &str,
        storage_scheme: MerchantStorageScheme,
    ) -> CustomResult<storage::PaymentAttempt, errors::DataStorageError> {
        self.diesel_store
            .find_payment_attempt_by_payment_id_merchant_id_attempt_id(
                payment_id,
                merchant_id,
                attempt_id,
                storage_scheme,
            )
            .await
    }

    async fn find_payment_attempt_by_attempt_id_merchant_id(
        &self,
        attempt_id: &str,
        merchant_id: &id_type::MerchantId,
        storage_scheme: MerchantStorageScheme,
    ) -> CustomResult<storage::PaymentAttempt, errors::DataStorageError> {
        self.diesel_store
            .find_payment_attempt_by_attempt_id_merchant_id(attempt_id, merchant_id, storage_scheme)
            .await
    }

    async fn find_payment_attempt_last_successful_attempt_by_payment_id_merchant_id(
        &self,
        payment_id: &str,
        merchant_id: &id_type::MerchantId,
        storage_scheme: MerchantStorageScheme,
    ) -> CustomResult<storage::PaymentAttempt, errors::DataStorageError> {
        self.diesel_store
            .find_payment_attempt_last_successful_attempt_by_payment_id_merchant_id(
                payment_id,
                merchant_id,
                storage_scheme,
            )
            .await
    }

    async fn find_payment_attempt_last_successful_or_partially_captured_attempt_by_payment_id_merchant_id(
        &self,
        payment_id: &str,
        merchant_id: &id_type::MerchantId,
        storage_scheme: MerchantStorageScheme,
    ) -> CustomResult<storage::PaymentAttempt, errors::DataStorageError> {
        self.diesel_store
            .find_payment_attempt_last_successful_or_partially_captured_attempt_by_payment_id_merchant_id(
                payment_id,
                merchant_id,
                storage_scheme,
            )
            .await
    }

    async fn find_payment_attempt_by_preprocessing_id_merchant_id(
        &self,
        preprocessing_id: &str,
        merchant_id: &id_type::MerchantId,
        storage_scheme: MerchantStorageScheme,
    ) -> CustomResult<storage::PaymentAttempt, errors::DataStorageError> {
        self.diesel_store
            .find_payment_attempt_by_preprocessing_id_merchant_id(
                preprocessing_id,
                merchant_id,
                storage_scheme,
            )
            .await
    }

    async fn get_filters_for_payments(
        &self,
        pi: &[hyperswitch_domain_models::payments::PaymentIntent],
        merchant_id: &id_type::MerchantId,
        storage_scheme: MerchantStorageScheme,
    ) -> CustomResult<
        hyperswitch_domain_models::payments::payment_attempt::PaymentListFilters,
        errors::DataStorageError,
    > {
        self.diesel_store
            .get_filters_for_payments(pi, merchant_id, storage_scheme)
            .await
    }

    async fn get_total_count_of_filtered_payment_attempts(
        &self,
        merchant_id: &id_type::MerchantId,
        active_attempt_ids: &[String],
        connector: Option<Vec<api_models::enums::Connector>>,
        payment_method: Option<Vec<common_enums::PaymentMethod>>,
        payment_method_type: Option<Vec<common_enums::PaymentMethodType>>,
        authentication_type: Option<Vec<common_enums::AuthenticationType>>,
        merchant_connector_id: Option<Vec<id_type::MerchantConnectorAccountId>>,
        storage_scheme: MerchantStorageScheme,
    ) -> CustomResult<i64, errors::DataStorageError> {
        self.diesel_store
            .get_total_count_of_filtered_payment_attempts(
                merchant_id,
                active_attempt_ids,
                connector,
                payment_method,
                payment_method_type,
                authentication_type,
                merchant_connector_id,
                storage_scheme,
            )
            .await
    }

    async fn find_attempts_by_merchant_id_payment_id(
        &self,
        merchant_id: &id_type::MerchantId,
        payment_id: &str,
        storage_scheme: MerchantStorageScheme,
    ) -> CustomResult<Vec<storage::PaymentAttempt>, errors::DataStorageError> {
        self.diesel_store
            .find_attempts_by_merchant_id_payment_id(merchant_id, payment_id, storage_scheme)
            .await
    }
}

#[async_trait::async_trait]
impl PaymentIntentInterface for KafkaStore {
    async fn update_payment_intent(
        &self,
        state: &KeyManagerState,
        this: storage::PaymentIntent,
        payment_intent: storage::PaymentIntentUpdate,
        key_store: &domain::MerchantKeyStore,
        storage_scheme: MerchantStorageScheme,
    ) -> CustomResult<storage::PaymentIntent, errors::DataStorageError> {
        let intent = self
            .diesel_store
            .update_payment_intent(
                state,
                this.clone(),
                payment_intent,
                key_store,
                storage_scheme,
            )
            .await?;

        if let Err(er) = self
            .kafka_producer
            .log_payment_intent(&intent, Some(this), self.tenant_id.clone())
            .await
        {
            logger::error!(message="Failed to add analytics entry for Payment Intent {intent:?}", error_message=?er);
        };

        Ok(intent)
    }

    async fn insert_payment_intent(
        &self,
        state: &KeyManagerState,
        new: storage::PaymentIntent,
        key_store: &domain::MerchantKeyStore,
        storage_scheme: MerchantStorageScheme,
    ) -> CustomResult<storage::PaymentIntent, errors::DataStorageError> {
        logger::debug!("Inserting PaymentIntent Via KafkaStore");
        let intent = self
            .diesel_store
            .insert_payment_intent(state, new, key_store, storage_scheme)
            .await?;

        if let Err(er) = self
            .kafka_producer
            .log_payment_intent(&intent, None, self.tenant_id.clone())
            .await
        {
            logger::error!(message="Failed to add analytics entry for Payment Intent {intent:?}", error_message=?er);
        };

        Ok(intent)
    }

    async fn find_payment_intent_by_payment_id_merchant_id(
        &self,
        state: &KeyManagerState,
        payment_id: &str,
        merchant_id: &id_type::MerchantId,
        key_store: &domain::MerchantKeyStore,
        storage_scheme: MerchantStorageScheme,
    ) -> CustomResult<storage::PaymentIntent, errors::DataStorageError> {
        self.diesel_store
            .find_payment_intent_by_payment_id_merchant_id(
                state,
                payment_id,
                merchant_id,
                key_store,
                storage_scheme,
            )
            .await
    }

    #[cfg(feature = "olap")]
    async fn filter_payment_intent_by_constraints(
        &self,
        state: &KeyManagerState,
        merchant_id: &id_type::MerchantId,
        filters: &hyperswitch_domain_models::payments::payment_intent::PaymentIntentFetchConstraints,
        key_store: &domain::MerchantKeyStore,
        storage_scheme: MerchantStorageScheme,
    ) -> CustomResult<Vec<storage::PaymentIntent>, errors::DataStorageError> {
        self.diesel_store
            .filter_payment_intent_by_constraints(
                state,
                merchant_id,
                filters,
                key_store,
                storage_scheme,
            )
            .await
    }

    #[cfg(feature = "olap")]
    async fn filter_payment_intents_by_time_range_constraints(
        &self,
        state: &KeyManagerState,
        merchant_id: &id_type::MerchantId,
        time_range: &api_models::payments::TimeRange,
        key_store: &domain::MerchantKeyStore,
        storage_scheme: MerchantStorageScheme,
    ) -> CustomResult<Vec<storage::PaymentIntent>, errors::DataStorageError> {
        self.diesel_store
            .filter_payment_intents_by_time_range_constraints(
                state,
                merchant_id,
                time_range,
                key_store,
                storage_scheme,
            )
            .await
    }

    #[cfg(feature = "olap")]
    async fn get_intent_status_with_count(
        &self,
        merchant_id: &id_type::MerchantId,
        time_range: &api_models::payments::TimeRange,
    ) -> error_stack::Result<Vec<(common_enums::IntentStatus, i64)>, errors::DataStorageError> {
        self.diesel_store
            .get_intent_status_with_count(merchant_id, time_range)
            .await
    }

    #[cfg(feature = "olap")]
    async fn get_filtered_payment_intents_attempt(
        &self,
        state: &KeyManagerState,
        merchant_id: &id_type::MerchantId,
        constraints: &hyperswitch_domain_models::payments::payment_intent::PaymentIntentFetchConstraints,
        key_store: &domain::MerchantKeyStore,
        storage_scheme: MerchantStorageScheme,
    ) -> CustomResult<
        Vec<(
            hyperswitch_domain_models::payments::PaymentIntent,
            hyperswitch_domain_models::payments::payment_attempt::PaymentAttempt,
        )>,
        errors::DataStorageError,
    > {
        self.diesel_store
            .get_filtered_payment_intents_attempt(
                state,
                merchant_id,
                constraints,
                key_store,
                storage_scheme,
            )
            .await
    }

    #[cfg(feature = "olap")]
    async fn get_filtered_active_attempt_ids_for_total_count(
        &self,
        merchant_id: &id_type::MerchantId,
        constraints: &hyperswitch_domain_models::payments::payment_intent::PaymentIntentFetchConstraints,
        storage_scheme: MerchantStorageScheme,
    ) -> CustomResult<Vec<String>, errors::DataStorageError> {
        self.diesel_store
            .get_filtered_active_attempt_ids_for_total_count(
                merchant_id,
                constraints,
                storage_scheme,
            )
            .await
    }

    async fn get_active_payment_attempt(
        &self,
        payment: &mut storage::PaymentIntent,
        storage_scheme: MerchantStorageScheme,
    ) -> error_stack::Result<storage::PaymentAttempt, errors::DataStorageError> {
        self.diesel_store
            .get_active_payment_attempt(payment, storage_scheme)
            .await
    }
}

#[async_trait::async_trait]
impl PaymentMethodInterface for KafkaStore {
    async fn find_payment_method(
        &self,
        payment_method_id: &str,
        storage_scheme: MerchantStorageScheme,
    ) -> CustomResult<storage::PaymentMethod, errors::StorageError> {
        self.diesel_store
            .find_payment_method(payment_method_id, storage_scheme)
            .await
    }

    async fn find_payment_method_by_customer_id_merchant_id_list(
        &self,
        customer_id: &id_type::CustomerId,
        merchant_id: &id_type::MerchantId,
        limit: Option<i64>,
    ) -> CustomResult<Vec<storage::PaymentMethod>, errors::StorageError> {
        self.diesel_store
            .find_payment_method_by_customer_id_merchant_id_list(customer_id, merchant_id, limit)
            .await
    }

    async fn find_payment_method_by_customer_id_merchant_id_status(
        &self,
        customer_id: &id_type::CustomerId,
        merchant_id: &id_type::MerchantId,
        status: common_enums::PaymentMethodStatus,
        limit: Option<i64>,
        storage_scheme: MerchantStorageScheme,
    ) -> CustomResult<Vec<storage::PaymentMethod>, errors::StorageError> {
        self.diesel_store
            .find_payment_method_by_customer_id_merchant_id_status(
                customer_id,
                merchant_id,
                status,
                limit,
                storage_scheme,
            )
            .await
    }

    async fn get_payment_method_count_by_customer_id_merchant_id_status(
        &self,
        customer_id: &id_type::CustomerId,
        merchant_id: &id_type::MerchantId,
        status: common_enums::PaymentMethodStatus,
    ) -> CustomResult<i64, errors::StorageError> {
        self.diesel_store
            .get_payment_method_count_by_customer_id_merchant_id_status(
                customer_id,
                merchant_id,
                status,
            )
            .await
    }

    async fn find_payment_method_by_locker_id(
        &self,
        locker_id: &str,
        storage_scheme: MerchantStorageScheme,
    ) -> CustomResult<storage::PaymentMethod, errors::StorageError> {
        self.diesel_store
            .find_payment_method_by_locker_id(locker_id, storage_scheme)
            .await
    }

    async fn insert_payment_method(
        &self,
        m: storage::PaymentMethodNew,
        storage_scheme: MerchantStorageScheme,
    ) -> CustomResult<storage::PaymentMethod, errors::StorageError> {
        self.diesel_store
            .insert_payment_method(m, storage_scheme)
            .await
    }

    async fn update_payment_method(
        &self,
        payment_method: storage::PaymentMethod,
        payment_method_update: storage::PaymentMethodUpdate,
        storage_scheme: MerchantStorageScheme,
    ) -> CustomResult<storage::PaymentMethod, errors::StorageError> {
        self.diesel_store
            .update_payment_method(payment_method, payment_method_update, storage_scheme)
            .await
    }

    async fn delete_payment_method_by_merchant_id_payment_method_id(
        &self,
        merchant_id: &id_type::MerchantId,
        payment_method_id: &str,
    ) -> CustomResult<storage::PaymentMethod, errors::StorageError> {
        self.diesel_store
            .delete_payment_method_by_merchant_id_payment_method_id(merchant_id, payment_method_id)
            .await
    }
}

#[cfg(not(feature = "payouts"))]
impl PayoutAttemptInterface for KafkaStore {}

#[cfg(feature = "payouts")]
#[async_trait::async_trait]
impl PayoutAttemptInterface for KafkaStore {
    async fn find_payout_attempt_by_merchant_id_payout_attempt_id(
        &self,
        merchant_id: &id_type::MerchantId,
        payout_attempt_id: &str,
        storage_scheme: MerchantStorageScheme,
    ) -> CustomResult<storage::PayoutAttempt, errors::DataStorageError> {
        self.diesel_store
            .find_payout_attempt_by_merchant_id_payout_attempt_id(
                merchant_id,
                payout_attempt_id,
                storage_scheme,
            )
            .await
    }

    async fn find_payout_attempt_by_merchant_id_connector_payout_id(
        &self,
        merchant_id: &id_type::MerchantId,
        connector_payout_id: &str,
        storage_scheme: MerchantStorageScheme,
    ) -> CustomResult<storage::PayoutAttempt, errors::DataStorageError> {
        self.diesel_store
            .find_payout_attempt_by_merchant_id_connector_payout_id(
                merchant_id,
                connector_payout_id,
                storage_scheme,
            )
            .await
    }

    async fn update_payout_attempt(
        &self,
        this: &storage::PayoutAttempt,
        payout_attempt_update: storage::PayoutAttemptUpdate,
        payouts: &storage::Payouts,
        storage_scheme: MerchantStorageScheme,
    ) -> CustomResult<storage::PayoutAttempt, errors::DataStorageError> {
        let updated_payout_attempt = self
            .diesel_store
            .update_payout_attempt(this, payout_attempt_update, payouts, storage_scheme)
            .await?;
        if let Err(err) = self
            .kafka_producer
            .log_payout(
                &KafkaPayout::from_storage(payouts, &updated_payout_attempt),
                Some(KafkaPayout::from_storage(payouts, this)),
                self.tenant_id.clone(),
            )
            .await
        {
            logger::error!(message="Failed to update analytics entry for Payouts {payouts:?}\n{updated_payout_attempt:?}", error_message=?err);
        };

        Ok(updated_payout_attempt)
    }

    async fn insert_payout_attempt(
        &self,
        payout_attempt: storage::PayoutAttemptNew,
        payouts: &storage::Payouts,
        storage_scheme: MerchantStorageScheme,
    ) -> CustomResult<storage::PayoutAttempt, errors::DataStorageError> {
        let payout_attempt_new = self
            .diesel_store
            .insert_payout_attempt(payout_attempt, payouts, storage_scheme)
            .await?;
        if let Err(err) = self
            .kafka_producer
            .log_payout(
                &KafkaPayout::from_storage(payouts, &payout_attempt_new),
                None,
                self.tenant_id.clone(),
            )
            .await
        {
            logger::error!(message="Failed to add analytics entry for Payouts {payouts:?}\n{payout_attempt_new:?}", error_message=?err);
        };

        Ok(payout_attempt_new)
    }

    async fn get_filters_for_payouts(
        &self,
        payouts: &[hyperswitch_domain_models::payouts::payouts::Payouts],
        merchant_id: &id_type::MerchantId,
        storage_scheme: MerchantStorageScheme,
    ) -> CustomResult<
        hyperswitch_domain_models::payouts::payout_attempt::PayoutListFilters,
        errors::DataStorageError,
    > {
        self.diesel_store
            .get_filters_for_payouts(payouts, merchant_id, storage_scheme)
            .await
    }
}

#[cfg(not(feature = "payouts"))]
impl PayoutsInterface for KafkaStore {}

#[cfg(feature = "payouts")]
#[async_trait::async_trait]
impl PayoutsInterface for KafkaStore {
    async fn find_payout_by_merchant_id_payout_id(
        &self,
        merchant_id: &id_type::MerchantId,
        payout_id: &str,
        storage_scheme: MerchantStorageScheme,
    ) -> CustomResult<storage::Payouts, errors::DataStorageError> {
        self.diesel_store
            .find_payout_by_merchant_id_payout_id(merchant_id, payout_id, storage_scheme)
            .await
    }

    async fn update_payout(
        &self,
        this: &storage::Payouts,
        payout_update: storage::PayoutsUpdate,
        payout_attempt: &storage::PayoutAttempt,
        storage_scheme: MerchantStorageScheme,
    ) -> CustomResult<storage::Payouts, errors::DataStorageError> {
        let payout = self
            .diesel_store
            .update_payout(this, payout_update, payout_attempt, storage_scheme)
            .await?;
        if let Err(err) = self
            .kafka_producer
            .log_payout(
                &KafkaPayout::from_storage(&payout, payout_attempt),
                Some(KafkaPayout::from_storage(this, payout_attempt)),
                self.tenant_id.clone(),
            )
            .await
        {
            logger::error!(message="Failed to update analytics entry for Payouts {payout:?}\n{payout_attempt:?}", error_message=?err);
        };
        Ok(payout)
    }

    async fn insert_payout(
        &self,
        payout: storage::PayoutsNew,
        storage_scheme: MerchantStorageScheme,
    ) -> CustomResult<storage::Payouts, errors::DataStorageError> {
        self.diesel_store
            .insert_payout(payout, storage_scheme)
            .await
    }

    async fn find_optional_payout_by_merchant_id_payout_id(
        &self,
        merchant_id: &id_type::MerchantId,
        payout_id: &str,
        storage_scheme: MerchantStorageScheme,
    ) -> CustomResult<Option<storage::Payouts>, errors::DataStorageError> {
        self.diesel_store
            .find_optional_payout_by_merchant_id_payout_id(merchant_id, payout_id, storage_scheme)
            .await
    }

    #[cfg(feature = "olap")]
    async fn filter_payouts_by_constraints(
        &self,
        merchant_id: &id_type::MerchantId,
        filters: &hyperswitch_domain_models::payouts::PayoutFetchConstraints,
        storage_scheme: MerchantStorageScheme,
    ) -> CustomResult<Vec<storage::Payouts>, errors::DataStorageError> {
        self.diesel_store
            .filter_payouts_by_constraints(merchant_id, filters, storage_scheme)
            .await
    }

    #[cfg(feature = "olap")]
    async fn filter_payouts_and_attempts(
        &self,
        merchant_id: &id_type::MerchantId,
        filters: &hyperswitch_domain_models::payouts::PayoutFetchConstraints,
        storage_scheme: MerchantStorageScheme,
    ) -> CustomResult<
        Vec<(
            storage::Payouts,
            storage::PayoutAttempt,
            Option<diesel_models::Customer>,
        )>,
        errors::DataStorageError,
    > {
        self.diesel_store
            .filter_payouts_and_attempts(merchant_id, filters, storage_scheme)
            .await
    }

    #[cfg(feature = "olap")]
    async fn filter_payouts_by_time_range_constraints(
        &self,
        merchant_id: &id_type::MerchantId,
        time_range: &api_models::payments::TimeRange,
        storage_scheme: MerchantStorageScheme,
    ) -> CustomResult<Vec<storage::Payouts>, errors::DataStorageError> {
        self.diesel_store
            .filter_payouts_by_time_range_constraints(merchant_id, time_range, storage_scheme)
            .await
    }

    #[cfg(feature = "olap")]
    async fn get_total_count_of_filtered_payouts(
        &self,
        merchant_id: &id_type::MerchantId,
        active_payout_ids: &[String],
        connector: Option<Vec<api_models::enums::PayoutConnectors>>,
        currency: Option<Vec<enums::Currency>>,
        status: Option<Vec<enums::PayoutStatus>>,
        payout_method: Option<Vec<enums::PayoutType>>,
    ) -> CustomResult<i64, errors::DataStorageError> {
        self.diesel_store
            .get_total_count_of_filtered_payouts(
                merchant_id,
                active_payout_ids,
                connector,
                currency,
                status,
                payout_method,
            )
            .await
    }

    #[cfg(feature = "olap")]
    async fn filter_active_payout_ids_by_constraints(
        &self,
        merchant_id: &id_type::MerchantId,
        constraints: &hyperswitch_domain_models::payouts::PayoutFetchConstraints,
    ) -> CustomResult<Vec<String>, errors::DataStorageError> {
        self.diesel_store
            .filter_active_payout_ids_by_constraints(merchant_id, constraints)
            .await
    }
}

#[async_trait::async_trait]
impl ProcessTrackerInterface for KafkaStore {
    async fn reinitialize_limbo_processes(
        &self,
        ids: Vec<String>,
        schedule_time: PrimitiveDateTime,
    ) -> CustomResult<usize, errors::StorageError> {
        self.diesel_store
            .reinitialize_limbo_processes(ids, schedule_time)
            .await
    }

    async fn find_process_by_id(
        &self,
        id: &str,
    ) -> CustomResult<Option<storage::ProcessTracker>, errors::StorageError> {
        self.diesel_store.find_process_by_id(id).await
    }

    async fn update_process(
        &self,
        this: storage::ProcessTracker,
        process: storage::ProcessTrackerUpdate,
    ) -> CustomResult<storage::ProcessTracker, errors::StorageError> {
        self.diesel_store.update_process(this, process).await
    }

    async fn process_tracker_update_process_status_by_ids(
        &self,
        task_ids: Vec<String>,
        task_update: storage::ProcessTrackerUpdate,
    ) -> CustomResult<usize, errors::StorageError> {
        self.diesel_store
            .process_tracker_update_process_status_by_ids(task_ids, task_update)
            .await
    }

    async fn insert_process(
        &self,
        new: storage::ProcessTrackerNew,
    ) -> CustomResult<storage::ProcessTracker, errors::StorageError> {
        self.diesel_store.insert_process(new).await
    }

    async fn reset_process(
        &self,
        this: storage::ProcessTracker,
        schedule_time: PrimitiveDateTime,
    ) -> CustomResult<(), errors::StorageError> {
        self.diesel_store.reset_process(this, schedule_time).await
    }

    async fn retry_process(
        &self,
        this: storage::ProcessTracker,
        schedule_time: PrimitiveDateTime,
    ) -> CustomResult<(), errors::StorageError> {
        self.diesel_store.retry_process(this, schedule_time).await
    }

    async fn finish_process_with_business_status(
        &self,
        this: storage::ProcessTracker,
        business_status: &'static str,
    ) -> CustomResult<(), errors::StorageError> {
        self.diesel_store
            .finish_process_with_business_status(this, business_status)
            .await
    }

    async fn find_processes_by_time_status(
        &self,
        time_lower_limit: PrimitiveDateTime,
        time_upper_limit: PrimitiveDateTime,
        status: ProcessTrackerStatus,
        limit: Option<i64>,
    ) -> CustomResult<Vec<storage::ProcessTracker>, errors::StorageError> {
        self.diesel_store
            .find_processes_by_time_status(time_lower_limit, time_upper_limit, status, limit)
            .await
    }
}

#[async_trait::async_trait]
impl CaptureInterface for KafkaStore {
    async fn insert_capture(
        &self,
        capture: storage::CaptureNew,
        storage_scheme: MerchantStorageScheme,
    ) -> CustomResult<storage::Capture, errors::StorageError> {
        self.diesel_store
            .insert_capture(capture, storage_scheme)
            .await
    }

    async fn update_capture_with_capture_id(
        &self,
        this: storage::Capture,
        capture: storage::CaptureUpdate,
        storage_scheme: MerchantStorageScheme,
    ) -> CustomResult<storage::Capture, errors::StorageError> {
        self.diesel_store
            .update_capture_with_capture_id(this, capture, storage_scheme)
            .await
    }

    async fn find_all_captures_by_merchant_id_payment_id_authorized_attempt_id(
        &self,
        merchant_id: &id_type::MerchantId,
        payment_id: &str,
        authorized_attempt_id: &str,
        storage_scheme: MerchantStorageScheme,
    ) -> CustomResult<Vec<storage::Capture>, errors::StorageError> {
        self.diesel_store
            .find_all_captures_by_merchant_id_payment_id_authorized_attempt_id(
                merchant_id,
                payment_id,
                authorized_attempt_id,
                storage_scheme,
            )
            .await
    }
}

#[async_trait::async_trait]
impl RefundInterface for KafkaStore {
    async fn find_refund_by_internal_reference_id_merchant_id(
        &self,
        internal_reference_id: &str,
        merchant_id: &id_type::MerchantId,
        storage_scheme: MerchantStorageScheme,
    ) -> CustomResult<storage::Refund, errors::StorageError> {
        self.diesel_store
            .find_refund_by_internal_reference_id_merchant_id(
                internal_reference_id,
                merchant_id,
                storage_scheme,
            )
            .await
    }

    async fn find_refund_by_payment_id_merchant_id(
        &self,
        payment_id: &str,
        merchant_id: &id_type::MerchantId,
        storage_scheme: MerchantStorageScheme,
    ) -> CustomResult<Vec<storage::Refund>, errors::StorageError> {
        self.diesel_store
            .find_refund_by_payment_id_merchant_id(payment_id, merchant_id, storage_scheme)
            .await
    }

    async fn find_refund_by_merchant_id_refund_id(
        &self,
        merchant_id: &id_type::MerchantId,
        refund_id: &str,
        storage_scheme: MerchantStorageScheme,
    ) -> CustomResult<storage::Refund, errors::StorageError> {
        self.diesel_store
            .find_refund_by_merchant_id_refund_id(merchant_id, refund_id, storage_scheme)
            .await
    }

    async fn find_refund_by_merchant_id_connector_refund_id_connector(
        &self,
        merchant_id: &id_type::MerchantId,
        connector_refund_id: &str,
        connector: &str,
        storage_scheme: MerchantStorageScheme,
    ) -> CustomResult<storage::Refund, errors::StorageError> {
        self.diesel_store
            .find_refund_by_merchant_id_connector_refund_id_connector(
                merchant_id,
                connector_refund_id,
                connector,
                storage_scheme,
            )
            .await
    }

    async fn update_refund(
        &self,
        this: storage::Refund,
        refund: storage::RefundUpdate,
        storage_scheme: MerchantStorageScheme,
    ) -> CustomResult<storage::Refund, errors::StorageError> {
        let refund = self
            .diesel_store
            .update_refund(this.clone(), refund, storage_scheme)
            .await?;

        if let Err(er) = self
            .kafka_producer
            .log_refund(&refund, Some(this), self.tenant_id.clone())
            .await
        {
            logger::error!(message="Failed to insert analytics event for Refund Update {refund?}", error_message=?er);
        }
        Ok(refund)
    }

    async fn find_refund_by_merchant_id_connector_transaction_id(
        &self,
        merchant_id: &id_type::MerchantId,
        connector_transaction_id: &str,
        storage_scheme: MerchantStorageScheme,
    ) -> CustomResult<Vec<storage::Refund>, errors::StorageError> {
        self.diesel_store
            .find_refund_by_merchant_id_connector_transaction_id(
                merchant_id,
                connector_transaction_id,
                storage_scheme,
            )
            .await
    }

    async fn insert_refund(
        &self,
        new: storage::RefundNew,
        storage_scheme: MerchantStorageScheme,
    ) -> CustomResult<storage::Refund, errors::StorageError> {
        let refund = self.diesel_store.insert_refund(new, storage_scheme).await?;

        if let Err(er) = self
            .kafka_producer
            .log_refund(&refund, None, self.tenant_id.clone())
            .await
        {
            logger::error!(message="Failed to insert analytics event for Refund Create {refund?}", error_message=?er);
        }
        Ok(refund)
    }

    #[cfg(feature = "olap")]
    async fn filter_refund_by_constraints(
        &self,
        merchant_id: &id_type::MerchantId,
        refund_details: &api_models::refunds::RefundListRequest,
        storage_scheme: MerchantStorageScheme,
        limit: i64,
        offset: i64,
    ) -> CustomResult<Vec<storage::Refund>, errors::StorageError> {
        self.diesel_store
            .filter_refund_by_constraints(
                merchant_id,
                refund_details,
                storage_scheme,
                limit,
                offset,
            )
            .await
    }

    #[cfg(feature = "olap")]
    async fn filter_refund_by_meta_constraints(
        &self,
        merchant_id: &id_type::MerchantId,
        refund_details: &api_models::payments::TimeRange,
        storage_scheme: MerchantStorageScheme,
    ) -> CustomResult<api_models::refunds::RefundListMetaData, errors::StorageError> {
        self.diesel_store
            .filter_refund_by_meta_constraints(merchant_id, refund_details, storage_scheme)
            .await
    }

    #[cfg(feature = "olap")]
    async fn get_total_count_of_refunds(
        &self,
        merchant_id: &id_type::MerchantId,
        refund_details: &api_models::refunds::RefundListRequest,
        storage_scheme: MerchantStorageScheme,
    ) -> CustomResult<i64, errors::StorageError> {
        self.diesel_store
            .get_total_count_of_refunds(merchant_id, refund_details, storage_scheme)
            .await
    }
}

#[async_trait::async_trait]
impl MerchantKeyStoreInterface for KafkaStore {
    async fn insert_merchant_key_store(
        &self,
        state: &KeyManagerState,
        merchant_key_store: domain::MerchantKeyStore,
        key: &Secret<Vec<u8>>,
    ) -> CustomResult<domain::MerchantKeyStore, errors::StorageError> {
        self.diesel_store
            .insert_merchant_key_store(state, merchant_key_store, key)
            .await
    }

    async fn get_merchant_key_store_by_merchant_id(
        &self,
        state: &KeyManagerState,
        merchant_id: &id_type::MerchantId,
        key: &Secret<Vec<u8>>,
    ) -> CustomResult<domain::MerchantKeyStore, errors::StorageError> {
        self.diesel_store
            .get_merchant_key_store_by_merchant_id(state, merchant_id, key)
            .await
    }

    async fn delete_merchant_key_store_by_merchant_id(
        &self,
        merchant_id: &id_type::MerchantId,
    ) -> CustomResult<bool, errors::StorageError> {
        self.diesel_store
            .delete_merchant_key_store_by_merchant_id(merchant_id)
            .await
    }

    #[cfg(feature = "olap")]
    async fn list_multiple_key_stores(
        &self,
        state: &KeyManagerState,
        merchant_ids: Vec<id_type::MerchantId>,
        key: &Secret<Vec<u8>>,
    ) -> CustomResult<Vec<domain::MerchantKeyStore>, errors::StorageError> {
        self.diesel_store
            .list_multiple_key_stores(state, merchant_ids, key)
            .await
    }
    async fn get_all_key_stores(
        &self,
        state: &KeyManagerState,
        key: &Secret<Vec<u8>>,
        from: u32,
        to: u32,
    ) -> CustomResult<Vec<domain::MerchantKeyStore>, errors::StorageError> {
        self.diesel_store
            .get_all_key_stores(state, key, from, to)
            .await
    }
}

#[async_trait::async_trait]
impl BusinessProfileInterface for KafkaStore {
    async fn insert_business_profile(
        &self,
        key_manager_state: &KeyManagerState,
        merchant_key_store: &domain::MerchantKeyStore,
        business_profile: domain::BusinessProfile,
    ) -> CustomResult<domain::BusinessProfile, errors::StorageError> {
        self.diesel_store
            .insert_business_profile(key_manager_state, merchant_key_store, business_profile)
            .await
    }

    async fn find_business_profile_by_profile_id(
        &self,
        key_manager_state: &KeyManagerState,
        merchant_key_store: &domain::MerchantKeyStore,
        profile_id: &id_type::ProfileId,
    ) -> CustomResult<domain::BusinessProfile, errors::StorageError> {
        self.diesel_store
            .find_business_profile_by_profile_id(key_manager_state, merchant_key_store, profile_id)
            .await
    }

    async fn find_business_profile_by_merchant_id_profile_id(
        &self,
        key_manager_state: &KeyManagerState,
        merchant_key_store: &domain::MerchantKeyStore,
        merchant_id: &id_type::MerchantId,
        profile_id: &id_type::ProfileId,
    ) -> CustomResult<domain::BusinessProfile, errors::StorageError> {
        self.diesel_store
            .find_business_profile_by_merchant_id_profile_id(
                key_manager_state,
                merchant_key_store,
                merchant_id,
                profile_id,
            )
            .await
    }

    async fn update_business_profile_by_profile_id(
        &self,
        key_manager_state: &KeyManagerState,
        merchant_key_store: &domain::MerchantKeyStore,
        current_state: domain::BusinessProfile,
        business_profile_update: domain::BusinessProfileUpdate,
    ) -> CustomResult<domain::BusinessProfile, errors::StorageError> {
        self.diesel_store
            .update_business_profile_by_profile_id(
                key_manager_state,
                merchant_key_store,
                current_state,
                business_profile_update,
            )
            .await
    }

    async fn delete_business_profile_by_profile_id_merchant_id(
        &self,
        profile_id: &id_type::ProfileId,
        merchant_id: &id_type::MerchantId,
    ) -> CustomResult<bool, errors::StorageError> {
        self.diesel_store
            .delete_business_profile_by_profile_id_merchant_id(profile_id, merchant_id)
            .await
    }

    async fn list_business_profile_by_merchant_id(
        &self,
        key_manager_state: &KeyManagerState,
        merchant_key_store: &domain::MerchantKeyStore,
        merchant_id: &id_type::MerchantId,
    ) -> CustomResult<Vec<domain::BusinessProfile>, errors::StorageError> {
        self.diesel_store
            .list_business_profile_by_merchant_id(
                key_manager_state,
                merchant_key_store,
                merchant_id,
            )
            .await
    }

    async fn find_business_profile_by_profile_name_merchant_id(
        &self,
        key_manager_state: &KeyManagerState,
        merchant_key_store: &domain::MerchantKeyStore,
        profile_name: &str,
        merchant_id: &id_type::MerchantId,
    ) -> CustomResult<domain::BusinessProfile, errors::StorageError> {
        self.diesel_store
            .find_business_profile_by_profile_name_merchant_id(
                key_manager_state,
                merchant_key_store,
                profile_name,
                merchant_id,
            )
            .await
    }
}

#[async_trait::async_trait]
impl ReverseLookupInterface for KafkaStore {
    async fn insert_reverse_lookup(
        &self,
        new: ReverseLookupNew,
        storage_scheme: MerchantStorageScheme,
    ) -> CustomResult<ReverseLookup, errors::StorageError> {
        self.diesel_store
            .insert_reverse_lookup(new, storage_scheme)
            .await
    }

    async fn get_lookup_by_lookup_id(
        &self,
        id: &str,
        storage_scheme: MerchantStorageScheme,
    ) -> CustomResult<ReverseLookup, errors::StorageError> {
        self.diesel_store
            .get_lookup_by_lookup_id(id, storage_scheme)
            .await
    }
}

#[async_trait::async_trait]
impl RoutingAlgorithmInterface for KafkaStore {
    async fn insert_routing_algorithm(
        &self,
        routing_algorithm: storage::RoutingAlgorithm,
    ) -> CustomResult<storage::RoutingAlgorithm, errors::StorageError> {
        self.diesel_store
            .insert_routing_algorithm(routing_algorithm)
            .await
    }

    async fn find_routing_algorithm_by_profile_id_algorithm_id(
        &self,
        profile_id: &id_type::ProfileId,
        algorithm_id: &str,
    ) -> CustomResult<storage::RoutingAlgorithm, errors::StorageError> {
        self.diesel_store
            .find_routing_algorithm_by_profile_id_algorithm_id(profile_id, algorithm_id)
            .await
    }

    async fn find_routing_algorithm_by_algorithm_id_merchant_id(
        &self,
        algorithm_id: &str,
        merchant_id: &id_type::MerchantId,
    ) -> CustomResult<storage::RoutingAlgorithm, errors::StorageError> {
        self.diesel_store
            .find_routing_algorithm_by_algorithm_id_merchant_id(algorithm_id, merchant_id)
            .await
    }

    async fn find_routing_algorithm_metadata_by_algorithm_id_profile_id(
        &self,
        algorithm_id: &str,
        profile_id: &id_type::ProfileId,
    ) -> CustomResult<storage::RoutingProfileMetadata, errors::StorageError> {
        self.diesel_store
            .find_routing_algorithm_metadata_by_algorithm_id_profile_id(algorithm_id, profile_id)
            .await
    }

    async fn list_routing_algorithm_metadata_by_profile_id(
        &self,
        profile_id: &id_type::ProfileId,
        limit: i64,
        offset: i64,
    ) -> CustomResult<Vec<storage::RoutingProfileMetadata>, errors::StorageError> {
        self.diesel_store
            .list_routing_algorithm_metadata_by_profile_id(profile_id, limit, offset)
            .await
    }

    async fn list_routing_algorithm_metadata_by_merchant_id(
        &self,
        merchant_id: &id_type::MerchantId,
        limit: i64,
        offset: i64,
    ) -> CustomResult<Vec<storage::RoutingProfileMetadata>, errors::StorageError> {
        self.diesel_store
            .list_routing_algorithm_metadata_by_merchant_id(merchant_id, limit, offset)
            .await
    }

    async fn list_routing_algorithm_metadata_by_merchant_id_transaction_type(
        &self,
        merchant_id: &id_type::MerchantId,
        transaction_type: &enums::TransactionType,
        limit: i64,
        offset: i64,
    ) -> CustomResult<Vec<storage::RoutingProfileMetadata>, errors::StorageError> {
        self.diesel_store
            .list_routing_algorithm_metadata_by_merchant_id_transaction_type(
                merchant_id,
                transaction_type,
                limit,
                offset,
            )
            .await
    }
}

#[async_trait::async_trait]
impl GsmInterface for KafkaStore {
    async fn add_gsm_rule(
        &self,
        rule: storage::GatewayStatusMappingNew,
    ) -> CustomResult<storage::GatewayStatusMap, errors::StorageError> {
        self.diesel_store.add_gsm_rule(rule).await
    }

    async fn find_gsm_decision(
        &self,
        connector: String,
        flow: String,
        sub_flow: String,
        code: String,
        message: String,
    ) -> CustomResult<String, errors::StorageError> {
        self.diesel_store
            .find_gsm_decision(connector, flow, sub_flow, code, message)
            .await
    }

    async fn find_gsm_rule(
        &self,
        connector: String,
        flow: String,
        sub_flow: String,
        code: String,
        message: String,
    ) -> CustomResult<storage::GatewayStatusMap, errors::StorageError> {
        self.diesel_store
            .find_gsm_rule(connector, flow, sub_flow, code, message)
            .await
    }

    async fn update_gsm_rule(
        &self,
        connector: String,
        flow: String,
        sub_flow: String,
        code: String,
        message: String,
        data: storage::GatewayStatusMappingUpdate,
    ) -> CustomResult<storage::GatewayStatusMap, errors::StorageError> {
        self.diesel_store
            .update_gsm_rule(connector, flow, sub_flow, code, message, data)
            .await
    }

    async fn delete_gsm_rule(
        &self,
        connector: String,
        flow: String,
        sub_flow: String,
        code: String,
        message: String,
    ) -> CustomResult<bool, errors::StorageError> {
        self.diesel_store
            .delete_gsm_rule(connector, flow, sub_flow, code, message)
            .await
    }
}

#[async_trait::async_trait]
impl UnifiedTranslationsInterface for KafkaStore {
    async fn add_unfied_translation(
        &self,
        translation: storage::UnifiedTranslationsNew,
    ) -> CustomResult<storage::UnifiedTranslations, errors::StorageError> {
        self.diesel_store.add_unfied_translation(translation).await
    }

    async fn find_translation(
        &self,
        unified_code: String,
        unified_message: String,
        locale: String,
    ) -> CustomResult<String, errors::StorageError> {
        self.diesel_store
            .find_translation(unified_code, unified_message, locale)
            .await
    }

    async fn update_translation(
        &self,
        unified_code: String,
        unified_message: String,
        locale: String,
        data: storage::UnifiedTranslationsUpdate,
    ) -> CustomResult<storage::UnifiedTranslations, errors::StorageError> {
        self.diesel_store
            .update_translation(unified_code, unified_message, locale, data)
            .await
    }

    async fn delete_translation(
        &self,
        unified_code: String,
        unified_message: String,
        locale: String,
    ) -> CustomResult<bool, errors::StorageError> {
        self.diesel_store
            .delete_translation(unified_code, unified_message, locale)
            .await
    }
}

#[async_trait::async_trait]
impl StorageInterface for KafkaStore {
    fn get_scheduler_db(&self) -> Box<dyn SchedulerInterface> {
        Box::new(self.clone())
    }

    fn get_cache_store(&self) -> Box<(dyn RedisConnInterface + Send + Sync + 'static)> {
        Box::new(self.clone())
    }
}

impl GlobalStorageInterface for KafkaStore {}

impl CommonStorageInterface for KafkaStore {
    fn get_storage_interface(&self) -> Box<dyn StorageInterface> {
        Box::new(self.clone())
    }
    fn get_global_storage_interface(&self) -> Box<dyn GlobalStorageInterface> {
        Box::new(self.clone())
    }
}

#[async_trait::async_trait]
impl SchedulerInterface for KafkaStore {}

impl MasterKeyInterface for KafkaStore {
    fn get_master_key(&self) -> &[u8] {
        self.diesel_store.get_master_key()
    }
}
#[async_trait::async_trait]
impl UserInterface for KafkaStore {
    async fn insert_user(
        &self,
        user_data: storage::UserNew,
    ) -> CustomResult<storage::User, errors::StorageError> {
        self.diesel_store.insert_user(user_data).await
    }

    async fn find_user_by_email(
        &self,
        user_email: &pii::Email,
    ) -> CustomResult<storage::User, errors::StorageError> {
        self.diesel_store.find_user_by_email(user_email).await
    }

    async fn find_user_by_id(
        &self,
        user_id: &str,
    ) -> CustomResult<storage::User, errors::StorageError> {
        self.diesel_store.find_user_by_id(user_id).await
    }

    async fn update_user_by_user_id(
        &self,
        user_id: &str,
        user: storage::UserUpdate,
    ) -> CustomResult<storage::User, errors::StorageError> {
        self.diesel_store
            .update_user_by_user_id(user_id, user)
            .await
    }

    async fn update_user_by_email(
        &self,
        user_email: &pii::Email,
        user: storage::UserUpdate,
    ) -> CustomResult<storage::User, errors::StorageError> {
        self.diesel_store
            .update_user_by_email(user_email, user)
            .await
    }

    async fn delete_user_by_user_id(
        &self,
        user_id: &str,
    ) -> CustomResult<bool, errors::StorageError> {
        self.diesel_store.delete_user_by_user_id(user_id).await
    }

    async fn find_users_by_user_ids(
        &self,
        user_ids: Vec<String>,
    ) -> CustomResult<Vec<storage::User>, errors::StorageError> {
        self.diesel_store.find_users_by_user_ids(user_ids).await
    }
}

impl RedisConnInterface for KafkaStore {
    fn get_redis_conn(&self) -> CustomResult<Arc<RedisConnectionPool>, RedisError> {
        self.diesel_store.get_redis_conn()
    }
}

#[async_trait::async_trait]
impl UserRoleInterface for KafkaStore {
    async fn insert_user_role(
        &self,
        user_role: user_storage::UserRoleNew,
    ) -> CustomResult<user_storage::UserRole, errors::StorageError> {
        self.diesel_store.insert_user_role(user_role).await
    }

    async fn find_user_role_by_user_id(
        &self,
        user_id: &str,
        version: enums::UserRoleVersion,
    ) -> CustomResult<user_storage::UserRole, errors::StorageError> {
        self.diesel_store
            .find_user_role_by_user_id(user_id, version)
            .await
    }

    async fn find_user_role_by_user_id_merchant_id(
        &self,
        user_id: &str,
        merchant_id: &id_type::MerchantId,
        version: enums::UserRoleVersion,
    ) -> CustomResult<user_storage::UserRole, errors::StorageError> {
        self.diesel_store
            .find_user_role_by_user_id_merchant_id(user_id, merchant_id, version)
            .await
    }

    async fn list_user_roles_by_user_id_and_version(
        &self,
        user_id: &str,
        version: enums::UserRoleVersion,
    ) -> CustomResult<Vec<user_storage::UserRole>, errors::StorageError> {
        self.diesel_store
            .list_user_roles_by_user_id_and_version(user_id, version)
            .await
    }

<<<<<<< HEAD
    async fn delete_user_role_by_user_id_merchant_id(
=======
    async fn find_user_role_by_user_id_and_lineage(
        &self,
        user_id: &str,
        org_id: &id_type::OrganizationId,
        merchant_id: &id_type::MerchantId,
        profile_id: Option<&id_type::ProfileId>,
        version: enums::UserRoleVersion,
    ) -> CustomResult<storage::UserRole, errors::StorageError> {
        self.diesel_store
            .find_user_role_by_user_id_and_lineage(
                user_id,
                org_id,
                merchant_id,
                profile_id,
                version,
            )
            .await
    }

    async fn update_user_role_by_user_id_and_lineage(
>>>>>>> c85b4a3a
        &self,
        user_id: &str,
        org_id: &id_type::OrganizationId,
        merchant_id: &id_type::MerchantId,
        profile_id: Option<&id_type::ProfileId>,
        update: user_storage::UserRoleUpdate,
        version: enums::UserRoleVersion,
    ) -> CustomResult<storage::UserRole, errors::StorageError> {
        self.diesel_store
            .update_user_role_by_user_id_and_lineage(
                user_id,
                org_id,
                merchant_id,
                profile_id,
                update,
                version,
            )
            .await
    }

    async fn delete_user_role_by_user_id_and_lineage(
        &self,
        user_id: &str,
<<<<<<< HEAD
        version: enums::UserRoleVersion,
    ) -> CustomResult<Vec<user_storage::UserRole>, errors::StorageError> {
        self.diesel_store
            .list_user_roles_by_user_id(user_id, version)
=======
        org_id: &id_type::OrganizationId,
        merchant_id: &id_type::MerchantId,
        profile_id: Option<&id_type::ProfileId>,
        version: enums::UserRoleVersion,
    ) -> CustomResult<storage::UserRole, errors::StorageError> {
        self.diesel_store
            .delete_user_role_by_user_id_and_lineage(
                user_id,
                org_id,
                merchant_id,
                profile_id,
                version,
            )
>>>>>>> c85b4a3a
            .await
    }

    async fn list_user_roles_by_merchant_id(
        &self,
        merchant_id: &id_type::MerchantId,
        version: enums::UserRoleVersion,
    ) -> CustomResult<Vec<user_storage::UserRole>, errors::StorageError> {
        self.diesel_store
            .list_user_roles_by_merchant_id(merchant_id, version)
            .await
    }

    async fn list_user_roles_by_user_id(
        &self,
        user_id: &str,
        org_id: Option<&id_type::OrganizationId>,
        merchant_id: Option<&id_type::MerchantId>,
        profile_id: Option<&id_type::ProfileId>,
        entity_id: Option<&String>,
        version: Option<enums::UserRoleVersion>,
    ) -> CustomResult<Vec<storage::UserRole>, errors::StorageError> {
        self.diesel_store
            .list_user_roles_by_user_id(
                user_id,
                org_id,
                merchant_id,
                profile_id,
                entity_id,
                version,
            )
            .await
    }

    async fn list_user_roles_by_org_id<'a>(
        &self,
        payload: ListUserRolesByOrgIdPayload<'a>,
    ) -> CustomResult<Vec<user_storage::UserRole>, errors::StorageError> {
        self.diesel_store.list_user_roles_by_org_id(payload).await
    }
}

#[async_trait::async_trait]
impl DashboardMetadataInterface for KafkaStore {
    async fn insert_metadata(
        &self,
        metadata: storage::DashboardMetadataNew,
    ) -> CustomResult<storage::DashboardMetadata, errors::StorageError> {
        self.diesel_store.insert_metadata(metadata).await
    }

    async fn update_metadata(
        &self,
        user_id: Option<String>,
        merchant_id: id_type::MerchantId,
        org_id: id_type::OrganizationId,
        data_key: enums::DashboardMetadata,
        dashboard_metadata_update: storage::DashboardMetadataUpdate,
    ) -> CustomResult<storage::DashboardMetadata, errors::StorageError> {
        self.diesel_store
            .update_metadata(
                user_id,
                merchant_id,
                org_id,
                data_key,
                dashboard_metadata_update,
            )
            .await
    }

    async fn find_user_scoped_dashboard_metadata(
        &self,
        user_id: &str,
        merchant_id: &id_type::MerchantId,
        org_id: &id_type::OrganizationId,
        data_keys: Vec<enums::DashboardMetadata>,
    ) -> CustomResult<Vec<storage::DashboardMetadata>, errors::StorageError> {
        self.diesel_store
            .find_user_scoped_dashboard_metadata(user_id, merchant_id, org_id, data_keys)
            .await
    }

    async fn find_merchant_scoped_dashboard_metadata(
        &self,
        merchant_id: &id_type::MerchantId,
        org_id: &id_type::OrganizationId,
        data_keys: Vec<enums::DashboardMetadata>,
    ) -> CustomResult<Vec<storage::DashboardMetadata>, errors::StorageError> {
        self.diesel_store
            .find_merchant_scoped_dashboard_metadata(merchant_id, org_id, data_keys)
            .await
    }

    async fn delete_all_user_scoped_dashboard_metadata_by_merchant_id(
        &self,
        user_id: &str,
        merchant_id: &id_type::MerchantId,
    ) -> CustomResult<bool, errors::StorageError> {
        self.diesel_store
            .delete_all_user_scoped_dashboard_metadata_by_merchant_id(user_id, merchant_id)
            .await
    }

    async fn delete_user_scoped_dashboard_metadata_by_merchant_id_data_key(
        &self,
        user_id: &str,
        merchant_id: &id_type::MerchantId,
        data_key: enums::DashboardMetadata,
    ) -> CustomResult<storage::DashboardMetadata, errors::StorageError> {
        self.diesel_store
            .delete_user_scoped_dashboard_metadata_by_merchant_id_data_key(
                user_id,
                merchant_id,
                data_key,
            )
            .await
    }
}

#[async_trait::async_trait]
impl BatchSampleDataInterface for KafkaStore {
    async fn insert_payment_intents_batch_for_sample_data(
        &self,
        state: &KeyManagerState,
        batch: Vec<hyperswitch_domain_models::payments::PaymentIntent>,
        key_store: &hyperswitch_domain_models::merchant_key_store::MerchantKeyStore,
    ) -> CustomResult<
        Vec<hyperswitch_domain_models::payments::PaymentIntent>,
        hyperswitch_domain_models::errors::StorageError,
    > {
        let payment_intents_list = self
            .diesel_store
            .insert_payment_intents_batch_for_sample_data(state, batch, key_store)
            .await?;

        for payment_intent in payment_intents_list.iter() {
            let _ = self
                .kafka_producer
                .log_payment_intent(payment_intent, None, self.tenant_id.clone())
                .await;
        }
        Ok(payment_intents_list)
    }

    async fn insert_payment_attempts_batch_for_sample_data(
        &self,
        batch: Vec<diesel_models::user::sample_data::PaymentAttemptBatchNew>,
    ) -> CustomResult<
        Vec<hyperswitch_domain_models::payments::payment_attempt::PaymentAttempt>,
        hyperswitch_domain_models::errors::StorageError,
    > {
        let payment_attempts_list = self
            .diesel_store
            .insert_payment_attempts_batch_for_sample_data(batch)
            .await?;

        for payment_attempt in payment_attempts_list.iter() {
            let _ = self
                .kafka_producer
                .log_payment_attempt(payment_attempt, None, self.tenant_id.clone())
                .await;
        }
        Ok(payment_attempts_list)
    }

    async fn insert_refunds_batch_for_sample_data(
        &self,
        batch: Vec<diesel_models::RefundNew>,
    ) -> CustomResult<Vec<diesel_models::Refund>, hyperswitch_domain_models::errors::StorageError>
    {
        let refunds_list = self
            .diesel_store
            .insert_refunds_batch_for_sample_data(batch)
            .await?;

        for refund in refunds_list.iter() {
            let _ = self
                .kafka_producer
                .log_refund(refund, None, self.tenant_id.clone())
                .await;
        }
        Ok(refunds_list)
    }

    async fn delete_payment_intents_for_sample_data(
        &self,
        state: &KeyManagerState,
        merchant_id: &id_type::MerchantId,
        key_store: &hyperswitch_domain_models::merchant_key_store::MerchantKeyStore,
    ) -> CustomResult<
        Vec<hyperswitch_domain_models::payments::PaymentIntent>,
        hyperswitch_domain_models::errors::StorageError,
    > {
        let payment_intents_list = self
            .diesel_store
            .delete_payment_intents_for_sample_data(state, merchant_id, key_store)
            .await?;

        for payment_intent in payment_intents_list.iter() {
            let _ = self
                .kafka_producer
                .log_payment_intent_delete(payment_intent, self.tenant_id.clone())
                .await;
        }
        Ok(payment_intents_list)
    }

    async fn delete_payment_attempts_for_sample_data(
        &self,
        merchant_id: &id_type::MerchantId,
    ) -> CustomResult<
        Vec<hyperswitch_domain_models::payments::payment_attempt::PaymentAttempt>,
        hyperswitch_domain_models::errors::StorageError,
    > {
        let payment_attempts_list = self
            .diesel_store
            .delete_payment_attempts_for_sample_data(merchant_id)
            .await?;

        for payment_attempt in payment_attempts_list.iter() {
            let _ = self
                .kafka_producer
                .log_payment_attempt_delete(payment_attempt, self.tenant_id.clone())
                .await;
        }

        Ok(payment_attempts_list)
    }

    async fn delete_refunds_for_sample_data(
        &self,
        merchant_id: &id_type::MerchantId,
    ) -> CustomResult<Vec<diesel_models::Refund>, hyperswitch_domain_models::errors::StorageError>
    {
        let refunds_list = self
            .diesel_store
            .delete_refunds_for_sample_data(merchant_id)
            .await?;

        for refund in refunds_list.iter() {
            let _ = self
                .kafka_producer
                .log_refund_delete(refund, self.tenant_id.clone())
                .await;
        }

        Ok(refunds_list)
    }
}

#[async_trait::async_trait]
impl AuthorizationInterface for KafkaStore {
    async fn insert_authorization(
        &self,
        authorization: storage::AuthorizationNew,
    ) -> CustomResult<storage::Authorization, errors::StorageError> {
        self.diesel_store.insert_authorization(authorization).await
    }

    async fn find_all_authorizations_by_merchant_id_payment_id(
        &self,
        merchant_id: &id_type::MerchantId,
        payment_id: &str,
    ) -> CustomResult<Vec<storage::Authorization>, errors::StorageError> {
        self.diesel_store
            .find_all_authorizations_by_merchant_id_payment_id(merchant_id, payment_id)
            .await
    }

    async fn update_authorization_by_merchant_id_authorization_id(
        &self,
        merchant_id: id_type::MerchantId,
        authorization_id: String,
        authorization: storage::AuthorizationUpdate,
    ) -> CustomResult<storage::Authorization, errors::StorageError> {
        self.diesel_store
            .update_authorization_by_merchant_id_authorization_id(
                merchant_id,
                authorization_id,
                authorization,
            )
            .await
    }
}

#[async_trait::async_trait]
impl AuthenticationInterface for KafkaStore {
    async fn insert_authentication(
        &self,
        authentication: storage::AuthenticationNew,
    ) -> CustomResult<storage::Authentication, errors::StorageError> {
        let auth = self
            .diesel_store
            .insert_authentication(authentication)
            .await?;

        if let Err(er) = self
            .kafka_producer
            .log_authentication(&auth, None, self.tenant_id.clone())
            .await
        {
            logger::error!(message="Failed to log analytics event for authentication {auth:?}", error_message=?er)
        }

        Ok(auth)
    }

    async fn find_authentication_by_merchant_id_authentication_id(
        &self,
        merchant_id: &id_type::MerchantId,
        authentication_id: String,
    ) -> CustomResult<storage::Authentication, errors::StorageError> {
        self.diesel_store
            .find_authentication_by_merchant_id_authentication_id(merchant_id, authentication_id)
            .await
    }

    async fn find_authentication_by_merchant_id_connector_authentication_id(
        &self,
        merchant_id: id_type::MerchantId,
        connector_authentication_id: String,
    ) -> CustomResult<storage::Authentication, errors::StorageError> {
        self.diesel_store
            .find_authentication_by_merchant_id_connector_authentication_id(
                merchant_id,
                connector_authentication_id,
            )
            .await
    }

    async fn update_authentication_by_merchant_id_authentication_id(
        &self,
        previous_state: storage::Authentication,
        authentication_update: storage::AuthenticationUpdate,
    ) -> CustomResult<storage::Authentication, errors::StorageError> {
        let auth = self
            .diesel_store
            .update_authentication_by_merchant_id_authentication_id(
                previous_state.clone(),
                authentication_update,
            )
            .await?;

        if let Err(er) = self
            .kafka_producer
            .log_authentication(&auth, Some(previous_state.clone()), self.tenant_id.clone())
            .await
        {
            logger::error!(message="Failed to log analytics event for authentication {auth:?}", error_message=?er)
        }

        Ok(auth)
    }
}

#[async_trait::async_trait]
impl HealthCheckDbInterface for KafkaStore {
    async fn health_check_db(&self) -> CustomResult<(), errors::HealthCheckDBError> {
        self.diesel_store.health_check_db().await
    }
}

#[async_trait::async_trait]
impl RoleInterface for KafkaStore {
    async fn insert_role(
        &self,
        role: storage::RoleNew,
    ) -> CustomResult<storage::Role, errors::StorageError> {
        self.diesel_store.insert_role(role).await
    }

    async fn find_role_by_role_id(
        &self,
        role_id: &str,
    ) -> CustomResult<storage::Role, errors::StorageError> {
        self.diesel_store.find_role_by_role_id(role_id).await
    }

    async fn find_role_by_role_id_in_merchant_scope(
        &self,
        role_id: &str,
        merchant_id: &id_type::MerchantId,
        org_id: &id_type::OrganizationId,
    ) -> CustomResult<storage::Role, errors::StorageError> {
        self.diesel_store
            .find_role_by_role_id_in_merchant_scope(role_id, merchant_id, org_id)
            .await
    }

    async fn update_role_by_role_id(
        &self,
        role_id: &str,
        role_update: storage::RoleUpdate,
    ) -> CustomResult<storage::Role, errors::StorageError> {
        self.diesel_store
            .update_role_by_role_id(role_id, role_update)
            .await
    }

    async fn delete_role_by_role_id(
        &self,
        role_id: &str,
    ) -> CustomResult<storage::Role, errors::StorageError> {
        self.diesel_store.delete_role_by_role_id(role_id).await
    }

    async fn list_all_roles(
        &self,
        merchant_id: &id_type::MerchantId,
        org_id: &id_type::OrganizationId,
    ) -> CustomResult<Vec<storage::Role>, errors::StorageError> {
        self.diesel_store.list_all_roles(merchant_id, org_id).await
    }
}

#[async_trait::async_trait]
impl GenericLinkInterface for KafkaStore {
    async fn find_generic_link_by_link_id(
        &self,
        link_id: &str,
    ) -> CustomResult<storage::GenericLinkState, errors::StorageError> {
        self.diesel_store
            .find_generic_link_by_link_id(link_id)
            .await
    }

    async fn find_pm_collect_link_by_link_id(
        &self,
        link_id: &str,
    ) -> CustomResult<storage::PaymentMethodCollectLink, errors::StorageError> {
        self.diesel_store
            .find_pm_collect_link_by_link_id(link_id)
            .await
    }

    async fn find_payout_link_by_link_id(
        &self,
        link_id: &str,
    ) -> CustomResult<storage::PayoutLink, errors::StorageError> {
        self.diesel_store.find_payout_link_by_link_id(link_id).await
    }

    async fn insert_generic_link(
        &self,
        generic_link: storage::GenericLinkNew,
    ) -> CustomResult<storage::GenericLinkState, errors::StorageError> {
        self.diesel_store.insert_generic_link(generic_link).await
    }

    async fn insert_pm_collect_link(
        &self,
        pm_collect_link: storage::GenericLinkNew,
    ) -> CustomResult<storage::PaymentMethodCollectLink, errors::StorageError> {
        self.diesel_store
            .insert_pm_collect_link(pm_collect_link)
            .await
    }

    async fn insert_payout_link(
        &self,
        pm_collect_link: storage::GenericLinkNew,
    ) -> CustomResult<storage::PayoutLink, errors::StorageError> {
        self.diesel_store.insert_payout_link(pm_collect_link).await
    }

    async fn update_payout_link(
        &self,
        payout_link: storage::PayoutLink,
        payout_link_update: storage::PayoutLinkUpdate,
    ) -> CustomResult<storage::PayoutLink, errors::StorageError> {
        self.diesel_store
            .update_payout_link(payout_link, payout_link_update)
            .await
    }
}

#[async_trait::async_trait]
impl UserKeyStoreInterface for KafkaStore {
    async fn insert_user_key_store(
        &self,
        state: &KeyManagerState,
        user_key_store: domain::UserKeyStore,
        key: &Secret<Vec<u8>>,
    ) -> CustomResult<domain::UserKeyStore, errors::StorageError> {
        self.diesel_store
            .insert_user_key_store(state, user_key_store, key)
            .await
    }

    async fn get_user_key_store_by_user_id(
        &self,
        state: &KeyManagerState,
        user_id: &str,
        key: &Secret<Vec<u8>>,
    ) -> CustomResult<domain::UserKeyStore, errors::StorageError> {
        self.diesel_store
            .get_user_key_store_by_user_id(state, user_id, key)
            .await
    }

    async fn get_all_user_key_store(
        &self,
        state: &KeyManagerState,
        key: &Secret<Vec<u8>>,
        from: u32,
        limit: u32,
    ) -> CustomResult<Vec<domain::UserKeyStore>, errors::StorageError> {
        self.diesel_store
            .get_all_user_key_store(state, key, from, limit)
            .await
    }
}

#[async_trait::async_trait]
impl UserAuthenticationMethodInterface for KafkaStore {
    async fn insert_user_authentication_method(
        &self,
        user_authentication_method: storage::UserAuthenticationMethodNew,
    ) -> CustomResult<storage::UserAuthenticationMethod, errors::StorageError> {
        self.diesel_store
            .insert_user_authentication_method(user_authentication_method)
            .await
    }

    async fn get_user_authentication_method_by_id(
        &self,
        id: &str,
    ) -> CustomResult<storage::UserAuthenticationMethod, errors::StorageError> {
        self.diesel_store
            .get_user_authentication_method_by_id(id)
            .await
    }

    async fn list_user_authentication_methods_for_auth_id(
        &self,
        auth_id: &str,
    ) -> CustomResult<Vec<storage::UserAuthenticationMethod>, errors::StorageError> {
        self.diesel_store
            .list_user_authentication_methods_for_auth_id(auth_id)
            .await
    }

    async fn list_user_authentication_methods_for_owner_id(
        &self,
        owner_id: &str,
    ) -> CustomResult<Vec<storage::UserAuthenticationMethod>, errors::StorageError> {
        self.diesel_store
            .list_user_authentication_methods_for_owner_id(owner_id)
            .await
    }

    async fn update_user_authentication_method(
        &self,
        id: &str,
        user_authentication_method_update: storage::UserAuthenticationMethodUpdate,
    ) -> CustomResult<storage::UserAuthenticationMethod, errors::StorageError> {
        self.diesel_store
            .update_user_authentication_method(id, user_authentication_method_update)
            .await
    }
}<|MERGE_RESOLUTION|>--- conflicted
+++ resolved
@@ -2802,9 +2802,6 @@
             .await
     }
 
-<<<<<<< HEAD
-    async fn delete_user_role_by_user_id_merchant_id(
-=======
     async fn find_user_role_by_user_id_and_lineage(
         &self,
         user_id: &str,
@@ -2825,7 +2822,6 @@
     }
 
     async fn update_user_role_by_user_id_and_lineage(
->>>>>>> c85b4a3a
         &self,
         user_id: &str,
         org_id: &id_type::OrganizationId,
@@ -2849,12 +2845,6 @@
     async fn delete_user_role_by_user_id_and_lineage(
         &self,
         user_id: &str,
-<<<<<<< HEAD
-        version: enums::UserRoleVersion,
-    ) -> CustomResult<Vec<user_storage::UserRole>, errors::StorageError> {
-        self.diesel_store
-            .list_user_roles_by_user_id(user_id, version)
-=======
         org_id: &id_type::OrganizationId,
         merchant_id: &id_type::MerchantId,
         profile_id: Option<&id_type::ProfileId>,
@@ -2868,7 +2858,6 @@
                 profile_id,
                 version,
             )
->>>>>>> c85b4a3a
             .await
     }
 
