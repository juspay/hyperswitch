use std::{collections::HashSet, sync::Arc};

use ::payment_methods::state::PaymentMethodsStorageInterface;
use common_enums::enums::MerchantStorageScheme;
use common_utils::{
    errors::CustomResult,
    id_type,
    types::{keymanager::KeyManagerState, user::ThemeLineage},
};
#[cfg(feature = "v2")]
use diesel_models::ephemeral_key::{ClientSecretType, ClientSecretTypeNew};
use diesel_models::{
    enums::{self, ProcessTrackerStatus},
    ephemeral_key::{EphemeralKey, EphemeralKeyNew},
    merchant_acquirer::{MerchantAcquirer, MerchantAcquirerNew},
    reverse_lookup::{ReverseLookup, ReverseLookupNew},
    user_role as user_storage,
};
#[cfg(feature = "payouts")]
use hyperswitch_domain_models::payouts::{
    payout_attempt::PayoutAttemptInterface, payouts::PayoutsInterface,
};
use hyperswitch_domain_models::{
    cards_info::CardsInfoInterface,
    disputes,
    payment_methods::PaymentMethodInterface,
    payments::{payment_attempt::PaymentAttemptInterface, payment_intent::PaymentIntentInterface},
    refunds,
};
#[cfg(not(feature = "payouts"))]
use hyperswitch_domain_models::{PayoutAttemptInterface, PayoutsInterface};
use masking::Secret;
use redis_interface::{errors::RedisError, RedisConnectionPool, RedisEntryId};
use router_env::{instrument, logger, tracing};
use scheduler::{
    db::{process_tracker::ProcessTrackerInterface, queue::QueueInterface},
    SchedulerInterface,
};
use serde::Serialize;
use storage_impl::{config::TenantConfig, redis::kv_store::RedisConnInterface};
use time::PrimitiveDateTime;

use super::{
    dashboard_metadata::DashboardMetadataInterface,
    ephemeral_key::ClientSecretInterface,
    merchant_acquirer::MerchantAcquirerInterface,
    role::RoleInterface,
    user::{sample_data::BatchSampleDataInterface, theme::ThemeInterface, UserInterface},
    user_authentication_method::UserAuthenticationMethodInterface,
    user_key_store::UserKeyStoreInterface,
    user_role::{ListUserRolesByOrgIdPayload, ListUserRolesByUserIdPayload, UserRoleInterface},
};
#[cfg(feature = "payouts")]
use crate::services::kafka::payout::KafkaPayout;
use crate::{
    core::errors::{self, ProcessTrackerError},
    db::{
        self,
        address::AddressInterface,
        api_keys::ApiKeyInterface,
        authentication::AuthenticationInterface,
        authorization::AuthorizationInterface,
        business_profile::ProfileInterface,
        callback_mapper::CallbackMapperInterface,
        capture::CaptureInterface,
        configs::ConfigInterface,
        customers::CustomerInterface,
        dispute::DisputeInterface,
        ephemeral_key::EphemeralKeyInterface,
        events::EventInterface,
        file::FileMetadataInterface,
        generic_link::GenericLinkInterface,
        gsm::GsmInterface,
        health_check::HealthCheckDbInterface,
        locker_mock_up::LockerMockUpInterface,
        mandate::MandateInterface,
        merchant_account::MerchantAccountInterface,
        merchant_connector_account::{ConnectorAccessToken, MerchantConnectorAccountInterface},
        merchant_key_store::MerchantKeyStoreInterface,
        payment_link::PaymentLinkInterface,
        refund::RefundInterface,
        reverse_lookup::ReverseLookupInterface,
        routing_algorithm::RoutingAlgorithmInterface,
        tokenization::TokenizationInterface,
        unified_translations::UnifiedTranslationsInterface,
        AccountsStorageInterface, CommonStorageInterface, GlobalStorageInterface,
        MasterKeyInterface, StorageInterface,
    },
    services::{kafka::KafkaProducer, Store},
    types::{domain, storage, AccessToken},
};
#[derive(Debug, Clone, Serialize)]
pub struct TenantID(pub String);

#[derive(Clone)]
pub struct KafkaStore {
    pub kafka_producer: KafkaProducer,
    pub diesel_store: Store,
    pub tenant_id: TenantID,
}

impl KafkaStore {
    pub async fn new(
        store: Store,
        mut kafka_producer: KafkaProducer,
        tenant_id: TenantID,
        tenant_config: &dyn TenantConfig,
    ) -> Self {
        kafka_producer.set_tenancy(tenant_config);
        Self {
            kafka_producer,
            diesel_store: store,
            tenant_id,
        }
    }
}

#[async_trait::async_trait]
impl AddressInterface for KafkaStore {
    async fn find_address_by_address_id(
        &self,
        state: &KeyManagerState,
        address_id: &str,
        key_store: &domain::MerchantKeyStore,
    ) -> CustomResult<domain::Address, errors::StorageError> {
        self.diesel_store
            .find_address_by_address_id(state, address_id, key_store)
            .await
    }

    async fn update_address(
        &self,
        state: &KeyManagerState,
        address_id: String,
        address: storage::AddressUpdate,
        key_store: &domain::MerchantKeyStore,
    ) -> CustomResult<domain::Address, errors::StorageError> {
        self.diesel_store
            .update_address(state, address_id, address, key_store)
            .await
    }

    async fn update_address_for_payments(
        &self,
        state: &KeyManagerState,
        this: domain::PaymentAddress,
        address: domain::AddressUpdate,
        payment_id: id_type::PaymentId,
        key_store: &domain::MerchantKeyStore,
        storage_scheme: MerchantStorageScheme,
    ) -> CustomResult<domain::PaymentAddress, errors::StorageError> {
        self.diesel_store
            .update_address_for_payments(
                state,
                this,
                address,
                payment_id,
                key_store,
                storage_scheme,
            )
            .await
    }

    async fn insert_address_for_payments(
        &self,
        state: &KeyManagerState,
        payment_id: &id_type::PaymentId,
        address: domain::PaymentAddress,
        key_store: &domain::MerchantKeyStore,
        storage_scheme: MerchantStorageScheme,
    ) -> CustomResult<domain::PaymentAddress, errors::StorageError> {
        self.diesel_store
            .insert_address_for_payments(state, payment_id, address, key_store, storage_scheme)
            .await
    }

    async fn find_address_by_merchant_id_payment_id_address_id(
        &self,
        state: &KeyManagerState,
        merchant_id: &id_type::MerchantId,
        payment_id: &id_type::PaymentId,
        address_id: &str,
        key_store: &domain::MerchantKeyStore,
        storage_scheme: MerchantStorageScheme,
    ) -> CustomResult<domain::PaymentAddress, errors::StorageError> {
        self.diesel_store
            .find_address_by_merchant_id_payment_id_address_id(
                state,
                merchant_id,
                payment_id,
                address_id,
                key_store,
                storage_scheme,
            )
            .await
    }

    async fn insert_address_for_customers(
        &self,
        state: &KeyManagerState,
        address: domain::CustomerAddress,
        key_store: &domain::MerchantKeyStore,
    ) -> CustomResult<domain::Address, errors::StorageError> {
        self.diesel_store
            .insert_address_for_customers(state, address, key_store)
            .await
    }

    async fn update_address_by_merchant_id_customer_id(
        &self,
        state: &KeyManagerState,
        customer_id: &id_type::CustomerId,
        merchant_id: &id_type::MerchantId,
        address: storage::AddressUpdate,
        key_store: &domain::MerchantKeyStore,
    ) -> CustomResult<Vec<domain::Address>, errors::StorageError> {
        self.diesel_store
            .update_address_by_merchant_id_customer_id(
                state,
                customer_id,
                merchant_id,
                address,
                key_store,
            )
            .await
    }
}

#[async_trait::async_trait]
impl ApiKeyInterface for KafkaStore {
    async fn insert_api_key(
        &self,
        api_key: storage::ApiKeyNew,
    ) -> CustomResult<storage::ApiKey, errors::StorageError> {
        self.diesel_store.insert_api_key(api_key).await
    }

    async fn update_api_key(
        &self,
        merchant_id: id_type::MerchantId,
        key_id: id_type::ApiKeyId,
        api_key: storage::ApiKeyUpdate,
    ) -> CustomResult<storage::ApiKey, errors::StorageError> {
        self.diesel_store
            .update_api_key(merchant_id, key_id, api_key)
            .await
    }

    async fn revoke_api_key(
        &self,
        merchant_id: &id_type::MerchantId,
        key_id: &id_type::ApiKeyId,
    ) -> CustomResult<bool, errors::StorageError> {
        self.diesel_store.revoke_api_key(merchant_id, key_id).await
    }

    async fn find_api_key_by_merchant_id_key_id_optional(
        &self,
        merchant_id: &id_type::MerchantId,
        key_id: &id_type::ApiKeyId,
    ) -> CustomResult<Option<storage::ApiKey>, errors::StorageError> {
        self.diesel_store
            .find_api_key_by_merchant_id_key_id_optional(merchant_id, key_id)
            .await
    }

    async fn find_api_key_by_hash_optional(
        &self,
        hashed_api_key: storage::HashedApiKey,
    ) -> CustomResult<Option<storage::ApiKey>, errors::StorageError> {
        self.diesel_store
            .find_api_key_by_hash_optional(hashed_api_key)
            .await
    }

    async fn list_api_keys_by_merchant_id(
        &self,
        merchant_id: &id_type::MerchantId,
        limit: Option<i64>,
        offset: Option<i64>,
    ) -> CustomResult<Vec<storage::ApiKey>, errors::StorageError> {
        self.diesel_store
            .list_api_keys_by_merchant_id(merchant_id, limit, offset)
            .await
    }
}

#[async_trait::async_trait]
impl CardsInfoInterface for KafkaStore {
    type Error = errors::StorageError;
    async fn get_card_info(
        &self,
        card_iin: &str,
    ) -> CustomResult<Option<storage::CardInfo>, errors::StorageError> {
        self.diesel_store.get_card_info(card_iin).await
    }

    async fn add_card_info(
        &self,
        data: storage::CardInfo,
    ) -> CustomResult<storage::CardInfo, errors::StorageError> {
        self.diesel_store.add_card_info(data).await
    }

    async fn update_card_info(
        &self,
        card_iin: String,
        data: storage::UpdateCardInfo,
    ) -> CustomResult<storage::CardInfo, errors::StorageError> {
        self.diesel_store.update_card_info(card_iin, data).await
    }
}

#[async_trait::async_trait]
impl ConfigInterface for KafkaStore {
    async fn insert_config(
        &self,
        config: storage::ConfigNew,
    ) -> CustomResult<storage::Config, errors::StorageError> {
        self.diesel_store.insert_config(config).await
    }

    async fn find_config_by_key(
        &self,
        key: &str,
    ) -> CustomResult<storage::Config, errors::StorageError> {
        self.diesel_store.find_config_by_key(key).await
    }

    async fn find_config_by_key_from_db(
        &self,
        key: &str,
    ) -> CustomResult<storage::Config, errors::StorageError> {
        self.diesel_store.find_config_by_key_from_db(key).await
    }

    async fn update_config_in_database(
        &self,
        key: &str,
        config_update: storage::ConfigUpdate,
    ) -> CustomResult<storage::Config, errors::StorageError> {
        self.diesel_store
            .update_config_in_database(key, config_update)
            .await
    }

    async fn update_config_by_key(
        &self,
        key: &str,
        config_update: storage::ConfigUpdate,
    ) -> CustomResult<storage::Config, errors::StorageError> {
        self.diesel_store
            .update_config_by_key(key, config_update)
            .await
    }

    async fn delete_config_by_key(
        &self,
        key: &str,
    ) -> CustomResult<storage::Config, errors::StorageError> {
        self.diesel_store.delete_config_by_key(key).await
    }

    async fn find_config_by_key_unwrap_or(
        &self,
        key: &str,
        default_config: Option<String>,
    ) -> CustomResult<storage::Config, errors::StorageError> {
        self.diesel_store
            .find_config_by_key_unwrap_or(key, default_config)
            .await
    }
}

#[async_trait::async_trait]
impl CustomerInterface for KafkaStore {
    type Error = errors::StorageError;
    #[cfg(all(any(feature = "v1", feature = "v2"), not(feature = "customer_v2")))]
    async fn delete_customer_by_customer_id_merchant_id(
        &self,
        customer_id: &id_type::CustomerId,
        merchant_id: &id_type::MerchantId,
    ) -> CustomResult<bool, errors::StorageError> {
        self.diesel_store
            .delete_customer_by_customer_id_merchant_id(customer_id, merchant_id)
            .await
    }

    #[cfg(all(any(feature = "v1", feature = "v2"), not(feature = "customer_v2")))]
    async fn find_customer_optional_by_customer_id_merchant_id(
        &self,
        state: &KeyManagerState,
        customer_id: &id_type::CustomerId,
        merchant_id: &id_type::MerchantId,
        key_store: &domain::MerchantKeyStore,
        storage_scheme: MerchantStorageScheme,
    ) -> CustomResult<Option<domain::Customer>, errors::StorageError> {
        self.diesel_store
            .find_customer_optional_by_customer_id_merchant_id(
                state,
                customer_id,
                merchant_id,
                key_store,
                storage_scheme,
            )
            .await
    }

    #[cfg(all(any(feature = "v1", feature = "v2"), not(feature = "customer_v2")))]
    async fn find_customer_optional_with_redacted_customer_details_by_customer_id_merchant_id(
        &self,
        state: &KeyManagerState,
        customer_id: &id_type::CustomerId,
        merchant_id: &id_type::MerchantId,
        key_store: &domain::MerchantKeyStore,
        storage_scheme: MerchantStorageScheme,
    ) -> CustomResult<Option<domain::Customer>, errors::StorageError> {
        self.diesel_store
            .find_customer_optional_with_redacted_customer_details_by_customer_id_merchant_id(
                state,
                customer_id,
                merchant_id,
                key_store,
                storage_scheme,
            )
            .await
    }

    #[cfg(all(feature = "v2", feature = "customer_v2"))]
    async fn find_optional_by_merchant_id_merchant_reference_id(
        &self,
        state: &KeyManagerState,
        customer_id: &id_type::CustomerId,
        merchant_id: &id_type::MerchantId,
        key_store: &domain::MerchantKeyStore,
        storage_scheme: MerchantStorageScheme,
    ) -> CustomResult<Option<domain::Customer>, errors::StorageError> {
        self.diesel_store
            .find_optional_by_merchant_id_merchant_reference_id(
                state,
                customer_id,
                merchant_id,
                key_store,
                storage_scheme,
            )
            .await
    }

    #[cfg(all(any(feature = "v1", feature = "v2"), not(feature = "customer_v2")))]
    async fn update_customer_by_customer_id_merchant_id(
        &self,
        state: &KeyManagerState,
        customer_id: id_type::CustomerId,
        merchant_id: id_type::MerchantId,
        customer: domain::Customer,
        customer_update: storage::CustomerUpdate,
        key_store: &domain::MerchantKeyStore,
        storage_scheme: MerchantStorageScheme,
    ) -> CustomResult<domain::Customer, errors::StorageError> {
        self.diesel_store
            .update_customer_by_customer_id_merchant_id(
                state,
                customer_id,
                merchant_id,
                customer,
                customer_update,
                key_store,
                storage_scheme,
            )
            .await
    }

    #[cfg(all(feature = "v2", feature = "customer_v2"))]
    async fn update_customer_by_global_id(
        &self,
        state: &KeyManagerState,
        id: &id_type::GlobalCustomerId,
        customer: domain::Customer,
        merchant_id: &id_type::MerchantId,
        customer_update: storage::CustomerUpdate,
        key_store: &domain::MerchantKeyStore,
        storage_scheme: MerchantStorageScheme,
    ) -> CustomResult<domain::Customer, errors::StorageError> {
        self.diesel_store
            .update_customer_by_global_id(
                state,
                id,
                customer,
                merchant_id,
                customer_update,
                key_store,
                storage_scheme,
            )
            .await
    }

    async fn list_customers_by_merchant_id(
        &self,
        state: &KeyManagerState,
        merchant_id: &id_type::MerchantId,
        key_store: &domain::MerchantKeyStore,
        constraints: super::customers::CustomerListConstraints,
    ) -> CustomResult<Vec<domain::Customer>, errors::StorageError> {
        self.diesel_store
            .list_customers_by_merchant_id(state, merchant_id, key_store, constraints)
            .await
    }

    #[cfg(all(any(feature = "v1", feature = "v2"), not(feature = "customer_v2")))]
    async fn find_customer_by_customer_id_merchant_id(
        &self,
        state: &KeyManagerState,
        customer_id: &id_type::CustomerId,
        merchant_id: &id_type::MerchantId,
        key_store: &domain::MerchantKeyStore,
        storage_scheme: MerchantStorageScheme,
    ) -> CustomResult<domain::Customer, errors::StorageError> {
        self.diesel_store
            .find_customer_by_customer_id_merchant_id(
                state,
                customer_id,
                merchant_id,
                key_store,
                storage_scheme,
            )
            .await
    }

    #[cfg(all(feature = "v2", feature = "customer_v2"))]
    async fn find_customer_by_merchant_reference_id_merchant_id(
        &self,
        state: &KeyManagerState,
        merchant_reference_id: &id_type::CustomerId,
        merchant_id: &id_type::MerchantId,
        key_store: &domain::MerchantKeyStore,
        storage_scheme: MerchantStorageScheme,
    ) -> CustomResult<domain::Customer, errors::StorageError> {
        self.diesel_store
            .find_customer_by_merchant_reference_id_merchant_id(
                state,
                merchant_reference_id,
                merchant_id,
                key_store,
                storage_scheme,
            )
            .await
    }

    #[cfg(all(feature = "v2", feature = "customer_v2"))]
    async fn find_customer_by_global_id(
        &self,
        state: &KeyManagerState,
        id: &id_type::GlobalCustomerId,
        merchant_id: &id_type::MerchantId,
        key_store: &domain::MerchantKeyStore,
        storage_scheme: MerchantStorageScheme,
    ) -> CustomResult<domain::Customer, errors::StorageError> {
        self.diesel_store
            .find_customer_by_global_id(state, id, merchant_id, key_store, storage_scheme)
            .await
    }

    async fn insert_customer(
        &self,
        customer_data: domain::Customer,
        state: &KeyManagerState,
        key_store: &domain::MerchantKeyStore,
        storage_scheme: MerchantStorageScheme,
    ) -> CustomResult<domain::Customer, errors::StorageError> {
        self.diesel_store
            .insert_customer(customer_data, state, key_store, storage_scheme)
            .await
    }
}

#[async_trait::async_trait]
impl DisputeInterface for KafkaStore {
    async fn insert_dispute(
        &self,
        dispute_new: storage::DisputeNew,
    ) -> CustomResult<storage::Dispute, errors::StorageError> {
        let dispute = self.diesel_store.insert_dispute(dispute_new).await?;

        if let Err(er) = self
            .kafka_producer
            .log_dispute(&dispute, None, self.tenant_id.clone())
            .await
        {
            logger::error!(message="Failed to add analytics entry for Dispute {dispute:?}", error_message=?er);
        };

        Ok(dispute)
    }

    async fn find_by_merchant_id_payment_id_connector_dispute_id(
        &self,
        merchant_id: &id_type::MerchantId,
        payment_id: &id_type::PaymentId,
        connector_dispute_id: &str,
    ) -> CustomResult<Option<storage::Dispute>, errors::StorageError> {
        self.diesel_store
            .find_by_merchant_id_payment_id_connector_dispute_id(
                merchant_id,
                payment_id,
                connector_dispute_id,
            )
            .await
    }

    async fn find_dispute_by_merchant_id_dispute_id(
        &self,
        merchant_id: &id_type::MerchantId,
        dispute_id: &str,
    ) -> CustomResult<storage::Dispute, errors::StorageError> {
        self.diesel_store
            .find_dispute_by_merchant_id_dispute_id(merchant_id, dispute_id)
            .await
    }

    async fn find_disputes_by_constraints(
        &self,
        merchant_id: &id_type::MerchantId,
        dispute_constraints: &disputes::DisputeListConstraints,
    ) -> CustomResult<Vec<storage::Dispute>, errors::StorageError> {
        self.diesel_store
            .find_disputes_by_constraints(merchant_id, dispute_constraints)
            .await
    }

    async fn update_dispute(
        &self,
        this: storage::Dispute,
        dispute: storage::DisputeUpdate,
    ) -> CustomResult<storage::Dispute, errors::StorageError> {
        let dispute_new = self
            .diesel_store
            .update_dispute(this.clone(), dispute)
            .await?;
        if let Err(er) = self
            .kafka_producer
            .log_dispute(&dispute_new, Some(this), self.tenant_id.clone())
            .await
        {
            logger::error!(message="Failed to add analytics entry for Dispute {dispute_new:?}", error_message=?er);
        };

        Ok(dispute_new)
    }

    async fn find_disputes_by_merchant_id_payment_id(
        &self,
        merchant_id: &id_type::MerchantId,
        payment_id: &id_type::PaymentId,
    ) -> CustomResult<Vec<storage::Dispute>, errors::StorageError> {
        self.diesel_store
            .find_disputes_by_merchant_id_payment_id(merchant_id, payment_id)
            .await
    }

    async fn get_dispute_status_with_count(
        &self,
        merchant_id: &id_type::MerchantId,
        profile_id_list: Option<Vec<id_type::ProfileId>>,
        time_range: &common_utils::types::TimeRange,
    ) -> CustomResult<Vec<(common_enums::DisputeStatus, i64)>, errors::StorageError> {
        self.diesel_store
            .get_dispute_status_with_count(merchant_id, profile_id_list, time_range)
            .await
    }
}

#[async_trait::async_trait]
impl EphemeralKeyInterface for KafkaStore {
    #[cfg(feature = "v1")]
    async fn create_ephemeral_key(
        &self,
        ek: EphemeralKeyNew,
        validity: i64,
    ) -> CustomResult<EphemeralKey, errors::StorageError> {
        self.diesel_store.create_ephemeral_key(ek, validity).await
    }

    #[cfg(feature = "v1")]
    async fn get_ephemeral_key(
        &self,
        key: &str,
    ) -> CustomResult<EphemeralKey, errors::StorageError> {
        self.diesel_store.get_ephemeral_key(key).await
    }

    #[cfg(feature = "v1")]
    async fn delete_ephemeral_key(
        &self,
        id: &str,
    ) -> CustomResult<EphemeralKey, errors::StorageError> {
        self.diesel_store.delete_ephemeral_key(id).await
    }
}

#[async_trait::async_trait]
impl ClientSecretInterface for KafkaStore {
    #[cfg(feature = "v2")]
    async fn create_client_secret(
        &self,
        ek: ClientSecretTypeNew,
        validity: i64,
    ) -> CustomResult<ClientSecretType, errors::StorageError> {
        self.diesel_store.create_client_secret(ek, validity).await
    }

    #[cfg(feature = "v2")]
    async fn get_client_secret(
        &self,
        key: &str,
    ) -> CustomResult<ClientSecretType, errors::StorageError> {
        self.diesel_store.get_client_secret(key).await
    }

    #[cfg(feature = "v2")]
    async fn delete_client_secret(
        &self,
        id: &str,
    ) -> CustomResult<ClientSecretType, errors::StorageError> {
        self.diesel_store.delete_client_secret(id).await
    }
}

#[async_trait::async_trait]
impl EventInterface for KafkaStore {
    async fn insert_event(
        &self,
        state: &KeyManagerState,
        event: domain::Event,
        merchant_key_store: &domain::MerchantKeyStore,
    ) -> CustomResult<domain::Event, errors::StorageError> {
        self.diesel_store
            .insert_event(state, event, merchant_key_store)
            .await
    }

    async fn find_event_by_merchant_id_event_id(
        &self,
        state: &KeyManagerState,
        merchant_id: &id_type::MerchantId,
        event_id: &str,
        merchant_key_store: &domain::MerchantKeyStore,
    ) -> CustomResult<domain::Event, errors::StorageError> {
        self.diesel_store
            .find_event_by_merchant_id_event_id(state, merchant_id, event_id, merchant_key_store)
            .await
    }

    async fn list_initial_events_by_merchant_id_primary_object_id(
        &self,
        state: &KeyManagerState,
        merchant_id: &id_type::MerchantId,
        primary_object_id: &str,
        merchant_key_store: &domain::MerchantKeyStore,
    ) -> CustomResult<Vec<domain::Event>, errors::StorageError> {
        self.diesel_store
            .list_initial_events_by_merchant_id_primary_object_id(
                state,
                merchant_id,
                primary_object_id,
                merchant_key_store,
            )
            .await
    }

    async fn list_initial_events_by_merchant_id_constraints(
        &self,
        state: &KeyManagerState,
        merchant_id: &id_type::MerchantId,
        created_after: PrimitiveDateTime,
        created_before: PrimitiveDateTime,
        limit: Option<i64>,
        offset: Option<i64>,
        event_types: HashSet<common_enums::EventType>,
        is_delivered: Option<bool>,
        merchant_key_store: &domain::MerchantKeyStore,
    ) -> CustomResult<Vec<domain::Event>, errors::StorageError> {
        self.diesel_store
            .list_initial_events_by_merchant_id_constraints(
                state,
                merchant_id,
                created_after,
                created_before,
                limit,
                offset,
                event_types,
                is_delivered,
                merchant_key_store,
            )
            .await
    }

    async fn list_events_by_merchant_id_initial_attempt_id(
        &self,
        state: &KeyManagerState,
        merchant_id: &id_type::MerchantId,
        initial_attempt_id: &str,
        merchant_key_store: &domain::MerchantKeyStore,
    ) -> CustomResult<Vec<domain::Event>, errors::StorageError> {
        self.diesel_store
            .list_events_by_merchant_id_initial_attempt_id(
                state,
                merchant_id,
                initial_attempt_id,
                merchant_key_store,
            )
            .await
    }

    async fn list_initial_events_by_profile_id_primary_object_id(
        &self,
        state: &KeyManagerState,
        profile_id: &id_type::ProfileId,
        primary_object_id: &str,
        merchant_key_store: &domain::MerchantKeyStore,
    ) -> CustomResult<Vec<domain::Event>, errors::StorageError> {
        self.diesel_store
            .list_initial_events_by_profile_id_primary_object_id(
                state,
                profile_id,
                primary_object_id,
                merchant_key_store,
            )
            .await
    }

    async fn list_initial_events_by_profile_id_constraints(
        &self,
        state: &KeyManagerState,
        profile_id: &id_type::ProfileId,
        created_after: PrimitiveDateTime,
        created_before: PrimitiveDateTime,
        limit: Option<i64>,
        offset: Option<i64>,
        event_types: HashSet<common_enums::EventType>,
        is_delivered: Option<bool>,
        merchant_key_store: &domain::MerchantKeyStore,
    ) -> CustomResult<Vec<domain::Event>, errors::StorageError> {
        self.diesel_store
            .list_initial_events_by_profile_id_constraints(
                state,
                profile_id,
                created_after,
                created_before,
                limit,
                offset,
                event_types,
                is_delivered,
                merchant_key_store,
            )
            .await
    }

    async fn update_event_by_merchant_id_event_id(
        &self,
        state: &KeyManagerState,
        merchant_id: &id_type::MerchantId,
        event_id: &str,
        event: domain::EventUpdate,
        merchant_key_store: &domain::MerchantKeyStore,
    ) -> CustomResult<domain::Event, errors::StorageError> {
        self.diesel_store
            .update_event_by_merchant_id_event_id(
                state,
                merchant_id,
                event_id,
                event,
                merchant_key_store,
            )
            .await
    }

    async fn count_initial_events_by_constraints(
        &self,
        merchant_id: &id_type::MerchantId,
        profile_id: Option<id_type::ProfileId>,
        created_after: PrimitiveDateTime,
        created_before: PrimitiveDateTime,
        event_types: HashSet<common_enums::EventType>,
        is_delivered: Option<bool>,
    ) -> CustomResult<i64, errors::StorageError> {
        self.diesel_store
            .count_initial_events_by_constraints(
                merchant_id,
                profile_id,
                created_after,
                created_before,
                event_types,
                is_delivered,
            )
            .await
    }
}

#[async_trait::async_trait]
impl LockerMockUpInterface for KafkaStore {
    async fn find_locker_by_card_id(
        &self,
        card_id: &str,
    ) -> CustomResult<storage::LockerMockUp, errors::StorageError> {
        self.diesel_store.find_locker_by_card_id(card_id).await
    }

    async fn insert_locker_mock_up(
        &self,
        new: storage::LockerMockUpNew,
    ) -> CustomResult<storage::LockerMockUp, errors::StorageError> {
        self.diesel_store.insert_locker_mock_up(new).await
    }

    async fn delete_locker_mock_up(
        &self,
        card_id: &str,
    ) -> CustomResult<storage::LockerMockUp, errors::StorageError> {
        self.diesel_store.delete_locker_mock_up(card_id).await
    }
}

#[async_trait::async_trait]
impl MandateInterface for KafkaStore {
    async fn find_mandate_by_merchant_id_mandate_id(
        &self,
        merchant_id: &id_type::MerchantId,
        mandate_id: &str,
        storage_scheme: MerchantStorageScheme,
    ) -> CustomResult<storage::Mandate, errors::StorageError> {
        self.diesel_store
            .find_mandate_by_merchant_id_mandate_id(merchant_id, mandate_id, storage_scheme)
            .await
    }

    async fn find_mandate_by_merchant_id_connector_mandate_id(
        &self,
        merchant_id: &id_type::MerchantId,
        connector_mandate_id: &str,
        storage_scheme: MerchantStorageScheme,
    ) -> CustomResult<storage::Mandate, errors::StorageError> {
        self.diesel_store
            .find_mandate_by_merchant_id_connector_mandate_id(
                merchant_id,
                connector_mandate_id,
                storage_scheme,
            )
            .await
    }

    #[cfg(all(feature = "v2", feature = "customer_v2"))]
    async fn find_mandate_by_global_customer_id(
        &self,
        id: &id_type::GlobalCustomerId,
    ) -> CustomResult<Vec<storage::Mandate>, errors::StorageError> {
        self.diesel_store
            .find_mandate_by_global_customer_id(id)
            .await
    }

    async fn find_mandate_by_merchant_id_customer_id(
        &self,
        merchant_id: &id_type::MerchantId,
        customer_id: &id_type::CustomerId,
    ) -> CustomResult<Vec<storage::Mandate>, errors::StorageError> {
        self.diesel_store
            .find_mandate_by_merchant_id_customer_id(merchant_id, customer_id)
            .await
    }

    async fn update_mandate_by_merchant_id_mandate_id(
        &self,
        merchant_id: &id_type::MerchantId,
        mandate_id: &str,
        mandate_update: storage::MandateUpdate,
        mandate: storage::Mandate,
        storage_scheme: MerchantStorageScheme,
    ) -> CustomResult<storage::Mandate, errors::StorageError> {
        self.diesel_store
            .update_mandate_by_merchant_id_mandate_id(
                merchant_id,
                mandate_id,
                mandate_update,
                mandate,
                storage_scheme,
            )
            .await
    }

    async fn find_mandates_by_merchant_id(
        &self,
        merchant_id: &id_type::MerchantId,
        mandate_constraints: api_models::mandates::MandateListConstraints,
    ) -> CustomResult<Vec<storage::Mandate>, errors::StorageError> {
        self.diesel_store
            .find_mandates_by_merchant_id(merchant_id, mandate_constraints)
            .await
    }

    async fn insert_mandate(
        &self,
        mandate: storage::MandateNew,
        storage_scheme: MerchantStorageScheme,
    ) -> CustomResult<storage::Mandate, errors::StorageError> {
        self.diesel_store
            .insert_mandate(mandate, storage_scheme)
            .await
    }
}

#[async_trait::async_trait]
impl PaymentLinkInterface for KafkaStore {
    async fn find_payment_link_by_payment_link_id(
        &self,
        payment_link_id: &str,
    ) -> CustomResult<storage::PaymentLink, errors::StorageError> {
        self.diesel_store
            .find_payment_link_by_payment_link_id(payment_link_id)
            .await
    }

    async fn insert_payment_link(
        &self,
        payment_link_object: storage::PaymentLinkNew,
    ) -> CustomResult<storage::PaymentLink, errors::StorageError> {
        self.diesel_store
            .insert_payment_link(payment_link_object)
            .await
    }

    async fn list_payment_link_by_merchant_id(
        &self,
        merchant_id: &id_type::MerchantId,
        payment_link_constraints: api_models::payments::PaymentLinkListConstraints,
    ) -> CustomResult<Vec<storage::PaymentLink>, errors::StorageError> {
        self.diesel_store
            .list_payment_link_by_merchant_id(merchant_id, payment_link_constraints)
            .await
    }
}

#[async_trait::async_trait]
impl MerchantAccountInterface for KafkaStore {
    async fn insert_merchant(
        &self,
        state: &KeyManagerState,
        merchant_account: domain::MerchantAccount,
        key_store: &domain::MerchantKeyStore,
    ) -> CustomResult<domain::MerchantAccount, errors::StorageError> {
        self.diesel_store
            .insert_merchant(state, merchant_account, key_store)
            .await
    }

    async fn find_merchant_account_by_merchant_id(
        &self,
        state: &KeyManagerState,
        merchant_id: &id_type::MerchantId,
        key_store: &domain::MerchantKeyStore,
    ) -> CustomResult<domain::MerchantAccount, errors::StorageError> {
        self.diesel_store
            .find_merchant_account_by_merchant_id(state, merchant_id, key_store)
            .await
    }

    async fn update_merchant(
        &self,
        state: &KeyManagerState,
        this: domain::MerchantAccount,
        merchant_account: storage::MerchantAccountUpdate,
        key_store: &domain::MerchantKeyStore,
    ) -> CustomResult<domain::MerchantAccount, errors::StorageError> {
        self.diesel_store
            .update_merchant(state, this, merchant_account, key_store)
            .await
    }

    async fn update_specific_fields_in_merchant(
        &self,
        state: &KeyManagerState,
        merchant_id: &id_type::MerchantId,
        merchant_account: storage::MerchantAccountUpdate,
        key_store: &domain::MerchantKeyStore,
    ) -> CustomResult<domain::MerchantAccount, errors::StorageError> {
        self.diesel_store
            .update_specific_fields_in_merchant(state, merchant_id, merchant_account, key_store)
            .await
    }

    async fn update_all_merchant_account(
        &self,
        merchant_account: storage::MerchantAccountUpdate,
    ) -> CustomResult<usize, errors::StorageError> {
        self.diesel_store
            .update_all_merchant_account(merchant_account)
            .await
    }

    async fn find_merchant_account_by_publishable_key(
        &self,
        state: &KeyManagerState,
        publishable_key: &str,
    ) -> CustomResult<(domain::MerchantAccount, domain::MerchantKeyStore), errors::StorageError>
    {
        self.diesel_store
            .find_merchant_account_by_publishable_key(state, publishable_key)
            .await
    }

    #[cfg(feature = "olap")]
    async fn list_merchant_accounts_by_organization_id(
        &self,
        state: &KeyManagerState,
        organization_id: &id_type::OrganizationId,
    ) -> CustomResult<Vec<domain::MerchantAccount>, errors::StorageError> {
        self.diesel_store
            .list_merchant_accounts_by_organization_id(state, organization_id)
            .await
    }

    async fn delete_merchant_account_by_merchant_id(
        &self,
        merchant_id: &id_type::MerchantId,
    ) -> CustomResult<bool, errors::StorageError> {
        self.diesel_store
            .delete_merchant_account_by_merchant_id(merchant_id)
            .await
    }

    #[cfg(feature = "olap")]
    async fn list_multiple_merchant_accounts(
        &self,
        state: &KeyManagerState,
        merchant_ids: Vec<id_type::MerchantId>,
    ) -> CustomResult<Vec<domain::MerchantAccount>, errors::StorageError> {
        self.diesel_store
            .list_multiple_merchant_accounts(state, merchant_ids)
            .await
    }

    #[cfg(feature = "olap")]
    async fn list_merchant_and_org_ids(
        &self,
        state: &KeyManagerState,
        limit: u32,
        offset: Option<u32>,
    ) -> CustomResult<Vec<(id_type::MerchantId, id_type::OrganizationId)>, errors::StorageError>
    {
        self.diesel_store
            .list_merchant_and_org_ids(state, limit, offset)
            .await
    }
}

#[async_trait::async_trait]
impl ConnectorAccessToken for KafkaStore {
    async fn get_access_token(
        &self,
        merchant_id: &id_type::MerchantId,
        merchant_connector_id: &str,
    ) -> CustomResult<Option<AccessToken>, errors::StorageError> {
        self.diesel_store
            .get_access_token(merchant_id, merchant_connector_id)
            .await
    }

    async fn set_access_token(
        &self,
        merchant_id: &id_type::MerchantId,
        merchant_connector_id: &str,
        access_token: AccessToken,
    ) -> CustomResult<(), errors::StorageError> {
        self.diesel_store
            .set_access_token(merchant_id, merchant_connector_id, access_token)
            .await
    }
}

#[async_trait::async_trait]
impl FileMetadataInterface for KafkaStore {
    async fn insert_file_metadata(
        &self,
        file: storage::FileMetadataNew,
    ) -> CustomResult<storage::FileMetadata, errors::StorageError> {
        self.diesel_store.insert_file_metadata(file).await
    }

    async fn find_file_metadata_by_merchant_id_file_id(
        &self,
        merchant_id: &id_type::MerchantId,
        file_id: &str,
    ) -> CustomResult<storage::FileMetadata, errors::StorageError> {
        self.diesel_store
            .find_file_metadata_by_merchant_id_file_id(merchant_id, file_id)
            .await
    }

    async fn delete_file_metadata_by_merchant_id_file_id(
        &self,
        merchant_id: &id_type::MerchantId,
        file_id: &str,
    ) -> CustomResult<bool, errors::StorageError> {
        self.diesel_store
            .delete_file_metadata_by_merchant_id_file_id(merchant_id, file_id)
            .await
    }

    async fn update_file_metadata(
        &self,
        this: storage::FileMetadata,
        file_metadata: storage::FileMetadataUpdate,
    ) -> CustomResult<storage::FileMetadata, errors::StorageError> {
        self.diesel_store
            .update_file_metadata(this, file_metadata)
            .await
    }
}

#[async_trait::async_trait]
impl MerchantConnectorAccountInterface for KafkaStore {
    async fn update_multiple_merchant_connector_accounts(
        &self,
        merchant_connector_accounts: Vec<(
            domain::MerchantConnectorAccount,
            storage::MerchantConnectorAccountUpdateInternal,
        )>,
    ) -> CustomResult<(), errors::StorageError> {
        self.diesel_store
            .update_multiple_merchant_connector_accounts(merchant_connector_accounts)
            .await
    }
    #[cfg(feature = "v1")]
    async fn find_merchant_connector_account_by_merchant_id_connector_label(
        &self,
        state: &KeyManagerState,
        merchant_id: &id_type::MerchantId,
        connector: &str,
        key_store: &domain::MerchantKeyStore,
    ) -> CustomResult<domain::MerchantConnectorAccount, errors::StorageError> {
        self.diesel_store
            .find_merchant_connector_account_by_merchant_id_connector_label(
                state,
                merchant_id,
                connector,
                key_store,
            )
            .await
    }

    #[cfg(feature = "v1")]
    async fn find_merchant_connector_account_by_merchant_id_connector_name(
        &self,
        state: &KeyManagerState,
        merchant_id: &id_type::MerchantId,
        connector_name: &str,
        key_store: &domain::MerchantKeyStore,
    ) -> CustomResult<Vec<domain::MerchantConnectorAccount>, errors::StorageError> {
        self.diesel_store
            .find_merchant_connector_account_by_merchant_id_connector_name(
                state,
                merchant_id,
                connector_name,
                key_store,
            )
            .await
    }

    #[cfg(feature = "v1")]
    async fn find_merchant_connector_account_by_profile_id_connector_name(
        &self,
        state: &KeyManagerState,
        profile_id: &id_type::ProfileId,
        connector_name: &str,
        key_store: &domain::MerchantKeyStore,
    ) -> CustomResult<domain::MerchantConnectorAccount, errors::StorageError> {
        self.diesel_store
            .find_merchant_connector_account_by_profile_id_connector_name(
                state,
                profile_id,
                connector_name,
                key_store,
            )
            .await
    }

    async fn list_enabled_connector_accounts_by_profile_id(
        &self,
        state: &KeyManagerState,
        profile_id: &id_type::ProfileId,
        key_store: &domain::MerchantKeyStore,
        connector_type: common_enums::ConnectorType,
    ) -> CustomResult<Vec<domain::MerchantConnectorAccount>, errors::StorageError> {
        self.diesel_store
            .list_enabled_connector_accounts_by_profile_id(
                state,
                profile_id,
                key_store,
                connector_type,
            )
            .await
    }

    async fn insert_merchant_connector_account(
        &self,
        state: &KeyManagerState,
        t: domain::MerchantConnectorAccount,
        key_store: &domain::MerchantKeyStore,
    ) -> CustomResult<domain::MerchantConnectorAccount, errors::StorageError> {
        self.diesel_store
            .insert_merchant_connector_account(state, t, key_store)
            .await
    }

    #[cfg(feature = "v1")]
    async fn find_by_merchant_connector_account_merchant_id_merchant_connector_id(
        &self,
        state: &KeyManagerState,
        merchant_id: &id_type::MerchantId,
        merchant_connector_id: &id_type::MerchantConnectorAccountId,
        key_store: &domain::MerchantKeyStore,
    ) -> CustomResult<domain::MerchantConnectorAccount, errors::StorageError> {
        self.diesel_store
            .find_by_merchant_connector_account_merchant_id_merchant_connector_id(
                state,
                merchant_id,
                merchant_connector_id,
                key_store,
            )
            .await
    }

    #[cfg(feature = "v2")]
    async fn find_merchant_connector_account_by_id(
        &self,
        state: &KeyManagerState,
        id: &id_type::MerchantConnectorAccountId,
        key_store: &domain::MerchantKeyStore,
    ) -> CustomResult<domain::MerchantConnectorAccount, errors::StorageError> {
        self.diesel_store
            .find_merchant_connector_account_by_id(state, id, key_store)
            .await
    }

    async fn find_merchant_connector_account_by_merchant_id_and_disabled_list(
        &self,
        state: &KeyManagerState,
        merchant_id: &id_type::MerchantId,
        get_disabled: bool,
        key_store: &domain::MerchantKeyStore,
    ) -> CustomResult<domain::MerchantConnectorAccounts, errors::StorageError> {
        self.diesel_store
            .find_merchant_connector_account_by_merchant_id_and_disabled_list(
                state,
                merchant_id,
                get_disabled,
                key_store,
            )
            .await
    }

    #[cfg(all(feature = "olap", feature = "v2"))]
    async fn list_connector_account_by_profile_id(
        &self,
        state: &KeyManagerState,
        profile_id: &id_type::ProfileId,
        key_store: &domain::MerchantKeyStore,
    ) -> CustomResult<Vec<domain::MerchantConnectorAccount>, errors::StorageError> {
        self.diesel_store
            .list_connector_account_by_profile_id(state, profile_id, key_store)
            .await
    }

    async fn update_merchant_connector_account(
        &self,
        state: &KeyManagerState,
        this: domain::MerchantConnectorAccount,
        merchant_connector_account: storage::MerchantConnectorAccountUpdateInternal,
        key_store: &domain::MerchantKeyStore,
    ) -> CustomResult<domain::MerchantConnectorAccount, errors::StorageError> {
        self.diesel_store
            .update_merchant_connector_account(state, this, merchant_connector_account, key_store)
            .await
    }

    #[cfg(feature = "v1")]
    async fn delete_merchant_connector_account_by_merchant_id_merchant_connector_id(
        &self,
        merchant_id: &id_type::MerchantId,
        merchant_connector_id: &id_type::MerchantConnectorAccountId,
    ) -> CustomResult<bool, errors::StorageError> {
        self.diesel_store
            .delete_merchant_connector_account_by_merchant_id_merchant_connector_id(
                merchant_id,
                merchant_connector_id,
            )
            .await
    }

    #[cfg(feature = "v2")]
    async fn delete_merchant_connector_account_by_id(
        &self,
        id: &id_type::MerchantConnectorAccountId,
    ) -> CustomResult<bool, errors::StorageError> {
        self.diesel_store
            .delete_merchant_connector_account_by_id(id)
            .await
    }
}

#[async_trait::async_trait]
impl QueueInterface for KafkaStore {
    async fn fetch_consumer_tasks(
        &self,
        stream_name: &str,
        group_name: &str,
        consumer_name: &str,
    ) -> CustomResult<Vec<storage::ProcessTracker>, ProcessTrackerError> {
        self.diesel_store
            .fetch_consumer_tasks(stream_name, group_name, consumer_name)
            .await
    }

    async fn consumer_group_create(
        &self,
        stream: &str,
        group: &str,
        id: &RedisEntryId,
    ) -> CustomResult<(), RedisError> {
        self.diesel_store
            .consumer_group_create(stream, group, id)
            .await
    }

    async fn acquire_pt_lock(
        &self,
        tag: &str,
        lock_key: &str,
        lock_val: &str,
        ttl: i64,
    ) -> CustomResult<bool, RedisError> {
        self.diesel_store
            .acquire_pt_lock(tag, lock_key, lock_val, ttl)
            .await
    }

    async fn release_pt_lock(&self, tag: &str, lock_key: &str) -> CustomResult<bool, RedisError> {
        self.diesel_store.release_pt_lock(tag, lock_key).await
    }

    async fn stream_append_entry(
        &self,
        stream: &str,
        entry_id: &RedisEntryId,
        fields: Vec<(&str, String)>,
    ) -> CustomResult<(), RedisError> {
        self.diesel_store
            .stream_append_entry(stream, entry_id, fields)
            .await
    }

    async fn get_key(&self, key: &str) -> CustomResult<Vec<u8>, RedisError> {
        self.diesel_store.get_key(key).await
    }
}

#[async_trait::async_trait]
impl PaymentAttemptInterface for KafkaStore {
    type Error = errors::StorageError;
    #[cfg(feature = "v1")]
    async fn insert_payment_attempt(
        &self,
        payment_attempt: storage::PaymentAttemptNew,
        storage_scheme: MerchantStorageScheme,
    ) -> CustomResult<storage::PaymentAttempt, errors::StorageError> {
        let attempt = self
            .diesel_store
            .insert_payment_attempt(payment_attempt, storage_scheme)
            .await?;

        if let Err(er) = self
            .kafka_producer
            .log_payment_attempt(&attempt, None, self.tenant_id.clone())
            .await
        {
            logger::error!(message="Failed to log analytics event for payment attempt {attempt:?}", error_message=?er)
        }

        Ok(attempt)
    }

    #[cfg(feature = "v2")]
    async fn insert_payment_attempt(
        &self,
        key_manager_state: &KeyManagerState,
        merchant_key_store: &domain::MerchantKeyStore,
        payment_attempt: storage::PaymentAttempt,
        storage_scheme: MerchantStorageScheme,
    ) -> CustomResult<storage::PaymentAttempt, errors::StorageError> {
        let attempt = self
            .diesel_store
            .insert_payment_attempt(
                key_manager_state,
                merchant_key_store,
                payment_attempt,
                storage_scheme,
            )
            .await?;

        if let Err(er) = self
            .kafka_producer
            .log_payment_attempt(&attempt, None, self.tenant_id.clone())
            .await
        {
            logger::error!(message="Failed to log analytics event for payment attempt {attempt:?}", error_message=?er)
        }

        Ok(attempt)
    }

    #[cfg(feature = "v1")]
    async fn update_payment_attempt_with_attempt_id(
        &self,
        this: storage::PaymentAttempt,
        payment_attempt: storage::PaymentAttemptUpdate,
        storage_scheme: MerchantStorageScheme,
    ) -> CustomResult<storage::PaymentAttempt, errors::StorageError> {
        let attempt = self
            .diesel_store
            .update_payment_attempt_with_attempt_id(this.clone(), payment_attempt, storage_scheme)
            .await?;

        if let Err(er) = self
            .kafka_producer
            .log_payment_attempt(&attempt, Some(this), self.tenant_id.clone())
            .await
        {
            logger::error!(message="Failed to log analytics event for payment attempt {attempt:?}", error_message=?er)
        }

        Ok(attempt)
    }

    #[cfg(feature = "v2")]
    async fn update_payment_attempt(
        &self,
        key_manager_state: &KeyManagerState,
        merchant_key_store: &domain::MerchantKeyStore,
        this: storage::PaymentAttempt,
        payment_attempt: storage::PaymentAttemptUpdate,
        storage_scheme: MerchantStorageScheme,
    ) -> CustomResult<storage::PaymentAttempt, errors::StorageError> {
        let attempt = self
            .diesel_store
            .update_payment_attempt(
                key_manager_state,
                merchant_key_store,
                this.clone(),
                payment_attempt,
                storage_scheme,
            )
            .await?;

        if let Err(er) = self
            .kafka_producer
            .log_payment_attempt(&attempt, Some(this), self.tenant_id.clone())
            .await
        {
            logger::error!(message="Failed to log analytics event for payment attempt {attempt:?}", error_message=?er)
        }

        Ok(attempt)
    }

    #[cfg(feature = "v1")]
    async fn find_payment_attempt_by_connector_transaction_id_payment_id_merchant_id(
        &self,
        connector_transaction_id: &common_utils::types::ConnectorTransactionId,
        payment_id: &id_type::PaymentId,
        merchant_id: &id_type::MerchantId,
        storage_scheme: MerchantStorageScheme,
    ) -> CustomResult<storage::PaymentAttempt, errors::StorageError> {
        self.diesel_store
            .find_payment_attempt_by_connector_transaction_id_payment_id_merchant_id(
                connector_transaction_id,
                payment_id,
                merchant_id,
                storage_scheme,
            )
            .await
    }

    #[cfg(feature = "v1")]
    async fn find_payment_attempt_by_merchant_id_connector_txn_id(
        &self,
        merchant_id: &id_type::MerchantId,
        connector_txn_id: &str,
        storage_scheme: MerchantStorageScheme,
    ) -> CustomResult<storage::PaymentAttempt, errors::StorageError> {
        self.diesel_store
            .find_payment_attempt_by_merchant_id_connector_txn_id(
                merchant_id,
                connector_txn_id,
                storage_scheme,
            )
            .await
    }

    #[cfg(feature = "v2")]
    async fn find_payment_attempt_by_profile_id_connector_transaction_id(
        &self,
        key_manager_state: &KeyManagerState,
        merchant_key_store: &domain::MerchantKeyStore,
        profile_id: &id_type::ProfileId,
        connector_transaction_id: &str,
        storage_scheme: MerchantStorageScheme,
    ) -> CustomResult<storage::PaymentAttempt, errors::StorageError> {
        self.diesel_store
            .find_payment_attempt_by_profile_id_connector_transaction_id(
                key_manager_state,
                merchant_key_store,
                profile_id,
                connector_transaction_id,
                storage_scheme,
            )
            .await
    }

    #[cfg(feature = "v1")]
    async fn find_payment_attempt_by_payment_id_merchant_id_attempt_id(
        &self,
        payment_id: &id_type::PaymentId,
        merchant_id: &id_type::MerchantId,
        attempt_id: &str,
        storage_scheme: MerchantStorageScheme,
    ) -> CustomResult<storage::PaymentAttempt, errors::StorageError> {
        self.diesel_store
            .find_payment_attempt_by_payment_id_merchant_id_attempt_id(
                payment_id,
                merchant_id,
                attempt_id,
                storage_scheme,
            )
            .await
    }

    #[cfg(feature = "v1")]
    async fn find_payment_attempt_by_attempt_id_merchant_id(
        &self,
        attempt_id: &str,
        merchant_id: &id_type::MerchantId,
        storage_scheme: MerchantStorageScheme,
    ) -> CustomResult<storage::PaymentAttempt, errors::StorageError> {
        self.diesel_store
            .find_payment_attempt_by_attempt_id_merchant_id(attempt_id, merchant_id, storage_scheme)
            .await
    }

    #[cfg(feature = "v2")]
    async fn find_payment_attempt_by_id(
        &self,
        key_manager_state: &KeyManagerState,
        merchant_key_store: &domain::MerchantKeyStore,
        attempt_id: &id_type::GlobalAttemptId,
        storage_scheme: MerchantStorageScheme,
    ) -> error_stack::Result<storage::PaymentAttempt, errors::StorageError> {
        self.diesel_store
            .find_payment_attempt_by_id(
                key_manager_state,
                merchant_key_store,
                attempt_id,
                storage_scheme,
            )
            .await
    }

    #[cfg(feature = "v2")]
    async fn find_payment_attempts_by_payment_intent_id(
        &self,
        key_manager_state: &KeyManagerState,
        payment_id: &id_type::GlobalPaymentId,
        merchant_key_store: &domain::MerchantKeyStore,
        storage_scheme: MerchantStorageScheme,
    ) -> error_stack::Result<Vec<storage::PaymentAttempt>, errors::StorageError> {
        self.diesel_store
            .find_payment_attempts_by_payment_intent_id(
                key_manager_state,
                payment_id,
                merchant_key_store,
                storage_scheme,
            )
            .await
    }

    #[cfg(feature = "v1")]
    async fn find_payment_attempt_last_successful_attempt_by_payment_id_merchant_id(
        &self,
        payment_id: &id_type::PaymentId,
        merchant_id: &id_type::MerchantId,
        storage_scheme: MerchantStorageScheme,
    ) -> CustomResult<storage::PaymentAttempt, errors::StorageError> {
        self.diesel_store
            .find_payment_attempt_last_successful_attempt_by_payment_id_merchant_id(
                payment_id,
                merchant_id,
                storage_scheme,
            )
            .await
    }

    #[cfg(feature = "v1")]
    async fn find_payment_attempt_last_successful_or_partially_captured_attempt_by_payment_id_merchant_id(
        &self,
        payment_id: &id_type::PaymentId,
        merchant_id: &id_type::MerchantId,
        storage_scheme: MerchantStorageScheme,
    ) -> CustomResult<storage::PaymentAttempt, errors::StorageError> {
        self.diesel_store
            .find_payment_attempt_last_successful_or_partially_captured_attempt_by_payment_id_merchant_id(
                payment_id,
                merchant_id,
                storage_scheme,
            )
            .await
    }

    #[cfg(feature = "v2")]
    async fn find_payment_attempt_last_successful_or_partially_captured_attempt_by_payment_id(
        &self,
        key_manager_state: &KeyManagerState,
        merchant_key_store: &domain::MerchantKeyStore,
        payment_id: &id_type::GlobalPaymentId,
        storage_scheme: MerchantStorageScheme,
    ) -> CustomResult<storage::PaymentAttempt, errors::StorageError> {
        self.diesel_store
            .find_payment_attempt_last_successful_or_partially_captured_attempt_by_payment_id(
                key_manager_state,
                merchant_key_store,
                payment_id,
                storage_scheme,
            )
            .await
    }

    #[cfg(feature = "v1")]
    async fn find_payment_attempt_by_preprocessing_id_merchant_id(
        &self,
        preprocessing_id: &str,
        merchant_id: &id_type::MerchantId,
        storage_scheme: MerchantStorageScheme,
    ) -> CustomResult<storage::PaymentAttempt, errors::StorageError> {
        self.diesel_store
            .find_payment_attempt_by_preprocessing_id_merchant_id(
                preprocessing_id,
                merchant_id,
                storage_scheme,
            )
            .await
    }

    #[cfg(feature = "v1")]
    async fn get_filters_for_payments(
        &self,
        pi: &[hyperswitch_domain_models::payments::PaymentIntent],
        merchant_id: &id_type::MerchantId,
        storage_scheme: MerchantStorageScheme,
    ) -> CustomResult<
        hyperswitch_domain_models::payments::payment_attempt::PaymentListFilters,
        errors::StorageError,
    > {
        self.diesel_store
            .get_filters_for_payments(pi, merchant_id, storage_scheme)
            .await
    }

    #[cfg(feature = "v1")]
    async fn get_total_count_of_filtered_payment_attempts(
        &self,
        merchant_id: &id_type::MerchantId,
        active_attempt_ids: &[String],
        connector: Option<Vec<api_models::enums::Connector>>,
        payment_method: Option<Vec<common_enums::PaymentMethod>>,
        payment_method_type: Option<Vec<common_enums::PaymentMethodType>>,
        authentication_type: Option<Vec<common_enums::AuthenticationType>>,
        merchant_connector_id: Option<Vec<id_type::MerchantConnectorAccountId>>,
        card_network: Option<Vec<common_enums::CardNetwork>>,
        card_discovery: Option<Vec<common_enums::CardDiscovery>>,
        storage_scheme: MerchantStorageScheme,
    ) -> CustomResult<i64, errors::StorageError> {
        self.diesel_store
            .get_total_count_of_filtered_payment_attempts(
                merchant_id,
                active_attempt_ids,
                connector,
                payment_method,
                payment_method_type,
                authentication_type,
                merchant_connector_id,
                card_network,
                card_discovery,
                storage_scheme,
            )
            .await
    }

    #[cfg(feature = "v2")]
    async fn get_total_count_of_filtered_payment_attempts(
        &self,
        merchant_id: &id_type::MerchantId,
        active_attempt_ids: &[String],
        connector: Option<api_models::enums::Connector>,
        payment_method_type: Option<common_enums::PaymentMethod>,
        payment_method_subtype: Option<common_enums::PaymentMethodType>,
        authentication_type: Option<common_enums::AuthenticationType>,
        merchant_connector_id: Option<id_type::MerchantConnectorAccountId>,
        card_network: Option<common_enums::CardNetwork>,
        storage_scheme: MerchantStorageScheme,
    ) -> CustomResult<i64, errors::StorageError> {
        self.diesel_store
            .get_total_count_of_filtered_payment_attempts(
                merchant_id,
                active_attempt_ids,
                connector,
                payment_method_type,
                payment_method_subtype,
                authentication_type,
                merchant_connector_id,
                card_network,
                storage_scheme,
            )
            .await
    }

    #[cfg(feature = "v1")]
    async fn find_attempts_by_merchant_id_payment_id(
        &self,
        merchant_id: &id_type::MerchantId,
        payment_id: &id_type::PaymentId,
        storage_scheme: MerchantStorageScheme,
    ) -> CustomResult<Vec<storage::PaymentAttempt>, errors::StorageError> {
        self.diesel_store
            .find_attempts_by_merchant_id_payment_id(merchant_id, payment_id, storage_scheme)
            .await
    }
}

#[async_trait::async_trait]
impl PaymentIntentInterface for KafkaStore {
    type Error = errors::StorageError;
    async fn update_payment_intent(
        &self,
        state: &KeyManagerState,
        this: storage::PaymentIntent,
        payment_intent: storage::PaymentIntentUpdate,
        key_store: &domain::MerchantKeyStore,
        storage_scheme: MerchantStorageScheme,
    ) -> CustomResult<storage::PaymentIntent, errors::StorageError> {
        let intent = self
            .diesel_store
            .update_payment_intent(
                state,
                this.clone(),
                payment_intent,
                key_store,
                storage_scheme,
            )
            .await?;

        if let Err(er) = self
            .kafka_producer
            .log_payment_intent(&intent, Some(this), self.tenant_id.clone())
            .await
        {
            logger::error!(message="Failed to add analytics entry for Payment Intent {intent:?}", error_message=?er);
        };

        Ok(intent)
    }

    async fn insert_payment_intent(
        &self,
        state: &KeyManagerState,
        new: storage::PaymentIntent,
        key_store: &domain::MerchantKeyStore,
        storage_scheme: MerchantStorageScheme,
    ) -> CustomResult<storage::PaymentIntent, errors::StorageError> {
        logger::debug!("Inserting PaymentIntent Via KafkaStore");
        let intent = self
            .diesel_store
            .insert_payment_intent(state, new, key_store, storage_scheme)
            .await?;

        if let Err(er) = self
            .kafka_producer
            .log_payment_intent(&intent, None, self.tenant_id.clone())
            .await
        {
            logger::error!(message="Failed to add analytics entry for Payment Intent {intent:?}", error_message=?er);
        };

        Ok(intent)
    }

    #[cfg(feature = "v1")]
    async fn find_payment_intent_by_payment_id_merchant_id(
        &self,
        state: &KeyManagerState,
        payment_id: &id_type::PaymentId,
        merchant_id: &id_type::MerchantId,
        key_store: &domain::MerchantKeyStore,
        storage_scheme: MerchantStorageScheme,
    ) -> CustomResult<storage::PaymentIntent, errors::StorageError> {
        self.diesel_store
            .find_payment_intent_by_payment_id_merchant_id(
                state,
                payment_id,
                merchant_id,
                key_store,
                storage_scheme,
            )
            .await
    }

    #[cfg(feature = "v2")]
    async fn find_payment_intent_by_id(
        &self,
        state: &KeyManagerState,
        payment_id: &id_type::GlobalPaymentId,
        key_store: &domain::MerchantKeyStore,
        storage_scheme: MerchantStorageScheme,
    ) -> CustomResult<storage::PaymentIntent, errors::StorageError> {
        self.diesel_store
            .find_payment_intent_by_id(state, payment_id, key_store, storage_scheme)
            .await
    }

    #[cfg(all(feature = "olap", feature = "v1"))]
    async fn filter_payment_intent_by_constraints(
        &self,
        state: &KeyManagerState,
        merchant_id: &id_type::MerchantId,
        filters: &hyperswitch_domain_models::payments::payment_intent::PaymentIntentFetchConstraints,
        key_store: &domain::MerchantKeyStore,
        storage_scheme: MerchantStorageScheme,
    ) -> CustomResult<Vec<storage::PaymentIntent>, errors::StorageError> {
        self.diesel_store
            .filter_payment_intent_by_constraints(
                state,
                merchant_id,
                filters,
                key_store,
                storage_scheme,
            )
            .await
    }

    #[cfg(all(feature = "olap", feature = "v1"))]
    async fn filter_payment_intents_by_time_range_constraints(
        &self,
        state: &KeyManagerState,
        merchant_id: &id_type::MerchantId,
        time_range: &common_utils::types::TimeRange,
        key_store: &domain::MerchantKeyStore,
        storage_scheme: MerchantStorageScheme,
    ) -> CustomResult<Vec<storage::PaymentIntent>, errors::StorageError> {
        self.diesel_store
            .filter_payment_intents_by_time_range_constraints(
                state,
                merchant_id,
                time_range,
                key_store,
                storage_scheme,
            )
            .await
    }
    #[cfg(feature = "olap")]
    async fn get_intent_status_with_count(
        &self,
        merchant_id: &id_type::MerchantId,
        profile_id_list: Option<Vec<id_type::ProfileId>>,
        time_range: &common_utils::types::TimeRange,
    ) -> error_stack::Result<Vec<(common_enums::IntentStatus, i64)>, errors::StorageError> {
        self.diesel_store
            .get_intent_status_with_count(merchant_id, profile_id_list, time_range)
            .await
    }

    #[cfg(all(feature = "olap", feature = "v1"))]
    async fn get_filtered_payment_intents_attempt(
        &self,
        state: &KeyManagerState,
        merchant_id: &id_type::MerchantId,
        constraints: &hyperswitch_domain_models::payments::payment_intent::PaymentIntentFetchConstraints,
        key_store: &domain::MerchantKeyStore,
        storage_scheme: MerchantStorageScheme,
    ) -> CustomResult<
        Vec<(
            hyperswitch_domain_models::payments::PaymentIntent,
            hyperswitch_domain_models::payments::payment_attempt::PaymentAttempt,
        )>,
        errors::StorageError,
    > {
        self.diesel_store
            .get_filtered_payment_intents_attempt(
                state,
                merchant_id,
                constraints,
                key_store,
                storage_scheme,
            )
            .await
    }

    #[cfg(all(feature = "olap", feature = "v2"))]
    async fn get_filtered_payment_intents_attempt(
        &self,
        state: &KeyManagerState,
        merchant_id: &id_type::MerchantId,
        constraints: &hyperswitch_domain_models::payments::payment_intent::PaymentIntentFetchConstraints,
        key_store: &domain::MerchantKeyStore,
        storage_scheme: MerchantStorageScheme,
    ) -> CustomResult<
        Vec<(
            hyperswitch_domain_models::payments::PaymentIntent,
            Option<hyperswitch_domain_models::payments::payment_attempt::PaymentAttempt>,
        )>,
        errors::StorageError,
    > {
        self.diesel_store
            .get_filtered_payment_intents_attempt(
                state,
                merchant_id,
                constraints,
                key_store,
                storage_scheme,
            )
            .await
    }

    #[cfg(all(feature = "olap", feature = "v1"))]
    async fn get_filtered_active_attempt_ids_for_total_count(
        &self,
        merchant_id: &id_type::MerchantId,
        constraints: &hyperswitch_domain_models::payments::payment_intent::PaymentIntentFetchConstraints,
        storage_scheme: MerchantStorageScheme,
    ) -> CustomResult<Vec<String>, errors::StorageError> {
        self.diesel_store
            .get_filtered_active_attempt_ids_for_total_count(
                merchant_id,
                constraints,
                storage_scheme,
            )
            .await
    }

    #[cfg(feature = "v2")]
    async fn find_payment_intent_by_merchant_reference_id_profile_id(
        &self,
        state: &KeyManagerState,
        merchant_reference_id: &id_type::PaymentReferenceId,
        profile_id: &id_type::ProfileId,
        merchant_key_store: &domain::MerchantKeyStore,
        storage_scheme: &MerchantStorageScheme,
    ) -> error_stack::Result<hyperswitch_domain_models::payments::PaymentIntent, errors::StorageError>
    {
        self.diesel_store
            .find_payment_intent_by_merchant_reference_id_profile_id(
                state,
                merchant_reference_id,
                profile_id,
                merchant_key_store,
                storage_scheme,
            )
            .await
    }
    #[cfg(all(feature = "olap", feature = "v2"))]
    async fn get_filtered_active_attempt_ids_for_total_count(
        &self,
        merchant_id: &id_type::MerchantId,
        constraints: &hyperswitch_domain_models::payments::payment_intent::PaymentIntentFetchConstraints,
        storage_scheme: MerchantStorageScheme,
    ) -> CustomResult<Vec<Option<String>>, errors::StorageError> {
        self.diesel_store
            .get_filtered_active_attempt_ids_for_total_count(
                merchant_id,
                constraints,
                storage_scheme,
            )
            .await
    }
}

#[async_trait::async_trait]
impl PaymentMethodInterface for KafkaStore {
    type Error = errors::StorageError;
    #[cfg(all(
        any(feature = "v2", feature = "v1"),
        not(feature = "payment_methods_v2")
    ))]
    async fn find_payment_method(
        &self,
        state: &KeyManagerState,
        key_store: &domain::MerchantKeyStore,
        payment_method_id: &str,
        storage_scheme: MerchantStorageScheme,
    ) -> CustomResult<domain::PaymentMethod, errors::StorageError> {
        self.diesel_store
            .find_payment_method(state, key_store, payment_method_id, storage_scheme)
            .await
    }

    #[cfg(all(feature = "v2", feature = "payment_methods_v2"))]
    async fn find_payment_method(
        &self,
        state: &KeyManagerState,
        key_store: &domain::MerchantKeyStore,
        payment_method_id: &id_type::GlobalPaymentMethodId,
        storage_scheme: MerchantStorageScheme,
    ) -> CustomResult<domain::PaymentMethod, errors::StorageError> {
        self.diesel_store
            .find_payment_method(state, key_store, payment_method_id, storage_scheme)
            .await
    }

    #[cfg(all(
        any(feature = "v1", feature = "v2"),
        not(feature = "payment_methods_v2")
    ))]
    async fn find_payment_method_by_customer_id_merchant_id_list(
        &self,
        state: &KeyManagerState,
        key_store: &domain::MerchantKeyStore,
        customer_id: &id_type::CustomerId,
        merchant_id: &id_type::MerchantId,
        limit: Option<i64>,
    ) -> CustomResult<Vec<domain::PaymentMethod>, errors::StorageError> {
        self.diesel_store
            .find_payment_method_by_customer_id_merchant_id_list(
                state,
                key_store,
                customer_id,
                merchant_id,
                limit,
            )
            .await
    }

    #[cfg(all(feature = "v2", feature = "customer_v2"))]
    async fn find_payment_method_list_by_global_customer_id(
        &self,
        state: &KeyManagerState,
        key_store: &domain::MerchantKeyStore,
        id: &id_type::GlobalCustomerId,
        limit: Option<i64>,
    ) -> CustomResult<Vec<domain::PaymentMethod>, errors::StorageError> {
        self.diesel_store
            .find_payment_method_list_by_global_customer_id(state, key_store, id, limit)
            .await
    }

    #[cfg(all(
        any(feature = "v1", feature = "v2"),
        not(feature = "payment_methods_v2")
    ))]
    async fn find_payment_method_by_customer_id_merchant_id_status(
        &self,
        state: &KeyManagerState,
        key_store: &domain::MerchantKeyStore,
        customer_id: &id_type::CustomerId,
        merchant_id: &id_type::MerchantId,
        status: common_enums::PaymentMethodStatus,
        limit: Option<i64>,
        storage_scheme: MerchantStorageScheme,
    ) -> CustomResult<Vec<domain::PaymentMethod>, errors::StorageError> {
        self.diesel_store
            .find_payment_method_by_customer_id_merchant_id_status(
                state,
                key_store,
                customer_id,
                merchant_id,
                status,
                limit,
                storage_scheme,
            )
            .await
    }

    #[cfg(all(feature = "v2", feature = "customer_v2"))]
    async fn find_payment_method_by_global_customer_id_merchant_id_status(
        &self,
        state: &KeyManagerState,
        key_store: &domain::MerchantKeyStore,
        customer_id: &id_type::GlobalCustomerId,
        merchant_id: &id_type::MerchantId,
        status: common_enums::PaymentMethodStatus,
        limit: Option<i64>,
        storage_scheme: MerchantStorageScheme,
    ) -> CustomResult<Vec<domain::PaymentMethod>, errors::StorageError> {
        self.diesel_store
            .find_payment_method_by_global_customer_id_merchant_id_status(
                state,
                key_store,
                customer_id,
                merchant_id,
                status,
                limit,
                storage_scheme,
            )
            .await
    }

    #[cfg(all(
        any(feature = "v1", feature = "v2"),
        not(feature = "payment_methods_v2")
    ))]
    async fn get_payment_method_count_by_customer_id_merchant_id_status(
        &self,
        customer_id: &id_type::CustomerId,
        merchant_id: &id_type::MerchantId,
        status: common_enums::PaymentMethodStatus,
    ) -> CustomResult<i64, errors::StorageError> {
        self.diesel_store
            .get_payment_method_count_by_customer_id_merchant_id_status(
                customer_id,
                merchant_id,
                status,
            )
            .await
    }

    async fn get_payment_method_count_by_merchant_id_status(
        &self,
        merchant_id: &id_type::MerchantId,
        status: common_enums::PaymentMethodStatus,
    ) -> CustomResult<i64, errors::StorageError> {
        self.diesel_store
            .get_payment_method_count_by_merchant_id_status(merchant_id, status)
            .await
    }

    #[cfg(all(
        any(feature = "v1", feature = "v2"),
        not(feature = "payment_methods_v2")
    ))]
    async fn find_payment_method_by_locker_id(
        &self,
        state: &KeyManagerState,
        key_store: &domain::MerchantKeyStore,
        locker_id: &str,
        storage_scheme: MerchantStorageScheme,
    ) -> CustomResult<domain::PaymentMethod, errors::StorageError> {
        self.diesel_store
            .find_payment_method_by_locker_id(state, key_store, locker_id, storage_scheme)
            .await
    }

    async fn insert_payment_method(
        &self,
        state: &KeyManagerState,
        key_store: &domain::MerchantKeyStore,
        m: domain::PaymentMethod,
        storage_scheme: MerchantStorageScheme,
    ) -> CustomResult<domain::PaymentMethod, errors::StorageError> {
        self.diesel_store
            .insert_payment_method(state, key_store, m, storage_scheme)
            .await
    }

    async fn update_payment_method(
        &self,
        state: &KeyManagerState,
        key_store: &domain::MerchantKeyStore,
        payment_method: domain::PaymentMethod,
        payment_method_update: storage::PaymentMethodUpdate,
        storage_scheme: MerchantStorageScheme,
    ) -> CustomResult<domain::PaymentMethod, errors::StorageError> {
        self.diesel_store
            .update_payment_method(
                state,
                key_store,
                payment_method,
                payment_method_update,
                storage_scheme,
            )
            .await
    }

    #[cfg(all(
        any(feature = "v1", feature = "v2"),
        not(feature = "payment_methods_v2")
    ))]
    async fn delete_payment_method_by_merchant_id_payment_method_id(
        &self,
        state: &KeyManagerState,
        key_store: &domain::MerchantKeyStore,
        merchant_id: &id_type::MerchantId,
        payment_method_id: &str,
    ) -> CustomResult<domain::PaymentMethod, errors::StorageError> {
        self.diesel_store
            .delete_payment_method_by_merchant_id_payment_method_id(
                state,
                key_store,
                merchant_id,
                payment_method_id,
            )
            .await
    }

    #[cfg(all(feature = "v2", feature = "payment_methods_v2"))]
    async fn delete_payment_method(
        &self,
        state: &KeyManagerState,
        key_store: &domain::MerchantKeyStore,
        payment_method: domain::PaymentMethod,
    ) -> CustomResult<domain::PaymentMethod, errors::StorageError> {
        self.diesel_store
            .delete_payment_method(state, key_store, payment_method)
            .await
    }

    #[cfg(all(feature = "v2", feature = "payment_methods_v2"))]
    async fn find_payment_method_by_fingerprint_id(
        &self,
        state: &KeyManagerState,
        key_store: &domain::MerchantKeyStore,
        fingerprint_id: &str,
    ) -> CustomResult<domain::PaymentMethod, errors::StorageError> {
        self.diesel_store
            .find_payment_method_by_fingerprint_id(state, key_store, fingerprint_id)
            .await
    }
}

#[cfg(not(feature = "payouts"))]
impl PayoutAttemptInterface for KafkaStore {}

#[cfg(feature = "payouts")]
#[async_trait::async_trait]
impl PayoutAttemptInterface for KafkaStore {
    type Error = errors::StorageError;
    async fn find_payout_attempt_by_merchant_id_payout_attempt_id(
        &self,
        merchant_id: &id_type::MerchantId,
        payout_attempt_id: &str,
        storage_scheme: MerchantStorageScheme,
    ) -> CustomResult<storage::PayoutAttempt, errors::StorageError> {
        self.diesel_store
            .find_payout_attempt_by_merchant_id_payout_attempt_id(
                merchant_id,
                payout_attempt_id,
                storage_scheme,
            )
            .await
    }

    async fn find_payout_attempt_by_merchant_id_connector_payout_id(
        &self,
        merchant_id: &id_type::MerchantId,
        connector_payout_id: &str,
        storage_scheme: MerchantStorageScheme,
    ) -> CustomResult<storage::PayoutAttempt, errors::StorageError> {
        self.diesel_store
            .find_payout_attempt_by_merchant_id_connector_payout_id(
                merchant_id,
                connector_payout_id,
                storage_scheme,
            )
            .await
    }

    async fn update_payout_attempt(
        &self,
        this: &storage::PayoutAttempt,
        payout_attempt_update: storage::PayoutAttemptUpdate,
        payouts: &storage::Payouts,
        storage_scheme: MerchantStorageScheme,
    ) -> CustomResult<storage::PayoutAttempt, errors::StorageError> {
        let updated_payout_attempt = self
            .diesel_store
            .update_payout_attempt(this, payout_attempt_update, payouts, storage_scheme)
            .await?;
        if let Err(err) = self
            .kafka_producer
            .log_payout(
                &KafkaPayout::from_storage(payouts, &updated_payout_attempt),
                Some(KafkaPayout::from_storage(payouts, this)),
                self.tenant_id.clone(),
            )
            .await
        {
            logger::error!(message="Failed to update analytics entry for Payouts {payouts:?}\n{updated_payout_attempt:?}", error_message=?err);
        };

        Ok(updated_payout_attempt)
    }

    async fn insert_payout_attempt(
        &self,
        payout_attempt: storage::PayoutAttemptNew,
        payouts: &storage::Payouts,
        storage_scheme: MerchantStorageScheme,
    ) -> CustomResult<storage::PayoutAttempt, errors::StorageError> {
        let payout_attempt_new = self
            .diesel_store
            .insert_payout_attempt(payout_attempt, payouts, storage_scheme)
            .await?;
        if let Err(err) = self
            .kafka_producer
            .log_payout(
                &KafkaPayout::from_storage(payouts, &payout_attempt_new),
                None,
                self.tenant_id.clone(),
            )
            .await
        {
            logger::error!(message="Failed to add analytics entry for Payouts {payouts:?}\n{payout_attempt_new:?}", error_message=?err);
        };

        Ok(payout_attempt_new)
    }

    async fn get_filters_for_payouts(
        &self,
        payouts: &[hyperswitch_domain_models::payouts::payouts::Payouts],
        merchant_id: &id_type::MerchantId,
        storage_scheme: MerchantStorageScheme,
    ) -> CustomResult<
        hyperswitch_domain_models::payouts::payout_attempt::PayoutListFilters,
        errors::StorageError,
    > {
        self.diesel_store
            .get_filters_for_payouts(payouts, merchant_id, storage_scheme)
            .await
    }
}

#[cfg(not(feature = "payouts"))]
impl PayoutsInterface for KafkaStore {}

#[cfg(feature = "payouts")]
#[async_trait::async_trait]
impl PayoutsInterface for KafkaStore {
    type Error = errors::StorageError;
    async fn find_payout_by_merchant_id_payout_id(
        &self,
        merchant_id: &id_type::MerchantId,
        payout_id: &str,
        storage_scheme: MerchantStorageScheme,
    ) -> CustomResult<storage::Payouts, errors::StorageError> {
        self.diesel_store
            .find_payout_by_merchant_id_payout_id(merchant_id, payout_id, storage_scheme)
            .await
    }

    async fn update_payout(
        &self,
        this: &storage::Payouts,
        payout_update: storage::PayoutsUpdate,
        payout_attempt: &storage::PayoutAttempt,
        storage_scheme: MerchantStorageScheme,
    ) -> CustomResult<storage::Payouts, errors::StorageError> {
        let payout = self
            .diesel_store
            .update_payout(this, payout_update, payout_attempt, storage_scheme)
            .await?;
        if let Err(err) = self
            .kafka_producer
            .log_payout(
                &KafkaPayout::from_storage(&payout, payout_attempt),
                Some(KafkaPayout::from_storage(this, payout_attempt)),
                self.tenant_id.clone(),
            )
            .await
        {
            logger::error!(message="Failed to update analytics entry for Payouts {payout:?}\n{payout_attempt:?}", error_message=?err);
        };
        Ok(payout)
    }

    async fn insert_payout(
        &self,
        payout: storage::PayoutsNew,
        storage_scheme: MerchantStorageScheme,
    ) -> CustomResult<storage::Payouts, errors::StorageError> {
        self.diesel_store
            .insert_payout(payout, storage_scheme)
            .await
    }

    async fn find_optional_payout_by_merchant_id_payout_id(
        &self,
        merchant_id: &id_type::MerchantId,
        payout_id: &str,
        storage_scheme: MerchantStorageScheme,
    ) -> CustomResult<Option<storage::Payouts>, errors::StorageError> {
        self.diesel_store
            .find_optional_payout_by_merchant_id_payout_id(merchant_id, payout_id, storage_scheme)
            .await
    }

    #[cfg(feature = "olap")]
    async fn filter_payouts_by_constraints(
        &self,
        merchant_id: &id_type::MerchantId,
        filters: &hyperswitch_domain_models::payouts::PayoutFetchConstraints,
        storage_scheme: MerchantStorageScheme,
    ) -> CustomResult<Vec<storage::Payouts>, errors::StorageError> {
        self.diesel_store
            .filter_payouts_by_constraints(merchant_id, filters, storage_scheme)
            .await
    }

    #[cfg(feature = "olap")]
    async fn filter_payouts_and_attempts(
        &self,
        merchant_id: &id_type::MerchantId,
        filters: &hyperswitch_domain_models::payouts::PayoutFetchConstraints,
        storage_scheme: MerchantStorageScheme,
    ) -> CustomResult<
        Vec<(
            storage::Payouts,
            storage::PayoutAttempt,
            Option<diesel_models::Customer>,
            Option<diesel_models::Address>,
        )>,
        errors::StorageError,
    > {
        self.diesel_store
            .filter_payouts_and_attempts(merchant_id, filters, storage_scheme)
            .await
    }

    #[cfg(feature = "olap")]
    async fn filter_payouts_by_time_range_constraints(
        &self,
        merchant_id: &id_type::MerchantId,
        time_range: &common_utils::types::TimeRange,
        storage_scheme: MerchantStorageScheme,
    ) -> CustomResult<Vec<storage::Payouts>, errors::StorageError> {
        self.diesel_store
            .filter_payouts_by_time_range_constraints(merchant_id, time_range, storage_scheme)
            .await
    }

    #[cfg(feature = "olap")]
    async fn get_total_count_of_filtered_payouts(
        &self,
        merchant_id: &id_type::MerchantId,
        active_payout_ids: &[String],
        connector: Option<Vec<api_models::enums::PayoutConnectors>>,
        currency: Option<Vec<enums::Currency>>,
        status: Option<Vec<enums::PayoutStatus>>,
        payout_method: Option<Vec<enums::PayoutType>>,
    ) -> CustomResult<i64, errors::StorageError> {
        self.diesel_store
            .get_total_count_of_filtered_payouts(
                merchant_id,
                active_payout_ids,
                connector,
                currency,
                status,
                payout_method,
            )
            .await
    }

    #[cfg(feature = "olap")]
    async fn filter_active_payout_ids_by_constraints(
        &self,
        merchant_id: &id_type::MerchantId,
        constraints: &hyperswitch_domain_models::payouts::PayoutFetchConstraints,
    ) -> CustomResult<Vec<String>, errors::StorageError> {
        self.diesel_store
            .filter_active_payout_ids_by_constraints(merchant_id, constraints)
            .await
    }
}

#[async_trait::async_trait]
impl ProcessTrackerInterface for KafkaStore {
    async fn reinitialize_limbo_processes(
        &self,
        ids: Vec<String>,
        schedule_time: PrimitiveDateTime,
    ) -> CustomResult<usize, errors::StorageError> {
        self.diesel_store
            .reinitialize_limbo_processes(ids, schedule_time)
            .await
    }

    async fn find_process_by_id(
        &self,
        id: &str,
    ) -> CustomResult<Option<storage::ProcessTracker>, errors::StorageError> {
        self.diesel_store.find_process_by_id(id).await
    }

    async fn update_process(
        &self,
        this: storage::ProcessTracker,
        process: storage::ProcessTrackerUpdate,
    ) -> CustomResult<storage::ProcessTracker, errors::StorageError> {
        self.diesel_store.update_process(this, process).await
    }

    async fn process_tracker_update_process_status_by_ids(
        &self,
        task_ids: Vec<String>,
        task_update: storage::ProcessTrackerUpdate,
    ) -> CustomResult<usize, errors::StorageError> {
        self.diesel_store
            .process_tracker_update_process_status_by_ids(task_ids, task_update)
            .await
    }

    async fn insert_process(
        &self,
        new: storage::ProcessTrackerNew,
    ) -> CustomResult<storage::ProcessTracker, errors::StorageError> {
        self.diesel_store.insert_process(new).await
    }

    async fn reset_process(
        &self,
        this: storage::ProcessTracker,
        schedule_time: PrimitiveDateTime,
    ) -> CustomResult<(), errors::StorageError> {
        self.diesel_store.reset_process(this, schedule_time).await
    }

    async fn retry_process(
        &self,
        this: storage::ProcessTracker,
        schedule_time: PrimitiveDateTime,
    ) -> CustomResult<(), errors::StorageError> {
        self.diesel_store.retry_process(this, schedule_time).await
    }

    async fn finish_process_with_business_status(
        &self,
        this: storage::ProcessTracker,
        business_status: &'static str,
    ) -> CustomResult<(), errors::StorageError> {
        self.diesel_store
            .finish_process_with_business_status(this, business_status)
            .await
    }
    async fn find_processes_by_time_status(
        &self,
        time_lower_limit: PrimitiveDateTime,
        time_upper_limit: PrimitiveDateTime,
        status: ProcessTrackerStatus,
        limit: Option<i64>,
    ) -> CustomResult<Vec<storage::ProcessTracker>, errors::StorageError> {
        self.diesel_store
            .find_processes_by_time_status(time_lower_limit, time_upper_limit, status, limit)
            .await
    }
}

#[async_trait::async_trait]
impl CaptureInterface for KafkaStore {
    async fn insert_capture(
        &self,
        capture: storage::CaptureNew,
        storage_scheme: MerchantStorageScheme,
    ) -> CustomResult<storage::Capture, errors::StorageError> {
        self.diesel_store
            .insert_capture(capture, storage_scheme)
            .await
    }

    async fn update_capture_with_capture_id(
        &self,
        this: storage::Capture,
        capture: storage::CaptureUpdate,
        storage_scheme: MerchantStorageScheme,
    ) -> CustomResult<storage::Capture, errors::StorageError> {
        self.diesel_store
            .update_capture_with_capture_id(this, capture, storage_scheme)
            .await
    }

    async fn find_all_captures_by_merchant_id_payment_id_authorized_attempt_id(
        &self,
        merchant_id: &id_type::MerchantId,
        payment_id: &id_type::PaymentId,
        authorized_attempt_id: &str,
        storage_scheme: MerchantStorageScheme,
    ) -> CustomResult<Vec<storage::Capture>, errors::StorageError> {
        self.diesel_store
            .find_all_captures_by_merchant_id_payment_id_authorized_attempt_id(
                merchant_id,
                payment_id,
                authorized_attempt_id,
                storage_scheme,
            )
            .await
    }
}

#[async_trait::async_trait]
impl RefundInterface for KafkaStore {
    #[cfg(all(any(feature = "v1", feature = "v2"), not(feature = "refunds_v2")))]
    async fn find_refund_by_internal_reference_id_merchant_id(
        &self,
        internal_reference_id: &str,
        merchant_id: &id_type::MerchantId,
        storage_scheme: MerchantStorageScheme,
    ) -> CustomResult<storage::Refund, errors::StorageError> {
        self.diesel_store
            .find_refund_by_internal_reference_id_merchant_id(
                internal_reference_id,
                merchant_id,
                storage_scheme,
            )
            .await
    }

    #[cfg(all(any(feature = "v1", feature = "v2"), not(feature = "refunds_v2")))]
    async fn find_refund_by_payment_id_merchant_id(
        &self,
        payment_id: &id_type::PaymentId,
        merchant_id: &id_type::MerchantId,
        storage_scheme: MerchantStorageScheme,
    ) -> CustomResult<Vec<storage::Refund>, errors::StorageError> {
        self.diesel_store
            .find_refund_by_payment_id_merchant_id(payment_id, merchant_id, storage_scheme)
            .await
    }

    #[cfg(all(any(feature = "v1", feature = "v2"), not(feature = "refunds_v2")))]
    async fn find_refund_by_merchant_id_refund_id(
        &self,
        merchant_id: &id_type::MerchantId,
        refund_id: &str,
        storage_scheme: MerchantStorageScheme,
    ) -> CustomResult<storage::Refund, errors::StorageError> {
        self.diesel_store
            .find_refund_by_merchant_id_refund_id(merchant_id, refund_id, storage_scheme)
            .await
    }

    #[cfg(all(any(feature = "v1", feature = "v2"), not(feature = "refunds_v2")))]
    async fn find_refund_by_merchant_id_connector_refund_id_connector(
        &self,
        merchant_id: &id_type::MerchantId,
        connector_refund_id: &str,
        connector: &str,
        storage_scheme: MerchantStorageScheme,
    ) -> CustomResult<storage::Refund, errors::StorageError> {
        self.diesel_store
            .find_refund_by_merchant_id_connector_refund_id_connector(
                merchant_id,
                connector_refund_id,
                connector,
                storage_scheme,
            )
            .await
    }

    async fn update_refund(
        &self,
        this: storage::Refund,
        refund: storage::RefundUpdate,
        storage_scheme: MerchantStorageScheme,
    ) -> CustomResult<storage::Refund, errors::StorageError> {
        let refund = self
            .diesel_store
            .update_refund(this.clone(), refund, storage_scheme)
            .await?;

        if let Err(er) = self
            .kafka_producer
            .log_refund(&refund, Some(this), self.tenant_id.clone())
            .await
        {
            logger::error!(message="Failed to insert analytics event for Refund Update {refund?}", error_message=?er);
        }
        Ok(refund)
    }

    async fn find_refund_by_merchant_id_connector_transaction_id(
        &self,
        merchant_id: &id_type::MerchantId,
        connector_transaction_id: &str,
        storage_scheme: MerchantStorageScheme,
    ) -> CustomResult<Vec<storage::Refund>, errors::StorageError> {
        self.diesel_store
            .find_refund_by_merchant_id_connector_transaction_id(
                merchant_id,
                connector_transaction_id,
                storage_scheme,
            )
            .await
    }

    #[cfg(all(feature = "v2", feature = "refunds_v2"))]
    async fn find_refund_by_id(
        &self,
        id: &id_type::GlobalRefundId,
        storage_scheme: MerchantStorageScheme,
    ) -> CustomResult<storage::Refund, errors::StorageError> {
        self.diesel_store
            .find_refund_by_id(id, storage_scheme)
            .await
    }

    async fn insert_refund(
        &self,
        new: storage::RefundNew,
        storage_scheme: MerchantStorageScheme,
    ) -> CustomResult<storage::Refund, errors::StorageError> {
        let refund = self.diesel_store.insert_refund(new, storage_scheme).await?;

        if let Err(er) = self
            .kafka_producer
            .log_refund(&refund, None, self.tenant_id.clone())
            .await
        {
            logger::error!(message="Failed to insert analytics event for Refund Create {refund?}", error_message=?er);
        }
        Ok(refund)
    }

    #[cfg(all(
        any(feature = "v1", feature = "v2"),
        not(feature = "refunds_v2"),
        feature = "olap"
    ))]
    async fn filter_refund_by_constraints(
        &self,
        merchant_id: &id_type::MerchantId,
        refund_details: &refunds::RefundListConstraints,
        storage_scheme: MerchantStorageScheme,
        limit: i64,
        offset: i64,
    ) -> CustomResult<Vec<storage::Refund>, errors::StorageError> {
        self.diesel_store
            .filter_refund_by_constraints(
                merchant_id,
                refund_details,
                storage_scheme,
                limit,
                offset,
            )
            .await
    }

    #[cfg(all(feature = "v2", feature = "refunds_v2"))]
    async fn filter_refund_by_constraints(
        &self,
        merchant_id: &id_type::MerchantId,
        refund_details: refunds::RefundListConstraints,
        storage_scheme: MerchantStorageScheme,
        limit: i64,
        offset: i64,
    ) -> CustomResult<Vec<storage::Refund>, errors::StorageError> {
        self.diesel_store
            .filter_refund_by_constraints(
                merchant_id,
                refund_details,
                storage_scheme,
                limit,
                offset,
            )
            .await
    }

    #[cfg(all(
        any(feature = "v1", feature = "v2"),
        not(feature = "refunds_v2"),
        feature = "olap"
    ))]
    async fn filter_refund_by_meta_constraints(
        &self,
        merchant_id: &id_type::MerchantId,
        refund_details: &common_utils::types::TimeRange,
        storage_scheme: MerchantStorageScheme,
    ) -> CustomResult<api_models::refunds::RefundListMetaData, errors::StorageError> {
        self.diesel_store
            .filter_refund_by_meta_constraints(merchant_id, refund_details, storage_scheme)
            .await
    }

    #[cfg(all(
        any(feature = "v1", feature = "v2"),
        not(feature = "refunds_v2"),
        feature = "olap"
    ))]
    async fn get_refund_status_with_count(
        &self,
        merchant_id: &id_type::MerchantId,
        profile_id_list: Option<Vec<id_type::ProfileId>>,
        constraints: &common_utils::types::TimeRange,
        storage_scheme: MerchantStorageScheme,
    ) -> CustomResult<Vec<(common_enums::RefundStatus, i64)>, errors::StorageError> {
        self.diesel_store
            .get_refund_status_with_count(merchant_id, profile_id_list, constraints, storage_scheme)
            .await
    }

    #[cfg(all(
        any(feature = "v1", feature = "v2"),
        not(feature = "refunds_v2"),
        feature = "olap"
    ))]
    async fn get_total_count_of_refunds(
        &self,
        merchant_id: &id_type::MerchantId,
        refund_details: &refunds::RefundListConstraints,
        storage_scheme: MerchantStorageScheme,
    ) -> CustomResult<i64, errors::StorageError> {
        self.diesel_store
            .get_total_count_of_refunds(merchant_id, refund_details, storage_scheme)
            .await
    }

    #[cfg(all(feature = "v2", feature = "refunds_v2"))]
    async fn get_total_count_of_refunds(
        &self,
        merchant_id: &id_type::MerchantId,
        refund_details: refunds::RefundListConstraints,
        storage_scheme: MerchantStorageScheme,
    ) -> CustomResult<i64, errors::StorageError> {
        self.diesel_store
            .get_total_count_of_refunds(merchant_id, refund_details, storage_scheme)
            .await
    }
}

#[async_trait::async_trait]
impl MerchantKeyStoreInterface for KafkaStore {
    async fn insert_merchant_key_store(
        &self,
        state: &KeyManagerState,
        merchant_key_store: domain::MerchantKeyStore,
        key: &Secret<Vec<u8>>,
    ) -> CustomResult<domain::MerchantKeyStore, errors::StorageError> {
        self.diesel_store
            .insert_merchant_key_store(state, merchant_key_store, key)
            .await
    }

    async fn get_merchant_key_store_by_merchant_id(
        &self,
        state: &KeyManagerState,
        merchant_id: &id_type::MerchantId,
        key: &Secret<Vec<u8>>,
    ) -> CustomResult<domain::MerchantKeyStore, errors::StorageError> {
        self.diesel_store
            .get_merchant_key_store_by_merchant_id(state, merchant_id, key)
            .await
    }

    async fn delete_merchant_key_store_by_merchant_id(
        &self,
        merchant_id: &id_type::MerchantId,
    ) -> CustomResult<bool, errors::StorageError> {
        self.diesel_store
            .delete_merchant_key_store_by_merchant_id(merchant_id)
            .await
    }

    #[cfg(feature = "olap")]
    async fn list_multiple_key_stores(
        &self,
        state: &KeyManagerState,
        merchant_ids: Vec<id_type::MerchantId>,
        key: &Secret<Vec<u8>>,
    ) -> CustomResult<Vec<domain::MerchantKeyStore>, errors::StorageError> {
        self.diesel_store
            .list_multiple_key_stores(state, merchant_ids, key)
            .await
    }
    async fn get_all_key_stores(
        &self,
        state: &KeyManagerState,
        key: &Secret<Vec<u8>>,
        from: u32,
        to: u32,
    ) -> CustomResult<Vec<domain::MerchantKeyStore>, errors::StorageError> {
        self.diesel_store
            .get_all_key_stores(state, key, from, to)
            .await
    }
}

#[async_trait::async_trait]
impl ProfileInterface for KafkaStore {
    async fn insert_business_profile(
        &self,
        key_manager_state: &KeyManagerState,
        merchant_key_store: &domain::MerchantKeyStore,
        business_profile: domain::Profile,
    ) -> CustomResult<domain::Profile, errors::StorageError> {
        self.diesel_store
            .insert_business_profile(key_manager_state, merchant_key_store, business_profile)
            .await
    }

    async fn find_business_profile_by_profile_id(
        &self,
        key_manager_state: &KeyManagerState,
        merchant_key_store: &domain::MerchantKeyStore,
        profile_id: &id_type::ProfileId,
    ) -> CustomResult<domain::Profile, errors::StorageError> {
        self.diesel_store
            .find_business_profile_by_profile_id(key_manager_state, merchant_key_store, profile_id)
            .await
    }

    async fn find_business_profile_by_merchant_id_profile_id(
        &self,
        key_manager_state: &KeyManagerState,
        merchant_key_store: &domain::MerchantKeyStore,
        merchant_id: &id_type::MerchantId,
        profile_id: &id_type::ProfileId,
    ) -> CustomResult<domain::Profile, errors::StorageError> {
        self.diesel_store
            .find_business_profile_by_merchant_id_profile_id(
                key_manager_state,
                merchant_key_store,
                merchant_id,
                profile_id,
            )
            .await
    }

    async fn update_profile_by_profile_id(
        &self,
        key_manager_state: &KeyManagerState,
        merchant_key_store: &domain::MerchantKeyStore,
        current_state: domain::Profile,
        business_profile_update: domain::ProfileUpdate,
    ) -> CustomResult<domain::Profile, errors::StorageError> {
        self.diesel_store
            .update_profile_by_profile_id(
                key_manager_state,
                merchant_key_store,
                current_state,
                business_profile_update,
            )
            .await
    }

    async fn delete_profile_by_profile_id_merchant_id(
        &self,
        profile_id: &id_type::ProfileId,
        merchant_id: &id_type::MerchantId,
    ) -> CustomResult<bool, errors::StorageError> {
        self.diesel_store
            .delete_profile_by_profile_id_merchant_id(profile_id, merchant_id)
            .await
    }

    async fn list_profile_by_merchant_id(
        &self,
        key_manager_state: &KeyManagerState,
        merchant_key_store: &domain::MerchantKeyStore,
        merchant_id: &id_type::MerchantId,
    ) -> CustomResult<Vec<domain::Profile>, errors::StorageError> {
        self.diesel_store
            .list_profile_by_merchant_id(key_manager_state, merchant_key_store, merchant_id)
            .await
    }

    async fn find_business_profile_by_profile_name_merchant_id(
        &self,
        key_manager_state: &KeyManagerState,
        merchant_key_store: &domain::MerchantKeyStore,
        profile_name: &str,
        merchant_id: &id_type::MerchantId,
    ) -> CustomResult<domain::Profile, errors::StorageError> {
        self.diesel_store
            .find_business_profile_by_profile_name_merchant_id(
                key_manager_state,
                merchant_key_store,
                profile_name,
                merchant_id,
            )
            .await
    }
}

#[async_trait::async_trait]
impl ReverseLookupInterface for KafkaStore {
    async fn insert_reverse_lookup(
        &self,
        new: ReverseLookupNew,
        storage_scheme: MerchantStorageScheme,
    ) -> CustomResult<ReverseLookup, errors::StorageError> {
        self.diesel_store
            .insert_reverse_lookup(new, storage_scheme)
            .await
    }

    async fn get_lookup_by_lookup_id(
        &self,
        id: &str,
        storage_scheme: MerchantStorageScheme,
    ) -> CustomResult<ReverseLookup, errors::StorageError> {
        self.diesel_store
            .get_lookup_by_lookup_id(id, storage_scheme)
            .await
    }
}

#[async_trait::async_trait]
impl RoutingAlgorithmInterface for KafkaStore {
    async fn insert_routing_algorithm(
        &self,
        routing_algorithm: storage::RoutingAlgorithm,
    ) -> CustomResult<storage::RoutingAlgorithm, errors::StorageError> {
        self.diesel_store
            .insert_routing_algorithm(routing_algorithm)
            .await
    }

    async fn find_routing_algorithm_by_profile_id_algorithm_id(
        &self,
        profile_id: &id_type::ProfileId,
        algorithm_id: &id_type::RoutingId,
    ) -> CustomResult<storage::RoutingAlgorithm, errors::StorageError> {
        self.diesel_store
            .find_routing_algorithm_by_profile_id_algorithm_id(profile_id, algorithm_id)
            .await
    }

    async fn find_routing_algorithm_by_algorithm_id_merchant_id(
        &self,
        algorithm_id: &id_type::RoutingId,
        merchant_id: &id_type::MerchantId,
    ) -> CustomResult<storage::RoutingAlgorithm, errors::StorageError> {
        self.diesel_store
            .find_routing_algorithm_by_algorithm_id_merchant_id(algorithm_id, merchant_id)
            .await
    }

    async fn find_routing_algorithm_metadata_by_algorithm_id_profile_id(
        &self,
        algorithm_id: &id_type::RoutingId,
        profile_id: &id_type::ProfileId,
    ) -> CustomResult<storage::RoutingProfileMetadata, errors::StorageError> {
        self.diesel_store
            .find_routing_algorithm_metadata_by_algorithm_id_profile_id(algorithm_id, profile_id)
            .await
    }

    async fn list_routing_algorithm_metadata_by_profile_id(
        &self,
        profile_id: &id_type::ProfileId,
        limit: i64,
        offset: i64,
    ) -> CustomResult<Vec<storage::RoutingProfileMetadata>, errors::StorageError> {
        self.diesel_store
            .list_routing_algorithm_metadata_by_profile_id(profile_id, limit, offset)
            .await
    }

    async fn list_routing_algorithm_metadata_by_merchant_id(
        &self,
        merchant_id: &id_type::MerchantId,
        limit: i64,
        offset: i64,
    ) -> CustomResult<Vec<storage::RoutingProfileMetadata>, errors::StorageError> {
        self.diesel_store
            .list_routing_algorithm_metadata_by_merchant_id(merchant_id, limit, offset)
            .await
    }

    async fn list_routing_algorithm_metadata_by_merchant_id_transaction_type(
        &self,
        merchant_id: &id_type::MerchantId,
        transaction_type: &enums::TransactionType,
        limit: i64,
        offset: i64,
    ) -> CustomResult<Vec<storage::RoutingProfileMetadata>, errors::StorageError> {
        self.diesel_store
            .list_routing_algorithm_metadata_by_merchant_id_transaction_type(
                merchant_id,
                transaction_type,
                limit,
                offset,
            )
            .await
    }
}

#[async_trait::async_trait]
impl GsmInterface for KafkaStore {
    async fn add_gsm_rule(
        &self,
        rule: storage::GatewayStatusMappingNew,
    ) -> CustomResult<storage::GatewayStatusMap, errors::StorageError> {
        self.diesel_store.add_gsm_rule(rule).await
    }

    async fn find_gsm_decision(
        &self,
        connector: String,
        flow: String,
        sub_flow: String,
        code: String,
        message: String,
    ) -> CustomResult<String, errors::StorageError> {
        self.diesel_store
            .find_gsm_decision(connector, flow, sub_flow, code, message)
            .await
    }

    async fn find_gsm_rule(
        &self,
        connector: String,
        flow: String,
        sub_flow: String,
        code: String,
        message: String,
    ) -> CustomResult<storage::GatewayStatusMap, errors::StorageError> {
        self.diesel_store
            .find_gsm_rule(connector, flow, sub_flow, code, message)
            .await
    }

    async fn update_gsm_rule(
        &self,
        connector: String,
        flow: String,
        sub_flow: String,
        code: String,
        message: String,
        data: storage::GatewayStatusMappingUpdate,
    ) -> CustomResult<storage::GatewayStatusMap, errors::StorageError> {
        self.diesel_store
            .update_gsm_rule(connector, flow, sub_flow, code, message, data)
            .await
    }

    async fn delete_gsm_rule(
        &self,
        connector: String,
        flow: String,
        sub_flow: String,
        code: String,
        message: String,
    ) -> CustomResult<bool, errors::StorageError> {
        self.diesel_store
            .delete_gsm_rule(connector, flow, sub_flow, code, message)
            .await
    }
}

#[async_trait::async_trait]
impl UnifiedTranslationsInterface for KafkaStore {
    async fn add_unfied_translation(
        &self,
        translation: storage::UnifiedTranslationsNew,
    ) -> CustomResult<storage::UnifiedTranslations, errors::StorageError> {
        self.diesel_store.add_unfied_translation(translation).await
    }

    async fn find_translation(
        &self,
        unified_code: String,
        unified_message: String,
        locale: String,
    ) -> CustomResult<String, errors::StorageError> {
        self.diesel_store
            .find_translation(unified_code, unified_message, locale)
            .await
    }

    async fn update_translation(
        &self,
        unified_code: String,
        unified_message: String,
        locale: String,
        data: storage::UnifiedTranslationsUpdate,
    ) -> CustomResult<storage::UnifiedTranslations, errors::StorageError> {
        self.diesel_store
            .update_translation(unified_code, unified_message, locale, data)
            .await
    }

    async fn delete_translation(
        &self,
        unified_code: String,
        unified_message: String,
        locale: String,
    ) -> CustomResult<bool, errors::StorageError> {
        self.diesel_store
            .delete_translation(unified_code, unified_message, locale)
            .await
    }
}

#[async_trait::async_trait]
impl StorageInterface for KafkaStore {
    fn get_scheduler_db(&self) -> Box<dyn SchedulerInterface> {
        Box::new(self.clone())
    }

    fn get_payment_methods_store(&self) -> Box<dyn PaymentMethodsStorageInterface> {
        Box::new(self.clone())
    }

    fn get_cache_store(&self) -> Box<(dyn RedisConnInterface + Send + Sync + 'static)> {
        Box::new(self.clone())
    }
}

impl GlobalStorageInterface for KafkaStore {
    fn get_cache_store(&self) -> Box<(dyn RedisConnInterface + Send + Sync + 'static)> {
        Box::new(self.clone())
    }
}
impl AccountsStorageInterface for KafkaStore {}

impl PaymentMethodsStorageInterface for KafkaStore {}

impl CommonStorageInterface for KafkaStore {
    fn get_storage_interface(&self) -> Box<dyn StorageInterface> {
        Box::new(self.clone())
    }
    fn get_global_storage_interface(&self) -> Box<dyn GlobalStorageInterface> {
        Box::new(self.clone())
    }
    fn get_accounts_storage_interface(&self) -> Box<dyn AccountsStorageInterface> {
        Box::new(self.clone())
    }
}

#[async_trait::async_trait]
impl SchedulerInterface for KafkaStore {}

impl MasterKeyInterface for KafkaStore {
    fn get_master_key(&self) -> &[u8] {
        self.diesel_store.get_master_key()
    }
}
#[async_trait::async_trait]
impl UserInterface for KafkaStore {
    async fn insert_user(
        &self,
        user_data: storage::UserNew,
    ) -> CustomResult<storage::User, errors::StorageError> {
        self.diesel_store.insert_user(user_data).await
    }

    async fn find_user_by_email(
        &self,
        user_email: &domain::UserEmail,
    ) -> CustomResult<storage::User, errors::StorageError> {
        self.diesel_store.find_user_by_email(user_email).await
    }

    async fn find_user_by_id(
        &self,
        user_id: &str,
    ) -> CustomResult<storage::User, errors::StorageError> {
        self.diesel_store.find_user_by_id(user_id).await
    }

    async fn update_user_by_user_id(
        &self,
        user_id: &str,
        user: storage::UserUpdate,
    ) -> CustomResult<storage::User, errors::StorageError> {
        self.diesel_store
            .update_user_by_user_id(user_id, user)
            .await
    }

    async fn update_user_by_email(
        &self,
        user_email: &domain::UserEmail,
        user: storage::UserUpdate,
    ) -> CustomResult<storage::User, errors::StorageError> {
        self.diesel_store
            .update_user_by_email(user_email, user)
            .await
    }

    async fn delete_user_by_user_id(
        &self,
        user_id: &str,
    ) -> CustomResult<bool, errors::StorageError> {
        self.diesel_store.delete_user_by_user_id(user_id).await
    }

    async fn find_users_by_user_ids(
        &self,
        user_ids: Vec<String>,
    ) -> CustomResult<Vec<storage::User>, errors::StorageError> {
        self.diesel_store.find_users_by_user_ids(user_ids).await
    }
}

impl RedisConnInterface for KafkaStore {
    fn get_redis_conn(&self) -> CustomResult<Arc<RedisConnectionPool>, RedisError> {
        self.diesel_store.get_redis_conn()
    }
}

#[async_trait::async_trait]
impl UserRoleInterface for KafkaStore {
    async fn insert_user_role(
        &self,
        user_role: storage::UserRoleNew,
    ) -> CustomResult<user_storage::UserRole, errors::StorageError> {
        self.diesel_store.insert_user_role(user_role).await
    }

    async fn find_user_role_by_user_id_and_lineage(
        &self,
        user_id: &str,
        tenant_id: &id_type::TenantId,
        org_id: &id_type::OrganizationId,
        merchant_id: &id_type::MerchantId,
        profile_id: &id_type::ProfileId,
        version: enums::UserRoleVersion,
    ) -> CustomResult<storage::UserRole, errors::StorageError> {
        self.diesel_store
            .find_user_role_by_user_id_and_lineage(
                user_id,
                tenant_id,
                org_id,
                merchant_id,
                profile_id,
                version,
            )
            .await
    }

    async fn update_user_role_by_user_id_and_lineage(
        &self,
        user_id: &str,
        tenant_id: &id_type::TenantId,
        org_id: &id_type::OrganizationId,
        merchant_id: Option<&id_type::MerchantId>,
        profile_id: Option<&id_type::ProfileId>,
        update: user_storage::UserRoleUpdate,
        version: enums::UserRoleVersion,
    ) -> CustomResult<storage::UserRole, errors::StorageError> {
        self.diesel_store
            .update_user_role_by_user_id_and_lineage(
                user_id,
                tenant_id,
                org_id,
                merchant_id,
                profile_id,
                update,
                version,
            )
            .await
    }

    async fn delete_user_role_by_user_id_and_lineage(
        &self,
        user_id: &str,
        tenant_id: &id_type::TenantId,
        org_id: &id_type::OrganizationId,
        merchant_id: &id_type::MerchantId,
        profile_id: &id_type::ProfileId,
        version: enums::UserRoleVersion,
    ) -> CustomResult<storage::UserRole, errors::StorageError> {
        self.diesel_store
            .delete_user_role_by_user_id_and_lineage(
                user_id,
                tenant_id,
                org_id,
                merchant_id,
                profile_id,
                version,
            )
            .await
    }

    async fn list_user_roles_by_user_id<'a>(
        &self,
        payload: ListUserRolesByUserIdPayload<'a>,
    ) -> CustomResult<Vec<storage::UserRole>, errors::StorageError> {
        self.diesel_store.list_user_roles_by_user_id(payload).await
    }

    async fn list_user_roles_by_user_id_across_tenants(
        &self,
        user_id: &str,
        limit: Option<u32>,
    ) -> CustomResult<Vec<storage::UserRole>, errors::StorageError> {
        self.diesel_store
            .list_user_roles_by_user_id_across_tenants(user_id, limit)
            .await
    }

    async fn list_user_roles_by_org_id<'a>(
        &self,
        payload: ListUserRolesByOrgIdPayload<'a>,
    ) -> CustomResult<Vec<user_storage::UserRole>, errors::StorageError> {
        self.diesel_store.list_user_roles_by_org_id(payload).await
    }
}

#[async_trait::async_trait]
impl DashboardMetadataInterface for KafkaStore {
    async fn insert_metadata(
        &self,
        metadata: storage::DashboardMetadataNew,
    ) -> CustomResult<storage::DashboardMetadata, errors::StorageError> {
        self.diesel_store.insert_metadata(metadata).await
    }

    async fn update_metadata(
        &self,
        user_id: Option<String>,
        merchant_id: id_type::MerchantId,
        org_id: id_type::OrganizationId,
        data_key: enums::DashboardMetadata,
        dashboard_metadata_update: storage::DashboardMetadataUpdate,
    ) -> CustomResult<storage::DashboardMetadata, errors::StorageError> {
        self.diesel_store
            .update_metadata(
                user_id,
                merchant_id,
                org_id,
                data_key,
                dashboard_metadata_update,
            )
            .await
    }

    async fn find_user_scoped_dashboard_metadata(
        &self,
        user_id: &str,
        merchant_id: &id_type::MerchantId,
        org_id: &id_type::OrganizationId,
        data_keys: Vec<enums::DashboardMetadata>,
    ) -> CustomResult<Vec<storage::DashboardMetadata>, errors::StorageError> {
        self.diesel_store
            .find_user_scoped_dashboard_metadata(user_id, merchant_id, org_id, data_keys)
            .await
    }

    async fn find_merchant_scoped_dashboard_metadata(
        &self,
        merchant_id: &id_type::MerchantId,
        org_id: &id_type::OrganizationId,
        data_keys: Vec<enums::DashboardMetadata>,
    ) -> CustomResult<Vec<storage::DashboardMetadata>, errors::StorageError> {
        self.diesel_store
            .find_merchant_scoped_dashboard_metadata(merchant_id, org_id, data_keys)
            .await
    }

    async fn delete_all_user_scoped_dashboard_metadata_by_merchant_id(
        &self,
        user_id: &str,
        merchant_id: &id_type::MerchantId,
    ) -> CustomResult<bool, errors::StorageError> {
        self.diesel_store
            .delete_all_user_scoped_dashboard_metadata_by_merchant_id(user_id, merchant_id)
            .await
    }

    async fn delete_user_scoped_dashboard_metadata_by_merchant_id_data_key(
        &self,
        user_id: &str,
        merchant_id: &id_type::MerchantId,
        data_key: enums::DashboardMetadata,
    ) -> CustomResult<storage::DashboardMetadata, errors::StorageError> {
        self.diesel_store
            .delete_user_scoped_dashboard_metadata_by_merchant_id_data_key(
                user_id,
                merchant_id,
                data_key,
            )
            .await
    }
}

#[async_trait::async_trait]
impl BatchSampleDataInterface for KafkaStore {
    #[cfg(feature = "v1")]
    async fn insert_payment_intents_batch_for_sample_data(
        &self,
        state: &KeyManagerState,
        batch: Vec<hyperswitch_domain_models::payments::PaymentIntent>,
        key_store: &hyperswitch_domain_models::merchant_key_store::MerchantKeyStore,
    ) -> CustomResult<
        Vec<hyperswitch_domain_models::payments::PaymentIntent>,
        storage_impl::errors::StorageError,
    > {
        let payment_intents_list = self
            .diesel_store
            .insert_payment_intents_batch_for_sample_data(state, batch, key_store)
            .await?;

        for payment_intent in payment_intents_list.iter() {
            let _ = self
                .kafka_producer
                .log_payment_intent(payment_intent, None, self.tenant_id.clone())
                .await;
        }
        Ok(payment_intents_list)
    }

    #[cfg(feature = "v1")]
    async fn insert_payment_attempts_batch_for_sample_data(
        &self,
        batch: Vec<diesel_models::user::sample_data::PaymentAttemptBatchNew>,
    ) -> CustomResult<
        Vec<hyperswitch_domain_models::payments::payment_attempt::PaymentAttempt>,
        storage_impl::errors::StorageError,
    > {
        let payment_attempts_list = self
            .diesel_store
            .insert_payment_attempts_batch_for_sample_data(batch)
            .await?;

        for payment_attempt in payment_attempts_list.iter() {
            let _ = self
                .kafka_producer
                .log_payment_attempt(payment_attempt, None, self.tenant_id.clone())
                .await;
        }
        Ok(payment_attempts_list)
    }

    #[cfg(feature = "v1")]
    async fn insert_refunds_batch_for_sample_data(
        &self,
        batch: Vec<diesel_models::RefundNew>,
    ) -> CustomResult<Vec<diesel_models::Refund>, storage_impl::errors::StorageError> {
        let refunds_list = self
            .diesel_store
            .insert_refunds_batch_for_sample_data(batch)
            .await?;

        for refund in refunds_list.iter() {
            let _ = self
                .kafka_producer
                .log_refund(refund, None, self.tenant_id.clone())
                .await;
        }
        Ok(refunds_list)
    }

    #[cfg(feature = "v1")]
    async fn insert_disputes_batch_for_sample_data(
        &self,
        batch: Vec<diesel_models::DisputeNew>,
    ) -> CustomResult<Vec<diesel_models::Dispute>, storage_impl::errors::StorageError> {
        let disputes_list = self
            .diesel_store
            .insert_disputes_batch_for_sample_data(batch)
            .await?;

        for dispute in disputes_list.iter() {
            let _ = self
                .kafka_producer
                .log_dispute(dispute, None, self.tenant_id.clone())
                .await;
        }
        Ok(disputes_list)
    }

    #[cfg(feature = "v1")]
    async fn delete_payment_intents_for_sample_data(
        &self,
        state: &KeyManagerState,
        merchant_id: &id_type::MerchantId,
        key_store: &hyperswitch_domain_models::merchant_key_store::MerchantKeyStore,
    ) -> CustomResult<
        Vec<hyperswitch_domain_models::payments::PaymentIntent>,
        storage_impl::errors::StorageError,
    > {
        let payment_intents_list = self
            .diesel_store
            .delete_payment_intents_for_sample_data(state, merchant_id, key_store)
            .await?;

        for payment_intent in payment_intents_list.iter() {
            let _ = self
                .kafka_producer
                .log_payment_intent_delete(payment_intent, self.tenant_id.clone())
                .await;
        }
        Ok(payment_intents_list)
    }

    #[cfg(feature = "v1")]
    async fn delete_payment_attempts_for_sample_data(
        &self,
        merchant_id: &id_type::MerchantId,
    ) -> CustomResult<
        Vec<hyperswitch_domain_models::payments::payment_attempt::PaymentAttempt>,
        storage_impl::errors::StorageError,
    > {
        let payment_attempts_list = self
            .diesel_store
            .delete_payment_attempts_for_sample_data(merchant_id)
            .await?;

        for payment_attempt in payment_attempts_list.iter() {
            let _ = self
                .kafka_producer
                .log_payment_attempt_delete(payment_attempt, self.tenant_id.clone())
                .await;
        }

        Ok(payment_attempts_list)
    }

    #[cfg(feature = "v1")]
    async fn delete_refunds_for_sample_data(
        &self,
        merchant_id: &id_type::MerchantId,
    ) -> CustomResult<Vec<diesel_models::Refund>, storage_impl::errors::StorageError> {
        let refunds_list = self
            .diesel_store
            .delete_refunds_for_sample_data(merchant_id)
            .await?;

        for refund in refunds_list.iter() {
            let _ = self
                .kafka_producer
                .log_refund_delete(refund, self.tenant_id.clone())
                .await;
        }

        Ok(refunds_list)
    }

    #[cfg(feature = "v1")]
    async fn delete_disputes_for_sample_data(
        &self,
        merchant_id: &id_type::MerchantId,
    ) -> CustomResult<Vec<diesel_models::Dispute>, storage_impl::errors::StorageError> {
        let disputes_list = self
            .diesel_store
            .delete_disputes_for_sample_data(merchant_id)
            .await?;

        for dispute in disputes_list.iter() {
            let _ = self
                .kafka_producer
                .log_dispute_delete(dispute, self.tenant_id.clone())
                .await;
        }

        Ok(disputes_list)
    }
}

#[async_trait::async_trait]
impl AuthorizationInterface for KafkaStore {
    async fn insert_authorization(
        &self,
        authorization: storage::AuthorizationNew,
    ) -> CustomResult<storage::Authorization, errors::StorageError> {
        self.diesel_store.insert_authorization(authorization).await
    }

    async fn find_all_authorizations_by_merchant_id_payment_id(
        &self,
        merchant_id: &id_type::MerchantId,
        payment_id: &id_type::PaymentId,
    ) -> CustomResult<Vec<storage::Authorization>, errors::StorageError> {
        self.diesel_store
            .find_all_authorizations_by_merchant_id_payment_id(merchant_id, payment_id)
            .await
    }

    async fn update_authorization_by_merchant_id_authorization_id(
        &self,
        merchant_id: id_type::MerchantId,
        authorization_id: String,
        authorization: storage::AuthorizationUpdate,
    ) -> CustomResult<storage::Authorization, errors::StorageError> {
        self.diesel_store
            .update_authorization_by_merchant_id_authorization_id(
                merchant_id,
                authorization_id,
                authorization,
            )
            .await
    }
}

#[async_trait::async_trait]
impl AuthenticationInterface for KafkaStore {
    async fn insert_authentication(
        &self,
        authentication: storage::AuthenticationNew,
    ) -> CustomResult<storage::Authentication, errors::StorageError> {
        let auth = self
            .diesel_store
            .insert_authentication(authentication)
            .await?;

        if let Err(er) = self
            .kafka_producer
            .log_authentication(&auth, None, self.tenant_id.clone())
            .await
        {
            logger::error!(message="Failed to log analytics event for authentication {auth:?}", error_message=?er)
        }

        Ok(auth)
    }

    async fn find_authentication_by_merchant_id_authentication_id(
        &self,
        merchant_id: &id_type::MerchantId,
        authentication_id: String,
    ) -> CustomResult<storage::Authentication, errors::StorageError> {
        self.diesel_store
            .find_authentication_by_merchant_id_authentication_id(merchant_id, authentication_id)
            .await
    }

    async fn find_authentication_by_merchant_id_connector_authentication_id(
        &self,
        merchant_id: id_type::MerchantId,
        connector_authentication_id: String,
    ) -> CustomResult<storage::Authentication, errors::StorageError> {
        self.diesel_store
            .find_authentication_by_merchant_id_connector_authentication_id(
                merchant_id,
                connector_authentication_id,
            )
            .await
    }

    async fn update_authentication_by_merchant_id_authentication_id(
        &self,
        previous_state: storage::Authentication,
        authentication_update: storage::AuthenticationUpdate,
    ) -> CustomResult<storage::Authentication, errors::StorageError> {
        let auth = self
            .diesel_store
            .update_authentication_by_merchant_id_authentication_id(
                previous_state.clone(),
                authentication_update,
            )
            .await?;

        if let Err(er) = self
            .kafka_producer
            .log_authentication(&auth, Some(previous_state.clone()), self.tenant_id.clone())
            .await
        {
            logger::error!(message="Failed to log analytics event for authentication {auth:?}", error_message=?er)
        }

        Ok(auth)
    }
}

#[async_trait::async_trait]
impl HealthCheckDbInterface for KafkaStore {
    async fn health_check_db(&self) -> CustomResult<(), errors::HealthCheckDBError> {
        self.diesel_store.health_check_db().await
    }
}

#[async_trait::async_trait]
impl RoleInterface for KafkaStore {
    async fn insert_role(
        &self,
        role: storage::RoleNew,
    ) -> CustomResult<storage::Role, errors::StorageError> {
        self.diesel_store.insert_role(role).await
    }

    async fn find_role_by_role_id(
        &self,
        role_id: &str,
    ) -> CustomResult<storage::Role, errors::StorageError> {
        self.diesel_store.find_role_by_role_id(role_id).await
    }

    async fn find_role_by_role_id_in_lineage(
        &self,
        role_id: &str,
        merchant_id: &id_type::MerchantId,
        org_id: &id_type::OrganizationId,
        profile_id: &id_type::ProfileId,
        tenant_id: &id_type::TenantId,
    ) -> CustomResult<storage::Role, errors::StorageError> {
        self.diesel_store
            .find_role_by_role_id_in_lineage(role_id, merchant_id, org_id, profile_id, tenant_id)
            .await
    }

    async fn find_by_role_id_org_id_tenant_id(
        &self,
        role_id: &str,
        org_id: &id_type::OrganizationId,
        tenant_id: &id_type::TenantId,
    ) -> CustomResult<storage::Role, errors::StorageError> {
        self.diesel_store
            .find_by_role_id_org_id_tenant_id(role_id, org_id, tenant_id)
            .await
    }

    async fn update_role_by_role_id(
        &self,
        role_id: &str,
        role_update: storage::RoleUpdate,
    ) -> CustomResult<storage::Role, errors::StorageError> {
        self.diesel_store
            .update_role_by_role_id(role_id, role_update)
            .await
    }

    async fn delete_role_by_role_id(
        &self,
        role_id: &str,
    ) -> CustomResult<storage::Role, errors::StorageError> {
        self.diesel_store.delete_role_by_role_id(role_id).await
    }

    //TODO: Remove once generic_list_roles_by_entity_type is stable
    async fn list_roles_for_org_by_parameters(
        &self,
        tenant_id: &id_type::TenantId,
        org_id: &id_type::OrganizationId,
        merchant_id: Option<&id_type::MerchantId>,
        entity_type: Option<enums::EntityType>,
        limit: Option<u32>,
    ) -> CustomResult<Vec<storage::Role>, errors::StorageError> {
        self.diesel_store
            .list_roles_for_org_by_parameters(tenant_id, org_id, merchant_id, entity_type, limit)
            .await
    }

    async fn generic_list_roles_by_entity_type(
        &self,
        payload: diesel_models::role::ListRolesByEntityPayload,
        is_lineage_data_required: bool,
        tenant_id: id_type::TenantId,
        org_id: id_type::OrganizationId,
    ) -> CustomResult<Vec<storage::Role>, errors::StorageError> {
        self.diesel_store
            .generic_list_roles_by_entity_type(payload, is_lineage_data_required, tenant_id, org_id)
            .await
    }
}

#[async_trait::async_trait]
impl GenericLinkInterface for KafkaStore {
    async fn find_generic_link_by_link_id(
        &self,
        link_id: &str,
    ) -> CustomResult<storage::GenericLinkState, errors::StorageError> {
        self.diesel_store
            .find_generic_link_by_link_id(link_id)
            .await
    }

    async fn find_pm_collect_link_by_link_id(
        &self,
        link_id: &str,
    ) -> CustomResult<storage::PaymentMethodCollectLink, errors::StorageError> {
        self.diesel_store
            .find_pm_collect_link_by_link_id(link_id)
            .await
    }

    async fn find_payout_link_by_link_id(
        &self,
        link_id: &str,
    ) -> CustomResult<storage::PayoutLink, errors::StorageError> {
        self.diesel_store.find_payout_link_by_link_id(link_id).await
    }

    async fn insert_generic_link(
        &self,
        generic_link: storage::GenericLinkNew,
    ) -> CustomResult<storage::GenericLinkState, errors::StorageError> {
        self.diesel_store.insert_generic_link(generic_link).await
    }

    async fn insert_pm_collect_link(
        &self,
        pm_collect_link: storage::GenericLinkNew,
    ) -> CustomResult<storage::PaymentMethodCollectLink, errors::StorageError> {
        self.diesel_store
            .insert_pm_collect_link(pm_collect_link)
            .await
    }

    async fn insert_payout_link(
        &self,
        pm_collect_link: storage::GenericLinkNew,
    ) -> CustomResult<storage::PayoutLink, errors::StorageError> {
        self.diesel_store.insert_payout_link(pm_collect_link).await
    }

    async fn update_payout_link(
        &self,
        payout_link: storage::PayoutLink,
        payout_link_update: storage::PayoutLinkUpdate,
    ) -> CustomResult<storage::PayoutLink, errors::StorageError> {
        self.diesel_store
            .update_payout_link(payout_link, payout_link_update)
            .await
    }
}

#[async_trait::async_trait]
impl UserKeyStoreInterface for KafkaStore {
    async fn insert_user_key_store(
        &self,
        state: &KeyManagerState,
        user_key_store: domain::UserKeyStore,
        key: &Secret<Vec<u8>>,
    ) -> CustomResult<domain::UserKeyStore, errors::StorageError> {
        self.diesel_store
            .insert_user_key_store(state, user_key_store, key)
            .await
    }

    async fn get_user_key_store_by_user_id(
        &self,
        state: &KeyManagerState,
        user_id: &str,
        key: &Secret<Vec<u8>>,
    ) -> CustomResult<domain::UserKeyStore, errors::StorageError> {
        self.diesel_store
            .get_user_key_store_by_user_id(state, user_id, key)
            .await
    }

    async fn get_all_user_key_store(
        &self,
        state: &KeyManagerState,
        key: &Secret<Vec<u8>>,
        from: u32,
        limit: u32,
    ) -> CustomResult<Vec<domain::UserKeyStore>, errors::StorageError> {
        self.diesel_store
            .get_all_user_key_store(state, key, from, limit)
            .await
    }
}

#[async_trait::async_trait]
impl UserAuthenticationMethodInterface for KafkaStore {
    async fn insert_user_authentication_method(
        &self,
        user_authentication_method: storage::UserAuthenticationMethodNew,
    ) -> CustomResult<storage::UserAuthenticationMethod, errors::StorageError> {
        self.diesel_store
            .insert_user_authentication_method(user_authentication_method)
            .await
    }

    async fn get_user_authentication_method_by_id(
        &self,
        id: &str,
    ) -> CustomResult<storage::UserAuthenticationMethod, errors::StorageError> {
        self.diesel_store
            .get_user_authentication_method_by_id(id)
            .await
    }

    async fn list_user_authentication_methods_for_auth_id(
        &self,
        auth_id: &str,
    ) -> CustomResult<Vec<storage::UserAuthenticationMethod>, errors::StorageError> {
        self.diesel_store
            .list_user_authentication_methods_for_auth_id(auth_id)
            .await
    }

    async fn list_user_authentication_methods_for_owner_id(
        &self,
        owner_id: &str,
    ) -> CustomResult<Vec<storage::UserAuthenticationMethod>, errors::StorageError> {
        self.diesel_store
            .list_user_authentication_methods_for_owner_id(owner_id)
            .await
    }

    async fn update_user_authentication_method(
        &self,
        id: &str,
        user_authentication_method_update: storage::UserAuthenticationMethodUpdate,
    ) -> CustomResult<storage::UserAuthenticationMethod, errors::StorageError> {
        self.diesel_store
            .update_user_authentication_method(id, user_authentication_method_update)
            .await
    }

    async fn list_user_authentication_methods_for_email_domain(
        &self,
        email_domain: &str,
    ) -> CustomResult<
        Vec<diesel_models::user_authentication_method::UserAuthenticationMethod>,
        errors::StorageError,
    > {
        self.diesel_store
            .list_user_authentication_methods_for_email_domain(email_domain)
            .await
    }
}

#[async_trait::async_trait]
impl ThemeInterface for KafkaStore {
    async fn insert_theme(
        &self,
        theme: storage::theme::ThemeNew,
    ) -> CustomResult<storage::theme::Theme, errors::StorageError> {
        self.diesel_store.insert_theme(theme).await
    }

    async fn find_theme_by_theme_id(
        &self,
        theme_id: String,
    ) -> CustomResult<storage::theme::Theme, errors::StorageError> {
        self.diesel_store.find_theme_by_theme_id(theme_id).await
    }

    async fn find_most_specific_theme_in_lineage(
        &self,
        lineage: ThemeLineage,
    ) -> CustomResult<diesel_models::user::theme::Theme, errors::StorageError> {
        self.diesel_store
            .find_most_specific_theme_in_lineage(lineage)
            .await
    }

    async fn find_theme_by_lineage(
        &self,
        lineage: ThemeLineage,
    ) -> CustomResult<storage::theme::Theme, errors::StorageError> {
        self.diesel_store.find_theme_by_lineage(lineage).await
    }

    async fn update_theme_by_theme_id(
        &self,
        theme_id: String,
        theme_update: diesel_models::user::theme::ThemeUpdate,
    ) -> CustomResult<diesel_models::user::theme::Theme, errors::StorageError> {
        self.diesel_store
            .update_theme_by_theme_id(theme_id, theme_update)
            .await
    }

    async fn delete_theme_by_lineage_and_theme_id(
        &self,
        theme_id: String,
        lineage: ThemeLineage,
    ) -> CustomResult<storage::theme::Theme, errors::StorageError> {
        self.diesel_store
            .delete_theme_by_lineage_and_theme_id(theme_id, lineage)
            .await
    }
}

#[async_trait::async_trait]
#[cfg(feature = "v2")]
impl db::payment_method_session::PaymentMethodsSessionInterface for KafkaStore {
    async fn insert_payment_methods_session(
        &self,
        state: &KeyManagerState,
        key_store: &hyperswitch_domain_models::merchant_key_store::MerchantKeyStore,
        payment_methods_session: hyperswitch_domain_models::payment_methods::PaymentMethodSession,
        validity: i64,
    ) -> CustomResult<(), errors::StorageError> {
        self.diesel_store
            .insert_payment_methods_session(state, key_store, payment_methods_session, validity)
            .await
    }

    async fn get_payment_methods_session(
        &self,
        state: &KeyManagerState,
        key_store: &hyperswitch_domain_models::merchant_key_store::MerchantKeyStore,
        id: &id_type::GlobalPaymentMethodSessionId,
    ) -> CustomResult<
        hyperswitch_domain_models::payment_methods::PaymentMethodSession,
        errors::StorageError,
    > {
        self.diesel_store
            .get_payment_methods_session(state, key_store, id)
            .await
    }

    async fn update_payment_method_session(
        &self,
        state: &KeyManagerState,
        key_store: &hyperswitch_domain_models::merchant_key_store::MerchantKeyStore,
        id: &id_type::GlobalPaymentMethodSessionId,
        payment_methods_session: hyperswitch_domain_models::payment_methods::PaymentMethodsSessionUpdateEnum,
        current_session: hyperswitch_domain_models::payment_methods::PaymentMethodSession,
    ) -> CustomResult<
        hyperswitch_domain_models::payment_methods::PaymentMethodSession,
        errors::StorageError,
    > {
        self.diesel_store
            .update_payment_method_session(
                state,
                key_store,
                id,
                payment_methods_session,
                current_session,
            )
            .await
    }
}

#[async_trait::async_trait]
#[cfg(feature = "v1")]
impl db::payment_method_session::PaymentMethodsSessionInterface for KafkaStore {}

#[async_trait::async_trait]
impl CallbackMapperInterface for KafkaStore {
    #[instrument(skip_all)]
    async fn insert_call_back_mapper(
        &self,
        call_back_mapper: domain::CallbackMapper,
    ) -> CustomResult<domain::CallbackMapper, errors::StorageError> {
        self.diesel_store
            .insert_call_back_mapper(call_back_mapper)
            .await
    }

    #[instrument(skip_all)]
    async fn find_call_back_mapper_by_id(
        &self,
        id: &str,
    ) -> CustomResult<domain::CallbackMapper, errors::StorageError> {
        self.diesel_store.find_call_back_mapper_by_id(id).await
    }
}

<<<<<<< HEAD
#[async_trait::async_trait]
impl MerchantAcquirerInterface for KafkaStore {
    #[instrument(skip_all)]
    async fn insert_merchant_acquirer(
        &self,
        new_acquirer: MerchantAcquirerNew,
    ) -> CustomResult<MerchantAcquirer, errors::StorageError> {
        self.diesel_store
            .insert_merchant_acquirer(new_acquirer)
            .await
    }

    #[instrument(skip_all)]
    async fn list_merchant_acquirer_based_on_profile_id(
        &self,
        profile_id: &id_type::ProfileId,
    ) -> CustomResult<Vec<MerchantAcquirer>, errors::StorageError> {
        self.diesel_store
            .list_merchant_acquirer_based_on_profile_id(profile_id)
            .await
    }
}
=======
#[cfg(all(feature = "v2", feature = "tokenization_v2"))]
#[async_trait::async_trait]
impl TokenizationInterface for KafkaStore {
    async fn insert_tokenization(
        &self,
        tokenization: hyperswitch_domain_models::tokenization::Tokenization,
        merchant_key_store: &hyperswitch_domain_models::merchant_key_store::MerchantKeyStore,
        key_manager_state: &KeyManagerState,
    ) -> CustomResult<hyperswitch_domain_models::tokenization::Tokenization, errors::StorageError>
    {
        self.diesel_store
            .insert_tokenization(tokenization, merchant_key_store, key_manager_state)
            .await
    }

    async fn get_entity_id_vault_id_by_token_id(
        &self,
        token: &id_type::GlobalTokenId,
        merchant_key_store: &hyperswitch_domain_models::merchant_key_store::MerchantKeyStore,
        key_manager_state: &KeyManagerState,
    ) -> CustomResult<hyperswitch_domain_models::tokenization::Tokenization, errors::StorageError>
    {
        self.diesel_store
            .get_entity_id_vault_id_by_token_id(token, merchant_key_store, key_manager_state)
            .await
    }
}

#[cfg(not(all(feature = "v2", feature = "tokenization_v2")))]
impl TokenizationInterface for KafkaStore {}
>>>>>>> e637b214
<|MERGE_RESOLUTION|>--- conflicted
+++ resolved
@@ -4236,7 +4236,6 @@
     }
 }
 
-<<<<<<< HEAD
 #[async_trait::async_trait]
 impl MerchantAcquirerInterface for KafkaStore {
     #[instrument(skip_all)]
@@ -4259,7 +4258,7 @@
             .await
     }
 }
-=======
+
 #[cfg(all(feature = "v2", feature = "tokenization_v2"))]
 #[async_trait::async_trait]
 impl TokenizationInterface for KafkaStore {
@@ -4289,5 +4288,4 @@
 }
 
 #[cfg(not(all(feature = "v2", feature = "tokenization_v2")))]
-impl TokenizationInterface for KafkaStore {}
->>>>>>> e637b214
+impl TokenizationInterface for KafkaStore {}