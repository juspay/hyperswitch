use std::sync::Arc;

use common_enums::enums::MerchantStorageScheme;
use common_utils::{errors::CustomResult, id_type, pii, types::keymanager::KeyManagerState};
use diesel_models::{
    enums,
    enums::ProcessTrackerStatus,
    ephemeral_key::{EphemeralKey, EphemeralKeyNew},
    reverse_lookup::{ReverseLookup, ReverseLookupNew},
    user_role as user_storage,
};
use hyperswitch_domain_models::payments::{
    payment_attempt::PaymentAttemptInterface, payment_intent::PaymentIntentInterface,
};
#[cfg(feature = "payouts")]
use hyperswitch_domain_models::payouts::{
    payout_attempt::PayoutAttemptInterface, payouts::PayoutsInterface,
};
#[cfg(not(feature = "payouts"))]
use hyperswitch_domain_models::{PayoutAttemptInterface, PayoutsInterface};
use masking::Secret;
use redis_interface::{errors::RedisError, RedisConnectionPool, RedisEntryId};
use router_env::logger;
use scheduler::{
    db::{process_tracker::ProcessTrackerInterface, queue::QueueInterface},
    SchedulerInterface,
};
use serde::Serialize;
use storage_impl::redis::kv_store::RedisConnInterface;
use time::PrimitiveDateTime;

use super::{
    dashboard_metadata::DashboardMetadataInterface,
    role::RoleInterface,
    user::{sample_data::BatchSampleDataInterface, UserInterface},
    user_authentication_method::UserAuthenticationMethodInterface,
    user_key_store::UserKeyStoreInterface,
    user_role::UserRoleInterface,
};
#[cfg(feature = "payouts")]
use crate::services::kafka::payout::KafkaPayout;
use crate::{
    core::errors::{self, ProcessTrackerError},
    db::{
        address::AddressInterface,
        api_keys::ApiKeyInterface,
        authentication::AuthenticationInterface,
        authorization::AuthorizationInterface,
        business_profile::BusinessProfileInterface,
        capture::CaptureInterface,
        cards_info::CardsInfoInterface,
        configs::ConfigInterface,
        customers::CustomerInterface,
        dispute::DisputeInterface,
        ephemeral_key::EphemeralKeyInterface,
        events::EventInterface,
        file::FileMetadataInterface,
        generic_link::GenericLinkInterface,
        gsm::GsmInterface,
        health_check::HealthCheckDbInterface,
        locker_mock_up::LockerMockUpInterface,
        mandate::MandateInterface,
        merchant_account::MerchantAccountInterface,
        merchant_connector_account::{ConnectorAccessToken, MerchantConnectorAccountInterface},
        merchant_key_store::MerchantKeyStoreInterface,
        payment_link::PaymentLinkInterface,
        payment_method::PaymentMethodInterface,
        refund::RefundInterface,
        reverse_lookup::ReverseLookupInterface,
        routing_algorithm::RoutingAlgorithmInterface,
        CommonStorageInterface, GlobalStorageInterface, MasterKeyInterface, StorageInterface,
    },
    routes::SessionState,
    services::{authentication, kafka::KafkaProducer, Store},
    types::{
        domain,
        storage::{self, business_profile},
        AccessToken,
    },
};

#[derive(Debug, Clone, Serialize)]
pub struct TenantID(pub String);

#[derive(Clone)]
pub struct KafkaStore {
    pub kafka_producer: KafkaProducer,
    pub diesel_store: Store,
    pub tenant_id: TenantID,
}

impl KafkaStore {
    pub async fn new(store: Store, kafka_producer: KafkaProducer, tenant_id: TenantID) -> Self {
        Self {
            kafka_producer,
            diesel_store: store,
            tenant_id,
        }
    }
}

#[async_trait::async_trait]
impl AddressInterface for KafkaStore {
    async fn find_address_by_address_id(
        &self,
        state: &SessionState,
        address_id: &str,
        key_store: &domain::MerchantKeyStore,
    ) -> CustomResult<domain::Address, errors::StorageError> {
        self.diesel_store
            .find_address_by_address_id(state, address_id, key_store)
            .await
    }

    async fn update_address(
        &self,
        state: &SessionState,
        address_id: String,
        address: storage::AddressUpdate,
        key_store: &domain::MerchantKeyStore,
    ) -> CustomResult<domain::Address, errors::StorageError> {
        self.diesel_store
            .update_address(state, address_id, address, key_store)
            .await
    }

    async fn update_address_for_payments(
        &self,
        state: &SessionState,
        this: domain::PaymentAddress,
        address: domain::AddressUpdate,
        payment_id: String,
        key_store: &domain::MerchantKeyStore,
        storage_scheme: MerchantStorageScheme,
    ) -> CustomResult<domain::PaymentAddress, errors::StorageError> {
        self.diesel_store
            .update_address_for_payments(
                state,
                this,
                address,
                payment_id,
                key_store,
                storage_scheme,
            )
            .await
    }

    async fn insert_address_for_payments(
        &self,
        state: &SessionState,
        payment_id: &str,
        address: domain::PaymentAddress,
        key_store: &domain::MerchantKeyStore,
        storage_scheme: MerchantStorageScheme,
    ) -> CustomResult<domain::PaymentAddress, errors::StorageError> {
        self.diesel_store
            .insert_address_for_payments(state, payment_id, address, key_store, storage_scheme)
            .await
    }

    async fn find_address_by_merchant_id_payment_id_address_id(
        &self,
        state: &SessionState,
        merchant_id: &str,
        payment_id: &str,
        address_id: &str,
        key_store: &domain::MerchantKeyStore,
        storage_scheme: MerchantStorageScheme,
    ) -> CustomResult<domain::PaymentAddress, errors::StorageError> {
        self.diesel_store
            .find_address_by_merchant_id_payment_id_address_id(
                state,
                merchant_id,
                payment_id,
                address_id,
                key_store,
                storage_scheme,
            )
            .await
    }

    async fn insert_address_for_customers(
        &self,
        state: &SessionState,
        address: domain::CustomerAddress,
        key_store: &domain::MerchantKeyStore,
    ) -> CustomResult<domain::Address, errors::StorageError> {
        self.diesel_store
            .insert_address_for_customers(state, address, key_store)
            .await
    }

    async fn update_address_by_merchant_id_customer_id(
        &self,
        state: &SessionState,
        customer_id: &id_type::CustomerId,
        merchant_id: &str,
        address: storage::AddressUpdate,
        key_store: &domain::MerchantKeyStore,
    ) -> CustomResult<Vec<domain::Address>, errors::StorageError> {
        self.diesel_store
            .update_address_by_merchant_id_customer_id(
                state,
                customer_id,
                merchant_id,
                address,
                key_store,
            )
            .await
    }
}

#[async_trait::async_trait]
impl ApiKeyInterface for KafkaStore {
    async fn insert_api_key(
        &self,
        api_key: storage::ApiKeyNew,
    ) -> CustomResult<storage::ApiKey, errors::StorageError> {
        self.diesel_store.insert_api_key(api_key).await
    }

    async fn update_api_key(
        &self,
        merchant_id: String,
        key_id: String,
        api_key: storage::ApiKeyUpdate,
    ) -> CustomResult<storage::ApiKey, errors::StorageError> {
        self.diesel_store
            .update_api_key(merchant_id, key_id, api_key)
            .await
    }

    async fn revoke_api_key(
        &self,
        merchant_id: &str,
        key_id: &str,
    ) -> CustomResult<bool, errors::StorageError> {
        self.diesel_store.revoke_api_key(merchant_id, key_id).await
    }

    async fn find_api_key_by_merchant_id_key_id_optional(
        &self,
        merchant_id: &str,
        key_id: &str,
    ) -> CustomResult<Option<storage::ApiKey>, errors::StorageError> {
        self.diesel_store
            .find_api_key_by_merchant_id_key_id_optional(merchant_id, key_id)
            .await
    }

    async fn find_api_key_by_hash_optional(
        &self,
        hashed_api_key: storage::HashedApiKey,
    ) -> CustomResult<Option<storage::ApiKey>, errors::StorageError> {
        self.diesel_store
            .find_api_key_by_hash_optional(hashed_api_key)
            .await
    }

    async fn list_api_keys_by_merchant_id(
        &self,
        merchant_id: &str,
        limit: Option<i64>,
        offset: Option<i64>,
    ) -> CustomResult<Vec<storage::ApiKey>, errors::StorageError> {
        self.diesel_store
            .list_api_keys_by_merchant_id(merchant_id, limit, offset)
            .await
    }
}

#[async_trait::async_trait]
impl CardsInfoInterface for KafkaStore {
    async fn get_card_info(
        &self,
        card_iin: &str,
    ) -> CustomResult<Option<storage::CardInfo>, errors::StorageError> {
        self.diesel_store.get_card_info(card_iin).await
    }
}

#[async_trait::async_trait]
impl ConfigInterface for KafkaStore {
    async fn insert_config(
        &self,
        config: storage::ConfigNew,
    ) -> CustomResult<storage::Config, errors::StorageError> {
        self.diesel_store.insert_config(config).await
    }

    async fn find_config_by_key(
        &self,
        key: &str,
    ) -> CustomResult<storage::Config, errors::StorageError> {
        self.diesel_store.find_config_by_key(key).await
    }

    async fn find_config_by_key_from_db(
        &self,
        key: &str,
    ) -> CustomResult<storage::Config, errors::StorageError> {
        self.diesel_store.find_config_by_key_from_db(key).await
    }

    async fn update_config_in_database(
        &self,
        key: &str,
        config_update: storage::ConfigUpdate,
    ) -> CustomResult<storage::Config, errors::StorageError> {
        self.diesel_store
            .update_config_in_database(key, config_update)
            .await
    }

    async fn update_config_by_key(
        &self,
        key: &str,
        config_update: storage::ConfigUpdate,
    ) -> CustomResult<storage::Config, errors::StorageError> {
        self.diesel_store
            .update_config_by_key(key, config_update)
            .await
    }

    async fn delete_config_by_key(
        &self,
        key: &str,
    ) -> CustomResult<storage::Config, errors::StorageError> {
        self.diesel_store.delete_config_by_key(key).await
    }

    async fn find_config_by_key_unwrap_or(
        &self,
        key: &str,
        default_config: Option<String>,
    ) -> CustomResult<storage::Config, errors::StorageError> {
        self.diesel_store
            .find_config_by_key_unwrap_or(key, default_config)
            .await
    }
}

#[async_trait::async_trait]
impl CustomerInterface for KafkaStore {
    async fn delete_customer_by_customer_id_merchant_id(
        &self,
        customer_id: &id_type::CustomerId,
        merchant_id: &str,
    ) -> CustomResult<bool, errors::StorageError> {
        self.diesel_store
            .delete_customer_by_customer_id_merchant_id(customer_id, merchant_id)
            .await
    }

    async fn find_customer_optional_by_customer_id_merchant_id(
        &self,
        state: &SessionState,
        customer_id: &id_type::CustomerId,
        merchant_id: &str,
        key_store: &domain::MerchantKeyStore,
        storage_scheme: MerchantStorageScheme,
    ) -> CustomResult<Option<domain::Customer>, errors::StorageError> {
        self.diesel_store
            .find_customer_optional_by_customer_id_merchant_id(
                state,
                customer_id,
                merchant_id,
                key_store,
                storage_scheme,
            )
            .await
    }

    async fn update_customer_by_customer_id_merchant_id(
        &self,
        state: &SessionState,
        customer_id: id_type::CustomerId,
        merchant_id: String,
        customer: domain::Customer,
        customer_update: storage::CustomerUpdate,
        key_store: &domain::MerchantKeyStore,
        storage_scheme: MerchantStorageScheme,
    ) -> CustomResult<domain::Customer, errors::StorageError> {
        self.diesel_store
            .update_customer_by_customer_id_merchant_id(
                state,
                customer_id,
                merchant_id,
                customer,
                customer_update,
                key_store,
                storage_scheme,
            )
            .await
    }

    async fn list_customers_by_merchant_id(
        &self,
        state: &SessionState,
        merchant_id: &str,
        key_store: &domain::MerchantKeyStore,
    ) -> CustomResult<Vec<domain::Customer>, errors::StorageError> {
        self.diesel_store
            .list_customers_by_merchant_id(state, merchant_id, key_store)
            .await
    }

    async fn find_customer_by_customer_id_merchant_id(
        &self,
        state: &SessionState,
        customer_id: &id_type::CustomerId,
        merchant_id: &str,
        key_store: &domain::MerchantKeyStore,
        storage_scheme: MerchantStorageScheme,
    ) -> CustomResult<domain::Customer, errors::StorageError> {
        self.diesel_store
            .find_customer_by_customer_id_merchant_id(
                state,
                customer_id,
                merchant_id,
                key_store,
                storage_scheme,
            )
            .await
    }

    async fn insert_customer(
        &self,
        state: &SessionState,
        customer_data: domain::Customer,
        key_store: &domain::MerchantKeyStore,
        storage_scheme: MerchantStorageScheme,
    ) -> CustomResult<domain::Customer, errors::StorageError> {
        self.diesel_store
            .insert_customer(state, customer_data, key_store, storage_scheme)
            .await
    }
}

#[async_trait::async_trait]
impl DisputeInterface for KafkaStore {
    async fn insert_dispute(
        &self,
        dispute_new: storage::DisputeNew,
    ) -> CustomResult<storage::Dispute, errors::StorageError> {
        let dispute = self.diesel_store.insert_dispute(dispute_new).await?;

        if let Err(er) = self
            .kafka_producer
            .log_dispute(&dispute, None, self.tenant_id.clone())
            .await
        {
            logger::error!(message="Failed to add analytics entry for Dispute {dispute:?}", error_message=?er);
        };

        Ok(dispute)
    }

    async fn find_by_merchant_id_payment_id_connector_dispute_id(
        &self,
        merchant_id: &str,
        payment_id: &str,
        connector_dispute_id: &str,
    ) -> CustomResult<Option<storage::Dispute>, errors::StorageError> {
        self.diesel_store
            .find_by_merchant_id_payment_id_connector_dispute_id(
                merchant_id,
                payment_id,
                connector_dispute_id,
            )
            .await
    }

    async fn find_dispute_by_merchant_id_dispute_id(
        &self,
        merchant_id: &str,
        dispute_id: &str,
    ) -> CustomResult<storage::Dispute, errors::StorageError> {
        self.diesel_store
            .find_dispute_by_merchant_id_dispute_id(merchant_id, dispute_id)
            .await
    }

    async fn find_disputes_by_merchant_id(
        &self,
        merchant_id: &str,
        dispute_constraints: api_models::disputes::DisputeListConstraints,
    ) -> CustomResult<Vec<storage::Dispute>, errors::StorageError> {
        self.diesel_store
            .find_disputes_by_merchant_id(merchant_id, dispute_constraints)
            .await
    }

    async fn update_dispute(
        &self,
        this: storage::Dispute,
        dispute: storage::DisputeUpdate,
    ) -> CustomResult<storage::Dispute, errors::StorageError> {
        let dispute_new = self
            .diesel_store
            .update_dispute(this.clone(), dispute)
            .await?;
        if let Err(er) = self
            .kafka_producer
            .log_dispute(&dispute_new, Some(this), self.tenant_id.clone())
            .await
        {
            logger::error!(message="Failed to add analytics entry for Dispute {dispute_new:?}", error_message=?er);
        };

        Ok(dispute_new)
    }

    async fn find_disputes_by_merchant_id_payment_id(
        &self,
        merchant_id: &str,
        payment_id: &str,
    ) -> CustomResult<Vec<storage::Dispute>, errors::StorageError> {
        self.diesel_store
            .find_disputes_by_merchant_id_payment_id(merchant_id, payment_id)
            .await
    }
}

#[async_trait::async_trait]
impl EphemeralKeyInterface for KafkaStore {
    async fn create_ephemeral_key(
        &self,
        ek: EphemeralKeyNew,
        validity: i64,
    ) -> CustomResult<EphemeralKey, errors::StorageError> {
        self.diesel_store.create_ephemeral_key(ek, validity).await
    }
    async fn get_ephemeral_key(
        &self,
        key: &str,
    ) -> CustomResult<EphemeralKey, errors::StorageError> {
        self.diesel_store.get_ephemeral_key(key).await
    }
    async fn delete_ephemeral_key(
        &self,
        id: &str,
    ) -> CustomResult<EphemeralKey, errors::StorageError> {
        self.diesel_store.delete_ephemeral_key(id).await
    }
}

#[async_trait::async_trait]
impl EventInterface for KafkaStore {
    async fn insert_event(
        &self,
        state: &SessionState,
        event: domain::Event,
        merchant_key_store: &domain::MerchantKeyStore,
    ) -> CustomResult<domain::Event, errors::StorageError> {
        self.diesel_store
            .insert_event(state, event, merchant_key_store)
            .await
    }

    async fn find_event_by_merchant_id_event_id(
        &self,
        state: &SessionState,
        merchant_id: &str,
        event_id: &str,
        merchant_key_store: &domain::MerchantKeyStore,
    ) -> CustomResult<domain::Event, errors::StorageError> {
        self.diesel_store
            .find_event_by_merchant_id_event_id(state, merchant_id, event_id, merchant_key_store)
            .await
    }

    async fn list_initial_events_by_merchant_id_primary_object_id(
        &self,
        state: &SessionState,
        merchant_id: &str,
        primary_object_id: &str,
        merchant_key_store: &domain::MerchantKeyStore,
    ) -> CustomResult<Vec<domain::Event>, errors::StorageError> {
        self.diesel_store
            .list_initial_events_by_merchant_id_primary_object_id(
                state,
                merchant_id,
                primary_object_id,
                merchant_key_store,
            )
            .await
    }

    async fn list_initial_events_by_merchant_id_constraints(
        &self,
        state: &SessionState,
        merchant_id: &str,
        created_after: Option<PrimitiveDateTime>,
        created_before: Option<PrimitiveDateTime>,
        limit: Option<i64>,
        offset: Option<i64>,
        merchant_key_store: &domain::MerchantKeyStore,
    ) -> CustomResult<Vec<domain::Event>, errors::StorageError> {
        self.diesel_store
            .list_initial_events_by_merchant_id_constraints(
                state,
                merchant_id,
                created_after,
                created_before,
                limit,
                offset,
                merchant_key_store,
            )
            .await
    }

    async fn list_events_by_merchant_id_initial_attempt_id(
        &self,
        state: &SessionState,
        merchant_id: &str,
        initial_attempt_id: &str,
        merchant_key_store: &domain::MerchantKeyStore,
    ) -> CustomResult<Vec<domain::Event>, errors::StorageError> {
        self.diesel_store
            .list_events_by_merchant_id_initial_attempt_id(
                state,
                merchant_id,
                initial_attempt_id,
                merchant_key_store,
            )
            .await
    }

    async fn list_initial_events_by_profile_id_primary_object_id(
        &self,
        state: &SessionState,
        profile_id: &str,
        primary_object_id: &str,
        merchant_key_store: &domain::MerchantKeyStore,
    ) -> CustomResult<Vec<domain::Event>, errors::StorageError> {
        self.diesel_store
            .list_initial_events_by_profile_id_primary_object_id(
                state,
                profile_id,
                primary_object_id,
                merchant_key_store,
            )
            .await
    }

    async fn list_initial_events_by_profile_id_constraints(
        &self,
        state: &SessionState,
        profile_id: &str,
        created_after: Option<PrimitiveDateTime>,
        created_before: Option<PrimitiveDateTime>,
        limit: Option<i64>,
        offset: Option<i64>,
        merchant_key_store: &domain::MerchantKeyStore,
    ) -> CustomResult<Vec<domain::Event>, errors::StorageError> {
        self.diesel_store
            .list_initial_events_by_profile_id_constraints(
                state,
                profile_id,
                created_after,
                created_before,
                limit,
                offset,
                merchant_key_store,
            )
            .await
    }

    async fn list_events_by_profile_id_initial_attempt_id(
        &self,
        state: &SessionState,
        profile_id: &str,
        initial_attempt_id: &str,
        merchant_key_store: &domain::MerchantKeyStore,
    ) -> CustomResult<Vec<domain::Event>, errors::StorageError> {
        self.diesel_store
            .list_events_by_profile_id_initial_attempt_id(
                state,
                profile_id,
                initial_attempt_id,
                merchant_key_store,
            )
            .await
    }

    async fn update_event_by_merchant_id_event_id(
        &self,
        state: &SessionState,
        merchant_id: &str,
        event_id: &str,
        event: domain::EventUpdate,
        merchant_key_store: &domain::MerchantKeyStore,
    ) -> CustomResult<domain::Event, errors::StorageError> {
        self.diesel_store
            .update_event_by_merchant_id_event_id(
                state,
                merchant_id,
                event_id,
                event,
                merchant_key_store,
            )
            .await
    }
}

#[async_trait::async_trait]
impl LockerMockUpInterface for KafkaStore {
    async fn find_locker_by_card_id(
        &self,
        card_id: &str,
    ) -> CustomResult<storage::LockerMockUp, errors::StorageError> {
        self.diesel_store.find_locker_by_card_id(card_id).await
    }

    async fn insert_locker_mock_up(
        &self,
        new: storage::LockerMockUpNew,
    ) -> CustomResult<storage::LockerMockUp, errors::StorageError> {
        self.diesel_store.insert_locker_mock_up(new).await
    }

    async fn delete_locker_mock_up(
        &self,
        card_id: &str,
    ) -> CustomResult<storage::LockerMockUp, errors::StorageError> {
        self.diesel_store.delete_locker_mock_up(card_id).await
    }
}

#[async_trait::async_trait]
impl MandateInterface for KafkaStore {
    async fn find_mandate_by_merchant_id_mandate_id(
        &self,
        merchant_id: &str,
        mandate_id: &str,
        storage_scheme: MerchantStorageScheme,
    ) -> CustomResult<storage::Mandate, errors::StorageError> {
        self.diesel_store
            .find_mandate_by_merchant_id_mandate_id(merchant_id, mandate_id, storage_scheme)
            .await
    }

    async fn find_mandate_by_merchant_id_connector_mandate_id(
        &self,
        merchant_id: &str,
        connector_mandate_id: &str,
        storage_scheme: MerchantStorageScheme,
    ) -> CustomResult<storage::Mandate, errors::StorageError> {
        self.diesel_store
            .find_mandate_by_merchant_id_connector_mandate_id(
                merchant_id,
                connector_mandate_id,
                storage_scheme,
            )
            .await
    }

    async fn find_mandate_by_merchant_id_customer_id(
        &self,
        merchant_id: &str,
        customer_id: &id_type::CustomerId,
    ) -> CustomResult<Vec<storage::Mandate>, errors::StorageError> {
        self.diesel_store
            .find_mandate_by_merchant_id_customer_id(merchant_id, customer_id)
            .await
    }

    async fn update_mandate_by_merchant_id_mandate_id(
        &self,
        merchant_id: &str,
        mandate_id: &str,
        mandate_update: storage::MandateUpdate,
        mandate: storage::Mandate,
        storage_scheme: MerchantStorageScheme,
    ) -> CustomResult<storage::Mandate, errors::StorageError> {
        self.diesel_store
            .update_mandate_by_merchant_id_mandate_id(
                merchant_id,
                mandate_id,
                mandate_update,
                mandate,
                storage_scheme,
            )
            .await
    }

    async fn find_mandates_by_merchant_id(
        &self,
        merchant_id: &str,
        mandate_constraints: api_models::mandates::MandateListConstraints,
    ) -> CustomResult<Vec<storage::Mandate>, errors::StorageError> {
        self.diesel_store
            .find_mandates_by_merchant_id(merchant_id, mandate_constraints)
            .await
    }

    async fn insert_mandate(
        &self,
        mandate: storage::MandateNew,
        storage_scheme: MerchantStorageScheme,
    ) -> CustomResult<storage::Mandate, errors::StorageError> {
        self.diesel_store
            .insert_mandate(mandate, storage_scheme)
            .await
    }
}

#[async_trait::async_trait]
impl PaymentLinkInterface for KafkaStore {
    async fn find_payment_link_by_payment_link_id(
        &self,
        payment_link_id: &str,
    ) -> CustomResult<storage::PaymentLink, errors::StorageError> {
        self.diesel_store
            .find_payment_link_by_payment_link_id(payment_link_id)
            .await
    }

    async fn insert_payment_link(
        &self,
        payment_link_object: storage::PaymentLinkNew,
    ) -> CustomResult<storage::PaymentLink, errors::StorageError> {
        self.diesel_store
            .insert_payment_link(payment_link_object)
            .await
    }

    async fn list_payment_link_by_merchant_id(
        &self,
        merchant_id: &str,
        payment_link_constraints: api_models::payments::PaymentLinkListConstraints,
    ) -> CustomResult<Vec<storage::PaymentLink>, errors::StorageError> {
        self.diesel_store
            .list_payment_link_by_merchant_id(merchant_id, payment_link_constraints)
            .await
    }
}

#[async_trait::async_trait]
impl MerchantAccountInterface for KafkaStore {
    async fn insert_merchant(
        &self,
        state: &SessionState,
        merchant_account: domain::MerchantAccount,
        key_store: &domain::MerchantKeyStore,
    ) -> CustomResult<domain::MerchantAccount, errors::StorageError> {
        self.diesel_store
            .insert_merchant(state, merchant_account, key_store)
            .await
    }

    async fn find_merchant_account_by_merchant_id(
        &self,
        state: &SessionState,
        merchant_id: &str,
        key_store: &domain::MerchantKeyStore,
    ) -> CustomResult<domain::MerchantAccount, errors::StorageError> {
        self.diesel_store
            .find_merchant_account_by_merchant_id(state, merchant_id, key_store)
            .await
    }

    async fn update_merchant(
        &self,
        state: &SessionState,
        this: domain::MerchantAccount,
        merchant_account: storage::MerchantAccountUpdate,
        key_store: &domain::MerchantKeyStore,
    ) -> CustomResult<domain::MerchantAccount, errors::StorageError> {
        self.diesel_store
            .update_merchant(state, this, merchant_account, key_store)
            .await
    }

    async fn update_specific_fields_in_merchant(
        &self,
        state: &SessionState,
        merchant_id: &str,
        merchant_account: storage::MerchantAccountUpdate,
        key_store: &domain::MerchantKeyStore,
    ) -> CustomResult<domain::MerchantAccount, errors::StorageError> {
        self.diesel_store
            .update_specific_fields_in_merchant(state, merchant_id, merchant_account, key_store)
            .await
    }

    async fn update_all_merchant_account(
        &self,
        merchant_account: storage::MerchantAccountUpdate,
    ) -> CustomResult<usize, errors::StorageError> {
        self.diesel_store
            .update_all_merchant_account(merchant_account)
            .await
    }

    async fn find_merchant_account_by_publishable_key(
        &self,
        state: &SessionState,
        publishable_key: &str,
    ) -> CustomResult<authentication::AuthenticationData, errors::StorageError> {
        self.diesel_store
            .find_merchant_account_by_publishable_key(state, publishable_key)
            .await
    }

    #[cfg(feature = "olap")]
    async fn list_merchant_accounts_by_organization_id(
        &self,
        state: &SessionState,
        organization_id: &str,
    ) -> CustomResult<Vec<domain::MerchantAccount>, errors::StorageError> {
        self.diesel_store
            .list_merchant_accounts_by_organization_id(state, organization_id)
            .await
    }

    async fn delete_merchant_account_by_merchant_id(
        &self,
        merchant_id: &str,
    ) -> CustomResult<bool, errors::StorageError> {
        self.diesel_store
            .delete_merchant_account_by_merchant_id(merchant_id)
            .await
    }

    #[cfg(feature = "olap")]
    async fn list_multiple_merchant_accounts(
        &self,
        state: &SessionState,
        merchant_ids: Vec<String>,
    ) -> CustomResult<Vec<domain::MerchantAccount>, errors::StorageError> {
        self.diesel_store
            .list_multiple_merchant_accounts(state, merchant_ids)
            .await
    }
}

#[async_trait::async_trait]
impl ConnectorAccessToken for KafkaStore {
    async fn get_access_token(
        &self,
        merchant_id: &str,
        merchant_connector_id: &str,
    ) -> CustomResult<Option<AccessToken>, errors::StorageError> {
        self.diesel_store
            .get_access_token(merchant_id, merchant_connector_id)
            .await
    }

    async fn set_access_token(
        &self,
        merchant_id: &str,
        merchant_connector_id: &str,
        access_token: AccessToken,
    ) -> CustomResult<(), errors::StorageError> {
        self.diesel_store
            .set_access_token(merchant_id, merchant_connector_id, access_token)
            .await
    }
}

#[async_trait::async_trait]
impl FileMetadataInterface for KafkaStore {
    async fn insert_file_metadata(
        &self,
        file: storage::FileMetadataNew,
    ) -> CustomResult<storage::FileMetadata, errors::StorageError> {
        self.diesel_store.insert_file_metadata(file).await
    }

    async fn find_file_metadata_by_merchant_id_file_id(
        &self,
        merchant_id: &str,
        file_id: &str,
    ) -> CustomResult<storage::FileMetadata, errors::StorageError> {
        self.diesel_store
            .find_file_metadata_by_merchant_id_file_id(merchant_id, file_id)
            .await
    }

    async fn delete_file_metadata_by_merchant_id_file_id(
        &self,
        merchant_id: &str,
        file_id: &str,
    ) -> CustomResult<bool, errors::StorageError> {
        self.diesel_store
            .delete_file_metadata_by_merchant_id_file_id(merchant_id, file_id)
            .await
    }

    async fn update_file_metadata(
        &self,
        this: storage::FileMetadata,
        file_metadata: storage::FileMetadataUpdate,
    ) -> CustomResult<storage::FileMetadata, errors::StorageError> {
        self.diesel_store
            .update_file_metadata(this, file_metadata)
            .await
    }
}

#[async_trait::async_trait]
impl MerchantConnectorAccountInterface for KafkaStore {
    async fn update_multiple_merchant_connector_accounts(
        &self,
        merchant_connector_accounts: Vec<(
            domain::MerchantConnectorAccount,
            storage::MerchantConnectorAccountUpdateInternal,
        )>,
    ) -> CustomResult<(), errors::StorageError> {
        self.diesel_store
            .update_multiple_merchant_connector_accounts(merchant_connector_accounts)
            .await
    }
    async fn find_merchant_connector_account_by_merchant_id_connector_label(
        &self,
        state: &SessionState,
        merchant_id: &str,
        connector: &str,
        key_store: &domain::MerchantKeyStore,
    ) -> CustomResult<domain::MerchantConnectorAccount, errors::StorageError> {
        self.diesel_store
            .find_merchant_connector_account_by_merchant_id_connector_label(
                state,
                merchant_id,
                connector,
                key_store,
            )
            .await
    }

    async fn find_merchant_connector_account_by_merchant_id_connector_name(
        &self,
        state: &SessionState,
        merchant_id: &str,
        connector_name: &str,
        key_store: &domain::MerchantKeyStore,
    ) -> CustomResult<Vec<domain::MerchantConnectorAccount>, errors::StorageError> {
        self.diesel_store
            .find_merchant_connector_account_by_merchant_id_connector_name(
                state,
                merchant_id,
                connector_name,
                key_store,
            )
            .await
    }

    async fn find_merchant_connector_account_by_profile_id_connector_name(
        &self,
        state: &SessionState,
        profile_id: &str,
        connector_name: &str,
        key_store: &domain::MerchantKeyStore,
    ) -> CustomResult<domain::MerchantConnectorAccount, errors::StorageError> {
        self.diesel_store
            .find_merchant_connector_account_by_profile_id_connector_name(
                state,
                profile_id,
                connector_name,
                key_store,
            )
            .await
    }

    async fn insert_merchant_connector_account(
        &self,
        state: &SessionState,
        t: domain::MerchantConnectorAccount,
        key_store: &domain::MerchantKeyStore,
    ) -> CustomResult<domain::MerchantConnectorAccount, errors::StorageError> {
        self.diesel_store
            .insert_merchant_connector_account(state, t, key_store)
            .await
    }

    async fn find_by_merchant_connector_account_merchant_id_merchant_connector_id(
        &self,
        state: &SessionState,
        merchant_id: &str,
        merchant_connector_id: &str,
        key_store: &domain::MerchantKeyStore,
    ) -> CustomResult<domain::MerchantConnectorAccount, errors::StorageError> {
        self.diesel_store
            .find_by_merchant_connector_account_merchant_id_merchant_connector_id(
                state,
                merchant_id,
                merchant_connector_id,
                key_store,
            )
            .await
    }

    async fn find_merchant_connector_account_by_merchant_id_and_disabled_list(
        &self,
        state: &SessionState,
        merchant_id: &str,
        get_disabled: bool,
        key_store: &domain::MerchantKeyStore,
    ) -> CustomResult<Vec<domain::MerchantConnectorAccount>, errors::StorageError> {
        self.diesel_store
            .find_merchant_connector_account_by_merchant_id_and_disabled_list(
                state,
                merchant_id,
                get_disabled,
                key_store,
            )
            .await
    }

    async fn update_merchant_connector_account(
        &self,
        state: &SessionState,
        this: domain::MerchantConnectorAccount,
        merchant_connector_account: storage::MerchantConnectorAccountUpdateInternal,
        key_store: &domain::MerchantKeyStore,
    ) -> CustomResult<domain::MerchantConnectorAccount, errors::StorageError> {
        self.diesel_store
            .update_merchant_connector_account(state, this, merchant_connector_account, key_store)
            .await
    }

    async fn delete_merchant_connector_account_by_merchant_id_merchant_connector_id(
        &self,
        merchant_id: &str,
        merchant_connector_id: &str,
    ) -> CustomResult<bool, errors::StorageError> {
        self.diesel_store
            .delete_merchant_connector_account_by_merchant_id_merchant_connector_id(
                merchant_id,
                merchant_connector_id,
            )
            .await
    }
}

#[async_trait::async_trait]
impl QueueInterface for KafkaStore {
    async fn fetch_consumer_tasks(
        &self,
        stream_name: &str,
        group_name: &str,
        consumer_name: &str,
    ) -> CustomResult<Vec<storage::ProcessTracker>, ProcessTrackerError> {
        self.diesel_store
            .fetch_consumer_tasks(stream_name, group_name, consumer_name)
            .await
    }

    async fn consumer_group_create(
        &self,
        stream: &str,
        group: &str,
        id: &RedisEntryId,
    ) -> CustomResult<(), RedisError> {
        self.diesel_store
            .consumer_group_create(stream, group, id)
            .await
    }

    async fn acquire_pt_lock(
        &self,
        tag: &str,
        lock_key: &str,
        lock_val: &str,
        ttl: i64,
    ) -> CustomResult<bool, RedisError> {
        self.diesel_store
            .acquire_pt_lock(tag, lock_key, lock_val, ttl)
            .await
    }

    async fn release_pt_lock(&self, tag: &str, lock_key: &str) -> CustomResult<bool, RedisError> {
        self.diesel_store.release_pt_lock(tag, lock_key).await
    }

    async fn stream_append_entry(
        &self,
        stream: &str,
        entry_id: &RedisEntryId,
        fields: Vec<(&str, String)>,
    ) -> CustomResult<(), RedisError> {
        self.diesel_store
            .stream_append_entry(stream, entry_id, fields)
            .await
    }

    async fn get_key(&self, key: &str) -> CustomResult<Vec<u8>, RedisError> {
        self.diesel_store.get_key(key).await
    }
}

#[async_trait::async_trait]
impl PaymentAttemptInterface for KafkaStore {
    async fn insert_payment_attempt(
        &self,
        payment_attempt: storage::PaymentAttemptNew,
        storage_scheme: MerchantStorageScheme,
    ) -> CustomResult<storage::PaymentAttempt, errors::DataStorageError> {
        let attempt = self
            .diesel_store
            .insert_payment_attempt(payment_attempt, storage_scheme)
            .await?;

        if let Err(er) = self
            .kafka_producer
            .log_payment_attempt(&attempt, None, self.tenant_id.clone())
            .await
        {
            logger::error!(message="Failed to log analytics event for payment attempt {attempt:?}", error_message=?er)
        }

        Ok(attempt)
    }

    async fn update_payment_attempt_with_attempt_id(
        &self,
        this: storage::PaymentAttempt,
        payment_attempt: storage::PaymentAttemptUpdate,
        storage_scheme: MerchantStorageScheme,
    ) -> CustomResult<storage::PaymentAttempt, errors::DataStorageError> {
        let attempt = self
            .diesel_store
            .update_payment_attempt_with_attempt_id(this.clone(), payment_attempt, storage_scheme)
            .await?;

        if let Err(er) = self
            .kafka_producer
            .log_payment_attempt(&attempt, Some(this), self.tenant_id.clone())
            .await
        {
            logger::error!(message="Failed to log analytics event for payment attempt {attempt:?}", error_message=?er)
        }

        Ok(attempt)
    }

    async fn find_payment_attempt_by_connector_transaction_id_payment_id_merchant_id(
        &self,
        connector_transaction_id: &str,
        payment_id: &str,
        merchant_id: &str,
        storage_scheme: MerchantStorageScheme,
    ) -> CustomResult<storage::PaymentAttempt, errors::DataStorageError> {
        self.diesel_store
            .find_payment_attempt_by_connector_transaction_id_payment_id_merchant_id(
                connector_transaction_id,
                payment_id,
                merchant_id,
                storage_scheme,
            )
            .await
    }

    async fn find_payment_attempt_by_merchant_id_connector_txn_id(
        &self,
        merchant_id: &str,
        connector_txn_id: &str,
        storage_scheme: MerchantStorageScheme,
    ) -> CustomResult<storage::PaymentAttempt, errors::DataStorageError> {
        self.diesel_store
            .find_payment_attempt_by_merchant_id_connector_txn_id(
                merchant_id,
                connector_txn_id,
                storage_scheme,
            )
            .await
    }

    async fn find_payment_attempt_by_payment_id_merchant_id_attempt_id(
        &self,
        payment_id: &str,
        merchant_id: &str,
        attempt_id: &str,
        storage_scheme: MerchantStorageScheme,
    ) -> CustomResult<storage::PaymentAttempt, errors::DataStorageError> {
        self.diesel_store
            .find_payment_attempt_by_payment_id_merchant_id_attempt_id(
                payment_id,
                merchant_id,
                attempt_id,
                storage_scheme,
            )
            .await
    }

    async fn find_payment_attempt_by_attempt_id_merchant_id(
        &self,
        attempt_id: &str,
        merchant_id: &str,
        storage_scheme: MerchantStorageScheme,
    ) -> CustomResult<storage::PaymentAttempt, errors::DataStorageError> {
        self.diesel_store
            .find_payment_attempt_by_attempt_id_merchant_id(attempt_id, merchant_id, storage_scheme)
            .await
    }

    async fn find_payment_attempt_last_successful_attempt_by_payment_id_merchant_id(
        &self,
        payment_id: &str,
        merchant_id: &str,
        storage_scheme: MerchantStorageScheme,
    ) -> CustomResult<storage::PaymentAttempt, errors::DataStorageError> {
        self.diesel_store
            .find_payment_attempt_last_successful_attempt_by_payment_id_merchant_id(
                payment_id,
                merchant_id,
                storage_scheme,
            )
            .await
    }

    async fn find_payment_attempt_last_successful_or_partially_captured_attempt_by_payment_id_merchant_id(
        &self,
        payment_id: &str,
        merchant_id: &str,
        storage_scheme: MerchantStorageScheme,
    ) -> CustomResult<storage::PaymentAttempt, errors::DataStorageError> {
        self.diesel_store
            .find_payment_attempt_last_successful_or_partially_captured_attempt_by_payment_id_merchant_id(
                payment_id,
                merchant_id,
                storage_scheme,
            )
            .await
    }

    async fn find_payment_attempt_by_preprocessing_id_merchant_id(
        &self,
        preprocessing_id: &str,
        merchant_id: &str,
        storage_scheme: MerchantStorageScheme,
    ) -> CustomResult<storage::PaymentAttempt, errors::DataStorageError> {
        self.diesel_store
            .find_payment_attempt_by_preprocessing_id_merchant_id(
                preprocessing_id,
                merchant_id,
                storage_scheme,
            )
            .await
    }

    async fn get_filters_for_payments(
        &self,
        pi: &[hyperswitch_domain_models::payments::PaymentIntent],
        merchant_id: &str,
        storage_scheme: MerchantStorageScheme,
    ) -> CustomResult<
        hyperswitch_domain_models::payments::payment_attempt::PaymentListFilters,
        errors::DataStorageError,
    > {
        self.diesel_store
            .get_filters_for_payments(pi, merchant_id, storage_scheme)
            .await
    }

    async fn get_total_count_of_filtered_payment_attempts(
        &self,
        merchant_id: &str,
        active_attempt_ids: &[String],
        connector: Option<Vec<api_models::enums::Connector>>,
        payment_method: Option<Vec<common_enums::PaymentMethod>>,
        payment_method_type: Option<Vec<common_enums::PaymentMethodType>>,
        authentication_type: Option<Vec<common_enums::AuthenticationType>>,
        merchant_connector_id: Option<Vec<String>>,
        storage_scheme: MerchantStorageScheme,
    ) -> CustomResult<i64, errors::DataStorageError> {
        self.diesel_store
            .get_total_count_of_filtered_payment_attempts(
                merchant_id,
                active_attempt_ids,
                connector,
                payment_method,
                payment_method_type,
                authentication_type,
                merchant_connector_id,
                storage_scheme,
            )
            .await
    }

    async fn find_attempts_by_merchant_id_payment_id(
        &self,
        merchant_id: &str,
        payment_id: &str,
        storage_scheme: MerchantStorageScheme,
    ) -> CustomResult<Vec<storage::PaymentAttempt>, errors::DataStorageError> {
        self.diesel_store
            .find_attempts_by_merchant_id_payment_id(merchant_id, payment_id, storage_scheme)
            .await
    }
}

#[async_trait::async_trait]
impl PaymentIntentInterface for KafkaStore {
    async fn update_payment_intent(
        &self,
        state: &KeyManagerState,
        this: storage::PaymentIntent,
        payment_intent: storage::PaymentIntentUpdate,
        key_store: &domain::MerchantKeyStore,
        storage_scheme: MerchantStorageScheme,
    ) -> CustomResult<storage::PaymentIntent, errors::DataStorageError> {
        let intent = self
            .diesel_store
            .update_payment_intent(
                state,
                this.clone(),
                payment_intent,
                key_store,
                storage_scheme,
            )
            .await?;

        if let Err(er) = self
            .kafka_producer
            .log_payment_intent(&intent, Some(this), self.tenant_id.clone())
            .await
        {
            logger::error!(message="Failed to add analytics entry for Payment Intent {intent:?}", error_message=?er);
        };

        Ok(intent)
    }

    async fn insert_payment_intent(
        &self,
        state: &KeyManagerState,
        new: storage::PaymentIntent,
        key_store: &domain::MerchantKeyStore,
        storage_scheme: MerchantStorageScheme,
    ) -> CustomResult<storage::PaymentIntent, errors::DataStorageError> {
        logger::debug!("Inserting PaymentIntent Via KafkaStore");
        let intent = self
            .diesel_store
            .insert_payment_intent(state, new, key_store, storage_scheme)
            .await?;

        if let Err(er) = self
            .kafka_producer
            .log_payment_intent(&intent, None, self.tenant_id.clone())
            .await
        {
            logger::error!(message="Failed to add analytics entry for Payment Intent {intent:?}", error_message=?er);
        };

        Ok(intent)
    }

    async fn find_payment_intent_by_payment_id_merchant_id(
        &self,
        state: &KeyManagerState,
        payment_id: &str,
        merchant_id: &str,
        key_store: &domain::MerchantKeyStore,
        storage_scheme: MerchantStorageScheme,
    ) -> CustomResult<storage::PaymentIntent, errors::DataStorageError> {
        self.diesel_store
            .find_payment_intent_by_payment_id_merchant_id(
                state,
                payment_id,
                merchant_id,
                key_store,
                storage_scheme,
            )
            .await
    }

    #[cfg(feature = "olap")]
    async fn filter_payment_intent_by_constraints(
        &self,
        state: &KeyManagerState,
        merchant_id: &str,
        filters: &hyperswitch_domain_models::payments::payment_intent::PaymentIntentFetchConstraints,
        key_store: &domain::MerchantKeyStore,
        storage_scheme: MerchantStorageScheme,
    ) -> CustomResult<Vec<storage::PaymentIntent>, errors::DataStorageError> {
        self.diesel_store
            .filter_payment_intent_by_constraints(
                state,
                merchant_id,
                filters,
                key_store,
                storage_scheme,
            )
            .await
    }

    #[cfg(feature = "olap")]
    async fn filter_payment_intents_by_time_range_constraints(
        &self,
        state: &KeyManagerState,
        merchant_id: &str,
        time_range: &api_models::payments::TimeRange,
        key_store: &domain::MerchantKeyStore,
        storage_scheme: MerchantStorageScheme,
    ) -> CustomResult<Vec<storage::PaymentIntent>, errors::DataStorageError> {
        self.diesel_store
            .filter_payment_intents_by_time_range_constraints(
                state,
                merchant_id,
                time_range,
                key_store,
                storage_scheme,
            )
            .await
    }

    #[cfg(feature = "olap")]
    async fn get_filtered_payment_intents_attempt(
        &self,
        state: &KeyManagerState,
        merchant_id: &str,
        constraints: &hyperswitch_domain_models::payments::payment_intent::PaymentIntentFetchConstraints,
        key_store: &domain::MerchantKeyStore,
        storage_scheme: MerchantStorageScheme,
    ) -> CustomResult<
        Vec<(
            hyperswitch_domain_models::payments::PaymentIntent,
            hyperswitch_domain_models::payments::payment_attempt::PaymentAttempt,
        )>,
        errors::DataStorageError,
    > {
        self.diesel_store
            .get_filtered_payment_intents_attempt(
                state,
                merchant_id,
                constraints,
                key_store,
                storage_scheme,
            )
            .await
    }

    #[cfg(feature = "olap")]
    async fn get_filtered_active_attempt_ids_for_total_count(
        &self,
        merchant_id: &str,
        constraints: &hyperswitch_domain_models::payments::payment_intent::PaymentIntentFetchConstraints,
        storage_scheme: MerchantStorageScheme,
    ) -> CustomResult<Vec<String>, errors::DataStorageError> {
        self.diesel_store
            .get_filtered_active_attempt_ids_for_total_count(
                merchant_id,
                constraints,
                storage_scheme,
            )
            .await
    }

    async fn get_active_payment_attempt(
        &self,
        payment: &mut storage::PaymentIntent,
        storage_scheme: MerchantStorageScheme,
    ) -> error_stack::Result<storage::PaymentAttempt, errors::DataStorageError> {
        self.diesel_store
            .get_active_payment_attempt(payment, storage_scheme)
            .await
    }
}

#[async_trait::async_trait]
impl PaymentMethodInterface for KafkaStore {
    async fn find_payment_method(
        &self,
        payment_method_id: &str,
        storage_scheme: MerchantStorageScheme,
    ) -> CustomResult<storage::PaymentMethod, errors::StorageError> {
        self.diesel_store
            .find_payment_method(payment_method_id, storage_scheme)
            .await
    }

    async fn find_payment_method_by_customer_id_merchant_id_list(
        &self,
        customer_id: &id_type::CustomerId,
        merchant_id: &str,
        limit: Option<i64>,
    ) -> CustomResult<Vec<storage::PaymentMethod>, errors::StorageError> {
        self.diesel_store
            .find_payment_method_by_customer_id_merchant_id_list(customer_id, merchant_id, limit)
            .await
    }

    async fn find_payment_method_by_customer_id_merchant_id_status(
        &self,
        customer_id: &id_type::CustomerId,
        merchant_id: &str,
        status: common_enums::PaymentMethodStatus,
        limit: Option<i64>,
        storage_scheme: MerchantStorageScheme,
    ) -> CustomResult<Vec<storage::PaymentMethod>, errors::StorageError> {
        self.diesel_store
            .find_payment_method_by_customer_id_merchant_id_status(
                customer_id,
                merchant_id,
                status,
                limit,
                storage_scheme,
            )
            .await
    }

    async fn get_payment_method_count_by_customer_id_merchant_id_status(
        &self,
        customer_id: &id_type::CustomerId,
        merchant_id: &str,
        status: common_enums::PaymentMethodStatus,
    ) -> CustomResult<i64, errors::StorageError> {
        self.diesel_store
            .get_payment_method_count_by_customer_id_merchant_id_status(
                customer_id,
                merchant_id,
                status,
            )
            .await
    }

    async fn find_payment_method_by_locker_id(
        &self,
        locker_id: &str,
        storage_scheme: MerchantStorageScheme,
    ) -> CustomResult<storage::PaymentMethod, errors::StorageError> {
        self.diesel_store
            .find_payment_method_by_locker_id(locker_id, storage_scheme)
            .await
    }

    async fn insert_payment_method(
        &self,
        m: storage::PaymentMethodNew,
        storage_scheme: MerchantStorageScheme,
    ) -> CustomResult<storage::PaymentMethod, errors::StorageError> {
        self.diesel_store
            .insert_payment_method(m, storage_scheme)
            .await
    }

    async fn update_payment_method(
        &self,
        payment_method: storage::PaymentMethod,
        payment_method_update: storage::PaymentMethodUpdate,
        storage_scheme: MerchantStorageScheme,
    ) -> CustomResult<storage::PaymentMethod, errors::StorageError> {
        self.diesel_store
            .update_payment_method(payment_method, payment_method_update, storage_scheme)
            .await
    }

    async fn delete_payment_method_by_merchant_id_payment_method_id(
        &self,
        merchant_id: &str,
        payment_method_id: &str,
    ) -> CustomResult<storage::PaymentMethod, errors::StorageError> {
        self.diesel_store
            .delete_payment_method_by_merchant_id_payment_method_id(merchant_id, payment_method_id)
            .await
    }
}

#[cfg(not(feature = "payouts"))]
impl PayoutAttemptInterface for KafkaStore {}

#[cfg(feature = "payouts")]
#[async_trait::async_trait]
impl PayoutAttemptInterface for KafkaStore {
    async fn find_payout_attempt_by_merchant_id_payout_attempt_id(
        &self,
        merchant_id: &str,
        payout_attempt_id: &str,
        storage_scheme: MerchantStorageScheme,
    ) -> CustomResult<storage::PayoutAttempt, errors::DataStorageError> {
        self.diesel_store
            .find_payout_attempt_by_merchant_id_payout_attempt_id(
                merchant_id,
                payout_attempt_id,
                storage_scheme,
            )
            .await
    }

    async fn find_payout_attempt_by_merchant_id_connector_payout_id(
        &self,
        merchant_id: &str,
        connector_payout_id: &str,
        storage_scheme: MerchantStorageScheme,
    ) -> CustomResult<storage::PayoutAttempt, errors::DataStorageError> {
        self.diesel_store
            .find_payout_attempt_by_merchant_id_connector_payout_id(
                merchant_id,
                connector_payout_id,
                storage_scheme,
            )
            .await
    }

    async fn update_payout_attempt(
        &self,
        this: &storage::PayoutAttempt,
        payout_attempt_update: storage::PayoutAttemptUpdate,
        payouts: &storage::Payouts,
        storage_scheme: MerchantStorageScheme,
    ) -> CustomResult<storage::PayoutAttempt, errors::DataStorageError> {
        let updated_payout_attempt = self
            .diesel_store
            .update_payout_attempt(this, payout_attempt_update, payouts, storage_scheme)
            .await?;
        if let Err(err) = self
            .kafka_producer
            .log_payout(
                &KafkaPayout::from_storage(payouts, &updated_payout_attempt),
                Some(KafkaPayout::from_storage(payouts, this)),
                self.tenant_id.clone(),
            )
            .await
        {
            logger::error!(message="Failed to update analytics entry for Payouts {payouts:?}\n{updated_payout_attempt:?}", error_message=?err);
        };

        Ok(updated_payout_attempt)
    }

    async fn insert_payout_attempt(
        &self,
        payout_attempt: storage::PayoutAttemptNew,
        payouts: &storage::Payouts,
        storage_scheme: MerchantStorageScheme,
    ) -> CustomResult<storage::PayoutAttempt, errors::DataStorageError> {
        let payout_attempt_new = self
            .diesel_store
            .insert_payout_attempt(payout_attempt, payouts, storage_scheme)
            .await?;
        if let Err(err) = self
            .kafka_producer
            .log_payout(
                &KafkaPayout::from_storage(payouts, &payout_attempt_new),
                None,
                self.tenant_id.clone(),
            )
            .await
        {
            logger::error!(message="Failed to add analytics entry for Payouts {payouts:?}\n{payout_attempt_new:?}", error_message=?err);
        };

        Ok(payout_attempt_new)
    }

    async fn get_filters_for_payouts(
        &self,
        payouts: &[hyperswitch_domain_models::payouts::payouts::Payouts],
        merchant_id: &str,
        storage_scheme: MerchantStorageScheme,
    ) -> CustomResult<
        hyperswitch_domain_models::payouts::payout_attempt::PayoutListFilters,
        errors::DataStorageError,
    > {
        self.diesel_store
            .get_filters_for_payouts(payouts, merchant_id, storage_scheme)
            .await
    }
}

#[cfg(not(feature = "payouts"))]
impl PayoutsInterface for KafkaStore {}

#[cfg(feature = "payouts")]
#[async_trait::async_trait]
impl PayoutsInterface for KafkaStore {
    async fn find_payout_by_merchant_id_payout_id(
        &self,
        merchant_id: &str,
        payout_id: &str,
        storage_scheme: MerchantStorageScheme,
    ) -> CustomResult<storage::Payouts, errors::DataStorageError> {
        self.diesel_store
            .find_payout_by_merchant_id_payout_id(merchant_id, payout_id, storage_scheme)
            .await
    }

    async fn update_payout(
        &self,
        this: &storage::Payouts,
        payout_update: storage::PayoutsUpdate,
        payout_attempt: &storage::PayoutAttempt,
        storage_scheme: MerchantStorageScheme,
    ) -> CustomResult<storage::Payouts, errors::DataStorageError> {
        let payout = self
            .diesel_store
            .update_payout(this, payout_update, payout_attempt, storage_scheme)
            .await?;
        if let Err(err) = self
            .kafka_producer
            .log_payout(
                &KafkaPayout::from_storage(&payout, payout_attempt),
                Some(KafkaPayout::from_storage(this, payout_attempt)),
                self.tenant_id.clone(),
            )
            .await
        {
            logger::error!(message="Failed to update analytics entry for Payouts {payout:?}\n{payout_attempt:?}", error_message=?err);
        };
        Ok(payout)
    }

    async fn insert_payout(
        &self,
        payout: storage::PayoutsNew,
        storage_scheme: MerchantStorageScheme,
    ) -> CustomResult<storage::Payouts, errors::DataStorageError> {
        self.diesel_store
            .insert_payout(payout, storage_scheme)
            .await
    }

    async fn find_optional_payout_by_merchant_id_payout_id(
        &self,
        merchant_id: &str,
        payout_id: &str,
        storage_scheme: MerchantStorageScheme,
    ) -> CustomResult<Option<storage::Payouts>, errors::DataStorageError> {
        self.diesel_store
            .find_optional_payout_by_merchant_id_payout_id(merchant_id, payout_id, storage_scheme)
            .await
    }

    #[cfg(feature = "olap")]
    async fn filter_payouts_by_constraints(
        &self,
        merchant_id: &str,
        filters: &hyperswitch_domain_models::payouts::PayoutFetchConstraints,
        storage_scheme: MerchantStorageScheme,
    ) -> CustomResult<Vec<storage::Payouts>, errors::DataStorageError> {
        self.diesel_store
            .filter_payouts_by_constraints(merchant_id, filters, storage_scheme)
            .await
    }

    #[cfg(feature = "olap")]
    async fn filter_payouts_and_attempts(
        &self,
        merchant_id: &str,
        filters: &hyperswitch_domain_models::payouts::PayoutFetchConstraints,
        storage_scheme: MerchantStorageScheme,
    ) -> CustomResult<
        Vec<(
            storage::Payouts,
            storage::PayoutAttempt,
            diesel_models::Customer,
        )>,
        errors::DataStorageError,
    > {
        self.diesel_store
            .filter_payouts_and_attempts(merchant_id, filters, storage_scheme)
            .await
    }

    #[cfg(feature = "olap")]
    async fn filter_payouts_by_time_range_constraints(
        &self,
        merchant_id: &str,
        time_range: &api_models::payments::TimeRange,
        storage_scheme: MerchantStorageScheme,
    ) -> CustomResult<Vec<storage::Payouts>, errors::DataStorageError> {
        self.diesel_store
            .filter_payouts_by_time_range_constraints(merchant_id, time_range, storage_scheme)
            .await
    }
}

#[async_trait::async_trait]
impl ProcessTrackerInterface for KafkaStore {
    async fn reinitialize_limbo_processes(
        &self,
        ids: Vec<String>,
        schedule_time: PrimitiveDateTime,
    ) -> CustomResult<usize, errors::StorageError> {
        self.diesel_store
            .reinitialize_limbo_processes(ids, schedule_time)
            .await
    }

    async fn find_process_by_id(
        &self,
        id: &str,
    ) -> CustomResult<Option<storage::ProcessTracker>, errors::StorageError> {
        self.diesel_store.find_process_by_id(id).await
    }

    async fn update_process(
        &self,
        this: storage::ProcessTracker,
        process: storage::ProcessTrackerUpdate,
    ) -> CustomResult<storage::ProcessTracker, errors::StorageError> {
        self.diesel_store.update_process(this, process).await
    }

    async fn process_tracker_update_process_status_by_ids(
        &self,
        task_ids: Vec<String>,
        task_update: storage::ProcessTrackerUpdate,
    ) -> CustomResult<usize, errors::StorageError> {
        self.diesel_store
            .process_tracker_update_process_status_by_ids(task_ids, task_update)
            .await
    }

    async fn insert_process(
        &self,
        new: storage::ProcessTrackerNew,
    ) -> CustomResult<storage::ProcessTracker, errors::StorageError> {
        self.diesel_store.insert_process(new).await
    }

    async fn reset_process(
        &self,
        this: storage::ProcessTracker,
        schedule_time: PrimitiveDateTime,
    ) -> CustomResult<(), errors::StorageError> {
        self.diesel_store.reset_process(this, schedule_time).await
    }

    async fn retry_process(
        &self,
        this: storage::ProcessTracker,
        schedule_time: PrimitiveDateTime,
    ) -> CustomResult<(), errors::StorageError> {
        self.diesel_store.retry_process(this, schedule_time).await
    }

    async fn finish_process_with_business_status(
        &self,
        this: storage::ProcessTracker,
        business_status: &'static str,
    ) -> CustomResult<(), errors::StorageError> {
        self.diesel_store
            .finish_process_with_business_status(this, business_status)
            .await
    }

    async fn find_processes_by_time_status(
        &self,
        time_lower_limit: PrimitiveDateTime,
        time_upper_limit: PrimitiveDateTime,
        status: ProcessTrackerStatus,
        limit: Option<i64>,
    ) -> CustomResult<Vec<storage::ProcessTracker>, errors::StorageError> {
        self.diesel_store
            .find_processes_by_time_status(time_lower_limit, time_upper_limit, status, limit)
            .await
    }
}

#[async_trait::async_trait]
impl CaptureInterface for KafkaStore {
    async fn insert_capture(
        &self,
        capture: storage::CaptureNew,
        storage_scheme: MerchantStorageScheme,
    ) -> CustomResult<storage::Capture, errors::StorageError> {
        self.diesel_store
            .insert_capture(capture, storage_scheme)
            .await
    }

    async fn update_capture_with_capture_id(
        &self,
        this: storage::Capture,
        capture: storage::CaptureUpdate,
        storage_scheme: MerchantStorageScheme,
    ) -> CustomResult<storage::Capture, errors::StorageError> {
        self.diesel_store
            .update_capture_with_capture_id(this, capture, storage_scheme)
            .await
    }

    async fn find_all_captures_by_merchant_id_payment_id_authorized_attempt_id(
        &self,
        merchant_id: &str,
        payment_id: &str,
        authorized_attempt_id: &str,
        storage_scheme: MerchantStorageScheme,
    ) -> CustomResult<Vec<storage::Capture>, errors::StorageError> {
        self.diesel_store
            .find_all_captures_by_merchant_id_payment_id_authorized_attempt_id(
                merchant_id,
                payment_id,
                authorized_attempt_id,
                storage_scheme,
            )
            .await
    }
}

#[async_trait::async_trait]
impl RefundInterface for KafkaStore {
    async fn find_refund_by_internal_reference_id_merchant_id(
        &self,
        internal_reference_id: &str,
        merchant_id: &str,
        storage_scheme: MerchantStorageScheme,
    ) -> CustomResult<storage::Refund, errors::StorageError> {
        self.diesel_store
            .find_refund_by_internal_reference_id_merchant_id(
                internal_reference_id,
                merchant_id,
                storage_scheme,
            )
            .await
    }

    async fn find_refund_by_payment_id_merchant_id(
        &self,
        payment_id: &str,
        merchant_id: &str,
        storage_scheme: MerchantStorageScheme,
    ) -> CustomResult<Vec<storage::Refund>, errors::StorageError> {
        self.diesel_store
            .find_refund_by_payment_id_merchant_id(payment_id, merchant_id, storage_scheme)
            .await
    }

    async fn find_refund_by_merchant_id_refund_id(
        &self,
        merchant_id: &str,
        refund_id: &str,
        storage_scheme: MerchantStorageScheme,
    ) -> CustomResult<storage::Refund, errors::StorageError> {
        self.diesel_store
            .find_refund_by_merchant_id_refund_id(merchant_id, refund_id, storage_scheme)
            .await
    }

    async fn find_refund_by_merchant_id_connector_refund_id_connector(
        &self,
        merchant_id: &str,
        connector_refund_id: &str,
        connector: &str,
        storage_scheme: MerchantStorageScheme,
    ) -> CustomResult<storage::Refund, errors::StorageError> {
        self.diesel_store
            .find_refund_by_merchant_id_connector_refund_id_connector(
                merchant_id,
                connector_refund_id,
                connector,
                storage_scheme,
            )
            .await
    }

    async fn update_refund(
        &self,
        this: storage::Refund,
        refund: storage::RefundUpdate,
        storage_scheme: MerchantStorageScheme,
    ) -> CustomResult<storage::Refund, errors::StorageError> {
        let refund = self
            .diesel_store
            .update_refund(this.clone(), refund, storage_scheme)
            .await?;

        if let Err(er) = self
            .kafka_producer
            .log_refund(&refund, Some(this), self.tenant_id.clone())
            .await
        {
            logger::error!(message="Failed to insert analytics event for Refund Update {refund?}", error_message=?er);
        }
        Ok(refund)
    }

    async fn find_refund_by_merchant_id_connector_transaction_id(
        &self,
        merchant_id: &str,
        connector_transaction_id: &str,
        storage_scheme: MerchantStorageScheme,
    ) -> CustomResult<Vec<storage::Refund>, errors::StorageError> {
        self.diesel_store
            .find_refund_by_merchant_id_connector_transaction_id(
                merchant_id,
                connector_transaction_id,
                storage_scheme,
            )
            .await
    }

    async fn insert_refund(
        &self,
        new: storage::RefundNew,
        storage_scheme: MerchantStorageScheme,
    ) -> CustomResult<storage::Refund, errors::StorageError> {
        let refund = self.diesel_store.insert_refund(new, storage_scheme).await?;

        if let Err(er) = self
            .kafka_producer
            .log_refund(&refund, None, self.tenant_id.clone())
            .await
        {
            logger::error!(message="Failed to insert analytics event for Refund Create {refund?}", error_message=?er);
        }
        Ok(refund)
    }

    #[cfg(feature = "olap")]
    async fn filter_refund_by_constraints(
        &self,
        merchant_id: &str,
        refund_details: &api_models::refunds::RefundListRequest,
        storage_scheme: MerchantStorageScheme,
        limit: i64,
        offset: i64,
    ) -> CustomResult<Vec<storage::Refund>, errors::StorageError> {
        self.diesel_store
            .filter_refund_by_constraints(
                merchant_id,
                refund_details,
                storage_scheme,
                limit,
                offset,
            )
            .await
    }

    #[cfg(feature = "olap")]
    async fn filter_refund_by_meta_constraints(
        &self,
        merchant_id: &str,
        refund_details: &api_models::payments::TimeRange,
        storage_scheme: MerchantStorageScheme,
    ) -> CustomResult<api_models::refunds::RefundListMetaData, errors::StorageError> {
        self.diesel_store
            .filter_refund_by_meta_constraints(merchant_id, refund_details, storage_scheme)
            .await
    }

    #[cfg(feature = "olap")]
    async fn get_total_count_of_refunds(
        &self,
        merchant_id: &str,
        refund_details: &api_models::refunds::RefundListRequest,
        storage_scheme: MerchantStorageScheme,
    ) -> CustomResult<i64, errors::StorageError> {
        self.diesel_store
            .get_total_count_of_refunds(merchant_id, refund_details, storage_scheme)
            .await
    }
}

#[async_trait::async_trait]
impl MerchantKeyStoreInterface for KafkaStore {
    async fn insert_merchant_key_store(
        &self,
        state: &SessionState,
        merchant_key_store: domain::MerchantKeyStore,
        key: &Secret<Vec<u8>>,
    ) -> CustomResult<domain::MerchantKeyStore, errors::StorageError> {
        self.diesel_store
            .insert_merchant_key_store(state, merchant_key_store, key)
            .await
    }

    async fn get_merchant_key_store_by_merchant_id(
        &self,
        state: &SessionState,
        merchant_id: &str,
        key: &Secret<Vec<u8>>,
    ) -> CustomResult<domain::MerchantKeyStore, errors::StorageError> {
        self.diesel_store
            .get_merchant_key_store_by_merchant_id(state, merchant_id, key)
            .await
    }

    async fn delete_merchant_key_store_by_merchant_id(
        &self,
        merchant_id: &str,
    ) -> CustomResult<bool, errors::StorageError> {
        self.diesel_store
            .delete_merchant_key_store_by_merchant_id(merchant_id)
            .await
    }

    #[cfg(feature = "olap")]
    async fn list_multiple_key_stores(
        &self,
        state: &SessionState,
        merchant_ids: Vec<String>,
        key: &Secret<Vec<u8>>,
    ) -> CustomResult<Vec<domain::MerchantKeyStore>, errors::StorageError> {
        self.diesel_store
            .list_multiple_key_stores(state, merchant_ids, key)
            .await
    }
    async fn get_all_key_stores(
        &self,
<<<<<<< HEAD
        state: &SessionState,
        key: &Secret<Vec<u8>>,
    ) -> CustomResult<Vec<domain::MerchantKeyStore>, errors::StorageError> {
        self.diesel_store.get_all_key_stores(state, key).await
=======
        key: &Secret<Vec<u8>>,
    ) -> CustomResult<Vec<domain::MerchantKeyStore>, errors::StorageError> {
        self.diesel_store.get_all_key_stores(key).await
>>>>>>> 93922a7c
    }
}

#[async_trait::async_trait]
impl BusinessProfileInterface for KafkaStore {
    async fn insert_business_profile(
        &self,
        business_profile: business_profile::BusinessProfileNew,
    ) -> CustomResult<business_profile::BusinessProfile, errors::StorageError> {
        self.diesel_store
            .insert_business_profile(business_profile)
            .await
    }

    async fn find_business_profile_by_profile_id(
        &self,
        profile_id: &str,
    ) -> CustomResult<business_profile::BusinessProfile, errors::StorageError> {
        self.diesel_store
            .find_business_profile_by_profile_id(profile_id)
            .await
    }

    async fn update_business_profile_by_profile_id(
        &self,
        current_state: business_profile::BusinessProfile,
        business_profile_update: business_profile::BusinessProfileUpdate,
    ) -> CustomResult<business_profile::BusinessProfile, errors::StorageError> {
        self.diesel_store
            .update_business_profile_by_profile_id(current_state, business_profile_update)
            .await
    }

    async fn delete_business_profile_by_profile_id_merchant_id(
        &self,
        profile_id: &str,
        merchant_id: &str,
    ) -> CustomResult<bool, errors::StorageError> {
        self.diesel_store
            .delete_business_profile_by_profile_id_merchant_id(profile_id, merchant_id)
            .await
    }

    async fn list_business_profile_by_merchant_id(
        &self,
        merchant_id: &str,
    ) -> CustomResult<Vec<business_profile::BusinessProfile>, errors::StorageError> {
        self.diesel_store
            .list_business_profile_by_merchant_id(merchant_id)
            .await
    }

    async fn find_business_profile_by_profile_name_merchant_id(
        &self,
        profile_name: &str,
        merchant_id: &str,
    ) -> CustomResult<business_profile::BusinessProfile, errors::StorageError> {
        self.diesel_store
            .find_business_profile_by_profile_name_merchant_id(profile_name, merchant_id)
            .await
    }
}

#[async_trait::async_trait]
impl ReverseLookupInterface for KafkaStore {
    async fn insert_reverse_lookup(
        &self,
        new: ReverseLookupNew,
        storage_scheme: MerchantStorageScheme,
    ) -> CustomResult<ReverseLookup, errors::StorageError> {
        self.diesel_store
            .insert_reverse_lookup(new, storage_scheme)
            .await
    }

    async fn get_lookup_by_lookup_id(
        &self,
        id: &str,
        storage_scheme: MerchantStorageScheme,
    ) -> CustomResult<ReverseLookup, errors::StorageError> {
        self.diesel_store
            .get_lookup_by_lookup_id(id, storage_scheme)
            .await
    }
}

#[async_trait::async_trait]
impl RoutingAlgorithmInterface for KafkaStore {
    async fn insert_routing_algorithm(
        &self,
        routing_algorithm: storage::RoutingAlgorithm,
    ) -> CustomResult<storage::RoutingAlgorithm, errors::StorageError> {
        self.diesel_store
            .insert_routing_algorithm(routing_algorithm)
            .await
    }

    async fn find_routing_algorithm_by_profile_id_algorithm_id(
        &self,
        profile_id: &str,
        algorithm_id: &str,
    ) -> CustomResult<storage::RoutingAlgorithm, errors::StorageError> {
        self.diesel_store
            .find_routing_algorithm_by_profile_id_algorithm_id(profile_id, algorithm_id)
            .await
    }

    async fn find_routing_algorithm_by_algorithm_id_merchant_id(
        &self,
        algorithm_id: &str,
        merchant_id: &str,
    ) -> CustomResult<storage::RoutingAlgorithm, errors::StorageError> {
        self.diesel_store
            .find_routing_algorithm_by_algorithm_id_merchant_id(algorithm_id, merchant_id)
            .await
    }

    async fn find_routing_algorithm_metadata_by_algorithm_id_profile_id(
        &self,
        algorithm_id: &str,
        profile_id: &str,
    ) -> CustomResult<storage::RoutingProfileMetadata, errors::StorageError> {
        self.diesel_store
            .find_routing_algorithm_metadata_by_algorithm_id_profile_id(algorithm_id, profile_id)
            .await
    }

    async fn list_routing_algorithm_metadata_by_profile_id(
        &self,
        profile_id: &str,
        limit: i64,
        offset: i64,
    ) -> CustomResult<Vec<storage::RoutingAlgorithmMetadata>, errors::StorageError> {
        self.diesel_store
            .list_routing_algorithm_metadata_by_profile_id(profile_id, limit, offset)
            .await
    }

    async fn list_routing_algorithm_metadata_by_merchant_id(
        &self,
        merchant_id: &str,
        limit: i64,
        offset: i64,
    ) -> CustomResult<Vec<storage::RoutingProfileMetadata>, errors::StorageError> {
        self.diesel_store
            .list_routing_algorithm_metadata_by_merchant_id(merchant_id, limit, offset)
            .await
    }

    async fn list_routing_algorithm_metadata_by_merchant_id_transaction_type(
        &self,
        merchant_id: &str,
        transaction_type: &enums::TransactionType,
        limit: i64,
        offset: i64,
    ) -> CustomResult<Vec<storage::RoutingProfileMetadata>, errors::StorageError> {
        self.diesel_store
            .list_routing_algorithm_metadata_by_merchant_id_transaction_type(
                merchant_id,
                transaction_type,
                limit,
                offset,
            )
            .await
    }
}

#[async_trait::async_trait]
impl GsmInterface for KafkaStore {
    async fn add_gsm_rule(
        &self,
        rule: storage::GatewayStatusMappingNew,
    ) -> CustomResult<storage::GatewayStatusMap, errors::StorageError> {
        self.diesel_store.add_gsm_rule(rule).await
    }

    async fn find_gsm_decision(
        &self,
        connector: String,
        flow: String,
        sub_flow: String,
        code: String,
        message: String,
    ) -> CustomResult<String, errors::StorageError> {
        self.diesel_store
            .find_gsm_decision(connector, flow, sub_flow, code, message)
            .await
    }

    async fn find_gsm_rule(
        &self,
        connector: String,
        flow: String,
        sub_flow: String,
        code: String,
        message: String,
    ) -> CustomResult<storage::GatewayStatusMap, errors::StorageError> {
        self.diesel_store
            .find_gsm_rule(connector, flow, sub_flow, code, message)
            .await
    }

    async fn update_gsm_rule(
        &self,
        connector: String,
        flow: String,
        sub_flow: String,
        code: String,
        message: String,
        data: storage::GatewayStatusMappingUpdate,
    ) -> CustomResult<storage::GatewayStatusMap, errors::StorageError> {
        self.diesel_store
            .update_gsm_rule(connector, flow, sub_flow, code, message, data)
            .await
    }

    async fn delete_gsm_rule(
        &self,
        connector: String,
        flow: String,
        sub_flow: String,
        code: String,
        message: String,
    ) -> CustomResult<bool, errors::StorageError> {
        self.diesel_store
            .delete_gsm_rule(connector, flow, sub_flow, code, message)
            .await
    }
}

#[async_trait::async_trait]
impl StorageInterface for KafkaStore {
    fn get_scheduler_db(&self) -> Box<dyn SchedulerInterface> {
        Box::new(self.clone())
    }

    fn get_cache_store(&self) -> Box<(dyn RedisConnInterface + Send + Sync + 'static)> {
        Box::new(self.clone())
    }
}

impl GlobalStorageInterface for KafkaStore {}

impl CommonStorageInterface for KafkaStore {
    fn get_storage_interface(&self) -> Box<dyn StorageInterface> {
        Box::new(self.clone())
    }
    fn get_global_storage_interface(&self) -> Box<dyn GlobalStorageInterface> {
        Box::new(self.clone())
    }
}

#[async_trait::async_trait]
impl SchedulerInterface for KafkaStore {}

impl MasterKeyInterface for KafkaStore {
    fn get_master_key(&self) -> &[u8] {
        self.diesel_store.get_master_key()
    }
}
#[async_trait::async_trait]
impl UserInterface for KafkaStore {
    async fn insert_user(
        &self,
        user_data: storage::UserNew,
    ) -> CustomResult<storage::User, errors::StorageError> {
        self.diesel_store.insert_user(user_data).await
    }

    async fn find_user_by_email(
        &self,
        user_email: &pii::Email,
    ) -> CustomResult<storage::User, errors::StorageError> {
        self.diesel_store.find_user_by_email(user_email).await
    }

    async fn find_user_by_id(
        &self,
        user_id: &str,
    ) -> CustomResult<storage::User, errors::StorageError> {
        self.diesel_store.find_user_by_id(user_id).await
    }

    async fn update_user_by_user_id(
        &self,
        user_id: &str,
        user: storage::UserUpdate,
    ) -> CustomResult<storage::User, errors::StorageError> {
        self.diesel_store
            .update_user_by_user_id(user_id, user)
            .await
    }

    async fn update_user_by_email(
        &self,
        user_email: &pii::Email,
        user: storage::UserUpdate,
    ) -> CustomResult<storage::User, errors::StorageError> {
        self.diesel_store
            .update_user_by_email(user_email, user)
            .await
    }

    async fn delete_user_by_user_id(
        &self,
        user_id: &str,
    ) -> CustomResult<bool, errors::StorageError> {
        self.diesel_store.delete_user_by_user_id(user_id).await
    }

    async fn find_users_by_user_ids(
        &self,
        user_ids: Vec<String>,
    ) -> CustomResult<Vec<storage::User>, errors::StorageError> {
        self.diesel_store.find_users_by_user_ids(user_ids).await
    }
}

impl RedisConnInterface for KafkaStore {
    fn get_redis_conn(&self) -> CustomResult<Arc<RedisConnectionPool>, RedisError> {
        self.diesel_store.get_redis_conn()
    }
}

#[async_trait::async_trait]
impl UserRoleInterface for KafkaStore {
    async fn insert_user_role(
        &self,
        user_role: user_storage::UserRoleNew,
    ) -> CustomResult<user_storage::UserRole, errors::StorageError> {
        self.diesel_store.insert_user_role(user_role).await
    }

    async fn find_user_role_by_user_id(
        &self,
        user_id: &str,
    ) -> CustomResult<user_storage::UserRole, errors::StorageError> {
        self.diesel_store.find_user_role_by_user_id(user_id).await
    }

    async fn find_user_role_by_user_id_merchant_id(
        &self,
        user_id: &str,
        merchant_id: &str,
    ) -> CustomResult<user_storage::UserRole, errors::StorageError> {
        self.diesel_store
            .find_user_role_by_user_id_merchant_id(user_id, merchant_id)
            .await
    }

    async fn update_user_role_by_user_id_merchant_id(
        &self,
        user_id: &str,
        merchant_id: &str,
        update: user_storage::UserRoleUpdate,
    ) -> CustomResult<user_storage::UserRole, errors::StorageError> {
        self.diesel_store
            .update_user_role_by_user_id_merchant_id(user_id, merchant_id, update)
            .await
    }

    async fn update_user_roles_by_user_id_org_id(
        &self,
        user_id: &str,
        org_id: &str,
        update: user_storage::UserRoleUpdate,
    ) -> CustomResult<Vec<user_storage::UserRole>, errors::StorageError> {
        self.diesel_store
            .update_user_roles_by_user_id_org_id(user_id, org_id, update)
            .await
    }

    async fn delete_user_role_by_user_id_merchant_id(
        &self,
        user_id: &str,
        merchant_id: &str,
    ) -> CustomResult<user_storage::UserRole, errors::StorageError> {
        self.diesel_store
            .delete_user_role_by_user_id_merchant_id(user_id, merchant_id)
            .await
    }

    async fn list_user_roles_by_user_id(
        &self,
        user_id: &str,
    ) -> CustomResult<Vec<user_storage::UserRole>, errors::StorageError> {
        self.diesel_store.list_user_roles_by_user_id(user_id).await
    }

    async fn transfer_org_ownership_between_users(
        &self,
        from_user_id: &str,
        to_user_id: &str,
        org_id: &str,
    ) -> CustomResult<(), errors::StorageError> {
        self.diesel_store
            .transfer_org_ownership_between_users(from_user_id, to_user_id, org_id)
            .await
    }

    async fn list_user_roles_by_merchant_id(
        &self,
        user_id: &str,
    ) -> CustomResult<Vec<user_storage::UserRole>, errors::StorageError> {
        self.diesel_store
            .list_user_roles_by_merchant_id(user_id)
            .await
    }
}

#[async_trait::async_trait]
impl DashboardMetadataInterface for KafkaStore {
    async fn insert_metadata(
        &self,
        metadata: storage::DashboardMetadataNew,
    ) -> CustomResult<storage::DashboardMetadata, errors::StorageError> {
        self.diesel_store.insert_metadata(metadata).await
    }

    async fn update_metadata(
        &self,
        user_id: Option<String>,
        merchant_id: String,
        org_id: String,
        data_key: enums::DashboardMetadata,
        dashboard_metadata_update: storage::DashboardMetadataUpdate,
    ) -> CustomResult<storage::DashboardMetadata, errors::StorageError> {
        self.diesel_store
            .update_metadata(
                user_id,
                merchant_id,
                org_id,
                data_key,
                dashboard_metadata_update,
            )
            .await
    }

    async fn find_user_scoped_dashboard_metadata(
        &self,
        user_id: &str,
        merchant_id: &str,
        org_id: &str,
        data_keys: Vec<enums::DashboardMetadata>,
    ) -> CustomResult<Vec<storage::DashboardMetadata>, errors::StorageError> {
        self.diesel_store
            .find_user_scoped_dashboard_metadata(user_id, merchant_id, org_id, data_keys)
            .await
    }

    async fn find_merchant_scoped_dashboard_metadata(
        &self,
        merchant_id: &str,
        org_id: &str,
        data_keys: Vec<enums::DashboardMetadata>,
    ) -> CustomResult<Vec<storage::DashboardMetadata>, errors::StorageError> {
        self.diesel_store
            .find_merchant_scoped_dashboard_metadata(merchant_id, org_id, data_keys)
            .await
    }

    async fn delete_all_user_scoped_dashboard_metadata_by_merchant_id(
        &self,
        user_id: &str,
        merchant_id: &str,
    ) -> CustomResult<bool, errors::StorageError> {
        self.diesel_store
            .delete_all_user_scoped_dashboard_metadata_by_merchant_id(user_id, merchant_id)
            .await
    }

    async fn delete_user_scoped_dashboard_metadata_by_merchant_id_data_key(
        &self,
        user_id: &str,
        merchant_id: &str,
        data_key: enums::DashboardMetadata,
    ) -> CustomResult<storage::DashboardMetadata, errors::StorageError> {
        self.diesel_store
            .delete_user_scoped_dashboard_metadata_by_merchant_id_data_key(
                user_id,
                merchant_id,
                data_key,
            )
            .await
    }
}

#[async_trait::async_trait]
impl BatchSampleDataInterface for KafkaStore {
    async fn insert_payment_intents_batch_for_sample_data(
        &self,
        state: &KeyManagerState,
        batch: Vec<hyperswitch_domain_models::payments::PaymentIntent>,
        key_store: &hyperswitch_domain_models::merchant_key_store::MerchantKeyStore,
    ) -> CustomResult<
        Vec<hyperswitch_domain_models::payments::PaymentIntent>,
        hyperswitch_domain_models::errors::StorageError,
    > {
        let payment_intents_list = self
            .diesel_store
            .insert_payment_intents_batch_for_sample_data(state, batch, key_store)
            .await?;

        for payment_intent in payment_intents_list.iter() {
            let _ = self
                .kafka_producer
                .log_payment_intent(payment_intent, None, self.tenant_id.clone())
                .await;
        }
        Ok(payment_intents_list)
    }

    async fn insert_payment_attempts_batch_for_sample_data(
        &self,
        batch: Vec<diesel_models::user::sample_data::PaymentAttemptBatchNew>,
    ) -> CustomResult<
        Vec<hyperswitch_domain_models::payments::payment_attempt::PaymentAttempt>,
        hyperswitch_domain_models::errors::StorageError,
    > {
        let payment_attempts_list = self
            .diesel_store
            .insert_payment_attempts_batch_for_sample_data(batch)
            .await?;

        for payment_attempt in payment_attempts_list.iter() {
            let _ = self
                .kafka_producer
                .log_payment_attempt(payment_attempt, None, self.tenant_id.clone())
                .await;
        }
        Ok(payment_attempts_list)
    }

    async fn insert_refunds_batch_for_sample_data(
        &self,
        batch: Vec<diesel_models::RefundNew>,
    ) -> CustomResult<Vec<diesel_models::Refund>, hyperswitch_domain_models::errors::StorageError>
    {
        let refunds_list = self
            .diesel_store
            .insert_refunds_batch_for_sample_data(batch)
            .await?;

        for refund in refunds_list.iter() {
            let _ = self
                .kafka_producer
                .log_refund(refund, None, self.tenant_id.clone())
                .await;
        }
        Ok(refunds_list)
    }

    async fn delete_payment_intents_for_sample_data(
        &self,
        state: &KeyManagerState,
        merchant_id: &str,
        key_store: &hyperswitch_domain_models::merchant_key_store::MerchantKeyStore,
    ) -> CustomResult<
        Vec<hyperswitch_domain_models::payments::PaymentIntent>,
        hyperswitch_domain_models::errors::StorageError,
    > {
        let payment_intents_list = self
            .diesel_store
            .delete_payment_intents_for_sample_data(state, merchant_id, key_store)
            .await?;

        for payment_intent in payment_intents_list.iter() {
            let _ = self
                .kafka_producer
                .log_payment_intent_delete(payment_intent, self.tenant_id.clone())
                .await;
        }
        Ok(payment_intents_list)
    }

    async fn delete_payment_attempts_for_sample_data(
        &self,
        merchant_id: &str,
    ) -> CustomResult<
        Vec<hyperswitch_domain_models::payments::payment_attempt::PaymentAttempt>,
        hyperswitch_domain_models::errors::StorageError,
    > {
        let payment_attempts_list = self
            .diesel_store
            .delete_payment_attempts_for_sample_data(merchant_id)
            .await?;

        for payment_attempt in payment_attempts_list.iter() {
            let _ = self
                .kafka_producer
                .log_payment_attempt_delete(payment_attempt, self.tenant_id.clone())
                .await;
        }

        Ok(payment_attempts_list)
    }

    async fn delete_refunds_for_sample_data(
        &self,
        merchant_id: &str,
    ) -> CustomResult<Vec<diesel_models::Refund>, hyperswitch_domain_models::errors::StorageError>
    {
        let refunds_list = self
            .diesel_store
            .delete_refunds_for_sample_data(merchant_id)
            .await?;

        for refund in refunds_list.iter() {
            let _ = self
                .kafka_producer
                .log_refund_delete(refund, self.tenant_id.clone())
                .await;
        }

        Ok(refunds_list)
    }
}

#[async_trait::async_trait]
impl AuthorizationInterface for KafkaStore {
    async fn insert_authorization(
        &self,
        authorization: storage::AuthorizationNew,
    ) -> CustomResult<storage::Authorization, errors::StorageError> {
        self.diesel_store.insert_authorization(authorization).await
    }

    async fn find_all_authorizations_by_merchant_id_payment_id(
        &self,
        merchant_id: &str,
        payment_id: &str,
    ) -> CustomResult<Vec<storage::Authorization>, errors::StorageError> {
        self.diesel_store
            .find_all_authorizations_by_merchant_id_payment_id(merchant_id, payment_id)
            .await
    }

    async fn update_authorization_by_merchant_id_authorization_id(
        &self,
        merchant_id: String,
        authorization_id: String,
        authorization: storage::AuthorizationUpdate,
    ) -> CustomResult<storage::Authorization, errors::StorageError> {
        self.diesel_store
            .update_authorization_by_merchant_id_authorization_id(
                merchant_id,
                authorization_id,
                authorization,
            )
            .await
    }
}

#[async_trait::async_trait]
impl AuthenticationInterface for KafkaStore {
    async fn insert_authentication(
        &self,
        authentication: storage::AuthenticationNew,
    ) -> CustomResult<storage::Authentication, errors::StorageError> {
        let auth = self
            .diesel_store
            .insert_authentication(authentication)
            .await?;

        if let Err(er) = self
            .kafka_producer
            .log_authentication(&auth, None, self.tenant_id.clone())
            .await
        {
            logger::error!(message="Failed to log analytics event for authentication {auth:?}", error_message=?er)
        }

        Ok(auth)
    }

    async fn find_authentication_by_merchant_id_authentication_id(
        &self,
        merchant_id: String,
        authentication_id: String,
    ) -> CustomResult<storage::Authentication, errors::StorageError> {
        self.diesel_store
            .find_authentication_by_merchant_id_authentication_id(merchant_id, authentication_id)
            .await
    }

    async fn find_authentication_by_merchant_id_connector_authentication_id(
        &self,
        merchant_id: String,
        connector_authentication_id: String,
    ) -> CustomResult<storage::Authentication, errors::StorageError> {
        self.diesel_store
            .find_authentication_by_merchant_id_connector_authentication_id(
                merchant_id,
                connector_authentication_id,
            )
            .await
    }

    async fn update_authentication_by_merchant_id_authentication_id(
        &self,
        previous_state: storage::Authentication,
        authentication_update: storage::AuthenticationUpdate,
    ) -> CustomResult<storage::Authentication, errors::StorageError> {
        let auth = self
            .diesel_store
            .update_authentication_by_merchant_id_authentication_id(
                previous_state.clone(),
                authentication_update,
            )
            .await?;

        if let Err(er) = self
            .kafka_producer
            .log_authentication(&auth, Some(previous_state.clone()), self.tenant_id.clone())
            .await
        {
            logger::error!(message="Failed to log analytics event for authentication {auth:?}", error_message=?er)
        }

        Ok(auth)
    }
}

#[async_trait::async_trait]
impl HealthCheckDbInterface for KafkaStore {
    async fn health_check_db(&self) -> CustomResult<(), errors::HealthCheckDBError> {
        self.diesel_store.health_check_db().await
    }
}

#[async_trait::async_trait]
impl RoleInterface for KafkaStore {
    async fn insert_role(
        &self,
        role: storage::RoleNew,
    ) -> CustomResult<storage::Role, errors::StorageError> {
        self.diesel_store.insert_role(role).await
    }

    async fn find_role_by_role_id(
        &self,
        role_id: &str,
    ) -> CustomResult<storage::Role, errors::StorageError> {
        self.diesel_store.find_role_by_role_id(role_id).await
    }

    async fn find_role_by_role_id_in_merchant_scope(
        &self,
        role_id: &str,
        merchant_id: &str,
        org_id: &str,
    ) -> CustomResult<storage::Role, errors::StorageError> {
        self.diesel_store
            .find_role_by_role_id_in_merchant_scope(role_id, merchant_id, org_id)
            .await
    }

    async fn update_role_by_role_id(
        &self,
        role_id: &str,
        role_update: storage::RoleUpdate,
    ) -> CustomResult<storage::Role, errors::StorageError> {
        self.diesel_store
            .update_role_by_role_id(role_id, role_update)
            .await
    }

    async fn delete_role_by_role_id(
        &self,
        role_id: &str,
    ) -> CustomResult<storage::Role, errors::StorageError> {
        self.diesel_store.delete_role_by_role_id(role_id).await
    }

    async fn list_all_roles(
        &self,
        merchant_id: &str,
        org_id: &str,
    ) -> CustomResult<Vec<storage::Role>, errors::StorageError> {
        self.diesel_store.list_all_roles(merchant_id, org_id).await
    }
}

#[async_trait::async_trait]
impl GenericLinkInterface for KafkaStore {
    async fn find_generic_link_by_link_id(
        &self,
        link_id: &str,
    ) -> CustomResult<storage::GenericLinkState, errors::StorageError> {
        self.diesel_store
            .find_generic_link_by_link_id(link_id)
            .await
    }

    async fn find_pm_collect_link_by_link_id(
        &self,
        link_id: &str,
    ) -> CustomResult<storage::PaymentMethodCollectLink, errors::StorageError> {
        self.diesel_store
            .find_pm_collect_link_by_link_id(link_id)
            .await
    }

    async fn find_payout_link_by_link_id(
        &self,
        link_id: &str,
    ) -> CustomResult<storage::PayoutLink, errors::StorageError> {
        self.diesel_store.find_payout_link_by_link_id(link_id).await
    }

    async fn insert_generic_link(
        &self,
        generic_link: storage::GenericLinkNew,
    ) -> CustomResult<storage::GenericLinkState, errors::StorageError> {
        self.diesel_store.insert_generic_link(generic_link).await
    }

    async fn insert_pm_collect_link(
        &self,
        pm_collect_link: storage::GenericLinkNew,
    ) -> CustomResult<storage::PaymentMethodCollectLink, errors::StorageError> {
        self.diesel_store
            .insert_pm_collect_link(pm_collect_link)
            .await
    }

    async fn insert_payout_link(
        &self,
        pm_collect_link: storage::GenericLinkNew,
    ) -> CustomResult<storage::PayoutLink, errors::StorageError> {
        self.diesel_store.insert_payout_link(pm_collect_link).await
    }

    async fn update_payout_link(
        &self,
        payout_link: storage::PayoutLink,
        payout_link_update: storage::PayoutLinkUpdate,
    ) -> CustomResult<storage::PayoutLink, errors::StorageError> {
        self.diesel_store
            .update_payout_link(payout_link, payout_link_update)
            .await
    }
}

#[async_trait::async_trait]
impl UserKeyStoreInterface for KafkaStore {
    async fn insert_user_key_store(
        &self,
        state: &SessionState,
        user_key_store: domain::UserKeyStore,
        key: &Secret<Vec<u8>>,
    ) -> CustomResult<domain::UserKeyStore, errors::StorageError> {
        self.diesel_store
            .insert_user_key_store(state, user_key_store, key)
            .await
    }

    async fn get_user_key_store_by_user_id(
        &self,
        state: &SessionState,
        user_id: &str,
        key: &Secret<Vec<u8>>,
    ) -> CustomResult<domain::UserKeyStore, errors::StorageError> {
        self.diesel_store
            .get_user_key_store_by_user_id(state, user_id, key)
            .await
    }

    async fn get_all_user_key_store(
        &self,
        key: &Secret<Vec<u8>>,
    ) -> CustomResult<Vec<domain::UserKeyStore>, errors::StorageError> {
        self.diesel_store.get_all_user_key_store(key).await
    }
}

#[async_trait::async_trait]
impl UserAuthenticationMethodInterface for KafkaStore {
    async fn insert_user_authentication_method(
        &self,
        user_authentication_method: storage::UserAuthenticationMethodNew,
    ) -> CustomResult<storage::UserAuthenticationMethod, errors::StorageError> {
        self.diesel_store
            .insert_user_authentication_method(user_authentication_method)
            .await
    }

    async fn get_user_authentication_method_by_id(
        &self,
        id: &str,
    ) -> CustomResult<storage::UserAuthenticationMethod, errors::StorageError> {
        self.diesel_store
            .get_user_authentication_method_by_id(id)
            .await
    }

    async fn list_user_authentication_methods_for_auth_id(
        &self,
        auth_id: &str,
    ) -> CustomResult<Vec<storage::UserAuthenticationMethod>, errors::StorageError> {
        self.diesel_store
            .list_user_authentication_methods_for_auth_id(auth_id)
            .await
    }

    async fn list_user_authentication_methods_for_owner_id(
        &self,
        owner_id: &str,
    ) -> CustomResult<Vec<storage::UserAuthenticationMethod>, errors::StorageError> {
        self.diesel_store
            .list_user_authentication_methods_for_owner_id(owner_id)
            .await
    }

    async fn update_user_authentication_method(
        &self,
        id: &str,
        user_authentication_method_update: storage::UserAuthenticationMethodUpdate,
    ) -> CustomResult<storage::UserAuthenticationMethod, errors::StorageError> {
        self.diesel_store
            .update_user_authentication_method(id, user_authentication_method_update)
            .await
    }
}<|MERGE_RESOLUTION|>--- conflicted
+++ resolved
@@ -2192,16 +2192,10 @@
     }
     async fn get_all_key_stores(
         &self,
-<<<<<<< HEAD
         state: &SessionState,
         key: &Secret<Vec<u8>>,
     ) -> CustomResult<Vec<domain::MerchantKeyStore>, errors::StorageError> {
         self.diesel_store.get_all_key_stores(state, key).await
-=======
-        key: &Secret<Vec<u8>>,
-    ) -> CustomResult<Vec<domain::MerchantKeyStore>, errors::StorageError> {
-        self.diesel_store.get_all_key_stores(key).await
->>>>>>> 93922a7c
     }
 }
 
@@ -3072,9 +3066,10 @@
 
     async fn get_all_user_key_store(
         &self,
+        state: &SessionState,
         key: &Secret<Vec<u8>>,
     ) -> CustomResult<Vec<domain::UserKeyStore>, errors::StorageError> {
-        self.diesel_store.get_all_user_key_store(key).await
+        self.diesel_store.get_all_user_key_store(state, key).await
     }
 }
 
