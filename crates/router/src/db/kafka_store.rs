--- conflicted
+++ resolved
@@ -1435,10 +1435,6 @@
     #[cfg(feature = "v2")]
     async fn insert_payment_attempt(
         &self,
-<<<<<<< HEAD
-=======
-
->>>>>>> 9ce57887
         merchant_key_store: &domain::MerchantKeyStore,
         payment_attempt: storage::PaymentAttempt,
         storage_scheme: MerchantStorageScheme,
@@ -1492,10 +1488,6 @@
     #[cfg(feature = "v2")]
     async fn update_payment_attempt(
         &self,
-<<<<<<< HEAD
-=======
-
->>>>>>> 9ce57887
         merchant_key_store: &domain::MerchantKeyStore,
         this: storage::PaymentAttempt,
         payment_attempt: storage::PaymentAttemptUpdate,
@@ -1559,10 +1551,6 @@
     #[cfg(feature = "v2")]
     async fn find_payment_attempt_by_profile_id_connector_transaction_id(
         &self,
-<<<<<<< HEAD
-=======
-
->>>>>>> 9ce57887
         merchant_key_store: &domain::MerchantKeyStore,
         profile_id: &id_type::ProfileId,
         connector_transaction_id: &str,
@@ -1611,10 +1599,6 @@
     #[cfg(feature = "v2")]
     async fn find_payment_attempt_by_id(
         &self,
-<<<<<<< HEAD
-=======
-
->>>>>>> 9ce57887
         merchant_key_store: &domain::MerchantKeyStore,
         attempt_id: &id_type::GlobalAttemptId,
         storage_scheme: MerchantStorageScheme,
@@ -1627,10 +1611,6 @@
     #[cfg(feature = "v2")]
     async fn find_payment_attempts_by_payment_intent_id(
         &self,
-<<<<<<< HEAD
-=======
-
->>>>>>> 9ce57887
         payment_id: &id_type::GlobalPaymentId,
         merchant_key_store: &domain::MerchantKeyStore,
         storage_scheme: MerchantStorageScheme,
@@ -1679,10 +1659,6 @@
     #[cfg(feature = "v2")]
     async fn find_payment_attempt_last_successful_or_partially_captured_attempt_by_payment_id(
         &self,
-<<<<<<< HEAD
-=======
-
->>>>>>> 9ce57887
         merchant_key_store: &domain::MerchantKeyStore,
         payment_id: &id_type::GlobalPaymentId,
         storage_scheme: MerchantStorageScheme,
