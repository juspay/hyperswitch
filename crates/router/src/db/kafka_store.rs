use std::sync::Arc;

use common_enums::enums::MerchantStorageScheme;
use common_utils::{errors::CustomResult, id_type, pii, types::keymanager::KeyManagerState};
use diesel_models::{
    enums,
    enums::ProcessTrackerStatus,
    ephemeral_key::{EphemeralKey, EphemeralKeyNew},
    reverse_lookup::{ReverseLookup, ReverseLookupNew},
    user_role as user_storage,
};
use hyperswitch_domain_models::payments::{
    payment_attempt::PaymentAttemptInterface, payment_intent::PaymentIntentInterface,
};
#[cfg(feature = "payouts")]
use hyperswitch_domain_models::payouts::{
    payout_attempt::PayoutAttemptInterface, payouts::PayoutsInterface,
};
#[cfg(not(feature = "payouts"))]
use hyperswitch_domain_models::{PayoutAttemptInterface, PayoutsInterface};
use masking::Secret;
use redis_interface::{errors::RedisError, RedisConnectionPool, RedisEntryId};
use router_env::logger;
use scheduler::{
    db::{process_tracker::ProcessTrackerInterface, queue::QueueInterface},
    SchedulerInterface,
};
use serde::Serialize;
use storage_impl::redis::kv_store::RedisConnInterface;
use time::PrimitiveDateTime;

use super::{
    dashboard_metadata::DashboardMetadataInterface,
    role::RoleInterface,
    user::{sample_data::BatchSampleDataInterface, UserInterface},
    user_authentication_method::UserAuthenticationMethodInterface,
    user_key_store::UserKeyStoreInterface,
    user_role::UserRoleInterface,
};
#[cfg(feature = "payouts")]
use crate::services::kafka::payout::KafkaPayout;
use crate::{
    core::errors::{self, ProcessTrackerError},
    db::{
        address::AddressInterface,
        api_keys::ApiKeyInterface,
        authentication::AuthenticationInterface,
        authorization::AuthorizationInterface,
        business_profile::BusinessProfileInterface,
        capture::CaptureInterface,
        cards_info::CardsInfoInterface,
        configs::ConfigInterface,
        customers::CustomerInterface,
        dispute::DisputeInterface,
        ephemeral_key::EphemeralKeyInterface,
        events::EventInterface,
        file::FileMetadataInterface,
        generic_link::GenericLinkInterface,
        gsm::GsmInterface,
        health_check::HealthCheckDbInterface,
        locker_mock_up::LockerMockUpInterface,
        mandate::MandateInterface,
        merchant_account::MerchantAccountInterface,
        merchant_connector_account::{ConnectorAccessToken, MerchantConnectorAccountInterface},
        merchant_key_store::MerchantKeyStoreInterface,
        payment_link::PaymentLinkInterface,
        payment_method::PaymentMethodInterface,
        refund::RefundInterface,
        reverse_lookup::ReverseLookupInterface,
        routing_algorithm::RoutingAlgorithmInterface,
        CommonStorageInterface, GlobalStorageInterface, MasterKeyInterface, StorageInterface,
    },
    services::{authentication, kafka::KafkaProducer, Store},
    types::{
        domain,
        storage::{self, business_profile},
        AccessToken,
    },
};

#[derive(Debug, Clone, Serialize)]
pub struct TenantID(pub String);

#[derive(Clone)]
pub struct KafkaStore {
    pub kafka_producer: KafkaProducer,
    pub diesel_store: Store,
    pub tenant_id: TenantID,
}

impl KafkaStore {
    pub async fn new(store: Store, kafka_producer: KafkaProducer, tenant_id: TenantID) -> Self {
        Self {
            kafka_producer,
            diesel_store: store,
            tenant_id,
        }
    }
}

#[async_trait::async_trait]
impl AddressInterface for KafkaStore {
    async fn find_address_by_address_id(
        &self,
        state: &KeyManagerState,
        address_id: &str,
        key_store: &domain::MerchantKeyStore,
    ) -> CustomResult<domain::Address, errors::StorageError> {
        self.diesel_store
            .find_address_by_address_id(state, address_id, key_store)
            .await
    }

    async fn update_address(
        &self,
        state: &KeyManagerState,
        address_id: String,
        address: storage::AddressUpdate,
        key_store: &domain::MerchantKeyStore,
    ) -> CustomResult<domain::Address, errors::StorageError> {
        self.diesel_store
            .update_address(state, address_id, address, key_store)
            .await
    }

    async fn update_address_for_payments(
        &self,
        state: &KeyManagerState,
        this: domain::PaymentAddress,
        address: domain::AddressUpdate,
        payment_id: String,
        key_store: &domain::MerchantKeyStore,
        storage_scheme: MerchantStorageScheme,
    ) -> CustomResult<domain::PaymentAddress, errors::StorageError> {
        self.diesel_store
            .update_address_for_payments(
                state,
                this,
                address,
                payment_id,
                key_store,
                storage_scheme,
            )
            .await
    }

    async fn insert_address_for_payments(
        &self,
        state: &KeyManagerState,
        payment_id: &str,
        address: domain::PaymentAddress,
        key_store: &domain::MerchantKeyStore,
        storage_scheme: MerchantStorageScheme,
    ) -> CustomResult<domain::PaymentAddress, errors::StorageError> {
        self.diesel_store
            .insert_address_for_payments(state, payment_id, address, key_store, storage_scheme)
            .await
    }

    async fn find_address_by_merchant_id_payment_id_address_id(
        &self,
        state: &KeyManagerState,
        merchant_id: &str,
        payment_id: &str,
        address_id: &str,
        key_store: &domain::MerchantKeyStore,
        storage_scheme: MerchantStorageScheme,
    ) -> CustomResult<domain::PaymentAddress, errors::StorageError> {
        self.diesel_store
            .find_address_by_merchant_id_payment_id_address_id(
                state,
                merchant_id,
                payment_id,
                address_id,
                key_store,
                storage_scheme,
            )
            .await
    }

    async fn insert_address_for_customers(
        &self,
        state: &KeyManagerState,
        address: domain::CustomerAddress,
        key_store: &domain::MerchantKeyStore,
    ) -> CustomResult<domain::Address, errors::StorageError> {
        self.diesel_store
            .insert_address_for_customers(state, address, key_store)
            .await
    }

    async fn update_address_by_merchant_id_customer_id(
        &self,
        state: &KeyManagerState,
        customer_id: &id_type::CustomerId,
        merchant_id: &str,
        address: storage::AddressUpdate,
        key_store: &domain::MerchantKeyStore,
    ) -> CustomResult<Vec<domain::Address>, errors::StorageError> {
        self.diesel_store
            .update_address_by_merchant_id_customer_id(
                state,
                customer_id,
                merchant_id,
                address,
                key_store,
            )
            .await
    }
}

#[async_trait::async_trait]
impl ApiKeyInterface for KafkaStore {
    async fn insert_api_key(
        &self,
        api_key: storage::ApiKeyNew,
    ) -> CustomResult<storage::ApiKey, errors::StorageError> {
        self.diesel_store.insert_api_key(api_key).await
    }

    async fn update_api_key(
        &self,
        merchant_id: String,
        key_id: String,
        api_key: storage::ApiKeyUpdate,
    ) -> CustomResult<storage::ApiKey, errors::StorageError> {
        self.diesel_store
            .update_api_key(merchant_id, key_id, api_key)
            .await
    }

    async fn revoke_api_key(
        &self,
        merchant_id: &str,
        key_id: &str,
    ) -> CustomResult<bool, errors::StorageError> {
        self.diesel_store.revoke_api_key(merchant_id, key_id).await
    }

    async fn find_api_key_by_merchant_id_key_id_optional(
        &self,
        merchant_id: &str,
        key_id: &str,
    ) -> CustomResult<Option<storage::ApiKey>, errors::StorageError> {
        self.diesel_store
            .find_api_key_by_merchant_id_key_id_optional(merchant_id, key_id)
            .await
    }

    async fn find_api_key_by_hash_optional(
        &self,
        hashed_api_key: storage::HashedApiKey,
    ) -> CustomResult<Option<storage::ApiKey>, errors::StorageError> {
        self.diesel_store
            .find_api_key_by_hash_optional(hashed_api_key)
            .await
    }

    async fn list_api_keys_by_merchant_id(
        &self,
        merchant_id: &str,
        limit: Option<i64>,
        offset: Option<i64>,
    ) -> CustomResult<Vec<storage::ApiKey>, errors::StorageError> {
        self.diesel_store
            .list_api_keys_by_merchant_id(merchant_id, limit, offset)
            .await
    }
}

#[async_trait::async_trait]
impl CardsInfoInterface for KafkaStore {
    async fn get_card_info(
        &self,
        card_iin: &str,
    ) -> CustomResult<Option<storage::CardInfo>, errors::StorageError> {
        self.diesel_store.get_card_info(card_iin).await
    }
}

#[async_trait::async_trait]
impl ConfigInterface for KafkaStore {
    async fn insert_config(
        &self,
        config: storage::ConfigNew,
    ) -> CustomResult<storage::Config, errors::StorageError> {
        self.diesel_store.insert_config(config).await
    }

    async fn find_config_by_key(
        &self,
        key: &str,
    ) -> CustomResult<storage::Config, errors::StorageError> {
        self.diesel_store.find_config_by_key(key).await
    }

    async fn find_config_by_key_from_db(
        &self,
        key: &str,
    ) -> CustomResult<storage::Config, errors::StorageError> {
        self.diesel_store.find_config_by_key_from_db(key).await
    }

    async fn update_config_in_database(
        &self,
        key: &str,
        config_update: storage::ConfigUpdate,
    ) -> CustomResult<storage::Config, errors::StorageError> {
        self.diesel_store
            .update_config_in_database(key, config_update)
            .await
    }

    async fn update_config_by_key(
        &self,
        key: &str,
        config_update: storage::ConfigUpdate,
    ) -> CustomResult<storage::Config, errors::StorageError> {
        self.diesel_store
            .update_config_by_key(key, config_update)
            .await
    }

    async fn delete_config_by_key(
        &self,
        key: &str,
    ) -> CustomResult<storage::Config, errors::StorageError> {
        self.diesel_store.delete_config_by_key(key).await
    }

    async fn find_config_by_key_unwrap_or(
        &self,
        key: &str,
        default_config: Option<String>,
    ) -> CustomResult<storage::Config, errors::StorageError> {
        self.diesel_store
            .find_config_by_key_unwrap_or(key, default_config)
            .await
    }
}

#[async_trait::async_trait]
impl CustomerInterface for KafkaStore {
    async fn delete_customer_by_customer_id_merchant_id(
        &self,
        customer_id: &id_type::CustomerId,
        merchant_id: &str,
    ) -> CustomResult<bool, errors::StorageError> {
        self.diesel_store
            .delete_customer_by_customer_id_merchant_id(customer_id, merchant_id)
            .await
    }

    async fn find_customer_optional_by_customer_id_merchant_id(
        &self,
        state: &KeyManagerState,
        customer_id: &id_type::CustomerId,
        merchant_id: &str,
        key_store: &domain::MerchantKeyStore,
        storage_scheme: MerchantStorageScheme,
    ) -> CustomResult<Option<domain::Customer>, errors::StorageError> {
        self.diesel_store
            .find_customer_optional_by_customer_id_merchant_id(
                state,
                customer_id,
                merchant_id,
                key_store,
                storage_scheme,
            )
            .await
    }

    async fn update_customer_by_customer_id_merchant_id(
        &self,
        state: &KeyManagerState,
        customer_id: id_type::CustomerId,
        merchant_id: String,
        customer: domain::Customer,
        customer_update: storage::CustomerUpdate,
        key_store: &domain::MerchantKeyStore,
        storage_scheme: MerchantStorageScheme,
    ) -> CustomResult<domain::Customer, errors::StorageError> {
        self.diesel_store
            .update_customer_by_customer_id_merchant_id(
                state,
                customer_id,
                merchant_id,
                customer,
                customer_update,
                key_store,
                storage_scheme,
            )
            .await
    }

    async fn list_customers_by_merchant_id(
        &self,
        state: &KeyManagerState,
        merchant_id: &str,
        key_store: &domain::MerchantKeyStore,
    ) -> CustomResult<Vec<domain::Customer>, errors::StorageError> {
        self.diesel_store
            .list_customers_by_merchant_id(state, merchant_id, key_store)
            .await
    }

    async fn find_customer_by_customer_id_merchant_id(
        &self,
        state: &KeyManagerState,
        customer_id: &id_type::CustomerId,
        merchant_id: &str,
        key_store: &domain::MerchantKeyStore,
        storage_scheme: MerchantStorageScheme,
    ) -> CustomResult<domain::Customer, errors::StorageError> {
        self.diesel_store
            .find_customer_by_customer_id_merchant_id(
                state,
                customer_id,
                merchant_id,
                key_store,
                storage_scheme,
            )
            .await
    }

    async fn insert_customer(
        &self,
        customer_data: domain::Customer,
        state: &KeyManagerState,
        key_store: &domain::MerchantKeyStore,
        storage_scheme: MerchantStorageScheme,
    ) -> CustomResult<domain::Customer, errors::StorageError> {
        self.diesel_store
            .insert_customer(customer_data, state, key_store, storage_scheme)
            .await
    }
}

#[async_trait::async_trait]
impl DisputeInterface for KafkaStore {
    async fn insert_dispute(
        &self,
        dispute_new: storage::DisputeNew,
    ) -> CustomResult<storage::Dispute, errors::StorageError> {
        let dispute = self.diesel_store.insert_dispute(dispute_new).await?;

        if let Err(er) = self
            .kafka_producer
            .log_dispute(&dispute, None, self.tenant_id.clone())
            .await
        {
            logger::error!(message="Failed to add analytics entry for Dispute {dispute:?}", error_message=?er);
        };

        Ok(dispute)
    }

    async fn find_by_merchant_id_payment_id_connector_dispute_id(
        &self,
        merchant_id: &str,
        payment_id: &str,
        connector_dispute_id: &str,
    ) -> CustomResult<Option<storage::Dispute>, errors::StorageError> {
        self.diesel_store
            .find_by_merchant_id_payment_id_connector_dispute_id(
                merchant_id,
                payment_id,
                connector_dispute_id,
            )
            .await
    }

    async fn find_dispute_by_merchant_id_dispute_id(
        &self,
        merchant_id: &str,
        dispute_id: &str,
    ) -> CustomResult<storage::Dispute, errors::StorageError> {
        self.diesel_store
            .find_dispute_by_merchant_id_dispute_id(merchant_id, dispute_id)
            .await
    }

    async fn find_disputes_by_merchant_id(
        &self,
        merchant_id: &str,
        dispute_constraints: api_models::disputes::DisputeListConstraints,
    ) -> CustomResult<Vec<storage::Dispute>, errors::StorageError> {
        self.diesel_store
            .find_disputes_by_merchant_id(merchant_id, dispute_constraints)
            .await
    }

    async fn update_dispute(
        &self,
        this: storage::Dispute,
        dispute: storage::DisputeUpdate,
    ) -> CustomResult<storage::Dispute, errors::StorageError> {
        let dispute_new = self
            .diesel_store
            .update_dispute(this.clone(), dispute)
            .await?;
        if let Err(er) = self
            .kafka_producer
            .log_dispute(&dispute_new, Some(this), self.tenant_id.clone())
            .await
        {
            logger::error!(message="Failed to add analytics entry for Dispute {dispute_new:?}", error_message=?er);
        };

        Ok(dispute_new)
    }

    async fn find_disputes_by_merchant_id_payment_id(
        &self,
        merchant_id: &str,
        payment_id: &str,
    ) -> CustomResult<Vec<storage::Dispute>, errors::StorageError> {
        self.diesel_store
            .find_disputes_by_merchant_id_payment_id(merchant_id, payment_id)
            .await
    }
}

#[async_trait::async_trait]
impl EphemeralKeyInterface for KafkaStore {
    async fn create_ephemeral_key(
        &self,
        ek: EphemeralKeyNew,
        validity: i64,
    ) -> CustomResult<EphemeralKey, errors::StorageError> {
        self.diesel_store.create_ephemeral_key(ek, validity).await
    }
    async fn get_ephemeral_key(
        &self,
        key: &str,
    ) -> CustomResult<EphemeralKey, errors::StorageError> {
        self.diesel_store.get_ephemeral_key(key).await
    }
    async fn delete_ephemeral_key(
        &self,
        id: &str,
    ) -> CustomResult<EphemeralKey, errors::StorageError> {
        self.diesel_store.delete_ephemeral_key(id).await
    }
}

#[async_trait::async_trait]
impl EventInterface for KafkaStore {
    async fn insert_event(
        &self,
        state: &KeyManagerState,
        event: domain::Event,
        merchant_key_store: &domain::MerchantKeyStore,
    ) -> CustomResult<domain::Event, errors::StorageError> {
        self.diesel_store
            .insert_event(state, event, merchant_key_store)
            .await
    }

    async fn find_event_by_merchant_id_event_id(
        &self,
        state: &KeyManagerState,
        merchant_id: &str,
        event_id: &str,
        merchant_key_store: &domain::MerchantKeyStore,
    ) -> CustomResult<domain::Event, errors::StorageError> {
        self.diesel_store
            .find_event_by_merchant_id_event_id(state, merchant_id, event_id, merchant_key_store)
            .await
    }

    async fn list_initial_events_by_merchant_id_primary_object_id(
        &self,
        state: &KeyManagerState,
        merchant_id: &str,
        primary_object_id: &str,
        merchant_key_store: &domain::MerchantKeyStore,
    ) -> CustomResult<Vec<domain::Event>, errors::StorageError> {
        self.diesel_store
            .list_initial_events_by_merchant_id_primary_object_id(
                state,
                merchant_id,
                primary_object_id,
                merchant_key_store,
            )
            .await
    }

    async fn list_initial_events_by_merchant_id_constraints(
        &self,
        state: &KeyManagerState,
        merchant_id: &str,
        created_after: Option<PrimitiveDateTime>,
        created_before: Option<PrimitiveDateTime>,
        limit: Option<i64>,
        offset: Option<i64>,
        merchant_key_store: &domain::MerchantKeyStore,
    ) -> CustomResult<Vec<domain::Event>, errors::StorageError> {
        self.diesel_store
            .list_initial_events_by_merchant_id_constraints(
                state,
                merchant_id,
                created_after,
                created_before,
                limit,
                offset,
                merchant_key_store,
            )
            .await
    }

    async fn list_events_by_merchant_id_initial_attempt_id(
        &self,
        state: &KeyManagerState,
        merchant_id: &str,
        initial_attempt_id: &str,
        merchant_key_store: &domain::MerchantKeyStore,
    ) -> CustomResult<Vec<domain::Event>, errors::StorageError> {
        self.diesel_store
            .list_events_by_merchant_id_initial_attempt_id(
                state,
                merchant_id,
                initial_attempt_id,
                merchant_key_store,
            )
            .await
    }

    async fn list_initial_events_by_profile_id_primary_object_id(
        &self,
        state: &KeyManagerState,
        profile_id: &str,
        primary_object_id: &str,
        merchant_key_store: &domain::MerchantKeyStore,
    ) -> CustomResult<Vec<domain::Event>, errors::StorageError> {
        self.diesel_store
            .list_initial_events_by_profile_id_primary_object_id(
                state,
                profile_id,
                primary_object_id,
                merchant_key_store,
            )
            .await
    }

    async fn list_initial_events_by_profile_id_constraints(
        &self,
        state: &KeyManagerState,
        profile_id: &str,
        created_after: Option<PrimitiveDateTime>,
        created_before: Option<PrimitiveDateTime>,
        limit: Option<i64>,
        offset: Option<i64>,
        merchant_key_store: &domain::MerchantKeyStore,
    ) -> CustomResult<Vec<domain::Event>, errors::StorageError> {
        self.diesel_store
            .list_initial_events_by_profile_id_constraints(
                state,
                profile_id,
                created_after,
                created_before,
                limit,
                offset,
                merchant_key_store,
            )
            .await
    }

    async fn list_events_by_profile_id_initial_attempt_id(
        &self,
        state: &KeyManagerState,
        profile_id: &str,
        initial_attempt_id: &str,
        merchant_key_store: &domain::MerchantKeyStore,
    ) -> CustomResult<Vec<domain::Event>, errors::StorageError> {
        self.diesel_store
            .list_events_by_profile_id_initial_attempt_id(
                state,
                profile_id,
                initial_attempt_id,
                merchant_key_store,
            )
            .await
    }

    async fn update_event_by_merchant_id_event_id(
        &self,
        state: &KeyManagerState,
        merchant_id: &str,
        event_id: &str,
        event: domain::EventUpdate,
        merchant_key_store: &domain::MerchantKeyStore,
    ) -> CustomResult<domain::Event, errors::StorageError> {
        self.diesel_store
            .update_event_by_merchant_id_event_id(
                state,
                merchant_id,
                event_id,
                event,
                merchant_key_store,
            )
            .await
    }
}

#[async_trait::async_trait]
impl LockerMockUpInterface for KafkaStore {
    async fn find_locker_by_card_id(
        &self,
        card_id: &str,
    ) -> CustomResult<storage::LockerMockUp, errors::StorageError> {
        self.diesel_store.find_locker_by_card_id(card_id).await
    }

    async fn insert_locker_mock_up(
        &self,
        new: storage::LockerMockUpNew,
    ) -> CustomResult<storage::LockerMockUp, errors::StorageError> {
        self.diesel_store.insert_locker_mock_up(new).await
    }

    async fn delete_locker_mock_up(
        &self,
        card_id: &str,
    ) -> CustomResult<storage::LockerMockUp, errors::StorageError> {
        self.diesel_store.delete_locker_mock_up(card_id).await
    }
}

#[async_trait::async_trait]
impl MandateInterface for KafkaStore {
    async fn find_mandate_by_merchant_id_mandate_id(
        &self,
        merchant_id: &str,
        mandate_id: &str,
        storage_scheme: MerchantStorageScheme,
    ) -> CustomResult<storage::Mandate, errors::StorageError> {
        self.diesel_store
            .find_mandate_by_merchant_id_mandate_id(merchant_id, mandate_id, storage_scheme)
            .await
    }

    async fn find_mandate_by_merchant_id_connector_mandate_id(
        &self,
        merchant_id: &str,
        connector_mandate_id: &str,
        storage_scheme: MerchantStorageScheme,
    ) -> CustomResult<storage::Mandate, errors::StorageError> {
        self.diesel_store
            .find_mandate_by_merchant_id_connector_mandate_id(
                merchant_id,
                connector_mandate_id,
                storage_scheme,
            )
            .await
    }

    async fn find_mandate_by_merchant_id_customer_id(
        &self,
        merchant_id: &str,
        customer_id: &id_type::CustomerId,
    ) -> CustomResult<Vec<storage::Mandate>, errors::StorageError> {
        self.diesel_store
            .find_mandate_by_merchant_id_customer_id(merchant_id, customer_id)
            .await
    }

    async fn update_mandate_by_merchant_id_mandate_id(
        &self,
        merchant_id: &str,
        mandate_id: &str,
        mandate_update: storage::MandateUpdate,
        mandate: storage::Mandate,
        storage_scheme: MerchantStorageScheme,
    ) -> CustomResult<storage::Mandate, errors::StorageError> {
        self.diesel_store
            .update_mandate_by_merchant_id_mandate_id(
                merchant_id,
                mandate_id,
                mandate_update,
                mandate,
                storage_scheme,
            )
            .await
    }

    async fn find_mandates_by_merchant_id(
        &self,
        merchant_id: &str,
        mandate_constraints: api_models::mandates::MandateListConstraints,
    ) -> CustomResult<Vec<storage::Mandate>, errors::StorageError> {
        self.diesel_store
            .find_mandates_by_merchant_id(merchant_id, mandate_constraints)
            .await
    }

    async fn insert_mandate(
        &self,
        mandate: storage::MandateNew,
        storage_scheme: MerchantStorageScheme,
    ) -> CustomResult<storage::Mandate, errors::StorageError> {
        self.diesel_store
            .insert_mandate(mandate, storage_scheme)
            .await
    }
}

#[async_trait::async_trait]
impl PaymentLinkInterface for KafkaStore {
    async fn find_payment_link_by_payment_link_id(
        &self,
        payment_link_id: &str,
    ) -> CustomResult<storage::PaymentLink, errors::StorageError> {
        self.diesel_store
            .find_payment_link_by_payment_link_id(payment_link_id)
            .await
    }

    async fn insert_payment_link(
        &self,
        payment_link_object: storage::PaymentLinkNew,
    ) -> CustomResult<storage::PaymentLink, errors::StorageError> {
        self.diesel_store
            .insert_payment_link(payment_link_object)
            .await
    }

    async fn list_payment_link_by_merchant_id(
        &self,
        merchant_id: &str,
        payment_link_constraints: api_models::payments::PaymentLinkListConstraints,
    ) -> CustomResult<Vec<storage::PaymentLink>, errors::StorageError> {
        self.diesel_store
            .list_payment_link_by_merchant_id(merchant_id, payment_link_constraints)
            .await
    }
}

#[async_trait::async_trait]
impl MerchantAccountInterface for KafkaStore {
    async fn insert_merchant(
        &self,
        state: &KeyManagerState,
        merchant_account: domain::MerchantAccount,
        key_store: &domain::MerchantKeyStore,
    ) -> CustomResult<domain::MerchantAccount, errors::StorageError> {
        self.diesel_store
            .insert_merchant(state, merchant_account, key_store)
            .await
    }

    async fn find_merchant_account_by_merchant_id(
        &self,
        state: &KeyManagerState,
        merchant_id: &str,
        key_store: &domain::MerchantKeyStore,
    ) -> CustomResult<domain::MerchantAccount, errors::StorageError> {
        self.diesel_store
            .find_merchant_account_by_merchant_id(state, merchant_id, key_store)
            .await
    }

    async fn update_merchant(
        &self,
        state: &KeyManagerState,
        this: domain::MerchantAccount,
        merchant_account: storage::MerchantAccountUpdate,
        key_store: &domain::MerchantKeyStore,
    ) -> CustomResult<domain::MerchantAccount, errors::StorageError> {
        self.diesel_store
            .update_merchant(state, this, merchant_account, key_store)
            .await
    }

    async fn update_specific_fields_in_merchant(
        &self,
        state: &KeyManagerState,
        merchant_id: &str,
        merchant_account: storage::MerchantAccountUpdate,
        key_store: &domain::MerchantKeyStore,
    ) -> CustomResult<domain::MerchantAccount, errors::StorageError> {
        self.diesel_store
            .update_specific_fields_in_merchant(state, merchant_id, merchant_account, key_store)
            .await
    }

    async fn update_all_merchant_account(
        &self,
        merchant_account: storage::MerchantAccountUpdate,
    ) -> CustomResult<usize, errors::StorageError> {
        self.diesel_store
            .update_all_merchant_account(merchant_account)
            .await
    }

    async fn find_merchant_account_by_publishable_key(
        &self,
        state: &KeyManagerState,
        publishable_key: &str,
    ) -> CustomResult<authentication::AuthenticationData, errors::StorageError> {
        self.diesel_store
            .find_merchant_account_by_publishable_key(state, publishable_key)
            .await
    }

    #[cfg(feature = "olap")]
    async fn list_merchant_accounts_by_organization_id(
        &self,
        state: &KeyManagerState,
        organization_id: &str,
    ) -> CustomResult<Vec<domain::MerchantAccount>, errors::StorageError> {
        self.diesel_store
            .list_merchant_accounts_by_organization_id(state, organization_id)
            .await
    }

    async fn delete_merchant_account_by_merchant_id(
        &self,
        merchant_id: &str,
    ) -> CustomResult<bool, errors::StorageError> {
        self.diesel_store
            .delete_merchant_account_by_merchant_id(merchant_id)
            .await
    }

    #[cfg(feature = "olap")]
    async fn list_multiple_merchant_accounts(
        &self,
        state: &KeyManagerState,
        merchant_ids: Vec<String>,
    ) -> CustomResult<Vec<domain::MerchantAccount>, errors::StorageError> {
        self.diesel_store
            .list_multiple_merchant_accounts(state, merchant_ids)
            .await
    }
}

#[async_trait::async_trait]
impl ConnectorAccessToken for KafkaStore {
    async fn get_access_token(
        &self,
        merchant_id: &str,
        merchant_connector_id: &str,
    ) -> CustomResult<Option<AccessToken>, errors::StorageError> {
        self.diesel_store
            .get_access_token(merchant_id, merchant_connector_id)
            .await
    }

    async fn set_access_token(
        &self,
        merchant_id: &str,
        merchant_connector_id: &str,
        access_token: AccessToken,
    ) -> CustomResult<(), errors::StorageError> {
        self.diesel_store
            .set_access_token(merchant_id, merchant_connector_id, access_token)
            .await
    }
}

#[async_trait::async_trait]
impl FileMetadataInterface for KafkaStore {
    async fn insert_file_metadata(
        &self,
        file: storage::FileMetadataNew,
    ) -> CustomResult<storage::FileMetadata, errors::StorageError> {
        self.diesel_store.insert_file_metadata(file).await
    }

    async fn find_file_metadata_by_merchant_id_file_id(
        &self,
        merchant_id: &str,
        file_id: &str,
    ) -> CustomResult<storage::FileMetadata, errors::StorageError> {
        self.diesel_store
            .find_file_metadata_by_merchant_id_file_id(merchant_id, file_id)
            .await
    }

    async fn delete_file_metadata_by_merchant_id_file_id(
        &self,
        merchant_id: &str,
        file_id: &str,
    ) -> CustomResult<bool, errors::StorageError> {
        self.diesel_store
            .delete_file_metadata_by_merchant_id_file_id(merchant_id, file_id)
            .await
    }

    async fn update_file_metadata(
        &self,
        this: storage::FileMetadata,
        file_metadata: storage::FileMetadataUpdate,
    ) -> CustomResult<storage::FileMetadata, errors::StorageError> {
        self.diesel_store
            .update_file_metadata(this, file_metadata)
            .await
    }
}

#[async_trait::async_trait]
impl MerchantConnectorAccountInterface for KafkaStore {
    async fn update_multiple_merchant_connector_accounts(
        &self,
        merchant_connector_accounts: Vec<(
            domain::MerchantConnectorAccount,
            storage::MerchantConnectorAccountUpdateInternal,
        )>,
    ) -> CustomResult<(), errors::StorageError> {
        self.diesel_store
            .update_multiple_merchant_connector_accounts(merchant_connector_accounts)
            .await
    }
    async fn find_merchant_connector_account_by_merchant_id_connector_label(
        &self,
        state: &KeyManagerState,
        merchant_id: &str,
        connector: &str,
        key_store: &domain::MerchantKeyStore,
    ) -> CustomResult<domain::MerchantConnectorAccount, errors::StorageError> {
        self.diesel_store
            .find_merchant_connector_account_by_merchant_id_connector_label(
                state,
                merchant_id,
                connector,
                key_store,
            )
            .await
    }

    async fn find_merchant_connector_account_by_merchant_id_connector_name(
        &self,
        state: &KeyManagerState,
        merchant_id: &str,
        connector_name: &str,
        key_store: &domain::MerchantKeyStore,
    ) -> CustomResult<Vec<domain::MerchantConnectorAccount>, errors::StorageError> {
        self.diesel_store
            .find_merchant_connector_account_by_merchant_id_connector_name(
                state,
                merchant_id,
                connector_name,
                key_store,
            )
            .await
    }

    async fn find_merchant_connector_account_by_profile_id_connector_name(
        &self,
        state: &KeyManagerState,
        profile_id: &str,
        connector_name: &str,
        key_store: &domain::MerchantKeyStore,
    ) -> CustomResult<domain::MerchantConnectorAccount, errors::StorageError> {
        self.diesel_store
            .find_merchant_connector_account_by_profile_id_connector_name(
                state,
                profile_id,
                connector_name,
                key_store,
            )
            .await
    }

    async fn insert_merchant_connector_account(
        &self,
        state: &KeyManagerState,
        t: domain::MerchantConnectorAccount,
        key_store: &domain::MerchantKeyStore,
    ) -> CustomResult<domain::MerchantConnectorAccount, errors::StorageError> {
        self.diesel_store
            .insert_merchant_connector_account(state, t, key_store)
            .await
    }

    async fn find_by_merchant_connector_account_merchant_id_merchant_connector_id(
        &self,
        state: &KeyManagerState,
        merchant_id: &str,
        merchant_connector_id: &str,
        key_store: &domain::MerchantKeyStore,
    ) -> CustomResult<domain::MerchantConnectorAccount, errors::StorageError> {
        self.diesel_store
            .find_by_merchant_connector_account_merchant_id_merchant_connector_id(
                state,
                merchant_id,
                merchant_connector_id,
                key_store,
            )
            .await
    }

    async fn find_merchant_connector_account_by_merchant_id_and_disabled_list(
        &self,
        state: &KeyManagerState,
        merchant_id: &str,
        get_disabled: bool,
        key_store: &domain::MerchantKeyStore,
    ) -> CustomResult<Vec<domain::MerchantConnectorAccount>, errors::StorageError> {
        self.diesel_store
            .find_merchant_connector_account_by_merchant_id_and_disabled_list(
                state,
                merchant_id,
                get_disabled,
                key_store,
            )
            .await
    }

    async fn update_merchant_connector_account(
        &self,
        state: &KeyManagerState,
        this: domain::MerchantConnectorAccount,
        merchant_connector_account: storage::MerchantConnectorAccountUpdateInternal,
        key_store: &domain::MerchantKeyStore,
    ) -> CustomResult<domain::MerchantConnectorAccount, errors::StorageError> {
        self.diesel_store
            .update_merchant_connector_account(state, this, merchant_connector_account, key_store)
            .await
    }

    async fn delete_merchant_connector_account_by_merchant_id_merchant_connector_id(
        &self,
        merchant_id: &str,
        merchant_connector_id: &str,
    ) -> CustomResult<bool, errors::StorageError> {
        self.diesel_store
            .delete_merchant_connector_account_by_merchant_id_merchant_connector_id(
                merchant_id,
                merchant_connector_id,
            )
            .await
    }
}

#[async_trait::async_trait]
impl QueueInterface for KafkaStore {
    async fn fetch_consumer_tasks(
        &self,
        stream_name: &str,
        group_name: &str,
        consumer_name: &str,
    ) -> CustomResult<Vec<storage::ProcessTracker>, ProcessTrackerError> {
        self.diesel_store
            .fetch_consumer_tasks(stream_name, group_name, consumer_name)
            .await
    }

    async fn consumer_group_create(
        &self,
        stream: &str,
        group: &str,
        id: &RedisEntryId,
    ) -> CustomResult<(), RedisError> {
        self.diesel_store
            .consumer_group_create(stream, group, id)
            .await
    }

    async fn acquire_pt_lock(
        &self,
        tag: &str,
        lock_key: &str,
        lock_val: &str,
        ttl: i64,
    ) -> CustomResult<bool, RedisError> {
        self.diesel_store
            .acquire_pt_lock(tag, lock_key, lock_val, ttl)
            .await
    }

    async fn release_pt_lock(&self, tag: &str, lock_key: &str) -> CustomResult<bool, RedisError> {
        self.diesel_store.release_pt_lock(tag, lock_key).await
    }

    async fn stream_append_entry(
        &self,
        stream: &str,
        entry_id: &RedisEntryId,
        fields: Vec<(&str, String)>,
    ) -> CustomResult<(), RedisError> {
        self.diesel_store
            .stream_append_entry(stream, entry_id, fields)
            .await
    }

    async fn get_key(&self, key: &str) -> CustomResult<Vec<u8>, RedisError> {
        self.diesel_store.get_key(key).await
    }
}

#[async_trait::async_trait]
impl PaymentAttemptInterface for KafkaStore {
    async fn insert_payment_attempt(
        &self,
        payment_attempt: storage::PaymentAttemptNew,
        storage_scheme: MerchantStorageScheme,
    ) -> CustomResult<storage::PaymentAttempt, errors::DataStorageError> {
        let attempt = self
            .diesel_store
            .insert_payment_attempt(payment_attempt, storage_scheme)
            .await?;

        if let Err(er) = self
            .kafka_producer
            .log_payment_attempt(&attempt, None, self.tenant_id.clone())
            .await
        {
            logger::error!(message="Failed to log analytics event for payment attempt {attempt:?}", error_message=?er)
        }

        Ok(attempt)
    }

    async fn update_payment_attempt_with_attempt_id(
        &self,
        this: storage::PaymentAttempt,
        payment_attempt: storage::PaymentAttemptUpdate,
        storage_scheme: MerchantStorageScheme,
    ) -> CustomResult<storage::PaymentAttempt, errors::DataStorageError> {
        let attempt = self
            .diesel_store
            .update_payment_attempt_with_attempt_id(this.clone(), payment_attempt, storage_scheme)
            .await?;

        if let Err(er) = self
            .kafka_producer
            .log_payment_attempt(&attempt, Some(this), self.tenant_id.clone())
            .await
        {
            logger::error!(message="Failed to log analytics event for payment attempt {attempt:?}", error_message=?er)
        }

        Ok(attempt)
    }

    async fn find_payment_attempt_by_connector_transaction_id_payment_id_merchant_id(
        &self,
        connector_transaction_id: &str,
        payment_id: &str,
        merchant_id: &str,
        storage_scheme: MerchantStorageScheme,
    ) -> CustomResult<storage::PaymentAttempt, errors::DataStorageError> {
        self.diesel_store
            .find_payment_attempt_by_connector_transaction_id_payment_id_merchant_id(
                connector_transaction_id,
                payment_id,
                merchant_id,
                storage_scheme,
            )
            .await
    }

    async fn find_payment_attempt_by_merchant_id_connector_txn_id(
        &self,
        merchant_id: &str,
        connector_txn_id: &str,
        storage_scheme: MerchantStorageScheme,
    ) -> CustomResult<storage::PaymentAttempt, errors::DataStorageError> {
        self.diesel_store
            .find_payment_attempt_by_merchant_id_connector_txn_id(
                merchant_id,
                connector_txn_id,
                storage_scheme,
            )
            .await
    }

    async fn find_payment_attempt_by_payment_id_merchant_id_attempt_id(
        &self,
        payment_id: &str,
        merchant_id: &str,
        attempt_id: &str,
        storage_scheme: MerchantStorageScheme,
    ) -> CustomResult<storage::PaymentAttempt, errors::DataStorageError> {
        self.diesel_store
            .find_payment_attempt_by_payment_id_merchant_id_attempt_id(
                payment_id,
                merchant_id,
                attempt_id,
                storage_scheme,
            )
            .await
    }

    async fn find_payment_attempt_by_attempt_id_merchant_id(
        &self,
        attempt_id: &str,
        merchant_id: &str,
        storage_scheme: MerchantStorageScheme,
    ) -> CustomResult<storage::PaymentAttempt, errors::DataStorageError> {
        self.diesel_store
            .find_payment_attempt_by_attempt_id_merchant_id(attempt_id, merchant_id, storage_scheme)
            .await
    }

    async fn find_payment_attempt_last_successful_attempt_by_payment_id_merchant_id(
        &self,
        payment_id: &str,
        merchant_id: &str,
        storage_scheme: MerchantStorageScheme,
    ) -> CustomResult<storage::PaymentAttempt, errors::DataStorageError> {
        self.diesel_store
            .find_payment_attempt_last_successful_attempt_by_payment_id_merchant_id(
                payment_id,
                merchant_id,
                storage_scheme,
            )
            .await
    }

    async fn find_payment_attempt_last_successful_or_partially_captured_attempt_by_payment_id_merchant_id(
        &self,
        payment_id: &str,
        merchant_id: &str,
        storage_scheme: MerchantStorageScheme,
    ) -> CustomResult<storage::PaymentAttempt, errors::DataStorageError> {
        self.diesel_store
            .find_payment_attempt_last_successful_or_partially_captured_attempt_by_payment_id_merchant_id(
                payment_id,
                merchant_id,
                storage_scheme,
            )
            .await
    }

    async fn find_payment_attempt_by_preprocessing_id_merchant_id(
        &self,
        preprocessing_id: &str,
        merchant_id: &str,
        storage_scheme: MerchantStorageScheme,
    ) -> CustomResult<storage::PaymentAttempt, errors::DataStorageError> {
        self.diesel_store
            .find_payment_attempt_by_preprocessing_id_merchant_id(
                preprocessing_id,
                merchant_id,
                storage_scheme,
            )
            .await
    }

    async fn get_filters_for_payments(
        &self,
        pi: &[hyperswitch_domain_models::payments::PaymentIntent],
        merchant_id: &str,
        storage_scheme: MerchantStorageScheme,
    ) -> CustomResult<
        hyperswitch_domain_models::payments::payment_attempt::PaymentListFilters,
        errors::DataStorageError,
    > {
        self.diesel_store
            .get_filters_for_payments(pi, merchant_id, storage_scheme)
            .await
    }

    async fn get_total_count_of_filtered_payment_attempts(
        &self,
        merchant_id: &str,
        active_attempt_ids: &[String],
        connector: Option<Vec<api_models::enums::Connector>>,
        payment_method: Option<Vec<common_enums::PaymentMethod>>,
        payment_method_type: Option<Vec<common_enums::PaymentMethodType>>,
        authentication_type: Option<Vec<common_enums::AuthenticationType>>,
        merchant_connector_id: Option<Vec<String>>,
        storage_scheme: MerchantStorageScheme,
    ) -> CustomResult<i64, errors::DataStorageError> {
        self.diesel_store
            .get_total_count_of_filtered_payment_attempts(
                merchant_id,
                active_attempt_ids,
                connector,
                payment_method,
                payment_method_type,
                authentication_type,
                merchant_connector_id,
                storage_scheme,
            )
            .await
    }

    async fn find_attempts_by_merchant_id_payment_id(
        &self,
        merchant_id: &str,
        payment_id: &str,
        storage_scheme: MerchantStorageScheme,
    ) -> CustomResult<Vec<storage::PaymentAttempt>, errors::DataStorageError> {
        self.diesel_store
            .find_attempts_by_merchant_id_payment_id(merchant_id, payment_id, storage_scheme)
            .await
    }
}

#[async_trait::async_trait]
impl PaymentIntentInterface for KafkaStore {
    async fn update_payment_intent(
        &self,
        state: &KeyManagerState,
        this: storage::PaymentIntent,
        payment_intent: storage::PaymentIntentUpdate,
        key_store: &domain::MerchantKeyStore,
        storage_scheme: MerchantStorageScheme,
    ) -> CustomResult<storage::PaymentIntent, errors::DataStorageError> {
        let intent = self
            .diesel_store
            .update_payment_intent(
                state,
                this.clone(),
                payment_intent,
                key_store,
                storage_scheme,
            )
            .await?;

        if let Err(er) = self
            .kafka_producer
            .log_payment_intent(&intent, Some(this), self.tenant_id.clone())
            .await
        {
            logger::error!(message="Failed to add analytics entry for Payment Intent {intent:?}", error_message=?er);
        };

        Ok(intent)
    }

    async fn insert_payment_intent(
        &self,
        state: &KeyManagerState,
        new: storage::PaymentIntent,
        key_store: &domain::MerchantKeyStore,
        storage_scheme: MerchantStorageScheme,
    ) -> CustomResult<storage::PaymentIntent, errors::DataStorageError> {
        logger::debug!("Inserting PaymentIntent Via KafkaStore");
        let intent = self
            .diesel_store
            .insert_payment_intent(state, new, key_store, storage_scheme)
            .await?;

        if let Err(er) = self
            .kafka_producer
            .log_payment_intent(&intent, None, self.tenant_id.clone())
            .await
        {
            logger::error!(message="Failed to add analytics entry for Payment Intent {intent:?}", error_message=?er);
        };

        Ok(intent)
    }

    async fn find_payment_intent_by_payment_id_merchant_id(
        &self,
        state: &KeyManagerState,
        payment_id: &str,
        merchant_id: &str,
        key_store: &domain::MerchantKeyStore,
        storage_scheme: MerchantStorageScheme,
    ) -> CustomResult<storage::PaymentIntent, errors::DataStorageError> {
        self.diesel_store
            .find_payment_intent_by_payment_id_merchant_id(
                state,
                payment_id,
                merchant_id,
                key_store,
                storage_scheme,
            )
            .await
    }

    #[cfg(feature = "olap")]
    async fn filter_payment_intent_by_constraints(
        &self,
        state: &KeyManagerState,
        merchant_id: &str,
        filters: &hyperswitch_domain_models::payments::payment_intent::PaymentIntentFetchConstraints,
        key_store: &domain::MerchantKeyStore,
        storage_scheme: MerchantStorageScheme,
    ) -> CustomResult<Vec<storage::PaymentIntent>, errors::DataStorageError> {
        self.diesel_store
            .filter_payment_intent_by_constraints(
                state,
                merchant_id,
                filters,
                key_store,
                storage_scheme,
            )
            .await
    }

    #[cfg(feature = "olap")]
    async fn filter_payment_intents_by_time_range_constraints(
        &self,
        state: &KeyManagerState,
        merchant_id: &str,
        time_range: &api_models::payments::TimeRange,
        key_store: &domain::MerchantKeyStore,
        storage_scheme: MerchantStorageScheme,
    ) -> CustomResult<Vec<storage::PaymentIntent>, errors::DataStorageError> {
        self.diesel_store
            .filter_payment_intents_by_time_range_constraints(
                state,
                merchant_id,
                time_range,
                key_store,
                storage_scheme,
            )
            .await
    }

    #[cfg(feature = "olap")]
    async fn get_filtered_payment_intents_attempt(
        &self,
        state: &KeyManagerState,
        merchant_id: &str,
        constraints: &hyperswitch_domain_models::payments::payment_intent::PaymentIntentFetchConstraints,
        key_store: &domain::MerchantKeyStore,
        storage_scheme: MerchantStorageScheme,
    ) -> CustomResult<
        Vec<(
            hyperswitch_domain_models::payments::PaymentIntent,
            hyperswitch_domain_models::payments::payment_attempt::PaymentAttempt,
        )>,
        errors::DataStorageError,
    > {
        self.diesel_store
            .get_filtered_payment_intents_attempt(
                state,
                merchant_id,
                constraints,
                key_store,
                storage_scheme,
            )
            .await
    }

    #[cfg(feature = "olap")]
    async fn get_filtered_active_attempt_ids_for_total_count(
        &self,
        merchant_id: &str,
        constraints: &hyperswitch_domain_models::payments::payment_intent::PaymentIntentFetchConstraints,
        storage_scheme: MerchantStorageScheme,
    ) -> CustomResult<Vec<String>, errors::DataStorageError> {
        self.diesel_store
            .get_filtered_active_attempt_ids_for_total_count(
                merchant_id,
                constraints,
                storage_scheme,
            )
            .await
    }

    async fn get_active_payment_attempt(
        &self,
        payment: &mut storage::PaymentIntent,
        storage_scheme: MerchantStorageScheme,
    ) -> error_stack::Result<storage::PaymentAttempt, errors::DataStorageError> {
        self.diesel_store
            .get_active_payment_attempt(payment, storage_scheme)
            .await
    }
}

#[async_trait::async_trait]
impl PaymentMethodInterface for KafkaStore {
    async fn find_payment_method(
        &self,
        payment_method_id: &str,
        storage_scheme: MerchantStorageScheme,
    ) -> CustomResult<storage::PaymentMethod, errors::StorageError> {
        self.diesel_store
            .find_payment_method(payment_method_id, storage_scheme)
            .await
    }

    async fn find_payment_method_by_customer_id_merchant_id_list(
        &self,
        customer_id: &id_type::CustomerId,
        merchant_id: &str,
        limit: Option<i64>,
    ) -> CustomResult<Vec<storage::PaymentMethod>, errors::StorageError> {
        self.diesel_store
            .find_payment_method_by_customer_id_merchant_id_list(customer_id, merchant_id, limit)
            .await
    }

    async fn find_payment_method_by_customer_id_merchant_id_status(
        &self,
        customer_id: &id_type::CustomerId,
        merchant_id: &str,
        status: common_enums::PaymentMethodStatus,
        limit: Option<i64>,
        storage_scheme: MerchantStorageScheme,
    ) -> CustomResult<Vec<storage::PaymentMethod>, errors::StorageError> {
        self.diesel_store
            .find_payment_method_by_customer_id_merchant_id_status(
                customer_id,
                merchant_id,
                status,
                limit,
                storage_scheme,
            )
            .await
    }

    async fn get_payment_method_count_by_customer_id_merchant_id_status(
        &self,
        customer_id: &id_type::CustomerId,
        merchant_id: &str,
        status: common_enums::PaymentMethodStatus,
    ) -> CustomResult<i64, errors::StorageError> {
        self.diesel_store
            .get_payment_method_count_by_customer_id_merchant_id_status(
                customer_id,
                merchant_id,
                status,
            )
            .await
    }

    async fn find_payment_method_by_locker_id(
        &self,
        locker_id: &str,
        storage_scheme: MerchantStorageScheme,
    ) -> CustomResult<storage::PaymentMethod, errors::StorageError> {
        self.diesel_store
            .find_payment_method_by_locker_id(locker_id, storage_scheme)
            .await
    }

    async fn insert_payment_method(
        &self,
        m: storage::PaymentMethodNew,
        storage_scheme: MerchantStorageScheme,
    ) -> CustomResult<storage::PaymentMethod, errors::StorageError> {
        self.diesel_store
            .insert_payment_method(m, storage_scheme)
            .await
    }

    async fn update_payment_method(
        &self,
        payment_method: storage::PaymentMethod,
        payment_method_update: storage::PaymentMethodUpdate,
        storage_scheme: MerchantStorageScheme,
    ) -> CustomResult<storage::PaymentMethod, errors::StorageError> {
        self.diesel_store
            .update_payment_method(payment_method, payment_method_update, storage_scheme)
            .await
    }

    async fn delete_payment_method_by_merchant_id_payment_method_id(
        &self,
        merchant_id: &str,
        payment_method_id: &str,
    ) -> CustomResult<storage::PaymentMethod, errors::StorageError> {
        self.diesel_store
            .delete_payment_method_by_merchant_id_payment_method_id(merchant_id, payment_method_id)
            .await
    }
}

#[cfg(not(feature = "payouts"))]
impl PayoutAttemptInterface for KafkaStore {}

#[cfg(feature = "payouts")]
#[async_trait::async_trait]
impl PayoutAttemptInterface for KafkaStore {
    async fn find_payout_attempt_by_merchant_id_payout_attempt_id(
        &self,
        merchant_id: &str,
        payout_attempt_id: &str,
        storage_scheme: MerchantStorageScheme,
    ) -> CustomResult<storage::PayoutAttempt, errors::DataStorageError> {
        self.diesel_store
            .find_payout_attempt_by_merchant_id_payout_attempt_id(
                merchant_id,
                payout_attempt_id,
                storage_scheme,
            )
            .await
    }

    async fn find_payout_attempt_by_merchant_id_connector_payout_id(
        &self,
        merchant_id: &str,
        connector_payout_id: &str,
        storage_scheme: MerchantStorageScheme,
    ) -> CustomResult<storage::PayoutAttempt, errors::DataStorageError> {
        self.diesel_store
            .find_payout_attempt_by_merchant_id_connector_payout_id(
                merchant_id,
                connector_payout_id,
                storage_scheme,
            )
            .await
    }

    async fn update_payout_attempt(
        &self,
        this: &storage::PayoutAttempt,
        payout_attempt_update: storage::PayoutAttemptUpdate,
        payouts: &storage::Payouts,
        storage_scheme: MerchantStorageScheme,
    ) -> CustomResult<storage::PayoutAttempt, errors::DataStorageError> {
        let updated_payout_attempt = self
            .diesel_store
            .update_payout_attempt(this, payout_attempt_update, payouts, storage_scheme)
            .await?;
        if let Err(err) = self
            .kafka_producer
            .log_payout(
                &KafkaPayout::from_storage(payouts, &updated_payout_attempt),
                Some(KafkaPayout::from_storage(payouts, this)),
                self.tenant_id.clone(),
            )
            .await
        {
            logger::error!(message="Failed to update analytics entry for Payouts {payouts:?}\n{updated_payout_attempt:?}", error_message=?err);
        };

        Ok(updated_payout_attempt)
    }

    async fn insert_payout_attempt(
        &self,
        payout_attempt: storage::PayoutAttemptNew,
        payouts: &storage::Payouts,
        storage_scheme: MerchantStorageScheme,
    ) -> CustomResult<storage::PayoutAttempt, errors::DataStorageError> {
        let payout_attempt_new = self
            .diesel_store
            .insert_payout_attempt(payout_attempt, payouts, storage_scheme)
            .await?;
        if let Err(err) = self
            .kafka_producer
            .log_payout(
                &KafkaPayout::from_storage(payouts, &payout_attempt_new),
                None,
                self.tenant_id.clone(),
            )
            .await
        {
            logger::error!(message="Failed to add analytics entry for Payouts {payouts:?}\n{payout_attempt_new:?}", error_message=?err);
        };

        Ok(payout_attempt_new)
    }

    async fn get_filters_for_payouts(
        &self,
        payouts: &[hyperswitch_domain_models::payouts::payouts::Payouts],
        merchant_id: &str,
        storage_scheme: MerchantStorageScheme,
    ) -> CustomResult<
        hyperswitch_domain_models::payouts::payout_attempt::PayoutListFilters,
        errors::DataStorageError,
    > {
        self.diesel_store
            .get_filters_for_payouts(payouts, merchant_id, storage_scheme)
            .await
    }
}

#[cfg(not(feature = "payouts"))]
impl PayoutsInterface for KafkaStore {}

#[cfg(feature = "payouts")]
#[async_trait::async_trait]
impl PayoutsInterface for KafkaStore {
    async fn find_payout_by_merchant_id_payout_id(
        &self,
        merchant_id: &str,
        payout_id: &str,
        storage_scheme: MerchantStorageScheme,
    ) -> CustomResult<storage::Payouts, errors::DataStorageError> {
        self.diesel_store
            .find_payout_by_merchant_id_payout_id(merchant_id, payout_id, storage_scheme)
            .await
    }

    async fn update_payout(
        &self,
        this: &storage::Payouts,
        payout_update: storage::PayoutsUpdate,
        payout_attempt: &storage::PayoutAttempt,
        storage_scheme: MerchantStorageScheme,
    ) -> CustomResult<storage::Payouts, errors::DataStorageError> {
        let payout = self
            .diesel_store
            .update_payout(this, payout_update, payout_attempt, storage_scheme)
            .await?;
        if let Err(err) = self
            .kafka_producer
            .log_payout(
                &KafkaPayout::from_storage(&payout, payout_attempt),
                Some(KafkaPayout::from_storage(this, payout_attempt)),
                self.tenant_id.clone(),
            )
            .await
        {
            logger::error!(message="Failed to update analytics entry for Payouts {payout:?}\n{payout_attempt:?}", error_message=?err);
        };
        Ok(payout)
    }

    async fn insert_payout(
        &self,
        payout: storage::PayoutsNew,
        storage_scheme: MerchantStorageScheme,
    ) -> CustomResult<storage::Payouts, errors::DataStorageError> {
        self.diesel_store
            .insert_payout(payout, storage_scheme)
            .await
    }

    async fn find_optional_payout_by_merchant_id_payout_id(
        &self,
        merchant_id: &str,
        payout_id: &str,
        storage_scheme: MerchantStorageScheme,
    ) -> CustomResult<Option<storage::Payouts>, errors::DataStorageError> {
        self.diesel_store
            .find_optional_payout_by_merchant_id_payout_id(merchant_id, payout_id, storage_scheme)
            .await
    }

    #[cfg(feature = "olap")]
    async fn filter_payouts_by_constraints(
        &self,
        merchant_id: &str,
        filters: &hyperswitch_domain_models::payouts::PayoutFetchConstraints,
        storage_scheme: MerchantStorageScheme,
    ) -> CustomResult<Vec<storage::Payouts>, errors::DataStorageError> {
        self.diesel_store
            .filter_payouts_by_constraints(merchant_id, filters, storage_scheme)
            .await
    }

    #[cfg(feature = "olap")]
    async fn filter_payouts_and_attempts(
        &self,
        merchant_id: &str,
        filters: &hyperswitch_domain_models::payouts::PayoutFetchConstraints,
        storage_scheme: MerchantStorageScheme,
    ) -> CustomResult<
        Vec<(
            storage::Payouts,
            storage::PayoutAttempt,
            diesel_models::Customer,
        )>,
        errors::DataStorageError,
    > {
        self.diesel_store
            .filter_payouts_and_attempts(merchant_id, filters, storage_scheme)
            .await
    }

    #[cfg(feature = "olap")]
    async fn filter_payouts_by_time_range_constraints(
        &self,
        merchant_id: &str,
        time_range: &api_models::payments::TimeRange,
        storage_scheme: MerchantStorageScheme,
    ) -> CustomResult<Vec<storage::Payouts>, errors::DataStorageError> {
        self.diesel_store
            .filter_payouts_by_time_range_constraints(merchant_id, time_range, storage_scheme)
            .await
    }
}

#[async_trait::async_trait]
impl ProcessTrackerInterface for KafkaStore {
    async fn reinitialize_limbo_processes(
        &self,
        ids: Vec<String>,
        schedule_time: PrimitiveDateTime,
    ) -> CustomResult<usize, errors::StorageError> {
        self.diesel_store
            .reinitialize_limbo_processes(ids, schedule_time)
            .await
    }

    async fn find_process_by_id(
        &self,
        id: &str,
    ) -> CustomResult<Option<storage::ProcessTracker>, errors::StorageError> {
        self.diesel_store.find_process_by_id(id).await
    }

    async fn update_process(
        &self,
        this: storage::ProcessTracker,
        process: storage::ProcessTrackerUpdate,
    ) -> CustomResult<storage::ProcessTracker, errors::StorageError> {
        self.diesel_store.update_process(this, process).await
    }

    async fn process_tracker_update_process_status_by_ids(
        &self,
        task_ids: Vec<String>,
        task_update: storage::ProcessTrackerUpdate,
    ) -> CustomResult<usize, errors::StorageError> {
        self.diesel_store
            .process_tracker_update_process_status_by_ids(task_ids, task_update)
            .await
    }

    async fn insert_process(
        &self,
        new: storage::ProcessTrackerNew,
    ) -> CustomResult<storage::ProcessTracker, errors::StorageError> {
        self.diesel_store.insert_process(new).await
    }

    async fn reset_process(
        &self,
        this: storage::ProcessTracker,
        schedule_time: PrimitiveDateTime,
    ) -> CustomResult<(), errors::StorageError> {
        self.diesel_store.reset_process(this, schedule_time).await
    }

    async fn retry_process(
        &self,
        this: storage::ProcessTracker,
        schedule_time: PrimitiveDateTime,
    ) -> CustomResult<(), errors::StorageError> {
        self.diesel_store.retry_process(this, schedule_time).await
    }

    async fn finish_process_with_business_status(
        &self,
        this: storage::ProcessTracker,
        business_status: &'static str,
    ) -> CustomResult<(), errors::StorageError> {
        self.diesel_store
            .finish_process_with_business_status(this, business_status)
            .await
    }

    async fn find_processes_by_time_status(
        &self,
        time_lower_limit: PrimitiveDateTime,
        time_upper_limit: PrimitiveDateTime,
        status: ProcessTrackerStatus,
        limit: Option<i64>,
    ) -> CustomResult<Vec<storage::ProcessTracker>, errors::StorageError> {
        self.diesel_store
            .find_processes_by_time_status(time_lower_limit, time_upper_limit, status, limit)
            .await
    }
}

#[async_trait::async_trait]
impl CaptureInterface for KafkaStore {
    async fn insert_capture(
        &self,
        capture: storage::CaptureNew,
        storage_scheme: MerchantStorageScheme,
    ) -> CustomResult<storage::Capture, errors::StorageError> {
        self.diesel_store
            .insert_capture(capture, storage_scheme)
            .await
    }

    async fn update_capture_with_capture_id(
        &self,
        this: storage::Capture,
        capture: storage::CaptureUpdate,
        storage_scheme: MerchantStorageScheme,
    ) -> CustomResult<storage::Capture, errors::StorageError> {
        self.diesel_store
            .update_capture_with_capture_id(this, capture, storage_scheme)
            .await
    }

    async fn find_all_captures_by_merchant_id_payment_id_authorized_attempt_id(
        &self,
        merchant_id: &str,
        payment_id: &str,
        authorized_attempt_id: &str,
        storage_scheme: MerchantStorageScheme,
    ) -> CustomResult<Vec<storage::Capture>, errors::StorageError> {
        self.diesel_store
            .find_all_captures_by_merchant_id_payment_id_authorized_attempt_id(
                merchant_id,
                payment_id,
                authorized_attempt_id,
                storage_scheme,
            )
            .await
    }
}

#[async_trait::async_trait]
impl RefundInterface for KafkaStore {
    async fn find_refund_by_internal_reference_id_merchant_id(
        &self,
        internal_reference_id: &str,
        merchant_id: &str,
        storage_scheme: MerchantStorageScheme,
    ) -> CustomResult<storage::Refund, errors::StorageError> {
        self.diesel_store
            .find_refund_by_internal_reference_id_merchant_id(
                internal_reference_id,
                merchant_id,
                storage_scheme,
            )
            .await
    }

    async fn find_refund_by_payment_id_merchant_id(
        &self,
        payment_id: &str,
        merchant_id: &str,
        storage_scheme: MerchantStorageScheme,
    ) -> CustomResult<Vec<storage::Refund>, errors::StorageError> {
        self.diesel_store
            .find_refund_by_payment_id_merchant_id(payment_id, merchant_id, storage_scheme)
            .await
    }

    async fn find_refund_by_merchant_id_refund_id(
        &self,
        merchant_id: &str,
        refund_id: &str,
        storage_scheme: MerchantStorageScheme,
    ) -> CustomResult<storage::Refund, errors::StorageError> {
        self.diesel_store
            .find_refund_by_merchant_id_refund_id(merchant_id, refund_id, storage_scheme)
            .await
    }

    async fn find_refund_by_merchant_id_connector_refund_id_connector(
        &self,
        merchant_id: &str,
        connector_refund_id: &str,
        connector: &str,
        storage_scheme: MerchantStorageScheme,
    ) -> CustomResult<storage::Refund, errors::StorageError> {
        self.diesel_store
            .find_refund_by_merchant_id_connector_refund_id_connector(
                merchant_id,
                connector_refund_id,
                connector,
                storage_scheme,
            )
            .await
    }

    async fn update_refund(
        &self,
        this: storage::Refund,
        refund: storage::RefundUpdate,
        storage_scheme: MerchantStorageScheme,
    ) -> CustomResult<storage::Refund, errors::StorageError> {
        let refund = self
            .diesel_store
            .update_refund(this.clone(), refund, storage_scheme)
            .await?;

        if let Err(er) = self
            .kafka_producer
            .log_refund(&refund, Some(this), self.tenant_id.clone())
            .await
        {
            logger::error!(message="Failed to insert analytics event for Refund Update {refund?}", error_message=?er);
        }
        Ok(refund)
    }

    async fn find_refund_by_merchant_id_connector_transaction_id(
        &self,
        merchant_id: &str,
        connector_transaction_id: &str,
        storage_scheme: MerchantStorageScheme,
    ) -> CustomResult<Vec<storage::Refund>, errors::StorageError> {
        self.diesel_store
            .find_refund_by_merchant_id_connector_transaction_id(
                merchant_id,
                connector_transaction_id,
                storage_scheme,
            )
            .await
    }

    async fn insert_refund(
        &self,
        new: storage::RefundNew,
        storage_scheme: MerchantStorageScheme,
    ) -> CustomResult<storage::Refund, errors::StorageError> {
        let refund = self.diesel_store.insert_refund(new, storage_scheme).await?;

        if let Err(er) = self
            .kafka_producer
            .log_refund(&refund, None, self.tenant_id.clone())
            .await
        {
            logger::error!(message="Failed to insert analytics event for Refund Create {refund?}", error_message=?er);
        }
        Ok(refund)
    }

    #[cfg(feature = "olap")]
    async fn filter_refund_by_constraints(
        &self,
        merchant_id: &str,
        refund_details: &api_models::refunds::RefundListRequest,
        storage_scheme: MerchantStorageScheme,
        limit: i64,
        offset: i64,
    ) -> CustomResult<Vec<storage::Refund>, errors::StorageError> {
        self.diesel_store
            .filter_refund_by_constraints(
                merchant_id,
                refund_details,
                storage_scheme,
                limit,
                offset,
            )
            .await
    }

    #[cfg(feature = "olap")]
    async fn filter_refund_by_meta_constraints(
        &self,
        merchant_id: &str,
        refund_details: &api_models::payments::TimeRange,
        storage_scheme: MerchantStorageScheme,
    ) -> CustomResult<api_models::refunds::RefundListMetaData, errors::StorageError> {
        self.diesel_store
            .filter_refund_by_meta_constraints(merchant_id, refund_details, storage_scheme)
            .await
    }

    #[cfg(feature = "olap")]
    async fn get_total_count_of_refunds(
        &self,
        merchant_id: &str,
        refund_details: &api_models::refunds::RefundListRequest,
        storage_scheme: MerchantStorageScheme,
    ) -> CustomResult<i64, errors::StorageError> {
        self.diesel_store
            .get_total_count_of_refunds(merchant_id, refund_details, storage_scheme)
            .await
    }
}

#[async_trait::async_trait]
impl MerchantKeyStoreInterface for KafkaStore {
    async fn insert_merchant_key_store(
        &self,
        state: &KeyManagerState,
        merchant_key_store: domain::MerchantKeyStore,
        key: &Secret<Vec<u8>>,
    ) -> CustomResult<domain::MerchantKeyStore, errors::StorageError> {
        self.diesel_store
            .insert_merchant_key_store(state, merchant_key_store, key)
            .await
    }

    async fn get_merchant_key_store_by_merchant_id(
        &self,
        state: &KeyManagerState,
        merchant_id: &str,
        key: &Secret<Vec<u8>>,
    ) -> CustomResult<domain::MerchantKeyStore, errors::StorageError> {
        self.diesel_store
            .get_merchant_key_store_by_merchant_id(state, merchant_id, key)
            .await
    }

    async fn delete_merchant_key_store_by_merchant_id(
        &self,
        merchant_id: &str,
    ) -> CustomResult<bool, errors::StorageError> {
        self.diesel_store
            .delete_merchant_key_store_by_merchant_id(merchant_id)
            .await
    }

    #[cfg(feature = "olap")]
    async fn list_multiple_key_stores(
        &self,
        state: &KeyManagerState,
        merchant_ids: Vec<String>,
        key: &Secret<Vec<u8>>,
    ) -> CustomResult<Vec<domain::MerchantKeyStore>, errors::StorageError> {
        self.diesel_store
            .list_multiple_key_stores(state, merchant_ids, key)
            .await
    }
    async fn get_all_key_stores(
        &self,
        state: &KeyManagerState,
        key: &Secret<Vec<u8>>,
        from: u32,
        to: u32,
    ) -> CustomResult<Vec<domain::MerchantKeyStore>, errors::StorageError> {
        self.diesel_store
            .get_all_key_stores(state, key, from, to)
            .await
    }
}

#[async_trait::async_trait]
impl BusinessProfileInterface for KafkaStore {
    async fn insert_business_profile(
        &self,
        business_profile: business_profile::BusinessProfileNew,
    ) -> CustomResult<business_profile::BusinessProfile, errors::StorageError> {
        self.diesel_store
            .insert_business_profile(business_profile)
            .await
    }

    async fn find_business_profile_by_profile_id(
        &self,
        profile_id: &str,
    ) -> CustomResult<business_profile::BusinessProfile, errors::StorageError> {
        self.diesel_store
            .find_business_profile_by_profile_id(profile_id)
            .await
    }

    async fn update_business_profile_by_profile_id(
        &self,
        current_state: business_profile::BusinessProfile,
        business_profile_update: business_profile::BusinessProfileUpdate,
    ) -> CustomResult<business_profile::BusinessProfile, errors::StorageError> {
        self.diesel_store
            .update_business_profile_by_profile_id(current_state, business_profile_update)
            .await
    }

    async fn delete_business_profile_by_profile_id_merchant_id(
        &self,
        profile_id: &str,
        merchant_id: &str,
    ) -> CustomResult<bool, errors::StorageError> {
        self.diesel_store
            .delete_business_profile_by_profile_id_merchant_id(profile_id, merchant_id)
            .await
    }

    async fn list_business_profile_by_merchant_id(
        &self,
        merchant_id: &str,
    ) -> CustomResult<Vec<business_profile::BusinessProfile>, errors::StorageError> {
        self.diesel_store
            .list_business_profile_by_merchant_id(merchant_id)
            .await
    }

    async fn find_business_profile_by_profile_name_merchant_id(
        &self,
        profile_name: &str,
        merchant_id: &str,
    ) -> CustomResult<business_profile::BusinessProfile, errors::StorageError> {
        self.diesel_store
            .find_business_profile_by_profile_name_merchant_id(profile_name, merchant_id)
            .await
    }
}

#[async_trait::async_trait]
impl ReverseLookupInterface for KafkaStore {
    async fn insert_reverse_lookup(
        &self,
        new: ReverseLookupNew,
        storage_scheme: MerchantStorageScheme,
    ) -> CustomResult<ReverseLookup, errors::StorageError> {
        self.diesel_store
            .insert_reverse_lookup(new, storage_scheme)
            .await
    }

    async fn get_lookup_by_lookup_id(
        &self,
        id: &str,
        storage_scheme: MerchantStorageScheme,
    ) -> CustomResult<ReverseLookup, errors::StorageError> {
        self.diesel_store
            .get_lookup_by_lookup_id(id, storage_scheme)
            .await
    }
}

#[async_trait::async_trait]
impl RoutingAlgorithmInterface for KafkaStore {
    async fn insert_routing_algorithm(
        &self,
        routing_algorithm: storage::RoutingAlgorithm,
    ) -> CustomResult<storage::RoutingAlgorithm, errors::StorageError> {
        self.diesel_store
            .insert_routing_algorithm(routing_algorithm)
            .await
    }

    async fn find_routing_algorithm_by_profile_id_algorithm_id(
        &self,
        profile_id: &str,
        algorithm_id: &str,
    ) -> CustomResult<storage::RoutingAlgorithm, errors::StorageError> {
        self.diesel_store
            .find_routing_algorithm_by_profile_id_algorithm_id(profile_id, algorithm_id)
            .await
    }

    async fn find_routing_algorithm_by_algorithm_id_merchant_id(
        &self,
        algorithm_id: &str,
        merchant_id: &str,
    ) -> CustomResult<storage::RoutingAlgorithm, errors::StorageError> {
        self.diesel_store
            .find_routing_algorithm_by_algorithm_id_merchant_id(algorithm_id, merchant_id)
            .await
    }

    async fn find_routing_algorithm_metadata_by_algorithm_id_profile_id(
        &self,
        algorithm_id: &str,
        profile_id: &str,
    ) -> CustomResult<storage::RoutingProfileMetadata, errors::StorageError> {
        self.diesel_store
            .find_routing_algorithm_metadata_by_algorithm_id_profile_id(algorithm_id, profile_id)
            .await
    }

    async fn list_routing_algorithm_metadata_by_profile_id(
        &self,
        profile_id: &str,
        limit: i64,
        offset: i64,
    ) -> CustomResult<Vec<storage::RoutingAlgorithmMetadata>, errors::StorageError> {
        self.diesel_store
            .list_routing_algorithm_metadata_by_profile_id(profile_id, limit, offset)
            .await
    }

    async fn list_routing_algorithm_metadata_by_merchant_id(
        &self,
        merchant_id: &str,
        limit: i64,
        offset: i64,
    ) -> CustomResult<Vec<storage::RoutingProfileMetadata>, errors::StorageError> {
        self.diesel_store
            .list_routing_algorithm_metadata_by_merchant_id(merchant_id, limit, offset)
            .await
    }

    async fn list_routing_algorithm_metadata_by_merchant_id_transaction_type(
        &self,
        merchant_id: &str,
        transaction_type: &enums::TransactionType,
        limit: i64,
        offset: i64,
    ) -> CustomResult<Vec<storage::RoutingProfileMetadata>, errors::StorageError> {
        self.diesel_store
            .list_routing_algorithm_metadata_by_merchant_id_transaction_type(
                merchant_id,
                transaction_type,
                limit,
                offset,
            )
            .await
    }
}

#[async_trait::async_trait]
impl GsmInterface for KafkaStore {
    async fn add_gsm_rule(
        &self,
        rule: storage::GatewayStatusMappingNew,
    ) -> CustomResult<storage::GatewayStatusMap, errors::StorageError> {
        self.diesel_store.add_gsm_rule(rule).await
    }

    async fn find_gsm_decision(
        &self,
        connector: String,
        flow: String,
        sub_flow: String,
        code: String,
        message: String,
    ) -> CustomResult<String, errors::StorageError> {
        self.diesel_store
            .find_gsm_decision(connector, flow, sub_flow, code, message)
            .await
    }

    async fn find_gsm_rule(
        &self,
        connector: String,
        flow: String,
        sub_flow: String,
        code: String,
        message: String,
    ) -> CustomResult<storage::GatewayStatusMap, errors::StorageError> {
        self.diesel_store
            .find_gsm_rule(connector, flow, sub_flow, code, message)
            .await
    }

    async fn update_gsm_rule(
        &self,
        connector: String,
        flow: String,
        sub_flow: String,
        code: String,
        message: String,
        data: storage::GatewayStatusMappingUpdate,
    ) -> CustomResult<storage::GatewayStatusMap, errors::StorageError> {
        self.diesel_store
            .update_gsm_rule(connector, flow, sub_flow, code, message, data)
            .await
    }

    async fn delete_gsm_rule(
        &self,
        connector: String,
        flow: String,
        sub_flow: String,
        code: String,
        message: String,
    ) -> CustomResult<bool, errors::StorageError> {
        self.diesel_store
            .delete_gsm_rule(connector, flow, sub_flow, code, message)
            .await
    }
}

#[async_trait::async_trait]
impl StorageInterface for KafkaStore {
    fn get_scheduler_db(&self) -> Box<dyn SchedulerInterface> {
        Box::new(self.clone())
    }

    fn get_cache_store(&self) -> Box<(dyn RedisConnInterface + Send + Sync + 'static)> {
        Box::new(self.clone())
    }
}

impl GlobalStorageInterface for KafkaStore {}

impl CommonStorageInterface for KafkaStore {
    fn get_storage_interface(&self) -> Box<dyn StorageInterface> {
        Box::new(self.clone())
    }
    fn get_global_storage_interface(&self) -> Box<dyn GlobalStorageInterface> {
        Box::new(self.clone())
    }
}

#[async_trait::async_trait]
impl SchedulerInterface for KafkaStore {}

impl MasterKeyInterface for KafkaStore {
    fn get_master_key(&self) -> &[u8] {
        self.diesel_store.get_master_key()
    }
}
#[async_trait::async_trait]
impl UserInterface for KafkaStore {
    async fn insert_user(
        &self,
        user_data: storage::UserNew,
    ) -> CustomResult<storage::User, errors::StorageError> {
        self.diesel_store.insert_user(user_data).await
    }

    async fn find_user_by_email(
        &self,
        user_email: &pii::Email,
    ) -> CustomResult<storage::User, errors::StorageError> {
        self.diesel_store.find_user_by_email(user_email).await
    }

    async fn find_user_by_id(
        &self,
        user_id: &str,
    ) -> CustomResult<storage::User, errors::StorageError> {
        self.diesel_store.find_user_by_id(user_id).await
    }

    async fn update_user_by_user_id(
        &self,
        user_id: &str,
        user: storage::UserUpdate,
    ) -> CustomResult<storage::User, errors::StorageError> {
        self.diesel_store
            .update_user_by_user_id(user_id, user)
            .await
    }

    async fn update_user_by_email(
        &self,
        user_email: &pii::Email,
        user: storage::UserUpdate,
    ) -> CustomResult<storage::User, errors::StorageError> {
        self.diesel_store
            .update_user_by_email(user_email, user)
            .await
    }

    async fn delete_user_by_user_id(
        &self,
        user_id: &str,
    ) -> CustomResult<bool, errors::StorageError> {
        self.diesel_store.delete_user_by_user_id(user_id).await
    }

    async fn find_users_by_user_ids(
        &self,
        user_ids: Vec<String>,
    ) -> CustomResult<Vec<storage::User>, errors::StorageError> {
        self.diesel_store.find_users_by_user_ids(user_ids).await
    }
}

impl RedisConnInterface for KafkaStore {
    fn get_redis_conn(&self) -> CustomResult<Arc<RedisConnectionPool>, RedisError> {
        self.diesel_store.get_redis_conn()
    }
}

#[async_trait::async_trait]
impl UserRoleInterface for KafkaStore {
    async fn insert_user_role(
        &self,
        user_role: user_storage::UserRoleNew,
    ) -> CustomResult<user_storage::UserRole, errors::StorageError> {
        self.diesel_store.insert_user_role(user_role).await
    }

    async fn find_user_role_by_user_id(
        &self,
        user_id: &str,
        version: enums::UserRoleVersion,
    ) -> CustomResult<user_storage::UserRole, errors::StorageError> {
        self.diesel_store
            .find_user_role_by_user_id(user_id, version)
            .await
    }

    async fn find_user_role_by_user_id_merchant_id(
        &self,
        user_id: &str,
        merchant_id: &str,
        version: enums::UserRoleVersion,
    ) -> CustomResult<user_storage::UserRole, errors::StorageError> {
        self.diesel_store
            .find_user_role_by_user_id_merchant_id(user_id, merchant_id, version)
            .await
    }

    async fn update_user_role_by_user_id_merchant_id(
        &self,
        user_id: &str,
        merchant_id: &str,
        update: user_storage::UserRoleUpdate,
        version: enums::UserRoleVersion,
    ) -> CustomResult<user_storage::UserRole, errors::StorageError> {
        self.diesel_store
            .update_user_role_by_user_id_merchant_id(user_id, merchant_id, update, version)
            .await
    }

    async fn update_user_roles_by_user_id_org_id(
        &self,
        user_id: &str,
        org_id: &id_type::OrganizationId,
        update: user_storage::UserRoleUpdate,
        version: enums::UserRoleVersion,
    ) -> CustomResult<Vec<user_storage::UserRole>, errors::StorageError> {
        self.diesel_store
            .update_user_roles_by_user_id_org_id(user_id, org_id, update, version)
            .await
    }

    async fn delete_user_role_by_user_id_merchant_id(
        &self,
        user_id: &str,
        merchant_id: &str,
        version: enums::UserRoleVersion,
    ) -> CustomResult<user_storage::UserRole, errors::StorageError> {
        self.diesel_store
            .delete_user_role_by_user_id_merchant_id(user_id, merchant_id, version)
            .await
    }

    async fn list_user_roles_by_user_id(
        &self,
        user_id: &str,
        version: enums::UserRoleVersion,
    ) -> CustomResult<Vec<user_storage::UserRole>, errors::StorageError> {
        self.diesel_store
            .list_user_roles_by_user_id(user_id, version)
            .await
    }

    async fn transfer_org_ownership_between_users(
        &self,
        from_user_id: &str,
        to_user_id: &str,
<<<<<<< HEAD
        org_id: &str,
        version: enums::UserRoleVersion,
=======
        org_id: &id_type::OrganizationId,
>>>>>>> 26b87830
    ) -> CustomResult<(), errors::StorageError> {
        self.diesel_store
            .transfer_org_ownership_between_users(from_user_id, to_user_id, org_id, version)
            .await
    }

    async fn list_user_roles_by_merchant_id(
        &self,
        user_id: &str,
        version: enums::UserRoleVersion,
    ) -> CustomResult<Vec<user_storage::UserRole>, errors::StorageError> {
        self.diesel_store
            .list_user_roles_by_merchant_id(user_id, version)
            .await
    }
}

#[async_trait::async_trait]
impl DashboardMetadataInterface for KafkaStore {
    async fn insert_metadata(
        &self,
        metadata: storage::DashboardMetadataNew,
    ) -> CustomResult<storage::DashboardMetadata, errors::StorageError> {
        self.diesel_store.insert_metadata(metadata).await
    }

    async fn update_metadata(
        &self,
        user_id: Option<String>,
        merchant_id: String,
        org_id: id_type::OrganizationId,
        data_key: enums::DashboardMetadata,
        dashboard_metadata_update: storage::DashboardMetadataUpdate,
    ) -> CustomResult<storage::DashboardMetadata, errors::StorageError> {
        self.diesel_store
            .update_metadata(
                user_id,
                merchant_id,
                org_id,
                data_key,
                dashboard_metadata_update,
            )
            .await
    }

    async fn find_user_scoped_dashboard_metadata(
        &self,
        user_id: &str,
        merchant_id: &str,
        org_id: &id_type::OrganizationId,
        data_keys: Vec<enums::DashboardMetadata>,
    ) -> CustomResult<Vec<storage::DashboardMetadata>, errors::StorageError> {
        self.diesel_store
            .find_user_scoped_dashboard_metadata(user_id, merchant_id, org_id, data_keys)
            .await
    }

    async fn find_merchant_scoped_dashboard_metadata(
        &self,
        merchant_id: &str,
        org_id: &id_type::OrganizationId,
        data_keys: Vec<enums::DashboardMetadata>,
    ) -> CustomResult<Vec<storage::DashboardMetadata>, errors::StorageError> {
        self.diesel_store
            .find_merchant_scoped_dashboard_metadata(merchant_id, org_id, data_keys)
            .await
    }

    async fn delete_all_user_scoped_dashboard_metadata_by_merchant_id(
        &self,
        user_id: &str,
        merchant_id: &str,
    ) -> CustomResult<bool, errors::StorageError> {
        self.diesel_store
            .delete_all_user_scoped_dashboard_metadata_by_merchant_id(user_id, merchant_id)
            .await
    }

    async fn delete_user_scoped_dashboard_metadata_by_merchant_id_data_key(
        &self,
        user_id: &str,
        merchant_id: &str,
        data_key: enums::DashboardMetadata,
    ) -> CustomResult<storage::DashboardMetadata, errors::StorageError> {
        self.diesel_store
            .delete_user_scoped_dashboard_metadata_by_merchant_id_data_key(
                user_id,
                merchant_id,
                data_key,
            )
            .await
    }
}

#[async_trait::async_trait]
impl BatchSampleDataInterface for KafkaStore {
    async fn insert_payment_intents_batch_for_sample_data(
        &self,
        state: &KeyManagerState,
        batch: Vec<hyperswitch_domain_models::payments::PaymentIntent>,
        key_store: &hyperswitch_domain_models::merchant_key_store::MerchantKeyStore,
    ) -> CustomResult<
        Vec<hyperswitch_domain_models::payments::PaymentIntent>,
        hyperswitch_domain_models::errors::StorageError,
    > {
        let payment_intents_list = self
            .diesel_store
            .insert_payment_intents_batch_for_sample_data(state, batch, key_store)
            .await?;

        for payment_intent in payment_intents_list.iter() {
            let _ = self
                .kafka_producer
                .log_payment_intent(payment_intent, None, self.tenant_id.clone())
                .await;
        }
        Ok(payment_intents_list)
    }

    async fn insert_payment_attempts_batch_for_sample_data(
        &self,
        batch: Vec<diesel_models::user::sample_data::PaymentAttemptBatchNew>,
    ) -> CustomResult<
        Vec<hyperswitch_domain_models::payments::payment_attempt::PaymentAttempt>,
        hyperswitch_domain_models::errors::StorageError,
    > {
        let payment_attempts_list = self
            .diesel_store
            .insert_payment_attempts_batch_for_sample_data(batch)
            .await?;

        for payment_attempt in payment_attempts_list.iter() {
            let _ = self
                .kafka_producer
                .log_payment_attempt(payment_attempt, None, self.tenant_id.clone())
                .await;
        }
        Ok(payment_attempts_list)
    }

    async fn insert_refunds_batch_for_sample_data(
        &self,
        batch: Vec<diesel_models::RefundNew>,
    ) -> CustomResult<Vec<diesel_models::Refund>, hyperswitch_domain_models::errors::StorageError>
    {
        let refunds_list = self
            .diesel_store
            .insert_refunds_batch_for_sample_data(batch)
            .await?;

        for refund in refunds_list.iter() {
            let _ = self
                .kafka_producer
                .log_refund(refund, None, self.tenant_id.clone())
                .await;
        }
        Ok(refunds_list)
    }

    async fn delete_payment_intents_for_sample_data(
        &self,
        state: &KeyManagerState,
        merchant_id: &str,
        key_store: &hyperswitch_domain_models::merchant_key_store::MerchantKeyStore,
    ) -> CustomResult<
        Vec<hyperswitch_domain_models::payments::PaymentIntent>,
        hyperswitch_domain_models::errors::StorageError,
    > {
        let payment_intents_list = self
            .diesel_store
            .delete_payment_intents_for_sample_data(state, merchant_id, key_store)
            .await?;

        for payment_intent in payment_intents_list.iter() {
            let _ = self
                .kafka_producer
                .log_payment_intent_delete(payment_intent, self.tenant_id.clone())
                .await;
        }
        Ok(payment_intents_list)
    }

    async fn delete_payment_attempts_for_sample_data(
        &self,
        merchant_id: &str,
    ) -> CustomResult<
        Vec<hyperswitch_domain_models::payments::payment_attempt::PaymentAttempt>,
        hyperswitch_domain_models::errors::StorageError,
    > {
        let payment_attempts_list = self
            .diesel_store
            .delete_payment_attempts_for_sample_data(merchant_id)
            .await?;

        for payment_attempt in payment_attempts_list.iter() {
            let _ = self
                .kafka_producer
                .log_payment_attempt_delete(payment_attempt, self.tenant_id.clone())
                .await;
        }

        Ok(payment_attempts_list)
    }

    async fn delete_refunds_for_sample_data(
        &self,
        merchant_id: &str,
    ) -> CustomResult<Vec<diesel_models::Refund>, hyperswitch_domain_models::errors::StorageError>
    {
        let refunds_list = self
            .diesel_store
            .delete_refunds_for_sample_data(merchant_id)
            .await?;

        for refund in refunds_list.iter() {
            let _ = self
                .kafka_producer
                .log_refund_delete(refund, self.tenant_id.clone())
                .await;
        }

        Ok(refunds_list)
    }
}

#[async_trait::async_trait]
impl AuthorizationInterface for KafkaStore {
    async fn insert_authorization(
        &self,
        authorization: storage::AuthorizationNew,
    ) -> CustomResult<storage::Authorization, errors::StorageError> {
        self.diesel_store.insert_authorization(authorization).await
    }

    async fn find_all_authorizations_by_merchant_id_payment_id(
        &self,
        merchant_id: &str,
        payment_id: &str,
    ) -> CustomResult<Vec<storage::Authorization>, errors::StorageError> {
        self.diesel_store
            .find_all_authorizations_by_merchant_id_payment_id(merchant_id, payment_id)
            .await
    }

    async fn update_authorization_by_merchant_id_authorization_id(
        &self,
        merchant_id: String,
        authorization_id: String,
        authorization: storage::AuthorizationUpdate,
    ) -> CustomResult<storage::Authorization, errors::StorageError> {
        self.diesel_store
            .update_authorization_by_merchant_id_authorization_id(
                merchant_id,
                authorization_id,
                authorization,
            )
            .await
    }
}

#[async_trait::async_trait]
impl AuthenticationInterface for KafkaStore {
    async fn insert_authentication(
        &self,
        authentication: storage::AuthenticationNew,
    ) -> CustomResult<storage::Authentication, errors::StorageError> {
        let auth = self
            .diesel_store
            .insert_authentication(authentication)
            .await?;

        if let Err(er) = self
            .kafka_producer
            .log_authentication(&auth, None, self.tenant_id.clone())
            .await
        {
            logger::error!(message="Failed to log analytics event for authentication {auth:?}", error_message=?er)
        }

        Ok(auth)
    }

    async fn find_authentication_by_merchant_id_authentication_id(
        &self,
        merchant_id: String,
        authentication_id: String,
    ) -> CustomResult<storage::Authentication, errors::StorageError> {
        self.diesel_store
            .find_authentication_by_merchant_id_authentication_id(merchant_id, authentication_id)
            .await
    }

    async fn find_authentication_by_merchant_id_connector_authentication_id(
        &self,
        merchant_id: String,
        connector_authentication_id: String,
    ) -> CustomResult<storage::Authentication, errors::StorageError> {
        self.diesel_store
            .find_authentication_by_merchant_id_connector_authentication_id(
                merchant_id,
                connector_authentication_id,
            )
            .await
    }

    async fn update_authentication_by_merchant_id_authentication_id(
        &self,
        previous_state: storage::Authentication,
        authentication_update: storage::AuthenticationUpdate,
    ) -> CustomResult<storage::Authentication, errors::StorageError> {
        let auth = self
            .diesel_store
            .update_authentication_by_merchant_id_authentication_id(
                previous_state.clone(),
                authentication_update,
            )
            .await?;

        if let Err(er) = self
            .kafka_producer
            .log_authentication(&auth, Some(previous_state.clone()), self.tenant_id.clone())
            .await
        {
            logger::error!(message="Failed to log analytics event for authentication {auth:?}", error_message=?er)
        }

        Ok(auth)
    }
}

#[async_trait::async_trait]
impl HealthCheckDbInterface for KafkaStore {
    async fn health_check_db(&self) -> CustomResult<(), errors::HealthCheckDBError> {
        self.diesel_store.health_check_db().await
    }
}

#[async_trait::async_trait]
impl RoleInterface for KafkaStore {
    async fn insert_role(
        &self,
        role: storage::RoleNew,
    ) -> CustomResult<storage::Role, errors::StorageError> {
        self.diesel_store.insert_role(role).await
    }

    async fn find_role_by_role_id(
        &self,
        role_id: &str,
    ) -> CustomResult<storage::Role, errors::StorageError> {
        self.diesel_store.find_role_by_role_id(role_id).await
    }

    async fn find_role_by_role_id_in_merchant_scope(
        &self,
        role_id: &str,
        merchant_id: &str,
        org_id: &id_type::OrganizationId,
    ) -> CustomResult<storage::Role, errors::StorageError> {
        self.diesel_store
            .find_role_by_role_id_in_merchant_scope(role_id, merchant_id, org_id)
            .await
    }

    async fn update_role_by_role_id(
        &self,
        role_id: &str,
        role_update: storage::RoleUpdate,
    ) -> CustomResult<storage::Role, errors::StorageError> {
        self.diesel_store
            .update_role_by_role_id(role_id, role_update)
            .await
    }

    async fn delete_role_by_role_id(
        &self,
        role_id: &str,
    ) -> CustomResult<storage::Role, errors::StorageError> {
        self.diesel_store.delete_role_by_role_id(role_id).await
    }

    async fn list_all_roles(
        &self,
        merchant_id: &str,
        org_id: &id_type::OrganizationId,
    ) -> CustomResult<Vec<storage::Role>, errors::StorageError> {
        self.diesel_store.list_all_roles(merchant_id, org_id).await
    }
}

#[async_trait::async_trait]
impl GenericLinkInterface for KafkaStore {
    async fn find_generic_link_by_link_id(
        &self,
        link_id: &str,
    ) -> CustomResult<storage::GenericLinkState, errors::StorageError> {
        self.diesel_store
            .find_generic_link_by_link_id(link_id)
            .await
    }

    async fn find_pm_collect_link_by_link_id(
        &self,
        link_id: &str,
    ) -> CustomResult<storage::PaymentMethodCollectLink, errors::StorageError> {
        self.diesel_store
            .find_pm_collect_link_by_link_id(link_id)
            .await
    }

    async fn find_payout_link_by_link_id(
        &self,
        link_id: &str,
    ) -> CustomResult<storage::PayoutLink, errors::StorageError> {
        self.diesel_store.find_payout_link_by_link_id(link_id).await
    }

    async fn insert_generic_link(
        &self,
        generic_link: storage::GenericLinkNew,
    ) -> CustomResult<storage::GenericLinkState, errors::StorageError> {
        self.diesel_store.insert_generic_link(generic_link).await
    }

    async fn insert_pm_collect_link(
        &self,
        pm_collect_link: storage::GenericLinkNew,
    ) -> CustomResult<storage::PaymentMethodCollectLink, errors::StorageError> {
        self.diesel_store
            .insert_pm_collect_link(pm_collect_link)
            .await
    }

    async fn insert_payout_link(
        &self,
        pm_collect_link: storage::GenericLinkNew,
    ) -> CustomResult<storage::PayoutLink, errors::StorageError> {
        self.diesel_store.insert_payout_link(pm_collect_link).await
    }

    async fn update_payout_link(
        &self,
        payout_link: storage::PayoutLink,
        payout_link_update: storage::PayoutLinkUpdate,
    ) -> CustomResult<storage::PayoutLink, errors::StorageError> {
        self.diesel_store
            .update_payout_link(payout_link, payout_link_update)
            .await
    }
}

#[async_trait::async_trait]
impl UserKeyStoreInterface for KafkaStore {
    async fn insert_user_key_store(
        &self,
        state: &KeyManagerState,
        user_key_store: domain::UserKeyStore,
        key: &Secret<Vec<u8>>,
    ) -> CustomResult<domain::UserKeyStore, errors::StorageError> {
        self.diesel_store
            .insert_user_key_store(state, user_key_store, key)
            .await
    }

    async fn get_user_key_store_by_user_id(
        &self,
        state: &KeyManagerState,
        user_id: &str,
        key: &Secret<Vec<u8>>,
    ) -> CustomResult<domain::UserKeyStore, errors::StorageError> {
        self.diesel_store
            .get_user_key_store_by_user_id(state, user_id, key)
            .await
    }

    async fn get_all_user_key_store(
        &self,
        state: &KeyManagerState,
        key: &Secret<Vec<u8>>,
        from: u32,
        limit: u32,
    ) -> CustomResult<Vec<domain::UserKeyStore>, errors::StorageError> {
        self.diesel_store
            .get_all_user_key_store(state, key, from, limit)
            .await
    }
}

#[async_trait::async_trait]
impl UserAuthenticationMethodInterface for KafkaStore {
    async fn insert_user_authentication_method(
        &self,
        user_authentication_method: storage::UserAuthenticationMethodNew,
    ) -> CustomResult<storage::UserAuthenticationMethod, errors::StorageError> {
        self.diesel_store
            .insert_user_authentication_method(user_authentication_method)
            .await
    }

    async fn get_user_authentication_method_by_id(
        &self,
        id: &str,
    ) -> CustomResult<storage::UserAuthenticationMethod, errors::StorageError> {
        self.diesel_store
            .get_user_authentication_method_by_id(id)
            .await
    }

    async fn list_user_authentication_methods_for_auth_id(
        &self,
        auth_id: &str,
    ) -> CustomResult<Vec<storage::UserAuthenticationMethod>, errors::StorageError> {
        self.diesel_store
            .list_user_authentication_methods_for_auth_id(auth_id)
            .await
    }

    async fn list_user_authentication_methods_for_owner_id(
        &self,
        owner_id: &str,
    ) -> CustomResult<Vec<storage::UserAuthenticationMethod>, errors::StorageError> {
        self.diesel_store
            .list_user_authentication_methods_for_owner_id(owner_id)
            .await
    }

    async fn update_user_authentication_method(
        &self,
        id: &str,
        user_authentication_method_update: storage::UserAuthenticationMethodUpdate,
    ) -> CustomResult<storage::UserAuthenticationMethod, errors::StorageError> {
        self.diesel_store
            .update_user_authentication_method(id, user_authentication_method_update)
            .await
    }
}<|MERGE_RESOLUTION|>--- conflicted
+++ resolved
@@ -2602,12 +2602,8 @@
         &self,
         from_user_id: &str,
         to_user_id: &str,
-<<<<<<< HEAD
-        org_id: &str,
+        org_id: &id_type::OrganizationId,
         version: enums::UserRoleVersion,
-=======
-        org_id: &id_type::OrganizationId,
->>>>>>> 26b87830
     ) -> CustomResult<(), errors::StorageError> {
         self.diesel_store
             .transfer_org_ownership_between_users(from_user_id, to_user_id, org_id, version)
