--- conflicted
+++ resolved
@@ -201,11 +201,8 @@
             primary_business_details: merchant_account.primary_business_details,
             created_at: common_utils::date_time::now(),
             modified_at: common_utils::date_time::now(),
-<<<<<<< HEAD
             frm_routing_algorithm: merchant_account.frm_routing_algorithm,
-=======
             intent_fulfillment_time: merchant_account.intent_fulfillment_time,
->>>>>>> aa610c49
         };
         accounts.push(account.clone());
         Ok(account)
