use common_enums::enums;
use common_utils::id_type;
use diesel_models::role as storage;
use error_stack::{report, ResultExt};
use router_env::{instrument, tracing};

use super::MockDb;
use crate::{
    connection,
    core::errors::{self, CustomResult},
    services::Store,
};

#[async_trait::async_trait]
pub trait RoleInterface {
    async fn insert_role(
        &self,
        role: storage::RoleNew,
    ) -> CustomResult<storage::Role, errors::StorageError>;

    async fn find_role_by_role_id(
        &self,
        role_id: &str,
    ) -> CustomResult<storage::Role, errors::StorageError>;

    async fn find_role_by_role_id_in_merchant_scope(
        &self,
        role_id: &str,
<<<<<<< HEAD
        merchant_id: &common_utils::id_type::MerchantId,
        org_id: &str,
=======
        merchant_id: &str,
        org_id: &id_type::OrganizationId,
>>>>>>> 26b87830
    ) -> CustomResult<storage::Role, errors::StorageError>;

    async fn update_role_by_role_id(
        &self,
        role_id: &str,
        role_update: storage::RoleUpdate,
    ) -> CustomResult<storage::Role, errors::StorageError>;

    async fn delete_role_by_role_id(
        &self,
        role_id: &str,
    ) -> CustomResult<storage::Role, errors::StorageError>;

    async fn list_all_roles(
        &self,
<<<<<<< HEAD
        merchant_id: &common_utils::id_type::MerchantId,
        org_id: &str,
=======
        merchant_id: &str,
        org_id: &id_type::OrganizationId,
>>>>>>> 26b87830
    ) -> CustomResult<Vec<storage::Role>, errors::StorageError>;
}

#[async_trait::async_trait]
impl RoleInterface for Store {
    #[instrument(skip_all)]
    async fn insert_role(
        &self,
        role: storage::RoleNew,
    ) -> CustomResult<storage::Role, errors::StorageError> {
        let conn = connection::pg_connection_write(self).await?;
        role.insert(&conn)
            .await
            .map_err(|error| report!(errors::StorageError::from(error)))
    }

    #[instrument(skip_all)]
    async fn find_role_by_role_id(
        &self,
        role_id: &str,
    ) -> CustomResult<storage::Role, errors::StorageError> {
        let conn = connection::pg_connection_write(self).await?;
        storage::Role::find_by_role_id(&conn, role_id)
            .await
            .map_err(|error| report!(errors::StorageError::from(error)))
    }

    #[instrument(skip_all)]
    async fn find_role_by_role_id_in_merchant_scope(
        &self,
        role_id: &str,
<<<<<<< HEAD
        merchant_id: &common_utils::id_type::MerchantId,
        org_id: &str,
=======
        merchant_id: &str,
        org_id: &id_type::OrganizationId,
>>>>>>> 26b87830
    ) -> CustomResult<storage::Role, errors::StorageError> {
        let conn = connection::pg_connection_write(self).await?;
        storage::Role::find_by_role_id_in_merchant_scope(&conn, role_id, merchant_id, org_id)
            .await
            .map_err(|error| report!(errors::StorageError::from(error)))
    }

    #[instrument(skip_all)]
    async fn update_role_by_role_id(
        &self,
        role_id: &str,
        role_update: storage::RoleUpdate,
    ) -> CustomResult<storage::Role, errors::StorageError> {
        let conn = connection::pg_connection_write(self).await?;
        storage::Role::update_by_role_id(&conn, role_id, role_update)
            .await
            .map_err(|error| report!(errors::StorageError::from(error)))
    }

    #[instrument(skip_all)]
    async fn delete_role_by_role_id(
        &self,
        role_id: &str,
    ) -> CustomResult<storage::Role, errors::StorageError> {
        let conn = connection::pg_connection_write(self).await?;
        storage::Role::delete_by_role_id(&conn, role_id)
            .await
            .map_err(|error| report!(errors::StorageError::from(error)))
    }

    #[instrument(skip_all)]
    async fn list_all_roles(
        &self,
<<<<<<< HEAD
        merchant_id: &common_utils::id_type::MerchantId,
        org_id: &str,
=======
        merchant_id: &str,
        org_id: &id_type::OrganizationId,
>>>>>>> 26b87830
    ) -> CustomResult<Vec<storage::Role>, errors::StorageError> {
        let conn = connection::pg_connection_write(self).await?;
        storage::Role::list_roles(&conn, merchant_id, org_id)
            .await
            .map_err(|error| report!(errors::StorageError::from(error)))
    }
}

#[async_trait::async_trait]
impl RoleInterface for MockDb {
    async fn insert_role(
        &self,
        role: storage::RoleNew,
    ) -> CustomResult<storage::Role, errors::StorageError> {
        let mut roles = self.roles.lock().await;
        if roles
            .iter()
            .any(|role_inner| role_inner.role_id == role.role_id)
        {
            Err(errors::StorageError::DuplicateValue {
                entity: "role_id",
                key: None,
            })?
        }
        let role = storage::Role {
            id: i32::try_from(roles.len()).change_context(errors::StorageError::MockDbError)?,
            role_name: role.role_name,
            role_id: role.role_id,
            merchant_id: role.merchant_id,
            org_id: role.org_id,
            groups: role.groups,
            scope: role.scope,
            created_by: role.created_by,
            created_at: role.created_at,
            last_modified_at: role.last_modified_at,
            last_modified_by: role.last_modified_by,
        };
        roles.push(role.clone());
        Ok(role)
    }

    async fn find_role_by_role_id(
        &self,
        role_id: &str,
    ) -> CustomResult<storage::Role, errors::StorageError> {
        let roles = self.roles.lock().await;
        roles
            .iter()
            .find(|role| role.role_id == role_id)
            .cloned()
            .ok_or(
                errors::StorageError::ValueNotFound(format!(
                    "No role available role_id  = {role_id}"
                ))
                .into(),
            )
    }

    async fn find_role_by_role_id_in_merchant_scope(
        &self,
        role_id: &str,
<<<<<<< HEAD
        merchant_id: &common_utils::id_type::MerchantId,
        org_id: &str,
=======
        merchant_id: &str,
        org_id: &id_type::OrganizationId,
>>>>>>> 26b87830
    ) -> CustomResult<storage::Role, errors::StorageError> {
        let roles = self.roles.lock().await;
        roles
            .iter()
            .find(|role| {
                role.role_id == role_id
<<<<<<< HEAD
                    && (role.merchant_id == *merchant_id
                        || (role.org_id == org_id && role.scope == enums::RoleScope::Organization))
=======
                    && (role.merchant_id == merchant_id
                        || (role.org_id == *org_id && role.scope == enums::RoleScope::Organization))
>>>>>>> 26b87830
            })
            .cloned()
            .ok_or(
                errors::StorageError::ValueNotFound(format!(
                    "No role available in merchant scope for role_id = {role_id}, \
<<<<<<< HEAD
                    merchant_id = {merchant_id:?} and org_id = {org_id}"
=======
                    merchant_id = {merchant_id} and org_id = {org_id:?}"
>>>>>>> 26b87830
                ))
                .into(),
            )
    }

    async fn update_role_by_role_id(
        &self,
        role_id: &str,
        role_update: storage::RoleUpdate,
    ) -> CustomResult<storage::Role, errors::StorageError> {
        let mut roles = self.roles.lock().await;
        roles
            .iter_mut()
            .find(|role| role.role_id == role_id)
            .map(|role| {
                *role = match role_update {
                    storage::RoleUpdate::UpdateDetails {
                        groups,
                        role_name,
                        last_modified_at,
                        last_modified_by,
                    } => storage::Role {
                        groups: groups.unwrap_or(role.groups.to_owned()),
                        role_name: role_name.unwrap_or(role.role_name.to_owned()),
                        last_modified_by,
                        last_modified_at,
                        ..role.to_owned()
                    },
                };
                role.to_owned()
            })
            .ok_or(
                errors::StorageError::ValueNotFound(format!(
                    "No role available for role_id = {role_id}"
                ))
                .into(),
            )
    }

    async fn delete_role_by_role_id(
        &self,
        role_id: &str,
    ) -> CustomResult<storage::Role, errors::StorageError> {
        let mut roles = self.roles.lock().await;
        let role_index = roles
            .iter()
            .position(|role| role.role_id == role_id)
            .ok_or(errors::StorageError::ValueNotFound(format!(
                "No role available for role_id = {role_id}"
            )))?;

        Ok(roles.remove(role_index))
    }

    async fn list_all_roles(
        &self,
<<<<<<< HEAD
        merchant_id: &common_utils::id_type::MerchantId,
        org_id: &str,
=======
        merchant_id: &str,
        org_id: &id_type::OrganizationId,
>>>>>>> 26b87830
    ) -> CustomResult<Vec<storage::Role>, errors::StorageError> {
        let roles = self.roles.lock().await;

        let roles_list: Vec<_> = roles
            .iter()
            .filter(|role| {
<<<<<<< HEAD
                role.merchant_id == *merchant_id
                    || (role.org_id == org_id
=======
                role.merchant_id == merchant_id
                    || (role.org_id == *org_id
>>>>>>> 26b87830
                        && role.scope == diesel_models::enums::RoleScope::Organization)
            })
            .cloned()
            .collect();

        if roles_list.is_empty() {
            return Err(errors::StorageError::ValueNotFound(format!(
<<<<<<< HEAD
                "No role found for merchant id = {:?} and org_id = {}",
=======
                "No role found for merchant id = {} and org_id = {:?}",
>>>>>>> 26b87830
                merchant_id, org_id
            ))
            .into());
        }

        Ok(roles_list)
    }
}<|MERGE_RESOLUTION|>--- conflicted
+++ resolved
@@ -26,13 +26,8 @@
     async fn find_role_by_role_id_in_merchant_scope(
         &self,
         role_id: &str,
-<<<<<<< HEAD
-        merchant_id: &common_utils::id_type::MerchantId,
-        org_id: &str,
-=======
-        merchant_id: &str,
-        org_id: &id_type::OrganizationId,
->>>>>>> 26b87830
+        merchant_id: &common_utils::id_type::MerchantId,
+        org_id: &id_type::OrganizationId,
     ) -> CustomResult<storage::Role, errors::StorageError>;
 
     async fn update_role_by_role_id(
@@ -48,13 +43,8 @@
 
     async fn list_all_roles(
         &self,
-<<<<<<< HEAD
-        merchant_id: &common_utils::id_type::MerchantId,
-        org_id: &str,
-=======
-        merchant_id: &str,
-        org_id: &id_type::OrganizationId,
->>>>>>> 26b87830
+        merchant_id: &common_utils::id_type::MerchantId,
+        org_id: &id_type::OrganizationId,
     ) -> CustomResult<Vec<storage::Role>, errors::StorageError>;
 }
 
@@ -86,13 +76,8 @@
     async fn find_role_by_role_id_in_merchant_scope(
         &self,
         role_id: &str,
-<<<<<<< HEAD
-        merchant_id: &common_utils::id_type::MerchantId,
-        org_id: &str,
-=======
-        merchant_id: &str,
-        org_id: &id_type::OrganizationId,
->>>>>>> 26b87830
+        merchant_id: &common_utils::id_type::MerchantId,
+        org_id: &id_type::OrganizationId,
     ) -> CustomResult<storage::Role, errors::StorageError> {
         let conn = connection::pg_connection_write(self).await?;
         storage::Role::find_by_role_id_in_merchant_scope(&conn, role_id, merchant_id, org_id)
@@ -126,13 +111,8 @@
     #[instrument(skip_all)]
     async fn list_all_roles(
         &self,
-<<<<<<< HEAD
-        merchant_id: &common_utils::id_type::MerchantId,
-        org_id: &str,
-=======
-        merchant_id: &str,
-        org_id: &id_type::OrganizationId,
->>>>>>> 26b87830
+        merchant_id: &common_utils::id_type::MerchantId,
+        org_id: &id_type::OrganizationId,
     ) -> CustomResult<Vec<storage::Role>, errors::StorageError> {
         let conn = connection::pg_connection_write(self).await?;
         storage::Role::list_roles(&conn, merchant_id, org_id)
@@ -194,36 +174,22 @@
     async fn find_role_by_role_id_in_merchant_scope(
         &self,
         role_id: &str,
-<<<<<<< HEAD
-        merchant_id: &common_utils::id_type::MerchantId,
-        org_id: &str,
-=======
-        merchant_id: &str,
-        org_id: &id_type::OrganizationId,
->>>>>>> 26b87830
+        merchant_id: &common_utils::id_type::MerchantId,
+        org_id: &id_type::OrganizationId,
     ) -> CustomResult<storage::Role, errors::StorageError> {
         let roles = self.roles.lock().await;
         roles
             .iter()
             .find(|role| {
                 role.role_id == role_id
-<<<<<<< HEAD
                     && (role.merchant_id == *merchant_id
-                        || (role.org_id == org_id && role.scope == enums::RoleScope::Organization))
-=======
-                    && (role.merchant_id == merchant_id
                         || (role.org_id == *org_id && role.scope == enums::RoleScope::Organization))
->>>>>>> 26b87830
             })
             .cloned()
             .ok_or(
                 errors::StorageError::ValueNotFound(format!(
                     "No role available in merchant scope for role_id = {role_id}, \
-<<<<<<< HEAD
-                    merchant_id = {merchant_id:?} and org_id = {org_id}"
-=======
-                    merchant_id = {merchant_id} and org_id = {org_id:?}"
->>>>>>> 26b87830
+                    merchant_id = {merchant_id:?} and org_id = {org_id:?}"
                 ))
                 .into(),
             )
@@ -280,26 +246,16 @@
 
     async fn list_all_roles(
         &self,
-<<<<<<< HEAD
-        merchant_id: &common_utils::id_type::MerchantId,
-        org_id: &str,
-=======
-        merchant_id: &str,
-        org_id: &id_type::OrganizationId,
->>>>>>> 26b87830
+        merchant_id: &common_utils::id_type::MerchantId,
+        org_id: &id_type::OrganizationId,
     ) -> CustomResult<Vec<storage::Role>, errors::StorageError> {
         let roles = self.roles.lock().await;
 
         let roles_list: Vec<_> = roles
             .iter()
             .filter(|role| {
-<<<<<<< HEAD
                 role.merchant_id == *merchant_id
-                    || (role.org_id == org_id
-=======
-                role.merchant_id == merchant_id
                     || (role.org_id == *org_id
->>>>>>> 26b87830
                         && role.scope == diesel_models::enums::RoleScope::Organization)
             })
             .cloned()
@@ -307,11 +263,7 @@
 
         if roles_list.is_empty() {
             return Err(errors::StorageError::ValueNotFound(format!(
-<<<<<<< HEAD
-                "No role found for merchant id = {:?} and org_id = {}",
-=======
-                "No role found for merchant id = {} and org_id = {:?}",
->>>>>>> 26b87830
+                "No role found for merchant id = {:?} and org_id = {:?}",
                 merchant_id, org_id
             ))
             .into());
