--- conflicted
+++ resolved
@@ -1345,51 +1345,11 @@
     ) -> CustomResult<domain::PaymentMethod, errors::StorageError> {
         let mut payment_methods = self.payment_methods.lock().await;
 
-<<<<<<< HEAD
-        let payment_method = storage_types::PaymentMethod {
-            customer_id: payment_method_new.customer_id,
-            merchant_id: payment_method_new.merchant_id,
-            payment_method_id: payment_method_new.payment_method_id,
-            locker_id: payment_method_new.locker_id,
-            network_token_requestor_reference_id: payment_method_new
-                .network_token_requestor_reference_id,
-            accepted_currency: payment_method_new.accepted_currency,
-            scheme: payment_method_new.scheme,
-            token: payment_method_new.token,
-            cardholder_name: payment_method_new.cardholder_name,
-            issuer_name: payment_method_new.issuer_name,
-            issuer_country: payment_method_new.issuer_country,
-            payer_country: payment_method_new.payer_country,
-            is_stored: payment_method_new.is_stored,
-            swift_code: payment_method_new.swift_code,
-            direct_debit_token: payment_method_new.direct_debit_token,
-            created_at: payment_method_new.created_at,
-            last_modified: payment_method_new.last_modified,
-            payment_method: payment_method_new.payment_method,
-            payment_method_type: payment_method_new.payment_method_type,
-            payment_method_issuer: payment_method_new.payment_method_issuer,
-            payment_method_issuer_code: payment_method_new.payment_method_issuer_code,
-            metadata: payment_method_new.metadata,
-            payment_method_data: payment_method_new.payment_method_data,
-            last_used_at: payment_method_new.last_used_at,
-            connector_mandate_details: payment_method_new.connector_mandate_details,
-            customer_acceptance: payment_method_new.customer_acceptance,
-            status: payment_method_new.status,
-            client_secret: payment_method_new.client_secret,
-            network_transaction_id: payment_method_new.network_transaction_id,
-            updated_by: payment_method_new.updated_by,
-            payment_method_billing_address: payment_method_new.payment_method_billing_address,
-            network_token_locker_id: payment_method_new.network_token_locker_id,
-            network_token_payment_method_data: payment_method_new.network_token_payment_method_data,
-        };
-        payment_methods.push(payment_method.clone());
-=======
         let pm = Conversion::convert(payment_method.clone())
             .await
             .change_context(errors::StorageError::DecryptionError)?;
 
         payment_methods.push(pm);
->>>>>>> 21352cf8
         Ok(payment_method)
     }
 
