use common_utils::{id_type, types::keymanager::KeyManagerState};
use diesel_models::payment_method::PaymentMethodUpdateInternal;
use error_stack::ResultExt;
use hyperswitch_domain_models::behaviour::{Conversion, ReverseConversion};

use super::MockDb;
use crate::{
    core::errors::{self, CustomResult},
    types::{
        domain,
        storage::{self as storage_types, enums::MerchantStorageScheme},
    },
};

#[async_trait::async_trait]
pub trait PaymentMethodInterface {
    async fn find_payment_method(
        &self,
        state: &KeyManagerState,
        key_store: &domain::MerchantKeyStore,
        payment_method_id: &str,
        storage_scheme: MerchantStorageScheme,
    ) -> CustomResult<domain::PaymentMethod, errors::StorageError>;

    #[cfg(all(
        any(feature = "v1", feature = "v2"),
        not(feature = "payment_methods_v2")
    ))]
    async fn find_payment_method_by_locker_id(
        &self,
        state: &KeyManagerState,
        key_store: &domain::MerchantKeyStore,
        locker_id: &str,
        storage_scheme: MerchantStorageScheme,
    ) -> CustomResult<domain::PaymentMethod, errors::StorageError>;

    #[cfg(all(
        any(feature = "v1", feature = "v2"),
        not(feature = "payment_methods_v2")
    ))]
    async fn find_payment_method_by_customer_id_merchant_id_list(
        &self,
        state: &KeyManagerState,
        key_store: &domain::MerchantKeyStore,
        customer_id: &id_type::CustomerId,
        merchant_id: &id_type::MerchantId,
        limit: Option<i64>,
    ) -> CustomResult<Vec<domain::PaymentMethod>, errors::StorageError>;

<<<<<<< HEAD
    // Need to fix this once we start moving to v2 for payment method
    #[cfg(all(feature = "v2", feature = "customer_v2"))]
    async fn find_payment_method_list_by_global_id(
        &self,
        id: &String,
        limit: Option<i64>,
    ) -> CustomResult<Vec<storage_types::PaymentMethod>, errors::StorageError>;

=======
    #[allow(clippy::too_many_arguments)]
>>>>>>> c3cc887e
    async fn find_payment_method_by_customer_id_merchant_id_status(
        &self,
        state: &KeyManagerState,
        key_store: &domain::MerchantKeyStore,
        customer_id: &id_type::CustomerId,
        merchant_id: &id_type::MerchantId,
        status: common_enums::PaymentMethodStatus,
        limit: Option<i64>,
        storage_scheme: MerchantStorageScheme,
    ) -> CustomResult<Vec<domain::PaymentMethod>, errors::StorageError>;

    #[cfg(all(
        any(feature = "v1", feature = "v2"),
        not(feature = "payment_methods_v2")
    ))]
    async fn get_payment_method_count_by_customer_id_merchant_id_status(
        &self,
        customer_id: &id_type::CustomerId,
        merchant_id: &id_type::MerchantId,
        status: common_enums::PaymentMethodStatus,
    ) -> CustomResult<i64, errors::StorageError>;

    async fn insert_payment_method(
        &self,
        state: &KeyManagerState,
        key_store: &domain::MerchantKeyStore,
        payment_method: domain::PaymentMethod,
        storage_scheme: MerchantStorageScheme,
    ) -> CustomResult<domain::PaymentMethod, errors::StorageError>;

    async fn update_payment_method(
        &self,
        state: &KeyManagerState,
        key_store: &domain::MerchantKeyStore,
        payment_method: domain::PaymentMethod,
        payment_method_update: storage_types::PaymentMethodUpdate,
        storage_scheme: MerchantStorageScheme,
    ) -> CustomResult<domain::PaymentMethod, errors::StorageError>;

    #[cfg(all(feature = "v2", feature = "payment_methods_v2"))]
    async fn delete_payment_method(
        &self,
        state: &KeyManagerState,
        key_store: &domain::MerchantKeyStore,
        payment_method: domain::PaymentMethod,
    ) -> CustomResult<domain::PaymentMethod, errors::StorageError>;

    #[cfg(all(feature = "v2", feature = "payment_methods_v2"))]
    async fn find_payment_method_by_fingerprint_id(
        &self,
        state: &KeyManagerState,
        key_store: &domain::MerchantKeyStore,
        fingerprint_id: &str,
    ) -> CustomResult<domain::PaymentMethod, errors::StorageError>;

    #[cfg(all(
        any(feature = "v1", feature = "v2"),
        not(feature = "payment_methods_v2")
    ))]
    async fn delete_payment_method_by_merchant_id_payment_method_id(
        &self,
        state: &KeyManagerState,
        key_store: &domain::MerchantKeyStore,
        merchant_id: &id_type::MerchantId,
        payment_method_id: &str,
    ) -> CustomResult<domain::PaymentMethod, errors::StorageError>;
}

#[cfg(feature = "kv_store")]
mod storage {
    use common_utils::{
        fallback_reverse_lookup_not_found, id_type, types::keymanager::KeyManagerState,
    };
    use diesel_models::{kv, PaymentMethodUpdateInternal};
    use error_stack::{report, ResultExt};
    use hyperswitch_domain_models::behaviour::{Conversion, ReverseConversion};
    use redis_interface::HsetnxReply;
    use router_env::{instrument, tracing};
    use storage_impl::redis::kv_store::{
        decide_storage_scheme, kv_wrapper, KvOperation, Op, PartitionKey,
    };

    use super::PaymentMethodInterface;
    use crate::{
        connection,
        core::errors::{self, utils::RedisErrorExt, CustomResult},
        db::reverse_lookup::ReverseLookupInterface,
        services::Store,
        types::{
            domain,
            storage::{self as storage_types, enums::MerchantStorageScheme},
        },
        utils::db_utils,
    };

    #[async_trait::async_trait]
    impl PaymentMethodInterface for Store {
        #[cfg(all(
            any(feature = "v1", feature = "v2"),
            not(feature = "payment_methods_v2")
        ))]
        #[instrument(skip_all)]
        async fn find_payment_method(
            &self,
            state: &KeyManagerState,
            key_store: &domain::MerchantKeyStore,
            payment_method_id: &str,
            storage_scheme: MerchantStorageScheme,
        ) -> CustomResult<domain::PaymentMethod, errors::StorageError> {
            let conn = connection::pg_connection_read(self).await?;
            let database_call = || async {
                storage_types::PaymentMethod::find_by_payment_method_id(&conn, payment_method_id)
                    .await
                    .map_err(|error| report!(errors::StorageError::from(error)))
            };
            let storage_scheme = decide_storage_scheme::<_, storage_types::PaymentMethod>(
                self,
                storage_scheme,
                Op::Find,
            )
            .await;
            let get_pm = || async {
                match storage_scheme {
                    MerchantStorageScheme::PostgresOnly => database_call().await,
                    MerchantStorageScheme::RedisKv => {
                        let lookup_id = format!("payment_method_{}", payment_method_id);
                        let lookup = fallback_reverse_lookup_not_found!(
                            self.get_lookup_by_lookup_id(&lookup_id, storage_scheme)
                                .await,
                            database_call().await
                        );

                        let key = PartitionKey::CombinationKey {
                            combination: &lookup.pk_id,
                        };

                        Box::pin(db_utils::try_redis_get_else_try_database_get(
                            async {
                                kv_wrapper(
                                    self,
                                    KvOperation::<storage_types::PaymentMethod>::HGet(
                                        &lookup.sk_id,
                                    ),
                                    key,
                                )
                                .await?
                                .try_into_hget()
                            },
                            database_call,
                        ))
                        .await
                    }
                }
            };

            get_pm()
                .await?
                .convert(
                    state,
                    key_store.key.get_inner(),
                    key_store.merchant_id.clone().into(),
                )
                .await
                .change_context(errors::StorageError::DecryptionError)
        }

        #[cfg(all(feature = "v2", feature = "payment_methods_v2"))]
        #[instrument(skip_all)]
        async fn find_payment_method(
            &self,
            state: &KeyManagerState,
            key_store: &domain::MerchantKeyStore,
            payment_method_id: &str,
            storage_scheme: MerchantStorageScheme,
        ) -> CustomResult<domain::PaymentMethod, errors::StorageError> {
            let conn = connection::pg_connection_read(self).await?;
            let database_call = || async {
                storage_types::PaymentMethod::find_by_id(&conn, payment_method_id)
                    .await
                    .map_err(|error| report!(errors::StorageError::from(error)))
            };
            let storage_scheme = decide_storage_scheme::<_, storage_types::PaymentMethod>(
                self,
                storage_scheme,
                Op::Find,
            )
            .await;
            let get_pm = || async {
                match storage_scheme {
                    MerchantStorageScheme::PostgresOnly => database_call().await,
                    MerchantStorageScheme::RedisKv => {
                        let lookup_id = format!("payment_method_{}", payment_method_id);
                        let lookup = fallback_reverse_lookup_not_found!(
                            self.get_lookup_by_lookup_id(&lookup_id, storage_scheme)
                                .await,
                            database_call().await
                        );

                        let key = PartitionKey::CombinationKey {
                            combination: &lookup.pk_id,
                        };

                        Box::pin(db_utils::try_redis_get_else_try_database_get(
                            async {
                                kv_wrapper(
                                    self,
                                    KvOperation::<storage_types::PaymentMethod>::HGet(
                                        &lookup.sk_id,
                                    ),
                                    key,
                                )
                                .await?
                                .try_into_hget()
                            },
                            database_call,
                        ))
                        .await
                    }
                }
            };

            get_pm()
                .await?
                .convert(
                    state,
                    key_store.key.get_inner(),
                    key_store.merchant_id.clone().into(),
                )
                .await
                .change_context(errors::StorageError::DecryptionError)
        }

        #[cfg(all(
            any(feature = "v1", feature = "v2"),
            not(feature = "payment_methods_v2")
        ))]
        #[instrument(skip_all)]
        async fn find_payment_method_by_locker_id(
            &self,
            state: &KeyManagerState,
            key_store: &domain::MerchantKeyStore,
            locker_id: &str,
            storage_scheme: MerchantStorageScheme,
        ) -> CustomResult<domain::PaymentMethod, errors::StorageError> {
            let conn = connection::pg_connection_read(self).await?;
            let database_call = || async {
                storage_types::PaymentMethod::find_by_locker_id(&conn, locker_id)
                    .await
                    .map_err(|error| report!(errors::StorageError::from(error)))
            };
            let storage_scheme = decide_storage_scheme::<_, storage_types::PaymentMethod>(
                self,
                storage_scheme,
                Op::Find,
            )
            .await;
            let get_pm = || async {
                match storage_scheme {
                    MerchantStorageScheme::PostgresOnly => database_call().await,
                    MerchantStorageScheme::RedisKv => {
                        let lookup_id = format!("payment_method_locker_{}", locker_id);
                        let lookup = fallback_reverse_lookup_not_found!(
                            self.get_lookup_by_lookup_id(&lookup_id, storage_scheme)
                                .await,
                            database_call().await
                        );

                        let key = PartitionKey::CombinationKey {
                            combination: &lookup.pk_id,
                        };

                        Box::pin(db_utils::try_redis_get_else_try_database_get(
                            async {
                                kv_wrapper(
                                    self,
                                    KvOperation::<storage_types::PaymentMethod>::HGet(
                                        &lookup.sk_id,
                                    ),
                                    key,
                                )
                                .await?
                                .try_into_hget()
                            },
                            database_call,
                        ))
                        .await
                    }
                }
            };

            get_pm()
                .await?
                .convert(
                    state,
                    key_store.key.get_inner(),
                    key_store.merchant_id.clone().into(),
                )
                .await
                .change_context(errors::StorageError::DecryptionError)
        }

        // not supported in kv
        #[cfg(all(
            any(feature = "v1", feature = "v2"),
            not(feature = "payment_methods_v2")
        ))]
        #[instrument(skip_all)]
        async fn get_payment_method_count_by_customer_id_merchant_id_status(
            &self,
            customer_id: &id_type::CustomerId,
            merchant_id: &id_type::MerchantId,
            status: common_enums::PaymentMethodStatus,
        ) -> CustomResult<i64, errors::StorageError> {
            let conn = connection::pg_connection_read(self).await?;
            storage_types::PaymentMethod::get_count_by_customer_id_merchant_id_status(
                &conn,
                customer_id,
                merchant_id,
                status,
            )
            .await
            .map_err(|error| report!(errors::StorageError::from(error)))
        }

        #[instrument(skip_all)]
        async fn insert_payment_method(
            &self,
            state: &KeyManagerState,
            key_store: &domain::MerchantKeyStore,
            payment_method: domain::PaymentMethod,
            storage_scheme: MerchantStorageScheme,
        ) -> CustomResult<domain::PaymentMethod, errors::StorageError> {
            let storage_scheme = decide_storage_scheme::<_, storage_types::PaymentMethod>(
                self,
                storage_scheme,
                Op::Insert,
            )
            .await;

            let mut payment_method_new = payment_method
                .construct_new()
                .await
                .change_context(errors::StorageError::DecryptionError)?;

            payment_method_new.update_storage_scheme(storage_scheme);
            let pm = match storage_scheme {
                MerchantStorageScheme::PostgresOnly => {
                    let conn = connection::pg_connection_write(self).await?;
                    payment_method_new
                        .insert(&conn)
                        .await
                        .map_err(|error| report!(errors::StorageError::from(error)))
                }
                MerchantStorageScheme::RedisKv => {
                    let merchant_id = payment_method_new.merchant_id.clone();
                    let customer_id = payment_method_new.customer_id.clone();

                    let key = PartitionKey::MerchantIdCustomerId {
                        merchant_id: &merchant_id,
                        customer_id: &customer_id,
                    };
                    let key_str = key.to_string();
                    let field = format!("payment_method_id_{}", payment_method_new.get_id());

                    let reverse_lookup_entry = |v: String| diesel_models::ReverseLookupNew {
                        sk_id: field.clone(),
                        pk_id: key_str.clone(),
                        lookup_id: v,
                        source: "payment_method".to_string(),
                        updated_by: storage_scheme.to_string(),
                    };

                    let lookup_id1 = format!("payment_method_{}", payment_method_new.get_id());
                    let mut reverse_lookups = vec![lookup_id1];
                    if let Some(locker_id) = &payment_method_new.locker_id {
                        reverse_lookups.push(format!("payment_method_locker_{}", locker_id))
                    }

                    let results = reverse_lookups.into_iter().map(|v| {
                        self.insert_reverse_lookup(reverse_lookup_entry(v), storage_scheme)
                    });

                    futures::future::try_join_all(results).await?;

                    let storage_payment_method = (&payment_method_new).into();

                    let redis_entry = kv::TypedSql {
                        op: kv::DBOperation::Insert {
                            insertable: kv::Insertable::PaymentMethod(payment_method_new),
                        },
                    };

                    match kv_wrapper::<diesel_models::PaymentMethod, _, _>(
                        self,
                        KvOperation::<diesel_models::PaymentMethod>::HSetNx(
                            &field,
                            &storage_payment_method,
                            redis_entry,
                        ),
                        key,
                    )
                    .await
                    .map_err(|err| err.to_redis_failed_response(&key_str))?
                    .try_into_hsetnx()
                    {
                        Ok(HsetnxReply::KeyNotSet) => Err(errors::StorageError::DuplicateValue {
                            entity: "payment_method",
                            key: Some(storage_payment_method.get_id().clone()),
                        }
                        .into()),
                        Ok(HsetnxReply::KeySet) => Ok(storage_payment_method),
                        Err(er) => Err(er).change_context(errors::StorageError::KVError),
                    }
                }
            }?;

            pm.convert(
                state,
                key_store.key.get_inner(),
                key_store.merchant_id.clone().into(),
            )
            .await
            .change_context(errors::StorageError::DecryptionError)
        }

        #[cfg(all(
            any(feature = "v1", feature = "v2"),
            not(feature = "payment_methods_v2")
        ))]
        #[instrument(skip_all)]
        async fn update_payment_method(
            &self,
            state: &KeyManagerState,
            key_store: &domain::MerchantKeyStore,
            payment_method: domain::PaymentMethod,
            payment_method_update: storage_types::PaymentMethodUpdate,
            storage_scheme: MerchantStorageScheme,
        ) -> CustomResult<domain::PaymentMethod, errors::StorageError> {
            let payment_method = Conversion::convert(payment_method)
                .await
                .change_context(errors::StorageError::DecryptionError)?;

            let merchant_id = payment_method.merchant_id.clone();
            let customer_id = payment_method.customer_id.clone();
            let key = PartitionKey::MerchantIdCustomerId {
                merchant_id: &merchant_id,
                customer_id: &customer_id,
            };
            let field = format!("payment_method_id_{}", payment_method.get_id());
            let storage_scheme = decide_storage_scheme::<_, storage_types::PaymentMethod>(
                self,
                storage_scheme,
                Op::Update(key.clone(), &field, payment_method.updated_by.as_deref()),
            )
            .await;
            let pm = match storage_scheme {
                MerchantStorageScheme::PostgresOnly => {
                    let conn = connection::pg_connection_write(self).await?;
                    payment_method
                        .update_with_payment_method_id(
                            &conn,
                            payment_method_update.convert_to_payment_method_update(storage_scheme),
                        )
                        .await
                        .map_err(|error| report!(errors::StorageError::from(error)))
                }
                MerchantStorageScheme::RedisKv => {
                    let key_str = key.to_string();

                    let p_update: PaymentMethodUpdateInternal =
                        payment_method_update.convert_to_payment_method_update(storage_scheme);
                    let updated_payment_method =
                        p_update.clone().apply_changeset(payment_method.clone());

                    let redis_value = serde_json::to_string(&updated_payment_method)
                        .change_context(errors::StorageError::SerializationFailed)?;

                    let redis_entry = kv::TypedSql {
                        op: kv::DBOperation::Update {
                            updatable: kv::Updateable::PaymentMethodUpdate(
                                kv::PaymentMethodUpdateMems {
                                    orig: payment_method,
                                    update_data: p_update,
                                },
                            ),
                        },
                    };

                    kv_wrapper::<(), _, _>(
                        self,
                        KvOperation::<diesel_models::PaymentMethod>::Hset(
                            (&field, redis_value),
                            redis_entry,
                        ),
                        key,
                    )
                    .await
                    .map_err(|err| err.to_redis_failed_response(&key_str))?
                    .try_into_hset()
                    .change_context(errors::StorageError::KVError)?;

                    Ok(updated_payment_method)
                }
            }?;

            pm.convert(
                state,
                key_store.key.get_inner(),
                key_store.merchant_id.clone().into(),
            )
            .await
            .change_context(errors::StorageError::DecryptionError)
        }

        #[cfg(all(feature = "v2", feature = "payment_methods_v2"))]
        #[instrument(skip_all)]
        async fn update_payment_method(
            &self,
            state: &KeyManagerState,
            key_store: &domain::MerchantKeyStore,
            payment_method: domain::PaymentMethod,
            payment_method_update: storage_types::PaymentMethodUpdate,
            storage_scheme: MerchantStorageScheme,
        ) -> CustomResult<domain::PaymentMethod, errors::StorageError> {
            let payment_method = Conversion::convert(payment_method)
                .await
                .change_context(errors::StorageError::DecryptionError)?;

            let merchant_id = payment_method.merchant_id.clone();
            let customer_id = payment_method.customer_id.clone();
            let key = PartitionKey::MerchantIdCustomerId {
                merchant_id: &merchant_id,
                customer_id: &customer_id,
            };
            let field = format!("payment_method_id_{}", payment_method.get_id());
            let storage_scheme = decide_storage_scheme::<_, storage_types::PaymentMethod>(
                self,
                storage_scheme,
                Op::Update(key.clone(), &field, payment_method.updated_by.as_deref()),
            )
            .await;
            let pm = match storage_scheme {
                MerchantStorageScheme::PostgresOnly => {
                    let conn = connection::pg_connection_write(self).await?;
                    payment_method
                        .update_with_id(
                            &conn,
                            payment_method_update.convert_to_payment_method_update(storage_scheme),
                        )
                        .await
                        .map_err(|error| report!(errors::StorageError::from(error)))
                }
                MerchantStorageScheme::RedisKv => {
                    let key_str = key.to_string();

                    let p_update: PaymentMethodUpdateInternal =
                        payment_method_update.convert_to_payment_method_update(storage_scheme);
                    let updated_payment_method =
                        p_update.clone().apply_changeset(payment_method.clone());

                    let redis_value = serde_json::to_string(&updated_payment_method)
                        .change_context(errors::StorageError::SerializationFailed)?;

                    let redis_entry = kv::TypedSql {
                        op: kv::DBOperation::Update {
                            updatable: kv::Updateable::PaymentMethodUpdate(
                                kv::PaymentMethodUpdateMems {
                                    orig: payment_method,
                                    update_data: p_update,
                                },
                            ),
                        },
                    };

                    kv_wrapper::<(), _, _>(
                        self,
                        KvOperation::<diesel_models::PaymentMethod>::Hset(
                            (&field, redis_value),
                            redis_entry,
                        ),
                        key,
                    )
                    .await
                    .map_err(|err| err.to_redis_failed_response(&key_str))?
                    .try_into_hset()
                    .change_context(errors::StorageError::KVError)?;

                    Ok(updated_payment_method)
                }
            }?;

            pm.convert(
                state,
                key_store.key.get_inner(),
                key_store.merchant_id.clone().into(),
            )
            .await
            .change_context(errors::StorageError::DecryptionError)
        }

        #[cfg(all(
            any(feature = "v1", feature = "v2"),
            not(feature = "payment_methods_v2")
        ))]
        #[instrument(skip_all)]
        async fn find_payment_method_by_customer_id_merchant_id_list(
            &self,
            state: &KeyManagerState,
            key_store: &domain::MerchantKeyStore,
            customer_id: &id_type::CustomerId,
            merchant_id: &id_type::MerchantId,
            limit: Option<i64>,
        ) -> CustomResult<Vec<domain::PaymentMethod>, errors::StorageError> {
            let conn = connection::pg_connection_read(self).await?;
            let payment_methods = storage_types::PaymentMethod::find_by_customer_id_merchant_id(
                &conn,
                customer_id,
                merchant_id,
                limit,
            )
            .await
            .map_err(|error| report!(errors::StorageError::from(error)))?;

            let pm_futures = payment_methods
                .into_iter()
                .map(|pm| async {
                    pm.convert(
                        state,
                        key_store.key.get_inner(),
                        key_store.merchant_id.clone().into(),
                    )
                    .await
                    .change_context(errors::StorageError::DecryptionError)
                })
                .collect::<Vec<_>>();

            let domain_payment_methods = futures::future::try_join_all(pm_futures).await?;

            Ok(domain_payment_methods)
        }

        // Need to fix this once we start moving to v2 for payment method
        #[cfg(all(feature = "v2", feature = "customer_v2"))]
        async fn find_payment_method_list_by_global_id(
            &self,
            id: &String,
            limit: Option<i64>,
        ) -> CustomResult<Vec<storage_types::PaymentMethod>, errors::StorageError> {
            let conn = connection::pg_connection_read(self).await?;
            storage_types::PaymentMethod::find_by_global_id(&conn, id, limit)
                .await
                .map_err(|error| report!(errors::StorageError::from(error)))
        }

        #[instrument(skip_all)]
        async fn find_payment_method_by_customer_id_merchant_id_status(
            &self,
            state: &KeyManagerState,
            key_store: &domain::MerchantKeyStore,
            customer_id: &id_type::CustomerId,
            merchant_id: &id_type::MerchantId,
            status: common_enums::PaymentMethodStatus,
            limit: Option<i64>,
            storage_scheme: MerchantStorageScheme,
        ) -> CustomResult<Vec<domain::PaymentMethod>, errors::StorageError> {
            let conn = connection::pg_connection_read(self).await?;
            let database_call = || async {
                storage_types::PaymentMethod::find_by_customer_id_merchant_id_status(
                    &conn,
                    customer_id,
                    merchant_id,
                    status,
                    limit,
                )
                .await
                .map_err(|error| report!(errors::StorageError::from(error)))
            };

            let payment_methods = match storage_scheme {
                MerchantStorageScheme::PostgresOnly => database_call().await,
                MerchantStorageScheme::RedisKv => {
                    let key = PartitionKey::MerchantIdCustomerId {
                        merchant_id,
                        customer_id,
                    };

                    let pattern = "payment_method_id_*";

                    let redis_fut = async {
                        let kv_result = kv_wrapper::<storage_types::PaymentMethod, _, _>(
                            self,
                            KvOperation::<storage_types::PaymentMethod>::Scan(pattern),
                            key,
                        )
                        .await?
                        .try_into_scan();
                        kv_result.map(|payment_methods| {
                            payment_methods
                                .into_iter()
                                .filter(|pm| pm.status == status)
                                .collect()
                        })
                    };

                    Box::pin(db_utils::find_all_combined_kv_database(
                        redis_fut,
                        database_call,
                        limit,
                    ))
                    .await
                }
            }?;

            let pm_futures = payment_methods
                .into_iter()
                .map(|pm| async {
                    pm.convert(
                        state,
                        key_store.key.get_inner(),
                        key_store.merchant_id.clone().into(),
                    )
                    .await
                    .change_context(errors::StorageError::DecryptionError)
                })
                .collect::<Vec<_>>();

            let domain_payment_methods = futures::future::try_join_all(pm_futures).await?;

            Ok(domain_payment_methods)
        }

        #[cfg(all(
            any(feature = "v1", feature = "v2"),
            not(feature = "payment_methods_v2")
        ))]
        async fn delete_payment_method_by_merchant_id_payment_method_id(
            &self,
            state: &KeyManagerState,
            key_store: &domain::MerchantKeyStore,
            merchant_id: &id_type::MerchantId,
            payment_method_id: &str,
        ) -> CustomResult<domain::PaymentMethod, errors::StorageError> {
            let conn = connection::pg_connection_write(self).await?;
            storage_types::PaymentMethod::delete_by_merchant_id_payment_method_id(
                &conn,
                merchant_id,
                payment_method_id,
            )
            .await
            .map_err(|error| report!(errors::StorageError::from(error)))?
            .convert(
                state,
                key_store.key.get_inner(),
                key_store.merchant_id.clone().into(),
            )
            .await
            .change_context(errors::StorageError::DecryptionError)
        }

        // Soft delete, Check if KV stuff is needed here
        #[cfg(all(feature = "v2", feature = "payment_methods_v2"))]
        async fn delete_payment_method(
            &self,
            state: &KeyManagerState,
            key_store: &domain::MerchantKeyStore,
            payment_method: domain::PaymentMethod,
        ) -> CustomResult<domain::PaymentMethod, errors::StorageError> {
            let payment_method = Conversion::convert(payment_method)
                .await
                .change_context(errors::StorageError::DecryptionError)?;
            let conn = connection::pg_connection_write(self).await?;
            let payment_method_update = storage_types::PaymentMethodUpdate::StatusUpdate {
                status: Some(common_enums::PaymentMethodStatus::Inactive),
            };
            payment_method
                .update_with_id(&conn, payment_method_update.into())
                .await
                .map_err(|error| report!(errors::StorageError::from(error)))?
                .convert(
                    state,
                    key_store.key.get_inner(),
                    key_store.merchant_id.clone().into(),
                )
                .await
                .change_context(errors::StorageError::DecryptionError)
        }

        // Check if KV stuff is needed here
        #[cfg(all(feature = "v2", feature = "payment_methods_v2"))]
        async fn find_payment_method_by_fingerprint_id(
            &self,
            state: &KeyManagerState,
            key_store: &domain::MerchantKeyStore,
            fingerprint_id: &str,
        ) -> CustomResult<domain::PaymentMethod, errors::StorageError> {
            let conn = connection::pg_connection_read(self).await?;
            storage_types::PaymentMethod::find_by_fingerprint_id(&conn, fingerprint_id)
                .await
                .map_err(|error| report!(errors::StorageError::from(error)))?
                .convert(
                    state,
                    key_store.key.get_inner(),
                    key_store.merchant_id.clone().into(),
                )
                .await
                .change_context(errors::StorageError::DecryptionError)
        }
    }
}

#[cfg(not(feature = "kv_store"))]
mod storage {
    use common_utils::{id_type, types::keymanager::KeyManagerState};
    use error_stack::{report, ResultExt};
    use hyperswitch_domain_models::behaviour::{Conversion, ReverseConversion};
    use router_env::{instrument, tracing};

    use super::PaymentMethodInterface;
    use crate::{
        connection,
        core::errors::{self, CustomResult},
        services::Store,
        types::{
            domain,
            storage::{self as storage_types, enums::MerchantStorageScheme},
        },
    };

    #[async_trait::async_trait]
    impl PaymentMethodInterface for Store {
        #[instrument(skip_all)]
        #[cfg(all(
            any(feature = "v1", feature = "v2"),
            not(feature = "payment_methods_v2")
        ))]
        async fn find_payment_method(
            &self,
            state: &KeyManagerState,
            key_store: &domain::MerchantKeyStore,
            payment_method_id: &str,
            _storage_scheme: MerchantStorageScheme,
        ) -> CustomResult<domain::PaymentMethod, errors::StorageError> {
            let conn = connection::pg_connection_read(self).await?;
            storage_types::PaymentMethod::find_by_payment_method_id(&conn, payment_method_id)
                .await
                .map_err(|error| report!(errors::StorageError::from(error)))?
                .convert(
                    state,
                    key_store.key.get_inner(),
                    key_store.merchant_id.clone().into(),
                )
                .await
                .change_context(errors::StorageError::DecryptionError)
        }

        #[cfg(all(feature = "v2", feature = "payment_methods_v2"))]
        async fn find_payment_method(
            &self,
            state: &KeyManagerState,
            key_store: &domain::MerchantKeyStore,
            payment_method_id: &str,
            _storage_scheme: MerchantStorageScheme,
        ) -> CustomResult<domain::PaymentMethod, errors::StorageError> {
            let conn = connection::pg_connection_read(self).await?;
            storage_types::PaymentMethod::find_by_id(&conn, payment_method_id)
                .await
                .map_err(|error| report!(errors::StorageError::from(error)))?
                .convert(
                    state,
                    key_store.key.get_inner(),
                    key_store.merchant_id.clone().into(),
                )
                .await
                .change_context(errors::StorageError::DecryptionError)
        }

        #[cfg(all(
            any(feature = "v1", feature = "v2"),
            not(feature = "payment_methods_v2")
        ))]
        #[instrument(skip_all)]
        async fn find_payment_method_by_locker_id(
            &self,
            state: &KeyManagerState,
            key_store: &domain::MerchantKeyStore,
            locker_id: &str,
            _storage_scheme: MerchantStorageScheme,
        ) -> CustomResult<domain::PaymentMethod, errors::StorageError> {
            let conn = connection::pg_connection_read(self).await?;
            storage_types::PaymentMethod::find_by_locker_id(&conn, locker_id)
                .await
                .map_err(|error| report!(errors::StorageError::from(error)))?
                .convert(
                    state,
                    key_store.key.get_inner(),
                    key_store.merchant_id.clone().into(),
                )
                .await
                .change_context(errors::StorageError::DecryptionError)
        }

        #[cfg(all(
            any(feature = "v1", feature = "v2"),
            not(feature = "payment_methods_v2")
        ))]
        #[instrument(skip_all)]
        async fn get_payment_method_count_by_customer_id_merchant_id_status(
            &self,
            customer_id: &id_type::CustomerId,
            merchant_id: &id_type::MerchantId,
            status: common_enums::PaymentMethodStatus,
        ) -> CustomResult<i64, errors::StorageError> {
            let conn = connection::pg_connection_read(self).await?;
            storage_types::PaymentMethod::get_count_by_customer_id_merchant_id_status(
                &conn,
                customer_id,
                merchant_id,
                status,
            )
            .await
            .map_err(|error| report!(errors::StorageError::from(error)))
        }

        #[instrument(skip_all)]
        async fn insert_payment_method(
            &self,
            state: &KeyManagerState,
            key_store: &domain::MerchantKeyStore,
            payment_method: domain::PaymentMethod,
            _storage_scheme: MerchantStorageScheme,
        ) -> CustomResult<domain::PaymentMethod, errors::StorageError> {
            let payment_method_new = payment_method
                .construct_new()
                .await
                .change_context(errors::StorageError::DecryptionError)?;

            let conn = connection::pg_connection_write(self).await?;
            payment_method_new
                .insert(&conn)
                .await
                .map_err(|error| report!(errors::StorageError::from(error)))?
                .convert(
                    state,
                    key_store.key.get_inner(),
                    key_store.merchant_id.clone().into(),
                )
                .await
                .change_context(errors::StorageError::DecryptionError)
        }

        #[cfg(all(
            any(feature = "v1", feature = "v2"),
            not(feature = "payment_methods_v2")
        ))]
        #[instrument(skip_all)]
        async fn update_payment_method(
            &self,
            state: &KeyManagerState,
            key_store: &domain::MerchantKeyStore,
            payment_method: domain::PaymentMethod,
            payment_method_update: storage_types::PaymentMethodUpdate,
            _storage_scheme: MerchantStorageScheme,
        ) -> CustomResult<domain::PaymentMethod, errors::StorageError> {
            let payment_method = Conversion::convert(payment_method)
                .await
                .change_context(errors::StorageError::DecryptionError)?;

            let conn = connection::pg_connection_write(self).await?;
            payment_method
                .update_with_payment_method_id(&conn, payment_method_update.into())
                .await
                .map_err(|error| report!(errors::StorageError::from(error)))?
                .convert(
                    state,
                    key_store.key.get_inner(),
                    key_store.merchant_id.clone().into(),
                )
                .await
                .change_context(errors::StorageError::DecryptionError)
        }

        #[cfg(all(feature = "v2", feature = "payment_methods_v2"))]
        #[instrument(skip_all)]
        async fn update_payment_method(
            &self,
            state: &KeyManagerState,
            key_store: &domain::MerchantKeyStore,
            payment_method: domain::PaymentMethod,
            payment_method_update: storage_types::PaymentMethodUpdate,
            _storage_scheme: MerchantStorageScheme,
        ) -> CustomResult<domain::PaymentMethod, errors::StorageError> {
            let payment_method = payment_method
                .convert(
                    state,
                    key_store.key.get_inner(),
                    key_store.merchant_id.clone().into(),
                )
                .await
                .change_context(errors::StorageError::DecryptionError)?;

            let conn = connection::pg_connection_write(self).await?;
            payment_method
                .update_with_id(&conn, payment_method_update.into())
                .await
                .map_err(|error| report!(errors::StorageError::from(error)))?
                .convert(
                    state,
                    key_store.key.get_inner(),
                    key_store.merchant_id.clone().into(),
                )
                .await
                .change_context(errors::StorageError::DecryptionError)
        }

        #[cfg(all(
            any(feature = "v1", feature = "v2"),
            not(feature = "payment_methods_v2")
        ))]
        #[instrument(skip_all)]
        async fn find_payment_method_by_customer_id_merchant_id_list(
            &self,
            state: &KeyManagerState,
            key_store: &domain::MerchantKeyStore,
            customer_id: &id_type::CustomerId,
            merchant_id: &id_type::MerchantId,
            limit: Option<i64>,
        ) -> CustomResult<Vec<domain::PaymentMethod>, errors::StorageError> {
            let conn = connection::pg_connection_read(self).await?;
            let payment_methods = storage_types::PaymentMethod::find_by_customer_id_merchant_id(
                &conn,
                customer_id,
                merchant_id,
                limit,
            )
            .await
            .map_err(|error| report!(errors::StorageError::from(error)))?;

            let pm_futures = payment_methods
                .into_iter()
                .map(|pm| async {
                    pm.convert(
                        state,
                        key_store.key.get_inner(),
                        key_store.merchant_id.clone().into(),
                    )
                    .await
                    .change_context(errors::StorageError::DecryptionError)
                })
                .collect::<Vec<_>>();

            let domain_payment_methods = futures::future::try_join_all(pm_futures).await?;

            Ok(domain_payment_methods)
        }

        // Need to fix this once we move to payment method for customer
        #[cfg(all(feature = "v2", feature = "customer_v2"))]
        #[instrument(skip_all)]
        async fn find_payment_method_list_by_global_id(
            &self,
            customer_id: &String,
            limit: Option<i64>,
        ) -> CustomResult<Vec<storage_types::PaymentMethod>, errors::StorageError> {
            let conn = connection::pg_connection_read(self).await?;
            storage_types::PaymentMethod::find_by_global_id(&conn, id, limit)
                .await
                .map_err(|error| report!(errors::StorageError::from(error)))
        }

        #[instrument(skip_all)]
        async fn find_payment_method_by_customer_id_merchant_id_status(
            &self,
            state: &KeyManagerState,
            key_store: &domain::MerchantKeyStore,
            customer_id: &id_type::CustomerId,
            merchant_id: &id_type::MerchantId,
            status: common_enums::PaymentMethodStatus,
            limit: Option<i64>,
            _storage_scheme: MerchantStorageScheme,
        ) -> CustomResult<Vec<domain::PaymentMethod>, errors::StorageError> {
            let conn = connection::pg_connection_read(self).await?;
            let payment_methods =
                storage_types::PaymentMethod::find_by_customer_id_merchant_id_status(
                    &conn,
                    customer_id,
                    merchant_id,
                    status,
                    limit,
                )
                .await
                .map_err(|error| report!(errors::StorageError::from(error)))?;

            let pm_futures = payment_methods
                .into_iter()
                .map(|pm| async {
                    pm.convert(
                        state,
                        key_store.key.get_inner(),
                        key_store.merchant_id.clone().into(),
                    )
                    .await
                    .change_context(errors::StorageError::DecryptionError)
                })
                .collect::<Vec<_>>();

            let domain_payment_methods = futures::future::try_join_all(pm_futures).await?;

            Ok(domain_payment_methods)
        }

        #[cfg(all(
            any(feature = "v1", feature = "v2"),
            not(feature = "payment_methods_v2")
        ))]
        async fn delete_payment_method_by_merchant_id_payment_method_id(
            &self,
            state: &KeyManagerState,
            key_store: &domain::MerchantKeyStore,
            merchant_id: &id_type::MerchantId,
            payment_method_id: &str,
        ) -> CustomResult<domain::PaymentMethod, errors::StorageError> {
            let conn = connection::pg_connection_write(self).await?;
            storage_types::PaymentMethod::delete_by_merchant_id_payment_method_id(
                &conn,
                merchant_id,
                payment_method_id,
            )
            .await
            .map_err(|error| report!(errors::StorageError::from(error)))?
            .convert(
                state,
                key_store.key.get_inner(),
                key_store.merchant_id.clone().into(),
            )
            .await
            .change_context(errors::StorageError::DecryptionError)
        }

        #[cfg(all(feature = "v2", feature = "payment_methods_v2"))]
        async fn delete_payment_method(
            &self,
            state: &KeyManagerState,
            key_store: &domain::MerchantKeyStore,
            payment_method: domain::PaymentMethod,
        ) -> CustomResult<domain::PaymentMethod, errors::StorageError> {
            let payment_method = Conversion::convert(payment_method)
                .await
                .change_context(errors::StorageError::DecryptionError)?;
            let conn = connection::pg_connection_write(self).await?;
            let payment_method_update = storage_types::PaymentMethodUpdate::StatusUpdate {
                status: Some(common_enums::PaymentMethodStatus::Inactive),
            };
            payment_method
                .update_with_id(&conn, payment_method_update.into())
                .await
                .map_err(|error| report!(errors::StorageError::from(error)))?
                .convert(
                    state,
                    key_store.key.get_inner(),
                    key_store.merchant_id.clone().into(),
                )
                .await
                .change_context(errors::StorageError::DecryptionError)
        }

        #[cfg(all(feature = "v2", feature = "payment_methods_v2"))]
        async fn find_payment_method_by_fingerprint_id(
            &self,
            state: &KeyManagerState,
            key_store: &domain::MerchantKeyStore,
            fingerprint_id: &str,
        ) -> CustomResult<domain::PaymentMethod, errors::StorageError> {
            let conn = connection::pg_connection_read(self).await?;
            storage_types::PaymentMethod::find_by_fingerprint_id(&conn, fingerprint_id)
                .await
                .map_err(|error| report!(errors::StorageError::from(error)))?
                .convert(
                    state,
                    key_store.key.get_inner(),
                    key_store.merchant_id.clone().into(),
                )
                .await
                .change_context(errors::StorageError::DecryptionError)
        }
    }
}

#[async_trait::async_trait]
impl PaymentMethodInterface for MockDb {
    async fn find_payment_method(
        &self,
        state: &KeyManagerState,
        key_store: &domain::MerchantKeyStore,
        payment_method_id: &str,
        _storage_scheme: MerchantStorageScheme,
    ) -> CustomResult<domain::PaymentMethod, errors::StorageError> {
        let payment_methods = self.payment_methods.lock().await;
        let payment_method = payment_methods
            .iter()
            .find(|pm| pm.get_id() == payment_method_id)
            .cloned();

        match payment_method {
            Some(pm) => Ok(pm
                .convert(
                    state,
                    key_store.key.get_inner(),
                    key_store.merchant_id.clone().into(),
                )
                .await
                .change_context(errors::StorageError::DecryptionError)?),
            None => Err(errors::StorageError::ValueNotFound(
                "cannot find payment method".to_string(),
            )
            .into()),
        }
    }

    #[cfg(all(
        any(feature = "v1", feature = "v2"),
        not(feature = "payment_methods_v2")
    ))]
    async fn find_payment_method_by_locker_id(
        &self,
        state: &KeyManagerState,
        key_store: &domain::MerchantKeyStore,
        locker_id: &str,
        _storage_scheme: MerchantStorageScheme,
    ) -> CustomResult<domain::PaymentMethod, errors::StorageError> {
        let payment_methods = self.payment_methods.lock().await;
        let payment_method = payment_methods
            .iter()
            .find(|pm| pm.locker_id == Some(locker_id.to_string()))
            .cloned();

        match payment_method {
            Some(pm) => Ok(pm
                .convert(
                    state,
                    key_store.key.get_inner(),
                    key_store.merchant_id.clone().into(),
                )
                .await
                .change_context(errors::StorageError::DecryptionError)?),
            None => Err(errors::StorageError::ValueNotFound(
                "cannot find payment method".to_string(),
            )
            .into()),
        }
    }

    #[cfg(all(
        any(feature = "v1", feature = "v2"),
        not(feature = "payment_methods_v2")
    ))]
    async fn get_payment_method_count_by_customer_id_merchant_id_status(
        &self,
        customer_id: &id_type::CustomerId,
        merchant_id: &id_type::MerchantId,
        status: common_enums::PaymentMethodStatus,
    ) -> CustomResult<i64, errors::StorageError> {
        let payment_methods = self.payment_methods.lock().await;
        let count = payment_methods
            .iter()
            .filter(|pm| {
                pm.customer_id == *customer_id
                    && pm.merchant_id == *merchant_id
                    && pm.status == status
            })
            .count();
        i64::try_from(count).change_context(errors::StorageError::MockDbError)
    }

    async fn insert_payment_method(
        &self,
        _state: &KeyManagerState,
        _key_store: &domain::MerchantKeyStore,
        payment_method: domain::PaymentMethod,
        _storage_scheme: MerchantStorageScheme,
    ) -> CustomResult<domain::PaymentMethod, errors::StorageError> {
        let mut payment_methods = self.payment_methods.lock().await;

        let pm = Conversion::convert(payment_method.clone())
            .await
            .change_context(errors::StorageError::DecryptionError)?;

        payment_methods.push(pm);
        Ok(payment_method)
    }

    #[cfg(all(
        any(feature = "v1", feature = "v2"),
        not(feature = "payment_methods_v2")
    ))]
    async fn find_payment_method_by_customer_id_merchant_id_list(
        &self,
        state: &KeyManagerState,
        key_store: &domain::MerchantKeyStore,
        customer_id: &id_type::CustomerId,
        merchant_id: &id_type::MerchantId,
        _limit: Option<i64>,
    ) -> CustomResult<Vec<domain::PaymentMethod>, errors::StorageError> {
        let payment_methods = self.payment_methods.lock().await;
        let payment_methods_found: Vec<storage_types::PaymentMethod> = payment_methods
            .iter()
            .filter(|pm| pm.customer_id == *customer_id && pm.merchant_id == *merchant_id)
            .cloned()
            .collect();

        if payment_methods_found.is_empty() {
            Err(
                errors::StorageError::ValueNotFound("cannot find payment method".to_string())
                    .into(),
            )
        } else {
            let pm_futures = payment_methods_found
                .into_iter()
                .map(|pm| async {
                    pm.convert(
                        state,
                        key_store.key.get_inner(),
                        key_store.merchant_id.clone().into(),
                    )
                    .await
                    .change_context(errors::StorageError::DecryptionError)
                })
                .collect::<Vec<_>>();

            let domain_payment_methods = futures::future::try_join_all(pm_futures).await?;

            Ok(domain_payment_methods)
        }
    }

    // Need to fix this once we complete v2 payment method
    #[cfg(all(feature = "v2", feature = "customer_v2"))]
    async fn find_payment_method_list_by_global_id(
        &self,
        _id: &String,
        _limit: Option<i64>,
    ) -> CustomResult<Vec<storage_types::PaymentMethod>, errors::StorageError> {
        todo!()
    }

    async fn find_payment_method_by_customer_id_merchant_id_status(
        &self,
        state: &KeyManagerState,
        key_store: &domain::MerchantKeyStore,
        customer_id: &id_type::CustomerId,
        merchant_id: &id_type::MerchantId,
        status: common_enums::PaymentMethodStatus,
        _limit: Option<i64>,
        _storage_scheme: MerchantStorageScheme,
    ) -> CustomResult<Vec<domain::PaymentMethod>, errors::StorageError> {
        let payment_methods = self.payment_methods.lock().await;
        let payment_methods_found: Vec<storage_types::PaymentMethod> = payment_methods
            .iter()
            .filter(|pm| {
                pm.customer_id == *customer_id
                    && pm.merchant_id == *merchant_id
                    && pm.status == status
            })
            .cloned()
            .collect();

        if payment_methods_found.is_empty() {
            Err(
                errors::StorageError::ValueNotFound("cannot find payment methods".to_string())
                    .into(),
            )
        } else {
            let pm_futures = payment_methods_found
                .into_iter()
                .map(|pm| async {
                    pm.convert(
                        state,
                        key_store.key.get_inner(),
                        key_store.merchant_id.clone().into(),
                    )
                    .await
                    .change_context(errors::StorageError::DecryptionError)
                })
                .collect::<Vec<_>>();

            let domain_payment_methods = futures::future::try_join_all(pm_futures).await?;

            Ok(domain_payment_methods)
        }
    }

    #[cfg(all(
        any(feature = "v1", feature = "v2"),
        not(feature = "payment_methods_v2")
    ))]
    async fn delete_payment_method_by_merchant_id_payment_method_id(
        &self,
        state: &KeyManagerState,
        key_store: &domain::MerchantKeyStore,
        merchant_id: &id_type::MerchantId,
        payment_method_id: &str,
    ) -> CustomResult<domain::PaymentMethod, errors::StorageError> {
        let mut payment_methods = self.payment_methods.lock().await;
        match payment_methods
            .iter()
            .position(|pm| pm.merchant_id == *merchant_id && pm.get_id() == payment_method_id)
        {
            Some(index) => {
                let deleted_payment_method = payment_methods.remove(index);
                Ok(deleted_payment_method
                    .convert(
                        state,
                        key_store.key.get_inner(),
                        key_store.merchant_id.clone().into(),
                    )
                    .await
                    .change_context(errors::StorageError::DecryptionError)?)
            }
            None => Err(errors::StorageError::ValueNotFound(
                "cannot find payment method to delete".to_string(),
            )
            .into()),
        }
    }

    async fn update_payment_method(
        &self,
        state: &KeyManagerState,
        key_store: &domain::MerchantKeyStore,
        payment_method: domain::PaymentMethod,
        payment_method_update: storage_types::PaymentMethodUpdate,
        _storage_scheme: MerchantStorageScheme,
    ) -> CustomResult<domain::PaymentMethod, errors::StorageError> {
        let pm_update_res = self
            .payment_methods
            .lock()
            .await
            .iter_mut()
            .find(|pm| pm.get_id() == payment_method.get_id())
            .map(|pm| {
                let payment_method_updated =
                    PaymentMethodUpdateInternal::from(payment_method_update)
                        .create_payment_method(pm.clone());
                *pm = payment_method_updated.clone();
                payment_method_updated
            });

        match pm_update_res {
            Some(result) => Ok(result
                .convert(
                    state,
                    key_store.key.get_inner(),
                    key_store.merchant_id.clone().into(),
                )
                .await
                .change_context(errors::StorageError::DecryptionError)?),
            None => Err(errors::StorageError::ValueNotFound(
                "cannot find payment method to update".to_string(),
            )
            .into()),
        }
    }

    #[cfg(all(feature = "v2", feature = "payment_methods_v2"))]
    async fn delete_payment_method(
        &self,
        state: &KeyManagerState,
        key_store: &domain::MerchantKeyStore,
        payment_method: domain::PaymentMethod,
    ) -> CustomResult<domain::PaymentMethod, errors::StorageError> {
        let payment_method_update = storage_types::PaymentMethodUpdate::StatusUpdate {
            status: Some(common_enums::PaymentMethodStatus::Inactive),
        };

        let pm_update_res = self
            .payment_methods
            .lock()
            .await
            .iter_mut()
            .find(|pm| pm.get_id() == payment_method.get_id())
            .map(|pm| {
                let payment_method_updated =
                    PaymentMethodUpdateInternal::from(payment_method_update)
                        .create_payment_method(pm.clone());
                *pm = payment_method_updated.clone();
                payment_method_updated
            });

        match pm_update_res {
            Some(result) => Ok(result
                .convert(
                    state,
                    key_store.key.get_inner(),
                    key_store.merchant_id.clone().into(),
                )
                .await
                .change_context(errors::StorageError::DecryptionError)?),
            None => Err(errors::StorageError::ValueNotFound(
                "cannot find payment method to update".to_string(),
            )
            .into()),
        }
    }

    #[cfg(all(feature = "v2", feature = "payment_methods_v2"))]
    async fn find_payment_method_by_fingerprint_id(
        &self,
        state: &KeyManagerState,
        key_store: &domain::MerchantKeyStore,
        fingerprint_id: &str,
    ) -> CustomResult<domain::PaymentMethod, errors::StorageError> {
        let payment_methods = self.payment_methods.lock().await;
        let payment_method = payment_methods
            .iter()
            .find(|pm| pm.locker_fingerprint_id == Some(fingerprint_id.to_string()))
            .cloned();

        match payment_method {
            Some(pm) => Ok(pm
                .convert(
                    state,
                    key_store.key.get_inner(),
                    key_store.merchant_id.clone().into(),
                )
                .await
                .change_context(errors::StorageError::DecryptionError)?),
            None => Err(errors::StorageError::ValueNotFound(
                "cannot find payment method".to_string(),
            )
            .into()),
        }
    }
}<|MERGE_RESOLUTION|>--- conflicted
+++ resolved
@@ -47,18 +47,16 @@
         limit: Option<i64>,
     ) -> CustomResult<Vec<domain::PaymentMethod>, errors::StorageError>;
 
-<<<<<<< HEAD
     // Need to fix this once we start moving to v2 for payment method
     #[cfg(all(feature = "v2", feature = "customer_v2"))]
     async fn find_payment_method_list_by_global_id(
         &self,
+        state: &KeyManagerState,
+        key_store: &domain::MerchantKeyStore,
         id: &String,
         limit: Option<i64>,
     ) -> CustomResult<Vec<storage_types::PaymentMethod>, errors::StorageError>;
 
-=======
-    #[allow(clippy::too_many_arguments)]
->>>>>>> c3cc887e
     async fn find_payment_method_by_customer_id_merchant_id_status(
         &self,
         state: &KeyManagerState,
@@ -701,16 +699,19 @@
         }
 
         // Need to fix this once we start moving to v2 for payment method
-        #[cfg(all(feature = "v2", feature = "customer_v2"))]
+        #[cfg(all(
+            feature = "v2",
+            feature = "customer_v2",
+            feature = "payment_methods_v2"
+        ))]
         async fn find_payment_method_list_by_global_id(
             &self,
-            id: &String,
-            limit: Option<i64>,
+            _state: &KeyManagerState,
+            _key_store: &domain::MerchantKeyStore,
+            _id: &String,
+            _limit: Option<i64>,
         ) -> CustomResult<Vec<storage_types::PaymentMethod>, errors::StorageError> {
-            let conn = connection::pg_connection_read(self).await?;
-            storage_types::PaymentMethod::find_by_global_id(&conn, id, limit)
-                .await
-                .map_err(|error| report!(errors::StorageError::from(error)))
+            todo!()
         }
 
         #[instrument(skip_all)]
@@ -1119,7 +1120,9 @@
         #[instrument(skip_all)]
         async fn find_payment_method_list_by_global_id(
             &self,
-            customer_id: &String,
+            state: &KeyManagerState,
+            key_store: &domain::MerchantKeyStore,
+            id: &String,
             limit: Option<i64>,
         ) -> CustomResult<Vec<storage_types::PaymentMethod>, errors::StorageError> {
             let conn = connection::pg_connection_read(self).await?;
@@ -1397,6 +1400,8 @@
     #[cfg(all(feature = "v2", feature = "customer_v2"))]
     async fn find_payment_method_list_by_global_id(
         &self,
+        state: &KeyManagerState,
+        key_store: &domain::MerchantKeyStore,
         _id: &String,
         _limit: Option<i64>,
     ) -> CustomResult<Vec<storage_types::PaymentMethod>, errors::StorageError> {
