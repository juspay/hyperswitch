<<<<<<< HEAD
use super::{MockDb, Store};
=======
use error_stack::IntoReport;

use super::MockDb;
>>>>>>> eb4fe6f4
use crate::{
    connection::pg_connection,
    core::errors::{self, CustomResult},
    types::storage,
};

#[async_trait::async_trait]
pub trait PaymentMethodInterface {
    async fn find_payment_method(
        &self,
        payment_method_id: &str,
    ) -> CustomResult<storage::PaymentMethod, errors::StorageError>;

    async fn find_payment_method_by_customer_id_merchant_id_list(
        &self,
        customer_id: &str,
        merchant_id: &str,
    ) -> CustomResult<Vec<storage::PaymentMethod>, errors::StorageError>;

    async fn insert_payment_method(
        &self,
        m: storage::PaymentMethodNew,
    ) -> CustomResult<storage::PaymentMethod, errors::StorageError>;

    async fn delete_payment_method_by_merchant_id_payment_method_id(
        &self,
        merchant_id: &str,
        payment_method_id: &str,
    ) -> CustomResult<storage::PaymentMethod, errors::StorageError>;
}

#[async_trait::async_trait]
impl PaymentMethodInterface for Store {
    async fn find_payment_method(
        &self,
        payment_method_id: &str,
    ) -> CustomResult<storage::PaymentMethod, errors::StorageError> {
        let conn = pg_connection(&self.master_pool).await;
<<<<<<< HEAD
        storage::PaymentMethod::find_by_payment_method_id(&conn, payment_method_id).await
=======
        PaymentMethod::find_by_payment_method_id(&conn, payment_method_id)
            .await
            .map_err(Into::into)
            .into_report()
>>>>>>> eb4fe6f4
    }

    async fn insert_payment_method(
        &self,
        m: storage::PaymentMethodNew,
    ) -> CustomResult<storage::PaymentMethod, errors::StorageError> {
        let conn = pg_connection(&self.master_pool).await;
        m.insert(&conn).await.map_err(Into::into).into_report()
    }

    async fn find_payment_method_by_customer_id_merchant_id_list(
        &self,
        customer_id: &str,
        merchant_id: &str,
    ) -> CustomResult<Vec<storage::PaymentMethod>, errors::StorageError> {
        let conn = pg_connection(&self.master_pool).await;
<<<<<<< HEAD
        storage::PaymentMethod::find_by_customer_id_merchant_id(&conn, customer_id, merchant_id)
            .await
=======
        PaymentMethod::find_by_customer_id_merchant_id(&conn, customer_id, merchant_id)
            .await
            .map_err(Into::into)
            .into_report()
>>>>>>> eb4fe6f4
    }

    async fn delete_payment_method_by_merchant_id_payment_method_id(
        &self,
        merchant_id: &str,
        payment_method_id: &str,
    ) -> CustomResult<storage::PaymentMethod, errors::StorageError> {
        let conn = pg_connection(&self.master_pool).await;
        storage::PaymentMethod::delete_by_merchant_id_payment_method_id(
            &conn,
            merchant_id,
            payment_method_id,
        )
        .await
        .map_err(Into::into)
        .into_report()
    }
}

#[async_trait::async_trait]
impl PaymentMethodInterface for MockDb {
    async fn find_payment_method(
        &self,
        _payment_method_id: &str,
    ) -> CustomResult<storage::PaymentMethod, errors::StorageError> {
        todo!()
    }

    async fn insert_payment_method(
        &self,
        _m: storage::PaymentMethodNew,
    ) -> CustomResult<storage::PaymentMethod, errors::StorageError> {
        todo!()
    }

    async fn find_payment_method_by_customer_id_merchant_id_list(
        &self,
        _customer_id: &str,
        _merchant_id: &str,
    ) -> CustomResult<Vec<storage::PaymentMethod>, errors::StorageError> {
        todo!()
    }

    async fn delete_payment_method_by_merchant_id_payment_method_id(
        &self,
        _merchant_id: &str,
        _payment_method_id: &str,
    ) -> CustomResult<storage::PaymentMethod, errors::StorageError> {
        todo!()
    }
}<|MERGE_RESOLUTION|>--- conflicted
+++ resolved
@@ -1,10 +1,6 @@
-<<<<<<< HEAD
-use super::{MockDb, Store};
-=======
 use error_stack::IntoReport;
 
-use super::MockDb;
->>>>>>> eb4fe6f4
+use super::{MockDb, Store};
 use crate::{
     connection::pg_connection,
     core::errors::{self, CustomResult},
@@ -43,14 +39,10 @@
         payment_method_id: &str,
     ) -> CustomResult<storage::PaymentMethod, errors::StorageError> {
         let conn = pg_connection(&self.master_pool).await;
-<<<<<<< HEAD
-        storage::PaymentMethod::find_by_payment_method_id(&conn, payment_method_id).await
-=======
-        PaymentMethod::find_by_payment_method_id(&conn, payment_method_id)
+        storage::PaymentMethod::find_by_payment_method_id(&conn, payment_method_id)
             .await
             .map_err(Into::into)
             .into_report()
->>>>>>> eb4fe6f4
     }
 
     async fn insert_payment_method(
@@ -67,15 +59,10 @@
         merchant_id: &str,
     ) -> CustomResult<Vec<storage::PaymentMethod>, errors::StorageError> {
         let conn = pg_connection(&self.master_pool).await;
-<<<<<<< HEAD
         storage::PaymentMethod::find_by_customer_id_merchant_id(&conn, customer_id, merchant_id)
-            .await
-=======
-        PaymentMethod::find_by_customer_id_merchant_id(&conn, customer_id, merchant_id)
             .await
             .map_err(Into::into)
             .into_report()
->>>>>>> eb4fe6f4
     }
 
     async fn delete_payment_method_by_merchant_id_payment_method_id(
