--- conflicted
+++ resolved
@@ -59,9 +59,7 @@
             .into_report()
     }
 
-<<<<<<< HEAD
-    #[instrument(skip_all)]
-=======
+    #[instrument(skip_all)]
     async fn find_payment_method_by_locker_id(
         &self,
         locker_id: &str,
@@ -73,7 +71,7 @@
             .into_report()
     }
 
->>>>>>> 38562267
+    #[instrument(skip_all)]
     async fn insert_payment_method(
         &self,
         payment_method_new: storage::PaymentMethodNew,
