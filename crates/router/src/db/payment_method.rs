use diesel_models::payment_method::PaymentMethodUpdateInternal;
use error_stack::{IntoReport, ResultExt};

use super::{MockDb, Store};
use crate::{
    connection,
    core::errors::{self, CustomResult},
    types::storage,
};

#[async_trait::async_trait]
pub trait PaymentMethodInterface {
    async fn find_payment_method(
        &self,
        payment_method_id: &str,
    ) -> CustomResult<storage::PaymentMethod, errors::StorageError>;

    async fn find_payment_method_by_locker_id(
        &self,
        locker_id: &str,
    ) -> CustomResult<storage::PaymentMethod, errors::StorageError>;

    async fn find_payment_method_by_customer_id_merchant_id_list(
        &self,
        customer_id: &str,
        merchant_id: &str,
        limit: Option<i64>,
    ) -> CustomResult<Vec<storage::PaymentMethod>, errors::StorageError>;

    async fn find_payment_method_by_customer_id_merchant_id_status(
        &self,
        customer_id: &str,
        merchant_id: &str,
        status: common_enums::PaymentMethodStatus,
    ) -> CustomResult<Vec<storage::PaymentMethod>, errors::StorageError>;

    async fn insert_payment_method(
        &self,
        payment_method_new: storage::PaymentMethodNew,
    ) -> CustomResult<storage::PaymentMethod, errors::StorageError>;

    async fn update_payment_method(
        &self,
        payment_method: storage::PaymentMethod,
        payment_method_update: storage::PaymentMethodUpdate,
    ) -> CustomResult<storage::PaymentMethod, errors::StorageError>;

    async fn delete_payment_method_by_merchant_id_payment_method_id(
        &self,
        merchant_id: &str,
        payment_method_id: &str,
    ) -> CustomResult<storage::PaymentMethod, errors::StorageError>;
}

#[async_trait::async_trait]
impl PaymentMethodInterface for Store {
    async fn find_payment_method(
        &self,
        payment_method_id: &str,
    ) -> CustomResult<storage::PaymentMethod, errors::StorageError> {
        let conn = connection::pg_connection_read(self).await?;
        storage::PaymentMethod::find_by_payment_method_id(&conn, payment_method_id)
            .await
            .map_err(Into::into)
            .into_report()
    }

    async fn find_payment_method_by_locker_id(
        &self,
        locker_id: &str,
    ) -> CustomResult<storage::PaymentMethod, errors::StorageError> {
        let conn = connection::pg_connection_read(self).await?;
        storage::PaymentMethod::find_by_locker_id(&conn, locker_id)
            .await
            .map_err(Into::into)
            .into_report()
    }

    async fn insert_payment_method(
        &self,
        payment_method_new: storage::PaymentMethodNew,
    ) -> CustomResult<storage::PaymentMethod, errors::StorageError> {
        let conn = connection::pg_connection_write(self).await?;
        payment_method_new
            .insert(&conn)
            .await
            .map_err(Into::into)
            .into_report()
    }

    async fn update_payment_method(
        &self,
        payment_method: storage::PaymentMethod,
        payment_method_update: storage::PaymentMethodUpdate,
    ) -> CustomResult<storage::PaymentMethod, errors::StorageError> {
        let conn = connection::pg_connection_write(self).await?;
        payment_method
            .update_with_payment_method_id(&conn, payment_method_update)
            .await
            .map_err(Into::into)
            .into_report()
    }

    async fn find_payment_method_by_customer_id_merchant_id_list(
        &self,
        customer_id: &str,
        merchant_id: &str,
        limit: Option<i64>,
    ) -> CustomResult<Vec<storage::PaymentMethod>, errors::StorageError> {
        let conn = connection::pg_connection_read(self).await?;
        storage::PaymentMethod::find_by_customer_id_merchant_id(
            &conn,
            customer_id,
            merchant_id,
            limit,
        )
        .await
        .map_err(Into::into)
        .into_report()
    }

    async fn find_payment_method_by_customer_id_merchant_id_status(
        &self,
        customer_id: &str,
        merchant_id: &str,
        status: common_enums::PaymentMethodStatus,
    ) -> CustomResult<Vec<storage::PaymentMethod>, errors::StorageError> {
        let conn = connection::pg_connection_read(self).await?;
        storage::PaymentMethod::find_by_customer_id_merchant_id_status(
            &conn,
            customer_id,
            merchant_id,
            status,
        )
        .await
        .map_err(Into::into)
        .into_report()
    }

    async fn delete_payment_method_by_merchant_id_payment_method_id(
        &self,
        merchant_id: &str,
        payment_method_id: &str,
    ) -> CustomResult<storage::PaymentMethod, errors::StorageError> {
        let conn = connection::pg_connection_write(self).await?;
        storage::PaymentMethod::delete_by_merchant_id_payment_method_id(
            &conn,
            merchant_id,
            payment_method_id,
        )
        .await
        .map_err(Into::into)
        .into_report()
    }
}

#[async_trait::async_trait]
impl PaymentMethodInterface for MockDb {
    async fn find_payment_method(
        &self,
        payment_method_id: &str,
    ) -> CustomResult<storage::PaymentMethod, errors::StorageError> {
        let payment_methods = self.payment_methods.lock().await;
        let payment_method = payment_methods
            .iter()
            .find(|pm| pm.payment_method_id == payment_method_id)
            .cloned();

        match payment_method {
            Some(pm) => Ok(pm),
            None => Err(errors::StorageError::ValueNotFound(
                "cannot find payment method".to_string(),
            )
            .into()),
        }
    }

    async fn find_payment_method_by_locker_id(
        &self,
        locker_id: &str,
    ) -> CustomResult<storage::PaymentMethod, errors::StorageError> {
        let payment_methods = self.payment_methods.lock().await;
        let payment_method = payment_methods
            .iter()
            .find(|pm| pm.locker_id == Some(locker_id.to_string()))
            .cloned();

        match payment_method {
            Some(pm) => Ok(pm),
            None => Err(errors::StorageError::ValueNotFound(
                "cannot find payment method".to_string(),
            )
            .into()),
        }
    }

    async fn insert_payment_method(
        &self,
        payment_method_new: storage::PaymentMethodNew,
    ) -> CustomResult<storage::PaymentMethod, errors::StorageError> {
        let mut payment_methods = self.payment_methods.lock().await;

        let payment_method = storage::PaymentMethod {
            id: payment_methods
                .len()
                .try_into()
                .into_report()
                .change_context(errors::StorageError::MockDbError)?,
            customer_id: payment_method_new.customer_id,
            merchant_id: payment_method_new.merchant_id,
            payment_method_id: payment_method_new.payment_method_id,
            locker_id: payment_method_new.locker_id,
            accepted_currency: payment_method_new.accepted_currency,
            scheme: payment_method_new.scheme,
            token: payment_method_new.token,
            cardholder_name: payment_method_new.cardholder_name,
            issuer_name: payment_method_new.issuer_name,
            issuer_country: payment_method_new.issuer_country,
            payer_country: payment_method_new.payer_country,
            is_stored: payment_method_new.is_stored,
            swift_code: payment_method_new.swift_code,
            direct_debit_token: payment_method_new.direct_debit_token,
            created_at: payment_method_new.created_at,
            last_modified: payment_method_new.last_modified,
            payment_method: payment_method_new.payment_method,
            payment_method_type: payment_method_new.payment_method_type,
            payment_method_issuer: payment_method_new.payment_method_issuer,
            payment_method_issuer_code: payment_method_new.payment_method_issuer_code,
            metadata: payment_method_new.metadata,
            payment_method_data: payment_method_new.payment_method_data,
<<<<<<< HEAD
            last_used_at: payment_method_new.last_used_at,
=======
            connector_mandate_details: payment_method_new.connector_mandate_details,
            customer_acceptance: payment_method_new.customer_acceptance,
            status: payment_method_new.status,
>>>>>>> 0626ca96
        };
        payment_methods.push(payment_method.clone());
        Ok(payment_method)
    }

    async fn find_payment_method_by_customer_id_merchant_id_list(
        &self,
        customer_id: &str,
        merchant_id: &str,
        _limit: Option<i64>,
    ) -> CustomResult<Vec<storage::PaymentMethod>, errors::StorageError> {
        let payment_methods = self.payment_methods.lock().await;
        let payment_methods_found: Vec<storage::PaymentMethod> = payment_methods
            .iter()
            .filter(|pm| pm.customer_id == customer_id && pm.merchant_id == merchant_id)
            .cloned()
            .collect();

        if payment_methods_found.is_empty() {
            Err(
                errors::StorageError::ValueNotFound("cannot find payment method".to_string())
                    .into(),
            )
        } else {
            Ok(payment_methods_found)
        }
    }

    async fn find_payment_method_by_customer_id_merchant_id_status(
        &self,
        customer_id: &str,
        merchant_id: &str,
        status: common_enums::PaymentMethodStatus,
    ) -> CustomResult<Vec<storage::PaymentMethod>, errors::StorageError> {
        let payment_methods = self.payment_methods.lock().await;
        let payment_methods_found: Vec<storage::PaymentMethod> = payment_methods
            .iter()
            .filter(|pm| {
                pm.customer_id == customer_id
                    && pm.merchant_id == merchant_id
                    && pm.status == status
            })
            .cloned()
            .collect();

        if payment_methods_found.is_empty() {
            Err(errors::StorageError::ValueNotFound(
                "cannot find payment methods".to_string(),
            ))
            .into_report()
        } else {
            Ok(payment_methods_found)
        }
    }

    async fn delete_payment_method_by_merchant_id_payment_method_id(
        &self,
        merchant_id: &str,
        payment_method_id: &str,
    ) -> CustomResult<storage::PaymentMethod, errors::StorageError> {
        let mut payment_methods = self.payment_methods.lock().await;
        match payment_methods.iter().position(|pm| {
            pm.merchant_id == merchant_id && pm.payment_method_id == payment_method_id
        }) {
            Some(index) => {
                let deleted_payment_method = payment_methods.remove(index);
                Ok(deleted_payment_method)
            }
            None => Err(errors::StorageError::ValueNotFound(
                "cannot find payment method to delete".to_string(),
            )
            .into()),
        }
    }

    async fn update_payment_method(
        &self,
        payment_method: storage::PaymentMethod,
        payment_method_update: storage::PaymentMethodUpdate,
    ) -> CustomResult<storage::PaymentMethod, errors::StorageError> {
        let pm_update_res = self
            .payment_methods
            .lock()
            .await
            .iter_mut()
            .find(|pm| pm.id == payment_method.id)
            .map(|pm| {
                let payment_method_updated =
                    PaymentMethodUpdateInternal::from(payment_method_update)
                        .create_payment_method(pm.clone());
                *pm = payment_method_updated.clone();
                payment_method_updated
            });

        match pm_update_res {
            Some(result) => Ok(result),
            None => Err(errors::StorageError::ValueNotFound(
                "cannot find payment method to update".to_string(),
            )
            .into()),
        }
    }
}<|MERGE_RESOLUTION|>--- conflicted
+++ resolved
@@ -32,6 +32,7 @@
         customer_id: &str,
         merchant_id: &str,
         status: common_enums::PaymentMethodStatus,
+        limit: Option<i64>,
     ) -> CustomResult<Vec<storage::PaymentMethod>, errors::StorageError>;
 
     async fn insert_payment_method(
@@ -124,6 +125,7 @@
         customer_id: &str,
         merchant_id: &str,
         status: common_enums::PaymentMethodStatus,
+        limit: Option<i64>,
     ) -> CustomResult<Vec<storage::PaymentMethod>, errors::StorageError> {
         let conn = connection::pg_connection_read(self).await?;
         storage::PaymentMethod::find_by_customer_id_merchant_id_status(
@@ -131,6 +133,7 @@
             customer_id,
             merchant_id,
             status,
+            limit,
         )
         .await
         .map_err(Into::into)
@@ -228,13 +231,10 @@
             payment_method_issuer_code: payment_method_new.payment_method_issuer_code,
             metadata: payment_method_new.metadata,
             payment_method_data: payment_method_new.payment_method_data,
-<<<<<<< HEAD
             last_used_at: payment_method_new.last_used_at,
-=======
             connector_mandate_details: payment_method_new.connector_mandate_details,
             customer_acceptance: payment_method_new.customer_acceptance,
             status: payment_method_new.status,
->>>>>>> 0626ca96
         };
         payment_methods.push(payment_method.clone());
         Ok(payment_method)
@@ -268,6 +268,7 @@
         customer_id: &str,
         merchant_id: &str,
         status: common_enums::PaymentMethodStatus,
+        _limit: Option<i64>,
     ) -> CustomResult<Vec<storage::PaymentMethod>, errors::StorageError> {
         let payment_methods = self.payment_methods.lock().await;
         let payment_methods_found: Vec<storage::PaymentMethod> = payment_methods
