use super::MockDb;
use crate::{
    core::errors::{self, CustomResult},
    types::{
        api,
        storage::{self as types, enums},
    },
};

#[async_trait::async_trait]
pub trait PaymentIntentInterface {
    async fn update_payment_intent(
        &self,
        this: types::PaymentIntent,
        payment_intent: types::PaymentIntentUpdate,
        storage_scheme: enums::MerchantStorageScheme,
    ) -> CustomResult<types::PaymentIntent, errors::StorageError>;

    async fn insert_payment_intent(
        &self,
        new: types::PaymentIntentNew,
        storage_scheme: enums::MerchantStorageScheme,
    ) -> CustomResult<types::PaymentIntent, errors::StorageError>;

    async fn find_payment_intent_by_payment_id_merchant_id(
        &self,
        payment_id: &str,
        merchant_id: &str,
        storage_scheme: enums::MerchantStorageScheme,
    ) -> CustomResult<types::PaymentIntent, errors::StorageError>;

    async fn filter_payment_intent_by_constraints(
        &self,
        merchant_id: &str,
        pc: &api::PaymentListConstraints,
        storage_scheme: enums::MerchantStorageScheme,
    ) -> CustomResult<Vec<types::PaymentIntent>, errors::StorageError>;
}

#[cfg(feature = "kv_store")]
mod storage {
    use common_utils::date_time;
    use error_stack::{IntoReport, ResultExt};
    use redis_interface::{HsetnxReply, RedisEntryId};

    use super::PaymentIntentInterface;
    use crate::{
        connection::pg_connection,
        core::errors::{self, CustomResult},
        db::kv_gen::{
            DBOperation, InsertData, Insertables, PaymentIntentUpdateMems, TypedSql, UpdateData,
            Updateables,
        },
        services::Store,
        types::{
            api,
            storage::{enums, payment_intent::*},
        },
        utils::storage_partitioning::KvStorePartition,
    };

    #[async_trait::async_trait]
    impl PaymentIntentInterface for Store {
        async fn insert_payment_intent(
            &self,
            new: PaymentIntentNew,
            storage_scheme: enums::MerchantStorageScheme,
        ) -> CustomResult<PaymentIntent, errors::StorageError> {
            match storage_scheme {
                enums::MerchantStorageScheme::PostgresOnly => {
                    let conn = pg_connection(&self.master_pool).await;
                    new.insert(&conn).await.map_err(Into::into).into_report()
                }

                enums::MerchantStorageScheme::RedisKv => {
                    let key = format!("{}_{}", new.payment_id, new.merchant_id);
                    let created_intent = PaymentIntent {
                        id: 0i32,
                        payment_id: new.payment_id.clone(),
                        merchant_id: new.merchant_id.clone(),
                        status: new.status,
                        amount: new.amount,
                        currency: new.currency,
                        amount_captured: new.amount_captured,
                        customer_id: new.customer_id.clone(),
                        description: new.description.clone(),
                        return_url: new.return_url.clone(),
                        metadata: new.metadata.clone(),
                        connector_id: new.connector_id.clone(),
                        shipping_address_id: new.shipping_address_id.clone(),
                        billing_address_id: new.billing_address_id.clone(),
                        statement_descriptor_name: new.statement_descriptor_name.clone(),
                        statement_descriptor_suffix: new.statement_descriptor_suffix.clone(),
                        created_at: new.created_at.unwrap_or_else(date_time::now),
                        modified_at: new.created_at.unwrap_or_else(date_time::now),
                        last_synced: new.last_synced,
                        setup_future_usage: new.setup_future_usage,
                        off_session: new.off_session,
                        client_secret: new.client_secret.clone(),
                    };

                    match self
                        .redis_conn
                        .serialize_and_set_hash_field_if_not_exist(&key, "pi", &created_intent)
                        .await
                    {
                        Ok(HsetnxReply::KeyNotSet) => Err(errors::StorageError::DuplicateValue(
                            format!("Payment Intent already exists for payment_id: {key}"),
                        ))
                        .into_report(),
<<<<<<< HEAD
                        Ok(SetNXReply::KeySet) => {
                            let redis_entry = TypedSql {
                                op: DBOperation::Insert(InsertData {
                                    insertable: Insertables::PaymentIntent(new),
                                }),
                            };
=======
                        Ok(HsetnxReply::KeySet) => {
                            let conn = pg_connection(&self.master_pool).await;
                            let query = new
                                .insert_query(&conn)
                                .await
                                .change_context(errors::StorageError::KVError)?;
>>>>>>> ae886931
                            let stream_name = self.drainer_stream(&PaymentIntent::shard_key(
                                crate::utils::storage_partitioning::PartitionKey::MerchantIdPaymentId {
                                    merchant_id: &created_intent.merchant_id,
                                    payment_id: &created_intent.payment_id,
                                },
                                self.config.drainer_num_partitions,
                            ));
                            self.redis_conn
                                .stream_append_entry(
                                    &stream_name,
                                    &RedisEntryId::AutoGeneratedID,
                                    redis_entry.to_field_value_pairs(),
                                )
                                .await
                                .change_context(errors::StorageError::KVError)?;
                            Ok(created_intent)
                        }
                        Err(error) => Err(error.change_context(errors::StorageError::KVError)),
                    }
                }
            }
        }

        async fn update_payment_intent(
            &self,
            this: PaymentIntent,
            payment_intent: PaymentIntentUpdate,
            storage_scheme: enums::MerchantStorageScheme,
        ) -> CustomResult<PaymentIntent, errors::StorageError> {
            match storage_scheme {
                enums::MerchantStorageScheme::PostgresOnly => {
                    let conn = pg_connection(&self.master_pool).await;
                    this.update(&conn, payment_intent)
                        .await
                        .map_err(Into::into)
                        .into_report()
                }

                enums::MerchantStorageScheme::RedisKv => {
                    let key = format!("{}_{}", this.payment_id, this.merchant_id);

                    let updated_intent = payment_intent.clone().apply_changeset(this.clone());
                    // Check for database presence as well Maybe use a read replica here ?
                    let redis_value = serde_json::to_string(&updated_intent)
                        .into_report()
                        .change_context(errors::StorageError::KVError)?;
                    let updated_intent = self
                        .redis_conn
                        .set_hash_fields(&key, ("pi", &redis_value))
                        .await
                        .map(|_| updated_intent)
                        .change_context(errors::StorageError::KVError)?;

                    let redis_entry = TypedSql {
                        op: DBOperation::Update(UpdateData {
                            updateable: Updateables::PaymentIntentUpdate(PaymentIntentUpdateMems {
                                orig: this,
                                update_data: payment_intent,
                            }),
                        }),
                    };

                    let stream_name = self.drainer_stream(&PaymentIntent::shard_key(
                        crate::utils::storage_partitioning::PartitionKey::MerchantIdPaymentId {
                            merchant_id: &updated_intent.merchant_id,
                            payment_id: &updated_intent.payment_id,
                        },
                        self.config.drainer_num_partitions,
                    ));
                    self.redis_conn
                        .stream_append_entry(
                            &stream_name,
                            &RedisEntryId::AutoGeneratedID,
                            redis_entry.to_field_value_pairs(),
                        )
                        .await
                        .change_context(errors::StorageError::KVError)?;
                    Ok(updated_intent)
                }
            }
        }

        async fn find_payment_intent_by_payment_id_merchant_id(
            &self,
            payment_id: &str,
            merchant_id: &str,
            storage_scheme: enums::MerchantStorageScheme,
        ) -> CustomResult<PaymentIntent, errors::StorageError> {
            match storage_scheme {
                enums::MerchantStorageScheme::PostgresOnly => {
                    let conn = pg_connection(&self.master_pool).await;
                    PaymentIntent::find_by_payment_id_merchant_id(&conn, payment_id, merchant_id)
                        .await
                        .map_err(Into::into)
                        .into_report()
                }

                enums::MerchantStorageScheme::RedisKv => {
                    let key = format!("{}_{}", payment_id, merchant_id);
                    self.redis_conn
                        .get_hash_field_and_deserialize::<PaymentIntent>(
                            &key,
                            "pi",
                            "PaymentIntent",
                        )
                        .await
                        .map_err(|error| match error.current_context() {
                            errors::RedisError::NotFound => errors::StorageError::ValueNotFound(
                                format!("Payment Intent does not exist for {}", key),
                            )
                            .into(),
                            _ => error.change_context(errors::StorageError::KVError),
                        })
                    // Check for database presence as well Maybe use a read replica here ?
                }
            }
        }

        async fn filter_payment_intent_by_constraints(
            &self,
            merchant_id: &str,
            pc: &api::PaymentListConstraints,
            storage_scheme: enums::MerchantStorageScheme,
        ) -> CustomResult<Vec<PaymentIntent>, errors::StorageError> {
            match storage_scheme {
                enums::MerchantStorageScheme::PostgresOnly => {
                    let conn = pg_connection(&self.master_pool).await;
                    PaymentIntent::filter_by_constraints(&conn, merchant_id, pc)
                        .await
                        .map_err(Into::into)
                        .into_report()
                }

                enums::MerchantStorageScheme::RedisKv => {
                    //TODO: Implement this
                    Err(errors::StorageError::KVError.into())
                }
            }
        }
    }
}

#[cfg(not(feature = "kv_store"))]
mod storage {
    use error_stack::IntoReport;

    use super::PaymentIntentInterface;
    use crate::{
        connection::pg_connection,
        core::errors::{self, CustomResult},
        services::Store,
        types::{
            api,
            storage::{enums, payment_intent::*},
        },
    };

    #[async_trait::async_trait]
    impl PaymentIntentInterface for Store {
        async fn insert_payment_intent(
            &self,
            new: PaymentIntentNew,
            _storage_scheme: enums::MerchantStorageScheme,
        ) -> CustomResult<PaymentIntent, errors::StorageError> {
            let conn = pg_connection(&self.master_pool).await;
            new.insert(&conn).await.map_err(Into::into).into_report()
        }

        async fn update_payment_intent(
            &self,
            this: PaymentIntent,
            payment_intent: PaymentIntentUpdate,
            _storage_scheme: enums::MerchantStorageScheme,
        ) -> CustomResult<PaymentIntent, errors::StorageError> {
            let conn = pg_connection(&self.master_pool).await;
            this.update(&conn, payment_intent)
                .await
                .map_err(Into::into)
                .into_report()
        }

        async fn find_payment_intent_by_payment_id_merchant_id(
            &self,
            payment_id: &str,
            merchant_id: &str,
            _storage_scheme: enums::MerchantStorageScheme,
        ) -> CustomResult<PaymentIntent, errors::StorageError> {
            let conn = pg_connection(&self.master_pool).await;
            PaymentIntent::find_by_payment_id_merchant_id(&conn, payment_id, merchant_id)
                .await
                .map_err(Into::into)
                .into_report()
        }

        async fn filter_payment_intent_by_constraints(
            &self,
            merchant_id: &str,
            pc: &api::PaymentListConstraints,
            _storage_scheme: enums::MerchantStorageScheme,
        ) -> CustomResult<Vec<PaymentIntent>, errors::StorageError> {
            let conn = pg_connection(&self.master_pool).await;
            PaymentIntent::filter_by_constraints(&conn, merchant_id, pc)
                .await
                .map_err(Into::into)
                .into_report()
        }
    }
}

#[async_trait::async_trait]
impl PaymentIntentInterface for MockDb {
    async fn filter_payment_intent_by_constraints(
        &self,
        _merchant_id: &str,
        _pc: &api::PaymentListConstraints,
        _storage_scheme: enums::MerchantStorageScheme,
    ) -> CustomResult<Vec<types::PaymentIntent>, errors::StorageError> {
        todo!()
    }

    #[allow(clippy::panic)]
    async fn insert_payment_intent(
        &self,
        new: types::PaymentIntentNew,
        _storage_scheme: enums::MerchantStorageScheme,
    ) -> CustomResult<types::PaymentIntent, errors::StorageError> {
        let mut payment_intents = self.payment_intents.lock().await;
        let time = common_utils::date_time::now();
        let payment_intent = types::PaymentIntent {
            id: payment_intents.len() as i32,
            payment_id: new.payment_id,
            merchant_id: new.merchant_id,
            status: new.status,
            amount: new.amount,
            currency: new.currency,
            amount_captured: new.amount_captured,
            customer_id: new.customer_id,
            description: new.description,
            return_url: new.return_url,
            metadata: new.metadata,
            connector_id: new.connector_id,
            shipping_address_id: new.shipping_address_id,
            billing_address_id: new.billing_address_id,
            statement_descriptor_name: new.statement_descriptor_name,
            statement_descriptor_suffix: new.statement_descriptor_suffix,
            created_at: new.created_at.unwrap_or(time),
            modified_at: new.modified_at.unwrap_or(time),
            last_synced: new.last_synced,
            setup_future_usage: new.setup_future_usage,
            off_session: new.off_session,
            client_secret: new.client_secret,
        };
        payment_intents.push(payment_intent.clone());
        Ok(payment_intent)
    }

    async fn update_payment_intent(
        &self,
        this: types::PaymentIntent,
        update: types::PaymentIntentUpdate,
        _storage_scheme: enums::MerchantStorageScheme,
    ) -> CustomResult<types::PaymentIntent, errors::StorageError> {
        let mut payment_intents = self.payment_intents.lock().await;
        let payment_intent = payment_intents
            .iter_mut()
            .find(|item| item.id == this.id)
            .unwrap();
        *payment_intent = update.apply_changeset(this);
        Ok(payment_intent.clone())
    }

    async fn find_payment_intent_by_payment_id_merchant_id(
        &self,
        payment_id: &str,
        merchant_id: &str,
        _storage_scheme: enums::MerchantStorageScheme,
    ) -> CustomResult<types::PaymentIntent, errors::StorageError> {
        let payment_intents = self.payment_intents.lock().await;

        Ok(payment_intents
            .iter()
            .find(|payment_intent| {
                payment_intent.payment_id == payment_id && payment_intent.merchant_id == merchant_id
            })
            .cloned()
            .unwrap())
    }
}<|MERGE_RESOLUTION|>--- conflicted
+++ resolved
@@ -108,21 +108,12 @@
                             format!("Payment Intent already exists for payment_id: {key}"),
                         ))
                         .into_report(),
-<<<<<<< HEAD
-                        Ok(SetNXReply::KeySet) => {
+                        Ok(HsetnxReply::KeySet) => {
                             let redis_entry = TypedSql {
                                 op: DBOperation::Insert(InsertData {
                                     insertable: Insertables::PaymentIntent(new),
                                 }),
                             };
-=======
-                        Ok(HsetnxReply::KeySet) => {
-                            let conn = pg_connection(&self.master_pool).await;
-                            let query = new
-                                .insert_query(&conn)
-                                .await
-                                .change_context(errors::StorageError::KVError)?;
->>>>>>> ae886931
                             let stream_name = self.drainer_stream(&PaymentIntent::shard_key(
                                 crate::utils::storage_partitioning::PartitionKey::MerchantIdPaymentId {
                                     merchant_id: &created_intent.merchant_id,
