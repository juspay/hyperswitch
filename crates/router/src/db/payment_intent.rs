use super::MockDb;
#[cfg(feature = "olap")]
use crate::types::api;
use crate::{
    core::errors::{self, CustomResult},
    types::storage::{self as types, enums},
};

#[async_trait::async_trait]
pub trait PaymentIntentInterface {
    async fn update_payment_intent(
        &self,
        this: types::PaymentIntent,
        payment_intent: types::PaymentIntentUpdate,
        storage_scheme: enums::MerchantStorageScheme,
    ) -> CustomResult<types::PaymentIntent, errors::StorageError>;

    async fn insert_payment_intent(
        &self,
        new: types::PaymentIntentNew,
        storage_scheme: enums::MerchantStorageScheme,
    ) -> CustomResult<types::PaymentIntent, errors::StorageError>;

    async fn find_payment_intent_by_payment_id_merchant_id(
        &self,
        payment_id: &str,
        merchant_id: &str,
        storage_scheme: enums::MerchantStorageScheme,
    ) -> CustomResult<types::PaymentIntent, errors::StorageError>;

    #[cfg(feature = "olap")]
    async fn filter_payment_intent_by_constraints(
        &self,
        merchant_id: &str,
        pc: &api::PaymentListConstraints,
        storage_scheme: enums::MerchantStorageScheme,
    ) -> CustomResult<Vec<types::PaymentIntent>, errors::StorageError>;
}

#[cfg(feature = "kv_store")]
mod storage {
    use common_utils::date_time;
    use error_stack::{IntoReport, ResultExt};
    use redis_interface::{HsetnxReply, RedisEntryId};

    use super::PaymentIntentInterface;
    #[cfg(feature = "olap")]
    use crate::types::api;
    use crate::{
        connection::pg_connection,
        core::errors::{self, CustomResult},
        services::Store,
<<<<<<< HEAD
        types::storage::{enums, kv, payment_intent::*},
        utils::storage_partitioning::{self, KvStorePartition},
=======
        types::{
            api,
            storage::{enums, kv, payment_intent::*},
        },
        utils::{self, storage_partitioning::KvStorePartition},
>>>>>>> fab18346
    };

    #[async_trait::async_trait]
    impl PaymentIntentInterface for Store {
        async fn insert_payment_intent(
            &self,
            new: PaymentIntentNew,
            storage_scheme: enums::MerchantStorageScheme,
        ) -> CustomResult<PaymentIntent, errors::StorageError> {
            match storage_scheme {
                enums::MerchantStorageScheme::PostgresOnly => {
                    let conn = pg_connection(&self.master_pool).await;
                    new.insert(&conn).await.map_err(Into::into).into_report()
                }

                enums::MerchantStorageScheme::RedisKv => {
                    let key = format!("{}_{}", new.merchant_id, new.payment_id);
                    let created_intent = PaymentIntent {
                        id: 0i32,
                        payment_id: new.payment_id.clone(),
                        merchant_id: new.merchant_id.clone(),
                        status: new.status,
                        amount: new.amount,
                        currency: new.currency,
                        amount_captured: new.amount_captured,
                        customer_id: new.customer_id.clone(),
                        description: new.description.clone(),
                        return_url: new.return_url.clone(),
                        metadata: new.metadata.clone(),
                        connector_id: new.connector_id.clone(),
                        shipping_address_id: new.shipping_address_id.clone(),
                        billing_address_id: new.billing_address_id.clone(),
                        statement_descriptor_name: new.statement_descriptor_name.clone(),
                        statement_descriptor_suffix: new.statement_descriptor_suffix.clone(),
                        created_at: new.created_at.unwrap_or_else(date_time::now),
                        modified_at: new.created_at.unwrap_or_else(date_time::now),
                        last_synced: new.last_synced,
                        setup_future_usage: new.setup_future_usage,
                        off_session: new.off_session,
                        client_secret: new.client_secret.clone(),
                    };

                    match self
                        .redis_conn
                        .serialize_and_set_hash_field_if_not_exist(&key, "pi", &created_intent)
                        .await
                    {
                        Ok(HsetnxReply::KeyNotSet) => Err(errors::StorageError::DuplicateValue(
                            format!("Payment Intent already exists for payment_id: {key}"),
                        ))
                        .into_report(),
                        Ok(HsetnxReply::KeySet) => {
                            let redis_entry = kv::TypedSql {
                                op: kv::DBOperation::Insert {
                                    insertable: kv::Insertable::PaymentIntent(new),
                                },
                            };
                            let stream_name =
                                self.get_drainer_stream_name(&PaymentIntent::shard_key(
                                    storage_partitioning::PartitionKey::MerchantIdPaymentId {
                                        merchant_id: &created_intent.merchant_id,
                                        payment_id: &created_intent.payment_id,
                                    },
                                    self.config.drainer_num_partitions,
                                ));
                            self.redis_conn
                                .stream_append_entry(
                                    &stream_name,
                                    &RedisEntryId::AutoGeneratedID,
                                    redis_entry
                                        .to_field_value_pairs()
                                        .change_context(errors::StorageError::KVError)?,
                                )
                                .await
                                .change_context(errors::StorageError::KVError)?;
                            Ok(created_intent)
                        }
                        Err(error) => Err(error.change_context(errors::StorageError::KVError)),
                    }
                }
            }
        }

        async fn update_payment_intent(
            &self,
            this: PaymentIntent,
            payment_intent: PaymentIntentUpdate,
            storage_scheme: enums::MerchantStorageScheme,
        ) -> CustomResult<PaymentIntent, errors::StorageError> {
            match storage_scheme {
                enums::MerchantStorageScheme::PostgresOnly => {
                    let conn = pg_connection(&self.master_pool).await;
                    this.update(&conn, payment_intent)
                        .await
                        .map_err(Into::into)
                        .into_report()
                }

                enums::MerchantStorageScheme::RedisKv => {
                    let key = format!("{}_{}", this.merchant_id, this.payment_id);

                    let updated_intent = payment_intent.clone().apply_changeset(this.clone());
                    // Check for database presence as well Maybe use a read replica here ?

                    let redis_value =
                        utils::Encode::<PaymentIntent>::encode_to_string_of_json(&updated_intent)
                            .change_context(errors::StorageError::SerializationFailed)?;

                    let updated_intent = self
                        .redis_conn
                        .set_hash_fields(&key, ("pi", &redis_value))
                        .await
                        .map(|_| updated_intent)
                        .change_context(errors::StorageError::KVError)?;

                    let redis_entry = kv::TypedSql {
                        op: kv::DBOperation::Update {
                            updatable: kv::Updateable::PaymentIntentUpdate(
                                kv::PaymentIntentUpdateMems {
                                    orig: this,
                                    update_data: payment_intent,
                                },
                            ),
                        },
                    };

                    let stream_name = self.get_drainer_stream_name(&PaymentIntent::shard_key(
                        storage_partitioning::PartitionKey::MerchantIdPaymentId {
                            merchant_id: &updated_intent.merchant_id,
                            payment_id: &updated_intent.payment_id,
                        },
                        self.config.drainer_num_partitions,
                    ));
                    self.redis_conn
                        .stream_append_entry(
                            &stream_name,
                            &RedisEntryId::AutoGeneratedID,
                            redis_entry
                                .to_field_value_pairs()
                                .change_context(errors::StorageError::KVError)?,
                        )
                        .await
                        .change_context(errors::StorageError::KVError)?;
                    Ok(updated_intent)
                }
            }
        }

        async fn find_payment_intent_by_payment_id_merchant_id(
            &self,
            payment_id: &str,
            merchant_id: &str,
            storage_scheme: enums::MerchantStorageScheme,
        ) -> CustomResult<PaymentIntent, errors::StorageError> {
            match storage_scheme {
                enums::MerchantStorageScheme::PostgresOnly => {
                    let conn = pg_connection(&self.master_pool).await;
                    PaymentIntent::find_by_payment_id_merchant_id(&conn, payment_id, merchant_id)
                        .await
                        .map_err(Into::into)
                        .into_report()
                }

                enums::MerchantStorageScheme::RedisKv => {
                    let key = format!("{}_{}", merchant_id, payment_id);
                    self.redis_conn
                        .get_hash_field_and_deserialize::<PaymentIntent>(
                            &key,
                            "pi",
                            "PaymentIntent",
                        )
                        .await
                        .map_err(|error| match error.current_context() {
                            errors::RedisError::NotFound => errors::StorageError::ValueNotFound(
                                format!("Payment Intent does not exist for {}", key),
                            )
                            .into(),
                            _ => error.change_context(errors::StorageError::KVError),
                        })
                    // Check for database presence as well Maybe use a read replica here ?
                }
            }
        }

        #[cfg(feature = "olap")]
        async fn filter_payment_intent_by_constraints(
            &self,
            merchant_id: &str,
            pc: &api::PaymentListConstraints,
            storage_scheme: enums::MerchantStorageScheme,
        ) -> CustomResult<Vec<PaymentIntent>, errors::StorageError> {
            match storage_scheme {
                enums::MerchantStorageScheme::PostgresOnly => {
                    let conn = pg_connection(&self.replica_pool).await;
                    PaymentIntent::filter_by_constraints(&conn, merchant_id, pc)
                        .await
                        .map_err(Into::into)
                        .into_report()
                }

                enums::MerchantStorageScheme::RedisKv => Err(errors::StorageError::KVError.into()),
            }
        }
    }
}

#[cfg(not(feature = "kv_store"))]
mod storage {
    use error_stack::IntoReport;

    use super::PaymentIntentInterface;
    #[cfg(feature = "olap")]
    use crate::types::api;
    use crate::{
        connection::pg_connection,
        core::errors::{self, CustomResult},
        services::Store,
        types::storage::{enums, payment_intent::*},
    };

    #[async_trait::async_trait]
    impl PaymentIntentInterface for Store {
        async fn insert_payment_intent(
            &self,
            new: PaymentIntentNew,
            _storage_scheme: enums::MerchantStorageScheme,
        ) -> CustomResult<PaymentIntent, errors::StorageError> {
            let conn = pg_connection(&self.master_pool).await;
            new.insert(&conn).await.map_err(Into::into).into_report()
        }

        async fn update_payment_intent(
            &self,
            this: PaymentIntent,
            payment_intent: PaymentIntentUpdate,
            _storage_scheme: enums::MerchantStorageScheme,
        ) -> CustomResult<PaymentIntent, errors::StorageError> {
            let conn = pg_connection(&self.master_pool).await;
            this.update(&conn, payment_intent)
                .await
                .map_err(Into::into)
                .into_report()
        }

        async fn find_payment_intent_by_payment_id_merchant_id(
            &self,
            payment_id: &str,
            merchant_id: &str,
            _storage_scheme: enums::MerchantStorageScheme,
        ) -> CustomResult<PaymentIntent, errors::StorageError> {
            let conn = pg_connection(&self.master_pool).await;
            PaymentIntent::find_by_payment_id_merchant_id(&conn, payment_id, merchant_id)
                .await
                .map_err(Into::into)
                .into_report()
        }

        #[cfg(feature = "olap")]
        async fn filter_payment_intent_by_constraints(
            &self,
            merchant_id: &str,
            pc: &api::PaymentListConstraints,
            _storage_scheme: enums::MerchantStorageScheme,
        ) -> CustomResult<Vec<PaymentIntent>, errors::StorageError> {
            let conn = pg_connection(&self.replica_pool).await;
            PaymentIntent::filter_by_constraints(&conn, merchant_id, pc)
                .await
                .map_err(Into::into)
                .into_report()
        }
    }
}

#[async_trait::async_trait]
impl PaymentIntentInterface for MockDb {
    #[cfg(feature = "olap")]
    async fn filter_payment_intent_by_constraints(
        &self,
        _merchant_id: &str,
        _pc: &api::PaymentListConstraints,
        _storage_scheme: enums::MerchantStorageScheme,
    ) -> CustomResult<Vec<types::PaymentIntent>, errors::StorageError> {
        // [#172]: Implement function for `MockDb`
        Err(errors::StorageError::MockDbError)?
    }

    #[allow(clippy::panic)]
    async fn insert_payment_intent(
        &self,
        new: types::PaymentIntentNew,
        _storage_scheme: enums::MerchantStorageScheme,
    ) -> CustomResult<types::PaymentIntent, errors::StorageError> {
        let mut payment_intents = self.payment_intents.lock().await;
        let time = common_utils::date_time::now();
        let payment_intent = types::PaymentIntent {
            #[allow(clippy::as_conversions)]
            id: payment_intents.len() as i32,
            payment_id: new.payment_id,
            merchant_id: new.merchant_id,
            status: new.status,
            amount: new.amount,
            currency: new.currency,
            amount_captured: new.amount_captured,
            customer_id: new.customer_id,
            description: new.description,
            return_url: new.return_url,
            metadata: new.metadata,
            connector_id: new.connector_id,
            shipping_address_id: new.shipping_address_id,
            billing_address_id: new.billing_address_id,
            statement_descriptor_name: new.statement_descriptor_name,
            statement_descriptor_suffix: new.statement_descriptor_suffix,
            created_at: new.created_at.unwrap_or(time),
            modified_at: new.modified_at.unwrap_or(time),
            last_synced: new.last_synced,
            setup_future_usage: new.setup_future_usage,
            off_session: new.off_session,
            client_secret: new.client_secret,
        };
        payment_intents.push(payment_intent.clone());
        Ok(payment_intent)
    }

    // safety: only used for testing
    #[allow(clippy::unwrap_used)]
    async fn update_payment_intent(
        &self,
        this: types::PaymentIntent,
        update: types::PaymentIntentUpdate,
        _storage_scheme: enums::MerchantStorageScheme,
    ) -> CustomResult<types::PaymentIntent, errors::StorageError> {
        let mut payment_intents = self.payment_intents.lock().await;
        let payment_intent = payment_intents
            .iter_mut()
            .find(|item| item.id == this.id)
            .unwrap();
        *payment_intent = update.apply_changeset(this);
        Ok(payment_intent.clone())
    }

    // safety: only used for testing
    #[allow(clippy::unwrap_used)]
    async fn find_payment_intent_by_payment_id_merchant_id(
        &self,
        payment_id: &str,
        merchant_id: &str,
        _storage_scheme: enums::MerchantStorageScheme,
    ) -> CustomResult<types::PaymentIntent, errors::StorageError> {
        let payment_intents = self.payment_intents.lock().await;

        Ok(payment_intents
            .iter()
            .find(|payment_intent| {
                payment_intent.payment_id == payment_id && payment_intent.merchant_id == merchant_id
            })
            .cloned()
            .unwrap())
    }
}<|MERGE_RESOLUTION|>--- conflicted
+++ resolved
@@ -50,16 +50,8 @@
         connection::pg_connection,
         core::errors::{self, CustomResult},
         services::Store,
-<<<<<<< HEAD
         types::storage::{enums, kv, payment_intent::*},
-        utils::storage_partitioning::{self, KvStorePartition},
-=======
-        types::{
-            api,
-            storage::{enums, kv, payment_intent::*},
-        },
-        utils::{self, storage_partitioning::KvStorePartition},
->>>>>>> fab18346
+        utils::{self, storage_partitioning},
     };
 
     #[async_trait::async_trait]
@@ -118,7 +110,7 @@
                                 },
                             };
                             let stream_name =
-                                self.get_drainer_stream_name(&PaymentIntent::shard_key(
+                                self.get_drainer_stream_name(&<PaymentIntent as storage_partitioning::KvStorePartition>::shard_key(
                                     storage_partitioning::PartitionKey::MerchantIdPaymentId {
                                         merchant_id: &created_intent.merchant_id,
                                         payment_id: &created_intent.payment_id,
@@ -186,13 +178,15 @@
                         },
                     };
 
-                    let stream_name = self.get_drainer_stream_name(&PaymentIntent::shard_key(
-                        storage_partitioning::PartitionKey::MerchantIdPaymentId {
-                            merchant_id: &updated_intent.merchant_id,
-                            payment_id: &updated_intent.payment_id,
-                        },
-                        self.config.drainer_num_partitions,
-                    ));
+                    let stream_name = self.get_drainer_stream_name(
+                        &<PaymentIntent as storage_partitioning::KvStorePartition>::shard_key(
+                            storage_partitioning::PartitionKey::MerchantIdPaymentId {
+                                merchant_id: &updated_intent.merchant_id,
+                                payment_id: &updated_intent.payment_id,
+                            },
+                            self.config.drainer_num_partitions,
+                        ),
+                    );
                     self.redis_conn
                         .stream_append_entry(
                             &stream_name,
