use super::MockDb;
#[cfg(feature = "olap")]
use crate::types::api;
use crate::{
    core::errors::{self, CustomResult},
    types::storage::{self as types, enums},
};

#[async_trait::async_trait]
pub trait PaymentIntentInterface {
    async fn update_payment_intent(
        &self,
        this: types::PaymentIntent,
        payment_intent: types::PaymentIntentUpdate,
        storage_scheme: enums::MerchantStorageScheme,
    ) -> CustomResult<types::PaymentIntent, errors::StorageError>;

    async fn insert_payment_intent(
        &self,
        new: types::PaymentIntentNew,
        storage_scheme: enums::MerchantStorageScheme,
    ) -> CustomResult<types::PaymentIntent, errors::StorageError>;

    async fn find_payment_intent_by_payment_id_merchant_id(
        &self,
        payment_id: &str,
        merchant_id: &str,
        storage_scheme: enums::MerchantStorageScheme,
    ) -> CustomResult<types::PaymentIntent, errors::StorageError>;

    #[cfg(feature = "olap")]
    async fn filter_payment_intent_by_constraints(
        &self,
        merchant_id: &str,
        pc: &api::PaymentListConstraints,
        storage_scheme: enums::MerchantStorageScheme,
    ) -> CustomResult<Vec<types::PaymentIntent>, errors::StorageError>;
}

#[cfg(feature = "kv_store")]
mod storage {
    use common_utils::date_time;
    use error_stack::{IntoReport, ResultExt};
    use redis_interface::HsetnxReply;

    use super::PaymentIntentInterface;
    #[cfg(feature = "olap")]
    use crate::types::api;
    use crate::{
        connection,
        core::errors::{self, CustomResult},
        services::Store,
        types::storage::{enums, kv, payment_intent::*},
        utils::{self, db_utils, storage_partitioning},
    };

    #[async_trait::async_trait]
    impl PaymentIntentInterface for Store {
        async fn insert_payment_intent(
            &self,
            new: PaymentIntentNew,
            storage_scheme: enums::MerchantStorageScheme,
        ) -> CustomResult<PaymentIntent, errors::StorageError> {
            match storage_scheme {
                enums::MerchantStorageScheme::PostgresOnly => {
                    let conn = connection::pg_connection_write(self).await?;
                    new.insert(&conn).await.map_err(Into::into).into_report()
                }

                enums::MerchantStorageScheme::RedisKv => {
                    let key = format!("{}_{}", new.merchant_id, new.payment_id);
                    let created_intent = PaymentIntent {
                        id: 0i32,
                        payment_id: new.payment_id.clone(),
                        merchant_id: new.merchant_id.clone(),
                        status: new.status,
                        amount: new.amount,
                        currency: new.currency,
                        amount_captured: new.amount_captured,
                        customer_id: new.customer_id.clone(),
                        description: new.description.clone(),
                        return_url: new.return_url.clone(),
                        metadata: new.metadata.clone(),
                        connector_id: new.connector_id.clone(),
                        shipping_address_id: new.shipping_address_id.clone(),
                        billing_address_id: new.billing_address_id.clone(),
                        statement_descriptor_name: new.statement_descriptor_name.clone(),
                        statement_descriptor_suffix: new.statement_descriptor_suffix.clone(),
                        created_at: new.created_at.unwrap_or_else(date_time::now),
                        modified_at: new.created_at.unwrap_or_else(date_time::now),
                        last_synced: new.last_synced,
                        setup_future_usage: new.setup_future_usage,
                        off_session: new.off_session,
                        client_secret: new.client_secret.clone(),
                        business_country: new.business_country,
                        business_label: new.business_label.clone(),
                        active_attempt_id: new.active_attempt_id.to_owned(),
                        order_details: new.order_details.clone(),
<<<<<<< HEAD
                        allowed_payment_method_types: new.allowed_payment_method_types.clone(),
                        connector_metadata: new.connector_metadata.clone(),
                        feature_metadata: new.feature_metadata.clone(),
=======
                        udf: new.udf.clone(),
                        attempt_count: new.attempt_count,
>>>>>>> 82e1bf0d
                    };

                    match self
                        .redis_conn()
                        .map_err(Into::<errors::StorageError>::into)?
                        .serialize_and_set_hash_field_if_not_exist(&key, "pi", &created_intent)
                        .await
                    {
                        Ok(HsetnxReply::KeyNotSet) => Err(errors::StorageError::DuplicateValue {
                            entity: "payment_intent",
                            key: Some(key),
                        })
                        .into_report(),
                        Ok(HsetnxReply::KeySet) => {
                            let redis_entry = kv::TypedSql {
                                op: kv::DBOperation::Insert {
                                    insertable: kv::Insertable::PaymentIntent(new),
                                },
                            };
                            self.push_to_drainer_stream::<PaymentIntent>(
                                redis_entry,
                                storage_partitioning::PartitionKey::MerchantIdPaymentId {
                                    merchant_id: &created_intent.merchant_id,
                                    payment_id: &created_intent.payment_id,
                                },
                            )
                            .await?;
                            Ok(created_intent)
                        }
                        Err(error) => Err(error.change_context(errors::StorageError::KVError)),
                    }
                }
            }
        }

        async fn update_payment_intent(
            &self,
            this: PaymentIntent,
            payment_intent: PaymentIntentUpdate,
            storage_scheme: enums::MerchantStorageScheme,
        ) -> CustomResult<PaymentIntent, errors::StorageError> {
            match storage_scheme {
                enums::MerchantStorageScheme::PostgresOnly => {
                    let conn = connection::pg_connection_write(self).await?;
                    this.update(&conn, payment_intent)
                        .await
                        .map_err(Into::into)
                        .into_report()
                }

                enums::MerchantStorageScheme::RedisKv => {
                    let key = format!("{}_{}", this.merchant_id, this.payment_id);

                    let updated_intent = payment_intent.clone().apply_changeset(this.clone());
                    // Check for database presence as well Maybe use a read replica here ?

                    let redis_value =
                        utils::Encode::<PaymentIntent>::encode_to_string_of_json(&updated_intent)
                            .change_context(errors::StorageError::SerializationFailed)?;

                    let updated_intent = self
                        .redis_conn()
                        .map_err(Into::<errors::StorageError>::into)?
                        .set_hash_fields(&key, ("pi", &redis_value))
                        .await
                        .map(|_| updated_intent)
                        .change_context(errors::StorageError::KVError)?;

                    let redis_entry = kv::TypedSql {
                        op: kv::DBOperation::Update {
                            updatable: kv::Updateable::PaymentIntentUpdate(
                                kv::PaymentIntentUpdateMems {
                                    orig: this,
                                    update_data: payment_intent,
                                },
                            ),
                        },
                    };

                    self.push_to_drainer_stream::<PaymentIntent>(
                        redis_entry,
                        storage_partitioning::PartitionKey::MerchantIdPaymentId {
                            merchant_id: &updated_intent.merchant_id,
                            payment_id: &updated_intent.payment_id,
                        },
                    )
                    .await?;
                    Ok(updated_intent)
                }
            }
        }

        async fn find_payment_intent_by_payment_id_merchant_id(
            &self,
            payment_id: &str,
            merchant_id: &str,
            storage_scheme: enums::MerchantStorageScheme,
        ) -> CustomResult<PaymentIntent, errors::StorageError> {
            let database_call = || async {
                let conn = connection::pg_connection_read(self).await?;
                PaymentIntent::find_by_payment_id_merchant_id(&conn, payment_id, merchant_id)
                    .await
                    .map_err(Into::into)
                    .into_report()
            };
            match storage_scheme {
                enums::MerchantStorageScheme::PostgresOnly => database_call().await,

                enums::MerchantStorageScheme::RedisKv => {
                    let key = format!("{merchant_id}_{payment_id}");
                    db_utils::try_redis_get_else_try_database_get(
                        self.redis_conn()
                            .map_err(Into::<errors::StorageError>::into)?
                            .get_hash_field_and_deserialize(&key, "pi", "PaymentIntent"),
                        database_call,
                    )
                    .await
                }
            }
        }

        #[cfg(feature = "olap")]
        async fn filter_payment_intent_by_constraints(
            &self,
            merchant_id: &str,
            pc: &api::PaymentListConstraints,
            storage_scheme: enums::MerchantStorageScheme,
        ) -> CustomResult<Vec<PaymentIntent>, errors::StorageError> {
            match storage_scheme {
                enums::MerchantStorageScheme::PostgresOnly => {
                    let conn = connection::pg_connection_read(self).await?;
                    PaymentIntent::filter_by_constraints(&conn, merchant_id, pc)
                        .await
                        .map_err(Into::into)
                        .into_report()
                }

                enums::MerchantStorageScheme::RedisKv => Err(errors::StorageError::KVError.into()),
            }
        }
    }
}

#[cfg(not(feature = "kv_store"))]
mod storage {
    use error_stack::IntoReport;

    use super::PaymentIntentInterface;
    #[cfg(feature = "olap")]
    use crate::types::api;
    use crate::{
        connection,
        core::errors::{self, CustomResult},
        services::Store,
        types::storage::{enums, payment_intent::*},
    };

    #[async_trait::async_trait]
    impl PaymentIntentInterface for Store {
        async fn insert_payment_intent(
            &self,
            new: PaymentIntentNew,
            _storage_scheme: enums::MerchantStorageScheme,
        ) -> CustomResult<PaymentIntent, errors::StorageError> {
            let conn = connection::pg_connection_write(self).await?;
            new.insert(&conn).await.map_err(Into::into).into_report()
        }

        async fn update_payment_intent(
            &self,
            this: PaymentIntent,
            payment_intent: PaymentIntentUpdate,
            _storage_scheme: enums::MerchantStorageScheme,
        ) -> CustomResult<PaymentIntent, errors::StorageError> {
            let conn = connection::pg_connection_write(self).await?;
            this.update(&conn, payment_intent)
                .await
                .map_err(Into::into)
                .into_report()
        }

        async fn find_payment_intent_by_payment_id_merchant_id(
            &self,
            payment_id: &str,
            merchant_id: &str,
            _storage_scheme: enums::MerchantStorageScheme,
        ) -> CustomResult<PaymentIntent, errors::StorageError> {
            let conn = connection::pg_connection_read(self).await?;
            PaymentIntent::find_by_payment_id_merchant_id(&conn, payment_id, merchant_id)
                .await
                .map_err(Into::into)
                .into_report()
        }

        #[cfg(feature = "olap")]
        async fn filter_payment_intent_by_constraints(
            &self,
            merchant_id: &str,
            pc: &api::PaymentListConstraints,
            _storage_scheme: enums::MerchantStorageScheme,
        ) -> CustomResult<Vec<PaymentIntent>, errors::StorageError> {
            let conn = connection::pg_connection_read(self).await?;
            PaymentIntent::filter_by_constraints(&conn, merchant_id, pc)
                .await
                .map_err(Into::into)
                .into_report()
        }
    }
}

#[async_trait::async_trait]
impl PaymentIntentInterface for MockDb {
    #[cfg(feature = "olap")]
    async fn filter_payment_intent_by_constraints(
        &self,
        _merchant_id: &str,
        _pc: &api::PaymentListConstraints,
        _storage_scheme: enums::MerchantStorageScheme,
    ) -> CustomResult<Vec<types::PaymentIntent>, errors::StorageError> {
        // [#172]: Implement function for `MockDb`
        Err(errors::StorageError::MockDbError)?
    }

    #[allow(clippy::panic)]
    async fn insert_payment_intent(
        &self,
        new: types::PaymentIntentNew,
        _storage_scheme: enums::MerchantStorageScheme,
    ) -> CustomResult<types::PaymentIntent, errors::StorageError> {
        let mut payment_intents = self.payment_intents.lock().await;
        let time = common_utils::date_time::now();
        let payment_intent = types::PaymentIntent {
            #[allow(clippy::as_conversions)]
            id: payment_intents.len() as i32,
            payment_id: new.payment_id,
            merchant_id: new.merchant_id,
            status: new.status,
            amount: new.amount,
            currency: new.currency,
            amount_captured: new.amount_captured,
            customer_id: new.customer_id,
            description: new.description,
            return_url: new.return_url,
            metadata: new.metadata,
            connector_id: new.connector_id,
            shipping_address_id: new.shipping_address_id,
            billing_address_id: new.billing_address_id,
            statement_descriptor_name: new.statement_descriptor_name,
            statement_descriptor_suffix: new.statement_descriptor_suffix,
            created_at: new.created_at.unwrap_or(time),
            modified_at: new.modified_at.unwrap_or(time),
            last_synced: new.last_synced,
            setup_future_usage: new.setup_future_usage,
            off_session: new.off_session,
            client_secret: new.client_secret,
            business_country: new.business_country,
            business_label: new.business_label,
            active_attempt_id: new.active_attempt_id.to_owned(),
            order_details: new.order_details,
<<<<<<< HEAD
            allowed_payment_method_types: new.allowed_payment_method_types,
            connector_metadata: new.connector_metadata,
            feature_metadata: new.feature_metadata,
=======
            udf: new.udf,
            attempt_count: new.attempt_count,
>>>>>>> 82e1bf0d
        };
        payment_intents.push(payment_intent.clone());
        Ok(payment_intent)
    }

    // safety: only used for testing
    #[allow(clippy::unwrap_used)]
    async fn update_payment_intent(
        &self,
        this: types::PaymentIntent,
        update: types::PaymentIntentUpdate,
        _storage_scheme: enums::MerchantStorageScheme,
    ) -> CustomResult<types::PaymentIntent, errors::StorageError> {
        let mut payment_intents = self.payment_intents.lock().await;
        let payment_intent = payment_intents
            .iter_mut()
            .find(|item| item.id == this.id)
            .unwrap();
        *payment_intent = update.apply_changeset(this);
        Ok(payment_intent.clone())
    }

    // safety: only used for testing
    #[allow(clippy::unwrap_used)]
    async fn find_payment_intent_by_payment_id_merchant_id(
        &self,
        payment_id: &str,
        merchant_id: &str,
        _storage_scheme: enums::MerchantStorageScheme,
    ) -> CustomResult<types::PaymentIntent, errors::StorageError> {
        let payment_intents = self.payment_intents.lock().await;

        Ok(payment_intents
            .iter()
            .find(|payment_intent| {
                payment_intent.payment_id == payment_id && payment_intent.merchant_id == merchant_id
            })
            .cloned()
            .unwrap())
    }
}<|MERGE_RESOLUTION|>--- conflicted
+++ resolved
@@ -96,14 +96,10 @@
                         business_label: new.business_label.clone(),
                         active_attempt_id: new.active_attempt_id.to_owned(),
                         order_details: new.order_details.clone(),
-<<<<<<< HEAD
                         allowed_payment_method_types: new.allowed_payment_method_types.clone(),
                         connector_metadata: new.connector_metadata.clone(),
                         feature_metadata: new.feature_metadata.clone(),
-=======
-                        udf: new.udf.clone(),
                         attempt_count: new.attempt_count,
->>>>>>> 82e1bf0d
                     };
 
                     match self
@@ -363,14 +359,10 @@
             business_label: new.business_label,
             active_attempt_id: new.active_attempt_id.to_owned(),
             order_details: new.order_details,
-<<<<<<< HEAD
             allowed_payment_method_types: new.allowed_payment_method_types,
             connector_metadata: new.connector_metadata,
             feature_metadata: new.feature_metadata,
-=======
-            udf: new.udf,
             attempt_count: new.attempt_count,
->>>>>>> 82e1bf0d
         };
         payment_intents.push(payment_intent.clone());
         Ok(payment_intent)
