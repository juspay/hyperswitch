--- conflicted
+++ resolved
@@ -51,14 +51,7 @@
         core::errors::{self, CustomResult},
         services::Store,
         types::storage::{enums, kv, payment_intent::*},
-<<<<<<< HEAD
-        utils::{
-            self, db_utils,
-            storage_partitioning::{self, KvStorePartition},
-        },
-=======
-        utils::{self, storage_partitioning},
->>>>>>> feb228ce
+        utils::{self, db_utils, storage_partitioning},
     };
 
     #[async_trait::async_trait]
