use common_utils::types::keymanager::KeyManagerState;
use error_stack::{report, ResultExt};
use masking::Secret;
use router_env::{instrument, tracing};
#[cfg(feature = "accounts_cache")]
use storage_impl::redis::cache::{self, CacheKind, ACCOUNTS_CACHE};

use crate::{
    connection,
    core::errors::{self, CustomResult},
    db::MockDb,
    services::Store,
    types::domain::{
        self,
        behaviour::{Conversion, ReverseConversion},
    },
};

#[async_trait::async_trait]
pub trait MerchantKeyStoreInterface {
    async fn insert_merchant_key_store(
        &self,
        state: &KeyManagerState,
        merchant_key_store: domain::MerchantKeyStore,
        key: &Secret<Vec<u8>>,
    ) -> CustomResult<domain::MerchantKeyStore, errors::StorageError>;

    async fn get_merchant_key_store_by_merchant_id(
        &self,
        state: &KeyManagerState,
        merchant_id: &str,
        key: &Secret<Vec<u8>>,
    ) -> CustomResult<domain::MerchantKeyStore, errors::StorageError>;

    async fn delete_merchant_key_store_by_merchant_id(
        &self,
        merchant_id: &str,
    ) -> CustomResult<bool, errors::StorageError>;

    #[cfg(feature = "olap")]
    async fn list_multiple_key_stores(
        &self,
        state: &KeyManagerState,
        merchant_ids: Vec<String>,
        key: &Secret<Vec<u8>>,
    ) -> CustomResult<Vec<domain::MerchantKeyStore>, errors::StorageError>;

    async fn get_all_key_stores(
        &self,
        state: &KeyManagerState,
        key: &Secret<Vec<u8>>,
        from: u32,
        to: u32,
    ) -> CustomResult<Vec<domain::MerchantKeyStore>, errors::StorageError>;
}

#[async_trait::async_trait]
impl MerchantKeyStoreInterface for Store {
    #[instrument(skip_all)]
    async fn insert_merchant_key_store(
        &self,
        state: &KeyManagerState,
        merchant_key_store: domain::MerchantKeyStore,
        key: &Secret<Vec<u8>>,
    ) -> CustomResult<domain::MerchantKeyStore, errors::StorageError> {
        let conn = connection::pg_connection_write(self).await?;
        let merchant_id = merchant_key_store.merchant_id.clone();
        merchant_key_store
            .construct_new()
            .await
            .change_context(errors::StorageError::EncryptionError)?
            .insert(&conn)
            .await
            .map_err(|error| report!(errors::StorageError::from(error)))?
            .convert(state, key, merchant_id)
            .await
            .change_context(errors::StorageError::DecryptionError)
    }

    #[instrument(skip_all)]
    async fn get_merchant_key_store_by_merchant_id(
        &self,
        state: &KeyManagerState,
        merchant_id: &str,
        key: &Secret<Vec<u8>>,
    ) -> CustomResult<domain::MerchantKeyStore, errors::StorageError> {
        let fetch_func = || async {
            let conn = connection::pg_connection_read(self).await?;

            diesel_models::merchant_key_store::MerchantKeyStore::find_by_merchant_id(
                &conn,
                merchant_id,
            )
            .await
            .map_err(|error| report!(errors::StorageError::from(error)))
        };

        #[cfg(not(feature = "accounts_cache"))]
        {
            fetch_func()
                .await?
                .convert(state, key, merchant_id.to_string())
                .await
                .change_context(errors::StorageError::DecryptionError)
        }

        #[cfg(feature = "accounts_cache")]
        {
            let key_store_cache_key = format!("merchant_key_store_{}", merchant_id);
            cache::get_or_populate_in_memory(
                self,
                &key_store_cache_key,
                fetch_func,
                &ACCOUNTS_CACHE,
            )
            .await?
            .convert(state, key, merchant_id.to_string())
            .await
            .change_context(errors::StorageError::DecryptionError)
        }
    }

    #[instrument(skip_all)]
    async fn delete_merchant_key_store_by_merchant_id(
        &self,
        merchant_id: &str,
    ) -> CustomResult<bool, errors::StorageError> {
        let delete_func = || async {
            let conn = connection::pg_connection_write(self).await?;
            diesel_models::merchant_key_store::MerchantKeyStore::delete_by_merchant_id(
                &conn,
                merchant_id,
            )
            .await
            .map_err(|error| report!(errors::StorageError::from(error)))
        };

        #[cfg(not(feature = "accounts_cache"))]
        {
            delete_func().await
        }

        #[cfg(feature = "accounts_cache")]
        {
            let key_store_cache_key = format!("merchant_key_store_{}", merchant_id);
            cache::publish_and_redact(
                self,
                CacheKind::Accounts(key_store_cache_key.into()),
                delete_func,
            )
            .await
        }
    }

    #[cfg(feature = "olap")]
    #[instrument(skip_all)]
    async fn list_multiple_key_stores(
        &self,
        state: &KeyManagerState,
        merchant_ids: Vec<String>,
        key: &Secret<Vec<u8>>,
    ) -> CustomResult<Vec<domain::MerchantKeyStore>, errors::StorageError> {
        let fetch_func = || async {
            let conn = connection::pg_connection_read(self).await?;

            diesel_models::merchant_key_store::MerchantKeyStore::list_multiple_key_stores(
                &conn,
                merchant_ids,
            )
            .await
            .map_err(|error| report!(errors::StorageError::from(error)))
        };

        futures::future::try_join_all(fetch_func().await?.into_iter().map(|key_store| async {
            let merchant_id = key_store.merchant_id.clone();
            key_store
                .convert(state, key, merchant_id)
                .await
                .change_context(errors::StorageError::DecryptionError)
        }))
        .await
    }

    async fn get_all_key_stores(
        &self,
        state: &KeyManagerState,
        key: &Secret<Vec<u8>>,
        from: u32,
        to: u32,
    ) -> CustomResult<Vec<domain::MerchantKeyStore>, errors::StorageError> {
        let conn = connection::pg_connection_read(self).await?;
        let stores = diesel_models::merchant_key_store::MerchantKeyStore::list_all_key_stores(
            &conn, from, to,
        )
        .await
        .map_err(|err| report!(errors::StorageError::from(err)))?;

<<<<<<< HEAD
        futures::future::try_join_all(stores.into_iter().map(|key_store| async {
=======
        futures::future::try_join_all(fetch_func().await?.into_iter().map(|key_store| async {
            let merchant_id = key_store.merchant_id.clone();
>>>>>>> eb016802
            key_store
                .convert(state, key, merchant_id)
                .await
                .change_context(errors::StorageError::DecryptionError)
        }))
        .await
    }
}

#[async_trait::async_trait]
impl MerchantKeyStoreInterface for MockDb {
    async fn insert_merchant_key_store(
        &self,
        state: &KeyManagerState,
        merchant_key_store: domain::MerchantKeyStore,
        key: &Secret<Vec<u8>>,
    ) -> CustomResult<domain::MerchantKeyStore, errors::StorageError> {
        let mut locked_merchant_key_store = self.merchant_key_store.lock().await;

        if locked_merchant_key_store
            .iter()
            .any(|merchant_key| merchant_key.merchant_id == merchant_key_store.merchant_id)
        {
            Err(errors::StorageError::DuplicateValue {
                entity: "merchant_key_store",
                key: Some(merchant_key_store.merchant_id.clone()),
            })?;
        }

        let merchant_key = Conversion::convert(merchant_key_store)
            .await
            .change_context(errors::StorageError::MockDbError)?;
        locked_merchant_key_store.push(merchant_key.clone());
        let merchant_id = merchant_key.merchant_id.clone();
        merchant_key
            .convert(state, key, merchant_id)
            .await
            .change_context(errors::StorageError::DecryptionError)
    }

    async fn get_merchant_key_store_by_merchant_id(
        &self,
        state: &KeyManagerState,
        merchant_id: &str,
        key: &Secret<Vec<u8>>,
    ) -> CustomResult<domain::MerchantKeyStore, errors::StorageError> {
        self.merchant_key_store
            .lock()
            .await
            .iter()
            .find(|merchant_key| merchant_key.merchant_id == merchant_id)
            .cloned()
            .ok_or(errors::StorageError::ValueNotFound(String::from(
                "merchant_key_store",
            )))?
            .convert(state, key, merchant_id.to_string())
            .await
            .change_context(errors::StorageError::DecryptionError)
    }

    async fn delete_merchant_key_store_by_merchant_id(
        &self,
        merchant_id: &str,
    ) -> CustomResult<bool, errors::StorageError> {
        let mut merchant_key_stores = self.merchant_key_store.lock().await;
        let index = merchant_key_stores
            .iter()
            .position(|mks| mks.merchant_id == merchant_id)
            .ok_or(errors::StorageError::ValueNotFound(format!(
                "No merchant key store found for merchant_id = {}",
                merchant_id
            )))?;
        merchant_key_stores.remove(index);
        Ok(true)
    }

    #[cfg(feature = "olap")]
    async fn list_multiple_key_stores(
        &self,
        state: &KeyManagerState,
        merchant_ids: Vec<String>,
        key: &Secret<Vec<u8>>,
    ) -> CustomResult<Vec<domain::MerchantKeyStore>, errors::StorageError> {
        let merchant_key_stores = self.merchant_key_store.lock().await;
        futures::future::try_join_all(
            merchant_key_stores
                .iter()
                .filter(|merchant_key| merchant_ids.contains(&merchant_key.merchant_id))
                .map(|merchant_key| async {
                    merchant_key
                        .to_owned()
                        .convert(state, key, merchant_key.merchant_id.clone())
                        .await
                        .change_context(errors::StorageError::DecryptionError)
                }),
        )
        .await
    }
    async fn get_all_key_stores(
        &self,
        state: &KeyManagerState,
        key: &Secret<Vec<u8>>,
        _from: u32,
        _to: u32,
    ) -> CustomResult<Vec<domain::MerchantKeyStore>, errors::StorageError> {
        let merchant_key_stores = self.merchant_key_store.lock().await;

        futures::future::try_join_all(merchant_key_stores.iter().map(|merchant_key| async {
            merchant_key
                .to_owned()
                .convert(state, key, merchant_key.merchant_id.clone())
                .await
                .change_context(errors::StorageError::DecryptionError)
        }))
        .await
    }
}

#[cfg(test)]
mod tests {
    use std::sync::Arc;

    use common_utils::types::keymanager::Identifier;
    use time::macros::datetime;
    use tokio::sync::oneshot;

    use crate::{
        db::{merchant_key_store::MerchantKeyStoreInterface, MasterKeyInterface, MockDb},
        routes::{
            self,
            app::{settings::Settings, StorageImpl},
        },
        services,
        types::domain,
    };

    #[allow(clippy::unwrap_used, clippy::expect_used)]
    #[tokio::test]
    async fn test_mock_db_merchant_key_store_interface() {
        let conf = Settings::new().expect("invalid settings");
        let tx: oneshot::Sender<()> = oneshot::channel().0;
        let app_state = Box::pin(routes::AppState::with_storage(
            conf,
            StorageImpl::PostgresqlTest,
            tx,
            Box::new(services::MockApiClient),
        ))
        .await;
        let state = &Arc::new(app_state)
            .get_session_state("public", || {})
            .unwrap();
        #[allow(clippy::expect_used)]
        let mock_db = MockDb::new(&redis_interface::RedisSettings::default())
            .await
            .expect("Failed to create mock DB");
        let master_key = mock_db.get_master_key();
        let merchant_id = "merchant1";
        let identifier = Identifier::Merchant(merchant_id.to_string());
        let key_manager_state = &state.into();
        let merchant_key1 = mock_db
            .insert_merchant_key_store(
                key_manager_state,
                domain::MerchantKeyStore {
                    merchant_id: merchant_id.into(),
                    key: domain::types::encrypt(
                        key_manager_state,
                        services::generate_aes256_key().unwrap().to_vec().into(),
                        identifier.clone(),
                        master_key,
                    )
                    .await
                    .unwrap(),
                    created_at: datetime!(2023-02-01 0:00),
                },
                &master_key.to_vec().into(),
            )
            .await
            .unwrap();

        let found_merchant_key1 = mock_db
            .get_merchant_key_store_by_merchant_id(
                key_manager_state,
                merchant_id,
                &master_key.to_vec().into(),
            )
            .await
            .unwrap();

        assert_eq!(found_merchant_key1.merchant_id, merchant_key1.merchant_id);
        assert_eq!(found_merchant_key1.key, merchant_key1.key);

        let insert_duplicate_merchant_key1_result = mock_db
            .insert_merchant_key_store(
                key_manager_state,
                domain::MerchantKeyStore {
                    merchant_id: merchant_id.into(),
                    key: domain::types::encrypt(
                        key_manager_state,
                        services::generate_aes256_key().unwrap().to_vec().into(),
                        identifier.clone(),
                        master_key,
                    )
                    .await
                    .unwrap(),
                    created_at: datetime!(2023-02-01 0:00),
                },
                &master_key.to_vec().into(),
            )
            .await;
        assert!(insert_duplicate_merchant_key1_result.is_err());

        let find_non_existent_merchant_key_result = mock_db
            .get_merchant_key_store_by_merchant_id(
                key_manager_state,
                "non_existent",
                &master_key.to_vec().into(),
            )
            .await;
        assert!(find_non_existent_merchant_key_result.is_err());

        let find_merchant_key_with_incorrect_master_key_result = mock_db
            .get_merchant_key_store_by_merchant_id(
                key_manager_state,
                merchant_id,
                &vec![0; 32].into(),
            )
            .await;
        assert!(find_merchant_key_with_incorrect_master_key_result.is_err());
    }
}<|MERGE_RESOLUTION|>--- conflicted
+++ resolved
@@ -195,12 +195,8 @@
         .await
         .map_err(|err| report!(errors::StorageError::from(err)))?;
 
-<<<<<<< HEAD
         futures::future::try_join_all(stores.into_iter().map(|key_store| async {
-=======
-        futures::future::try_join_all(fetch_func().await?.into_iter().map(|key_store| async {
             let merchant_id = key_store.merchant_id.clone();
->>>>>>> eb016802
             key_store
                 .convert(state, key, merchant_id)
                 .await
