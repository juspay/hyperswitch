--- conflicted
+++ resolved
@@ -882,11 +882,7 @@
             .get_session_state(
                 &common_utils::id_type::TenantId::try_from_string("public".to_string()).unwrap(),
                 None,
-<<<<<<< HEAD
                 || {},
-=======
-                || println!("Failed to get session state -> "),
->>>>>>> 50047639
             )
             .unwrap();
         let merchant_id =
