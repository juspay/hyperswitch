--- conflicted
+++ resolved
@@ -862,19 +862,9 @@
     #[tokio::test]
     #[cfg(feature = "v1")]
     async fn test_mockdb_event_interface() {
-<<<<<<< HEAD
-        #[allow(clippy::expect_used)]
-        let mockdb = MockDb::new(
-            &redis_interface::RedisSettings::default(),
-            KeyManagerState::new(),
-        )
-        .await
-        .expect("Failed to create Mock store");
-=======
-        let mockdb = MockDb::new(&redis_interface::RedisSettings::default())
+        let mockdb = MockDb::new(&redis_interface::RedisSettings::default(), KeyManagerState::new())
             .await
             .expect("Failed to create Mock store");
->>>>>>> 1a7a43ac
         let event_id = "test_event_id";
         let (tx, _) = tokio::sync::oneshot::channel();
         let app_state = Box::pin(routes::AppState::with_storage(
@@ -980,19 +970,9 @@
     #[tokio::test]
     #[cfg(feature = "v2")]
     async fn test_mockdb_event_interface() {
-<<<<<<< HEAD
-        #[allow(clippy::expect_used)]
-        let mockdb = MockDb::new(
-            &redis_interface::RedisSettings::default(),
-            common_utils::types::keymanager::KeyManagerState::new(),
-        )
-        .await
-        .expect("Failed to create Mock store");
-=======
-        let mockdb = MockDb::new(&redis_interface::RedisSettings::default())
+        let mockdb = MockDb::new(&redis_interface::RedisSettings::default(), KeyManagerState::new())
             .await
             .expect("Failed to create Mock store");
->>>>>>> 1a7a43ac
         let event_id = "test_event_id";
         let (tx, _) = tokio::sync::oneshot::channel();
         let app_state = Box::pin(routes::AppState::with_storage(
