<<<<<<< HEAD
use super::{MockDb, Store};
=======
use error_stack::IntoReport;

use super::MockDb;
>>>>>>> eb4fe6f4
use crate::{
    connection::pg_connection,
    core::errors::{self, CustomResult},
    types::storage,
};

#[async_trait::async_trait]
pub trait EventInterface {
    async fn insert_event(
        &self,
        event: storage::EventNew,
    ) -> CustomResult<storage::Event, errors::StorageError>;
}

#[async_trait::async_trait]
impl EventInterface for Store {
    async fn insert_event(
        &self,
        event: storage::EventNew,
    ) -> CustomResult<storage::Event, errors::StorageError> {
        let conn = pg_connection(&self.master_pool).await;
        event.insert(&conn).await.map_err(Into::into).into_report()
    }
}

#[async_trait::async_trait]
impl EventInterface for MockDb {
    async fn insert_event(
        &self,
        _event: storage::EventNew,
    ) -> CustomResult<storage::Event, errors::StorageError> {
        todo!()
    }
}<|MERGE_RESOLUTION|>--- conflicted
+++ resolved
@@ -1,10 +1,6 @@
-<<<<<<< HEAD
-use super::{MockDb, Store};
-=======
 use error_stack::IntoReport;
 
-use super::MockDb;
->>>>>>> eb4fe6f4
+use super::{MockDb, Store};
 use crate::{
     connection::pg_connection,
     core::errors::{self, CustomResult},
