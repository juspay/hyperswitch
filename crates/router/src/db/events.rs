use std::collections::HashSet;

use common_utils::{ext_traits::AsyncExt, types::keymanager::KeyManagerState};
use error_stack::{report, ResultExt};
use router_env::{instrument, tracing};

use super::{MockDb, Store};
use crate::{
    connection,
    core::errors::{self, CustomResult},
    types::{
        domain::{
            self,
            behaviour::{Conversion, ReverseConversion},
        },
        storage,
    },
};

#[async_trait::async_trait]
pub trait EventInterface
where
    domain::Event:
        Conversion<DstType = storage::events::Event, NewDstType = storage::events::EventNew>,
{
    async fn insert_event(
        &self,
        state: &KeyManagerState,
        event: domain::Event,
        merchant_key_store: &domain::MerchantKeyStore,
    ) -> CustomResult<domain::Event, errors::StorageError>;

    async fn find_event_by_merchant_id_event_id(
        &self,
        state: &KeyManagerState,
        merchant_id: &common_utils::id_type::MerchantId,
        event_id: &str,
        merchant_key_store: &domain::MerchantKeyStore,
    ) -> CustomResult<domain::Event, errors::StorageError>;

    async fn find_event_by_merchant_id_idempotent_event_id(
        &self,
        state: &KeyManagerState,
        merchant_id: &common_utils::id_type::MerchantId,
        idempotent_event_id: &str,
        merchant_key_store: &domain::MerchantKeyStore,
    ) -> CustomResult<domain::Event, errors::StorageError>;

    async fn list_initial_events_by_merchant_id_primary_object_id(
        &self,
        state: &KeyManagerState,
        merchant_id: &common_utils::id_type::MerchantId,
        primary_object_id: &str,
        merchant_key_store: &domain::MerchantKeyStore,
    ) -> CustomResult<Vec<domain::Event>, errors::StorageError>;

    #[allow(clippy::too_many_arguments)]
    async fn list_initial_events_by_merchant_id_constraints(
        &self,
        state: &KeyManagerState,
        merchant_id: &common_utils::id_type::MerchantId,
        created_after: time::PrimitiveDateTime,
        created_before: time::PrimitiveDateTime,
        limit: Option<i64>,
        offset: Option<i64>,
        event_types: HashSet<common_enums::EventType>,
        is_delivered: Option<bool>,
        merchant_key_store: &domain::MerchantKeyStore,
    ) -> CustomResult<Vec<domain::Event>, errors::StorageError>;

    async fn list_events_by_merchant_id_initial_attempt_id(
        &self,
        state: &KeyManagerState,
        merchant_id: &common_utils::id_type::MerchantId,
        initial_attempt_id: &str,
        merchant_key_store: &domain::MerchantKeyStore,
    ) -> CustomResult<Vec<domain::Event>, errors::StorageError>;

    async fn list_initial_events_by_profile_id_primary_object_id(
        &self,
        state: &KeyManagerState,
        profile_id: &common_utils::id_type::ProfileId,
        primary_object_id: &str,
        merchant_key_store: &domain::MerchantKeyStore,
    ) -> CustomResult<Vec<domain::Event>, errors::StorageError>;

    #[allow(clippy::too_many_arguments)]
    async fn list_initial_events_by_profile_id_constraints(
        &self,
        state: &KeyManagerState,
        profile_id: &common_utils::id_type::ProfileId,
        created_after: time::PrimitiveDateTime,
        created_before: time::PrimitiveDateTime,
        limit: Option<i64>,
        offset: Option<i64>,
        event_types: HashSet<common_enums::EventType>,
        is_delivered: Option<bool>,
        merchant_key_store: &domain::MerchantKeyStore,
    ) -> CustomResult<Vec<domain::Event>, errors::StorageError>;

    async fn update_event_by_merchant_id_event_id(
        &self,
        state: &KeyManagerState,
        merchant_id: &common_utils::id_type::MerchantId,
        event_id: &str,
        event: domain::EventUpdate,
        merchant_key_store: &domain::MerchantKeyStore,
    ) -> CustomResult<domain::Event, errors::StorageError>;

    async fn count_initial_events_by_constraints(
        &self,
        merchant_id: &common_utils::id_type::MerchantId,
        profile_id: Option<common_utils::id_type::ProfileId>,
        created_after: time::PrimitiveDateTime,
        created_before: time::PrimitiveDateTime,
        event_types: HashSet<common_enums::EventType>,
        is_delivered: Option<bool>,
    ) -> CustomResult<i64, errors::StorageError>;
}

#[async_trait::async_trait]
impl EventInterface for Store {
    #[instrument(skip_all)]
    async fn insert_event(
        &self,
        state: &KeyManagerState,
        event: domain::Event,
        merchant_key_store: &domain::MerchantKeyStore,
    ) -> CustomResult<domain::Event, errors::StorageError> {
        let conn = connection::pg_connection_write(self).await?;
        event
            .construct_new()
            .await
            .change_context(errors::StorageError::EncryptionError)?
            .insert(&conn)
            .await
            .map_err(|error| report!(errors::StorageError::from(error)))?
            .convert(
                state,
                merchant_key_store.key.get_inner(),
                merchant_key_store.merchant_id.clone().into(),
            )
            .await
            .change_context(errors::StorageError::DecryptionError)
    }

    #[instrument(skip_all)]
    async fn find_event_by_merchant_id_event_id(
        &self,
        state: &KeyManagerState,
        merchant_id: &common_utils::id_type::MerchantId,
        event_id: &str,
        merchant_key_store: &domain::MerchantKeyStore,
    ) -> CustomResult<domain::Event, errors::StorageError> {
        let conn = connection::pg_connection_read(self).await?;
        storage::Event::find_by_merchant_id_event_id(&conn, merchant_id, event_id)
            .await
            .map_err(|error| report!(errors::StorageError::from(error)))?
            .convert(
                state,
                merchant_key_store.key.get_inner(),
                merchant_key_store.merchant_id.clone().into(),
            )
            .await
            .change_context(errors::StorageError::DecryptionError)
    }

    #[instrument(skip_all)]
    async fn find_event_by_merchant_id_idempotent_event_id(
        &self,
        state: &KeyManagerState,
        merchant_id: &common_utils::id_type::MerchantId,
        idempotent_event_id: &str,
        merchant_key_store: &domain::MerchantKeyStore,
    ) -> CustomResult<domain::Event, errors::StorageError> {
        let conn = connection::pg_connection_read(self).await?;
        storage::Event::find_by_merchant_id_idempotent_event_id(
            &conn,
            merchant_id,
            idempotent_event_id,
        )
        .await
        .map_err(|error| report!(errors::StorageError::from(error)))?
        .convert(
            state,
            merchant_key_store.key.get_inner(),
            merchant_key_store.merchant_id.clone().into(),
        )
        .await
        .change_context(errors::StorageError::DecryptionError)
    }

    #[instrument(skip_all)]
    async fn list_initial_events_by_merchant_id_primary_object_id(
        &self,
        state: &KeyManagerState,
        merchant_id: &common_utils::id_type::MerchantId,
        primary_object_id: &str,
        merchant_key_store: &domain::MerchantKeyStore,
    ) -> CustomResult<Vec<domain::Event>, errors::StorageError> {
        let conn = connection::pg_connection_read(self).await?;
        storage::Event::list_initial_attempts_by_merchant_id_primary_object_id(
            &conn,
            merchant_id,
            primary_object_id,
        )
        .await
        .map_err(|error| report!(errors::StorageError::from(error)))
        .async_and_then(|events| async {
            let mut domain_events = Vec::with_capacity(events.len());
            for event in events.into_iter() {
                domain_events.push(
                    event
                        .convert(
                            state,
                            merchant_key_store.key.get_inner(),
                            merchant_key_store.merchant_id.clone().into(),
                        )
                        .await
                        .change_context(errors::StorageError::DecryptionError)?,
                );
            }
            Ok(domain_events)
        })
        .await
    }

    #[instrument(skip_all)]
    async fn list_initial_events_by_merchant_id_constraints(
        &self,
        state: &KeyManagerState,
        merchant_id: &common_utils::id_type::MerchantId,
        created_after: time::PrimitiveDateTime,
        created_before: time::PrimitiveDateTime,
        limit: Option<i64>,
        offset: Option<i64>,
        event_types: HashSet<common_enums::EventType>,
        is_delivered: Option<bool>,
        merchant_key_store: &domain::MerchantKeyStore,
    ) -> CustomResult<Vec<domain::Event>, errors::StorageError> {
        let conn = connection::pg_connection_read(self).await?;
        storage::Event::list_initial_attempts_by_merchant_id_constraints(
            &conn,
            merchant_id,
            created_after,
            created_before,
            limit,
            offset,
            event_types,
            is_delivered,
        )
        .await
        .map_err(|error| report!(errors::StorageError::from(error)))
        .async_and_then(|events| async {
            let mut domain_events = Vec::with_capacity(events.len());
            for event in events.into_iter() {
                domain_events.push(
                    event
                        .convert(
                            state,
                            merchant_key_store.key.get_inner(),
                            merchant_key_store.merchant_id.clone().into(),
                        )
                        .await
                        .change_context(errors::StorageError::DecryptionError)?,
                );
            }
            Ok(domain_events)
        })
        .await
    }

    #[instrument(skip_all)]
    async fn list_events_by_merchant_id_initial_attempt_id(
        &self,
        state: &KeyManagerState,
        merchant_id: &common_utils::id_type::MerchantId,
        initial_attempt_id: &str,
        merchant_key_store: &domain::MerchantKeyStore,
    ) -> CustomResult<Vec<domain::Event>, errors::StorageError> {
        let conn = connection::pg_connection_read(self).await?;
        storage::Event::list_by_merchant_id_initial_attempt_id(
            &conn,
            merchant_id,
            initial_attempt_id,
        )
        .await
        .map_err(|error| report!(errors::StorageError::from(error)))
        .async_and_then(|events| async {
            let mut domain_events = Vec::with_capacity(events.len());
            for event in events.into_iter() {
                domain_events.push(
                    event
                        .convert(
                            state,
                            merchant_key_store.key.get_inner(),
                            merchant_key_store.merchant_id.clone().into(),
                        )
                        .await
                        .change_context(errors::StorageError::DecryptionError)?,
                );
            }
            Ok(domain_events)
        })
        .await
    }

    #[instrument(skip_all)]
    async fn list_initial_events_by_profile_id_primary_object_id(
        &self,
        state: &KeyManagerState,
        profile_id: &common_utils::id_type::ProfileId,
        primary_object_id: &str,
        merchant_key_store: &domain::MerchantKeyStore,
    ) -> CustomResult<Vec<domain::Event>, errors::StorageError> {
        let conn = connection::pg_connection_read(self).await?;
        storage::Event::list_initial_attempts_by_profile_id_primary_object_id(
            &conn,
            profile_id,
            primary_object_id,
        )
        .await
        .map_err(|error| report!(errors::StorageError::from(error)))
        .async_and_then(|events| async {
            let mut domain_events = Vec::with_capacity(events.len());
            for event in events.into_iter() {
                domain_events.push(
                    event
                        .convert(
                            state,
                            merchant_key_store.key.get_inner(),
                            merchant_key_store.merchant_id.clone().into(),
                        )
                        .await
                        .change_context(errors::StorageError::DecryptionError)?,
                );
            }
            Ok(domain_events)
        })
        .await
    }

    #[instrument(skip_all)]
    async fn list_initial_events_by_profile_id_constraints(
        &self,
        state: &KeyManagerState,
        profile_id: &common_utils::id_type::ProfileId,
        created_after: time::PrimitiveDateTime,
        created_before: time::PrimitiveDateTime,
        limit: Option<i64>,
        offset: Option<i64>,
        event_types: HashSet<common_enums::EventType>,
        is_delivered: Option<bool>,
        merchant_key_store: &domain::MerchantKeyStore,
    ) -> CustomResult<Vec<domain::Event>, errors::StorageError> {
        let conn = connection::pg_connection_read(self).await?;
        storage::Event::list_initial_attempts_by_profile_id_constraints(
            &conn,
            profile_id,
            created_after,
            created_before,
            limit,
            offset,
            event_types,
            is_delivered,
        )
        .await
        .map_err(|error| report!(errors::StorageError::from(error)))
        .async_and_then(|events| async {
            let mut domain_events = Vec::with_capacity(events.len());
            for event in events.into_iter() {
                domain_events.push(
                    event
                        .convert(
                            state,
                            merchant_key_store.key.get_inner(),
                            common_utils::types::keymanager::Identifier::Merchant(
                                merchant_key_store.merchant_id.clone(),
                            ),
                        )
                        .await
                        .change_context(errors::StorageError::DecryptionError)?,
                );
            }
            Ok(domain_events)
        })
        .await
    }

    #[instrument(skip_all)]
    async fn update_event_by_merchant_id_event_id(
        &self,
        state: &KeyManagerState,
        merchant_id: &common_utils::id_type::MerchantId,
        event_id: &str,
        event: domain::EventUpdate,
        merchant_key_store: &domain::MerchantKeyStore,
    ) -> CustomResult<domain::Event, errors::StorageError> {
        let conn = connection::pg_connection_write(self).await?;
        storage::Event::update_by_merchant_id_event_id(&conn, merchant_id, event_id, event.into())
            .await
            .map_err(|error| report!(errors::StorageError::from(error)))?
            .convert(
                state,
                merchant_key_store.key.get_inner(),
                merchant_key_store.merchant_id.clone().into(),
            )
            .await
            .change_context(errors::StorageError::DecryptionError)
    }

    async fn count_initial_events_by_constraints(
        &self,
        merchant_id: &common_utils::id_type::MerchantId,
        profile_id: Option<common_utils::id_type::ProfileId>,
        created_after: time::PrimitiveDateTime,
        created_before: time::PrimitiveDateTime,
        event_types: HashSet<common_enums::EventType>,
        is_delivered: Option<bool>,
    ) -> CustomResult<i64, errors::StorageError> {
        let conn = connection::pg_connection_read(self).await?;
        storage::Event::count_initial_attempts_by_constraints(
            &conn,
            merchant_id,
            profile_id,
            created_after,
            created_before,
            event_types,
            is_delivered,
        )
        .await
        .map_err(|error| report!(errors::StorageError::from(error)))
    }
}

#[async_trait::async_trait]
impl EventInterface for MockDb {
    async fn insert_event(
        &self,
        state: &KeyManagerState,
        event: domain::Event,
        merchant_key_store: &domain::MerchantKeyStore,
    ) -> CustomResult<domain::Event, errors::StorageError> {
        let mut locked_events = self.events.lock().await;

        let stored_event = Conversion::convert(event)
            .await
            .change_context(errors::StorageError::EncryptionError)?;

        locked_events.push(stored_event.clone());

        stored_event
            .convert(
                state,
                merchant_key_store.key.get_inner(),
                merchant_key_store.merchant_id.clone().into(),
            )
            .await
            .change_context(errors::StorageError::DecryptionError)
    }

    async fn find_event_by_merchant_id_event_id(
        &self,
        state: &KeyManagerState,
        merchant_id: &common_utils::id_type::MerchantId,
        event_id: &str,
        merchant_key_store: &domain::MerchantKeyStore,
    ) -> CustomResult<domain::Event, errors::StorageError> {
        let locked_events = self.events.lock().await;
        locked_events
            .iter()
            .find(|event| {
                event.merchant_id == Some(merchant_id.to_owned()) && event.event_id == event_id
            })
            .cloned()
            .async_map(|event| async {
                event
                    .convert(
                        state,
                        merchant_key_store.key.get_inner(),
                        merchant_key_store.merchant_id.clone().into(),
                    )
                    .await
                    .change_context(errors::StorageError::DecryptionError)
            })
            .await
            .transpose()?
            .ok_or(
                errors::StorageError::ValueNotFound(format!(
                    "No event available with merchant_id = {merchant_id:?} and event_id  = {event_id}"
                ))
                .into(),
            )
    }

    async fn find_event_by_merchant_id_idempotent_event_id(
        &self,
        state: &KeyManagerState,
        merchant_id: &common_utils::id_type::MerchantId,
        idempotent_event_id: &str,
        merchant_key_store: &domain::MerchantKeyStore,
    ) -> CustomResult<domain::Event, errors::StorageError> {
        let locked_events = self.events.lock().await;
        locked_events
            .iter()
            .find(|event| {
                event.merchant_id == Some(merchant_id.to_owned()) && event.idempotent_event_id == Some(idempotent_event_id.to_string())
            })
            .cloned()
            .async_map(|event| async {
                event
                    .convert(
                        state,
                        merchant_key_store.key.get_inner(),
                        merchant_key_store.merchant_id.clone().into(),
                    )
                    .await
                    .change_context(errors::StorageError::DecryptionError)
            })
            .await
            .transpose()?
            .ok_or(
                errors::StorageError::ValueNotFound(format!(
                    "No event available with merchant_id = {merchant_id:?} and idempotent_event_id  = {idempotent_event_id}"
                ))
                .into(),
            )
    }

    async fn list_initial_events_by_merchant_id_primary_object_id(
        &self,
        state: &KeyManagerState,
        merchant_id: &common_utils::id_type::MerchantId,
        primary_object_id: &str,
        merchant_key_store: &domain::MerchantKeyStore,
    ) -> CustomResult<Vec<domain::Event>, errors::StorageError> {
        let locked_events = self.events.lock().await;
        let events = locked_events
            .iter()
            .filter(|event| {
                event.merchant_id == Some(merchant_id.to_owned())
                    && event.initial_attempt_id.as_ref() == Some(&event.event_id)
                    && event.primary_object_id == primary_object_id
            })
            .cloned()
            .collect::<Vec<_>>();

        let mut domain_events = Vec::with_capacity(events.len());

        for event in events {
            let domain_event = event
                .convert(
                    state,
                    merchant_key_store.key.get_inner(),
                    merchant_key_store.merchant_id.clone().into(),
                )
                .await
                .change_context(errors::StorageError::DecryptionError)?;
            domain_events.push(domain_event);
        }

        Ok(domain_events)
    }

    async fn list_initial_events_by_merchant_id_constraints(
        &self,
        state: &KeyManagerState,
        merchant_id: &common_utils::id_type::MerchantId,
        created_after: time::PrimitiveDateTime,
        created_before: time::PrimitiveDateTime,
        limit: Option<i64>,
        offset: Option<i64>,
        event_types: HashSet<common_enums::EventType>,
        is_delivered: Option<bool>,
        merchant_key_store: &domain::MerchantKeyStore,
    ) -> CustomResult<Vec<domain::Event>, errors::StorageError> {
        let locked_events = self.events.lock().await;
        let events_iter = locked_events.iter().filter(|event| {
            let check = event.merchant_id == Some(merchant_id.to_owned())
                && event.initial_attempt_id.as_ref() == Some(&event.event_id)
                && (event.created_at >= created_after)
                && (event.created_at <= created_before)
                && (event_types.is_empty() || event_types.contains(&event.event_type))
                && (event.is_overall_delivery_successful == is_delivered);

            check
        });

        let offset: usize = if let Some(offset) = offset {
            if offset < 0 {
                Err(errors::StorageError::MockDbError)?;
            }
            offset
                .try_into()
                .map_err(|_| errors::StorageError::MockDbError)?
        } else {
            0
        };

        let limit: usize = if let Some(limit) = limit {
            if limit < 0 {
                Err(errors::StorageError::MockDbError)?;
            }
            limit
                .try_into()
                .map_err(|_| errors::StorageError::MockDbError)?
        } else {
            usize::MAX
        };

        let events = events_iter
            .skip(offset)
            .take(limit)
            .cloned()
            .collect::<Vec<_>>();
        let mut domain_events = Vec::with_capacity(events.len());

        for event in events {
            let domain_event = event
                .convert(
                    state,
                    merchant_key_store.key.get_inner(),
                    merchant_key_store.merchant_id.clone().into(),
                )
                .await
                .change_context(errors::StorageError::DecryptionError)?;
            domain_events.push(domain_event);
        }

        Ok(domain_events)
    }

    async fn list_events_by_merchant_id_initial_attempt_id(
        &self,
        state: &KeyManagerState,
        merchant_id: &common_utils::id_type::MerchantId,
        initial_attempt_id: &str,
        merchant_key_store: &domain::MerchantKeyStore,
    ) -> CustomResult<Vec<domain::Event>, errors::StorageError> {
        let locked_events = self.events.lock().await;
        let events = locked_events
            .iter()
            .filter(|event| {
                event.merchant_id == Some(merchant_id.to_owned())
                    && event.initial_attempt_id == Some(initial_attempt_id.to_owned())
            })
            .cloned()
            .collect::<Vec<_>>();
        let mut domain_events = Vec::with_capacity(events.len());

        for event in events {
            let domain_event = event
                .convert(
                    state,
                    merchant_key_store.key.get_inner(),
                    merchant_key_store.merchant_id.clone().into(),
                )
                .await
                .change_context(errors::StorageError::DecryptionError)?;
            domain_events.push(domain_event);
        }

        Ok(domain_events)
    }

    async fn list_initial_events_by_profile_id_primary_object_id(
        &self,
        state: &KeyManagerState,
        profile_id: &common_utils::id_type::ProfileId,
        primary_object_id: &str,
        merchant_key_store: &domain::MerchantKeyStore,
    ) -> CustomResult<Vec<domain::Event>, errors::StorageError> {
        let locked_events = self.events.lock().await;
        let events = locked_events
            .iter()
            .filter(|event| {
                event.business_profile_id == Some(profile_id.to_owned())
                    && event.initial_attempt_id.as_ref() == Some(&event.event_id)
                    && event.primary_object_id == primary_object_id
            })
            .cloned()
            .collect::<Vec<_>>();

        let mut domain_events = Vec::with_capacity(events.len());

        for event in events {
            let domain_event = event
                .convert(
                    state,
                    merchant_key_store.key.get_inner(),
                    merchant_key_store.merchant_id.clone().into(),
                )
                .await
                .change_context(errors::StorageError::DecryptionError)?;
            domain_events.push(domain_event);
        }

        Ok(domain_events)
    }

    async fn list_initial_events_by_profile_id_constraints(
        &self,
        state: &KeyManagerState,
        profile_id: &common_utils::id_type::ProfileId,
        created_after: time::PrimitiveDateTime,
        created_before: time::PrimitiveDateTime,
        limit: Option<i64>,
        offset: Option<i64>,
        event_types: HashSet<common_enums::EventType>,
        is_delivered: Option<bool>,
        merchant_key_store: &domain::MerchantKeyStore,
    ) -> CustomResult<Vec<domain::Event>, errors::StorageError> {
        let locked_events = self.events.lock().await;
        let events_iter = locked_events.iter().filter(|event| {
            let check = event.business_profile_id == Some(profile_id.to_owned())
                && event.initial_attempt_id.as_ref() == Some(&event.event_id)
                && (event.created_at >= created_after)
                && (event.created_at <= created_before)
                && (event_types.is_empty() || event_types.contains(&event.event_type))
                && (event.is_overall_delivery_successful == is_delivered);

            check
        });

        let offset: usize = if let Some(offset) = offset {
            if offset < 0 {
                Err(errors::StorageError::MockDbError)?;
            }
            offset
                .try_into()
                .map_err(|_| errors::StorageError::MockDbError)?
        } else {
            0
        };

        let limit: usize = if let Some(limit) = limit {
            if limit < 0 {
                Err(errors::StorageError::MockDbError)?;
            }
            limit
                .try_into()
                .map_err(|_| errors::StorageError::MockDbError)?
        } else {
            usize::MAX
        };

        let events = events_iter
            .skip(offset)
            .take(limit)
            .cloned()
            .collect::<Vec<_>>();
        let mut domain_events = Vec::with_capacity(events.len());

        for event in events {
            let domain_event = event
                .convert(
                    state,
                    merchant_key_store.key.get_inner(),
                    merchant_key_store.merchant_id.clone().into(),
                )
                .await
                .change_context(errors::StorageError::DecryptionError)?;
            domain_events.push(domain_event);
        }

        Ok(domain_events)
    }

    async fn update_event_by_merchant_id_event_id(
        &self,
        state: &KeyManagerState,
        merchant_id: &common_utils::id_type::MerchantId,
        event_id: &str,
        event: domain::EventUpdate,
        merchant_key_store: &domain::MerchantKeyStore,
    ) -> CustomResult<domain::Event, errors::StorageError> {
        let mut locked_events = self.events.lock().await;
        let event_to_update = locked_events
            .iter_mut()
            .find(|event| {
                event.merchant_id == Some(merchant_id.to_owned()) && event.event_id == event_id
            })
            .ok_or(errors::StorageError::MockDbError)?;

        match event {
            domain::EventUpdate::UpdateResponse {
                is_webhook_notified,
                response,
            } => {
                event_to_update.is_webhook_notified = is_webhook_notified;
                event_to_update.response = response.map(Into::into);
            }
            domain::EventUpdate::OverallDeliveryStatusUpdate {
                is_overall_delivery_successful,
            } => {
                event_to_update.is_overall_delivery_successful =
                    Some(is_overall_delivery_successful)
            }
        }

        event_to_update
            .clone()
            .convert(
                state,
                merchant_key_store.key.get_inner(),
                merchant_key_store.merchant_id.clone().into(),
            )
            .await
            .change_context(errors::StorageError::DecryptionError)
    }

    async fn count_initial_events_by_constraints(
        &self,
        merchant_id: &common_utils::id_type::MerchantId,
        profile_id: Option<common_utils::id_type::ProfileId>,
        created_after: time::PrimitiveDateTime,
        created_before: time::PrimitiveDateTime,
        event_types: HashSet<common_enums::EventType>,
        is_delivered: Option<bool>,
    ) -> CustomResult<i64, errors::StorageError> {
        let locked_events = self.events.lock().await;

        let iter_events = locked_events.iter().filter(|event| {
            let check = event.initial_attempt_id.as_ref() == Some(&event.event_id)
                && (event.merchant_id == Some(merchant_id.to_owned()))
                && (event.business_profile_id == profile_id)
                && (event.created_at >= created_after)
                && (event.created_at <= created_before)
                && (event_types.is_empty() || event_types.contains(&event.event_type))
                && (event.is_overall_delivery_successful == is_delivered);

            check
        });

        let events = iter_events.cloned().collect::<Vec<_>>();

        i64::try_from(events.len())
            .change_context(errors::StorageError::MockDbError)
            .attach_printable("Failed to convert usize to i64")
    }
}

#[cfg(test)]
mod tests {
    use std::sync::Arc;

    use api_models::webhooks as api_webhooks;
    use common_enums::IntentStatus;
    use common_utils::{
        generate_organization_id_of_default_length, type_name,
        types::{keymanager::Identifier, MinorUnit},
    };
    use diesel_models::{
        business_profile::WebhookDetails,
        enums::{self},
        events::EventMetadata,
    };
    use futures::future::join_all;
    use hyperswitch_domain_models::merchant_account::MerchantAccountSetter;
    use time::macros::datetime;
    use tokio::time::{timeout, Duration};

    use crate::{
        core::webhooks as webhooks_core,
        db::{
            events::EventInterface, merchant_key_store::MerchantKeyStoreInterface,
            MasterKeyInterface, MockDb,
        },
        routes::{
            self,
            app::{settings::Settings, StorageImpl},
        },
        services,
        types::{
            api,
            domain::{self, MerchantAccount},
        },
    };

    #[allow(clippy::unwrap_used)]
    #[tokio::test]
    #[cfg(feature = "v1")]
    async fn test_mockdb_event_interface() {
        #[allow(clippy::expect_used)]
        let mockdb = MockDb::new(&redis_interface::RedisSettings::default())
            .await
            .expect("Failed to create Mock store");
        let event_id = "test_event_id";
        let (tx, _) = tokio::sync::oneshot::channel();
        let app_state = Box::pin(routes::AppState::with_storage(
            Settings::default(),
            StorageImpl::PostgresqlTest,
            tx,
            Box::new(services::MockApiClient),
        ))
        .await;
        let state = &Arc::new(app_state)
            .get_session_state(
                &common_utils::id_type::TenantId::try_from_string("public".to_string()).unwrap(),
                None,
                || {},
            )
            .unwrap();
        let merchant_id =
            common_utils::id_type::MerchantId::try_from(std::borrow::Cow::from("merchant_1"))
                .unwrap();
        let business_profile_id =
            common_utils::id_type::ProfileId::try_from(std::borrow::Cow::from("profile1")).unwrap();
        let payment_id = "test_payment_id";
        let key_manager_state = &state.into();
        let master_key = mockdb.get_master_key();
        mockdb
            .insert_merchant_key_store(
                key_manager_state,
                domain::MerchantKeyStore {
                    merchant_id: merchant_id.clone(),
                    key: domain::types::crypto_operation(
                        key_manager_state,
                        type_name!(domain::MerchantKeyStore),
                        domain::types::CryptoOperation::Encrypt(
                            services::generate_aes256_key().unwrap().to_vec().into(),
                        ),
                        Identifier::Merchant(merchant_id.to_owned()),
                        master_key,
                    )
                    .await
                    .and_then(|val| val.try_into_operation())
                    .unwrap(),
                    created_at: datetime!(2023-02-01 0:00),
                },
                &master_key.to_vec().into(),
            )
            .await
            .unwrap();
        let merchant_key_store = mockdb
            .get_merchant_key_store_by_merchant_id(
                key_manager_state,
                &merchant_id,
                &master_key.to_vec().into(),
            )
            .await
            .unwrap();

        let event1 = mockdb
            .insert_event(
                key_manager_state,
                domain::Event {
                    event_id: event_id.into(),
                    event_type: enums::EventType::PaymentSucceeded,
                    event_class: enums::EventClass::Payments,
                    is_webhook_notified: false,
                    primary_object_id: payment_id.into(),
                    primary_object_type: enums::EventObjectType::PaymentDetails,
                    created_at: common_utils::date_time::now(),
                    merchant_id: Some(merchant_id.to_owned()),
                    business_profile_id: Some(business_profile_id.to_owned()),
                    primary_object_created_at: Some(common_utils::date_time::now()),
                    idempotent_event_id: Some(event_id.into()),
                    initial_attempt_id: Some(event_id.into()),
                    request: None,
                    response: None,
                    delivery_attempt: Some(enums::WebhookDeliveryAttempt::InitialAttempt),
                    metadata: Some(EventMetadata::Payment {
                        payment_id: common_utils::id_type::PaymentId::try_from(
                            std::borrow::Cow::Borrowed(payment_id),
                        )
                        .unwrap(),
                    }),
                    is_overall_delivery_successful: Some(false),
                },
                &merchant_key_store,
            )
            .await
            .unwrap();

        assert_eq!(event1.event_id, event_id);

        let updated_event = mockdb
            .update_event_by_merchant_id_event_id(
                key_manager_state,
                &merchant_id,
                event_id,
                domain::EventUpdate::UpdateResponse {
                    is_webhook_notified: true,
                    response: None,
                },
                &merchant_key_store,
            )
            .await
            .unwrap();

        assert!(updated_event.is_webhook_notified);
        assert_eq!(updated_event.primary_object_id, payment_id);
        assert_eq!(updated_event.event_id, event_id);
    }

    #[allow(clippy::unwrap_used)]
    #[tokio::test]
    #[cfg(feature = "v2")]
    async fn test_mockdb_event_interface() {
        #[allow(clippy::expect_used)]
        let mockdb = MockDb::new(&redis_interface::RedisSettings::default())
            .await
            .expect("Failed to create Mock store");
        let event_id = "test_event_id";
        let (tx, _) = tokio::sync::oneshot::channel();
        let app_state = Box::pin(routes::AppState::with_storage(
            Settings::default(),
            StorageImpl::PostgresqlTest,
            tx,
            Box::new(services::MockApiClient),
        ))
        .await;
        let state = &Arc::new(app_state)
            .get_session_state(
                &common_utils::id_type::TenantId::try_from_string("public".to_string()).unwrap(),
                None,
                || {},
            )
            .unwrap();
        let merchant_id =
            common_utils::id_type::MerchantId::try_from(std::borrow::Cow::from("merchant_1"))
                .unwrap();
        let business_profile_id =
            common_utils::id_type::ProfileId::try_from(std::borrow::Cow::from("profile1")).unwrap();
        let payment_id = "test_payment_id";
        let key_manager_state = &state.into();
        let master_key = mockdb.get_master_key();
        mockdb
            .insert_merchant_key_store(
                key_manager_state,
                domain::MerchantKeyStore {
                    merchant_id: merchant_id.clone(),
                    key: domain::types::crypto_operation(
                        key_manager_state,
                        type_name!(domain::MerchantKeyStore),
                        domain::types::CryptoOperation::Encrypt(
                            services::generate_aes256_key().unwrap().to_vec().into(),
                        ),
                        Identifier::Merchant(merchant_id.to_owned()),
                        master_key,
                    )
                    .await
                    .and_then(|val| val.try_into_operation())
                    .unwrap(),
                    created_at: datetime!(2023-02-01 0:00),
                },
                &master_key.to_vec().into(),
            )
            .await
            .unwrap();
        let merchant_key_store = mockdb
            .get_merchant_key_store_by_merchant_id(
                key_manager_state,
                &merchant_id,
                &master_key.to_vec().into(),
            )
            .await
            .unwrap();

        let event1 = mockdb
            .insert_event(
                key_manager_state,
                domain::Event {
                    event_id: event_id.into(),
                    event_type: enums::EventType::PaymentSucceeded,
                    event_class: enums::EventClass::Payments,
                    is_webhook_notified: false,
                    primary_object_id: payment_id.into(),
                    primary_object_type: enums::EventObjectType::PaymentDetails,
                    created_at: common_utils::date_time::now(),
                    merchant_id: Some(merchant_id.to_owned()),
                    business_profile_id: Some(business_profile_id.to_owned()),
                    primary_object_created_at: Some(common_utils::date_time::now()),
                    idempotent_event_id: Some(event_id.into()),
                    initial_attempt_id: Some(event_id.into()),
                    request: None,
                    response: None,
                    delivery_attempt: Some(enums::WebhookDeliveryAttempt::InitialAttempt),
                    metadata: Some(EventMetadata::Payment {
                        payment_id: common_utils::id_type::GlobalPaymentId::try_from(
                            std::borrow::Cow::Borrowed(payment_id),
                        )
                        .unwrap(),
                    }),
                    is_overall_delivery_successful: Some(false),
                },
                &merchant_key_store,
            )
            .await
            .unwrap();

        assert_eq!(event1.event_id, event_id);

        let updated_event = mockdb
            .update_event_by_merchant_id_event_id(
                key_manager_state,
                &merchant_id,
                event_id,
                domain::EventUpdate::UpdateResponse {
                    is_webhook_notified: true,
                    response: None,
                },
                &merchant_key_store,
            )
            .await
            .unwrap();

        assert!(updated_event.is_webhook_notified);
        assert_eq!(updated_event.primary_object_id, payment_id);
        assert_eq!(updated_event.event_id, event_id);
    }

    #[cfg(feature = "v1")]
    #[allow(clippy::panic_in_result_fn)]
    #[tokio::test(flavor = "multi_thread", worker_threads = 4)]
    async fn test_concurrent_webhook_insertion_with_redis_lock(
    ) -> Result<(), Box<dyn std::error::Error>> {
        // Test concurrent webhook insertion with a Redis lock to prevent race conditions
        let conf = Settings::new()?;
        let tx: tokio::sync::oneshot::Sender<()> = tokio::sync::oneshot::channel().0;

        let app_state = Box::pin(routes::AppState::with_storage(
            conf,
            StorageImpl::PostgresqlTest,
            tx,
            Box::new(services::MockApiClient),
        ))
        .await;

        let tenant_id = common_utils::id_type::TenantId::try_from_string("public".to_string())?;

        let state = Arc::new(app_state)
            .get_session_state(&tenant_id, None, || {})
            .map_err(|_| "failed to get session state")?;

        let merchant_id =
            common_utils::id_type::MerchantId::try_from(std::borrow::Cow::from("juspay_merchant"))?;
        let business_profile_id =
            common_utils::id_type::ProfileId::try_from(std::borrow::Cow::from("profile1"))?;
        let key_manager_state = &(&state).into();
        let master_key = state.store.get_master_key();

        let aes_key = services::generate_aes256_key()?;

        let merchant_key_store = state
            .store
            .insert_merchant_key_store(
                key_manager_state,
                domain::MerchantKeyStore {
                    merchant_id: merchant_id.clone(),
                    key: domain::types::crypto_operation(
                        key_manager_state,
                        type_name!(domain::MerchantKeyStore),
                        domain::types::CryptoOperation::Encrypt(aes_key.to_vec().into()),
                        Identifier::Merchant(merchant_id.to_owned()),
                        master_key,
                    )
                    .await?
                    .try_into_operation()?,
                    created_at: datetime!(2023-02-01 0:00),
                },
                &master_key.to_vec().into(),
            )
            .await?;

        let merchant_account_to_insert = MerchantAccount::from(MerchantAccountSetter {
            merchant_id: merchant_id.clone(),
            merchant_name: None,
            merchant_details: None,
            return_url: None,
            webhook_details: Some(WebhookDetails {
                webhook_version: None,
                webhook_username: None,
                webhook_password: None,
                webhook_url: Some(masking::Secret::new(
                    "https://example.com/webhooks".to_string(),
                )),
                payment_created_enabled: None,
                payment_succeeded_enabled: Some(true),
                payment_failed_enabled: None,
                payment_statuses_enabled: None,
                refund_statuses_enabled: None,
                payout_statuses_enabled: None,
            }),
            sub_merchants_enabled: None,
            parent_merchant_id: None,
            enable_payment_response_hash: true,
            payment_response_hash_key: None,
            redirect_to_merchant_with_http_post: false,
            publishable_key: "pk_test_11DviC2G2fb3lAJoes1q3A2222233327".to_string(),
            locker_id: None,
            storage_scheme: enums::MerchantStorageScheme::PostgresOnly,
            metadata: None,
            routing_algorithm: None,
            primary_business_details: serde_json::json!({ "country": "US", "business": "default" }),
            intent_fulfillment_time: Some(1),
            created_at: common_utils::date_time::now(),
            modified_at: common_utils::date_time::now(),
            frm_routing_algorithm: None,
            payout_routing_algorithm: None,
            organization_id: generate_organization_id_of_default_length(),
            is_recon_enabled: true,
            default_profile: None,
            recon_status: enums::ReconStatus::NotRequested,
            payment_link_config: None,
            pm_collect_link_config: None,
            is_platform_account: false,
            merchant_account_type: common_enums::MerchantAccountType::Standard,
            product_type: None,
            version: common_enums::ApiVersion::V1,
        });
        let merchant_account = state
            .store
            .insert_merchant(
                key_manager_state,
                merchant_account_to_insert,
                &merchant_key_store,
            )
            .await?;

        let merchant_context = domain::MerchantContext::NormalMerchant(Box::new(domain::Context(
            merchant_account,
            merchant_key_store.clone(),
        )));
        let merchant_id = merchant_id.clone(); // Clone merchant_id to avoid move

        let business_profile_to_insert = domain::Profile::from(domain::ProfileSetter {
            merchant_country_code: None,
            profile_id: business_profile_id.clone(),
            merchant_id: merchant_id.clone(),
            profile_name: "test_concurrent_profile".to_string(),
            created_at: common_utils::date_time::now(),
            modified_at: common_utils::date_time::now(),
            return_url: None,
            enable_payment_response_hash: true,
            payment_response_hash_key: None,
            redirect_to_merchant_with_http_post: false,
            webhook_details: Some(WebhookDetails {
                webhook_version: None,
                webhook_username: None,
                webhook_password: None,
                webhook_url: Some(masking::Secret::new(
                    "https://example.com/webhooks".to_string(),
                )),
                payment_created_enabled: None,
                payment_succeeded_enabled: Some(true),
                payment_failed_enabled: None,
                payment_statuses_enabled: None,
                refund_statuses_enabled: None,
                payout_statuses_enabled: None,
            }),
            metadata: None,
            routing_algorithm: None,
            intent_fulfillment_time: None,
            frm_routing_algorithm: None,
            payout_routing_algorithm: None,
            is_recon_enabled: false,
            applepay_verified_domains: None,
            payment_link_config: None,
            session_expiry: None,
            authentication_connector_details: None,
            payout_link_config: None,
            is_extended_card_info_enabled: None,
            extended_card_info_config: None,
            is_connector_agnostic_mit_enabled: None,
            use_billing_as_payment_method_billing: None,
            collect_shipping_details_from_wallet_connector: None,
            collect_billing_details_from_wallet_connector: None,
            outgoing_webhook_custom_http_headers: None,
            always_collect_billing_details_from_wallet_connector: None,
            always_collect_shipping_details_from_wallet_connector: None,
            tax_connector_id: None,
            is_tax_connector_enabled: false,
            dynamic_routing_algorithm: None,
            is_network_tokenization_enabled: false,
            is_auto_retries_enabled: false,
            max_auto_retries_enabled: None,
            always_request_extended_authorization: None,
            is_click_to_pay_enabled: false,
            authentication_product_ids: None,
            card_testing_guard_config: None,
            card_testing_secret_key: None,
            is_clear_pan_retries_enabled: false,
            force_3ds_challenge: false,
            is_debit_routing_enabled: false,
            merchant_business_country: None,
            is_iframe_redirection_enabled: None,
            is_pre_network_tokenization_enabled: false,
            merchant_category_code: None,
            dispute_polling_interval: None,
            is_manual_retry_enabled: None,
            always_enable_overcapture: None,
<<<<<<< HEAD
            billing_processor_id: None,
=======
            external_vault_details: domain::ExternalVaultDetails::Skip,
>>>>>>> e410af26
        });

        let business_profile = state
            .store
            .insert_business_profile(
                key_manager_state,
                &merchant_key_store.clone(),
                business_profile_to_insert,
            )
            .await?;

        // Same inputs for all threads
        let event_type = enums::EventType::PaymentSucceeded;
        let event_class = enums::EventClass::Payments;
        let primary_object_id = Arc::new("concurrent_payment_id".to_string());
        let primary_object_type = enums::EventObjectType::PaymentDetails;
        let payment_id = common_utils::id_type::PaymentId::try_from(std::borrow::Cow::Borrowed(
            "pay_mbabizu24mvu3mela5njyhpit10",
        ))?;

        let primary_object_created_at = Some(common_utils::date_time::now());
        let expected_response = api::PaymentsResponse {
            payment_id,
            status: IntentStatus::Succeeded,
            amount: MinorUnit::new(6540),
            amount_capturable: MinorUnit::new(0),
            amount_received: None,
            client_secret: None,
            created: None,
            currency: "USD".to_string(),
            customer_id: None,
            description: Some("Its my first payment request".to_string()),
            refunds: None,
            mandate_id: None,
            merchant_id,
            net_amount: MinorUnit::new(6540),
            connector: None,
            customer: None,
            disputes: None,
            attempts: None,
            captures: None,
            mandate_data: None,
            setup_future_usage: None,
            off_session: None,
            capture_on: None,
            capture_method: None,
            payment_method: None,
            payment_method_data: None,
            payment_token: None,
            shipping: None,
            billing: None,
            order_details: None,
            email: None,
            name: None,
            phone: None,
            return_url: None,
            authentication_type: None,
            statement_descriptor_name: None,
            statement_descriptor_suffix: None,
            next_action: None,
            cancellation_reason: None,
            error_code: None,
            error_message: None,
            unified_code: None,
            unified_message: None,
            payment_experience: None,
            payment_method_type: None,
            connector_label: None,
            business_country: None,
            business_label: None,
            business_sub_label: None,
            allowed_payment_method_types: None,
            ephemeral_key: None,
            manual_retry_allowed: None,
            connector_transaction_id: None,
            frm_message: None,
            metadata: None,
            connector_metadata: None,
            feature_metadata: None,
            reference_id: None,
            payment_link: None,
            profile_id: None,
            surcharge_details: None,
            attempt_count: 1,
            merchant_decision: None,
            merchant_connector_id: None,
            incremental_authorization_allowed: None,
            authorization_count: None,
            incremental_authorizations: None,
            external_authentication_details: None,
            external_3ds_authentication_attempted: None,
            expires_on: None,
            fingerprint: None,
            browser_info: None,
            payment_method_id: None,
            payment_method_status: None,
            updated: None,
            split_payments: None,
            frm_metadata: None,
            merchant_order_reference_id: None,
            capture_before: None,
            extended_authorization_applied: None,
            order_tax_amount: None,
            connector_mandate_id: None,
            shipping_cost: None,
            card_discovery: None,
            force_3ds_challenge: None,
            force_3ds_challenge_trigger: None,
            issuer_error_code: None,
            issuer_error_message: None,
            is_iframe_redirection_enabled: None,
            whole_connector_response: None,
            payment_channel: None,
            network_transaction_id: None,
            enable_partial_authorization: None,
            is_overcapture_enabled: None,
            enable_overcapture: None,
            network_details: None,
        };
        let content =
            api_webhooks::OutgoingWebhookContent::PaymentDetails(Box::new(expected_response));

        // Run 10 concurrent webhook creations
        let mut handles = vec![];
        for _ in 0..10 {
            let state_clone = state.clone();
            let merchant_context_clone = merchant_context.clone();
            let business_profile_clone = business_profile.clone();
            let content_clone = content.clone();
            let primary_object_id_clone = primary_object_id.clone();

            let handle = tokio::spawn(async move {
                webhooks_core::create_event_and_trigger_outgoing_webhook(
                    state_clone,
                    merchant_context_clone,
                    business_profile_clone,
                    event_type,
                    event_class,
                    (*primary_object_id_clone).to_string(),
                    primary_object_type,
                    content_clone,
                    primary_object_created_at,
                )
                .await
                .map_err(|e| format!("create_event_and_trigger_outgoing_webhook failed: {e}"))
            });

            handles.push(handle);
        }

        // Await all tasks
        // We give the whole batch 20 s; if they don't finish something is wrong.
        let results = timeout(Duration::from_secs(20), join_all(handles))
            .await
            .map_err(|_| "tasks hung for >20 s – possible dead-lock / endless retry")?;

        for res in results {
            // Any task that panicked or returned Err will make the test fail here.
            let _ = res.map_err(|e| format!("task panicked: {e}"))?;
        }

        // Collect all initial-attempt events for this payment
        let events = state
            .store
            .list_initial_events_by_merchant_id_primary_object_id(
                key_manager_state,
                &business_profile.merchant_id,
                &primary_object_id.clone(),
                merchant_context.get_merchant_key_store(),
            )
            .await?;

        assert_eq!(
            events.len(),
            1,
            "Expected exactly 1 row in events table, found {}",
            events.len()
        );
        Ok(())
    }
}<|MERGE_RESOLUTION|>--- conflicted
+++ resolved
@@ -1291,11 +1291,8 @@
             dispute_polling_interval: None,
             is_manual_retry_enabled: None,
             always_enable_overcapture: None,
-<<<<<<< HEAD
             billing_processor_id: None,
-=======
             external_vault_details: domain::ExternalVaultDetails::Skip,
->>>>>>> e410af26
         });
 
         let business_profile = state
