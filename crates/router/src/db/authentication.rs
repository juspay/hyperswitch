use diesel_models::authentication::AuthenticationUpdateInternal;
use error_stack::report;
use router_env::{instrument, tracing};

use super::{MockDb, Store};
use crate::{
    connection,
    core::errors::{self, CustomResult},
    types::storage,
};

#[async_trait::async_trait]
pub trait AuthenticationInterface {
    async fn insert_authentication(
        &self,
        authentication: storage::AuthenticationNew,
    ) -> CustomResult<storage::Authentication, errors::StorageError>;

    async fn find_authentication_by_merchant_id_authentication_id(
        &self,
        merchant_id: &common_utils::id_type::MerchantId,
        authentication_id: &common_utils::id_type::AuthenticationId,
    ) -> CustomResult<storage::Authentication, errors::StorageError>;

    async fn find_authentication_by_merchant_id_connector_authentication_id(
        &self,
        merchant_id: common_utils::id_type::MerchantId,
        connector_authentication_id: String,
    ) -> CustomResult<storage::Authentication, errors::StorageError>;

    async fn update_authentication_by_merchant_id_authentication_id(
        &self,
        previous_state: storage::Authentication,
        authentication_update: storage::AuthenticationUpdate,
    ) -> CustomResult<storage::Authentication, errors::StorageError>;
}

#[async_trait::async_trait]
impl AuthenticationInterface for Store {
    #[instrument(skip_all)]
    async fn insert_authentication(
        &self,
        authentication: storage::AuthenticationNew,
    ) -> CustomResult<storage::Authentication, errors::StorageError> {
        let conn = connection::pg_connection_write(self).await?;
        authentication
            .insert(&conn)
            .await
            .map_err(|error| report!(errors::StorageError::from(error)))
    }

    #[instrument(skip_all)]
    async fn find_authentication_by_merchant_id_authentication_id(
        &self,
        merchant_id: &common_utils::id_type::MerchantId,
        authentication_id: &common_utils::id_type::AuthenticationId,
    ) -> CustomResult<storage::Authentication, errors::StorageError> {
        let conn = connection::pg_connection_read(self).await?;
        storage::Authentication::find_by_merchant_id_authentication_id(
            &conn,
            merchant_id,
            authentication_id,
        )
        .await
        .map_err(|error| report!(errors::StorageError::from(error)))
    }

    async fn find_authentication_by_merchant_id_connector_authentication_id(
        &self,
        merchant_id: common_utils::id_type::MerchantId,
        connector_authentication_id: String,
    ) -> CustomResult<storage::Authentication, errors::StorageError> {
        let conn = connection::pg_connection_read(self).await?;
        storage::Authentication::find_authentication_by_merchant_id_connector_authentication_id(
            &conn,
            &merchant_id,
            &connector_authentication_id,
        )
        .await
        .map_err(|error| report!(errors::StorageError::from(error)))
    }

    #[instrument(skip_all)]
    async fn update_authentication_by_merchant_id_authentication_id(
        &self,
        previous_state: storage::Authentication,
        authentication_update: storage::AuthenticationUpdate,
    ) -> CustomResult<storage::Authentication, errors::StorageError> {
        let conn = connection::pg_connection_write(self).await?;
        storage::Authentication::update_by_merchant_id_authentication_id(
            &conn,
            previous_state.merchant_id,
            previous_state.authentication_id,
            authentication_update,
        )
        .await
        .map_err(|error| report!(errors::StorageError::from(error)))
    }
}

#[async_trait::async_trait]
impl AuthenticationInterface for MockDb {
    async fn insert_authentication(
        &self,
        authentication: storage::AuthenticationNew,
    ) -> CustomResult<storage::Authentication, errors::StorageError> {
        let mut authentications = self.authentications.lock().await;
        if authentications.iter().any(|authentication_inner| {
            authentication_inner.authentication_id == authentication.authentication_id
        }) {
            Err(errors::StorageError::DuplicateValue {
                entity: "authentication_id",
                key: Some(
                    authentication
                        .authentication_id
                        .get_string_repr()
                        .to_string(),
                ),
            })?
        }
        let authentication = storage::Authentication {
            created_at: common_utils::date_time::now(),
            modified_at: common_utils::date_time::now(),
            authentication_id: authentication.authentication_id,
            merchant_id: authentication.merchant_id,
            authentication_status: authentication.authentication_status,
            authentication_connector: authentication.authentication_connector,
            connector_authentication_id: authentication.connector_authentication_id,
            authentication_data: None,
            payment_method_id: authentication.payment_method_id,
            authentication_type: authentication.authentication_type,
            authentication_lifecycle_status: authentication.authentication_lifecycle_status,
            error_code: authentication.error_code,
            error_message: authentication.error_message,
            connector_metadata: authentication.connector_metadata,
            maximum_supported_version: authentication.maximum_supported_version,
            threeds_server_transaction_id: authentication.threeds_server_transaction_id,
            cavv: authentication.cavv,
            authentication_flow_type: authentication.authentication_flow_type,
            message_version: authentication.message_version,
            eci: authentication.eci,
            trans_status: authentication.trans_status,
            acquirer_bin: authentication.acquirer_bin,
            acquirer_merchant_id: authentication.acquirer_merchant_id,
            three_ds_method_data: authentication.three_ds_method_data,
            three_ds_method_url: authentication.three_ds_method_url,
            acs_url: authentication.acs_url,
            challenge_request: authentication.challenge_request,
            acs_reference_number: authentication.acs_reference_number,
            acs_trans_id: authentication.acs_trans_id,
            acs_signed_content: authentication.acs_signed_content,
            profile_id: authentication.profile_id,
            payment_id: authentication.payment_id,
            merchant_connector_id: authentication.merchant_connector_id,
            ds_trans_id: authentication.ds_trans_id,
            directory_server_id: authentication.directory_server_id,
            acquirer_country_code: authentication.acquirer_country_code,
            service_details: authentication.service_details,
            organization_id: authentication.organization_id,
            authentication_client_secret: authentication.authentication_client_secret,
            force_3ds_challenge: authentication.force_3ds_challenge,
            psd2_sca_exemption_type: authentication.psd2_sca_exemption_type,
            return_url: authentication.return_url,
            amount: authentication.amount,
            currency: authentication.currency,
            billing_address: authentication.billing_address,
            shipping_address: authentication.shipping_address,
            browser_info: authentication.browser_info,
            email: authentication.email,
<<<<<<< HEAD
=======
            profile_acquirer_id: authentication.profile_acquirer_id,
>>>>>>> 2f5f18b5
        };
        authentications.push(authentication.clone());
        Ok(authentication)
    }

    async fn find_authentication_by_merchant_id_authentication_id(
        &self,
        merchant_id: &common_utils::id_type::MerchantId,
        authentication_id: &common_utils::id_type::AuthenticationId,
    ) -> CustomResult<storage::Authentication, errors::StorageError> {
        let authentications = self.authentications.lock().await;
        authentications
            .iter()
            .find(|a| a.merchant_id == *merchant_id && a.authentication_id == *authentication_id)
            .ok_or(
                errors::StorageError::ValueNotFound(format!(
                    "cannot find authentication for authentication_id = {authentication_id:?} and merchant_id = {merchant_id:?}"
                )).into(),
            ).cloned()
    }

    async fn find_authentication_by_merchant_id_connector_authentication_id(
        &self,
        _merchant_id: common_utils::id_type::MerchantId,
        _connector_authentication_id: String,
    ) -> CustomResult<storage::Authentication, errors::StorageError> {
        Err(errors::StorageError::MockDbError)?
    }

    async fn update_authentication_by_merchant_id_authentication_id(
        &self,
        previous_state: storage::Authentication,
        authentication_update: storage::AuthenticationUpdate,
    ) -> CustomResult<storage::Authentication, errors::StorageError> {
        let mut authentications = self.authentications.lock().await;
        let authentication_id = previous_state.authentication_id.clone();
        let merchant_id = previous_state.merchant_id.clone();
        authentications
            .iter_mut()
            .find(|authentication| authentication.authentication_id == authentication_id && authentication.merchant_id == merchant_id)
            .map(|authentication| {
                let authentication_update_internal =
                    AuthenticationUpdateInternal::from(authentication_update);
                let updated_authentication = authentication_update_internal.apply_changeset(previous_state);
                *authentication = updated_authentication.clone();
                updated_authentication
            })
            .ok_or(
                errors::StorageError::ValueNotFound(format!(
                    "cannot find authentication for authentication_id = {authentication_id:?} and merchant_id = {merchant_id:?}"
                ))
                .into(),
            )
    }
}<|MERGE_RESOLUTION|>--- conflicted
+++ resolved
@@ -167,10 +167,7 @@
             shipping_address: authentication.shipping_address,
             browser_info: authentication.browser_info,
             email: authentication.email,
-<<<<<<< HEAD
-=======
             profile_acquirer_id: authentication.profile_acquirer_id,
->>>>>>> 2f5f18b5
         };
         authentications.push(authentication.clone());
         Ok(authentication)
