--- conflicted
+++ resolved
@@ -147,11 +147,8 @@
             profile_id: authentication.profile_id,
             payment_id: authentication.payment_id,
             merchant_connector_id: authentication.merchant_connector_id,
-<<<<<<< HEAD
             ds_trans_id: authentication.ds_trans_id,
-=======
             directory_server_id: authentication.directory_server_id,
->>>>>>> 13f6efc7
         };
         authentications.push(authentication.clone());
         Ok(authentication)
