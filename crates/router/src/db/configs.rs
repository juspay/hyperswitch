use diesel_models::configs::ConfigUpdateInternal;
use error_stack::{IntoReport, ResultExt};
use router_env::{instrument, tracing};
use storage_impl::redis::{
    cache::{CacheKind, CONFIG_CACHE},
    kv_store::RedisConnInterface,
    pub_sub::PubSubInterface,
};

use super::{cache, MockDb, Store};
use crate::{
    connection, consts,
    core::errors::{self, CustomResult},
    types::storage,
};

#[async_trait::async_trait]
pub trait ConfigInterface {
    async fn insert_config(
        &self,
        config: storage::ConfigNew,
    ) -> CustomResult<storage::Config, errors::StorageError>;

    async fn find_config_by_key(
        &self,
        key: &str,
    ) -> CustomResult<storage::Config, errors::StorageError>;

    async fn update_config_by_key(
        &self,
        key: &str,
        config_update: storage::ConfigUpdate,
    ) -> CustomResult<storage::Config, errors::StorageError>;

    async fn update_config_in_database(
        &self,
        key: &str,
        config_update: storage::ConfigUpdate,
    ) -> CustomResult<storage::Config, errors::StorageError>;

    async fn delete_config_by_key(&self, key: &str) -> CustomResult<bool, errors::StorageError>;
}

#[async_trait::async_trait]
impl ConfigInterface for Store {
    #[instrument(skip_all)]
    async fn insert_config(
        &self,
        config: storage::ConfigNew,
    ) -> CustomResult<storage::Config, errors::StorageError> {
        let conn = connection::pg_connection_write(self).await?;
        config.insert(&conn).await.map_err(Into::into).into_report()
    }

    async fn update_config_in_database(
        &self,
        key: &str,
        config_update: storage::ConfigUpdate,
    ) -> CustomResult<storage::Config, errors::StorageError> {
        let conn = connection::pg_connection_write(self).await?;
        storage::Config::update_by_key(&conn, key, config_update)
            .await
            .map_err(Into::into)
            .into_report()
    }

    //update in DB and remove in redis and cache
    async fn update_config_by_key(
        &self,
        key: &str,
        config_update: storage::ConfigUpdate,
    ) -> CustomResult<storage::Config, errors::StorageError> {
<<<<<<< HEAD
        let update_config_by_key_from_db = || async {
            let conn = connection::pg_connection_write(self).await?;
            storage::Config::update_by_key(&conn, key, config_update)
                .await
                .map_err(Into::into)
                .into_report()
        };
        cache::publish_and_redact(
            self,
            CacheKind::Config(key.into()),
            update_config_by_key_from_db,
        )
=======
        cache::publish_and_redact(self, CacheKind::Config(key.into()), || {
            self.update_config_in_database(key, config_update)
        })
>>>>>>> e4b3cc79
        .await
    }

    //check in cache, then redis then finally DB, and on the way back populate redis and cache
    async fn find_config_by_key(
        &self,
        key: &str,
    ) -> CustomResult<storage::Config, errors::StorageError> {
        let find_config_by_key_from_db = || async {
            let conn = connection::pg_connection_write(self).await?;
            storage::Config::find_by_key(&conn, key)
                .await
                .map_err(Into::into)
                .into_report()
        };
        cache::get_or_populate_in_memory(self, key, find_config_by_key_from_db, &CONFIG_CACHE).await
    }

    async fn delete_config_by_key(&self, key: &str) -> CustomResult<bool, errors::StorageError> {
        let conn = connection::pg_connection_write(self).await?;
        let deleted = storage::Config::delete_by_key(&conn, key)
            .await
            .map_err(Into::into)
            .into_report()?;

        self.get_redis_conn()
            .map_err(Into::<errors::StorageError>::into)?
            .publish(consts::PUB_SUB_CHANNEL, CacheKind::Config(key.into()))
            .await
            .map_err(Into::<errors::StorageError>::into)?;

        Ok(deleted)
    }
}

#[async_trait::async_trait]
impl ConfigInterface for MockDb {
    #[instrument(skip_all)]
    async fn insert_config(
        &self,
        config: storage::ConfigNew,
    ) -> CustomResult<storage::Config, errors::StorageError> {
        let mut configs = self.configs.lock().await;

        let config_new = storage::Config {
            id: configs
                .len()
                .try_into()
                .into_report()
                .change_context(errors::StorageError::MockDbError)?,
            key: config.key,
            config: config.config,
        };
        configs.push(config_new.clone());
        Ok(config_new)
    }

    async fn update_config_in_database(
        &self,
        key: &str,
        config_update: storage::ConfigUpdate,
    ) -> CustomResult<storage::Config, errors::StorageError> {
        self.update_config_by_key(key, config_update).await
    }

    async fn update_config_by_key(
        &self,
        key: &str,
        config_update: storage::ConfigUpdate,
    ) -> CustomResult<storage::Config, errors::StorageError> {
        let result = self
            .configs
            .lock()
            .await
            .iter_mut()
            .find(|c| c.key == key)
            .ok_or_else(|| {
                errors::StorageError::ValueNotFound("cannot find config to update".to_string())
                    .into()
            })
            .map(|c| {
                let config_updated =
                    ConfigUpdateInternal::from(config_update).create_config(c.clone());
                *c = config_updated.clone();
                config_updated
            });

        result
    }

    async fn delete_config_by_key(&self, key: &str) -> CustomResult<bool, errors::StorageError> {
        let mut configs = self.configs.lock().await;
        let result = configs
            .iter()
            .position(|c| c.key == key)
            .map(|index| {
                configs.remove(index);
                true
            })
            .ok_or_else(|| {
                errors::StorageError::ValueNotFound("cannot find config to delete".to_string())
                    .into()
            });

        result
    }

    async fn find_config_by_key(
<<<<<<< HEAD
=======
        &self,
        key: &str,
    ) -> CustomResult<storage::Config, errors::StorageError> {
        let configs = self.configs.lock().await;
        let config = configs.iter().find(|c| c.key == key).cloned();

        config.ok_or_else(|| {
            errors::StorageError::ValueNotFound("cannot find config".to_string()).into()
        })
    }

    async fn find_config_by_key_from_db(
>>>>>>> e4b3cc79
        &self,
        key: &str,
    ) -> CustomResult<storage::Config, errors::StorageError> {
        self.find_config_by_key(key).await
    }
}<|MERGE_RESOLUTION|>--- conflicted
+++ resolved
@@ -70,24 +70,9 @@
         key: &str,
         config_update: storage::ConfigUpdate,
     ) -> CustomResult<storage::Config, errors::StorageError> {
-<<<<<<< HEAD
-        let update_config_by_key_from_db = || async {
-            let conn = connection::pg_connection_write(self).await?;
-            storage::Config::update_by_key(&conn, key, config_update)
-                .await
-                .map_err(Into::into)
-                .into_report()
-        };
-        cache::publish_and_redact(
-            self,
-            CacheKind::Config(key.into()),
-            update_config_by_key_from_db,
-        )
-=======
         cache::publish_and_redact(self, CacheKind::Config(key.into()), || {
             self.update_config_in_database(key, config_update)
         })
->>>>>>> e4b3cc79
         .await
     }
 
@@ -196,8 +181,6 @@
     }
 
     async fn find_config_by_key(
-<<<<<<< HEAD
-=======
         &self,
         key: &str,
     ) -> CustomResult<storage::Config, errors::StorageError> {
@@ -208,12 +191,4 @@
             errors::StorageError::ValueNotFound("cannot find config".to_string()).into()
         })
     }
-
-    async fn find_config_by_key_from_db(
->>>>>>> e4b3cc79
-        &self,
-        key: &str,
-    ) -> CustomResult<storage::Config, errors::StorageError> {
-        self.find_config_by_key(key).await
-    }
 }