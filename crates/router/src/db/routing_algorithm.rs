use diesel_models::routing_algorithm as routing_storage;
use error_stack::report;
use router_env::{instrument, tracing};
use storage_impl::mock_db::MockDb;

use crate::{
    connection,
    core::errors::{self, CustomResult},
    services::Store,
};

type StorageResult<T> = CustomResult<T, errors::StorageError>;

#[async_trait::async_trait]
pub trait RoutingAlgorithmInterface {
    async fn insert_routing_algorithm(
        &self,
        routing_algorithm: routing_storage::RoutingAlgorithm,
    ) -> StorageResult<routing_storage::RoutingAlgorithm>;

    async fn find_routing_algorithm_by_profile_id_algorithm_id(
        &self,
<<<<<<< HEAD
        profile_id: &str,
        algorithm_id: &common_utils::id_type::RoutingId,
=======
        profile_id: &common_utils::id_type::ProfileId,
        algorithm_id: &str,
>>>>>>> 716d76c5
    ) -> StorageResult<routing_storage::RoutingAlgorithm>;

    async fn find_routing_algorithm_by_algorithm_id_merchant_id(
        &self,
        algorithm_id: &common_utils::id_type::RoutingId,
        merchant_id: &common_utils::id_type::MerchantId,
    ) -> StorageResult<routing_storage::RoutingAlgorithm>;

    async fn find_routing_algorithm_metadata_by_algorithm_id_profile_id(
        &self,
<<<<<<< HEAD
        algorithm_id: &common_utils::id_type::RoutingId,
        profile_id: &str,
=======
        algorithm_id: &str,
        profile_id: &common_utils::id_type::ProfileId,
>>>>>>> 716d76c5
    ) -> StorageResult<routing_storage::RoutingProfileMetadata>;

    async fn list_routing_algorithm_metadata_by_profile_id(
        &self,
        profile_id: &common_utils::id_type::ProfileId,
        limit: i64,
        offset: i64,
    ) -> StorageResult<Vec<routing_storage::RoutingProfileMetadata>>;

    async fn list_routing_algorithm_metadata_by_merchant_id(
        &self,
        merchant_id: &common_utils::id_type::MerchantId,
        limit: i64,
        offset: i64,
    ) -> StorageResult<Vec<routing_storage::RoutingProfileMetadata>>;

    async fn list_routing_algorithm_metadata_by_merchant_id_transaction_type(
        &self,
        merchant_id: &common_utils::id_type::MerchantId,
        transaction_type: &common_enums::TransactionType,
        limit: i64,
        offset: i64,
    ) -> StorageResult<Vec<routing_storage::RoutingProfileMetadata>>;
}

#[async_trait::async_trait]
impl RoutingAlgorithmInterface for Store {
    #[instrument(skip_all)]
    async fn insert_routing_algorithm(
        &self,
        routing_algorithm: routing_storage::RoutingAlgorithm,
    ) -> StorageResult<routing_storage::RoutingAlgorithm> {
        let conn = connection::pg_connection_write(self).await?;
        routing_algorithm
            .insert(&conn)
            .await
            .map_err(|error| report!(errors::StorageError::from(error)))
    }

    #[instrument(skip_all)]
    async fn find_routing_algorithm_by_profile_id_algorithm_id(
        &self,
<<<<<<< HEAD
        profile_id: &str,
        algorithm_id: &common_utils::id_type::RoutingId,
=======
        profile_id: &common_utils::id_type::ProfileId,
        algorithm_id: &str,
>>>>>>> 716d76c5
    ) -> StorageResult<routing_storage::RoutingAlgorithm> {
        let conn = connection::pg_connection_write(self).await?;
        routing_storage::RoutingAlgorithm::find_by_algorithm_id_profile_id(
            &conn,
            algorithm_id,
            profile_id,
        )
        .await
        .map_err(|error| report!(errors::StorageError::from(error)))
    }

    #[instrument(skip_all)]
    async fn find_routing_algorithm_by_algorithm_id_merchant_id(
        &self,
        algorithm_id: &common_utils::id_type::RoutingId,
        merchant_id: &common_utils::id_type::MerchantId,
    ) -> StorageResult<routing_storage::RoutingAlgorithm> {
        let conn = connection::pg_connection_write(self).await?;
        routing_storage::RoutingAlgorithm::find_by_algorithm_id_merchant_id(
            &conn,
            algorithm_id,
            merchant_id,
        )
        .await
        .map_err(|error| report!(errors::StorageError::from(error)))
    }

    #[instrument(skip_all)]
    async fn find_routing_algorithm_metadata_by_algorithm_id_profile_id(
        &self,
<<<<<<< HEAD
        algorithm_id: &common_utils::id_type::RoutingId,
        profile_id: &str,
=======
        algorithm_id: &str,
        profile_id: &common_utils::id_type::ProfileId,
>>>>>>> 716d76c5
    ) -> StorageResult<routing_storage::RoutingProfileMetadata> {
        let conn = connection::pg_connection_write(self).await?;
        routing_storage::RoutingAlgorithm::find_metadata_by_algorithm_id_profile_id(
            &conn,
            algorithm_id,
            profile_id,
        )
        .await
        .map_err(|error| report!(errors::StorageError::from(error)))
    }

    #[instrument(skip_all)]
    async fn list_routing_algorithm_metadata_by_profile_id(
        &self,
        profile_id: &common_utils::id_type::ProfileId,
        limit: i64,
        offset: i64,
    ) -> StorageResult<Vec<routing_storage::RoutingProfileMetadata>> {
        let conn = connection::pg_connection_write(self).await?;
        routing_storage::RoutingAlgorithm::list_metadata_by_profile_id(
            &conn, profile_id, limit, offset,
        )
        .await
        .map_err(|error| report!(errors::StorageError::from(error)))
    }

    #[instrument(skip_all)]
    async fn list_routing_algorithm_metadata_by_merchant_id(
        &self,
        merchant_id: &common_utils::id_type::MerchantId,
        limit: i64,
        offset: i64,
    ) -> StorageResult<Vec<routing_storage::RoutingProfileMetadata>> {
        let conn = connection::pg_connection_write(self).await?;
        routing_storage::RoutingAlgorithm::list_metadata_by_merchant_id(
            &conn,
            merchant_id,
            limit,
            offset,
        )
        .await
        .map_err(|error| report!(errors::StorageError::from(error)))
    }

    async fn list_routing_algorithm_metadata_by_merchant_id_transaction_type(
        &self,
        merchant_id: &common_utils::id_type::MerchantId,
        transaction_type: &common_enums::TransactionType,
        limit: i64,
        offset: i64,
    ) -> StorageResult<Vec<routing_storage::RoutingProfileMetadata>> {
        let conn = connection::pg_connection_write(self).await?;
        routing_storage::RoutingAlgorithm::list_metadata_by_merchant_id_transaction_type(
            &conn,
            merchant_id,
            transaction_type,
            limit,
            offset,
        )
        .await
        .map_err(|error| report!(errors::StorageError::from(error)))
    }
}

#[async_trait::async_trait]
impl RoutingAlgorithmInterface for MockDb {
    async fn insert_routing_algorithm(
        &self,
        _routing_algorithm: routing_storage::RoutingAlgorithm,
    ) -> StorageResult<routing_storage::RoutingAlgorithm> {
        Err(errors::StorageError::MockDbError)?
    }

    async fn find_routing_algorithm_by_profile_id_algorithm_id(
        &self,
        _profile_id: &common_utils::id_type::ProfileId,
        _algorithm_id: &str,
    ) -> StorageResult<routing_storage::RoutingAlgorithm> {
        Err(errors::StorageError::MockDbError)?
    }

    async fn find_routing_algorithm_by_algorithm_id_merchant_id(
        &self,
        _algorithm_id: &str,
        _merchant_id: &common_utils::id_type::MerchantId,
    ) -> StorageResult<routing_storage::RoutingAlgorithm> {
        Err(errors::StorageError::MockDbError)?
    }

    async fn find_routing_algorithm_metadata_by_algorithm_id_profile_id(
        &self,
        _algorithm_id: &str,
        _profile_id: &common_utils::id_type::ProfileId,
    ) -> StorageResult<routing_storage::RoutingProfileMetadata> {
        Err(errors::StorageError::MockDbError)?
    }

    async fn list_routing_algorithm_metadata_by_profile_id(
        &self,
        _profile_id: &common_utils::id_type::ProfileId,
        _limit: i64,
        _offset: i64,
    ) -> StorageResult<Vec<routing_storage::RoutingProfileMetadata>> {
        Err(errors::StorageError::MockDbError)?
    }

    async fn list_routing_algorithm_metadata_by_merchant_id(
        &self,
        _merchant_id: &common_utils::id_type::MerchantId,
        _limit: i64,
        _offset: i64,
    ) -> StorageResult<Vec<routing_storage::RoutingProfileMetadata>> {
        Err(errors::StorageError::MockDbError)?
    }

    async fn list_routing_algorithm_metadata_by_merchant_id_transaction_type(
        &self,
        _merchant_id: &common_utils::id_type::MerchantId,
        _transaction_type: &common_enums::TransactionType,
        _limit: i64,
        _offset: i64,
    ) -> StorageResult<Vec<routing_storage::RoutingProfileMetadata>> {
        Err(errors::StorageError::MockDbError)?
    }
}<|MERGE_RESOLUTION|>--- conflicted
+++ resolved
@@ -20,13 +20,8 @@
 
     async fn find_routing_algorithm_by_profile_id_algorithm_id(
         &self,
-<<<<<<< HEAD
-        profile_id: &str,
-        algorithm_id: &common_utils::id_type::RoutingId,
-=======
-        profile_id: &common_utils::id_type::ProfileId,
-        algorithm_id: &str,
->>>>>>> 716d76c5
+        profile_id: &common_utils::id_type::ProfileId,
+        algorithm_id: &common_utils::id_type::RoutingId,
     ) -> StorageResult<routing_storage::RoutingAlgorithm>;
 
     async fn find_routing_algorithm_by_algorithm_id_merchant_id(
@@ -37,13 +32,8 @@
 
     async fn find_routing_algorithm_metadata_by_algorithm_id_profile_id(
         &self,
-<<<<<<< HEAD
-        algorithm_id: &common_utils::id_type::RoutingId,
-        profile_id: &str,
-=======
-        algorithm_id: &str,
-        profile_id: &common_utils::id_type::ProfileId,
->>>>>>> 716d76c5
+        algorithm_id: &common_utils::id_type::RoutingId,
+        profile_id: &common_utils::id_type::ProfileId,
     ) -> StorageResult<routing_storage::RoutingProfileMetadata>;
 
     async fn list_routing_algorithm_metadata_by_profile_id(
@@ -86,13 +76,8 @@
     #[instrument(skip_all)]
     async fn find_routing_algorithm_by_profile_id_algorithm_id(
         &self,
-<<<<<<< HEAD
-        profile_id: &str,
-        algorithm_id: &common_utils::id_type::RoutingId,
-=======
-        profile_id: &common_utils::id_type::ProfileId,
-        algorithm_id: &str,
->>>>>>> 716d76c5
+        profile_id: &common_utils::id_type::ProfileId,
+        algorithm_id: &common_utils::id_type::RoutingId,
     ) -> StorageResult<routing_storage::RoutingAlgorithm> {
         let conn = connection::pg_connection_write(self).await?;
         routing_storage::RoutingAlgorithm::find_by_algorithm_id_profile_id(
@@ -123,13 +108,8 @@
     #[instrument(skip_all)]
     async fn find_routing_algorithm_metadata_by_algorithm_id_profile_id(
         &self,
-<<<<<<< HEAD
-        algorithm_id: &common_utils::id_type::RoutingId,
-        profile_id: &str,
-=======
-        algorithm_id: &str,
-        profile_id: &common_utils::id_type::ProfileId,
->>>>>>> 716d76c5
+        algorithm_id: &common_utils::id_type::RoutingId,
+        profile_id: &common_utils::id_type::ProfileId,
     ) -> StorageResult<routing_storage::RoutingProfileMetadata> {
         let conn = connection::pg_connection_write(self).await?;
         routing_storage::RoutingAlgorithm::find_metadata_by_algorithm_id_profile_id(
@@ -206,14 +186,14 @@
     async fn find_routing_algorithm_by_profile_id_algorithm_id(
         &self,
         _profile_id: &common_utils::id_type::ProfileId,
-        _algorithm_id: &str,
+        _algorithm_id: &common_utils::id_type::RoutingId,
     ) -> StorageResult<routing_storage::RoutingAlgorithm> {
         Err(errors::StorageError::MockDbError)?
     }
 
     async fn find_routing_algorithm_by_algorithm_id_merchant_id(
         &self,
-        _algorithm_id: &str,
+        _algorithm_id: &common_utils::id_type::RoutingId,
         _merchant_id: &common_utils::id_type::MerchantId,
     ) -> StorageResult<routing_storage::RoutingAlgorithm> {
         Err(errors::StorageError::MockDbError)?
@@ -221,7 +201,7 @@
 
     async fn find_routing_algorithm_metadata_by_algorithm_id_profile_id(
         &self,
-        _algorithm_id: &str,
+        _algorithm_id: &common_utils::id_type::RoutingId,
         _profile_id: &common_utils::id_type::ProfileId,
     ) -> StorageResult<routing_storage::RoutingProfileMetadata> {
         Err(errors::StorageError::MockDbError)?
