--- conflicted
+++ resolved
@@ -85,56 +85,10 @@
         &self,
         user_role: storage::UserRoleNew,
     ) -> CustomResult<storage::UserRole, errors::StorageError> {
-<<<<<<< HEAD
-        let conn = connection::pg_connection_read(self).await?;
-        storage::UserRole::find_by_user_id(&conn, user_id.to_owned(), version)
-            .await
-            .map_err(|error| report!(errors::StorageError::from(error)))
-    }
-
-    #[instrument(skip_all)]
-    async fn find_user_role_by_user_id_merchant_id(
-        &self,
-        user_id: &str,
-        merchant_id: &id_type::MerchantId,
-        version: enums::UserRoleVersion,
-    ) -> CustomResult<storage::UserRole, errors::StorageError> {
-        let conn = connection::pg_connection_read(self).await?;
-        storage::UserRole::find_by_user_id_merchant_id(
-            &conn,
-            user_id.to_owned(),
-            merchant_id.to_owned(),
-            version,
-        )
-        .await
-        .map_err(|error| report!(errors::StorageError::from(error)))
-    }
-
-    async fn list_user_roles_by_user_id_and_version(
-        &self,
-        user_id: &str,
-        version: enums::UserRoleVersion,
-    ) -> CustomResult<Vec<storage::UserRole>, errors::StorageError> {
-        let conn = connection::pg_connection_read(self).await?;
-        storage::UserRole::list_by_user_id(&conn, user_id.to_owned(), version)
-            .await
-            .map_err(|error| report!(errors::StorageError::from(error)))
-    }
-
-    #[instrument(skip_all)]
-    async fn list_user_roles_by_merchant_id(
-        &self,
-        merchant_id: &id_type::MerchantId,
-        version: enums::UserRoleVersion,
-    ) -> CustomResult<Vec<storage::UserRole>, errors::StorageError> {
-        let conn = connection::pg_connection_read(self).await?;
-        storage::UserRole::list_by_merchant_id(&conn, merchant_id.to_owned(), version)
-=======
         let conn = connection::pg_connection_write(self).await?;
 
         user_role
             .insert(&conn)
->>>>>>> b7139483
             .await
             .map_err(|error| report!(errors::StorageError::from(error)))
     }
