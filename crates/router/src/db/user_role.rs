use common_utils::id_type;
use diesel_models::{
    enums::{self, UserStatus},
    user_role as storage,
};
use error_stack::{report, ResultExt};
use router_env::{instrument, tracing};

use super::MockDb;
use crate::{
    connection,
    core::errors::{self, CustomResult},
    services::Store,
};

pub enum InsertUserRolePayload {
    OnlyV1(storage::UserRoleNew),
    OnlyV2(storage::UserRoleNew),
    V1AndV2(Box<[storage::UserRoleNew; 2]>),
}

impl InsertUserRolePayload {
    fn convert_to_vec(self) -> Vec<storage::UserRoleNew> {
        match self {
            Self::OnlyV1(user_role) | Self::OnlyV2(user_role) => vec![user_role],
            Self::V1AndV2(user_roles) => user_roles.to_vec(),
        }
    }
}

pub struct ListUserRolesByOrgIdPayload<'a> {
    pub user_id: Option<&'a String>,
    pub org_id: &'a id_type::OrganizationId,
    pub merchant_id: Option<&'a id_type::MerchantId>,
    pub profile_id: Option<&'a id_type::ProfileId>,
    pub version: Option<enums::UserRoleVersion>,
}

pub struct ListUserRolesByUserIdPayload<'a> {
    pub user_id: &'a str,
    pub org_id: Option<&'a id_type::OrganizationId>,
    pub merchant_id: Option<&'a id_type::MerchantId>,
    pub profile_id: Option<&'a id_type::ProfileId>,
    pub entity_id: Option<&'a String>,
    pub version: Option<enums::UserRoleVersion>,
    pub status: Option<UserStatus>,
    pub limit: Option<u32>,
}

#[async_trait::async_trait]
pub trait UserRoleInterface {
    async fn insert_user_role(
        &self,
        user_role: InsertUserRolePayload,
    ) -> CustomResult<Vec<storage::UserRole>, errors::StorageError>;

    async fn find_user_role_by_user_id(
        &self,
        user_id: &str,
        version: enums::UserRoleVersion,
    ) -> CustomResult<storage::UserRole, errors::StorageError>;

    async fn find_user_role_by_user_id_merchant_id(
        &self,
        user_id: &str,
        merchant_id: &id_type::MerchantId,
        version: enums::UserRoleVersion,
    ) -> CustomResult<storage::UserRole, errors::StorageError>;

    async fn list_user_roles_by_user_id_and_version(
        &self,
        user_id: &str,
<<<<<<< HEAD
        version: enums::UserRoleVersion,
    ) -> CustomResult<Vec<storage::UserRole>, errors::StorageError>;

    async fn list_user_roles_by_merchant_id(
        &self,
        merchant_id: &id_type::MerchantId,
        version: enums::UserRoleVersion,
    ) -> CustomResult<Vec<storage::UserRole>, errors::StorageError>;

    async fn find_user_role_by_user_id_and_lineage(
        &self,
        user_id: &str,
        org_id: &id_type::OrganizationId,
        merchant_id: &id_type::MerchantId,
        profile_id: Option<&id_type::ProfileId>,
=======
>>>>>>> f8227309
        version: enums::UserRoleVersion,
    ) -> CustomResult<Vec<storage::UserRole>, errors::StorageError>;

<<<<<<< HEAD
    async fn update_user_role_by_user_id_and_lineage(
        &self,
        user_id: &str,
        org_id: &id_type::OrganizationId,
        merchant_id: &id_type::MerchantId,
        profile_id: Option<&id_type::ProfileId>,
        update: storage::UserRoleUpdate,
=======
    async fn list_user_roles_by_merchant_id(
        &self,
        merchant_id: &id_type::MerchantId,
>>>>>>> f8227309
        version: enums::UserRoleVersion,
    ) -> CustomResult<storage::UserRole, errors::StorageError>;

<<<<<<< HEAD
    async fn delete_user_role_by_user_id_and_lineage(
=======
    async fn find_user_role_by_user_id_and_lineage(
>>>>>>> f8227309
        &self,
        user_id: &str,
        org_id: &id_type::OrganizationId,
        merchant_id: &id_type::MerchantId,
        profile_id: Option<&id_type::ProfileId>,
        version: enums::UserRoleVersion,
    ) -> CustomResult<storage::UserRole, errors::StorageError>;

    async fn update_user_role_by_user_id_and_lineage(
        &self,
        user_id: &str,
<<<<<<< HEAD
        org_id: Option<&id_type::OrganizationId>,
        merchant_id: Option<&id_type::MerchantId>,
        profile_id: Option<&id_type::ProfileId>,
        entity_id: Option<&String>,
        version: Option<enums::UserRoleVersion>,
    ) -> CustomResult<Vec<storage::UserRole>, errors::StorageError>;

    async fn list_user_roles_by_org_id<'a>(
        &self,
        payload: ListUserRolesByOrgIdPayload<'a>,
=======
        org_id: &id_type::OrganizationId,
        merchant_id: &id_type::MerchantId,
        profile_id: Option<&id_type::ProfileId>,
        update: storage::UserRoleUpdate,
        version: enums::UserRoleVersion,
    ) -> CustomResult<storage::UserRole, errors::StorageError>;

    async fn delete_user_role_by_user_id_and_lineage(
        &self,
        user_id: &str,
        org_id: &id_type::OrganizationId,
        merchant_id: &id_type::MerchantId,
        profile_id: Option<&id_type::ProfileId>,
        version: enums::UserRoleVersion,
    ) -> CustomResult<storage::UserRole, errors::StorageError>;

    async fn list_user_roles_by_user_id<'a>(
        &self,
        payload: ListUserRolesByUserIdPayload<'a>,
>>>>>>> f8227309
    ) -> CustomResult<Vec<storage::UserRole>, errors::StorageError>;
}

<<<<<<< HEAD
pub struct ListUserRolesByOrgIdPayload<'a> {
    pub user_id: Option<&'a String>,
    pub org_id: &'a id_type::OrganizationId,
    pub merchant_id: Option<&'a id_type::MerchantId>,
    pub profile_id: Option<&'a id_type::ProfileId>,
    pub version: Option<enums::UserRoleVersion>,
=======
    async fn list_user_roles_by_org_id<'a>(
        &self,
        payload: ListUserRolesByOrgIdPayload<'a>,
    ) -> CustomResult<Vec<storage::UserRole>, errors::StorageError>;
>>>>>>> f8227309
}

#[async_trait::async_trait]
impl UserRoleInterface for Store {
    #[instrument(skip_all)]
    async fn insert_user_role(
        &self,
        user_role: InsertUserRolePayload,
    ) -> CustomResult<Vec<storage::UserRole>, errors::StorageError> {
        let conn = connection::pg_connection_write(self).await?;

        storage::UserRole::insert_multiple_user_roles(&conn, user_role.convert_to_vec())
            .await
            .map_err(|error| report!(errors::StorageError::from(error)))
    }

    #[instrument(skip_all)]
    async fn find_user_role_by_user_id(
        &self,
        user_id: &str,
        version: enums::UserRoleVersion,
    ) -> CustomResult<storage::UserRole, errors::StorageError> {
        let conn = connection::pg_connection_write(self).await?;
        storage::UserRole::find_by_user_id(&conn, user_id.to_owned(), version)
            .await
            .map_err(|error| report!(errors::StorageError::from(error)))
    }

    #[instrument(skip_all)]
    async fn find_user_role_by_user_id_merchant_id(
        &self,
        user_id: &str,
        merchant_id: &id_type::MerchantId,
        version: enums::UserRoleVersion,
    ) -> CustomResult<storage::UserRole, errors::StorageError> {
        let conn = connection::pg_connection_write(self).await?;
        storage::UserRole::find_by_user_id_merchant_id(
            &conn,
            user_id.to_owned(),
            merchant_id.to_owned(),
            version,
        )
        .await
        .map_err(|error| report!(errors::StorageError::from(error)))
    }

    async fn list_user_roles_by_user_id_and_version(
        &self,
        user_id: &str,
        version: enums::UserRoleVersion,
    ) -> CustomResult<Vec<storage::UserRole>, errors::StorageError> {
        let conn = connection::pg_connection_write(self).await?;
        storage::UserRole::list_by_user_id(&conn, user_id.to_owned(), version)
            .await
            .map_err(|error| report!(errors::StorageError::from(error)))
    }

    #[instrument(skip_all)]
<<<<<<< HEAD
    async fn list_user_roles_by_user_id_and_version(
        &self,
        user_id: &str,
        version: enums::UserRoleVersion,
    ) -> CustomResult<Vec<storage::UserRole>, errors::StorageError> {
        let conn = connection::pg_connection_write(self).await?;
        storage::UserRole::list_by_user_id(&conn, user_id.to_owned(), version)
            .await
            .map_err(|error| report!(errors::StorageError::from(error)))
    }

    #[instrument(skip_all)]
    async fn list_user_roles_by_merchant_id(
        &self,
        merchant_id: &id_type::MerchantId,
        version: enums::UserRoleVersion,
    ) -> CustomResult<Vec<storage::UserRole>, errors::StorageError> {
        let conn = connection::pg_connection_write(self).await?;
        storage::UserRole::list_by_merchant_id(&conn, merchant_id.to_owned(), version)
            .await
            .map_err(|error| report!(errors::StorageError::from(error)))
    }

    #[instrument(skip_all)]
    async fn find_user_role_by_user_id_and_lineage(
        &self,
        user_id: &str,
        org_id: &id_type::OrganizationId,
        merchant_id: &id_type::MerchantId,
=======
    async fn list_user_roles_by_merchant_id(
        &self,
        merchant_id: &id_type::MerchantId,
        version: enums::UserRoleVersion,
    ) -> CustomResult<Vec<storage::UserRole>, errors::StorageError> {
        let conn = connection::pg_connection_write(self).await?;
        storage::UserRole::list_by_merchant_id(&conn, merchant_id.to_owned(), version)
            .await
            .map_err(|error| report!(errors::StorageError::from(error)))
    }

    #[instrument(skip_all)]
    async fn find_user_role_by_user_id_and_lineage(
        &self,
        user_id: &str,
        org_id: &id_type::OrganizationId,
        merchant_id: &id_type::MerchantId,
>>>>>>> f8227309
        profile_id: Option<&id_type::ProfileId>,
        version: enums::UserRoleVersion,
    ) -> CustomResult<storage::UserRole, errors::StorageError> {
        let conn = connection::pg_connection_write(self).await?;
        storage::UserRole::find_by_user_id_org_id_merchant_id_profile_id(
            &conn,
            user_id.to_owned(),
            org_id.to_owned(),
            merchant_id.to_owned(),
            profile_id.cloned(),
            version,
        )
        .await
        .map_err(|error| report!(errors::StorageError::from(error)))
    }

    #[instrument(skip_all)]
    async fn update_user_role_by_user_id_and_lineage(
        &self,
        user_id: &str,
        org_id: &id_type::OrganizationId,
        merchant_id: &id_type::MerchantId,
        profile_id: Option<&id_type::ProfileId>,
        update: storage::UserRoleUpdate,
        version: enums::UserRoleVersion,
    ) -> CustomResult<storage::UserRole, errors::StorageError> {
        let conn = connection::pg_connection_write(self).await?;
        storage::UserRole::update_by_user_id_org_id_merchant_id_profile_id(
            &conn,
            user_id.to_owned(),
            org_id.to_owned(),
            merchant_id.to_owned(),
            profile_id.cloned(),
            update,
            version,
        )
        .await
        .map_err(|error| report!(errors::StorageError::from(error)))
    }

    #[instrument(skip_all)]
    async fn delete_user_role_by_user_id_and_lineage(
        &self,
        user_id: &str,
        org_id: &id_type::OrganizationId,
        merchant_id: &id_type::MerchantId,
        profile_id: Option<&id_type::ProfileId>,
        version: enums::UserRoleVersion,
    ) -> CustomResult<storage::UserRole, errors::StorageError> {
        let conn = connection::pg_connection_write(self).await?;
        storage::UserRole::delete_by_user_id_org_id_merchant_id_profile_id(
            &conn,
            user_id.to_owned(),
            org_id.to_owned(),
            merchant_id.to_owned(),
            profile_id.cloned(),
            version,
        )
        .await
        .map_err(|error| report!(errors::StorageError::from(error)))
    }

<<<<<<< HEAD
    async fn list_user_roles_by_user_id(
        &self,
        user_id: &str,
        org_id: Option<&id_type::OrganizationId>,
        merchant_id: Option<&id_type::MerchantId>,
        profile_id: Option<&id_type::ProfileId>,
        entity_id: Option<&String>,
        version: Option<enums::UserRoleVersion>,
=======
    async fn list_user_roles_by_user_id<'a>(
        &self,
        payload: ListUserRolesByUserIdPayload<'a>,
>>>>>>> f8227309
    ) -> CustomResult<Vec<storage::UserRole>, errors::StorageError> {
        let conn = connection::pg_connection_read(self).await?;
        storage::UserRole::generic_user_roles_list_for_user(
            &conn,
<<<<<<< HEAD
            user_id.to_owned(),
            org_id.cloned(),
            merchant_id.cloned(),
            profile_id.cloned(),
            entity_id.cloned(),
            version,
=======
            payload.user_id.to_owned(),
            payload.org_id.cloned(),
            payload.merchant_id.cloned(),
            payload.profile_id.cloned(),
            payload.entity_id.cloned(),
            payload.status,
            payload.version,
            payload.limit,
>>>>>>> f8227309
        )
        .await
        .map_err(|error| report!(errors::StorageError::from(error)))
    }

    async fn list_user_roles_by_org_id<'a>(
        &self,
        payload: ListUserRolesByOrgIdPayload<'a>,
    ) -> CustomResult<Vec<storage::UserRole>, errors::StorageError> {
        let conn = connection::pg_connection_read(self).await?;
        storage::UserRole::generic_user_roles_list_for_org_and_extra(
            &conn,
            payload.user_id.cloned(),
            payload.org_id.to_owned(),
            payload.merchant_id.cloned(),
            payload.profile_id.cloned(),
            payload.version,
        )
        .await
        .map_err(|error| report!(errors::StorageError::from(error)))
    }
}

#[async_trait::async_trait]
impl UserRoleInterface for MockDb {
    async fn insert_user_role(
        &self,
        user_role: InsertUserRolePayload,
    ) -> CustomResult<Vec<storage::UserRole>, errors::StorageError> {
        let mut db_user_roles = self.user_roles.lock().await;

        user_role
            .convert_to_vec()
            .into_iter()
            .map(|user_role| {
                if db_user_roles
                    .iter()
                    .any(|user_role_inner| user_role_inner.user_id == user_role.user_id)
                {
                    Err(errors::StorageError::DuplicateValue {
                        entity: "user_id",
                        key: None,
                    })?
                }
                let user_role = storage::UserRole {
                    id: i32::try_from(db_user_roles.len())
                        .change_context(errors::StorageError::MockDbError)?,
                    user_id: user_role.user_id,
                    merchant_id: user_role.merchant_id,
                    role_id: user_role.role_id,
                    status: user_role.status,
                    created_by: user_role.created_by,
                    created_at: user_role.created_at,
                    last_modified: user_role.last_modified,
                    last_modified_by: user_role.last_modified_by,
                    org_id: user_role.org_id,
                    profile_id: None,
                    entity_id: None,
                    entity_type: None,
                    version: enums::UserRoleVersion::V1,
                };
                db_user_roles.push(user_role.clone());
                Ok(user_role)
            })
            .collect::<Result<Vec<_>, _>>()
    }

    async fn find_user_role_by_user_id(
        &self,
        user_id: &str,
        version: enums::UserRoleVersion,
    ) -> CustomResult<storage::UserRole, errors::StorageError> {
        let user_roles = self.user_roles.lock().await;
        user_roles
            .iter()
            .find(|user_role| user_role.user_id == user_id && user_role.version == version)
            .cloned()
            .ok_or(
                errors::StorageError::ValueNotFound(format!(
                    "No user role available for user_id = {user_id}"
                ))
                .into(),
            )
    }

    async fn find_user_role_by_user_id_merchant_id(
        &self,
        user_id: &str,
        merchant_id: &id_type::MerchantId,
        version: enums::UserRoleVersion,
    ) -> CustomResult<storage::UserRole, errors::StorageError> {
        let user_roles = self.user_roles.lock().await;

        for user_role in user_roles.iter() {
            let Some(user_role_merchant_id) = &user_role.merchant_id else {
                continue;
            };
            if user_role.user_id == user_id
                && user_role_merchant_id == merchant_id
                && user_role.version == version
            {
                return Ok(user_role.clone());
            }
        }

        Err(errors::StorageError::ValueNotFound(format!(
            "No user role available for user_id = {} and merchant_id = {}",
            user_id,
            merchant_id.get_string_repr()
        ))
        .into())
    }

    async fn list_user_roles_by_user_id_and_version(
        &self,
        user_id: &str,
        version: enums::UserRoleVersion,
    ) -> CustomResult<Vec<storage::UserRole>, errors::StorageError> {
        let user_roles = self.user_roles.lock().await;

        Ok(user_roles
            .iter()
            .cloned()
            .filter_map(|ele| {
                if ele.user_id == user_id && ele.version == version {
                    return Some(ele);
                }
                None
            })
            .collect())
    }

    async fn list_user_roles_by_merchant_id(
        &self,
        merchant_id: &id_type::MerchantId,
        version: enums::UserRoleVersion,
    ) -> CustomResult<Vec<storage::UserRole>, errors::StorageError> {
        let user_roles = self.user_roles.lock().await;

        let filtered_roles: Vec<_> = user_roles
            .iter()
            .filter_map(|role| {
                if let Some(role_merchant_id) = &role.merchant_id {
                    if role_merchant_id == merchant_id && role.version == version {
                        Some(role.clone())
                    } else {
                        None
                    }
                } else {
                    None
                }
            })
            .collect();

        Ok(filtered_roles)
    }

    async fn find_user_role_by_user_id_and_lineage(
        &self,
        user_id: &str,
        org_id: &id_type::OrganizationId,
        merchant_id: &id_type::MerchantId,
        profile_id: Option<&id_type::ProfileId>,
        version: enums::UserRoleVersion,
    ) -> CustomResult<storage::UserRole, errors::StorageError> {
        let user_roles = self.user_roles.lock().await;

        for user_role in user_roles.iter() {
            let org_level_check = user_role.org_id.as_ref() == Some(org_id)
                && user_role.merchant_id.is_none()
                && user_role.profile_id.is_none();

            let merchant_level_check = user_role.org_id.as_ref() == Some(org_id)
                && user_role.merchant_id.as_ref() == Some(merchant_id)
                && user_role.profile_id.is_none();

            let profile_level_check = user_role.org_id.as_ref() == Some(org_id)
                && user_role.merchant_id.as_ref() == Some(merchant_id)
                && user_role.profile_id.as_ref() == profile_id;

            // Check if any condition matches and the version matches
            if user_role.user_id == user_id
                && (org_level_check || merchant_level_check || profile_level_check)
                && user_role.version == version
            {
                return Ok(user_role.clone());
            }
        }

        Err(errors::StorageError::ValueNotFound(format!(
            "No user role available for user_id = {} in the current token hierarchy",
            user_id
        ))
        .into())
    }

    async fn update_user_role_by_user_id_and_lineage(
        &self,
        user_id: &str,
        org_id: &id_type::OrganizationId,
        merchant_id: &id_type::MerchantId,
        profile_id: Option<&id_type::ProfileId>,
        update: storage::UserRoleUpdate,
        version: enums::UserRoleVersion,
    ) -> CustomResult<storage::UserRole, errors::StorageError> {
        let mut user_roles = self.user_roles.lock().await;

        for user_role in user_roles.iter_mut() {
            let org_level_check = user_role.org_id.as_ref() == Some(org_id)
                && user_role.merchant_id.is_none()
                && user_role.profile_id.is_none();

            let merchant_level_check = user_role.org_id.as_ref() == Some(org_id)
                && user_role.merchant_id.as_ref() == Some(merchant_id)
                && user_role.profile_id.is_none();

            let profile_level_check = user_role.org_id.as_ref() == Some(org_id)
                && user_role.merchant_id.as_ref() == Some(merchant_id)
                && user_role.profile_id.as_ref() == profile_id;

            // Check if the user role matches the conditions and the version matches
            if user_role.user_id == user_id
                && (org_level_check || merchant_level_check || profile_level_check)
                && user_role.version == version
            {
                match &update {
                    storage::UserRoleUpdate::UpdateRole {
                        role_id,
                        modified_by,
                    } => {
                        user_role.role_id = role_id.to_string();
                        user_role.last_modified_by = modified_by.to_string();
                    }
                    storage::UserRoleUpdate::UpdateStatus {
                        status,
                        modified_by,
                    } => {
                        user_role.status = *status;
                        user_role.last_modified_by = modified_by.to_string();
                    }
                }
                return Ok(user_role.clone());
            }
        }
        Err(
            errors::StorageError::ValueNotFound("Cannot find user role to update".to_string())
                .into(),
        )
    }

    async fn delete_user_role_by_user_id_and_lineage(
        &self,
        user_id: &str,
        org_id: &id_type::OrganizationId,
        merchant_id: &id_type::MerchantId,
        profile_id: Option<&id_type::ProfileId>,
        version: enums::UserRoleVersion,
    ) -> CustomResult<storage::UserRole, errors::StorageError> {
        let mut user_roles = self.user_roles.lock().await;

        // Find the position of the user role to delete
        let index = user_roles.iter().position(|role| {
            let org_level_check = role.org_id.as_ref() == Some(org_id)
                && role.merchant_id.is_none()
                && role.profile_id.is_none();

            let merchant_level_check = role.org_id.as_ref() == Some(org_id)
                && role.merchant_id.as_ref() == Some(merchant_id)
                && role.profile_id.is_none();

            let profile_level_check = role.org_id.as_ref() == Some(org_id)
                && role.merchant_id.as_ref() == Some(merchant_id)
                && role.profile_id.as_ref() == profile_id;

            // Check if the user role matches the conditions and the version matches
            role.user_id == user_id
                && (org_level_check || merchant_level_check || profile_level_check)
                && role.version == version
        });

        // Remove and return the user role if found
        match index {
            Some(idx) => Ok(user_roles.remove(idx)),
            None => Err(errors::StorageError::ValueNotFound(
                "Cannot find user role to delete".to_string(),
            )
            .into()),
        }
    }

    async fn list_user_roles_by_user_id<'a>(
        &self,
<<<<<<< HEAD
        user_id: &str,
        org_id: Option<&id_type::OrganizationId>,
        merchant_id: Option<&id_type::MerchantId>,
        profile_id: Option<&id_type::ProfileId>,
        entity_id: Option<&String>,
        version: Option<enums::UserRoleVersion>,
    ) -> CustomResult<Vec<storage::UserRole>, errors::StorageError> {
        let user_roles = self.user_roles.lock().await;

        let filtered_roles: Vec<_> = user_roles
            .iter()
            .filter_map(|role| {
                let mut filter_condition = role.user_id == user_id;

                role.org_id
                    .as_ref()
                    .zip(org_id)
                    .inspect(|(role_org_id, org_id)| {
                        filter_condition = filter_condition && role_org_id == org_id
                    });
                role.merchant_id.as_ref().zip(merchant_id).inspect(
=======
        payload: ListUserRolesByUserIdPayload<'a>,
    ) -> CustomResult<Vec<storage::UserRole>, errors::StorageError> {
        let user_roles = self.user_roles.lock().await;

        let mut filtered_roles: Vec<_> = user_roles
            .iter()
            .filter_map(|role| {
                let mut filter_condition = role.user_id == payload.user_id;

                role.org_id
                    .as_ref()
                    .zip(payload.org_id)
                    .inspect(|(role_org_id, org_id)| {
                        filter_condition = filter_condition && role_org_id == org_id
                    });
                role.merchant_id.as_ref().zip(payload.merchant_id).inspect(
>>>>>>> f8227309
                    |(role_merchant_id, merchant_id)| {
                        filter_condition = filter_condition && role_merchant_id == merchant_id
                    },
                );
<<<<<<< HEAD
                role.profile_id.as_ref().zip(profile_id).inspect(
=======
                role.profile_id.as_ref().zip(payload.profile_id).inspect(
>>>>>>> f8227309
                    |(role_profile_id, profile_id)| {
                        filter_condition = filter_condition && role_profile_id == profile_id
                    },
                );
<<<<<<< HEAD
                role.entity_id
                    .as_ref()
                    .zip(entity_id)
                    .inspect(|(role_entity_id, entity_id)| {
                        filter_condition = filter_condition && role_entity_id == entity_id
                    });
                version.inspect(|ver| filter_condition = filter_condition && ver == &role.version);
=======
                role.entity_id.as_ref().zip(payload.entity_id).inspect(
                    |(role_entity_id, entity_id)| {
                        filter_condition = filter_condition && role_entity_id == entity_id
                    },
                );
                payload
                    .version
                    .inspect(|ver| filter_condition = filter_condition && ver == &role.version);
                payload.status.inspect(|status| {
                    filter_condition = filter_condition && status == &role.status
                });
>>>>>>> f8227309

                filter_condition.then(|| role.to_owned())
            })
            .collect();

<<<<<<< HEAD
=======
        if let Some(Ok(limit)) = payload.limit.map(|val| val.try_into()) {
            filtered_roles = filtered_roles.into_iter().take(limit).collect();
        }
>>>>>>> f8227309
        Ok(filtered_roles)
    }

    async fn list_user_roles_by_org_id<'a>(
        &self,
        payload: ListUserRolesByOrgIdPayload<'a>,
    ) -> CustomResult<Vec<storage::UserRole>, errors::StorageError> {
        let user_roles = self.user_roles.lock().await;

        let mut filtered_roles = Vec::new();

        for role in user_roles.iter() {
            let role_org_id = role
                .org_id
                .as_ref()
                .ok_or(report!(errors::StorageError::MockDbError))?;

            let mut filter_condition = role_org_id == payload.org_id;

            if let Some(user_id) = payload.user_id {
                filter_condition = filter_condition && user_id == &role.user_id
            }

            role.merchant_id.as_ref().zip(payload.merchant_id).inspect(
                |(role_merchant_id, merchant_id)| {
                    filter_condition = filter_condition && role_merchant_id == merchant_id
                },
            );

            role.profile_id.as_ref().zip(payload.profile_id).inspect(
                |(role_profile_id, profile_id)| {
                    filter_condition = filter_condition && role_profile_id == profile_id
                },
            );

            payload
                .version
                .inspect(|ver| filter_condition = filter_condition && ver == &role.version);

            if filter_condition {
                filtered_roles.push(role.clone())
            }
        }

        Ok(filtered_roles)
    }
}<|MERGE_RESOLUTION|>--- conflicted
+++ resolved
@@ -70,7 +70,6 @@
     async fn list_user_roles_by_user_id_and_version(
         &self,
         user_id: &str,
-<<<<<<< HEAD
         version: enums::UserRoleVersion,
     ) -> CustomResult<Vec<storage::UserRole>, errors::StorageError>;
 
@@ -86,91 +85,37 @@
         org_id: &id_type::OrganizationId,
         merchant_id: &id_type::MerchantId,
         profile_id: Option<&id_type::ProfileId>,
-=======
->>>>>>> f8227309
-        version: enums::UserRoleVersion,
+        version: enums::UserRoleVersion,
+    ) -> CustomResult<storage::UserRole, errors::StorageError>;
+
+    async fn update_user_role_by_user_id_and_lineage(
+        &self,
+        user_id: &str,
+        org_id: &id_type::OrganizationId,
+        merchant_id: &id_type::MerchantId,
+        profile_id: Option<&id_type::ProfileId>,
+        update: storage::UserRoleUpdate,
+        version: enums::UserRoleVersion,
+    ) -> CustomResult<storage::UserRole, errors::StorageError>;
+
+    async fn delete_user_role_by_user_id_and_lineage(
+        &self,
+        user_id: &str,
+        org_id: &id_type::OrganizationId,
+        merchant_id: &id_type::MerchantId,
+        profile_id: Option<&id_type::ProfileId>,
+        version: enums::UserRoleVersion,
+    ) -> CustomResult<storage::UserRole, errors::StorageError>;
+
+    async fn list_user_roles_by_user_id<'a>(
+        &self,
+        payload: ListUserRolesByUserIdPayload<'a>,
     ) -> CustomResult<Vec<storage::UserRole>, errors::StorageError>;
 
-<<<<<<< HEAD
-    async fn update_user_role_by_user_id_and_lineage(
-        &self,
-        user_id: &str,
-        org_id: &id_type::OrganizationId,
-        merchant_id: &id_type::MerchantId,
-        profile_id: Option<&id_type::ProfileId>,
-        update: storage::UserRoleUpdate,
-=======
-    async fn list_user_roles_by_merchant_id(
-        &self,
-        merchant_id: &id_type::MerchantId,
->>>>>>> f8227309
-        version: enums::UserRoleVersion,
-    ) -> CustomResult<storage::UserRole, errors::StorageError>;
-
-<<<<<<< HEAD
-    async fn delete_user_role_by_user_id_and_lineage(
-=======
-    async fn find_user_role_by_user_id_and_lineage(
->>>>>>> f8227309
-        &self,
-        user_id: &str,
-        org_id: &id_type::OrganizationId,
-        merchant_id: &id_type::MerchantId,
-        profile_id: Option<&id_type::ProfileId>,
-        version: enums::UserRoleVersion,
-    ) -> CustomResult<storage::UserRole, errors::StorageError>;
-
-    async fn update_user_role_by_user_id_and_lineage(
-        &self,
-        user_id: &str,
-<<<<<<< HEAD
-        org_id: Option<&id_type::OrganizationId>,
-        merchant_id: Option<&id_type::MerchantId>,
-        profile_id: Option<&id_type::ProfileId>,
-        entity_id: Option<&String>,
-        version: Option<enums::UserRoleVersion>,
-    ) -> CustomResult<Vec<storage::UserRole>, errors::StorageError>;
-
-    async fn list_user_roles_by_org_id<'a>(
-        &self,
-        payload: ListUserRolesByOrgIdPayload<'a>,
-=======
-        org_id: &id_type::OrganizationId,
-        merchant_id: &id_type::MerchantId,
-        profile_id: Option<&id_type::ProfileId>,
-        update: storage::UserRoleUpdate,
-        version: enums::UserRoleVersion,
-    ) -> CustomResult<storage::UserRole, errors::StorageError>;
-
-    async fn delete_user_role_by_user_id_and_lineage(
-        &self,
-        user_id: &str,
-        org_id: &id_type::OrganizationId,
-        merchant_id: &id_type::MerchantId,
-        profile_id: Option<&id_type::ProfileId>,
-        version: enums::UserRoleVersion,
-    ) -> CustomResult<storage::UserRole, errors::StorageError>;
-
-    async fn list_user_roles_by_user_id<'a>(
-        &self,
-        payload: ListUserRolesByUserIdPayload<'a>,
->>>>>>> f8227309
-    ) -> CustomResult<Vec<storage::UserRole>, errors::StorageError>;
-}
-
-<<<<<<< HEAD
-pub struct ListUserRolesByOrgIdPayload<'a> {
-    pub user_id: Option<&'a String>,
-    pub org_id: &'a id_type::OrganizationId,
-    pub merchant_id: Option<&'a id_type::MerchantId>,
-    pub profile_id: Option<&'a id_type::ProfileId>,
-    pub version: Option<enums::UserRoleVersion>,
-=======
     async fn list_user_roles_by_org_id<'a>(
         &self,
         payload: ListUserRolesByOrgIdPayload<'a>,
     ) -> CustomResult<Vec<storage::UserRole>, errors::StorageError>;
->>>>>>> f8227309
 }
 
 #[async_trait::async_trait]
@@ -229,19 +174,6 @@
     }
 
     #[instrument(skip_all)]
-<<<<<<< HEAD
-    async fn list_user_roles_by_user_id_and_version(
-        &self,
-        user_id: &str,
-        version: enums::UserRoleVersion,
-    ) -> CustomResult<Vec<storage::UserRole>, errors::StorageError> {
-        let conn = connection::pg_connection_write(self).await?;
-        storage::UserRole::list_by_user_id(&conn, user_id.to_owned(), version)
-            .await
-            .map_err(|error| report!(errors::StorageError::from(error)))
-    }
-
-    #[instrument(skip_all)]
     async fn list_user_roles_by_merchant_id(
         &self,
         merchant_id: &id_type::MerchantId,
@@ -259,25 +191,6 @@
         user_id: &str,
         org_id: &id_type::OrganizationId,
         merchant_id: &id_type::MerchantId,
-=======
-    async fn list_user_roles_by_merchant_id(
-        &self,
-        merchant_id: &id_type::MerchantId,
-        version: enums::UserRoleVersion,
-    ) -> CustomResult<Vec<storage::UserRole>, errors::StorageError> {
-        let conn = connection::pg_connection_write(self).await?;
-        storage::UserRole::list_by_merchant_id(&conn, merchant_id.to_owned(), version)
-            .await
-            .map_err(|error| report!(errors::StorageError::from(error)))
-    }
-
-    #[instrument(skip_all)]
-    async fn find_user_role_by_user_id_and_lineage(
-        &self,
-        user_id: &str,
-        org_id: &id_type::OrganizationId,
-        merchant_id: &id_type::MerchantId,
->>>>>>> f8227309
         profile_id: Option<&id_type::ProfileId>,
         version: enums::UserRoleVersion,
     ) -> CustomResult<storage::UserRole, errors::StorageError> {
@@ -340,32 +253,13 @@
         .map_err(|error| report!(errors::StorageError::from(error)))
     }
 
-<<<<<<< HEAD
-    async fn list_user_roles_by_user_id(
-        &self,
-        user_id: &str,
-        org_id: Option<&id_type::OrganizationId>,
-        merchant_id: Option<&id_type::MerchantId>,
-        profile_id: Option<&id_type::ProfileId>,
-        entity_id: Option<&String>,
-        version: Option<enums::UserRoleVersion>,
-=======
     async fn list_user_roles_by_user_id<'a>(
         &self,
         payload: ListUserRolesByUserIdPayload<'a>,
->>>>>>> f8227309
     ) -> CustomResult<Vec<storage::UserRole>, errors::StorageError> {
         let conn = connection::pg_connection_read(self).await?;
         storage::UserRole::generic_user_roles_list_for_user(
             &conn,
-<<<<<<< HEAD
-            user_id.to_owned(),
-            org_id.cloned(),
-            merchant_id.cloned(),
-            profile_id.cloned(),
-            entity_id.cloned(),
-            version,
-=======
             payload.user_id.to_owned(),
             payload.org_id.cloned(),
             payload.merchant_id.cloned(),
@@ -374,7 +268,6 @@
             payload.status,
             payload.version,
             payload.limit,
->>>>>>> f8227309
         )
         .await
         .map_err(|error| report!(errors::StorageError::from(error)))
@@ -667,29 +560,6 @@
 
     async fn list_user_roles_by_user_id<'a>(
         &self,
-<<<<<<< HEAD
-        user_id: &str,
-        org_id: Option<&id_type::OrganizationId>,
-        merchant_id: Option<&id_type::MerchantId>,
-        profile_id: Option<&id_type::ProfileId>,
-        entity_id: Option<&String>,
-        version: Option<enums::UserRoleVersion>,
-    ) -> CustomResult<Vec<storage::UserRole>, errors::StorageError> {
-        let user_roles = self.user_roles.lock().await;
-
-        let filtered_roles: Vec<_> = user_roles
-            .iter()
-            .filter_map(|role| {
-                let mut filter_condition = role.user_id == user_id;
-
-                role.org_id
-                    .as_ref()
-                    .zip(org_id)
-                    .inspect(|(role_org_id, org_id)| {
-                        filter_condition = filter_condition && role_org_id == org_id
-                    });
-                role.merchant_id.as_ref().zip(merchant_id).inspect(
-=======
         payload: ListUserRolesByUserIdPayload<'a>,
     ) -> CustomResult<Vec<storage::UserRole>, errors::StorageError> {
         let user_roles = self.user_roles.lock().await;
@@ -706,29 +576,15 @@
                         filter_condition = filter_condition && role_org_id == org_id
                     });
                 role.merchant_id.as_ref().zip(payload.merchant_id).inspect(
->>>>>>> f8227309
                     |(role_merchant_id, merchant_id)| {
                         filter_condition = filter_condition && role_merchant_id == merchant_id
                     },
                 );
-<<<<<<< HEAD
-                role.profile_id.as_ref().zip(profile_id).inspect(
-=======
                 role.profile_id.as_ref().zip(payload.profile_id).inspect(
->>>>>>> f8227309
                     |(role_profile_id, profile_id)| {
                         filter_condition = filter_condition && role_profile_id == profile_id
                     },
                 );
-<<<<<<< HEAD
-                role.entity_id
-                    .as_ref()
-                    .zip(entity_id)
-                    .inspect(|(role_entity_id, entity_id)| {
-                        filter_condition = filter_condition && role_entity_id == entity_id
-                    });
-                version.inspect(|ver| filter_condition = filter_condition && ver == &role.version);
-=======
                 role.entity_id.as_ref().zip(payload.entity_id).inspect(
                     |(role_entity_id, entity_id)| {
                         filter_condition = filter_condition && role_entity_id == entity_id
@@ -740,18 +596,14 @@
                 payload.status.inspect(|status| {
                     filter_condition = filter_condition && status == &role.status
                 });
->>>>>>> f8227309
 
                 filter_condition.then(|| role.to_owned())
             })
             .collect();
 
-<<<<<<< HEAD
-=======
         if let Some(Ok(limit)) = payload.limit.map(|val| val.try_into()) {
             filtered_roles = filtered_roles.into_iter().take(limit).collect();
         }
->>>>>>> f8227309
         Ok(filtered_roles)
     }
 
