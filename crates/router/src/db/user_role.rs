--- conflicted
+++ resolved
@@ -32,16 +32,11 @@
         merchant_id: &str,
         update: storage::UserRoleUpdate,
     ) -> CustomResult<storage::UserRole, errors::StorageError>;
-<<<<<<< HEAD
     async fn delete_user_role_by_user_id_merchant_id(
         &self,
         user_id: &str,
         merchant_id: &str,
     ) -> CustomResult<bool, errors::StorageError>;
-=======
-
-    async fn delete_user_role(&self, user_id: &str) -> CustomResult<bool, errors::StorageError>;
->>>>>>> ec16ed0f
 
     async fn list_user_roles_by_user_id(
         &self,
