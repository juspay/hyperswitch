use async_bb8_diesel::AsyncConnection;
use common_utils::{
    encryption::Encryption,
    ext_traits::{AsyncExt, ByteSliceExt, Encode},
    types::keymanager::KeyManagerState,
};
use error_stack::{report, ResultExt};
use router_env::{instrument, tracing};
#[cfg(feature = "accounts_cache")]
use storage_impl::redis::cache;
use storage_impl::redis::kv_store::RedisConnInterface;

use super::{MockDb, Store};
use crate::{
    connection,
    core::errors::{self, CustomResult},
    types::{
        self,
        domain::{
            self,
            behaviour::{Conversion, ReverseConversion},
        },
        storage,
    },
};

#[async_trait::async_trait]
pub trait ConnectorAccessToken {
    async fn get_access_token(
        &self,
        merchant_id: &common_utils::id_type::MerchantId,
        merchant_connector_id_or_connector_name: &str,
    ) -> CustomResult<Option<types::AccessToken>, errors::StorageError>;

    async fn set_access_token(
        &self,
        merchant_id: &common_utils::id_type::MerchantId,
        merchant_connector_id_or_connector_name: &str,
        access_token: types::AccessToken,
    ) -> CustomResult<(), errors::StorageError>;
}

#[async_trait::async_trait]
impl ConnectorAccessToken for Store {
    #[instrument(skip_all)]
    async fn get_access_token(
        &self,
        merchant_id: &common_utils::id_type::MerchantId,
        merchant_connector_id_or_connector_name: &str,
    ) -> CustomResult<Option<types::AccessToken>, errors::StorageError> {
        //TODO: Handle race condition
        // This function should acquire a global lock on some resource, if access token is already
        // being refreshed by other request then wait till it finishes and use the same access token
        let key = common_utils::access_token::create_access_token_key(
            merchant_id,
            merchant_connector_id_or_connector_name,
        );

        let maybe_token = self
            .get_redis_conn()
            .map_err(Into::<errors::StorageError>::into)?
            .get_key::<Option<Vec<u8>>>(&key)
            .await
            .change_context(errors::StorageError::KVError)
            .attach_printable("DB error when getting access token")?;

        let access_token = maybe_token
            .map(|token| token.parse_struct::<types::AccessToken>("AccessToken"))
            .transpose()
            .change_context(errors::StorageError::DeserializationFailed)?;

        Ok(access_token)
    }

    #[instrument(skip_all)]
    async fn set_access_token(
        &self,
        merchant_id: &common_utils::id_type::MerchantId,
        merchant_connector_id_or_connector_name: &str,
        access_token: types::AccessToken,
    ) -> CustomResult<(), errors::StorageError> {
        let key = common_utils::access_token::create_access_token_key(
            merchant_id,
            merchant_connector_id_or_connector_name,
        );
        let serialized_access_token = access_token
            .encode_to_string_of_json()
            .change_context(errors::StorageError::SerializationFailed)?;
        self.get_redis_conn()
            .map_err(Into::<errors::StorageError>::into)?
            .set_key_with_expiry(&key, serialized_access_token, access_token.expires)
            .await
            .change_context(errors::StorageError::KVError)
    }
}

#[async_trait::async_trait]
impl ConnectorAccessToken for MockDb {
    async fn get_access_token(
        &self,
        _merchant_id: &common_utils::id_type::MerchantId,
        _merchant_connector_id_or_connector_name: &str,
    ) -> CustomResult<Option<types::AccessToken>, errors::StorageError> {
        Ok(None)
    }

    async fn set_access_token(
        &self,
        _merchant_id: &common_utils::id_type::MerchantId,
        _merchant_connector_id_or_connector_name: &str,
        _access_token: types::AccessToken,
    ) -> CustomResult<(), errors::StorageError> {
        Ok(())
    }
}

#[async_trait::async_trait]
pub trait MerchantConnectorAccountInterface
where
    domain::MerchantConnectorAccount: Conversion<
        DstType = storage::MerchantConnectorAccount,
        NewDstType = storage::MerchantConnectorAccountNew,
    >,
{
    #[cfg(all(
        any(feature = "v1", feature = "v2"),
        not(feature = "merchant_connector_account_v2")
    ))]
    async fn find_merchant_connector_account_by_merchant_id_connector_label(
        &self,
        state: &KeyManagerState,
        merchant_id: &common_utils::id_type::MerchantId,
        connector_label: &str,
        key_store: &domain::MerchantKeyStore,
    ) -> CustomResult<domain::MerchantConnectorAccount, errors::StorageError>;

    #[cfg(all(
        any(feature = "v1", feature = "v2"),
        not(feature = "merchant_connector_account_v2")
    ))]
    async fn find_merchant_connector_account_by_profile_id_connector_name(
        &self,
        state: &KeyManagerState,
        profile_id: &str,
        connector_name: &str,
        key_store: &domain::MerchantKeyStore,
    ) -> CustomResult<domain::MerchantConnectorAccount, errors::StorageError>;

    #[cfg(all(
        any(feature = "v1", feature = "v2"),
        not(feature = "merchant_connector_account_v2")
    ))]
    async fn find_merchant_connector_account_by_merchant_id_connector_name(
        &self,
        state: &KeyManagerState,
        merchant_id: &common_utils::id_type::MerchantId,
        connector_name: &str,
        key_store: &domain::MerchantKeyStore,
    ) -> CustomResult<Vec<domain::MerchantConnectorAccount>, errors::StorageError>;

    async fn insert_merchant_connector_account(
        &self,
        state: &KeyManagerState,
        t: domain::MerchantConnectorAccount,
        key_store: &domain::MerchantKeyStore,
    ) -> CustomResult<domain::MerchantConnectorAccount, errors::StorageError>;

    #[cfg(all(
        any(feature = "v1", feature = "v2"),
        not(feature = "merchant_connector_account_v2")
    ))]
    async fn find_by_merchant_connector_account_merchant_id_merchant_connector_id(
        &self,
        state: &KeyManagerState,
        merchant_id: &common_utils::id_type::MerchantId,
        merchant_connector_id: &str,
        key_store: &domain::MerchantKeyStore,
    ) -> CustomResult<domain::MerchantConnectorAccount, errors::StorageError>;

    #[cfg(all(feature = "v2", feature = "merchant_connector_account_v2"))]
    async fn find_by_merchant_connector_account_id(
        &self,
        state: &KeyManagerState,
        id: &str,
        key_store: &domain::MerchantKeyStore,
    ) -> CustomResult<domain::MerchantConnectorAccount, errors::StorageError>;

    async fn find_merchant_connector_account_by_merchant_id_and_disabled_list(
        &self,
        state: &KeyManagerState,
        merchant_id: &common_utils::id_type::MerchantId,
        get_disabled: bool,
        key_store: &domain::MerchantKeyStore,
    ) -> CustomResult<Vec<domain::MerchantConnectorAccount>, errors::StorageError>;

    async fn update_merchant_connector_account(
        &self,
        state: &KeyManagerState,
        this: domain::MerchantConnectorAccount,
        merchant_connector_account: storage::MerchantConnectorAccountUpdateInternal,
        key_store: &domain::MerchantKeyStore,
    ) -> CustomResult<domain::MerchantConnectorAccount, errors::StorageError>;

    async fn update_multiple_merchant_connector_accounts(
        &self,
        this: Vec<(
            domain::MerchantConnectorAccount,
            storage::MerchantConnectorAccountUpdateInternal,
        )>,
    ) -> CustomResult<(), errors::StorageError>;

    #[cfg(all(
        any(feature = "v1", feature = "v2"),
        not(feature = "merchant_connector_account_v2")
    ))]
    async fn delete_merchant_connector_account_by_merchant_id_merchant_connector_id(
        &self,
        merchant_id: &common_utils::id_type::MerchantId,
        merchant_connector_id: &str,
    ) -> CustomResult<bool, errors::StorageError>;

    #[cfg(all(feature = "v2", feature = "merchant_connector_account_v2"))]
    async fn delete_merchant_connector_account_by_id(
        &self,
        id: &str,
    ) -> CustomResult<bool, errors::StorageError>;
}

#[async_trait::async_trait]
impl MerchantConnectorAccountInterface for Store {
    #[cfg(all(
        any(feature = "v1", feature = "v2"),
        not(feature = "merchant_connector_account_v2")
    ))]
    #[instrument(skip_all)]
    async fn find_merchant_connector_account_by_merchant_id_connector_label(
        &self,
        state: &KeyManagerState,
        merchant_id: &common_utils::id_type::MerchantId,
        connector_label: &str,
        key_store: &domain::MerchantKeyStore,
    ) -> CustomResult<domain::MerchantConnectorAccount, errors::StorageError> {
        let find_call = || async {
            let conn = connection::pg_connection_read(self).await?;
            storage::MerchantConnectorAccount::find_by_merchant_id_connector(
                &conn,
                merchant_id,
                connector_label,
            )
            .await
            .map_err(|error| report!(errors::StorageError::from(error)))
        };

        #[cfg(not(feature = "accounts_cache"))]
        {
            find_call()
                .await?
                .convert(state, key_store.key.get_inner(), merchant_id.clone().into())
                .await
                .change_context(errors::StorageError::DeserializationFailed)
        }

        #[cfg(feature = "accounts_cache")]
        {
            cache::get_or_populate_in_memory(
                self,
                &format!("{}_{}", merchant_id.get_string_repr(), connector_label),
                find_call,
                &cache::ACCOUNTS_CACHE,
            )
            .await
            .async_and_then(|item| async {
                item.convert(
                    state,
                    key_store.key.get_inner(),
                    key_store.merchant_id.clone().into(),
                )
                .await
                .change_context(errors::StorageError::DecryptionError)
            })
            .await
        }
    }

    #[cfg(all(
        any(feature = "v1", feature = "v2"),
        not(feature = "merchant_connector_account_v2")
    ))]
    #[instrument(skip_all)]
    async fn find_merchant_connector_account_by_profile_id_connector_name(
        &self,
        state: &KeyManagerState,
        profile_id: &str,
        connector_name: &str,
        key_store: &domain::MerchantKeyStore,
    ) -> CustomResult<domain::MerchantConnectorAccount, errors::StorageError> {
        let find_call = || async {
            let conn = connection::pg_connection_read(self).await?;
            storage::MerchantConnectorAccount::find_by_profile_id_connector_name(
                &conn,
                profile_id,
                connector_name,
            )
            .await
            .map_err(|error| report!(errors::StorageError::from(error)))
        };

        #[cfg(not(feature = "accounts_cache"))]
        {
            find_call()
                .await?
                .convert(
                    state,
                    key_store.key.get_inner(),
                    key_store.merchant_id.clone().into(),
                )
                .await
                .change_context(errors::StorageError::DeserializationFailed)
        }

        #[cfg(feature = "accounts_cache")]
        {
            cache::get_or_populate_in_memory(
                self,
                &format!("{}_{}", profile_id, connector_name),
                find_call,
                &cache::ACCOUNTS_CACHE,
            )
            .await
            .async_and_then(|item| async {
                item.convert(
                    state,
                    key_store.key.get_inner(),
                    key_store.merchant_id.clone().into(),
                )
                .await
                .change_context(errors::StorageError::DecryptionError)
            })
            .await
        }
    }

    #[cfg(all(
        any(feature = "v1", feature = "v2"),
        not(feature = "merchant_connector_account_v2")
    ))]
    #[instrument(skip_all)]
    async fn find_merchant_connector_account_by_merchant_id_connector_name(
        &self,
        state: &KeyManagerState,
        merchant_id: &common_utils::id_type::MerchantId,
        connector_name: &str,
        key_store: &domain::MerchantKeyStore,
    ) -> CustomResult<Vec<domain::MerchantConnectorAccount>, errors::StorageError> {
        let conn = connection::pg_connection_read(self).await?;
        storage::MerchantConnectorAccount::find_by_merchant_id_connector_name(
            &conn,
            merchant_id,
            connector_name,
        )
        .await
        .map_err(|error| report!(errors::StorageError::from(error)))
        .async_and_then(|items| async {
            let mut output = Vec::with_capacity(items.len());
            for item in items.into_iter() {
                output.push(
                    item.convert(
                        state,
                        key_store.key.get_inner(),
                        key_store.merchant_id.clone().into(),
                    )
                    .await
                    .change_context(errors::StorageError::DecryptionError)?,
                )
            }
            Ok(output)
        })
        .await
    }

    #[instrument(skip_all)]
    #[cfg(all(
        any(feature = "v1", feature = "v2"),
        not(feature = "merchant_connector_account_v2")
    ))]
    async fn find_by_merchant_connector_account_merchant_id_merchant_connector_id(
        &self,
        state: &KeyManagerState,
        merchant_id: &common_utils::id_type::MerchantId,
        merchant_connector_id: &str,
        key_store: &domain::MerchantKeyStore,
    ) -> CustomResult<domain::MerchantConnectorAccount, errors::StorageError> {
        let find_call = || async {
            let conn = connection::pg_connection_read(self).await?;
            storage::MerchantConnectorAccount::find_by_merchant_id_merchant_connector_id(
                &conn,
                merchant_id,
                merchant_connector_id,
            )
            .await
            .map_err(|error| report!(errors::StorageError::from(error)))
        };

        #[cfg(not(feature = "accounts_cache"))]
        {
            find_call()
                .await?
                .convert(
                    state,
                    key_store.key.get_inner(),
                    key_store.merchant_id.clone().into(),
                )
                .await
                .change_context(errors::StorageError::DecryptionError)
        }

        #[cfg(feature = "accounts_cache")]
        {
            cache::get_or_populate_in_memory(
                self,
                &format!(
                    "{}_{}",
                    merchant_id.get_string_repr(),
                    merchant_connector_id
                ),
                find_call,
                &cache::ACCOUNTS_CACHE,
            )
            .await?
            .convert(
                state,
                key_store.key.get_inner(),
                key_store.merchant_id.clone().into(),
            )
            .await
            .change_context(errors::StorageError::DecryptionError)
        }
    }

    #[instrument(skip_all)]
    #[cfg(all(feature = "v2", feature = "merchant_connector_account_v2"))]
    async fn find_by_merchant_connector_account_id(
        &self,
        state: &KeyManagerState,
        id: &str,
        key_store: &domain::MerchantKeyStore,
    ) -> CustomResult<domain::MerchantConnectorAccount, errors::StorageError> {
        let find_call = || async {
            let conn = connection::pg_connection_read(self).await?;
            storage::MerchantConnectorAccount::find_by_id(&conn, id)
                .await
                .map_err(|error| report!(errors::StorageError::from(error)))
        };

        #[cfg(not(feature = "accounts_cache"))]
        {
            find_call()
                .await?
                .convert(
                    state,
                    key_store.key.get_inner(),
                    key_store.merchant_id.clone(),
                )
                .await
                .change_context(errors::StorageError::DecryptionError)
        }

        #[cfg(feature = "accounts_cache")]
        {
            cache::get_or_populate_in_memory(self, id, find_call, &cache::ACCOUNTS_CACHE)
                .await?
                .convert(
                    state,
                    key_store.key.get_inner(),
                    common_utils::types::keymanager::Identifier::Merchant(
                        key_store.merchant_id.clone(),
                    ),
                )
                .await
                .change_context(errors::StorageError::DecryptionError)
        }
    }

    #[instrument(skip_all)]
    async fn insert_merchant_connector_account(
        &self,
        state: &KeyManagerState,
        t: domain::MerchantConnectorAccount,
        key_store: &domain::MerchantKeyStore,
    ) -> CustomResult<domain::MerchantConnectorAccount, errors::StorageError> {
        let conn = connection::pg_connection_write(self).await?;
        t.construct_new()
            .await
            .change_context(errors::StorageError::EncryptionError)?
            .insert(&conn)
            .await
            .map_err(|error| report!(errors::StorageError::from(error)))
            .async_and_then(|item| async {
                item.convert(
                    state,
                    key_store.key.get_inner(),
                    key_store.merchant_id.clone().into(),
                )
                .await
                .change_context(errors::StorageError::DecryptionError)
            })
            .await
    }

    #[instrument(skip_all)]
    async fn find_merchant_connector_account_by_merchant_id_and_disabled_list(
        &self,
        state: &KeyManagerState,
        merchant_id: &common_utils::id_type::MerchantId,
        get_disabled: bool,
        key_store: &domain::MerchantKeyStore,
    ) -> CustomResult<Vec<domain::MerchantConnectorAccount>, errors::StorageError> {
        let conn = connection::pg_connection_read(self).await?;
        storage::MerchantConnectorAccount::find_by_merchant_id(&conn, merchant_id, get_disabled)
            .await
            .map_err(|error| report!(errors::StorageError::from(error)))
            .async_and_then(|items| async {
                let mut output = Vec::with_capacity(items.len());
                for item in items.into_iter() {
                    output.push(
                        item.convert(
                            state,
                            key_store.key.get_inner(),
                            key_store.merchant_id.clone().into(),
                        )
                        .await
                        .change_context(errors::StorageError::DecryptionError)?,
                    )
                }
                Ok(output)
            })
            .await
    }

    #[instrument(skip_all)]
    async fn update_multiple_merchant_connector_accounts(
        &self,
        merchant_connector_accounts: Vec<(
            domain::MerchantConnectorAccount,
            storage::MerchantConnectorAccountUpdateInternal,
        )>,
    ) -> CustomResult<(), errors::StorageError> {
        let conn = connection::pg_connection_write(self).await?;

        async fn update_call(
            connection: &diesel_models::PgPooledConn,
            (merchant_connector_account, mca_update): (
                domain::MerchantConnectorAccount,
                storage::MerchantConnectorAccountUpdateInternal,
            ),
        ) -> Result<(), error_stack::Report<storage_impl::errors::StorageError>> {
            Conversion::convert(merchant_connector_account)
                .await
                .change_context(errors::StorageError::EncryptionError)?
                .update(connection, mca_update)
                .await
                .map_err(|error| report!(errors::StorageError::from(error)))?;
            Ok(())
        }

        conn.transaction_async(|connection_pool| async move {
            for (merchant_connector_account, update_merchant_connector_account) in
                merchant_connector_accounts
            {
                let _connector_name = merchant_connector_account.connector_name.clone();
                let _profile_id = merchant_connector_account.profile_id.clone().ok_or(
                    errors::StorageError::ValueNotFound("profile_id".to_string()),
                )?;

                let _merchant_id = merchant_connector_account.merchant_id.clone();
                let _merchant_connector_id = merchant_connector_account.get_id().clone();

                let update = update_call(
                    &connection_pool,
                    (
                        merchant_connector_account,
                        update_merchant_connector_account,
                    ),
                );

                #[cfg(feature = "accounts_cache")]
                // Redact all caches as any of might be used because of backwards compatibility
                Box::pin(cache::publish_and_redact_multiple(
                    self,
                    [
                        cache::CacheKind::Accounts(
                            format!("{}_{}", _profile_id, _connector_name).into(),
                        ),
                        cache::CacheKind::Accounts(
                            format!(
                                "{}_{}",
                                _merchant_id.get_string_repr(),
                                _merchant_connector_id
                            )
                            .into(),
                        ),
                        cache::CacheKind::CGraph(
                            format!("cgraph_{}_{_profile_id}", _merchant_id.get_string_repr())
                                .into(),
                        ),
                    ],
                    || update,
                ))
                .await
                .map_err(|error| {
                    // Returning `DatabaseConnectionError` after logging the actual error because
                    // -> it is not possible to get the underlying from `error_stack::Report<C>`
                    // -> it is not possible to write a `From` impl to convert the `diesel::result::Error` to `error_stack::Report<StorageError>`
                    //    because of Rust's orphan rules
                    router_env::logger::error!(
                        ?error,
                        "DB transaction for updating multiple merchant connector account failed"
                    );
                    errors::StorageError::DatabaseConnectionError
                })?;

                #[cfg(not(feature = "accounts_cache"))]
                {
                    update.await.map_err(|error| {
                        // Returning `DatabaseConnectionError` after logging the actual error because
                        // -> it is not possible to get the underlying from `error_stack::Report<C>`
                        // -> it is not possible to write a `From` impl to convert the `diesel::result::Error` to `error_stack::Report<StorageError>`
                        //    because of Rust's orphan rules
                        router_env::logger::error!(
                            ?error,
                            "DB transaction for updating multiple merchant connector account failed"
                        );
                        errors::StorageError::DatabaseConnectionError
                    })?;
                }
            }
            Ok::<_, errors::StorageError>(())
        })
        .await?;
        Ok(())
    }

    #[instrument(skip_all)]
    #[cfg(all(
        any(feature = "v1", feature = "v2"),
        not(feature = "merchant_connector_account_v2")
    ))]
    async fn update_merchant_connector_account(
        &self,
        state: &KeyManagerState,
        this: domain::MerchantConnectorAccount,
        merchant_connector_account: storage::MerchantConnectorAccountUpdateInternal,
        key_store: &domain::MerchantKeyStore,
    ) -> CustomResult<domain::MerchantConnectorAccount, errors::StorageError> {
        let _connector_name = this.connector_name.clone();
        let _profile_id = this
            .profile_id
            .clone()
            .ok_or(errors::StorageError::ValueNotFound(
                "profile_id".to_string(),
            ))?;

        let _merchant_id = this.merchant_id.clone();
        let _merchant_connector_id = this.merchant_connector_id.clone();

        let update_call = || async {
            let conn = connection::pg_connection_write(self).await?;
            Conversion::convert(this)
                .await
                .change_context(errors::StorageError::EncryptionError)?
                .update(&conn, merchant_connector_account)
                .await
                .map_err(|error| report!(errors::StorageError::from(error)))
                .async_and_then(|item| async {
                    item.convert(
                        state,
                        key_store.key.get_inner(),
                        key_store.merchant_id.clone().into(),
                    )
                    .await
                    .change_context(errors::StorageError::DecryptionError)
                })
                .await
        };

        #[cfg(feature = "accounts_cache")]
        {
            // Redact all caches as any of might be used because of backwards compatibility
            cache::publish_and_redact_multiple(
                self,
                [
                    cache::CacheKind::Accounts(
                        format!("{}_{}", _profile_id, _connector_name).into(),
                    ),
                    cache::CacheKind::Accounts(
                        format!(
                            "{}_{}",
                            _merchant_id.get_string_repr(),
                            _merchant_connector_id
                        )
                        .into(),
                    ),
                    cache::CacheKind::CGraph(
                        format!("cgraph_{}_{_profile_id}", _merchant_id.get_string_repr()).into(),
                    ),
                    cache::CacheKind::PmFiltersCGraph(
                        format!(
                            "pm_filters_cgraph_{}_{_profile_id}",
                            _merchant_id.get_string_repr()
                        )
                        .into(),
                    ),
                ],
                update_call,
            )
            .await
        }

        #[cfg(not(feature = "accounts_cache"))]
        {
            update_call().await
        }
    }

    #[instrument(skip_all)]
    #[cfg(all(feature = "v2", feature = "merchant_connector_account_v2"))]
    async fn update_merchant_connector_account(
        &self,
        state: &KeyManagerState,
        this: domain::MerchantConnectorAccount,
        merchant_connector_account: storage::MerchantConnectorAccountUpdateInternal,
        key_store: &domain::MerchantKeyStore,
    ) -> CustomResult<domain::MerchantConnectorAccount, errors::StorageError> {
        let _connector_name = this.connector_name.clone();
        let _profile_id = this
            .profile_id
            .clone()
            .ok_or(errors::StorageError::ValueNotFound(
                "profile_id".to_string(),
            ))?;

        let _merchant_id = this.merchant_id.clone();
        let _merchant_connector_id = this.get_id().clone();

        let update_call = || async {
            let conn = connection::pg_connection_write(self).await?;
            Conversion::convert(this)
                .await
                .change_context(errors::StorageError::EncryptionError)?
                .update(&conn, merchant_connector_account)
                .await
                .map_err(|error| report!(errors::StorageError::from(error)))
                .async_and_then(|item| async {
                    item.convert(
                        state,
                        key_store.key.get_inner(),
                        common_utils::types::keymanager::Identifier::Merchant(
                            key_store.merchant_id.clone(),
                        ),
                    )
                    .await
                    .change_context(errors::StorageError::DecryptionError)
                })
                .await
        };

        #[cfg(feature = "accounts_cache")]
        {
            // Redact all caches as any of might be used because of backwards compatibility
            cache::publish_and_redact_multiple(
                self,
                [
                    cache::CacheKind::Accounts(
                        format!("{}_{}", _profile_id, _connector_name).into(),
                    ),
                    cache::CacheKind::Accounts(
<<<<<<< HEAD
                        format!("{}_{}", _merchant_id, _merchant_connector_id).into(),
                    ),
                    cache::CacheKind::CGraph(
                        format!("cgraph_{}_{_profile_id}", _merchant_id).into(),
                    ),
                    cache::CacheKind::PmFiltersCGraph(
                        format!("pm_filters_cgraph_{}_{_profile_id}", _merchant_id).into(),
=======
                        format!(
                            "{}_{}",
                            _merchant_id.get_string_repr(),
                            _merchant_connector_id
                        )
                        .into(),
                    ),
                    cache::CacheKind::CGraph(
                        format!("cgraph_{}_{_profile_id}", _merchant_id.get_string_repr()).into(),
                    ),
                    cache::CacheKind::PmFiltersCGraph(
                        format!(
                            "pm_filters_cgraph_{}_{_profile_id}",
                            _merchant_id.get_string_repr()
                        )
                        .into(),
>>>>>>> 537630f0
                    ),
                ],
                update_call,
            )
            .await
        }

        #[cfg(not(feature = "accounts_cache"))]
        {
            update_call().await
        }
    }

    #[instrument(skip_all)]
    #[cfg(all(
        any(feature = "v1", feature = "v2"),
        not(feature = "merchant_connector_account_v2")
    ))]
    async fn delete_merchant_connector_account_by_merchant_id_merchant_connector_id(
        &self,
        merchant_id: &common_utils::id_type::MerchantId,
        merchant_connector_id: &str,
    ) -> CustomResult<bool, errors::StorageError> {
        let conn = connection::pg_connection_write(self).await?;
        let delete_call = || async {
            storage::MerchantConnectorAccount::delete_by_merchant_id_merchant_connector_id(
                &conn,
                merchant_id,
                merchant_connector_id,
            )
            .await
            .map_err(|error| report!(errors::StorageError::from(error)))
        };

        #[cfg(feature = "accounts_cache")]
        {
            // We need to fetch mca here because the key that's saved in cache in
            // {merchant_id}_{connector_label}.
            // Used function from storage model to reuse the connection that made here instead of
            // creating new.

            let mca = storage::MerchantConnectorAccount::find_by_merchant_id_merchant_connector_id(
                &conn,
                merchant_id,
                merchant_connector_id,
            )
            .await
            .map_err(|error| report!(errors::StorageError::from(error)))?;

            let _profile_id = mca.profile_id.ok_or(errors::StorageError::ValueNotFound(
                "profile_id".to_string(),
            ))?;

            cache::publish_and_redact_multiple(
                self,
                [
                    cache::CacheKind::Accounts(
                        format!("{}_{}", mca.merchant_id.get_string_repr(), _profile_id).into(),
                    ),
                    cache::CacheKind::CGraph(
                        format!("cgraph_{}_{_profile_id}", mca.merchant_id.get_string_repr())
                            .into(),
                    ),
                    cache::CacheKind::PmFiltersCGraph(
                        format!(
                            "pm_filters_cgraph_{}_{_profile_id}",
                            mca.merchant_id.get_string_repr()
                        )
                        .into(),
                    ),
                ],
                delete_call,
            )
            .await
        }

        #[cfg(not(feature = "accounts_cache"))]
        {
            delete_call().await
        }
    }

    #[instrument(skip_all)]
    #[cfg(all(feature = "v2", feature = "merchant_connector_account_v2"))]
    async fn delete_merchant_connector_account_by_id(
        &self,
        id: &str,
    ) -> CustomResult<bool, errors::StorageError> {
        let conn = connection::pg_connection_write(self).await?;
        let delete_call = || async {
            storage::MerchantConnectorAccount::delete_by_id(&conn, id)
                .await
                .map_err(|error| report!(errors::StorageError::from(error)))
        };

        #[cfg(feature = "accounts_cache")]
        {
            // We need to fetch mca here because the key that's saved in cache in
            // {merchant_id}_{connector_label}.
            // Used function from storage model to reuse the connection that made here instead of
            // creating new.

            let mca = storage::MerchantConnectorAccount::find_by_id(&conn, id)
                .await
                .map_err(|error| report!(errors::StorageError::from(error)))?;

            let _profile_id = mca.profile_id.ok_or(errors::StorageError::ValueNotFound(
                "profile_id".to_string(),
            ))?;

            cache::publish_and_redact_multiple(
                self,
                [
                    cache::CacheKind::Accounts(
<<<<<<< HEAD
                        format!("{}_{}", mca.merchant_id, _profile_id).into(),
                    ),
                    cache::CacheKind::CGraph(
                        format!("cgraph_{}_{_profile_id}", mca.merchant_id).into(),
                    ),
                    cache::CacheKind::PmFiltersCGraph(
                        format!("pm_filters_cgraph_{}_{_profile_id}", mca.merchant_id).into(),
=======
                        format!("{}_{}", mca.merchant_id.get_string_repr(), _profile_id).into(),
                    ),
                    cache::CacheKind::CGraph(
                        format!("cgraph_{}_{_profile_id}", mca.merchant_id.get_string_repr())
                            .into(),
                    ),
                    cache::CacheKind::PmFiltersCGraph(
                        format!(
                            "pm_filters_cgraph_{}_{_profile_id}",
                            mca.merchant_id.get_string_repr()
                        )
                        .into(),
>>>>>>> 537630f0
                    ),
                ],
                delete_call,
            )
            .await
        }

        #[cfg(not(feature = "accounts_cache"))]
        {
            delete_call().await
        }
    }
}

#[async_trait::async_trait]
impl MerchantConnectorAccountInterface for MockDb {
    async fn update_multiple_merchant_connector_accounts(
        &self,
        _merchant_connector_accounts: Vec<(
            domain::MerchantConnectorAccount,
            storage::MerchantConnectorAccountUpdateInternal,
        )>,
    ) -> CustomResult<(), errors::StorageError> {
        // No need to implement this function for `MockDb` as this function will be removed after the
        // apple pay certificate migration
        Err(errors::StorageError::MockDbError)?
    }
    #[cfg(all(
        any(feature = "v1", feature = "v2"),
        not(feature = "merchant_connector_account_v2")
    ))]
    async fn find_merchant_connector_account_by_merchant_id_connector_label(
        &self,
        state: &KeyManagerState,
        merchant_id: &common_utils::id_type::MerchantId,
        connector: &str,
        key_store: &domain::MerchantKeyStore,
    ) -> CustomResult<domain::MerchantConnectorAccount, errors::StorageError> {
        match self
            .merchant_connector_accounts
            .lock()
            .await
            .iter()
            .find(|account| {
                account.merchant_id == *merchant_id
                    && account.connector_label == Some(connector.to_string())
            })
            .cloned()
            .async_map(|account| async {
                account
                    .convert(
                        state,
                        key_store.key.get_inner(),
                        key_store.merchant_id.clone().into(),
                    )
                    .await
                    .change_context(errors::StorageError::DecryptionError)
            })
            .await
        {
            Some(result) => result,
            None => {
                return Err(errors::StorageError::ValueNotFound(
                    "cannot find merchant connector account".to_string(),
                )
                .into())
            }
        }
    }

    #[cfg(all(
        any(feature = "v1", feature = "v2"),
        not(feature = "merchant_connector_account_v2")
    ))]
    async fn find_merchant_connector_account_by_merchant_id_connector_name(
        &self,
        state: &KeyManagerState,
        merchant_id: &common_utils::id_type::MerchantId,
        connector_name: &str,
        key_store: &domain::MerchantKeyStore,
    ) -> CustomResult<Vec<domain::MerchantConnectorAccount>, errors::StorageError> {
        let accounts = self
            .merchant_connector_accounts
            .lock()
            .await
            .iter()
            .filter(|account| {
                account.merchant_id == *merchant_id && account.connector_name == connector_name
            })
            .cloned()
            .collect::<Vec<_>>();
        let mut output = Vec::with_capacity(accounts.len());
        for account in accounts.into_iter() {
            output.push(
                account
                    .convert(
                        state,
                        key_store.key.get_inner(),
                        key_store.merchant_id.clone().into(),
                    )
                    .await
                    .change_context(errors::StorageError::DecryptionError)?,
            )
        }
        Ok(output)
    }

    #[cfg(all(
        any(feature = "v1", feature = "v2"),
        not(feature = "merchant_connector_account_v2")
    ))]
    async fn find_merchant_connector_account_by_profile_id_connector_name(
        &self,
        state: &KeyManagerState,
        profile_id: &str,
        connector_name: &str,
        key_store: &domain::MerchantKeyStore,
    ) -> CustomResult<domain::MerchantConnectorAccount, errors::StorageError> {
        let maybe_mca = self
            .merchant_connector_accounts
            .lock()
            .await
            .iter()
            .find(|account| {
                account.profile_id.eq(&Some(profile_id.to_owned()))
                    && account.connector_name == connector_name
            })
            .cloned();

        match maybe_mca {
            Some(mca) => mca
                .to_owned()
                .convert(
                    state,
                    key_store.key.get_inner(),
                    key_store.merchant_id.clone().into(),
                )
                .await
                .change_context(errors::StorageError::DecryptionError),
            None => Err(errors::StorageError::ValueNotFound(
                "cannot find merchant connector account".to_string(),
            )
            .into()),
        }
    }

    #[cfg(all(
        any(feature = "v1", feature = "v2"),
        not(feature = "merchant_connector_account_v2")
    ))]
    async fn find_by_merchant_connector_account_merchant_id_merchant_connector_id(
        &self,
        state: &KeyManagerState,
        merchant_id: &common_utils::id_type::MerchantId,
        merchant_connector_id: &str,
        key_store: &domain::MerchantKeyStore,
    ) -> CustomResult<domain::MerchantConnectorAccount, errors::StorageError> {
        match self
            .merchant_connector_accounts
            .lock()
            .await
            .iter()
            .find(|account| {
                account.merchant_id == *merchant_id
                    && account.merchant_connector_id == merchant_connector_id
            })
            .cloned()
            .async_map(|account| async {
                account
                    .convert(
                        state,
                        key_store.key.get_inner(),
                        key_store.merchant_id.clone().into(),
                    )
                    .await
                    .change_context(errors::StorageError::DecryptionError)
            })
            .await
        {
            Some(result) => result,
            None => {
                return Err(errors::StorageError::ValueNotFound(
                    "cannot find merchant connector account".to_string(),
                )
                .into())
            }
        }
    }

    #[cfg(all(feature = "v2", feature = "merchant_connector_account_v2"))]
    async fn find_by_merchant_connector_account_id(
        &self,
        state: &KeyManagerState,
        id: &str,
        key_store: &domain::MerchantKeyStore,
    ) -> CustomResult<domain::MerchantConnectorAccount, errors::StorageError> {
        match self
            .merchant_connector_accounts
            .lock()
            .await
            .iter()
            .find(|account| account.get_id() == id)
            .cloned()
            .async_map(|account| async {
                account
                    .convert(
                        state,
                        key_store.key.get_inner(),
                        common_utils::types::keymanager::Identifier::Merchant(
                            key_store.merchant_id.clone(),
                        ),
                    )
                    .await
                    .change_context(errors::StorageError::DecryptionError)
            })
            .await
        {
            Some(result) => result,
            None => {
                return Err(errors::StorageError::ValueNotFound(
                    "cannot find merchant connector account".to_string(),
                )
                .into())
            }
        }
    }

    #[cfg(all(
        any(feature = "v1", feature = "v2"),
        not(feature = "merchant_connector_account_v2")
    ))]
    async fn insert_merchant_connector_account(
        &self,
        state: &KeyManagerState,
        t: domain::MerchantConnectorAccount,
        key_store: &domain::MerchantKeyStore,
    ) -> CustomResult<domain::MerchantConnectorAccount, errors::StorageError> {
        let mut accounts = self.merchant_connector_accounts.lock().await;
        let account = storage::MerchantConnectorAccount {
            merchant_id: t.merchant_id,
            connector_name: t.connector_name,
            connector_account_details: t.connector_account_details.into(),
            test_mode: t.test_mode,
            disabled: t.disabled,
            merchant_connector_id: t.merchant_connector_id,
            payment_methods_enabled: t.payment_methods_enabled,
            metadata: t.metadata,
            frm_configs: None,
            frm_config: t.frm_configs,
            connector_type: t.connector_type,
            connector_label: t.connector_label,
            business_country: t.business_country,
            business_label: t.business_label,
            business_sub_label: t.business_sub_label,
            created_at: common_utils::date_time::now(),
            modified_at: common_utils::date_time::now(),
            connector_webhook_details: t.connector_webhook_details,
            profile_id: t.profile_id,
            applepay_verified_domains: t.applepay_verified_domains,
            pm_auth_config: t.pm_auth_config,
            status: t.status,
            connector_wallets_details: t.connector_wallets_details.map(Encryption::from),
            additional_merchant_data: t.additional_merchant_data.map(|data| data.into()),
        };
        accounts.push(account.clone());
        account
            .convert(
                state,
                key_store.key.get_inner(),
                key_store.merchant_id.clone().into(),
            )
            .await
            .change_context(errors::StorageError::DecryptionError)
    }

    #[cfg(all(feature = "v2", feature = "merchant_connector_account_v2"))]
    async fn insert_merchant_connector_account(
        &self,
        state: &KeyManagerState,
        t: domain::MerchantConnectorAccount,
        key_store: &domain::MerchantKeyStore,
    ) -> CustomResult<domain::MerchantConnectorAccount, errors::StorageError> {
        let mut accounts = self.merchant_connector_accounts.lock().await;
        let account = storage::MerchantConnectorAccount {
            id: t.id,
            merchant_id: t.merchant_id,
            connector_name: t.connector_name,
            connector_account_details: t.connector_account_details.into(),
            disabled: t.disabled,
            payment_methods_enabled: t.payment_methods_enabled,
            metadata: t.metadata,
<<<<<<< HEAD
            frm_configs: None,
=======
>>>>>>> 537630f0
            frm_config: t.frm_configs,
            connector_type: t.connector_type,
            connector_label: t.connector_label,
            created_at: common_utils::date_time::now(),
            modified_at: common_utils::date_time::now(),
            connector_webhook_details: t.connector_webhook_details,
            profile_id: t.profile_id,
            applepay_verified_domains: t.applepay_verified_domains,
            pm_auth_config: t.pm_auth_config,
            status: t.status,
            connector_wallets_details: t.connector_wallets_details.map(Encryption::from),
            additional_merchant_data: t.additional_merchant_data.map(|data| data.into()),
        };
        accounts.push(account.clone());
        account
            .convert(
                state,
                key_store.key.get_inner(),
                common_utils::types::keymanager::Identifier::Merchant(
                    key_store.merchant_id.clone(),
                ),
            )
            .await
            .change_context(errors::StorageError::DecryptionError)
    }

    async fn find_merchant_connector_account_by_merchant_id_and_disabled_list(
        &self,
        state: &KeyManagerState,
        merchant_id: &common_utils::id_type::MerchantId,
        get_disabled: bool,
        key_store: &domain::MerchantKeyStore,
    ) -> CustomResult<Vec<domain::MerchantConnectorAccount>, errors::StorageError> {
        let accounts = self
            .merchant_connector_accounts
            .lock()
            .await
            .iter()
            .filter(|account: &&storage::MerchantConnectorAccount| {
                if get_disabled {
                    account.merchant_id == *merchant_id
                } else {
                    account.merchant_id == *merchant_id && account.disabled == Some(false)
                }
            })
            .cloned()
            .collect::<Vec<storage::MerchantConnectorAccount>>();

        let mut output = Vec::with_capacity(accounts.len());
        for account in accounts.into_iter() {
            output.push(
                account
                    .convert(
                        state,
                        key_store.key.get_inner(),
                        key_store.merchant_id.clone().into(),
                    )
                    .await
                    .change_context(errors::StorageError::DecryptionError)?,
            )
        }
        Ok(output)
    }

    #[cfg(all(
        any(feature = "v1", feature = "v2"),
        not(feature = "merchant_connector_account_v2")
    ))]
    async fn update_merchant_connector_account(
        &self,
        state: &KeyManagerState,
        this: domain::MerchantConnectorAccount,
        merchant_connector_account: storage::MerchantConnectorAccountUpdateInternal,
        key_store: &domain::MerchantKeyStore,
    ) -> CustomResult<domain::MerchantConnectorAccount, errors::StorageError> {
        let mca_update_res = self
            .merchant_connector_accounts
            .lock()
            .await
            .iter_mut()
            .find(|account| account.merchant_connector_id == this.merchant_connector_id)
            .map(|a| {
                let updated =
                    merchant_connector_account.create_merchant_connector_account(a.clone());
                *a = updated.clone();
                updated
            })
            .async_map(|account| async {
                account
                    .convert(
                        state,
                        key_store.key.get_inner(),
                        key_store.merchant_id.clone().into(),
                    )
                    .await
                    .change_context(errors::StorageError::DecryptionError)
            })
            .await;

        match mca_update_res {
            Some(result) => result,
            None => {
                return Err(errors::StorageError::ValueNotFound(
                    "cannot find merchant connector account to update".to_string(),
                )
                .into())
            }
        }
    }

    #[cfg(all(feature = "v2", feature = "merchant_connector_account_v2"))]
    async fn update_merchant_connector_account(
        &self,
        state: &KeyManagerState,
        this: domain::MerchantConnectorAccount,
        merchant_connector_account: storage::MerchantConnectorAccountUpdateInternal,
        key_store: &domain::MerchantKeyStore,
    ) -> CustomResult<domain::MerchantConnectorAccount, errors::StorageError> {
        let mca_update_res = self
            .merchant_connector_accounts
            .lock()
            .await
            .iter_mut()
            .find(|account| account.get_id() == this.get_id())
            .map(|a| {
                let updated =
                    merchant_connector_account.create_merchant_connector_account(a.clone());
                *a = updated.clone();
                updated
            })
            .async_map(|account| async {
                account
                    .convert(
                        state,
                        key_store.key.get_inner(),
                        common_utils::types::keymanager::Identifier::Merchant(
                            key_store.merchant_id.clone(),
                        ),
                    )
                    .await
                    .change_context(errors::StorageError::DecryptionError)
            })
            .await;

        match mca_update_res {
            Some(result) => result,
            None => {
                return Err(errors::StorageError::ValueNotFound(
                    "cannot find merchant connector account to update".to_string(),
                )
                .into())
            }
        }
    }

    #[cfg(all(
        any(feature = "v1", feature = "v2"),
        not(feature = "merchant_connector_account_v2")
    ))]
    async fn delete_merchant_connector_account_by_merchant_id_merchant_connector_id(
        &self,
        merchant_id: &common_utils::id_type::MerchantId,
        merchant_connector_id: &str,
    ) -> CustomResult<bool, errors::StorageError> {
        let mut accounts = self.merchant_connector_accounts.lock().await;
        match accounts.iter().position(|account| {
            account.merchant_id == *merchant_id
                && account.merchant_connector_id == merchant_connector_id
        }) {
            Some(index) => {
                accounts.remove(index);
                return Ok(true);
            }
            None => {
                return Err(errors::StorageError::ValueNotFound(
                    "cannot find merchant connector account to delete".to_string(),
                )
                .into())
            }
        }
    }

    #[cfg(all(feature = "v2", feature = "merchant_connector_account_v2"))]
    async fn delete_merchant_connector_account_by_id(
        &self,
        id: &str,
    ) -> CustomResult<bool, errors::StorageError> {
        let mut accounts = self.merchant_connector_accounts.lock().await;
        match accounts.iter().position(|account| account.get_id() == id) {
            Some(index) => {
                accounts.remove(index);
                return Ok(true);
            }
            None => {
                return Err(errors::StorageError::ValueNotFound(
                    "cannot find merchant connector account to delete".to_string(),
                )
                .into())
            }
        }
    }
}

#[cfg(feature = "accounts_cache")]
#[cfg(test)]
mod merchant_connector_account_cache_tests {
    use std::sync::Arc;

    #[cfg(all(
        any(feature = "v1", feature = "v2"),
        not(feature = "merchant_connector_account_v2")
    ))]
    use api_models::enums::CountryAlpha2;
    use common_utils::{date_time, types::keymanager::Identifier};
    use diesel_models::enums::ConnectorType;
    use error_stack::ResultExt;
    use masking::PeekInterface;
    use storage_impl::redis::{
        cache::{self, CacheKey, CacheKind, ACCOUNTS_CACHE},
        kv_store::RedisConnInterface,
        pub_sub::PubSubInterface,
    };
    use time::macros::datetime;
    use tokio::sync::oneshot;

    use crate::{
        core::errors,
        db::{
            merchant_connector_account::MerchantConnectorAccountInterface,
            merchant_key_store::MerchantKeyStoreInterface, MasterKeyInterface, MockDb,
        },
        routes::{
            self,
            app::{settings::Settings, StorageImpl},
        },
        services,
        types::{
            domain::{self, behaviour::Conversion},
            storage,
        },
    };

    #[allow(clippy::unwrap_used)]
    #[tokio::test]
    #[cfg(all(
        any(feature = "v1", feature = "v2"),
        not(feature = "merchant_connector_account_v2")
    ))]
    async fn test_connector_profile_id_cache() {
        let conf = Settings::new().unwrap();
        let tx: oneshot::Sender<()> = oneshot::channel().0;

        let app_state = Box::pin(routes::AppState::with_storage(
            conf,
            StorageImpl::PostgresqlTest,
            tx,
            Box::new(services::MockApiClient),
        ))
        .await;
        let state = &Arc::new(app_state)
            .get_session_state("public", || {})
            .unwrap();
        #[allow(clippy::expect_used)]
        let db = MockDb::new(&redis_interface::RedisSettings::default())
            .await
            .expect("Failed to create Mock store");

        let redis_conn = db.get_redis_conn().unwrap();
        let master_key = db.get_master_key();
        redis_conn
            .subscribe("hyperswitch_invalidate")
            .await
            .unwrap();

        let merchant_id =
            common_utils::id_type::MerchantId::try_from(std::borrow::Cow::from("test_merchant"))
                .unwrap();

        let connector_label = "stripe_USA";
        let merchant_connector_id = "simple_merchant_connector_id";
        let profile_id = "pro_max_ultra";
        let key_manager_state = &state.into();
        db.insert_merchant_key_store(
            key_manager_state,
            domain::MerchantKeyStore {
                merchant_id: merchant_id.clone(),
                key: domain::types::encrypt(
                    key_manager_state,
                    services::generate_aes256_key().unwrap().to_vec().into(),
                    Identifier::Merchant(merchant_id.clone()),
                    master_key,
                )
                .await
                .unwrap(),
                created_at: datetime!(2023-02-01 0:00),
            },
            &master_key.to_vec().into(),
        )
        .await
        .unwrap();

        let merchant_key = db
            .get_merchant_key_store_by_merchant_id(
                key_manager_state,
                &merchant_id,
                &master_key.to_vec().into(),
            )
            .await
            .unwrap();

        let mca = domain::MerchantConnectorAccount {
            merchant_id: merchant_id.to_owned(),
            connector_name: "stripe".to_string(),
            connector_account_details: domain::types::encrypt(
                key_manager_state,
                serde_json::Value::default().into(),
                Identifier::Merchant(merchant_key.merchant_id.clone()),
                merchant_key.key.get_inner().peek(),
            )
            .await
            .unwrap(),
            test_mode: None,
            disabled: None,
            merchant_connector_id: merchant_connector_id.to_string(),
            payment_methods_enabled: None,
            connector_type: ConnectorType::FinOperations,
            metadata: None,
            frm_configs: None,
            connector_label: Some(connector_label.to_string()),
            business_country: Some(CountryAlpha2::US),
            business_label: Some("cloth".to_string()),
            business_sub_label: None,
            created_at: date_time::now(),
            modified_at: date_time::now(),
            connector_webhook_details: None,
            profile_id: Some(profile_id.to_string()),
            applepay_verified_domains: None,
            pm_auth_config: None,
            status: common_enums::ConnectorStatus::Inactive,
            connector_wallets_details: Some(
                domain::types::encrypt(
                    key_manager_state,
                    serde_json::Value::default().into(),
                    Identifier::Merchant(merchant_key.merchant_id.clone()),
                    merchant_key.key.get_inner().peek(),
                )
                .await
                .unwrap(),
            ),
            additional_merchant_data: None,
        };

        db.insert_merchant_connector_account(key_manager_state, mca.clone(), &merchant_key)
            .await
            .unwrap();

        let find_call = || async {
            Conversion::convert(
                db.find_merchant_connector_account_by_profile_id_connector_name(
                    key_manager_state,
                    profile_id,
                    &mca.connector_name,
                    &merchant_key,
                )
                .await
                .unwrap(),
            )
            .await
            .change_context(errors::StorageError::DecryptionError)
        };
        let _: storage::MerchantConnectorAccount = cache::get_or_populate_in_memory(
            &db,
            &format!("{}_{}", merchant_id.get_string_repr(), profile_id),
            find_call,
            &ACCOUNTS_CACHE,
        )
        .await
        .unwrap();

        let delete_call = || async {
            db.delete_merchant_connector_account_by_merchant_id_merchant_connector_id(
                &merchant_id,
                merchant_connector_id,
            )
            .await
        };

        cache::publish_and_redact(
            &db,
            CacheKind::Accounts(
                format!("{}_{}", merchant_id.get_string_repr(), connector_label).into(),
            ),
            delete_call,
        )
        .await
        .unwrap();

        assert!(ACCOUNTS_CACHE
            .get_val::<domain::MerchantConnectorAccount>(CacheKey {
                key: format!("{}_{}", merchant_id.get_string_repr(), connector_label),
                prefix: String::default(),
            },)
            .await
            .is_none())
    }

    #[allow(clippy::unwrap_used)]
    #[tokio::test]
    #[cfg(all(feature = "v2", feature = "merchant_connector_account_v2"))]
    async fn test_connector_profile_id_cache() {
        let conf = Settings::new().unwrap();
        let tx: oneshot::Sender<()> = oneshot::channel().0;

        let app_state = Box::pin(routes::AppState::with_storage(
            conf,
            StorageImpl::PostgresqlTest,
            tx,
            Box::new(services::MockApiClient),
        ))
        .await;
        let state = &Arc::new(app_state)
            .get_session_state("public", || {})
            .unwrap();
        #[allow(clippy::expect_used)]
        let db = MockDb::new(&redis_interface::RedisSettings::default())
            .await
            .expect("Failed to create Mock store");

        let redis_conn = db.get_redis_conn().unwrap();
        let master_key = db.get_master_key();
        redis_conn
            .subscribe("hyperswitch_invalidate")
            .await
            .unwrap();

        let merchant_id =
            common_utils::id_type::MerchantId::try_from(std::borrow::Cow::from("test_merchant"))
                .unwrap();
        let connector_label = "stripe_USA";
        let id = "simple_id";
        let profile_id = "pro_max_ultra";
        let key_manager_state = &state.into();
        db.insert_merchant_key_store(
            key_manager_state,
            domain::MerchantKeyStore {
                merchant_id: merchant_id.clone(),
                key: domain::types::encrypt(
                    key_manager_state,
                    services::generate_aes256_key().unwrap().to_vec().into(),
                    Identifier::Merchant(merchant_id.clone()),
                    master_key,
                )
                .await
                .unwrap(),
                created_at: datetime!(2023-02-01 0:00),
            },
            &master_key.to_vec().into(),
        )
        .await
        .unwrap();

        let merchant_key = db
            .get_merchant_key_store_by_merchant_id(
                key_manager_state,
                &merchant_id,
                &master_key.to_vec().into(),
            )
            .await
            .unwrap();

        let mca = domain::MerchantConnectorAccount {
            id: id.to_string(),
            merchant_id: merchant_id.clone(),
            connector_name: "stripe".to_string(),
            connector_account_details: domain::types::encrypt(
                key_manager_state,
                serde_json::Value::default().into(),
                Identifier::Merchant(merchant_key.merchant_id.clone()),
                merchant_key.key.get_inner().peek(),
            )
            .await
            .unwrap(),
            disabled: None,
            payment_methods_enabled: None,
            connector_type: ConnectorType::FinOperations,
            metadata: None,
            frm_configs: None,
            connector_label: Some(connector_label.to_string()),
            created_at: date_time::now(),
            modified_at: date_time::now(),
            connector_webhook_details: None,
            profile_id: Some(profile_id.to_string()),
            applepay_verified_domains: None,
            pm_auth_config: None,
            status: common_enums::ConnectorStatus::Inactive,
            connector_wallets_details: Some(
                domain::types::encrypt(
                    key_manager_state,
                    serde_json::Value::default().into(),
                    Identifier::Merchant(merchant_key.merchant_id.clone()),
                    merchant_key.key.get_inner().peek(),
                )
                .await
                .unwrap(),
            ),
            additional_merchant_data: None,
        };

        db.insert_merchant_connector_account(key_manager_state, mca.clone(), &merchant_key)
            .await
            .unwrap();

        let find_call = || async {
            #[cfg(all(
                any(feature = "v1", feature = "v2"),
                not(feature = "merchant_connector_account_v2")
            ))]
            let mca = db
                .find_merchant_connector_account_by_profile_id_connector_name(
                    key_manager_state,
                    profile_id,
                    &mca.connector_name,
                    &merchant_key,
                )
                .await
                .unwrap();
            #[cfg(all(feature = "v2", feature = "merchant_connector_account_v2"))]
            let mca: domain::MerchantConnectorAccount = { todo!() };
            Conversion::convert(mca)
                .await
                .change_context(errors::StorageError::DecryptionError)
        };

        let _: storage::MerchantConnectorAccount = cache::get_or_populate_in_memory(
            &db,
            &format!("{}_{}", merchant_id.clone().get_string_repr(), profile_id),
            find_call,
            &ACCOUNTS_CACHE,
        )
        .await
        .unwrap();

        let delete_call = || async { db.delete_merchant_connector_account_by_id(id).await };

        cache::publish_and_redact(
            &db,
            CacheKind::Accounts(
                format!("{}_{}", merchant_id.get_string_repr(), connector_label).into(),
            ),
            delete_call,
        )
        .await
        .unwrap();

        assert!(ACCOUNTS_CACHE
            .get_val::<domain::MerchantConnectorAccount>(CacheKey {
                key: format!("{}_{}", merchant_id.get_string_repr(), connector_label),
                prefix: String::default(),
            },)
            .await
            .is_none())
    }

    #[allow(clippy::unwrap_used)]
    #[tokio::test]
    #[cfg(all(feature = "v2", feature = "merchant_connector_account_v2"))]
    async fn test_connector_profile_id_cache() {
        let conf = Settings::new().unwrap();
        let tx: oneshot::Sender<()> = oneshot::channel().0;

        let app_state = Box::pin(routes::AppState::with_storage(
            conf,
            StorageImpl::PostgresqlTest,
            tx,
            Box::new(services::MockApiClient),
        ))
        .await;
        let state = &Arc::new(app_state)
            .get_session_state("public", || {})
            .unwrap();
        #[allow(clippy::expect_used)]
        let db = MockDb::new(&redis_interface::RedisSettings::default())
            .await
            .expect("Failed to create Mock store");

        let redis_conn = db.get_redis_conn().unwrap();
        let master_key = db.get_master_key();
        redis_conn
            .subscribe("hyperswitch_invalidate")
            .await
            .unwrap();

        let merchant_id = common_utils::id_type::MerchantId::from("test_merchant".into()).unwrap();
        let connector_label = "stripe_USA";
        let id = "simple_id";
        let profile_id = "pro_max_ultra";
        let key_manager_state = &state.into();
        db.insert_merchant_key_store(
            key_manager_state,
            domain::MerchantKeyStore {
                merchant_id: merchant_id.clone(),
                key: domain::types::encrypt(
                    key_manager_state,
                    services::generate_aes256_key().unwrap().to_vec().into(),
                    Identifier::Merchant(merchant_id.clone()),
                    master_key,
                )
                .await
                .unwrap(),
                created_at: datetime!(2023-02-01 0:00),
            },
            &master_key.to_vec().into(),
        )
        .await
        .unwrap();

        let merchant_key = db
            .get_merchant_key_store_by_merchant_id(
                key_manager_state,
                &merchant_id,
                &master_key.to_vec().into(),
            )
            .await
            .unwrap();

        let mca = domain::MerchantConnectorAccount {
            id: id.to_string(),
            merchant_id: merchant_id.clone(),
            connector_name: "stripe".to_string(),
            connector_account_details: domain::types::encrypt(
                key_manager_state,
                serde_json::Value::default().into(),
                Identifier::Merchant(merchant_key.merchant_id.clone()),
                merchant_key.key.get_inner().peek(),
            )
            .await
            .unwrap(),
            disabled: None,
            payment_methods_enabled: None,
            connector_type: ConnectorType::FinOperations,
            metadata: None,
            frm_configs: None,
            connector_label: Some(connector_label.to_string()),
            created_at: date_time::now(),
            modified_at: date_time::now(),
            connector_webhook_details: None,
            profile_id: Some(profile_id.to_string()),
            applepay_verified_domains: None,
            pm_auth_config: None,
            status: common_enums::ConnectorStatus::Inactive,
            connector_wallets_details: Some(
                domain::types::encrypt(
                    key_manager_state,
                    serde_json::Value::default().into(),
                    Identifier::Merchant(merchant_key.merchant_id.clone()),
                    merchant_key.key.get_inner().peek(),
                )
                .await
                .unwrap(),
            ),
            additional_merchant_data: None,
        };

        db.insert_merchant_connector_account(key_manager_state, mca.clone(), &merchant_key)
            .await
            .unwrap();

        let find_call = || async {
            Conversion::convert(
                db.find_merchant_connector_account_by_profile_id_connector_name(
                    key_manager_state,
                    profile_id,
                    &mca.connector_name,
                    &merchant_key,
                )
                .await
                .unwrap(),
            )
            .await
            .change_context(errors::StorageError::DecryptionError)
        };
        let _: storage::MerchantConnectorAccount = cache::get_or_populate_in_memory(
            &db,
            &format!("{}_{}", merchant_id.clone(), profile_id),
            find_call,
            &ACCOUNTS_CACHE,
        )
        .await
        .unwrap();

        let delete_call = || async { db.delete_merchant_connector_account_by_id(id).await };

        cache::publish_and_redact(
            &db,
            CacheKind::Accounts(format!("{}_{}", merchant_id, connector_label).into()),
            delete_call,
        )
        .await
        .unwrap();

        assert!(ACCOUNTS_CACHE
            .get_val::<domain::MerchantConnectorAccount>(CacheKey {
                key: format!("{}_{}", merchant_id, connector_label),
                prefix: String::default(),
            },)
            .await
            .is_none())
    }
}<|MERGE_RESOLUTION|>--- conflicted
+++ resolved
@@ -774,15 +774,6 @@
                         format!("{}_{}", _profile_id, _connector_name).into(),
                     ),
                     cache::CacheKind::Accounts(
-<<<<<<< HEAD
-                        format!("{}_{}", _merchant_id, _merchant_connector_id).into(),
-                    ),
-                    cache::CacheKind::CGraph(
-                        format!("cgraph_{}_{_profile_id}", _merchant_id).into(),
-                    ),
-                    cache::CacheKind::PmFiltersCGraph(
-                        format!("pm_filters_cgraph_{}_{_profile_id}", _merchant_id).into(),
-=======
                         format!(
                             "{}_{}",
                             _merchant_id.get_string_repr(),
@@ -799,7 +790,6 @@
                             _merchant_id.get_string_repr()
                         )
                         .into(),
->>>>>>> 537630f0
                     ),
                 ],
                 update_call,
@@ -914,15 +904,6 @@
                 self,
                 [
                     cache::CacheKind::Accounts(
-<<<<<<< HEAD
-                        format!("{}_{}", mca.merchant_id, _profile_id).into(),
-                    ),
-                    cache::CacheKind::CGraph(
-                        format!("cgraph_{}_{_profile_id}", mca.merchant_id).into(),
-                    ),
-                    cache::CacheKind::PmFiltersCGraph(
-                        format!("pm_filters_cgraph_{}_{_profile_id}", mca.merchant_id).into(),
-=======
                         format!("{}_{}", mca.merchant_id.get_string_repr(), _profile_id).into(),
                     ),
                     cache::CacheKind::CGraph(
@@ -935,7 +916,6 @@
                             mca.merchant_id.get_string_repr()
                         )
                         .into(),
->>>>>>> 537630f0
                     ),
                 ],
                 delete_call,
@@ -1227,10 +1207,6 @@
             disabled: t.disabled,
             payment_methods_enabled: t.payment_methods_enabled,
             metadata: t.metadata,
-<<<<<<< HEAD
-            frm_configs: None,
-=======
->>>>>>> 537630f0
             frm_config: t.frm_configs,
             connector_type: t.connector_type,
             connector_label: t.connector_label,
