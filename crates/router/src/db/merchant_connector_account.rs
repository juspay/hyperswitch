--- conflicted
+++ resolved
@@ -2,9 +2,8 @@
 use error_stack::{IntoReport, ResultExt};
 
 use super::{MockDb, Store};
-#[cfg(feature = "accounts_cache")]
-use crate::cache::{self, ACCOUNTS_CACHE};
 use crate::{
+    cache::{self, ACCOUNTS_CACHE},
     connection,
     core::errors::{self, CustomResult},
     services::logger,
@@ -161,32 +160,6 @@
         connector_label: &str,
         key_store: &domain::MerchantKeyStore,
     ) -> CustomResult<domain::MerchantConnectorAccount, errors::StorageError> {
-<<<<<<< HEAD
-=======
-        let conn = connection::pg_connection_read(self).await?;
-        storage::MerchantConnectorAccount::find_by_merchant_id_connector(
-            &conn,
-            merchant_id,
-            connector_label,
-        )
-        .await
-        .map_err(Into::into)
-        .into_report()
-        .async_and_then(|item| async {
-            item.convert(key_store.key.get_inner())
-                .await
-                .change_context(errors::StorageError::DecryptionError)
-        })
-        .await
-    }
-
-    async fn find_by_merchant_connector_account_merchant_id_merchant_connector_id(
-        &self,
-        merchant_id: &str,
-        merchant_connector_id: &str,
-        key_store: &domain::MerchantKeyStore,
-    ) -> CustomResult<domain::MerchantConnectorAccount, errors::StorageError> {
->>>>>>> 7489c870
         let find_call = || async {
             let conn = connection::pg_connection_read(self).await?;
             storage::MerchantConnectorAccount::find_by_merchant_id_connector(
@@ -210,24 +183,19 @@
 
         #[cfg(feature = "accounts_cache")]
         {
-<<<<<<< HEAD
             super::cache::get_or_populate_in_memory(
                 self,
                 &format!("{}_{}", merchant_id, connector_label),
                 find_call,
                 &ACCOUNTS_CACHE,
             )
-            .await?
-            .convert(self, merchant_id, self.get_migration_timestamp())
-            .await
-            .change_context(errors::StorageError::DeserializationFailed)
-=======
-            cache::get_or_populate_redis(self, merchant_connector_id, find_call)
-                .await?
-                .convert(key_store.key.get_inner())
-                .await
-                .change_context(errors::StorageError::DeserializationFailed)
->>>>>>> 7489c870
+            .await
+            .async_and_then(|item| async {
+                item.convert(key_store.key.get_inner())
+                    .await
+                    .change_context(errors::StorageError::DecryptionError)
+            })
+            .await
         }
     }
 
@@ -235,6 +203,7 @@
         &self,
         merchant_id: &str,
         merchant_connector_id: &str,
+        key_store: &domain::MerchantKeyStore,
     ) -> CustomResult<domain::MerchantConnectorAccount, errors::StorageError> {
         let conn = connection::pg_connection_read(self).await?;
         storage::MerchantConnectorAccount::find_by_merchant_id_merchant_connector_id(
@@ -246,7 +215,7 @@
         .map_err(Into::into)
         .into_report()
         .async_and_then(|item| async {
-            item.convert(self, merchant_id, self.get_migration_timestamp())
+            item.convert(key_store.key.get_inner())
                 .await
                 .change_context(errors::StorageError::DecryptionError)
         })
@@ -305,8 +274,9 @@
         merchant_connector_account: storage::MerchantConnectorAccountUpdateInternal,
         key_store: &domain::MerchantKeyStore,
     ) -> CustomResult<domain::MerchantConnectorAccount, errors::StorageError> {
-        let merchant_id = this.merchant_id.clone();
+        let _merchant_id = this.merchant_id.clone();
         let _merchant_connector_label = this.connector_label.clone();
+
         let update_call = || async {
             let conn = connection::pg_connection_write(self).await?;
             Conversion::convert(this)
@@ -316,15 +286,12 @@
                 .await
                 .map_err(Into::into)
                 .into_report()
-<<<<<<< HEAD
-=======
                 .async_and_then(|item| async {
                     item.convert(key_store.key.get_inner())
                         .await
                         .change_context(errors::StorageError::DecryptionError)
                 })
                 .await
->>>>>>> 7489c870
         };
 
         #[cfg(feature = "accounts_cache")]
@@ -332,23 +299,16 @@
             super::cache::publish_and_redact(
                 self,
                 cache::CacheKind::Accounts(
-                    format!("{}_{}", merchant_id, _merchant_connector_label).into(),
+                    format!("{}_{}", _merchant_id, _merchant_connector_label).into(),
                 ),
                 update_call,
             )
-            .await?
-            .convert(self, &merchant_id, self.get_migration_timestamp())
-            .await
-            .change_context(errors::StorageError::DeserializationFailed)
+            .await
         }
 
         #[cfg(not(feature = "accounts_cache"))]
         {
-            update_call()
-                .await?
-                .convert(self, &merchant_id, self.get_migration_timestamp())
-                .await
-                .change_context(errors::StorageError::DeserializationFailed)
+            update_call().await
         }
     }
 
@@ -358,7 +318,6 @@
         merchant_connector_id: &str,
     ) -> CustomResult<bool, errors::StorageError> {
         let conn = connection::pg_connection_write(self).await?;
-
         let delete_call = || async {
             storage::MerchantConnectorAccount::delete_by_merchant_id_merchant_connector_id(
                 &conn,
@@ -596,110 +555,4 @@
             }
         }
     }
-}
-
-#[cfg(test)]
-mod merchant_connector_account_cache_tests {
-    use crate::{
-        cache::{CacheKind, ACCOUNTS_CACHE},
-        core::errors,
-        db::{
-            cache, merchant_connector_account::MerchantConnectorAccountInterface,
-            MasterKeyInterface, MockDb,
-        },
-        services::{PubSubInterface, RedisConnInterface},
-        types::{
-            domain::{self, behaviour::Conversion, types as domain_types},
-            storage,
-        },
-    };
-    use api_models::enums::CountryAlpha2;
-    use common_utils::date_time;
-    use error_stack::ResultExt;
-    use storage_models::enums::ConnectorType;
-
-    #[allow(clippy::unwrap_used)]
-    #[tokio::test]
-    async fn test_connector_label_cache() {
-        let db = MockDb::new(&Default::default()).await;
-
-        let redis_conn = db.get_redis_conn().unwrap();
-        let key = db.get_master_key();
-        redis_conn
-            .subscribe("hyperswitch_invalidate")
-            .await
-            .unwrap();
-
-        let merchant_id = "test_merchant";
-        let connector_label = "stripe_USA";
-        let merchant_connector_id = "simple_merchant_connector_id";
-
-        let mca = domain::MerchantConnectorAccount {
-            id: Some(1),
-            merchant_id: merchant_id.to_string(),
-            connector_name: "stripe".to_string(),
-            connector_account_details: domain_types::encrypt(
-                serde_json::Value::default().into(),
-                key,
-            )
-            .await
-            .unwrap(),
-            test_mode: None,
-            disabled: None,
-            merchant_connector_id: merchant_connector_id.to_string(),
-            payment_methods_enabled: None,
-            connector_type: ConnectorType::FinOperations,
-            metadata: None,
-            frm_configs: None,
-            connector_label: connector_label.to_string(),
-            business_country: CountryAlpha2::US,
-            business_label: "cloth".to_string(),
-            business_sub_label: None,
-            created_at: date_time::now(),
-            modified_at: date_time::now(),
-        };
-        db.insert_merchant_connector_account(mca).await.unwrap();
-        let find_call = || async {
-            db.find_merchant_connector_account_by_merchant_id_connector_label(
-                merchant_id,
-                connector_label,
-            )
-            .await
-            .unwrap()
-            .convert()
-            .await
-            .change_context(errors::StorageError::DecryptionError)
-        };
-        let _: storage::MerchantConnectorAccount = cache::get_or_populate_in_memory(
-            &db,
-            &format!("{}_{}", merchant_id, connector_label),
-            find_call,
-            &ACCOUNTS_CACHE,
-        )
-        .await
-        .unwrap();
-
-        let delete_call = || async {
-            db.delete_merchant_connector_account_by_merchant_id_merchant_connector_id(
-                merchant_id,
-                merchant_connector_id,
-            )
-            .await
-        };
-
-        cache::publish_and_redact(
-            &db,
-            CacheKind::Accounts(format!("{}_{}", merchant_id, connector_label).into()),
-            delete_call,
-        )
-        .await
-        .unwrap();
-
-        assert!(ACCOUNTS_CACHE
-            .get_val::<domain::MerchantConnectorAccount>(&format!(
-                "{}_{}",
-                merchant_id, connector_label
-            ),)
-            .is_none())
-    }
 }