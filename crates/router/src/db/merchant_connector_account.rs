use async_bb8_diesel::AsyncConnection;
use common_utils::{
    encryption::Encryption,
    ext_traits::{AsyncExt, ByteSliceExt, Encode},
    types::keymanager::KeyManagerState,
};
use error_stack::{report, ResultExt};
use router_env::{instrument, tracing};
#[cfg(feature = "accounts_cache")]
use storage_impl::redis::cache;
use storage_impl::redis::kv_store::RedisConnInterface;

use super::{MockDb, Store};
use crate::{
    connection,
    core::errors::{self, CustomResult},
    types::{
        self,
        domain::{
            self,
            behaviour::{Conversion, ReverseConversion},
        },
        storage,
    },
};

#[async_trait::async_trait]
pub trait ConnectorAccessToken {
    async fn get_access_token(
        &self,
        merchant_id: &common_utils::id_type::MerchantId,
        merchant_connector_id_or_connector_name: &str,
    ) -> CustomResult<Option<types::AccessToken>, errors::StorageError>;

    async fn set_access_token(
        &self,
        merchant_id: &common_utils::id_type::MerchantId,
        merchant_connector_id_or_connector_name: &str,
        access_token: types::AccessToken,
    ) -> CustomResult<(), errors::StorageError>;
}

#[async_trait::async_trait]
impl ConnectorAccessToken for Store {
    #[instrument(skip_all)]
    async fn get_access_token(
        &self,
        merchant_id: &common_utils::id_type::MerchantId,
        merchant_connector_id_or_connector_name: &str,
    ) -> CustomResult<Option<types::AccessToken>, errors::StorageError> {
        //TODO: Handle race condition
        // This function should acquire a global lock on some resource, if access token is already
        // being refreshed by other request then wait till it finishes and use the same access token
        let key = common_utils::access_token::create_access_token_key(
            merchant_id,
            merchant_connector_id_or_connector_name,
        );

        let maybe_token = self
            .get_redis_conn()
            .map_err(Into::<errors::StorageError>::into)?
            .get_key::<Option<Vec<u8>>>(&key)
            .await
            .change_context(errors::StorageError::KVError)
            .attach_printable("DB error when getting access token")?;

        let access_token = maybe_token
            .map(|token| token.parse_struct::<types::AccessToken>("AccessToken"))
            .transpose()
            .change_context(errors::StorageError::DeserializationFailed)?;

        Ok(access_token)
    }

    #[instrument(skip_all)]
    async fn set_access_token(
        &self,
        merchant_id: &common_utils::id_type::MerchantId,
        merchant_connector_id_or_connector_name: &str,
        access_token: types::AccessToken,
    ) -> CustomResult<(), errors::StorageError> {
        let key = common_utils::access_token::create_access_token_key(
            merchant_id,
            merchant_connector_id_or_connector_name,
        );
        let serialized_access_token = access_token
            .encode_to_string_of_json()
            .change_context(errors::StorageError::SerializationFailed)?;
        self.get_redis_conn()
            .map_err(Into::<errors::StorageError>::into)?
            .set_key_with_expiry(&key, serialized_access_token, access_token.expires)
            .await
            .change_context(errors::StorageError::KVError)
    }
}

#[async_trait::async_trait]
impl ConnectorAccessToken for MockDb {
    async fn get_access_token(
        &self,
        _merchant_id: &common_utils::id_type::MerchantId,
        _merchant_connector_id_or_connector_name: &str,
    ) -> CustomResult<Option<types::AccessToken>, errors::StorageError> {
        Ok(None)
    }

    async fn set_access_token(
        &self,
        _merchant_id: &common_utils::id_type::MerchantId,
        _merchant_connector_id_or_connector_name: &str,
        _access_token: types::AccessToken,
    ) -> CustomResult<(), errors::StorageError> {
        Ok(())
    }
}

#[async_trait::async_trait]
pub trait MerchantConnectorAccountInterface
where
    domain::MerchantConnectorAccount: Conversion<
        DstType = storage::MerchantConnectorAccount,
        NewDstType = storage::MerchantConnectorAccountNew,
    >,
{
    #[cfg(all(
        any(feature = "v1", feature = "v2"),
        not(feature = "merchant_connector_account_v2")
    ))]
    async fn find_merchant_connector_account_by_merchant_id_connector_label(
        &self,
        state: &KeyManagerState,
        merchant_id: &common_utils::id_type::MerchantId,
        connector_label: &str,
        key_store: &domain::MerchantKeyStore,
    ) -> CustomResult<domain::MerchantConnectorAccount, errors::StorageError>;

    #[cfg(all(
        any(feature = "v1", feature = "v2"),
        not(feature = "merchant_connector_account_v2")
    ))]
    async fn find_merchant_connector_account_by_profile_id_connector_name(
        &self,
        state: &KeyManagerState,
        profile_id: &common_utils::id_type::ProfileId,
        connector_name: &str,
        key_store: &domain::MerchantKeyStore,
    ) -> CustomResult<domain::MerchantConnectorAccount, errors::StorageError>;

    #[cfg(all(
        any(feature = "v1", feature = "v2"),
        not(feature = "merchant_connector_account_v2")
    ))]
    async fn find_merchant_connector_account_by_merchant_id_connector_name(
        &self,
        state: &KeyManagerState,
        merchant_id: &common_utils::id_type::MerchantId,
        connector_name: &str,
        key_store: &domain::MerchantKeyStore,
    ) -> CustomResult<Vec<domain::MerchantConnectorAccount>, errors::StorageError>;

    async fn insert_merchant_connector_account(
        &self,
        state: &KeyManagerState,
        t: domain::MerchantConnectorAccount,
        key_store: &domain::MerchantKeyStore,
    ) -> CustomResult<domain::MerchantConnectorAccount, errors::StorageError>;

    #[cfg(all(
        any(feature = "v1", feature = "v2"),
        not(feature = "merchant_connector_account_v2")
    ))]
    async fn find_by_merchant_connector_account_merchant_id_merchant_connector_id(
        &self,
        state: &KeyManagerState,
        merchant_id: &common_utils::id_type::MerchantId,
        merchant_connector_id: &common_utils::id_type::MerchantConnectorAccountId,
        key_store: &domain::MerchantKeyStore,
    ) -> CustomResult<domain::MerchantConnectorAccount, errors::StorageError>;

    #[cfg(all(feature = "v2", feature = "merchant_connector_account_v2"))]
    async fn find_merchant_connector_account_by_id(
        &self,
        state: &KeyManagerState,
        id: &common_utils::id_type::MerchantConnectorAccountId,
        key_store: &domain::MerchantKeyStore,
    ) -> CustomResult<domain::MerchantConnectorAccount, errors::StorageError>;

    async fn find_merchant_connector_account_by_merchant_id_and_disabled_list(
        &self,
        state: &KeyManagerState,
        merchant_id: &common_utils::id_type::MerchantId,
        get_disabled: bool,
        key_store: &domain::MerchantKeyStore,
    ) -> CustomResult<Vec<domain::MerchantConnectorAccount>, errors::StorageError>;

    async fn update_merchant_connector_account(
        &self,
        state: &KeyManagerState,
        this: domain::MerchantConnectorAccount,
        merchant_connector_account: storage::MerchantConnectorAccountUpdateInternal,
        key_store: &domain::MerchantKeyStore,
    ) -> CustomResult<domain::MerchantConnectorAccount, errors::StorageError>;

    async fn update_multiple_merchant_connector_accounts(
        &self,
        this: Vec<(
            domain::MerchantConnectorAccount,
            storage::MerchantConnectorAccountUpdateInternal,
        )>,
    ) -> CustomResult<(), errors::StorageError>;

    #[cfg(all(
        any(feature = "v1", feature = "v2"),
        not(feature = "merchant_connector_account_v2")
    ))]
    async fn delete_merchant_connector_account_by_merchant_id_merchant_connector_id(
        &self,
        merchant_id: &common_utils::id_type::MerchantId,
        merchant_connector_id: &common_utils::id_type::MerchantConnectorAccountId,
    ) -> CustomResult<bool, errors::StorageError>;

    #[cfg(all(feature = "v2", feature = "merchant_connector_account_v2"))]
    async fn delete_merchant_connector_account_by_id(
        &self,
        id: &common_utils::id_type::MerchantConnectorAccountId,
    ) -> CustomResult<bool, errors::StorageError>;
}

#[async_trait::async_trait]
impl MerchantConnectorAccountInterface for Store {
    #[cfg(all(
        any(feature = "v1", feature = "v2"),
        not(feature = "merchant_connector_account_v2")
    ))]
    #[instrument(skip_all)]
    async fn find_merchant_connector_account_by_merchant_id_connector_label(
        &self,
        state: &KeyManagerState,
        merchant_id: &common_utils::id_type::MerchantId,
        connector_label: &str,
        key_store: &domain::MerchantKeyStore,
    ) -> CustomResult<domain::MerchantConnectorAccount, errors::StorageError> {
        let find_call = || async {
            let conn = connection::pg_connection_read(self).await?;
            storage::MerchantConnectorAccount::find_by_merchant_id_connector(
                &conn,
                merchant_id,
                connector_label,
            )
            .await
            .map_err(|error| report!(errors::StorageError::from(error)))
        };

        #[cfg(not(feature = "accounts_cache"))]
        {
            find_call()
                .await?
                .convert(state, key_store.key.get_inner(), merchant_id.clone().into())
                .await
                .change_context(errors::StorageError::DeserializationFailed)
        }

        #[cfg(feature = "accounts_cache")]
        {
            cache::get_or_populate_in_memory(
                self,
                &format!("{}_{}", merchant_id.get_string_repr(), connector_label),
                find_call,
                &cache::ACCOUNTS_CACHE,
            )
            .await
            .async_and_then(|item| async {
                item.convert(
                    state,
                    key_store.key.get_inner(),
                    key_store.merchant_id.clone().into(),
                )
                .await
                .change_context(errors::StorageError::DecryptionError)
            })
            .await
        }
    }

    #[cfg(all(
        any(feature = "v1", feature = "v2"),
        not(feature = "merchant_connector_account_v2")
    ))]
    #[instrument(skip_all)]
    async fn find_merchant_connector_account_by_profile_id_connector_name(
        &self,
        state: &KeyManagerState,
        profile_id: &common_utils::id_type::ProfileId,
        connector_name: &str,
        key_store: &domain::MerchantKeyStore,
    ) -> CustomResult<domain::MerchantConnectorAccount, errors::StorageError> {
        let find_call = || async {
            let conn = connection::pg_connection_read(self).await?;
            storage::MerchantConnectorAccount::find_by_profile_id_connector_name(
                &conn,
                profile_id,
                connector_name,
            )
            .await
            .map_err(|error| report!(errors::StorageError::from(error)))
        };

        #[cfg(not(feature = "accounts_cache"))]
        {
            find_call()
                .await?
                .convert(
                    state,
                    key_store.key.get_inner(),
                    key_store.merchant_id.clone().into(),
                )
                .await
                .change_context(errors::StorageError::DeserializationFailed)
        }

        #[cfg(feature = "accounts_cache")]
        {
            cache::get_or_populate_in_memory(
                self,
                &format!("{}_{}", profile_id.get_string_repr(), connector_name),
                find_call,
                &cache::ACCOUNTS_CACHE,
            )
            .await
            .async_and_then(|item| async {
                item.convert(
                    state,
                    key_store.key.get_inner(),
                    key_store.merchant_id.clone().into(),
                )
                .await
                .change_context(errors::StorageError::DecryptionError)
            })
            .await
        }
    }

    #[cfg(all(
        any(feature = "v1", feature = "v2"),
        not(feature = "merchant_connector_account_v2")
    ))]
    #[instrument(skip_all)]
    async fn find_merchant_connector_account_by_merchant_id_connector_name(
        &self,
        state: &KeyManagerState,
        merchant_id: &common_utils::id_type::MerchantId,
        connector_name: &str,
        key_store: &domain::MerchantKeyStore,
    ) -> CustomResult<Vec<domain::MerchantConnectorAccount>, errors::StorageError> {
        let conn = connection::pg_connection_read(self).await?;
        storage::MerchantConnectorAccount::find_by_merchant_id_connector_name(
            &conn,
            merchant_id,
            connector_name,
        )
        .await
        .map_err(|error| report!(errors::StorageError::from(error)))
        .async_and_then(|items| async {
            let mut output = Vec::with_capacity(items.len());
            for item in items.into_iter() {
                output.push(
                    item.convert(
                        state,
                        key_store.key.get_inner(),
                        key_store.merchant_id.clone().into(),
                    )
                    .await
                    .change_context(errors::StorageError::DecryptionError)?,
                )
            }
            Ok(output)
        })
        .await
    }

    #[instrument(skip_all)]
    #[cfg(all(
        any(feature = "v1", feature = "v2"),
        not(feature = "merchant_connector_account_v2")
    ))]
    async fn find_by_merchant_connector_account_merchant_id_merchant_connector_id(
        &self,
        state: &KeyManagerState,
        merchant_id: &common_utils::id_type::MerchantId,
        merchant_connector_id: &common_utils::id_type::MerchantConnectorAccountId,
        key_store: &domain::MerchantKeyStore,
    ) -> CustomResult<domain::MerchantConnectorAccount, errors::StorageError> {
        let find_call = || async {
            let conn = connection::pg_connection_read(self).await?;
            storage::MerchantConnectorAccount::find_by_merchant_id_merchant_connector_id(
                &conn,
                merchant_id,
                merchant_connector_id,
            )
            .await
            .map_err(|error| report!(errors::StorageError::from(error)))
        };

        #[cfg(not(feature = "accounts_cache"))]
        {
            find_call()
                .await?
                .convert(
                    state,
                    key_store.key.get_inner(),
                    key_store.merchant_id.clone().into(),
                )
                .await
                .change_context(errors::StorageError::DecryptionError)
        }

        #[cfg(feature = "accounts_cache")]
        {
            cache::get_or_populate_in_memory(
                self,
                &format!(
                    "{}_{}",
                    merchant_id.get_string_repr(),
                    merchant_connector_id.get_string_repr()
                ),
                find_call,
                &cache::ACCOUNTS_CACHE,
            )
            .await?
            .convert(
                state,
                key_store.key.get_inner(),
                key_store.merchant_id.clone().into(),
            )
            .await
            .change_context(errors::StorageError::DecryptionError)
        }
    }

    #[instrument(skip_all)]
    #[cfg(all(feature = "v2", feature = "merchant_connector_account_v2"))]
    async fn find_merchant_connector_account_by_id(
        &self,
        state: &KeyManagerState,
        id: &common_utils::id_type::MerchantConnectorAccountId,
        key_store: &domain::MerchantKeyStore,
    ) -> CustomResult<domain::MerchantConnectorAccount, errors::StorageError> {
        let find_call = || async {
            let conn = connection::pg_connection_read(self).await?;
            storage::MerchantConnectorAccount::find_by_id(&conn, id)
                .await
                .map_err(|error| report!(errors::StorageError::from(error)))
        };

        #[cfg(not(feature = "accounts_cache"))]
        {
            find_call()
                .await?
                .convert(
                    state,
                    key_store.key.get_inner(),
                    key_store.merchant_id.clone(),
                )
                .await
                .change_context(errors::StorageError::DecryptionError)
        }

        #[cfg(feature = "accounts_cache")]
        {
            cache::get_or_populate_in_memory(
                self,
                id.get_string_repr(),
                find_call,
                &cache::ACCOUNTS_CACHE,
            )
            .await?
            .convert(
                state,
                key_store.key.get_inner(),
                common_utils::types::keymanager::Identifier::Merchant(
                    key_store.merchant_id.clone(),
                ),
            )
            .await
            .change_context(errors::StorageError::DecryptionError)
        }
    }

    #[instrument(skip_all)]
    async fn insert_merchant_connector_account(
        &self,
        state: &KeyManagerState,
        t: domain::MerchantConnectorAccount,
        key_store: &domain::MerchantKeyStore,
    ) -> CustomResult<domain::MerchantConnectorAccount, errors::StorageError> {
        let conn = connection::pg_connection_write(self).await?;
        t.construct_new()
            .await
            .change_context(errors::StorageError::EncryptionError)?
            .insert(&conn)
            .await
            .map_err(|error| report!(errors::StorageError::from(error)))
            .async_and_then(|item| async {
                item.convert(
                    state,
                    key_store.key.get_inner(),
                    key_store.merchant_id.clone().into(),
                )
                .await
                .change_context(errors::StorageError::DecryptionError)
            })
            .await
    }

    #[instrument(skip_all)]
    async fn find_merchant_connector_account_by_merchant_id_and_disabled_list(
        &self,
        state: &KeyManagerState,
        merchant_id: &common_utils::id_type::MerchantId,
        get_disabled: bool,
        key_store: &domain::MerchantKeyStore,
    ) -> CustomResult<Vec<domain::MerchantConnectorAccount>, errors::StorageError> {
        let conn = connection::pg_connection_read(self).await?;
        storage::MerchantConnectorAccount::find_by_merchant_id(&conn, merchant_id, get_disabled)
            .await
            .map_err(|error| report!(errors::StorageError::from(error)))
            .async_and_then(|items| async {
                let mut output = Vec::with_capacity(items.len());
                for item in items.into_iter() {
                    output.push(
                        item.convert(
                            state,
                            key_store.key.get_inner(),
                            key_store.merchant_id.clone().into(),
                        )
                        .await
                        .change_context(errors::StorageError::DecryptionError)?,
                    )
                }
                Ok(output)
            })
            .await
    }

    #[instrument(skip_all)]
    async fn update_multiple_merchant_connector_accounts(
        &self,
        merchant_connector_accounts: Vec<(
            domain::MerchantConnectorAccount,
            storage::MerchantConnectorAccountUpdateInternal,
        )>,
    ) -> CustomResult<(), errors::StorageError> {
        let conn = connection::pg_connection_write(self).await?;

        async fn update_call(
            connection: &diesel_models::PgPooledConn,
            (merchant_connector_account, mca_update): (
                domain::MerchantConnectorAccount,
                storage::MerchantConnectorAccountUpdateInternal,
            ),
        ) -> Result<(), error_stack::Report<storage_impl::errors::StorageError>> {
            Conversion::convert(merchant_connector_account)
                .await
                .change_context(errors::StorageError::EncryptionError)?
                .update(connection, mca_update)
                .await
                .map_err(|error| report!(errors::StorageError::from(error)))?;
            Ok(())
        }

        conn.transaction_async(|connection_pool| async move {
            for (merchant_connector_account, update_merchant_connector_account) in
                merchant_connector_accounts
            {
                let _connector_name = merchant_connector_account.connector_name.clone();
                let _profile_id = merchant_connector_account.profile_id.clone();

                let _merchant_id = merchant_connector_account.merchant_id.clone();
                let _merchant_connector_id = merchant_connector_account.get_id().clone();

                let update = update_call(
                    &connection_pool,
                    (
                        merchant_connector_account,
                        update_merchant_connector_account,
                    ),
                );

                #[cfg(feature = "accounts_cache")]
                // Redact all caches as any of might be used because of backwards compatibility
                Box::pin(cache::publish_and_redact_multiple(
                    self,
                    [
                        cache::CacheKind::Accounts(
                            format!("{}_{}", _profile_id.get_string_repr(), _connector_name).into(),
                        ),
                        cache::CacheKind::Accounts(
                            format!(
                                "{}_{}",
                                _merchant_id.get_string_repr(),
                                _merchant_connector_id.get_string_repr()
                            )
                            .into(),
                        ),
                        cache::CacheKind::CGraph(
                            format!(
                                "cgraph_{}_{}",
                                _merchant_id.get_string_repr(),
                                _profile_id.get_string_repr()
                            )
                            .into(),
                        ),
                    ],
                    || update,
                ))
                .await
                .map_err(|error| {
                    // Returning `DatabaseConnectionError` after logging the actual error because
                    // -> it is not possible to get the underlying from `error_stack::Report<C>`
                    // -> it is not possible to write a `From` impl to convert the `diesel::result::Error` to `error_stack::Report<StorageError>`
                    //    because of Rust's orphan rules
                    router_env::logger::error!(
                        ?error,
                        "DB transaction for updating multiple merchant connector account failed"
                    );
                    errors::StorageError::DatabaseConnectionError
                })?;

                #[cfg(not(feature = "accounts_cache"))]
                {
                    update.await.map_err(|error| {
                        // Returning `DatabaseConnectionError` after logging the actual error because
                        // -> it is not possible to get the underlying from `error_stack::Report<C>`
                        // -> it is not possible to write a `From` impl to convert the `diesel::result::Error` to `error_stack::Report<StorageError>`
                        //    because of Rust's orphan rules
                        router_env::logger::error!(
                            ?error,
                            "DB transaction for updating multiple merchant connector account failed"
                        );
                        errors::StorageError::DatabaseConnectionError
                    })?;
                }
            }
            Ok::<_, errors::StorageError>(())
        })
        .await?;
        Ok(())
    }

    #[instrument(skip_all)]
    #[cfg(all(
        any(feature = "v1", feature = "v2"),
        not(feature = "merchant_connector_account_v2")
    ))]
    async fn update_merchant_connector_account(
        &self,
        state: &KeyManagerState,
        this: domain::MerchantConnectorAccount,
        merchant_connector_account: storage::MerchantConnectorAccountUpdateInternal,
        key_store: &domain::MerchantKeyStore,
    ) -> CustomResult<domain::MerchantConnectorAccount, errors::StorageError> {
        let _connector_name = this.connector_name.clone();
        let _profile_id = this.profile_id.clone();

        let _merchant_id = this.merchant_id.clone();
        let _merchant_connector_id = this.merchant_connector_id.clone();

        let update_call = || async {
            let conn = connection::pg_connection_write(self).await?;
            Conversion::convert(this)
                .await
                .change_context(errors::StorageError::EncryptionError)?
                .update(&conn, merchant_connector_account)
                .await
                .map_err(|error| report!(errors::StorageError::from(error)))
                .async_and_then(|item| async {
                    item.convert(
                        state,
                        key_store.key.get_inner(),
                        key_store.merchant_id.clone().into(),
                    )
                    .await
                    .change_context(errors::StorageError::DecryptionError)
                })
                .await
        };

        #[cfg(feature = "accounts_cache")]
        {
            // Redact all caches as any of might be used because of backwards compatibility
            cache::publish_and_redact_multiple(
                self,
                [
                    cache::CacheKind::Accounts(
                        format!("{}_{}", _profile_id.get_string_repr(), _connector_name).into(),
                    ),
                    cache::CacheKind::Accounts(
                        format!(
                            "{}_{}",
                            _merchant_id.get_string_repr(),
                            _merchant_connector_id.get_string_repr()
                        )
                        .into(),
                    ),
                    cache::CacheKind::CGraph(
                        format!(
                            "cgraph_{}_{}",
                            _merchant_id.get_string_repr(),
                            _profile_id.get_string_repr()
                        )
                        .into(),
                    ),
                    cache::CacheKind::PmFiltersCGraph(
                        format!(
                            "pm_filters_cgraph_{}_{}",
                            _merchant_id.get_string_repr(),
                            _profile_id.get_string_repr(),
                        )
                        .into(),
                    ),
                ],
                update_call,
            )
            .await
        }

        #[cfg(not(feature = "accounts_cache"))]
        {
            update_call().await
        }
    }

    #[instrument(skip_all)]
    #[cfg(all(feature = "v2", feature = "merchant_connector_account_v2"))]
    async fn update_merchant_connector_account(
        &self,
        state: &KeyManagerState,
        this: domain::MerchantConnectorAccount,
        merchant_connector_account: storage::MerchantConnectorAccountUpdateInternal,
        key_store: &domain::MerchantKeyStore,
    ) -> CustomResult<domain::MerchantConnectorAccount, errors::StorageError> {
        let _connector_name = this.connector_name.clone();
        let _profile_id = this.profile_id.clone();

        let _merchant_id = this.merchant_id.clone();
        let _merchant_connector_id = this.get_id().clone();

        let update_call = || async {
            let conn = connection::pg_connection_write(self).await?;
            Conversion::convert(this)
                .await
                .change_context(errors::StorageError::EncryptionError)?
                .update(&conn, merchant_connector_account)
                .await
                .map_err(|error| report!(errors::StorageError::from(error)))
                .async_and_then(|item| async {
                    item.convert(
                        state,
                        key_store.key.get_inner(),
                        common_utils::types::keymanager::Identifier::Merchant(
                            key_store.merchant_id.clone(),
                        ),
                    )
                    .await
                    .change_context(errors::StorageError::DecryptionError)
                })
                .await
        };

        #[cfg(feature = "accounts_cache")]
        {
            // Redact all caches as any of might be used because of backwards compatibility
            cache::publish_and_redact_multiple(
                self,
                [
                    cache::CacheKind::Accounts(
                        format!("{}_{}", _profile_id.get_string_repr(), _connector_name).into(),
                    ),
                    cache::CacheKind::Accounts(
                        format!(
                            "{}_{}",
                            _merchant_id.get_string_repr(),
                            _merchant_connector_id.get_string_repr()
                        )
                        .into(),
                    ),
                    cache::CacheKind::CGraph(
                        format!(
                            "cgraph_{}_{}",
                            _merchant_id.get_string_repr(),
                            _profile_id.get_string_repr()
                        )
                        .into(),
                    ),
                    cache::CacheKind::PmFiltersCGraph(
                        format!(
                            "pm_filters_cgraph_{}_{}",
                            _merchant_id.get_string_repr(),
                            _profile_id.get_string_repr()
                        )
                        .into(),
                    ),
                ],
                update_call,
            )
            .await
        }

        #[cfg(not(feature = "accounts_cache"))]
        {
            update_call().await
        }
    }

    #[instrument(skip_all)]
    #[cfg(all(
        any(feature = "v1", feature = "v2"),
        not(feature = "merchant_connector_account_v2")
    ))]
    async fn delete_merchant_connector_account_by_merchant_id_merchant_connector_id(
        &self,
        merchant_id: &common_utils::id_type::MerchantId,
        merchant_connector_id: &common_utils::id_type::MerchantConnectorAccountId,
    ) -> CustomResult<bool, errors::StorageError> {
        let conn = connection::pg_connection_write(self).await?;
        let delete_call = || async {
            storage::MerchantConnectorAccount::delete_by_merchant_id_merchant_connector_id(
                &conn,
                merchant_id,
                merchant_connector_id,
            )
            .await
            .map_err(|error| report!(errors::StorageError::from(error)))
        };

        #[cfg(feature = "accounts_cache")]
        {
            // We need to fetch mca here because the key that's saved in cache in
            // {merchant_id}_{connector_label}.
            // Used function from storage model to reuse the connection that made here instead of
            // creating new.

            let mca = storage::MerchantConnectorAccount::find_by_merchant_id_merchant_connector_id(
                &conn,
                merchant_id,
                merchant_connector_id,
            )
            .await
            .map_err(|error| report!(errors::StorageError::from(error)))?;

            let _profile_id = mca.profile_id.ok_or(errors::StorageError::ValueNotFound(
                "profile_id".to_string(),
            ))?;

            cache::publish_and_redact_multiple(
                self,
                [
                    cache::CacheKind::Accounts(
                        format!(
                            "{}_{}",
                            mca.merchant_id.get_string_repr(),
                            _profile_id.get_string_repr()
                        )
                        .into(),
                    ),
                    cache::CacheKind::CGraph(
                        format!(
                            "cgraph_{}_{}",
                            mca.merchant_id.get_string_repr(),
                            _profile_id.get_string_repr()
                        )
                        .into(),
                    ),
                    cache::CacheKind::PmFiltersCGraph(
                        format!(
                            "pm_filters_cgraph_{}_{}",
                            mca.merchant_id.get_string_repr(),
                            _profile_id.get_string_repr()
                        )
                        .into(),
                    ),
                ],
                delete_call,
            )
            .await
        }

        #[cfg(not(feature = "accounts_cache"))]
        {
            delete_call().await
        }
    }

    #[instrument(skip_all)]
    #[cfg(all(feature = "v2", feature = "merchant_connector_account_v2"))]
    async fn delete_merchant_connector_account_by_id(
        &self,
        id: &common_utils::id_type::MerchantConnectorAccountId,
    ) -> CustomResult<bool, errors::StorageError> {
        let conn = connection::pg_connection_write(self).await?;
        let delete_call = || async {
            storage::MerchantConnectorAccount::delete_by_id(&conn, id)
                .await
                .map_err(|error| report!(errors::StorageError::from(error)))
        };

        #[cfg(feature = "accounts_cache")]
        {
            // We need to fetch mca here because the key that's saved in cache in
            // {merchant_id}_{connector_label}.
            // Used function from storage model to reuse the connection that made here instead of
            // creating new.

            let mca = storage::MerchantConnectorAccount::find_by_id(&conn, id)
                .await
                .map_err(|error| report!(errors::StorageError::from(error)))?;

            let _profile_id = mca.profile_id;

            cache::publish_and_redact_multiple(
                self,
                [
                    cache::CacheKind::Accounts(
                        format!(
                            "{}_{}",
                            mca.merchant_id.get_string_repr(),
                            _profile_id.get_string_repr()
                        )
                        .into(),
                    ),
                    cache::CacheKind::CGraph(
                        format!(
                            "cgraph_{}_{}",
                            mca.merchant_id.get_string_repr(),
                            _profile_id.get_string_repr()
                        )
                        .into(),
                    ),
                    cache::CacheKind::PmFiltersCGraph(
                        format!(
                            "pm_filters_cgraph_{}_{}",
                            mca.merchant_id.get_string_repr(),
                            _profile_id.get_string_repr()
                        )
                        .into(),
                    ),
                ],
                delete_call,
            )
            .await
        }

        #[cfg(not(feature = "accounts_cache"))]
        {
            delete_call().await
        }
    }
}

#[async_trait::async_trait]
impl MerchantConnectorAccountInterface for MockDb {
    async fn update_multiple_merchant_connector_accounts(
        &self,
        _merchant_connector_accounts: Vec<(
            domain::MerchantConnectorAccount,
            storage::MerchantConnectorAccountUpdateInternal,
        )>,
    ) -> CustomResult<(), errors::StorageError> {
        // No need to implement this function for `MockDb` as this function will be removed after the
        // apple pay certificate migration
        Err(errors::StorageError::MockDbError)?
    }
    #[cfg(all(
        any(feature = "v1", feature = "v2"),
        not(feature = "merchant_connector_account_v2")
    ))]
    async fn find_merchant_connector_account_by_merchant_id_connector_label(
        &self,
        state: &KeyManagerState,
        merchant_id: &common_utils::id_type::MerchantId,
        connector: &str,
        key_store: &domain::MerchantKeyStore,
    ) -> CustomResult<domain::MerchantConnectorAccount, errors::StorageError> {
        match self
            .merchant_connector_accounts
            .lock()
            .await
            .iter()
            .find(|account| {
                account.merchant_id == *merchant_id
                    && account.connector_label == Some(connector.to_string())
            })
            .cloned()
            .async_map(|account| async {
                account
                    .convert(
                        state,
                        key_store.key.get_inner(),
                        key_store.merchant_id.clone().into(),
                    )
                    .await
                    .change_context(errors::StorageError::DecryptionError)
            })
            .await
        {
            Some(result) => result,
            None => {
                return Err(errors::StorageError::ValueNotFound(
                    "cannot find merchant connector account".to_string(),
                )
                .into())
            }
        }
    }

    #[cfg(all(
        any(feature = "v1", feature = "v2"),
        not(feature = "merchant_connector_account_v2")
    ))]
    async fn find_merchant_connector_account_by_merchant_id_connector_name(
        &self,
        state: &KeyManagerState,
        merchant_id: &common_utils::id_type::MerchantId,
        connector_name: &str,
        key_store: &domain::MerchantKeyStore,
    ) -> CustomResult<Vec<domain::MerchantConnectorAccount>, errors::StorageError> {
        let accounts = self
            .merchant_connector_accounts
            .lock()
            .await
            .iter()
            .filter(|account| {
                account.merchant_id == *merchant_id && account.connector_name == connector_name
            })
            .cloned()
            .collect::<Vec<_>>();
        let mut output = Vec::with_capacity(accounts.len());
        for account in accounts.into_iter() {
            output.push(
                account
                    .convert(
                        state,
                        key_store.key.get_inner(),
                        key_store.merchant_id.clone().into(),
                    )
                    .await
                    .change_context(errors::StorageError::DecryptionError)?,
            )
        }
        Ok(output)
    }

    #[cfg(all(
        any(feature = "v1", feature = "v2"),
        not(feature = "merchant_connector_account_v2")
    ))]
    async fn find_merchant_connector_account_by_profile_id_connector_name(
        &self,
        state: &KeyManagerState,
        profile_id: &common_utils::id_type::ProfileId,
        connector_name: &str,
        key_store: &domain::MerchantKeyStore,
    ) -> CustomResult<domain::MerchantConnectorAccount, errors::StorageError> {
        let maybe_mca = self
            .merchant_connector_accounts
            .lock()
            .await
            .iter()
            .find(|account| {
                account.profile_id.eq(&Some(profile_id.to_owned()))
                    && account.connector_name == connector_name
            })
            .cloned();

        match maybe_mca {
            Some(mca) => mca
                .to_owned()
                .convert(
                    state,
                    key_store.key.get_inner(),
                    key_store.merchant_id.clone().into(),
                )
                .await
                .change_context(errors::StorageError::DecryptionError),
            None => Err(errors::StorageError::ValueNotFound(
                "cannot find merchant connector account".to_string(),
            )
            .into()),
        }
    }

    #[cfg(all(
        any(feature = "v1", feature = "v2"),
        not(feature = "merchant_connector_account_v2")
    ))]
    async fn find_by_merchant_connector_account_merchant_id_merchant_connector_id(
        &self,
        state: &KeyManagerState,
        merchant_id: &common_utils::id_type::MerchantId,
        merchant_connector_id: &common_utils::id_type::MerchantConnectorAccountId,
        key_store: &domain::MerchantKeyStore,
    ) -> CustomResult<domain::MerchantConnectorAccount, errors::StorageError> {
        match self
            .merchant_connector_accounts
            .lock()
            .await
            .iter()
            .find(|account| {
                account.merchant_id == *merchant_id
                    && account.merchant_connector_id == *merchant_connector_id
            })
            .cloned()
            .async_map(|account| async {
                account
                    .convert(
                        state,
                        key_store.key.get_inner(),
                        key_store.merchant_id.clone().into(),
                    )
                    .await
                    .change_context(errors::StorageError::DecryptionError)
            })
            .await
        {
            Some(result) => result,
            None => {
                return Err(errors::StorageError::ValueNotFound(
                    "cannot find merchant connector account".to_string(),
                )
                .into())
            }
        }
    }

    #[cfg(all(feature = "v2", feature = "merchant_connector_account_v2"))]
    async fn find_merchant_connector_account_by_id(
        &self,
        state: &KeyManagerState,
        id: &common_utils::id_type::MerchantConnectorAccountId,
        key_store: &domain::MerchantKeyStore,
    ) -> CustomResult<domain::MerchantConnectorAccount, errors::StorageError> {
        match self
            .merchant_connector_accounts
            .lock()
            .await
            .iter()
            .find(|account| account.get_id() == *id)
            .cloned()
            .async_map(|account| async {
                account
                    .convert(
                        state,
                        key_store.key.get_inner(),
                        common_utils::types::keymanager::Identifier::Merchant(
                            key_store.merchant_id.clone(),
                        ),
                    )
                    .await
                    .change_context(errors::StorageError::DecryptionError)
            })
            .await
        {
            Some(result) => result,
            None => {
                return Err(errors::StorageError::ValueNotFound(
                    "cannot find merchant connector account".to_string(),
                )
                .into())
            }
        }
    }

    #[cfg(all(
        any(feature = "v1", feature = "v2"),
        not(feature = "merchant_connector_account_v2")
    ))]
    async fn insert_merchant_connector_account(
        &self,
        state: &KeyManagerState,
        t: domain::MerchantConnectorAccount,
        key_store: &domain::MerchantKeyStore,
    ) -> CustomResult<domain::MerchantConnectorAccount, errors::StorageError> {
        let mut accounts = self.merchant_connector_accounts.lock().await;
        let account = storage::MerchantConnectorAccount {
            merchant_id: t.merchant_id,
            connector_name: t.connector_name,
            connector_account_details: t.connector_account_details.into(),
            test_mode: t.test_mode,
            disabled: t.disabled,
            merchant_connector_id: t.merchant_connector_id,
            payment_methods_enabled: t.payment_methods_enabled,
            metadata: t.metadata,
            frm_configs: None,
            frm_config: t.frm_configs,
            connector_type: t.connector_type,
            connector_label: t.connector_label,
            business_country: t.business_country,
            business_label: t.business_label,
            business_sub_label: t.business_sub_label,
            created_at: common_utils::date_time::now(),
            modified_at: common_utils::date_time::now(),
            connector_webhook_details: t.connector_webhook_details,
            profile_id: Some(t.profile_id),
            applepay_verified_domains: t.applepay_verified_domains,
            pm_auth_config: t.pm_auth_config,
            status: t.status,
            connector_wallets_details: t.connector_wallets_details.map(Encryption::from),
            additional_merchant_data: t.additional_merchant_data.map(|data| data.into()),
            version: t.version,
        };
        accounts.push(account.clone());
        account
            .convert(
                state,
                key_store.key.get_inner(),
                key_store.merchant_id.clone().into(),
            )
            .await
            .change_context(errors::StorageError::DecryptionError)
    }

    #[cfg(all(feature = "v2", feature = "merchant_connector_account_v2"))]
    async fn insert_merchant_connector_account(
        &self,
        state: &KeyManagerState,
        t: domain::MerchantConnectorAccount,
        key_store: &domain::MerchantKeyStore,
    ) -> CustomResult<domain::MerchantConnectorAccount, errors::StorageError> {
        let mut accounts = self.merchant_connector_accounts.lock().await;
        let account = storage::MerchantConnectorAccount {
            id: t.id,
            merchant_id: t.merchant_id,
            connector_name: t.connector_name,
            connector_account_details: t.connector_account_details.into(),
            disabled: t.disabled,
            payment_methods_enabled: t.payment_methods_enabled,
            metadata: t.metadata,
            frm_config: t.frm_configs,
            connector_type: t.connector_type,
            connector_label: t.connector_label,
            created_at: common_utils::date_time::now(),
            modified_at: common_utils::date_time::now(),
            connector_webhook_details: t.connector_webhook_details,
            profile_id: t.profile_id,
            applepay_verified_domains: t.applepay_verified_domains,
            pm_auth_config: t.pm_auth_config,
            status: t.status,
            connector_wallets_details: t.connector_wallets_details.map(Encryption::from),
            additional_merchant_data: t.additional_merchant_data.map(|data| data.into()),
            version: t.version,
        };
        accounts.push(account.clone());
        account
            .convert(
                state,
                key_store.key.get_inner(),
                common_utils::types::keymanager::Identifier::Merchant(
                    key_store.merchant_id.clone(),
                ),
            )
            .await
            .change_context(errors::StorageError::DecryptionError)
    }

    async fn find_merchant_connector_account_by_merchant_id_and_disabled_list(
        &self,
        state: &KeyManagerState,
        merchant_id: &common_utils::id_type::MerchantId,
        get_disabled: bool,
        key_store: &domain::MerchantKeyStore,
    ) -> CustomResult<Vec<domain::MerchantConnectorAccount>, errors::StorageError> {
        let accounts = self
            .merchant_connector_accounts
            .lock()
            .await
            .iter()
            .filter(|account: &&storage::MerchantConnectorAccount| {
                if get_disabled {
                    account.merchant_id == *merchant_id
                } else {
                    account.merchant_id == *merchant_id && account.disabled == Some(false)
                }
            })
            .cloned()
            .collect::<Vec<storage::MerchantConnectorAccount>>();

        let mut output = Vec::with_capacity(accounts.len());
        for account in accounts.into_iter() {
            output.push(
                account
                    .convert(
                        state,
                        key_store.key.get_inner(),
                        key_store.merchant_id.clone().into(),
                    )
                    .await
                    .change_context(errors::StorageError::DecryptionError)?,
            )
        }
        Ok(output)
    }

    #[cfg(all(
        any(feature = "v1", feature = "v2"),
        not(feature = "merchant_connector_account_v2")
    ))]
    async fn update_merchant_connector_account(
        &self,
        state: &KeyManagerState,
        this: domain::MerchantConnectorAccount,
        merchant_connector_account: storage::MerchantConnectorAccountUpdateInternal,
        key_store: &domain::MerchantKeyStore,
    ) -> CustomResult<domain::MerchantConnectorAccount, errors::StorageError> {
        let mca_update_res = self
            .merchant_connector_accounts
            .lock()
            .await
            .iter_mut()
            .find(|account| account.merchant_connector_id == this.merchant_connector_id)
            .map(|a| {
                let updated =
                    merchant_connector_account.create_merchant_connector_account(a.clone());
                *a = updated.clone();
                updated
            })
            .async_map(|account| async {
                account
                    .convert(
                        state,
                        key_store.key.get_inner(),
                        key_store.merchant_id.clone().into(),
                    )
                    .await
                    .change_context(errors::StorageError::DecryptionError)
            })
            .await;

        match mca_update_res {
            Some(result) => result,
            None => {
                return Err(errors::StorageError::ValueNotFound(
                    "cannot find merchant connector account to update".to_string(),
                )
                .into())
            }
        }
    }

    #[cfg(all(feature = "v2", feature = "merchant_connector_account_v2"))]
    async fn update_merchant_connector_account(
        &self,
        state: &KeyManagerState,
        this: domain::MerchantConnectorAccount,
        merchant_connector_account: storage::MerchantConnectorAccountUpdateInternal,
        key_store: &domain::MerchantKeyStore,
    ) -> CustomResult<domain::MerchantConnectorAccount, errors::StorageError> {
        let mca_update_res = self
            .merchant_connector_accounts
            .lock()
            .await
            .iter_mut()
            .find(|account| account.get_id() == this.get_id())
            .map(|a| {
                let updated =
                    merchant_connector_account.create_merchant_connector_account(a.clone());
                *a = updated.clone();
                updated
            })
            .async_map(|account| async {
                account
                    .convert(
                        state,
                        key_store.key.get_inner(),
                        common_utils::types::keymanager::Identifier::Merchant(
                            key_store.merchant_id.clone(),
                        ),
                    )
                    .await
                    .change_context(errors::StorageError::DecryptionError)
            })
            .await;

        match mca_update_res {
            Some(result) => result,
            None => {
                return Err(errors::StorageError::ValueNotFound(
                    "cannot find merchant connector account to update".to_string(),
                )
                .into())
            }
        }
    }

    #[cfg(all(
        any(feature = "v1", feature = "v2"),
        not(feature = "merchant_connector_account_v2")
    ))]
    async fn delete_merchant_connector_account_by_merchant_id_merchant_connector_id(
        &self,
        merchant_id: &common_utils::id_type::MerchantId,
        merchant_connector_id: &common_utils::id_type::MerchantConnectorAccountId,
    ) -> CustomResult<bool, errors::StorageError> {
        let mut accounts = self.merchant_connector_accounts.lock().await;
        match accounts.iter().position(|account| {
            account.merchant_id == *merchant_id
                && account.merchant_connector_id == *merchant_connector_id
        }) {
            Some(index) => {
                accounts.remove(index);
                return Ok(true);
            }
            None => {
                return Err(errors::StorageError::ValueNotFound(
                    "cannot find merchant connector account to delete".to_string(),
                )
                .into())
            }
        }
    }

    #[cfg(all(feature = "v2", feature = "merchant_connector_account_v2"))]
    async fn delete_merchant_connector_account_by_id(
        &self,
        id: &common_utils::id_type::MerchantConnectorAccountId,
    ) -> CustomResult<bool, errors::StorageError> {
        let mut accounts = self.merchant_connector_accounts.lock().await;
        match accounts.iter().position(|account| account.get_id() == *id) {
            Some(index) => {
                accounts.remove(index);
                return Ok(true);
            }
            None => {
                return Err(errors::StorageError::ValueNotFound(
                    "cannot find merchant connector account to delete".to_string(),
                )
                .into())
            }
        }
    }
}

#[cfg(feature = "accounts_cache")]
#[cfg(test)]
mod merchant_connector_account_cache_tests {
    use std::sync::Arc;

    #[cfg(all(
        any(feature = "v1", feature = "v2"),
        not(feature = "merchant_connector_account_v2")
    ))]
    use api_models::enums::CountryAlpha2;
    use common_utils::{date_time, type_name, types::keymanager::Identifier};
    use diesel_models::enums::ConnectorType;
    use error_stack::ResultExt;
    use masking::PeekInterface;
    use storage_impl::redis::{
        cache::{self, CacheKey, CacheKind, ACCOUNTS_CACHE},
        kv_store::RedisConnInterface,
        pub_sub::PubSubInterface,
    };
    use time::macros::datetime;
    use tokio::sync::oneshot;

    use crate::{
        core::errors,
        db::{
            merchant_connector_account::MerchantConnectorAccountInterface,
            merchant_key_store::MerchantKeyStoreInterface, MasterKeyInterface, MockDb,
        },
        routes::{
            self,
            app::{settings::Settings, StorageImpl},
        },
        services,
        types::{
            domain::{self, behaviour::Conversion},
            storage,
        },
    };

    #[allow(clippy::unwrap_used)]
    #[tokio::test]
    #[cfg(all(
        any(feature = "v1", feature = "v2"),
        not(feature = "merchant_connector_account_v2")
    ))]
    async fn test_connector_profile_id_cache() {
        let conf = Settings::new().unwrap();
        let tx: oneshot::Sender<()> = oneshot::channel().0;

        let app_state = Box::pin(routes::AppState::with_storage(
            conf,
            StorageImpl::PostgresqlTest,
            tx,
            Box::new(services::MockApiClient),
        ))
        .await;
        let state = &Arc::new(app_state)
            .get_session_state("public", || {})
            .unwrap();
        #[allow(clippy::expect_used)]
        let db = MockDb::new(&redis_interface::RedisSettings::default())
            .await
            .expect("Failed to create Mock store");

        let redis_conn = db.get_redis_conn().unwrap();
        let master_key = db.get_master_key();
        redis_conn
            .subscribe("hyperswitch_invalidate")
            .await
            .unwrap();

        let merchant_id =
            common_utils::id_type::MerchantId::try_from(std::borrow::Cow::from("test_merchant"))
                .unwrap();

        let connector_label = "stripe_USA";
        let merchant_connector_id = "simple_merchant_connector_id";
        let profile_id =
            common_utils::id_type::ProfileId::try_from(std::borrow::Cow::from("pro_max_ultra"))
                .unwrap();
        let key_manager_state = &state.into();
        db.insert_merchant_key_store(
            key_manager_state,
            domain::MerchantKeyStore {
                merchant_id: merchant_id.clone(),
                key: domain::types::crypto_operation(
                    key_manager_state,
                    type_name!(domain::MerchantKeyStore),
                    domain::types::CryptoOperation::Encrypt(
                        services::generate_aes256_key().unwrap().to_vec().into(),
                    ),
                    Identifier::Merchant(merchant_id.clone()),
                    master_key,
                )
                .await
                .and_then(|val| val.try_into_operation())
                .unwrap(),
                created_at: datetime!(2023-02-01 0:00),
            },
            &master_key.to_vec().into(),
        )
        .await
        .unwrap();

        let merchant_key = db
            .get_merchant_key_store_by_merchant_id(
                key_manager_state,
                &merchant_id,
                &master_key.to_vec().into(),
            )
            .await
            .unwrap();

        let mca = domain::MerchantConnectorAccount {
            merchant_id: merchant_id.to_owned(),
            connector_name: "stripe".to_string(),
            connector_account_details: domain::types::crypto_operation(
                key_manager_state,
                type_name!(domain::MerchantConnectorAccount),
                domain::types::CryptoOperation::Encrypt(serde_json::Value::default().into()),
                Identifier::Merchant(merchant_key.merchant_id.clone()),
                merchant_key.key.get_inner().peek(),
            )
            .await
            .and_then(|val| val.try_into_operation())
            .unwrap(),
            test_mode: None,
            disabled: None,
            merchant_connector_id: common_utils::id_type::MerchantConnectorAccountId::wrap(
                merchant_connector_id.to_string(),
            )
            .unwrap(),
            payment_methods_enabled: None,
            connector_type: ConnectorType::FinOperations,
            metadata: None,
            frm_configs: None,
            connector_label: Some(connector_label.to_string()),
            business_country: Some(CountryAlpha2::US),
            business_label: Some("cloth".to_string()),
            business_sub_label: None,
            created_at: date_time::now(),
            modified_at: date_time::now(),
            connector_webhook_details: None,
            profile_id: profile_id.to_owned(),
            applepay_verified_domains: None,
            pm_auth_config: None,
            status: common_enums::ConnectorStatus::Inactive,
            connector_wallets_details: Some(
                domain::types::crypto_operation(
                    key_manager_state,
                    type_name!(domain::MerchantConnectorAccount),
                    domain::types::CryptoOperation::Encrypt(serde_json::Value::default().into()),
                    Identifier::Merchant(merchant_key.merchant_id.clone()),
                    merchant_key.key.get_inner().peek(),
                )
                .await
                .and_then(|val| val.try_into_operation())
                .unwrap(),
            ),
            additional_merchant_data: None,
            version: hyperswitch_domain_models::consts::API_VERSION,
        };

        db.insert_merchant_connector_account(key_manager_state, mca.clone(), &merchant_key)
            .await
            .unwrap();

        let find_call = || async {
            Conversion::convert(
                db.find_merchant_connector_account_by_profile_id_connector_name(
                    key_manager_state,
                    &profile_id,
                    &mca.connector_name,
                    &merchant_key,
                )
                .await
                .unwrap(),
            )
            .await
            .change_context(errors::StorageError::DecryptionError)
        };
        let _: storage::MerchantConnectorAccount = cache::get_or_populate_in_memory(
            &db,
            &format!(
                "{}_{}",
                merchant_id.get_string_repr(),
                profile_id.get_string_repr(),
            ),
            find_call,
            &ACCOUNTS_CACHE,
        )
        .await
        .unwrap();

        let delete_call = || async {
            db.delete_merchant_connector_account_by_merchant_id_merchant_connector_id(
                &merchant_id,
                &common_utils::id_type::MerchantConnectorAccountId::wrap(
                    merchant_connector_id.to_string(),
                )
                .unwrap(),
            )
            .await
        };

        cache::publish_and_redact(
            &db,
            CacheKind::Accounts(
                format!("{}_{}", merchant_id.get_string_repr(), connector_label).into(),
            ),
            delete_call,
        )
        .await
        .unwrap();

        assert!(ACCOUNTS_CACHE
            .get_val::<domain::MerchantConnectorAccount>(CacheKey {
                key: format!("{}_{}", merchant_id.get_string_repr(), connector_label),
                prefix: String::default(),
            },)
            .await
            .is_none())
    }

    #[allow(clippy::unwrap_used)]
    #[tokio::test]
    #[cfg(all(feature = "v2", feature = "merchant_connector_account_v2"))]
    async fn test_connector_profile_id_cache() {
        let conf = Settings::new().unwrap();
        let tx: oneshot::Sender<()> = oneshot::channel().0;

        let app_state = Box::pin(routes::AppState::with_storage(
            conf,
            StorageImpl::PostgresqlTest,
            tx,
            Box::new(services::MockApiClient),
        ))
        .await;
        let state = &Arc::new(app_state)
            .get_session_state("public", || {})
            .unwrap();
        #[allow(clippy::expect_used)]
        let db = MockDb::new(&redis_interface::RedisSettings::default())
            .await
            .expect("Failed to create Mock store");

        let redis_conn = db.get_redis_conn().unwrap();
        let master_key = db.get_master_key();
        redis_conn
            .subscribe("hyperswitch_invalidate")
            .await
            .unwrap();

        let merchant_id =
            common_utils::id_type::MerchantId::try_from(std::borrow::Cow::from("test_merchant"))
                .unwrap();
        let connector_label = "stripe_USA";
<<<<<<< HEAD
        let id = common_utils::id_type::MerchantConnectorAccountId::default();
        let profile_id = "pro_max_ultra";
=======
        let id = "simple_id";
        let profile_id =
            common_utils::id_type::ProfileId::try_from(std::borrow::Cow::from("pro_max_ultra"))
                .unwrap();
>>>>>>> 4585e162
        let key_manager_state = &state.into();
        db.insert_merchant_key_store(
            key_manager_state,
            domain::MerchantKeyStore {
                merchant_id: merchant_id.clone(),
                key: domain::types::crypto_operation(
                    key_manager_state,
                    type_name!(domain::MerchantConnectorAccount),
                    domain::types::CryptoOperation::Encrypt(
                        services::generate_aes256_key().unwrap().to_vec().into(),
                    ),
                    Identifier::Merchant(merchant_id.clone()),
                    master_key,
                )
                .await
                .and_then(|val| val.try_into_operation())
                .unwrap(),
                created_at: datetime!(2023-02-01 0:00),
            },
            &master_key.to_vec().into(),
        )
        .await
        .unwrap();

        let merchant_key = db
            .get_merchant_key_store_by_merchant_id(
                key_manager_state,
                &merchant_id,
                &master_key.to_vec().into(),
            )
            .await
            .unwrap();

        let mca = domain::MerchantConnectorAccount {
            id: id.clone(),
            merchant_id: merchant_id.clone(),
            connector_name: "stripe".to_string(),
            connector_account_details: domain::types::crypto_operation(
                key_manager_state,
                type_name!(domain::MerchantConnectorAccount),
                domain::types::CryptoOperation::Encrypt(serde_json::Value::default().into()),
                Identifier::Merchant(merchant_key.merchant_id.clone()),
                merchant_key.key.get_inner().peek(),
            )
            .await
            .and_then(|val| val.try_into_operation())
            .unwrap(),
            disabled: None,
            payment_methods_enabled: None,
            connector_type: ConnectorType::FinOperations,
            metadata: None,
            frm_configs: None,
            connector_label: Some(connector_label.to_string()),
            created_at: date_time::now(),
            modified_at: date_time::now(),
            connector_webhook_details: None,
            profile_id: profile_id.to_owned(),
            applepay_verified_domains: None,
            pm_auth_config: None,
            status: common_enums::ConnectorStatus::Inactive,
            connector_wallets_details: Some(
                domain::types::crypto_operation(
                    key_manager_state,
                    type_name!(domain::MerchantConnectorAccount),
                    domain::types::CryptoOperation::Encrypt(serde_json::Value::default().into()),
                    Identifier::Merchant(merchant_key.merchant_id.clone()),
                    merchant_key.key.get_inner().peek(),
                )
                .await
                .and_then(|val| val.try_into_operation())
                .unwrap(),
            ),
            additional_merchant_data: None,
            version: hyperswitch_domain_models::consts::API_VERSION,
        };

        db.insert_merchant_connector_account(key_manager_state, mca.clone(), &merchant_key)
            .await
            .unwrap();

        let find_call = || async {
            #[cfg(all(
                any(feature = "v1", feature = "v2"),
                not(feature = "merchant_connector_account_v2")
            ))]
            let mca = db
                .find_merchant_connector_account_by_profile_id_connector_name(
                    key_manager_state,
                    profile_id,
                    &mca.connector_name,
                    &merchant_key,
                )
                .await
                .unwrap();
            #[cfg(all(feature = "v2", feature = "merchant_connector_account_v2"))]
            let mca: domain::MerchantConnectorAccount = { todo!() };
            Conversion::convert(mca)
                .await
                .change_context(errors::StorageError::DecryptionError)
        };

        let _: storage::MerchantConnectorAccount = cache::get_or_populate_in_memory(
            &db,
            &format!(
                "{}_{}",
                merchant_id.clone().get_string_repr(),
                profile_id.get_string_repr()
            ),
            find_call,
            &ACCOUNTS_CACHE,
        )
        .await
        .unwrap();

        let delete_call = || async { db.delete_merchant_connector_account_by_id(&id).await };

        cache::publish_and_redact(
            &db,
            CacheKind::Accounts(
                format!("{}_{}", merchant_id.get_string_repr(), connector_label).into(),
            ),
            delete_call,
        )
        .await
        .unwrap();

        assert!(ACCOUNTS_CACHE
            .get_val::<domain::MerchantConnectorAccount>(CacheKey {
                key: format!("{}_{}", merchant_id.get_string_repr(), connector_label),
                prefix: String::default(),
            },)
            .await
            .is_none())
    }
}<|MERGE_RESOLUTION|>--- conflicted
+++ resolved
@@ -1696,15 +1696,10 @@
             common_utils::id_type::MerchantId::try_from(std::borrow::Cow::from("test_merchant"))
                 .unwrap();
         let connector_label = "stripe_USA";
-<<<<<<< HEAD
         let id = common_utils::id_type::MerchantConnectorAccountId::default();
-        let profile_id = "pro_max_ultra";
-=======
-        let id = "simple_id";
         let profile_id =
             common_utils::id_type::ProfileId::try_from(std::borrow::Cow::from("pro_max_ultra"))
                 .unwrap();
->>>>>>> 4585e162
         let key_manager_state = &state.into();
         db.insert_merchant_key_store(
             key_manager_state,
