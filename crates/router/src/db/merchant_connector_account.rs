use error_stack::IntoReport;
use masking::ExposeInterface;

use super::{MockDb, Store};
use crate::{
    connection::pg_connection,
    core::errors::{self, CustomResult},
    types::storage,
};

#[async_trait::async_trait]
pub trait MerchantConnectorAccountInterface {
    async fn find_merchant_connector_account_by_merchant_id_connector(
        &self,
        merchant_id: &str,
        connector: &str,
    ) -> CustomResult<storage::MerchantConnectorAccount, errors::StorageError>;

    async fn insert_merchant_connector_account(
        &self,
        t: storage::MerchantConnectorAccountNew,
    ) -> CustomResult<storage::MerchantConnectorAccount, errors::StorageError>;

    async fn find_by_merchant_connector_account_merchant_id_merchant_connector_id(
        &self,
        merchant_id: &str,
        merchant_connector_id: &i32,
    ) -> CustomResult<storage::MerchantConnectorAccount, errors::StorageError>;

    async fn find_merchant_connector_account_by_merchant_id_list(
        &self,
        merchant_id: &str,
    ) -> CustomResult<Vec<storage::MerchantConnectorAccount>, errors::StorageError>;

    async fn update_merchant_connector_account(
        &self,
        this: storage::MerchantConnectorAccount,
        merchant_connector_account: storage::MerchantConnectorAccountUpdate,
    ) -> CustomResult<storage::MerchantConnectorAccount, errors::StorageError>;

    async fn delete_merchant_connector_account_by_merchant_id_merchant_connector_id(
        &self,
        merchant_id: &str,
        merchant_connector_id: &i32,
    ) -> CustomResult<bool, errors::StorageError>;
}

#[async_trait::async_trait]
impl MerchantConnectorAccountInterface for Store {
    async fn find_merchant_connector_account_by_merchant_id_connector(
        &self,
        merchant_id: &str,
        connector: &str,
    ) -> CustomResult<storage::MerchantConnectorAccount, errors::StorageError> {
        let conn = pg_connection(&self.master_pool).await;
<<<<<<< HEAD
        storage::MerchantConnectorAccount::find_by_merchant_id_connector(
            &conn,
            merchant_id,
            connector,
        )
        .await
=======
        MerchantConnectorAccount::find_by_merchant_id_connector(&conn, merchant_id, connector)
            .await
            .map_err(Into::into)
            .into_report()
>>>>>>> eb4fe6f4
    }

    async fn find_by_merchant_connector_account_merchant_id_merchant_connector_id(
        &self,
        merchant_id: &str,
        merchant_connector_id: &i32,
    ) -> CustomResult<storage::MerchantConnectorAccount, errors::StorageError> {
        let conn = pg_connection(&self.master_pool).await;
        storage::MerchantConnectorAccount::find_by_merchant_id_merchant_connector_id(
            &conn,
            merchant_id,
            merchant_connector_id,
        )
        .await
        .map_err(Into::into)
        .into_report()
    }

    async fn insert_merchant_connector_account(
        &self,
        t: storage::MerchantConnectorAccountNew,
    ) -> CustomResult<storage::MerchantConnectorAccount, errors::StorageError> {
        let conn = pg_connection(&self.master_pool).await;
<<<<<<< HEAD
        t.insert(&conn).await
=======
        t.insert_diesel(&conn)
            .await
            .map_err(Into::into)
            .into_report()
>>>>>>> eb4fe6f4
    }

    async fn find_merchant_connector_account_by_merchant_id_list(
        &self,
        merchant_id: &str,
    ) -> CustomResult<Vec<storage::MerchantConnectorAccount>, errors::StorageError> {
        let conn = pg_connection(&self.master_pool).await;
<<<<<<< HEAD
        storage::MerchantConnectorAccount::find_by_merchant_id(&conn, merchant_id).await
=======
        MerchantConnectorAccount::find_by_merchant_id(&conn, merchant_id)
            .await
            .map_err(Into::into)
            .into_report()
>>>>>>> eb4fe6f4
    }

    async fn update_merchant_connector_account(
        &self,
        this: storage::MerchantConnectorAccount,
        merchant_connector_account: storage::MerchantConnectorAccountUpdate,
    ) -> CustomResult<storage::MerchantConnectorAccount, errors::StorageError> {
        let conn = pg_connection(&self.master_pool).await;
        this.update(&conn, merchant_connector_account)
            .await
            .map_err(Into::into)
            .into_report()
    }

    async fn delete_merchant_connector_account_by_merchant_id_merchant_connector_id(
        &self,
        merchant_id: &str,
        merchant_connector_id: &i32,
    ) -> CustomResult<bool, errors::StorageError> {
        let conn = pg_connection(&self.master_pool).await;
        storage::MerchantConnectorAccount::delete_by_merchant_id_merchant_connector_id(
            &conn,
            merchant_id,
            merchant_connector_id,
        )
        .await
        .map_err(Into::into)
        .into_report()
    }
}

#[async_trait::async_trait]
impl MerchantConnectorAccountInterface for MockDb {
    async fn find_merchant_connector_account_by_merchant_id_connector(
        &self,
        merchant_id: &str,
        connector: &str,
    ) -> CustomResult<storage::MerchantConnectorAccount, errors::StorageError> {
        let accounts = self.merchant_connector_accounts.lock().await;
        let account = accounts
            .iter()
            .find(|account| {
                account.merchant_id == merchant_id && account.connector_name == connector
            })
            .cloned()
            .unwrap();
        Ok(account)
    }

    async fn find_by_merchant_connector_account_merchant_id_merchant_connector_id(
        &self,
        _merchant_id: &str,
        _merchant_connector_id: &i32,
    ) -> CustomResult<storage::MerchantConnectorAccount, errors::StorageError> {
        todo!()
    }

    #[allow(clippy::panic)]
    async fn insert_merchant_connector_account(
        &self,
        t: storage::MerchantConnectorAccountNew,
    ) -> CustomResult<storage::MerchantConnectorAccount, errors::StorageError> {
        let mut accounts = self.merchant_connector_accounts.lock().await;
        let account = storage::MerchantConnectorAccount {
            id: accounts.len() as i32,
            merchant_id: t.merchant_id.unwrap_or_default(),
            connector_name: t.connector_name.unwrap_or_default(),
            connector_account_details: t.connector_account_details.unwrap_or_default().expose(),
            test_mode: t.test_mode,
            disabled: t.disabled,
            merchant_connector_id: t.merchant_connector_id.unwrap_or_default(),
            payment_methods_enabled: t.payment_methods_enabled,
            connector_type: t
                .connector_type
                .unwrap_or(crate::types::storage::enums::ConnectorType::FinOperations),
        };
        accounts.push(account.clone());
        Ok(account)
    }

    async fn find_merchant_connector_account_by_merchant_id_list(
        &self,
        _merchant_id: &str,
    ) -> CustomResult<Vec<storage::MerchantConnectorAccount>, errors::StorageError> {
        todo!()
    }

    async fn update_merchant_connector_account(
        &self,
        _this: storage::MerchantConnectorAccount,
        _merchant_connector_account: storage::MerchantConnectorAccountUpdate,
    ) -> CustomResult<storage::MerchantConnectorAccount, errors::StorageError> {
        todo!()
    }

    async fn delete_merchant_connector_account_by_merchant_id_merchant_connector_id(
        &self,
        _merchant_id: &str,
        _merchant_connector_id: &i32,
    ) -> CustomResult<bool, errors::StorageError> {
        todo!()
    }
}<|MERGE_RESOLUTION|>--- conflicted
+++ resolved
@@ -53,19 +53,14 @@
         connector: &str,
     ) -> CustomResult<storage::MerchantConnectorAccount, errors::StorageError> {
         let conn = pg_connection(&self.master_pool).await;
-<<<<<<< HEAD
         storage::MerchantConnectorAccount::find_by_merchant_id_connector(
             &conn,
             merchant_id,
             connector,
         )
         .await
-=======
-        MerchantConnectorAccount::find_by_merchant_id_connector(&conn, merchant_id, connector)
-            .await
-            .map_err(Into::into)
-            .into_report()
->>>>>>> eb4fe6f4
+        .map_err(Into::into)
+        .into_report()
     }
 
     async fn find_by_merchant_connector_account_merchant_id_merchant_connector_id(
@@ -89,29 +84,18 @@
         t: storage::MerchantConnectorAccountNew,
     ) -> CustomResult<storage::MerchantConnectorAccount, errors::StorageError> {
         let conn = pg_connection(&self.master_pool).await;
-<<<<<<< HEAD
-        t.insert(&conn).await
-=======
-        t.insert_diesel(&conn)
+        t.insert(&conn).await.map_err(Into::into).into_report()
+    }
+
+    async fn find_merchant_connector_account_by_merchant_id_list(
+        &self,
+        merchant_id: &str,
+    ) -> CustomResult<Vec<storage::MerchantConnectorAccount>, errors::StorageError> {
+        let conn = pg_connection(&self.master_pool).await;
+        storage::MerchantConnectorAccount::find_by_merchant_id(&conn, merchant_id)
             .await
             .map_err(Into::into)
             .into_report()
->>>>>>> eb4fe6f4
-    }
-
-    async fn find_merchant_connector_account_by_merchant_id_list(
-        &self,
-        merchant_id: &str,
-    ) -> CustomResult<Vec<storage::MerchantConnectorAccount>, errors::StorageError> {
-        let conn = pg_connection(&self.master_pool).await;
-<<<<<<< HEAD
-        storage::MerchantConnectorAccount::find_by_merchant_id(&conn, merchant_id).await
-=======
-        MerchantConnectorAccount::find_by_merchant_id(&conn, merchant_id)
-            .await
-            .map_err(Into::into)
-            .into_report()
->>>>>>> eb4fe6f4
     }
 
     async fn update_merchant_connector_account(
