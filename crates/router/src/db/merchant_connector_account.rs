--- conflicted
+++ resolved
@@ -1,6 +1,5 @@
 use common_utils::ext_traits::{AsyncExt, ByteSliceExt, Encode};
 use error_stack::{IntoReport, ResultExt};
-use storage_models::merchant_connector_account::MerchantConnectorAccountUpdateInternal;
 
 #[cfg(feature = "accounts_cache")]
 use super::cache;
@@ -143,12 +142,8 @@
     async fn update_merchant_connector_account(
         &self,
         this: domain::MerchantConnectorAccount,
-<<<<<<< HEAD
         merchant_connector_account: storage::MerchantConnectorAccountUpdateInternal,
         key_store: &domain::MerchantKeyStore,
-=======
-        merchant_connector_account: MerchantConnectorAccountUpdateInternal,
->>>>>>> c42b436a
     ) -> CustomResult<domain::MerchantConnectorAccount, errors::StorageError>;
 
     async fn delete_merchant_connector_account_by_merchant_id_merchant_connector_id(
@@ -269,12 +264,8 @@
     async fn update_merchant_connector_account(
         &self,
         this: domain::MerchantConnectorAccount,
-<<<<<<< HEAD
         merchant_connector_account: storage::MerchantConnectorAccountUpdateInternal,
         key_store: &domain::MerchantKeyStore,
-=======
-        merchant_connector_account: MerchantConnectorAccountUpdateInternal,
->>>>>>> c42b436a
     ) -> CustomResult<domain::MerchantConnectorAccount, errors::StorageError> {
         let _merchant_connector_id = this.merchant_connector_id.clone();
         let update_call = || async {
@@ -339,18 +330,12 @@
                 account.merchant_id == merchant_id && account.connector_name == connector
             })
             .cloned()
-<<<<<<< HEAD
-            .unwrap();
-        account
-            .convert(key_store.key.get_inner())
-=======
             .async_map(|account| async {
                 account
-                    .convert(self, merchant_id)
+                    .convert(key_store.key.get_inner())
                     .await
                     .change_context(errors::StorageError::DecryptionError)
             })
->>>>>>> c42b436a
             .await
         {
             Some(result) => result,
@@ -365,14 +350,9 @@
 
     async fn find_by_merchant_connector_account_merchant_id_merchant_connector_id(
         &self,
-<<<<<<< HEAD
-        _merchant_id: &str,
-        _merchant_connector_id: &str,
-        _key_store: &domain::MerchantKeyStore,
-=======
         merchant_id: &str,
         merchant_connector_id: &str,
->>>>>>> c42b436a
+        key_store: &domain::MerchantKeyStore,
     ) -> CustomResult<domain::MerchantConnectorAccount, errors::StorageError> {
         match self
             .merchant_connector_accounts
@@ -386,7 +366,7 @@
             .cloned()
             .async_map(|account| async {
                 account
-                    .convert(self, merchant_id)
+                    .convert(key_store.key.get_inner())
                     .await
                     .change_context(errors::StorageError::DecryptionError)
             })
@@ -437,14 +417,9 @@
 
     async fn find_merchant_connector_account_by_merchant_id_and_disabled_list(
         &self,
-<<<<<<< HEAD
-        _merchant_id: &str,
-        _get_disabled: bool,
-        _key_store: &domain::MerchantKeyStore,
-=======
         merchant_id: &str,
         get_disabled: bool,
->>>>>>> c42b436a
+        key_store: &domain::MerchantKeyStore,
     ) -> CustomResult<Vec<domain::MerchantConnectorAccount>, errors::StorageError> {
         let accounts = self
             .merchant_connector_accounts
@@ -465,7 +440,7 @@
         for account in accounts.into_iter() {
             output.push(
                 account
-                    .convert(self, merchant_id)
+                    .convert(key_store.key.get_inner())
                     .await
                     .change_context(errors::StorageError::DecryptionError)?,
             )
@@ -475,30 +450,25 @@
 
     async fn update_merchant_connector_account(
         &self,
-<<<<<<< HEAD
-        _this: domain::MerchantConnectorAccount,
-        _merchant_connector_account: storage::MerchantConnectorAccountUpdateInternal,
-        _key_store: &domain::MerchantKeyStore,
-=======
-        merchant_connector_account: domain::MerchantConnectorAccount,
-        updated_merchant_connector_account: MerchantConnectorAccountUpdateInternal,
->>>>>>> c42b436a
+        this: domain::MerchantConnectorAccount,
+        merchant_connector_account: storage::MerchantConnectorAccountUpdateInternal,
+        key_store: &domain::MerchantKeyStore,
     ) -> CustomResult<domain::MerchantConnectorAccount, errors::StorageError> {
         match self
             .merchant_connector_accounts
             .lock()
             .await
             .iter_mut()
-            .find(|account| Some(account.id) == merchant_connector_account.id)
+            .find(|account| Some(account.id) == this.id)
             .map(|a| {
                 let updated =
-                    updated_merchant_connector_account.create_merchant_connector_account(a.clone());
+                    merchant_connector_account.create_merchant_connector_account(a.clone());
                 *a = updated.clone();
                 updated
             })
             .async_map(|account| async {
                 account
-                    .convert(self, &merchant_connector_account.merchant_id)
+                    .convert(key_store.key.get_inner())
                     .await
                     .change_context(errors::StorageError::DecryptionError)
             })
