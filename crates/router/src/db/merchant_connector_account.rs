use common_utils::ext_traits::{AsyncExt, ByteSliceExt, Encode};
use error_stack::{report, ResultExt};
use router_env::{instrument, tracing};
#[cfg(feature = "accounts_cache")]
use storage_impl::redis::cache;
use storage_impl::redis::kv_store::RedisConnInterface;

use super::{MockDb, Store};
use crate::{
    connection,
    core::errors::{self, CustomResult},
    types::{
        self,
        domain::{
            self,
            behaviour::{Conversion, ReverseConversion},
        },
        storage,
    },
};

#[async_trait::async_trait]
pub trait ConnectorAccessToken {
    async fn get_access_token(
        &self,
        merchant_id: &str,
        merchant_connector_id_or_connector_name: &str,
    ) -> CustomResult<Option<types::AccessToken>, errors::StorageError>;

    async fn set_access_token(
        &self,
        merchant_id: &str,
        merchant_connector_id_or_connector_name: &str,
        access_token: types::AccessToken,
    ) -> CustomResult<(), errors::StorageError>;
}

#[async_trait::async_trait]
impl ConnectorAccessToken for Store {
    #[instrument(skip_all)]
    async fn get_access_token(
        &self,
        merchant_id: &str,
        merchant_connector_id_or_connector_name: &str,
    ) -> CustomResult<Option<types::AccessToken>, errors::StorageError> {
        //TODO: Handle race condition
        // This function should acquire a global lock on some resource, if access token is already
        // being refreshed by other request then wait till it finishes and use the same access token
        let key = common_utils::access_token::create_access_token_key(
            merchant_id,
            merchant_connector_id_or_connector_name,
        );

        let maybe_token = self
            .get_redis_conn()
            .map_err(Into::<errors::StorageError>::into)?
            .get_key::<Option<Vec<u8>>>(&key)
            .await
            .change_context(errors::StorageError::KVError)
            .attach_printable("DB error when getting access token")?;

        let access_token = maybe_token
            .map(|token| token.parse_struct::<types::AccessToken>("AccessToken"))
            .transpose()
            .change_context(errors::StorageError::DeserializationFailed)?;

        Ok(access_token)
    }

    #[instrument(skip_all)]
    async fn set_access_token(
        &self,
        merchant_id: &str,
        merchant_connector_id_or_connector_name: &str,
        access_token: types::AccessToken,
    ) -> CustomResult<(), errors::StorageError> {
        let key = common_utils::access_token::create_access_token_key(
            merchant_id,
            merchant_connector_id_or_connector_name,
        );
        let serialized_access_token = access_token
            .encode_to_string_of_json()
            .change_context(errors::StorageError::SerializationFailed)?;
        self.get_redis_conn()
            .map_err(Into::<errors::StorageError>::into)?
            .set_key_with_expiry(&key, serialized_access_token, access_token.expires)
            .await
            .change_context(errors::StorageError::KVError)
    }
}

#[async_trait::async_trait]
impl ConnectorAccessToken for MockDb {
    async fn get_access_token(
        &self,
        _merchant_id: &str,
        _merchant_connector_id_or_connector_name: &str,
    ) -> CustomResult<Option<types::AccessToken>, errors::StorageError> {
        Ok(None)
    }

    async fn set_access_token(
        &self,
        _merchant_id: &str,
        _merchant_connector_id_or_connector_name: &str,
        _access_token: types::AccessToken,
    ) -> CustomResult<(), errors::StorageError> {
        Ok(())
    }
}

#[async_trait::async_trait]
pub trait MerchantConnectorAccountInterface
where
    domain::MerchantConnectorAccount: Conversion<
        DstType = storage::MerchantConnectorAccount,
        NewDstType = storage::MerchantConnectorAccountNew,
    >,
{
    async fn find_merchant_connector_account_by_merchant_id_connector_label(
        &self,
        merchant_id: &str,
        connector_label: &str,
        key_store: &domain::MerchantKeyStore,
    ) -> CustomResult<domain::MerchantConnectorAccount, errors::StorageError>;

    async fn find_merchant_connector_account_by_profile_id_connector_name(
        &self,
        profile_id: &str,
        connector_name: &str,
        key_store: &domain::MerchantKeyStore,
    ) -> CustomResult<domain::MerchantConnectorAccount, errors::StorageError>;

    async fn find_merchant_connector_account_by_merchant_id_connector_name(
        &self,
        merchant_id: &str,
        connector_name: &str,
        key_store: &domain::MerchantKeyStore,
    ) -> CustomResult<Vec<domain::MerchantConnectorAccount>, errors::StorageError>;

    async fn insert_merchant_connector_account(
        &self,
        t: domain::MerchantConnectorAccount,
        key_store: &domain::MerchantKeyStore,
    ) -> CustomResult<domain::MerchantConnectorAccount, errors::StorageError>;

    async fn find_by_merchant_connector_account_merchant_id_merchant_connector_id(
        &self,
        merchant_id: &str,
        merchant_connector_id: &str,
        key_store: &domain::MerchantKeyStore,
    ) -> CustomResult<domain::MerchantConnectorAccount, errors::StorageError>;

    async fn find_merchant_connector_account_by_merchant_id_and_disabled_list(
        &self,
        merchant_id: &str,
        get_disabled: bool,
        key_store: &domain::MerchantKeyStore,
    ) -> CustomResult<Vec<domain::MerchantConnectorAccount>, errors::StorageError>;

    async fn update_merchant_connector_account(
        &self,
        this: domain::MerchantConnectorAccount,
        merchant_connector_account: storage::MerchantConnectorAccountUpdateInternal,
        key_store: &domain::MerchantKeyStore,
    ) -> CustomResult<domain::MerchantConnectorAccount, errors::StorageError>;

    async fn delete_merchant_connector_account_by_merchant_id_merchant_connector_id(
        &self,
        merchant_id: &str,
        merchant_connector_id: &str,
    ) -> CustomResult<bool, errors::StorageError>;
}

#[async_trait::async_trait]
impl MerchantConnectorAccountInterface for Store {
    #[instrument(skip_all)]
    async fn find_merchant_connector_account_by_merchant_id_connector_label(
        &self,
        merchant_id: &str,
        connector_label: &str,
        key_store: &domain::MerchantKeyStore,
    ) -> CustomResult<domain::MerchantConnectorAccount, errors::StorageError> {
        let find_call = || async {
            let conn = connection::pg_connection_read(self).await?;
            storage::MerchantConnectorAccount::find_by_merchant_id_connector(
                &conn,
                merchant_id,
                connector_label,
            )
            .await
            .map_err(|error| report!(errors::StorageError::from(error)))
        };

        #[cfg(not(feature = "accounts_cache"))]
        {
            find_call()
                .await?
                .convert(key_store.key.get_inner())
                .await
                .change_context(errors::StorageError::DeserializationFailed)
        }

        #[cfg(feature = "accounts_cache")]
        {
            cache::get_or_populate_in_memory(
                self,
                &format!("{}_{}", merchant_id, connector_label),
                find_call,
                &cache::ACCOUNTS_CACHE,
            )
            .await
            .async_and_then(|item| async {
                item.convert(key_store.key.get_inner())
                    .await
                    .change_context(errors::StorageError::DecryptionError)
            })
            .await
        }
    }

    #[instrument(skip_all)]
    async fn find_merchant_connector_account_by_profile_id_connector_name(
        &self,
        profile_id: &str,
        connector_name: &str,
        key_store: &domain::MerchantKeyStore,
    ) -> CustomResult<domain::MerchantConnectorAccount, errors::StorageError> {
        let find_call = || async {
            let conn = connection::pg_connection_read(self).await?;
            storage::MerchantConnectorAccount::find_by_profile_id_connector_name(
                &conn,
                profile_id,
                connector_name,
            )
            .await
            .map_err(|error| report!(errors::StorageError::from(error)))
        };

        #[cfg(not(feature = "accounts_cache"))]
        {
            find_call()
                .await?
                .convert(key_store.key.get_inner())
                .await
                .change_context(errors::StorageError::DeserializationFailed)
        }

        #[cfg(feature = "accounts_cache")]
        {
            cache::get_or_populate_in_memory(
                self,
                &format!("{}_{}", profile_id, connector_name),
                find_call,
                &cache::ACCOUNTS_CACHE,
            )
            .await
            .async_and_then(|item| async {
                item.convert(key_store.key.get_inner())
                    .await
                    .change_context(errors::StorageError::DecryptionError)
            })
            .await
        }
    }

    #[instrument(skip_all)]
    async fn find_merchant_connector_account_by_merchant_id_connector_name(
        &self,
        merchant_id: &str,
        connector_name: &str,
        key_store: &domain::MerchantKeyStore,
    ) -> CustomResult<Vec<domain::MerchantConnectorAccount>, errors::StorageError> {
        let conn = connection::pg_connection_read(self).await?;
        storage::MerchantConnectorAccount::find_by_merchant_id_connector_name(
            &conn,
            merchant_id,
            connector_name,
        )
        .await
        .map_err(|error| report!(errors::StorageError::from(error)))
        .async_and_then(|items| async {
            let mut output = Vec::with_capacity(items.len());
            for item in items.into_iter() {
                output.push(
                    item.convert(key_store.key.get_inner())
                        .await
                        .change_context(errors::StorageError::DecryptionError)?,
                )
            }
            Ok(output)
        })
        .await
    }

    #[instrument(skip_all)]
    async fn find_by_merchant_connector_account_merchant_id_merchant_connector_id(
        &self,
        merchant_id: &str,
        merchant_connector_id: &str,
        key_store: &domain::MerchantKeyStore,
    ) -> CustomResult<domain::MerchantConnectorAccount, errors::StorageError> {
        let find_call = || async {
            let conn = connection::pg_connection_read(self).await?;
            storage::MerchantConnectorAccount::find_by_merchant_id_merchant_connector_id(
                &conn,
                merchant_id,
                merchant_connector_id,
            )
            .await
            .map_err(|error| report!(errors::StorageError::from(error)))
        };

        #[cfg(not(feature = "accounts_cache"))]
        {
            find_call()
                .await?
                .convert(key_store.key.get_inner())
                .await
                .change_context(errors::StorageError::DecryptionError)
        }

        #[cfg(feature = "accounts_cache")]
        {
            cache::get_or_populate_in_memory(
                self,
                &format!("{}_{}", merchant_id, merchant_connector_id),
                find_call,
                &cache::ACCOUNTS_CACHE,
            )
            .await?
            .convert(key_store.key.get_inner())
            .await
            .change_context(errors::StorageError::DecryptionError)
        }
    }

    #[instrument(skip_all)]
    async fn insert_merchant_connector_account(
        &self,
        t: domain::MerchantConnectorAccount,
        key_store: &domain::MerchantKeyStore,
    ) -> CustomResult<domain::MerchantConnectorAccount, errors::StorageError> {
        let conn = connection::pg_connection_write(self).await?;
        t.construct_new()
            .await
            .change_context(errors::StorageError::EncryptionError)?
            .insert(&conn)
            .await
            .map_err(|error| report!(errors::StorageError::from(error)))
            .async_and_then(|item| async {
                item.convert(key_store.key.get_inner())
                    .await
                    .change_context(errors::StorageError::DecryptionError)
            })
            .await
    }

    #[instrument(skip_all)]
    async fn find_merchant_connector_account_by_merchant_id_and_disabled_list(
        &self,
        merchant_id: &str,
        get_disabled: bool,
        key_store: &domain::MerchantKeyStore,
    ) -> CustomResult<Vec<domain::MerchantConnectorAccount>, errors::StorageError> {
        let conn = connection::pg_connection_read(self).await?;
        storage::MerchantConnectorAccount::find_by_merchant_id(&conn, merchant_id, get_disabled)
            .await
            .map_err(|error| report!(errors::StorageError::from(error)))
            .async_and_then(|items| async {
                let mut output = Vec::with_capacity(items.len());
                for item in items.into_iter() {
                    output.push(
                        item.convert(key_store.key.get_inner())
                            .await
                            .change_context(errors::StorageError::DecryptionError)?,
                    )
                }
                Ok(output)
            })
            .await
    }

    #[instrument(skip_all)]
    async fn update_merchant_connector_account(
        &self,
        this: domain::MerchantConnectorAccount,
        merchant_connector_account: storage::MerchantConnectorAccountUpdateInternal,
        key_store: &domain::MerchantKeyStore,
    ) -> CustomResult<domain::MerchantConnectorAccount, errors::StorageError> {
        let _connector_name = this.connector_name.clone();
        let _profile_id = this
            .profile_id
            .clone()
            .ok_or(errors::StorageError::ValueNotFound(
                "profile_id".to_string(),
            ))?;

        let _merchant_id = this.merchant_id.clone();
        let _merchant_connector_id = this.merchant_connector_id.clone();

        let update_call = || async {
            let conn = connection::pg_connection_write(self).await?;
            Conversion::convert(this)
                .await
                .change_context(errors::StorageError::EncryptionError)?
                .update(&conn, merchant_connector_account)
                .await
                .map_err(|error| report!(errors::StorageError::from(error)))
                .async_and_then(|item| async {
                    item.convert(key_store.key.get_inner())
                        .await
                        .change_context(errors::StorageError::DecryptionError)
                })
                .await
        };

        #[cfg(feature = "accounts_cache")]
        {
            // Redact both the caches as any one or both might be used because of backwards compatibility
            cache::publish_and_redact_multiple(
                self,
                [
                    cache::CacheKind::Accounts(
                        format!("{}_{}", _profile_id, _connector_name).into(),
                    ),
                    cache::CacheKind::Accounts(
                        format!("{}_{}", _merchant_id, _merchant_connector_id).into(),
                    ),
                    cache::CacheKind::CGraph(
                        format!("cgraph_{}_{_profile_id}", _merchant_id).into(),
                    ),
                    cache::CacheKind::PmFiltersCGraph(
                        format!("pm_filters_cgraph_{}_{_profile_id}", _merchant_id).into(),
                    ),
                ],
                update_call,
            )
            .await
        }

        #[cfg(not(feature = "accounts_cache"))]
        {
            update_call().await
        }
    }

    #[instrument(skip_all)]
    async fn delete_merchant_connector_account_by_merchant_id_merchant_connector_id(
        &self,
        merchant_id: &str,
        merchant_connector_id: &str,
    ) -> CustomResult<bool, errors::StorageError> {
        let conn = connection::pg_connection_write(self).await?;
        let delete_call = || async {
            storage::MerchantConnectorAccount::delete_by_merchant_id_merchant_connector_id(
                &conn,
                merchant_id,
                merchant_connector_id,
            )
            .await
            .map_err(|error| report!(errors::StorageError::from(error)))
        };

        #[cfg(feature = "accounts_cache")]
        {
            // We need to fetch mca here because the key that's saved in cache in
            // {merchant_id}_{connector_label}.
            // Used function from storage model to reuse the connection that made here instead of
            // creating new.

            let mca = storage::MerchantConnectorAccount::find_by_merchant_id_merchant_connector_id(
                &conn,
                merchant_id,
                merchant_connector_id,
            )
            .await
            .map_err(|error| report!(errors::StorageError::from(error)))?;

            let _profile_id = mca.profile_id.ok_or(errors::StorageError::ValueNotFound(
                "profile_id".to_string(),
            ))?;

            cache::publish_and_redact_multiple(
                self,
                [
                    cache::CacheKind::Accounts(
                        format!("{}_{}", mca.merchant_id, _profile_id).into(),
                    ),
                    cache::CacheKind::CGraph(
                        format!("cgraph_{}_{_profile_id}", mca.merchant_id).into(),
                    ),
                    cache::CacheKind::PmFiltersCGraph(
                        format!("pm_filters_cgraph_{}_{_profile_id}", mca.merchant_id).into(),
                    ),
                ],
                delete_call,
            )
            .await
        }

        #[cfg(not(feature = "accounts_cache"))]
        {
            delete_call().await
        }
    }
}

#[async_trait::async_trait]
impl MerchantConnectorAccountInterface for MockDb {
    async fn find_merchant_connector_account_by_merchant_id_connector_label(
        &self,
        merchant_id: &str,
        connector: &str,
        key_store: &domain::MerchantKeyStore,
    ) -> CustomResult<domain::MerchantConnectorAccount, errors::StorageError> {
        match self
            .merchant_connector_accounts
            .lock()
            .await
            .iter()
            .find(|account| {
                account.merchant_id == merchant_id
                    && account.connector_label == Some(connector.to_string())
            })
            .cloned()
            .async_map(|account| async {
                account
                    .convert(key_store.key.get_inner())
                    .await
                    .change_context(errors::StorageError::DecryptionError)
            })
            .await
        {
            Some(result) => result,
            None => {
                return Err(errors::StorageError::ValueNotFound(
                    "cannot find merchant connector account".to_string(),
                )
                .into())
            }
        }
    }

    async fn find_merchant_connector_account_by_merchant_id_connector_name(
        &self,
        merchant_id: &str,
        connector_name: &str,
        key_store: &domain::MerchantKeyStore,
    ) -> CustomResult<Vec<domain::MerchantConnectorAccount>, errors::StorageError> {
        let accounts = self
            .merchant_connector_accounts
            .lock()
            .await
            .iter()
            .filter(|account| {
                account.merchant_id == merchant_id && account.connector_name == connector_name
            })
            .cloned()
            .collect::<Vec<_>>();
        let mut output = Vec::with_capacity(accounts.len());
        for account in accounts.into_iter() {
            output.push(
                account
                    .convert(key_store.key.get_inner())
                    .await
                    .change_context(errors::StorageError::DecryptionError)?,
            )
        }
        Ok(output)
    }

    async fn find_merchant_connector_account_by_profile_id_connector_name(
        &self,
        profile_id: &str,
        connector_name: &str,
        key_store: &domain::MerchantKeyStore,
    ) -> CustomResult<domain::MerchantConnectorAccount, errors::StorageError> {
        let maybe_mca = self
            .merchant_connector_accounts
            .lock()
            .await
            .iter()
            .find(|account| {
                account.profile_id.eq(&Some(profile_id.to_owned()))
                    && account.connector_name == connector_name
            })
            .cloned();

        match maybe_mca {
            Some(mca) => mca
                .to_owned()
                .convert(key_store.key.get_inner())
                .await
                .change_context(errors::StorageError::DecryptionError),
            None => Err(errors::StorageError::ValueNotFound(
                "cannot find merchant connector account".to_string(),
            )
            .into()),
        }
    }

    async fn find_by_merchant_connector_account_merchant_id_merchant_connector_id(
        &self,
        merchant_id: &str,
        merchant_connector_id: &str,
        key_store: &domain::MerchantKeyStore,
    ) -> CustomResult<domain::MerchantConnectorAccount, errors::StorageError> {
        match self
            .merchant_connector_accounts
            .lock()
            .await
            .iter()
            .find(|account| {
                account.merchant_id == merchant_id
                    && account.merchant_connector_id == merchant_connector_id
            })
            .cloned()
            .async_map(|account| async {
                account
                    .convert(key_store.key.get_inner())
                    .await
                    .change_context(errors::StorageError::DecryptionError)
            })
            .await
        {
            Some(result) => result,
            None => {
                return Err(errors::StorageError::ValueNotFound(
                    "cannot find merchant connector account".to_string(),
                )
                .into())
            }
        }
    }

    async fn insert_merchant_connector_account(
        &self,
        t: domain::MerchantConnectorAccount,
        key_store: &domain::MerchantKeyStore,
    ) -> CustomResult<domain::MerchantConnectorAccount, errors::StorageError> {
        let mut accounts = self.merchant_connector_accounts.lock().await;
        let account = storage::MerchantConnectorAccount {
            id: i32::try_from(accounts.len()).change_context(errors::StorageError::MockDbError)?,
            merchant_id: t.merchant_id,
            connector_name: t.connector_name,
            connector_account_details: t.connector_account_details.into(),
            test_mode: t.test_mode,
            disabled: t.disabled,
            merchant_connector_id: t.merchant_connector_id,
            payment_methods_enabled: t.payment_methods_enabled,
            metadata: t.metadata,
            frm_configs: None,
            frm_config: t.frm_configs,
            connector_type: t.connector_type,
            connector_label: t.connector_label,
            business_country: t.business_country,
            business_label: t.business_label,
            business_sub_label: t.business_sub_label,
            created_at: common_utils::date_time::now(),
            modified_at: common_utils::date_time::now(),
            connector_webhook_details: t.connector_webhook_details,
            profile_id: t.profile_id,
            applepay_verified_domains: t.applepay_verified_domains,
            pm_auth_config: t.pm_auth_config,
            status: t.status,
        };
        accounts.push(account.clone());
        account
            .convert(key_store.key.get_inner())
            .await
            .change_context(errors::StorageError::DecryptionError)
    }

    async fn find_merchant_connector_account_by_merchant_id_and_disabled_list(
        &self,
        merchant_id: &str,
        get_disabled: bool,
        key_store: &domain::MerchantKeyStore,
    ) -> CustomResult<Vec<domain::MerchantConnectorAccount>, errors::StorageError> {
        let accounts = self
            .merchant_connector_accounts
            .lock()
            .await
            .iter()
            .filter(|account: &&storage::MerchantConnectorAccount| {
                if get_disabled {
                    account.merchant_id == merchant_id
                } else {
                    account.merchant_id == merchant_id && account.disabled == Some(false)
                }
            })
            .cloned()
            .collect::<Vec<storage::MerchantConnectorAccount>>();

        let mut output = Vec::with_capacity(accounts.len());
        for account in accounts.into_iter() {
            output.push(
                account
                    .convert(key_store.key.get_inner())
                    .await
                    .change_context(errors::StorageError::DecryptionError)?,
            )
        }
        Ok(output)
    }

    async fn update_merchant_connector_account(
        &self,
        this: domain::MerchantConnectorAccount,
        merchant_connector_account: storage::MerchantConnectorAccountUpdateInternal,
        key_store: &domain::MerchantKeyStore,
    ) -> CustomResult<domain::MerchantConnectorAccount, errors::StorageError> {
        let mca_update_res = self
            .merchant_connector_accounts
            .lock()
            .await
            .iter_mut()
            .find(|account| Some(account.id) == this.id)
            .map(|a| {
                let updated =
                    merchant_connector_account.create_merchant_connector_account(a.clone());
                *a = updated.clone();
                updated
            })
            .async_map(|account| async {
                account
                    .convert(key_store.key.get_inner())
                    .await
                    .change_context(errors::StorageError::DecryptionError)
            })
            .await;

        match mca_update_res {
            Some(result) => result,
            None => {
                return Err(errors::StorageError::ValueNotFound(
                    "cannot find merchant connector account to update".to_string(),
                )
                .into())
            }
        }
    }

    async fn delete_merchant_connector_account_by_merchant_id_merchant_connector_id(
        &self,
        merchant_id: &str,
        merchant_connector_id: &str,
    ) -> CustomResult<bool, errors::StorageError> {
        let mut accounts = self.merchant_connector_accounts.lock().await;
        match accounts.iter().position(|account| {
            account.merchant_id == merchant_id
                && account.merchant_connector_id == merchant_connector_id
        }) {
            Some(index) => {
                accounts.remove(index);
                return Ok(true);
            }
            None => {
                return Err(errors::StorageError::ValueNotFound(
                    "cannot find merchant connector account to delete".to_string(),
                )
                .into())
            }
        }
    }
}

#[cfg(feature = "accounts_cache")]
#[cfg(test)]
mod merchant_connector_account_cache_tests {
    use api_models::enums::CountryAlpha2;
    use common_utils::date_time;
    use diesel_models::enums::ConnectorType;
    use error_stack::ResultExt;
    use masking::PeekInterface;
    use storage_impl::redis::{
<<<<<<< HEAD
        cache::{CacheKey, CacheKind, ACCOUNTS_CACHE},
=======
        cache::{self, CacheKind, ACCOUNTS_CACHE},
>>>>>>> 832968c0
        kv_store::RedisConnInterface,
        pub_sub::PubSubInterface,
    };
    use time::macros::datetime;

    use crate::{
        core::errors,
        db::{
            merchant_connector_account::MerchantConnectorAccountInterface,
            merchant_key_store::MerchantKeyStoreInterface, MasterKeyInterface, MockDb,
        },
        services,
        types::{
            domain::{self, behaviour::Conversion},
            storage,
        },
    };

    #[allow(clippy::unwrap_used)]
    #[tokio::test]
    async fn test_connector_profile_id_cache() {
        #[allow(clippy::expect_used)]
        let db = MockDb::new(&redis_interface::RedisSettings::default())
            .await
            .expect("Failed to create Mock store");

        let redis_conn = db.get_redis_conn().unwrap();
        let master_key = db.get_master_key();
        redis_conn
            .subscribe("hyperswitch_invalidate")
            .await
            .unwrap();

        let merchant_id = "test_merchant";
        let connector_label = "stripe_USA";
        let merchant_connector_id = "simple_merchant_connector_id";
        let profile_id = "pro_max_ultra";

        db.insert_merchant_key_store(
            domain::MerchantKeyStore {
                merchant_id: merchant_id.into(),
                key: domain::types::encrypt(
                    services::generate_aes256_key().unwrap().to_vec().into(),
                    master_key,
                )
                .await
                .unwrap(),
                created_at: datetime!(2023-02-01 0:00),
            },
            &master_key.to_vec().into(),
        )
        .await
        .unwrap();

        let merchant_key = db
            .get_merchant_key_store_by_merchant_id(merchant_id, &master_key.to_vec().into())
            .await
            .unwrap();

        let mca = domain::MerchantConnectorAccount {
            id: Some(1),
            merchant_id: merchant_id.to_string(),
            connector_name: "stripe".to_string(),
            connector_account_details: domain::types::encrypt(
                serde_json::Value::default().into(),
                merchant_key.key.get_inner().peek(),
            )
            .await
            .unwrap(),
            test_mode: None,
            disabled: None,
            merchant_connector_id: merchant_connector_id.to_string(),
            payment_methods_enabled: None,
            connector_type: ConnectorType::FinOperations,
            metadata: None,
            frm_configs: None,
            connector_label: Some(connector_label.to_string()),
            business_country: Some(CountryAlpha2::US),
            business_label: Some("cloth".to_string()),
            business_sub_label: None,
            created_at: date_time::now(),
            modified_at: date_time::now(),
            connector_webhook_details: None,
            profile_id: Some(profile_id.to_string()),
            applepay_verified_domains: None,
            pm_auth_config: None,
            status: common_enums::ConnectorStatus::Inactive,
        };

        db.insert_merchant_connector_account(mca.clone(), &merchant_key)
            .await
            .unwrap();

        let find_call = || async {
            Conversion::convert(
                db.find_merchant_connector_account_by_profile_id_connector_name(
                    profile_id,
                    &mca.connector_name,
                    &merchant_key,
                )
                .await
                .unwrap(),
            )
            .await
            .change_context(errors::StorageError::DecryptionError)
        };
        let _: storage::MerchantConnectorAccount = cache::get_or_populate_in_memory(
            &db,
            &format!("{}_{}", merchant_id, profile_id),
            find_call,
            &ACCOUNTS_CACHE,
        )
        .await
        .unwrap();

        let delete_call = || async {
            db.delete_merchant_connector_account_by_merchant_id_merchant_connector_id(
                merchant_id,
                merchant_connector_id,
            )
            .await
        };

        cache::publish_and_redact(
            &db,
            CacheKind::Accounts(format!("{}_{}", merchant_id, connector_label).into()),
            delete_call,
        )
        .await
        .unwrap();

        assert!(ACCOUNTS_CACHE
            .get_val::<domain::MerchantConnectorAccount>(CacheKey {
                key: format!("{}_{}", merchant_id, connector_label),
                prefix: String::default(),
            },)
            .await
            .is_none())
    }
}<|MERGE_RESOLUTION|>--- conflicted
+++ resolved
@@ -775,11 +775,7 @@
     use error_stack::ResultExt;
     use masking::PeekInterface;
     use storage_impl::redis::{
-<<<<<<< HEAD
-        cache::{CacheKey, CacheKind, ACCOUNTS_CACHE},
-=======
-        cache::{self, CacheKind, ACCOUNTS_CACHE},
->>>>>>> 832968c0
+        cache::{self, CacheKey, CacheKind, ACCOUNTS_CACHE},
         kv_store::RedisConnInterface,
         pub_sub::PubSubInterface,
     };
