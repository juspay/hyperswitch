use std::cmp::Ordering;

use common_utils::ext_traits::{AsyncExt, ByteSliceExt, Encode};
use diesel_models::errors as storage_errors;
use error_stack::{IntoReport, ResultExt};
#[cfg(feature = "accounts_cache")]
use storage_impl::redis::cache;
use storage_impl::redis::kv_store::RedisConnInterface;

use super::{MockDb, Store};
use crate::{
    connection,
    core::errors::{self, CustomResult},
    types::{
        self,
        domain::{
            self,
            behaviour::{Conversion, ReverseConversion},
        },
        storage,
    },
};

#[async_trait::async_trait]
pub trait ConnectorAccessToken {
    async fn get_access_token(
        &self,
        merchant_id: &str,
        connector_name: &str,
    ) -> CustomResult<Option<types::AccessToken>, errors::StorageError>;

    async fn set_access_token(
        &self,
        merchant_id: &str,
        connector_name: &str,
        access_token: types::AccessToken,
    ) -> CustomResult<(), errors::StorageError>;
}

#[async_trait::async_trait]
impl ConnectorAccessToken for Store {
    async fn get_access_token(
        &self,
        merchant_id: &str,
        connector_name: &str,
    ) -> CustomResult<Option<types::AccessToken>, errors::StorageError> {
        //TODO: Handle race condition
        // This function should acquire a global lock on some resource, if access token is already
        // being refreshed by other request then wait till it finishes and use the same access token
        let key = format!("access_token_{merchant_id}_{connector_name}");
        let maybe_token = self
            .get_redis_conn()
            .map_err(Into::<errors::StorageError>::into)?
            .get_key::<Option<Vec<u8>>>(&key)
            .await
            .change_context(errors::StorageError::KVError)
            .attach_printable("DB error when getting access token")?;

        let access_token: Option<types::AccessToken> = maybe_token
            .map(|token| token.parse_struct("AccessToken"))
            .transpose()
            .change_context(errors::ParsingError::UnknownError)
            .change_context(errors::StorageError::DeserializationFailed)?;

        Ok(access_token)
    }

    async fn set_access_token(
        &self,
        merchant_id: &str,
        connector_name: &str,
        access_token: types::AccessToken,
    ) -> CustomResult<(), errors::StorageError> {
        let key = format!("access_token_{merchant_id}_{connector_name}");
        let serialized_access_token =
            Encode::<types::AccessToken>::encode_to_string_of_json(&access_token)
                .change_context(errors::StorageError::SerializationFailed)?;
        self.get_redis_conn()
            .map_err(Into::<errors::StorageError>::into)?
            .set_key_with_expiry(&key, serialized_access_token, access_token.expires)
            .await
            .change_context(errors::StorageError::KVError)
    }
}

#[async_trait::async_trait]
impl ConnectorAccessToken for MockDb {
    async fn get_access_token(
        &self,
        _merchant_id: &str,
        _connector_name: &str,
    ) -> CustomResult<Option<types::AccessToken>, errors::StorageError> {
        Ok(None)
    }

    async fn set_access_token(
        &self,
        _merchant_id: &str,
        _connector_name: &str,
        _access_token: types::AccessToken,
    ) -> CustomResult<(), errors::StorageError> {
        Ok(())
    }
}

#[async_trait::async_trait]
pub trait MerchantConnectorAccountInterface
where
    domain::MerchantConnectorAccount: Conversion<
        DstType = storage::MerchantConnectorAccount,
        NewDstType = storage::MerchantConnectorAccountNew,
    >,
{
    async fn find_merchant_connector_account_by_merchant_id_connector_label(
        &self,
        merchant_id: &str,
        connector_label: &str,
        key_store: &domain::MerchantKeyStore,
    ) -> CustomResult<domain::MerchantConnectorAccount, errors::StorageError>;

    async fn find_merchant_connector_account_by_profile_id_connector_name(
        &self,
        profile_id: &str,
        connector_name: &str,
        key_store: &domain::MerchantKeyStore,
    ) -> CustomResult<domain::MerchantConnectorAccount, errors::StorageError>;

    async fn find_merchant_connector_account_by_merchant_id_connector_name(
        &self,
        merchant_id: &str,
        connector_name: &str,
        key_store: &domain::MerchantKeyStore,
    ) -> CustomResult<domain::MerchantConnectorAccount, errors::StorageError>;

    async fn insert_merchant_connector_account(
        &self,
        t: domain::MerchantConnectorAccount,
        key_store: &domain::MerchantKeyStore,
    ) -> CustomResult<domain::MerchantConnectorAccount, errors::StorageError>;

    async fn find_by_merchant_connector_account_merchant_id_merchant_connector_id(
        &self,
        merchant_id: &str,
        merchant_connector_id: &str,
        key_store: &domain::MerchantKeyStore,
    ) -> CustomResult<domain::MerchantConnectorAccount, errors::StorageError>;

    async fn find_merchant_connector_account_by_merchant_id_and_disabled_list(
        &self,
        merchant_id: &str,
        get_disabled: bool,
        key_store: &domain::MerchantKeyStore,
    ) -> CustomResult<Vec<domain::MerchantConnectorAccount>, errors::StorageError>;

    async fn update_merchant_connector_account(
        &self,
        this: domain::MerchantConnectorAccount,
        merchant_connector_account: storage::MerchantConnectorAccountUpdateInternal,
        key_store: &domain::MerchantKeyStore,
    ) -> CustomResult<domain::MerchantConnectorAccount, errors::StorageError>;

    async fn delete_merchant_connector_account_by_merchant_id_merchant_connector_id(
        &self,
        merchant_id: &str,
        merchant_connector_id: &str,
    ) -> CustomResult<bool, errors::StorageError>;
}

#[async_trait::async_trait]
impl MerchantConnectorAccountInterface for Store {
    async fn find_merchant_connector_account_by_merchant_id_connector_label(
        &self,
        merchant_id: &str,
        connector_label: &str,
        key_store: &domain::MerchantKeyStore,
    ) -> CustomResult<domain::MerchantConnectorAccount, errors::StorageError> {
        let find_call = || async {
            let conn = connection::pg_connection_read(self).await?;
            storage::MerchantConnectorAccount::find_by_merchant_id_connector(
                &conn,
                merchant_id,
                connector_label,
            )
            .await
            .map_err(Into::into)
            .into_report()
        };

        #[cfg(not(feature = "accounts_cache"))]
        {
            find_call()
                .await?
                .convert(key_store.key.get_inner())
                .await
                .change_context(errors::StorageError::DeserializationFailed)
        }

        #[cfg(feature = "accounts_cache")]
        {
            super::cache::get_or_populate_in_memory(
                self,
                &format!("{}_{}", merchant_id, connector_label),
                find_call,
                &cache::ACCOUNTS_CACHE,
            )
            .await
            .async_and_then(|item| async {
                item.convert(key_store.key.get_inner())
                    .await
                    .change_context(errors::StorageError::DecryptionError)
            })
            .await
        }
    }

    async fn find_merchant_connector_account_by_profile_id_connector_name(
        &self,
        profile_id: &str,
        connector_name: &str,
        key_store: &domain::MerchantKeyStore,
    ) -> CustomResult<domain::MerchantConnectorAccount, errors::StorageError> {
        let find_call = || async {
            let conn = connection::pg_connection_read(self).await?;
            storage::MerchantConnectorAccount::find_by_profile_id_connector_name(
                &conn,
                profile_id,
                connector_name,
            )
            .await
            .map_err(Into::into)
            .into_report()
        };

        #[cfg(not(feature = "accounts_cache"))]
        {
            find_call()
                .await?
                .convert(key_store.key.get_inner())
                .await
                .change_context(errors::StorageError::DeserializationFailed)
        }

        #[cfg(feature = "accounts_cache")]
        {
            super::cache::get_or_populate_in_memory(
                self,
                &format!("{}_{}", profile_id, connector_name),
                find_call,
                &cache::ACCOUNTS_CACHE,
            )
            .await
            .async_and_then(|item| async {
                item.convert(key_store.key.get_inner())
                    .await
                    .change_context(errors::StorageError::DecryptionError)
            })
            .await
        }
    }

    async fn find_merchant_connector_account_by_merchant_id_connector_name(
        &self,
        merchant_id: &str,
        connector_name: &str,
        key_store: &domain::MerchantKeyStore,
    ) -> CustomResult<domain::MerchantConnectorAccount, errors::StorageError> {
        let find_call = || async {
            let conn = connection::pg_connection_read(self).await?;
            storage::MerchantConnectorAccount::find_by_merchant_id_connector_name(
                &conn,
                merchant_id,
                connector_name,
            )
            .await
            .map_err(Into::into)
            .into_report()
        };
        let mca_list = find_call().await?;
        match mca_list.len().cmp(&1) {
            Ordering::Less => {
                Err(errors::StorageError::ValueNotFound("MerchantConnectorAccount".into()).into())
                    .attach_printable(format!(
                        "No records found for {} and {}",
                        merchant_id, connector_name
                    ))
            }
            Ordering::Greater => Err(errors::StorageError::DatabaseError(
                storage_errors::DatabaseError::Others.into(),
            ))
            .into_report()
            .attach_printable(format!(
                "Found multiple records for {} and {}",
                merchant_id, connector_name
            )),
            Ordering::Equal => match mca_list.first() {
                Some(mca) => mca
                    .to_owned()
                    .convert(key_store.key.get_inner())
                    .await
                    .change_context(errors::StorageError::DeserializationFailed),
                None => Err(
                    errors::StorageError::ValueNotFound("MerchantConnectorAccount".into()).into(),
                ),
            },
        }
    }

    async fn find_by_merchant_connector_account_merchant_id_merchant_connector_id(
        &self,
        merchant_id: &str,
        merchant_connector_id: &str,
        key_store: &domain::MerchantKeyStore,
    ) -> CustomResult<domain::MerchantConnectorAccount, errors::StorageError> {
        let conn = connection::pg_connection_read(self).await?;
        storage::MerchantConnectorAccount::find_by_merchant_id_merchant_connector_id(
            &conn,
            merchant_id,
            merchant_connector_id,
        )
        .await
        .map_err(Into::into)
        .into_report()
        .async_and_then(|item| async {
            item.convert(key_store.key.get_inner())
                .await
                .change_context(errors::StorageError::DecryptionError)
        })
        .await
    }

    async fn insert_merchant_connector_account(
        &self,
        t: domain::MerchantConnectorAccount,
        key_store: &domain::MerchantKeyStore,
    ) -> CustomResult<domain::MerchantConnectorAccount, errors::StorageError> {
        let conn = connection::pg_connection_write(self).await?;
        t.construct_new()
            .await
            .change_context(errors::StorageError::EncryptionError)?
            .insert(&conn)
            .await
            .map_err(Into::into)
            .into_report()
            .async_and_then(|item| async {
                item.convert(key_store.key.get_inner())
                    .await
                    .change_context(errors::StorageError::DecryptionError)
            })
            .await
    }

    async fn find_merchant_connector_account_by_merchant_id_and_disabled_list(
        &self,
        merchant_id: &str,
        get_disabled: bool,
        key_store: &domain::MerchantKeyStore,
    ) -> CustomResult<Vec<domain::MerchantConnectorAccount>, errors::StorageError> {
        let conn = connection::pg_connection_read(self).await?;
        storage::MerchantConnectorAccount::find_by_merchant_id(&conn, merchant_id, get_disabled)
            .await
            .map_err(Into::into)
            .into_report()
            .async_and_then(|items| async {
                let mut output = Vec::with_capacity(items.len());
                for item in items.into_iter() {
                    output.push(
                        item.convert(key_store.key.get_inner())
                            .await
                            .change_context(errors::StorageError::DecryptionError)?,
                    )
                }
                Ok(output)
            })
            .await
    }

    async fn update_merchant_connector_account(
        &self,
        this: domain::MerchantConnectorAccount,
        merchant_connector_account: storage::MerchantConnectorAccountUpdateInternal,
        key_store: &domain::MerchantKeyStore,
    ) -> CustomResult<domain::MerchantConnectorAccount, errors::StorageError> {
        let _merchant_id = this.merchant_id.clone();
        let _profile_id = this
            .profile_id
            .clone()
            .ok_or(errors::StorageError::ValueNotFound(
                "profile_id".to_string(),
            ))?;

        let update_call = || async {
            let conn = connection::pg_connection_write(self).await?;
            Conversion::convert(this)
                .await
                .change_context(errors::StorageError::EncryptionError)?
                .update(&conn, merchant_connector_account)
                .await
                .map_err(Into::into)
                .into_report()
                .async_and_then(|item| async {
                    item.convert(key_store.key.get_inner())
                        .await
                        .change_context(errors::StorageError::DecryptionError)
                })
                .await
        };

        #[cfg(feature = "accounts_cache")]
        {
            super::cache::publish_and_redact(
                self,
                cache::CacheKind::Accounts(format!("{}_{}", _merchant_id, _profile_id).into()),
                update_call,
            )
            .await
        }

        #[cfg(not(feature = "accounts_cache"))]
        {
            update_call().await
        }
    }

    async fn delete_merchant_connector_account_by_merchant_id_merchant_connector_id(
        &self,
        merchant_id: &str,
        merchant_connector_id: &str,
    ) -> CustomResult<bool, errors::StorageError> {
        let conn = connection::pg_connection_write(self).await?;
        let delete_call = || async {
            storage::MerchantConnectorAccount::delete_by_merchant_id_merchant_connector_id(
                &conn,
                merchant_id,
                merchant_connector_id,
            )
            .await
            .map_err(Into::into)
            .into_report()
        };

        #[cfg(feature = "accounts_cache")]
        {
            // We need to fetch mca here because the key that's saved in cache in
            // {merchant_id}_{connector_label}.
            // Used function from storage model to reuse the connection that made here instead of
            // creating new.

            let mca = storage::MerchantConnectorAccount::find_by_merchant_id_merchant_connector_id(
                &conn,
                merchant_id,
                merchant_connector_id,
            )
            .await
            .map_err(Into::into)
            .into_report()?;

            let _profile_id = mca.profile_id.ok_or(errors::StorageError::ValueNotFound(
                "profile_id".to_string(),
            ))?;

            super::cache::publish_and_redact(
                self,
                cache::CacheKind::Accounts(format!("{}_{}", mca.merchant_id, _profile_id).into()),
                delete_call,
            )
            .await
        }

        #[cfg(not(feature = "accounts_cache"))]
        {
            delete_call().await
        }
    }
}

#[async_trait::async_trait]
impl MerchantConnectorAccountInterface for MockDb {
    async fn find_merchant_connector_account_by_merchant_id_connector_label(
        &self,
        merchant_id: &str,
        connector: &str,
        key_store: &domain::MerchantKeyStore,
    ) -> CustomResult<domain::MerchantConnectorAccount, errors::StorageError> {
        match self
            .merchant_connector_accounts
            .lock()
            .await
            .iter()
            .find(|account| {
                account.merchant_id == merchant_id
                    && account.connector_label == Some(connector.to_string())
            })
            .cloned()
            .async_map(|account| async {
                account
                    .convert(key_store.key.get_inner())
                    .await
                    .change_context(errors::StorageError::DecryptionError)
            })
            .await
        {
            Some(result) => result,
            None => {
                return Err(errors::StorageError::ValueNotFound(
                    "cannot find merchant connector account".to_string(),
                )
                .into())
            }
        }
    }

    async fn find_merchant_connector_account_by_merchant_id_connector_name(
        &self,
        merchant_id: &str,
        connector_name: &str,
        key_store: &domain::MerchantKeyStore,
    ) -> CustomResult<domain::MerchantConnectorAccount, errors::StorageError> {
        let mca_list = self
            .merchant_connector_accounts
            .lock()
            .await
            .iter()
            .filter(|account| {
                account.merchant_id == merchant_id && account.connector_name == connector_name
            })
            .cloned()
            .collect::<Vec<_>>();
        match mca_list.len().cmp(&1) {
            Ordering::Less => {
                Err(errors::StorageError::ValueNotFound("MerchantConnectorAccount".into()).into())
                    .attach_printable(format!(
                        "No records found for {} and {}",
                        merchant_id, connector_name
                    ))
            }
            Ordering::Greater => Err(errors::StorageError::DatabaseError(
                storage_errors::DatabaseError::Others.into(),
            ))
            .into_report()
            .attach_printable(format!(
                "Found multiple records for {} and {}",
                merchant_id, connector_name
            )),
            Ordering::Equal => match mca_list.first() {
                Some(mca) => mca
                    .to_owned()
                    .convert(key_store.key.get_inner())
                    .await
                    .change_context(errors::StorageError::DeserializationFailed),
                None => Err(
                    errors::StorageError::ValueNotFound("MerchantConnectorAccount".into()).into(),
                ),
            },
        }
    }

    async fn find_merchant_connector_account_by_profile_id_connector_name(
        &self,
        profile_id: &str,
        connector_name: &str,
        key_store: &domain::MerchantKeyStore,
    ) -> CustomResult<domain::MerchantConnectorAccount, errors::StorageError> {
        let maybe_mca = self
            .merchant_connector_accounts
            .lock()
            .await
            .iter()
            .find(|account| {
                account.profile_id.eq(&Some(profile_id.to_owned()))
                    && account.connector_name == connector_name
            })
            .cloned();

        match maybe_mca {
            Some(mca) => mca
                .to_owned()
                .convert(key_store.key.get_inner())
                .await
                .change_context(errors::StorageError::DecryptionError),
            None => Err(errors::StorageError::ValueNotFound(
                "cannot find merchant connector account".to_string(),
            )
            .into()),
        }
    }

    async fn find_by_merchant_connector_account_merchant_id_merchant_connector_id(
        &self,
        merchant_id: &str,
        merchant_connector_id: &str,
        key_store: &domain::MerchantKeyStore,
    ) -> CustomResult<domain::MerchantConnectorAccount, errors::StorageError> {
        match self
            .merchant_connector_accounts
            .lock()
            .await
            .iter()
            .find(|account| {
                account.merchant_id == merchant_id
                    && account.merchant_connector_id == merchant_connector_id
            })
            .cloned()
            .async_map(|account| async {
                account
                    .convert(key_store.key.get_inner())
                    .await
                    .change_context(errors::StorageError::DecryptionError)
            })
            .await
        {
            Some(result) => result,
            None => {
                return Err(errors::StorageError::ValueNotFound(
                    "cannot find merchant connector account".to_string(),
                )
                .into())
            }
        }
    }

    async fn insert_merchant_connector_account(
        &self,
        t: domain::MerchantConnectorAccount,
        key_store: &domain::MerchantKeyStore,
    ) -> CustomResult<domain::MerchantConnectorAccount, errors::StorageError> {
        let mut accounts = self.merchant_connector_accounts.lock().await;
        let account = storage::MerchantConnectorAccount {
            id: accounts
                .len()
                .try_into()
                .into_report()
                .change_context(errors::StorageError::MockDbError)?,
            merchant_id: t.merchant_id,
            connector_name: t.connector_name,
            connector_account_details: t.connector_account_details.into(),
            test_mode: t.test_mode,
            disabled: t.disabled,
            merchant_connector_id: t.merchant_connector_id,
            payment_methods_enabled: t.payment_methods_enabled,
            metadata: t.metadata,
            frm_configs: None,
            frm_config: t.frm_configs,
            connector_type: t.connector_type,
            connector_label: t.connector_label,
            business_country: t.business_country,
            business_label: t.business_label,
            business_sub_label: t.business_sub_label,
            created_at: common_utils::date_time::now(),
            modified_at: common_utils::date_time::now(),
            connector_webhook_details: t.connector_webhook_details,
            profile_id: t.profile_id,
        };
        accounts.push(account.clone());
        account
            .convert(key_store.key.get_inner())
            .await
            .change_context(errors::StorageError::DecryptionError)
    }

    async fn find_merchant_connector_account_by_merchant_id_and_disabled_list(
        &self,
        merchant_id: &str,
        get_disabled: bool,
        key_store: &domain::MerchantKeyStore,
    ) -> CustomResult<Vec<domain::MerchantConnectorAccount>, errors::StorageError> {
        let accounts = self
            .merchant_connector_accounts
            .lock()
            .await
            .iter()
            .filter(|account: &&storage::MerchantConnectorAccount| {
                if get_disabled {
                    account.merchant_id == merchant_id
                } else {
                    account.merchant_id == merchant_id && account.disabled == Some(false)
                }
            })
            .cloned()
            .collect::<Vec<storage::MerchantConnectorAccount>>();

        let mut output = Vec::with_capacity(accounts.len());
        for account in accounts.into_iter() {
            output.push(
                account
                    .convert(key_store.key.get_inner())
                    .await
                    .change_context(errors::StorageError::DecryptionError)?,
            )
        }
        Ok(output)
    }

    async fn update_merchant_connector_account(
        &self,
        this: domain::MerchantConnectorAccount,
        merchant_connector_account: storage::MerchantConnectorAccountUpdateInternal,
        key_store: &domain::MerchantKeyStore,
    ) -> CustomResult<domain::MerchantConnectorAccount, errors::StorageError> {
        match self
            .merchant_connector_accounts
            .lock()
            .await
            .iter_mut()
            .find(|account| Some(account.id) == this.id)
            .map(|a| {
                let updated =
                    merchant_connector_account.create_merchant_connector_account(a.clone());
                *a = updated.clone();
                updated
            })
            .async_map(|account| async {
                account
                    .convert(key_store.key.get_inner())
                    .await
                    .change_context(errors::StorageError::DecryptionError)
            })
            .await
        {
            Some(result) => result,
            None => {
                return Err(errors::StorageError::ValueNotFound(
                    "cannot find merchant connector account to update".to_string(),
                )
                .into())
            }
        }
    }

    async fn delete_merchant_connector_account_by_merchant_id_merchant_connector_id(
        &self,
        merchant_id: &str,
        merchant_connector_id: &str,
    ) -> CustomResult<bool, errors::StorageError> {
        let mut accounts = self.merchant_connector_accounts.lock().await;
        match accounts.iter().position(|account| {
            account.merchant_id == merchant_id
                && account.merchant_connector_id == merchant_connector_id
        }) {
            Some(index) => {
                accounts.remove(index);
                return Ok(true);
            }
            None => {
                return Err(errors::StorageError::ValueNotFound(
                    "cannot find merchant connector account to delete".to_string(),
                )
                .into())
            }
        }
    }
}

#[cfg(test)]
mod merchant_connector_account_cache_tests {
    use api_models::enums::CountryAlpha2;
    use common_utils::date_time;
    use diesel_models::enums::ConnectorType;
    use error_stack::ResultExt;
    use masking::PeekInterface;
    use storage_impl::redis::{
        cache::{CacheKind, ACCOUNTS_CACHE},
        kv_store::RedisConnInterface,
        pub_sub::PubSubInterface,
    };
    use time::macros::datetime;

    use crate::{
        core::errors,
        db::{
            cache, merchant_connector_account::MerchantConnectorAccountInterface,
            merchant_key_store::MerchantKeyStoreInterface, MasterKeyInterface, MockDb,
        },
        services,
        types::{
            domain::{self, behaviour::Conversion, types as domain_types},
            storage,
        },
    };

    #[allow(clippy::unwrap_used)]
    #[tokio::test]
<<<<<<< HEAD
    async fn test_connector_profile_id_cache() {
        let db = MockDb::new(&Default::default()).await;
=======
    async fn test_connector_label_cache() {
        let db = MockDb::new().await;
>>>>>>> 576648b5

        let redis_conn = db.get_redis_conn().unwrap();
        let master_key = db.get_master_key();
        redis_conn
            .subscribe("hyperswitch_invalidate")
            .await
            .unwrap();

        let merchant_id = "test_merchant";
        let connector_label = "stripe_USA";
        let merchant_connector_id = "simple_merchant_connector_id";
        let profile_id = "pro_max_ultra";

        db.insert_merchant_key_store(
            domain::MerchantKeyStore {
                merchant_id: merchant_id.into(),
                key: domain_types::encrypt(
                    services::generate_aes256_key().unwrap().to_vec().into(),
                    master_key,
                )
                .await
                .unwrap(),
                created_at: datetime!(2023-02-01 0:00),
            },
            &master_key.to_vec().into(),
        )
        .await
        .unwrap();

        let merchant_key = db
            .get_merchant_key_store_by_merchant_id(merchant_id, &master_key.to_vec().into())
            .await
            .unwrap();

        let mca = domain::MerchantConnectorAccount {
            id: Some(1),
            merchant_id: merchant_id.to_string(),
            connector_name: "stripe".to_string(),
            connector_account_details: domain_types::encrypt(
                serde_json::Value::default().into(),
                merchant_key.key.get_inner().peek(),
            )
            .await
            .unwrap(),
            test_mode: None,
            disabled: None,
            merchant_connector_id: merchant_connector_id.to_string(),
            payment_methods_enabled: None,
            connector_type: ConnectorType::FinOperations,
            metadata: None,
            frm_configs: None,
            connector_label: Some(connector_label.to_string()),
            business_country: Some(CountryAlpha2::US),
            business_label: Some("cloth".to_string()),
            business_sub_label: None,
            created_at: date_time::now(),
            modified_at: date_time::now(),
            connector_webhook_details: None,
            profile_id: Some(profile_id.to_string()),
        };

        db.insert_merchant_connector_account(mca.clone(), &merchant_key)
            .await
            .unwrap();

        let find_call = || async {
            db.find_merchant_connector_account_by_profile_id_connector_name(
                profile_id,
                &mca.connector_name,
                &merchant_key,
            )
            .await
            .unwrap()
            .convert()
            .await
            .change_context(errors::StorageError::DecryptionError)
        };
        let _: storage::MerchantConnectorAccount = cache::get_or_populate_in_memory(
            &db,
            &format!("{}_{}", merchant_id, profile_id),
            find_call,
            &ACCOUNTS_CACHE,
        )
        .await
        .unwrap();

        let delete_call = || async {
            db.delete_merchant_connector_account_by_merchant_id_merchant_connector_id(
                merchant_id,
                merchant_connector_id,
            )
            .await
        };

        cache::publish_and_redact(
            &db,
            CacheKind::Accounts(format!("{}_{}", merchant_id, connector_label).into()),
            delete_call,
        )
        .await
        .unwrap();

        assert!(ACCOUNTS_CACHE
            .get_val::<domain::MerchantConnectorAccount>(&format!(
                "{}_{}",
                merchant_id, connector_label
            ),)
            .is_none())
    }
}<|MERGE_RESOLUTION|>--- conflicted
+++ resolved
@@ -779,13 +779,8 @@
 
     #[allow(clippy::unwrap_used)]
     #[tokio::test]
-<<<<<<< HEAD
     async fn test_connector_profile_id_cache() {
-        let db = MockDb::new(&Default::default()).await;
-=======
-    async fn test_connector_label_cache() {
         let db = MockDb::new().await;
->>>>>>> 576648b5
 
         let redis_conn = db.get_redis_conn().unwrap();
         let master_key = db.get_master_key();
