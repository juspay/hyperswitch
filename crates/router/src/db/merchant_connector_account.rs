use common_utils::ext_traits::{AsyncExt, ByteSliceExt, Encode};
use error_stack::{IntoReport, ResultExt};

use super::{MockDb, Store};
use crate::{
    connection,
    core::errors::{self, CustomResult},
    services::logger,
    types::{
        self,
        domain::{
            self,
            behaviour::{Conversion, ReverseConversion},
        },
        storage,
    },
};

#[async_trait::async_trait]
pub trait ConnectorAccessToken {
    async fn get_access_token(
        &self,
        merchant_id: &str,
        connector_name: &str,
    ) -> CustomResult<Option<types::AccessToken>, errors::StorageError>;

    async fn set_access_token(
        &self,
        merchant_id: &str,
        connector_name: &str,
        access_token: types::AccessToken,
    ) -> CustomResult<(), errors::StorageError>;
}

#[async_trait::async_trait]
impl ConnectorAccessToken for Store {
    async fn get_access_token(
        &self,
        merchant_id: &str,
        connector_name: &str,
    ) -> CustomResult<Option<types::AccessToken>, errors::StorageError> {
        //TODO: Handle race condition
        // This function should acquire a global lock on some resource, if access token is already
        // being refreshed by other request then wait till it finishes and use the same access token
        let key = format!("access_token_{merchant_id}_{connector_name}");
        let maybe_token = self
            .redis_conn()
            .map_err(Into::<errors::StorageError>::into)?
            .get_key::<Option<Vec<u8>>>(&key)
            .await
            .change_context(errors::StorageError::KVError)
            .attach_printable("DB error when getting access token")?;

        let access_token: Option<types::AccessToken> = maybe_token
            .map(|token| token.parse_struct("AccessToken"))
            .transpose()
            .change_context(errors::ParsingError)
            .change_context(errors::StorageError::DeserializationFailed)?;

        Ok(access_token)
    }

    async fn set_access_token(
        &self,
        merchant_id: &str,
        connector_name: &str,
        access_token: types::AccessToken,
    ) -> CustomResult<(), errors::StorageError> {
        let key = format!("access_token_{merchant_id}_{connector_name}");
        let serialized_access_token =
            Encode::<types::AccessToken>::encode_to_string_of_json(&access_token)
                .change_context(errors::StorageError::SerializationFailed)?;
        self.redis_conn()
            .map_err(Into::<errors::StorageError>::into)?
            .set_key_with_expiry(&key, serialized_access_token, access_token.expires)
            .await
            .map_err(|error| {
                logger::error!(access_token_kv_error=?error);
                errors::StorageError::KVError
            })
            .into_report()
    }
}

#[async_trait::async_trait]
impl ConnectorAccessToken for MockDb {
    async fn get_access_token(
        &self,
        _merchant_id: &str,
        _connector_name: &str,
    ) -> CustomResult<Option<types::AccessToken>, errors::StorageError> {
        Ok(None)
    }

    async fn set_access_token(
        &self,
        _merchant_id: &str,
        _connector_name: &str,
        _access_token: types::AccessToken,
    ) -> CustomResult<(), errors::StorageError> {
        Ok(())
    }
}

#[async_trait::async_trait]
pub trait MerchantConnectorAccountInterface
where
    domain::merchant_connector_account::MerchantConnectorAccount: Conversion<
        DstType = storage::MerchantConnectorAccount,
        NewDstType = storage::MerchantConnectorAccountNew,
    >,
{
    async fn find_merchant_connector_account_by_merchant_id_connector(
        &self,
        merchant_id: &str,
        connector: &str,
    ) -> CustomResult<
        domain::merchant_connector_account::MerchantConnectorAccount,
        errors::StorageError,
    >;

    async fn insert_merchant_connector_account(
        &self,
        t: domain::merchant_connector_account::MerchantConnectorAccount,
    ) -> CustomResult<
        domain::merchant_connector_account::MerchantConnectorAccount,
        errors::StorageError,
    >;

    async fn find_by_merchant_connector_account_merchant_id_merchant_connector_id(
        &self,
        merchant_id: &str,
        merchant_connector_id: &str,
    ) -> CustomResult<
        domain::merchant_connector_account::MerchantConnectorAccount,
        errors::StorageError,
    >;

    async fn find_merchant_connector_account_by_merchant_id_and_disabled_list(
        &self,
        merchant_id: &str,
        get_disabled: bool,
    ) -> CustomResult<
        Vec<domain::merchant_connector_account::MerchantConnectorAccount>,
        errors::StorageError,
    >;

    async fn update_merchant_connector_account(
        &self,
        this: domain::merchant_connector_account::MerchantConnectorAccount,
        merchant_connector_account: storage::MerchantConnectorAccountUpdateInternal,
    ) -> CustomResult<
        domain::merchant_connector_account::MerchantConnectorAccount,
        errors::StorageError,
    >;

    async fn delete_merchant_connector_account_by_merchant_id_merchant_connector_id(
        &self,
        merchant_id: &str,
        merchant_connector_id: &str,
    ) -> CustomResult<bool, errors::StorageError>;
}

#[async_trait::async_trait]
impl MerchantConnectorAccountInterface for Store {
    async fn find_merchant_connector_account_by_merchant_id_connector(
        &self,
        merchant_id: &str,
        connector: &str,
    ) -> CustomResult<
        domain::merchant_connector_account::MerchantConnectorAccount,
        errors::StorageError,
    > {
        let conn = connection::pg_connection_read(self).await?;
        storage::MerchantConnectorAccount::find_by_merchant_id_connector(
            &conn,
            merchant_id,
            connector,
        )
        .await
        .map_err(Into::into)
        .into_report()
        .async_and_then(|item| async {
            item.convert(self, merchant_id)
                .await
                .change_context(errors::StorageError::DecryptionError)
        })
        .await
    }

    async fn find_by_merchant_connector_account_merchant_id_merchant_connector_id(
        &self,
        merchant_id: &str,
        merchant_connector_id: &str,
    ) -> CustomResult<
        domain::merchant_connector_account::MerchantConnectorAccount,
        errors::StorageError,
    > {
        let find_call = || async {
            let conn = connection::pg_connection_read(self).await?;
            storage::MerchantConnectorAccount::find_by_merchant_id_merchant_connector_id(
                &conn,
                merchant_id,
                merchant_connector_id,
            )
            .await
            .map_err(Into::into)
            .into_report()
<<<<<<< HEAD
=======
            .async_and_then(|item| async {
                item.convert(self, merchant_id)
                    .await
                    .change_context(errors::StorageError::DecryptionError)
            })
            .await
>>>>>>> ba8c0db7
        };
        #[cfg(not(feature = "accounts_cache"))]
        {
            find_call()
                .await?
                .convert(self, merchant_id)
                .await
                .change_context(errors::StorageError::DeserializationFailed)
        }

        #[cfg(feature = "accounts_cache")]
        {
            super::cache::get_or_populate_redis(self, merchant_connector_id, find_call)
                .await?
                .convert(self, merchant_id)
                .await
                .change_context(errors::StorageError::DeserializationFailed)
        }
    }

    async fn insert_merchant_connector_account(
        &self,
        t: domain::merchant_connector_account::MerchantConnectorAccount,
    ) -> CustomResult<
        domain::merchant_connector_account::MerchantConnectorAccount,
        errors::StorageError,
    > {
        let conn = connection::pg_connection_write(self).await?;
        t.construct_new()
            .await
            .change_context(errors::StorageError::EncryptionError)?
            .insert(&conn)
            .await
            .map_err(Into::into)
            .into_report()
            .async_and_then(|item| async {
                let merchant_id = item.merchant_id.clone();
                item.convert(self, &merchant_id)
                    .await
                    .change_context(errors::StorageError::DecryptionError)
            })
            .await
    }

    async fn find_merchant_connector_account_by_merchant_id_and_disabled_list(
        &self,
        merchant_id: &str,
        get_disabled: bool,
    ) -> CustomResult<
        Vec<domain::merchant_connector_account::MerchantConnectorAccount>,
        errors::StorageError,
    > {
        let conn = connection::pg_connection_read(self).await?;
        storage::MerchantConnectorAccount::find_by_merchant_id(&conn, merchant_id, get_disabled)
            .await
            .map_err(Into::into)
            .into_report()
            .async_and_then(|items| async {
                let mut output = Vec::with_capacity(items.len());
                for item in items.into_iter() {
                    output.push(
                        item.convert(self, merchant_id)
                            .await
                            .change_context(errors::StorageError::DecryptionError)?,
                    )
                }
                Ok(output)
            })
            .await
    }

    async fn update_merchant_connector_account(
        &self,
        this: domain::merchant_connector_account::MerchantConnectorAccount,
        merchant_connector_account: storage::MerchantConnectorAccountUpdateInternal,
    ) -> CustomResult<
        domain::merchant_connector_account::MerchantConnectorAccount,
        errors::StorageError,
    > {
        let _merchant_connector_id = this.merchant_connector_id.clone();
        let update_call = || async {
            let conn = connection::pg_connection_write(self).await?;
            Conversion::convert(this)
                .await
                .change_context(errors::StorageError::EncryptionError)?
                .update(&conn, merchant_connector_account)
                .await
                .map_err(Into::into)
                .into_report()
                .async_and_then(|item| async {
                    let merchant_id = item.merchant_id.clone();
                    item.convert(self, &merchant_id)
                        .await
                        .change_context(errors::StorageError::DecryptionError)
                })
                .await
        };

        #[cfg(feature = "accounts_cache")]
        {
            super::cache::redact_cache(self, &_merchant_connector_id, update_call, None).await
        }

        #[cfg(not(feature = "accounts_cache"))]
        {
            update_call().await
        }
    }

    async fn delete_merchant_connector_account_by_merchant_id_merchant_connector_id(
        &self,
        merchant_id: &str,
        merchant_connector_id: &str,
    ) -> CustomResult<bool, errors::StorageError> {
        let conn = connection::pg_connection_write(self).await?;
        storage::MerchantConnectorAccount::delete_by_merchant_id_merchant_connector_id(
            &conn,
            merchant_id,
            merchant_connector_id,
        )
        .await
        .map_err(Into::into)
        .into_report()
    }
}

#[async_trait::async_trait]
impl MerchantConnectorAccountInterface for MockDb {
    // safety: only used for testing
    #[allow(clippy::unwrap_used)]
    async fn find_merchant_connector_account_by_merchant_id_connector(
        &self,
        merchant_id: &str,
        connector: &str,
    ) -> CustomResult<
        domain::merchant_connector_account::MerchantConnectorAccount,
        errors::StorageError,
    > {
        let accounts = self.merchant_connector_accounts.lock().await;
        let account = accounts
            .iter()
            .find(|account| {
                account.merchant_id == merchant_id && account.connector_name == connector
            })
            .cloned()
            .unwrap();
        account
            .convert(self, merchant_id)
            .await
            .change_context(errors::StorageError::DecryptionError)
    }

    async fn find_by_merchant_connector_account_merchant_id_merchant_connector_id(
        &self,
        _merchant_id: &str,
        _merchant_connector_id: &str,
    ) -> CustomResult<
        domain::merchant_connector_account::MerchantConnectorAccount,
        errors::StorageError,
    > {
        // [#172]: Implement function for `MockDb`
        Err(errors::StorageError::MockDbError)?
    }

    #[allow(clippy::panic)]
    async fn insert_merchant_connector_account(
        &self,
        t: domain::merchant_connector_account::MerchantConnectorAccount,
    ) -> CustomResult<
        domain::merchant_connector_account::MerchantConnectorAccount,
        errors::StorageError,
    > {
        let mut accounts = self.merchant_connector_accounts.lock().await;
        let merchant_id = t.merchant_id.clone();
        let account = storage::MerchantConnectorAccount {
            #[allow(clippy::as_conversions)]
            id: accounts.len() as i32,
            merchant_id: t.merchant_id,
            connector_name: t.connector_name,
            connector_account_details: t.connector_account_details.into(),
            test_mode: t.test_mode,
            disabled: t.disabled,
            merchant_connector_id: t.merchant_connector_id,
            payment_methods_enabled: t.payment_methods_enabled,
            metadata: t.metadata,
            connector_type: t.connector_type,
        };
        accounts.push(account.clone());
        account
            .convert(self, &merchant_id)
            .await
            .change_context(errors::StorageError::DecryptionError)
    }

    async fn find_merchant_connector_account_by_merchant_id_and_disabled_list(
        &self,
        _merchant_id: &str,
        _get_disabled: bool,
    ) -> CustomResult<
        Vec<domain::merchant_connector_account::MerchantConnectorAccount>,
        errors::StorageError,
    > {
        // [#172]: Implement function for `MockDb`
        Err(errors::StorageError::MockDbError)?
    }

    async fn update_merchant_connector_account(
        &self,
        _this: domain::merchant_connector_account::MerchantConnectorAccount,
        _merchant_connector_account: storage::MerchantConnectorAccountUpdateInternal,
    ) -> CustomResult<
        domain::merchant_connector_account::MerchantConnectorAccount,
        errors::StorageError,
    > {
        // [#172]: Implement function for `MockDb`
        Err(errors::StorageError::MockDbError)?
    }

    async fn delete_merchant_connector_account_by_merchant_id_merchant_connector_id(
        &self,
        _merchant_id: &str,
        _merchant_connector_id: &str,
    ) -> CustomResult<bool, errors::StorageError> {
        // [#172]: Implement function for `MockDb`
        Err(errors::StorageError::MockDbError)?
    }
}<|MERGE_RESOLUTION|>--- conflicted
+++ resolved
@@ -206,16 +206,8 @@
             .await
             .map_err(Into::into)
             .into_report()
-<<<<<<< HEAD
-=======
-            .async_and_then(|item| async {
-                item.convert(self, merchant_id)
-                    .await
-                    .change_context(errors::StorageError::DecryptionError)
-            })
-            .await
->>>>>>> ba8c0db7
         };
+
         #[cfg(not(feature = "accounts_cache"))]
         {
             find_call()
