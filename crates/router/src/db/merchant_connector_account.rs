use std::cmp::Ordering;

use common_utils::ext_traits::{AsyncExt, ByteSliceExt, Encode};
use diesel_models::errors as storage_errors;
use error_stack::{IntoReport, ResultExt};
#[cfg(feature = "accounts_cache")]
use storage_impl::redis::cache;
use storage_impl::redis::kv_store::RedisConnInterface;

use super::{MockDb, Store};
use crate::{
    connection,
    core::errors::{self, CustomResult},
    types::{
        self,
        domain::{
            self,
            behaviour::{Conversion, ReverseConversion},
        },
        storage,
    },
};

#[async_trait::async_trait]
pub trait ConnectorAccessToken {
    async fn get_access_token(
        &self,
        merchant_id: &str,
        connector_name: &str,
    ) -> CustomResult<Option<types::AccessToken>, errors::StorageError>;

    async fn set_access_token(
        &self,
        merchant_id: &str,
        connector_name: &str,
        access_token: types::AccessToken,
    ) -> CustomResult<(), errors::StorageError>;
}

#[async_trait::async_trait]
impl ConnectorAccessToken for Store {
    async fn get_access_token(
        &self,
        merchant_id: &str,
        connector_name: &str,
    ) -> CustomResult<Option<types::AccessToken>, errors::StorageError> {
        //TODO: Handle race condition
        // This function should acquire a global lock on some resource, if access token is already
        // being refreshed by other request then wait till it finishes and use the same access token
        let key = format!("access_token_{merchant_id}_{connector_name}");
        let maybe_token = self
            .get_redis_conn()
            .map_err(Into::<errors::StorageError>::into)?
            .get_key::<Option<Vec<u8>>>(&key)
            .await
            .change_context(errors::StorageError::KVError)
            .attach_printable("DB error when getting access token")?;

        let access_token: Option<types::AccessToken> = maybe_token
            .map(|token| token.parse_struct("AccessToken"))
            .transpose()
            .change_context(errors::ParsingError::UnknownError)
            .change_context(errors::StorageError::DeserializationFailed)?;

        Ok(access_token)
    }

    async fn set_access_token(
        &self,
        merchant_id: &str,
        connector_name: &str,
        access_token: types::AccessToken,
    ) -> CustomResult<(), errors::StorageError> {
        let key = format!("access_token_{merchant_id}_{connector_name}");
        let serialized_access_token =
            Encode::<types::AccessToken>::encode_to_string_of_json(&access_token)
                .change_context(errors::StorageError::SerializationFailed)?;
        self.get_redis_conn()
            .map_err(Into::<errors::StorageError>::into)?
            .set_key_with_expiry(&key, serialized_access_token, access_token.expires)
            .await
            .change_context(errors::StorageError::KVError)
    }
}

#[async_trait::async_trait]
impl ConnectorAccessToken for MockDb {
    async fn get_access_token(
        &self,
        _merchant_id: &str,
        _connector_name: &str,
    ) -> CustomResult<Option<types::AccessToken>, errors::StorageError> {
        Ok(None)
    }

    async fn set_access_token(
        &self,
        _merchant_id: &str,
        _connector_name: &str,
        _access_token: types::AccessToken,
    ) -> CustomResult<(), errors::StorageError> {
        Ok(())
    }
}

#[async_trait::async_trait]
pub trait MerchantConnectorAccountInterface
where
    domain::MerchantConnectorAccount: Conversion<
        DstType = storage::MerchantConnectorAccount,
        NewDstType = storage::MerchantConnectorAccountNew,
    >,
{
    async fn find_merchant_connector_account_by_merchant_id_connector_label(
        &self,
        merchant_id: &str,
        connector_label: &str,
        key_store: &domain::MerchantKeyStore,
    ) -> CustomResult<domain::MerchantConnectorAccount, errors::StorageError>;

    async fn find_merchant_connector_account_by_profile_id_connector_name(
        &self,
        profile_id: &str,
        connector_name: &str,
        key_store: &domain::MerchantKeyStore,
    ) -> CustomResult<domain::MerchantConnectorAccount, errors::StorageError>;

    async fn find_merchant_connector_account_by_merchant_id_connector_name(
        &self,
        merchant_id: &str,
        connector_name: &str,
        key_store: &domain::MerchantKeyStore,
    ) -> CustomResult<domain::MerchantConnectorAccount, errors::StorageError>;

    async fn insert_merchant_connector_account(
        &self,
        t: domain::MerchantConnectorAccount,
        key_store: &domain::MerchantKeyStore,
    ) -> CustomResult<domain::MerchantConnectorAccount, errors::StorageError>;

    async fn find_by_merchant_connector_account_merchant_id_merchant_connector_id(
        &self,
        merchant_id: &str,
        merchant_connector_id: &str,
        key_store: &domain::MerchantKeyStore,
    ) -> CustomResult<domain::MerchantConnectorAccount, errors::StorageError>;

    async fn find_merchant_connector_account_by_merchant_id_and_disabled_list(
        &self,
        merchant_id: &str,
        get_disabled: bool,
        key_store: &domain::MerchantKeyStore,
    ) -> CustomResult<Vec<domain::MerchantConnectorAccount>, errors::StorageError>;

    async fn update_merchant_connector_account(
        &self,
        this: domain::MerchantConnectorAccount,
        merchant_connector_account: storage::MerchantConnectorAccountUpdateInternal,
        key_store: &domain::MerchantKeyStore,
    ) -> CustomResult<domain::MerchantConnectorAccount, errors::StorageError>;

    async fn delete_merchant_connector_account_by_merchant_id_merchant_connector_id(
        &self,
        merchant_id: &str,
        merchant_connector_id: &str,
    ) -> CustomResult<bool, errors::StorageError>;
}

#[async_trait::async_trait]
impl MerchantConnectorAccountInterface for Store {
    async fn find_merchant_connector_account_by_merchant_id_connector_label(
        &self,
        merchant_id: &str,
        connector_label: &str,
        key_store: &domain::MerchantKeyStore,
    ) -> CustomResult<domain::MerchantConnectorAccount, errors::StorageError> {
        let find_call = || async {
            let conn = connection::pg_connection_read(self).await?;
            storage::MerchantConnectorAccount::find_by_merchant_id_connector(
                &conn,
                merchant_id,
                connector_label,
            )
            .await
            .map_err(Into::into)
            .into_report()
        };

        #[cfg(not(feature = "accounts_cache"))]
        {
            find_call()
                .await?
                .convert(key_store.key.get_inner())
                .await
                .change_context(errors::StorageError::DeserializationFailed)
        }

        #[cfg(feature = "accounts_cache")]
        {
            super::cache::get_or_populate_in_memory(
                self,
                &format!("{}_{}", merchant_id, connector_label),
                find_call,
                &cache::ACCOUNTS_CACHE,
            )
            .await
            .async_and_then(|item| async {
                item.convert(key_store.key.get_inner())
                    .await
                    .change_context(errors::StorageError::DecryptionError)
            })
            .await
        }
    }

    async fn find_merchant_connector_account_by_profile_id_connector_name(
        &self,
        profile_id: &str,
        connector_name: &str,
        key_store: &domain::MerchantKeyStore,
    ) -> CustomResult<domain::MerchantConnectorAccount, errors::StorageError> {
        let find_call = || async {
            let conn = connection::pg_connection_read(self).await?;
            storage::MerchantConnectorAccount::find_by_profile_id_connector_name(
                &conn,
                profile_id,
                connector_name,
            )
            .await
            .map_err(Into::into)
            .into_report()
        };

        #[cfg(not(feature = "accounts_cache"))]
        {
            find_call()
                .await?
                .convert(key_store.key.get_inner())
                .await
                .change_context(errors::StorageError::DeserializationFailed)
        }

        #[cfg(feature = "accounts_cache")]
        {
            super::cache::get_or_populate_in_memory(
                self,
                &format!("{}_{}", profile_id, connector_name),
                find_call,
                &cache::ACCOUNTS_CACHE,
            )
            .await
            .async_and_then(|item| async {
                item.convert(key_store.key.get_inner())
                    .await
                    .change_context(errors::StorageError::DecryptionError)
            })
            .await
        }
    }

    async fn find_merchant_connector_account_by_merchant_id_connector_name(
        &self,
        merchant_id: &str,
        connector_name: &str,
        key_store: &domain::MerchantKeyStore,
    ) -> CustomResult<domain::MerchantConnectorAccount, errors::StorageError> {
        let find_call = || async {
            let conn = connection::pg_connection_read(self).await?;
            storage::MerchantConnectorAccount::find_by_merchant_id_connector_name(
                &conn,
                merchant_id,
                connector_name,
            )
            .await
            .map_err(Into::into)
            .into_report()
        };
        let mca_list = find_call().await?;
        match mca_list.len().cmp(&1) {
            Ordering::Less => {
                Err(errors::StorageError::ValueNotFound("MerchantConnectorAccount".into()).into())
                    .attach_printable(format!(
                        "No records found for {} and {}",
                        merchant_id, connector_name
                    ))
            }
            Ordering::Greater => Err(errors::StorageError::DatabaseError(
                storage_errors::DatabaseError::Others.into(),
            ))
            .into_report()
            .attach_printable(format!(
                "Found multiple records for {} and {}",
                merchant_id, connector_name
            )),
            Ordering::Equal => match mca_list.first() {
                Some(mca) => mca
                    .to_owned()
                    .convert(key_store.key.get_inner())
                    .await
                    .change_context(errors::StorageError::DeserializationFailed),
                None => Err(
                    errors::StorageError::ValueNotFound("MerchantConnectorAccount".into()).into(),
                ),
            },
        }
    }

    async fn find_by_merchant_connector_account_merchant_id_merchant_connector_id(
        &self,
        merchant_id: &str,
        merchant_connector_id: &str,
        key_store: &domain::MerchantKeyStore,
    ) -> CustomResult<domain::MerchantConnectorAccount, errors::StorageError> {
        let conn = connection::pg_connection_read(self).await?;
        storage::MerchantConnectorAccount::find_by_merchant_id_merchant_connector_id(
            &conn,
            merchant_id,
            merchant_connector_id,
        )
        .await
        .map_err(Into::into)
        .into_report()
        .async_and_then(|item| async {
            item.convert(key_store.key.get_inner())
                .await
                .change_context(errors::StorageError::DecryptionError)
        })
        .await
    }

    async fn insert_merchant_connector_account(
        &self,
        t: domain::MerchantConnectorAccount,
        key_store: &domain::MerchantKeyStore,
    ) -> CustomResult<domain::MerchantConnectorAccount, errors::StorageError> {
        let conn = connection::pg_connection_write(self).await?;
        t.construct_new()
            .await
            .change_context(errors::StorageError::EncryptionError)?
            .insert(&conn)
            .await
            .map_err(Into::into)
            .into_report()
            .async_and_then(|item| async {
                item.convert(key_store.key.get_inner())
                    .await
                    .change_context(errors::StorageError::DecryptionError)
            })
            .await
    }

    async fn find_merchant_connector_account_by_merchant_id_and_disabled_list(
        &self,
        merchant_id: &str,
        get_disabled: bool,
        key_store: &domain::MerchantKeyStore,
    ) -> CustomResult<Vec<domain::MerchantConnectorAccount>, errors::StorageError> {
        let conn = connection::pg_connection_read(self).await?;
        storage::MerchantConnectorAccount::find_by_merchant_id(&conn, merchant_id, get_disabled)
            .await
            .map_err(Into::into)
            .into_report()
            .async_and_then(|items| async {
                let mut output = Vec::with_capacity(items.len());
                for item in items.into_iter() {
                    output.push(
                        item.convert(key_store.key.get_inner())
                            .await
                            .change_context(errors::StorageError::DecryptionError)?,
                    )
                }
                Ok(output)
            })
            .await
    }

    async fn update_merchant_connector_account(
        &self,
        this: domain::MerchantConnectorAccount,
        merchant_connector_account: storage::MerchantConnectorAccountUpdateInternal,
        key_store: &domain::MerchantKeyStore,
    ) -> CustomResult<domain::MerchantConnectorAccount, errors::StorageError> {
        let _merchant_id = this.merchant_id.clone();
        let _profile_id = this
            .profile_id
            .clone()
            .ok_or(errors::StorageError::ValueNotFound(
                "profile_id".to_string(),
            ))?;

        let update_call = || async {
            let conn = connection::pg_connection_write(self).await?;
            Conversion::convert(this)
                .await
                .change_context(errors::StorageError::EncryptionError)?
                .update(&conn, merchant_connector_account)
                .await
                .map_err(Into::into)
                .into_report()
                .async_and_then(|item| async {
                    item.convert(key_store.key.get_inner())
                        .await
                        .change_context(errors::StorageError::DecryptionError)
                })
                .await
        };

        #[cfg(feature = "accounts_cache")]
        {
            super::cache::publish_and_redact(
                self,
                cache::CacheKind::Accounts(format!("{}_{}", _merchant_id, _profile_id).into()),
                update_call,
            )
            .await
        }

        #[cfg(not(feature = "accounts_cache"))]
        {
            update_call().await
        }
    }

    async fn delete_merchant_connector_account_by_merchant_id_merchant_connector_id(
        &self,
        merchant_id: &str,
        merchant_connector_id: &str,
    ) -> CustomResult<bool, errors::StorageError> {
        let conn = connection::pg_connection_write(self).await?;
        let delete_call = || async {
            storage::MerchantConnectorAccount::delete_by_merchant_id_merchant_connector_id(
                &conn,
                merchant_id,
                merchant_connector_id,
            )
            .await
            .map_err(Into::into)
            .into_report()
        };

        #[cfg(feature = "accounts_cache")]
        {
            // We need to fetch mca here because the key that's saved in cache in
            // {merchant_id}_{connector_label}.
            // Used function from storage model to reuse the connection that made here instead of
            // creating new.

            let mca = storage::MerchantConnectorAccount::find_by_merchant_id_merchant_connector_id(
                &conn,
                merchant_id,
                merchant_connector_id,
            )
            .await
            .map_err(Into::into)
            .into_report()?;

            let _profile_id = mca.profile_id.ok_or(errors::StorageError::ValueNotFound(
                "profile_id".to_string(),
            ))?;

            super::cache::publish_and_redact(
                self,
                cache::CacheKind::Accounts(format!("{}_{}", mca.merchant_id, _profile_id).into()),
                delete_call,
            )
            .await
        }

        #[cfg(not(feature = "accounts_cache"))]
        {
            delete_call().await
        }
    }
}

#[async_trait::async_trait]
impl MerchantConnectorAccountInterface for MockDb {
    async fn find_merchant_connector_account_by_merchant_id_connector_label(
        &self,
        merchant_id: &str,
        connector: &str,
        key_store: &domain::MerchantKeyStore,
    ) -> CustomResult<domain::MerchantConnectorAccount, errors::StorageError> {
        match self
            .merchant_connector_accounts
            .lock()
            .await
            .iter()
            .find(|account| {
                account.merchant_id == merchant_id
                    && account.connector_label == Some(connector.to_string())
            })
            .cloned()
            .async_map(|account| async {
                account
                    .convert(key_store.key.get_inner())
                    .await
                    .change_context(errors::StorageError::DecryptionError)
            })
            .await
        {
            Some(result) => result,
            None => {
                return Err(errors::StorageError::ValueNotFound(
                    "cannot find merchant connector account".to_string(),
                )
                .into())
            }
        }
    }

    async fn find_merchant_connector_account_by_merchant_id_connector_name(
        &self,
        merchant_id: &str,
        connector_name: &str,
        key_store: &domain::MerchantKeyStore,
    ) -> CustomResult<domain::MerchantConnectorAccount, errors::StorageError> {
        let mca_list = self
            .merchant_connector_accounts
            .lock()
            .await
            .iter()
            .filter(|account| {
                account.merchant_id == merchant_id && account.connector_name == connector_name
            })
            .cloned()
            .collect::<Vec<_>>();
        match mca_list.len().cmp(&1) {
            Ordering::Less => {
                Err(errors::StorageError::ValueNotFound("MerchantConnectorAccount".into()).into())
                    .attach_printable(format!(
                        "No records found for {} and {}",
                        merchant_id, connector_name
                    ))
            }
            Ordering::Greater => Err(errors::StorageError::DatabaseError(
                storage_errors::DatabaseError::Others.into(),
            ))
            .into_report()
            .attach_printable(format!(
                "Found multiple records for {} and {}",
                merchant_id, connector_name
            )),
            Ordering::Equal => match mca_list.first() {
                Some(mca) => mca
                    .to_owned()
                    .convert(key_store.key.get_inner())
                    .await
                    .change_context(errors::StorageError::DeserializationFailed),
                None => Err(
                    errors::StorageError::ValueNotFound("MerchantConnectorAccount".into()).into(),
                ),
            },
        }
    }

    async fn find_merchant_connector_account_by_profile_id_connector_name(
        &self,
        profile_id: &str,
        connector_name: &str,
        key_store: &domain::MerchantKeyStore,
    ) -> CustomResult<domain::MerchantConnectorAccount, errors::StorageError> {
        let maybe_mca = self
            .merchant_connector_accounts
            .lock()
            .await
            .iter()
            .find(|account| {
                account.profile_id.eq(&Some(profile_id.to_owned()))
                    && account.connector_name == connector_name
            })
            .cloned();

        match maybe_mca {
            Some(mca) => mca
                .to_owned()
                .convert(key_store.key.get_inner())
                .await
                .change_context(errors::StorageError::DecryptionError),
            None => Err(errors::StorageError::ValueNotFound(
                "cannot find merchant connector account".to_string(),
            )
            .into()),
        }
    }

    async fn find_by_merchant_connector_account_merchant_id_merchant_connector_id(
        &self,
        merchant_id: &str,
        merchant_connector_id: &str,
        key_store: &domain::MerchantKeyStore,
    ) -> CustomResult<domain::MerchantConnectorAccount, errors::StorageError> {
        match self
            .merchant_connector_accounts
            .lock()
            .await
            .iter()
            .find(|account| {
                account.merchant_id == merchant_id
                    && account.merchant_connector_id == merchant_connector_id
            })
            .cloned()
            .async_map(|account| async {
                account
                    .convert(key_store.key.get_inner())
                    .await
                    .change_context(errors::StorageError::DecryptionError)
            })
            .await
        {
            Some(result) => result,
            None => {
                return Err(errors::StorageError::ValueNotFound(
                    "cannot find merchant connector account".to_string(),
                )
                .into())
            }
        }
    }

    async fn insert_merchant_connector_account(
        &self,
        t: domain::MerchantConnectorAccount,
        key_store: &domain::MerchantKeyStore,
    ) -> CustomResult<domain::MerchantConnectorAccount, errors::StorageError> {
        let mut accounts = self.merchant_connector_accounts.lock().await;
        let account = storage::MerchantConnectorAccount {
            id: accounts
                .len()
                .try_into()
                .into_report()
                .change_context(errors::StorageError::MockDbError)?,
            merchant_id: t.merchant_id,
            connector_name: t.connector_name,
            connector_account_details: t.connector_account_details.into(),
            test_mode: t.test_mode,
            disabled: t.disabled,
            merchant_connector_id: t.merchant_connector_id,
            payment_methods_enabled: t.payment_methods_enabled,
            metadata: t.metadata,
            frm_configs: None,
            frm_config: t.frm_configs,
            connector_type: t.connector_type,
            connector_label: t.connector_label,
            business_country: t.business_country,
            business_label: t.business_label,
            business_sub_label: t.business_sub_label,
            created_at: common_utils::date_time::now(),
            modified_at: common_utils::date_time::now(),
            connector_webhook_details: t.connector_webhook_details,
            profile_id: t.profile_id,
<<<<<<< HEAD
            pm_auth_config: t.pm_auth_config,
=======
            applepay_verified_domains: t.applepay_verified_domains,
>>>>>>> 05696d32
        };
        accounts.push(account.clone());
        account
            .convert(key_store.key.get_inner())
            .await
            .change_context(errors::StorageError::DecryptionError)
    }

    async fn find_merchant_connector_account_by_merchant_id_and_disabled_list(
        &self,
        merchant_id: &str,
        get_disabled: bool,
        key_store: &domain::MerchantKeyStore,
    ) -> CustomResult<Vec<domain::MerchantConnectorAccount>, errors::StorageError> {
        let accounts = self
            .merchant_connector_accounts
            .lock()
            .await
            .iter()
            .filter(|account: &&storage::MerchantConnectorAccount| {
                if get_disabled {
                    account.merchant_id == merchant_id
                } else {
                    account.merchant_id == merchant_id && account.disabled == Some(false)
                }
            })
            .cloned()
            .collect::<Vec<storage::MerchantConnectorAccount>>();

        let mut output = Vec::with_capacity(accounts.len());
        for account in accounts.into_iter() {
            output.push(
                account
                    .convert(key_store.key.get_inner())
                    .await
                    .change_context(errors::StorageError::DecryptionError)?,
            )
        }
        Ok(output)
    }

    async fn update_merchant_connector_account(
        &self,
        this: domain::MerchantConnectorAccount,
        merchant_connector_account: storage::MerchantConnectorAccountUpdateInternal,
        key_store: &domain::MerchantKeyStore,
    ) -> CustomResult<domain::MerchantConnectorAccount, errors::StorageError> {
        match self
            .merchant_connector_accounts
            .lock()
            .await
            .iter_mut()
            .find(|account| Some(account.id) == this.id)
            .map(|a| {
                let updated =
                    merchant_connector_account.create_merchant_connector_account(a.clone());
                *a = updated.clone();
                updated
            })
            .async_map(|account| async {
                account
                    .convert(key_store.key.get_inner())
                    .await
                    .change_context(errors::StorageError::DecryptionError)
            })
            .await
        {
            Some(result) => result,
            None => {
                return Err(errors::StorageError::ValueNotFound(
                    "cannot find merchant connector account to update".to_string(),
                )
                .into())
            }
        }
    }

    async fn delete_merchant_connector_account_by_merchant_id_merchant_connector_id(
        &self,
        merchant_id: &str,
        merchant_connector_id: &str,
    ) -> CustomResult<bool, errors::StorageError> {
        let mut accounts = self.merchant_connector_accounts.lock().await;
        match accounts.iter().position(|account| {
            account.merchant_id == merchant_id
                && account.merchant_connector_id == merchant_connector_id
        }) {
            Some(index) => {
                accounts.remove(index);
                return Ok(true);
            }
            None => {
                return Err(errors::StorageError::ValueNotFound(
                    "cannot find merchant connector account to delete".to_string(),
                )
                .into())
            }
        }
    }
}

#[cfg(test)]
mod merchant_connector_account_cache_tests {
    use api_models::enums::CountryAlpha2;
    use common_utils::date_time;
    use diesel_models::enums::ConnectorType;
    use error_stack::ResultExt;
    use masking::PeekInterface;
    use storage_impl::redis::{
        cache::{CacheKind, ACCOUNTS_CACHE},
        kv_store::RedisConnInterface,
        pub_sub::PubSubInterface,
    };
    use time::macros::datetime;

    use crate::{
        core::errors,
        db::{
            cache, merchant_connector_account::MerchantConnectorAccountInterface,
            merchant_key_store::MerchantKeyStoreInterface, MasterKeyInterface, MockDb,
        },
        services,
        types::{
            domain::{self, behaviour::Conversion},
            storage,
        },
    };

    #[allow(clippy::unwrap_used)]
    #[tokio::test]
    async fn test_connector_profile_id_cache() {
        #[allow(clippy::expect_used)]
        let db = MockDb::new(&redis_interface::RedisSettings::default())
            .await
            .expect("Failed to create Mock store");

        let redis_conn = db.get_redis_conn().unwrap();
        let master_key = db.get_master_key();
        redis_conn
            .subscribe("hyperswitch_invalidate")
            .await
            .unwrap();

        let merchant_id = "test_merchant";
        let connector_label = "stripe_USA";
        let merchant_connector_id = "simple_merchant_connector_id";
        let profile_id = "pro_max_ultra";

        db.insert_merchant_key_store(
            domain::MerchantKeyStore {
                merchant_id: merchant_id.into(),
                key: domain::types::encrypt(
                    services::generate_aes256_key().unwrap().to_vec().into(),
                    master_key,
                )
                .await
                .unwrap(),
                created_at: datetime!(2023-02-01 0:00),
            },
            &master_key.to_vec().into(),
        )
        .await
        .unwrap();

        let merchant_key = db
            .get_merchant_key_store_by_merchant_id(merchant_id, &master_key.to_vec().into())
            .await
            .unwrap();

        let mca = domain::MerchantConnectorAccount {
            id: Some(1),
            merchant_id: merchant_id.to_string(),
            connector_name: "stripe".to_string(),
            connector_account_details: domain::types::encrypt(
                serde_json::Value::default().into(),
                merchant_key.key.get_inner().peek(),
            )
            .await
            .unwrap(),
            test_mode: None,
            disabled: None,
            merchant_connector_id: merchant_connector_id.to_string(),
            payment_methods_enabled: None,
            connector_type: ConnectorType::FinOperations,
            metadata: None,
            frm_configs: None,
            connector_label: Some(connector_label.to_string()),
            business_country: Some(CountryAlpha2::US),
            business_label: Some("cloth".to_string()),
            business_sub_label: None,
            created_at: date_time::now(),
            modified_at: date_time::now(),
            connector_webhook_details: None,
            profile_id: Some(profile_id.to_string()),
<<<<<<< HEAD
            pm_auth_config: None,
=======
            applepay_verified_domains: None,
>>>>>>> 05696d32
        };

        db.insert_merchant_connector_account(mca.clone(), &merchant_key)
            .await
            .unwrap();

        let find_call = || async {
            Conversion::convert(
                db.find_merchant_connector_account_by_profile_id_connector_name(
                    profile_id,
                    &mca.connector_name,
                    &merchant_key,
                )
                .await
                .unwrap(),
            )
            .await
            .change_context(errors::StorageError::DecryptionError)
        };
        let _: storage::MerchantConnectorAccount = cache::get_or_populate_in_memory(
            &db,
            &format!("{}_{}", merchant_id, profile_id),
            find_call,
            &ACCOUNTS_CACHE,
        )
        .await
        .unwrap();

        let delete_call = || async {
            db.delete_merchant_connector_account_by_merchant_id_merchant_connector_id(
                merchant_id,
                merchant_connector_id,
            )
            .await
        };

        cache::publish_and_redact(
            &db,
            CacheKind::Accounts(format!("{}_{}", merchant_id, connector_label).into()),
            delete_call,
        )
        .await
        .unwrap();

        assert!(ACCOUNTS_CACHE
            .get_val::<domain::MerchantConnectorAccount>(&format!(
                "{}_{}",
                merchant_id, connector_label
            ),)
            .is_none())
    }
}<|MERGE_RESOLUTION|>--- conflicted
+++ resolved
@@ -649,11 +649,8 @@
             modified_at: common_utils::date_time::now(),
             connector_webhook_details: t.connector_webhook_details,
             profile_id: t.profile_id,
-<<<<<<< HEAD
+            applepay_verified_domains: t.applepay_verified_domains,
             pm_auth_config: t.pm_auth_config,
-=======
-            applepay_verified_domains: t.applepay_verified_domains,
->>>>>>> 05696d32
         };
         accounts.push(account.clone());
         account
@@ -848,11 +845,8 @@
             modified_at: date_time::now(),
             connector_webhook_details: None,
             profile_id: Some(profile_id.to_string()),
-<<<<<<< HEAD
+            applepay_verified_domains: None,
             pm_auth_config: None,
-=======
-            applepay_verified_domains: None,
->>>>>>> 05696d32
         };
 
         db.insert_merchant_connector_account(mca.clone(), &merchant_key)
