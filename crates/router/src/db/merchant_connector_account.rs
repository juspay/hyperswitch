use common_utils::ext_traits::{ByteSliceExt, Encode};
use error_stack::{IntoReport, ResultExt};
use masking::ExposeInterface;

use super::{MockDb, Store};
use crate::{
    connection::pg_connection,
    core::errors::{self, CustomResult},
    services::logger,
    types::{self, storage},
};

#[async_trait::async_trait]
pub trait ConnectorAccessToken {
    async fn get_access_token(
        &self,
        merchant_id: &str,
        connector_name: &str,
    ) -> CustomResult<Option<types::AccessToken>, errors::StorageError>;

    async fn set_access_token(
        &self,
        merchant_id: &str,
        connector_name: &str,
        access_token: types::AccessToken,
    ) -> CustomResult<(), errors::StorageError>;
}

#[async_trait::async_trait]
impl ConnectorAccessToken for Store {
    async fn get_access_token(
        &self,
        merchant_id: &str,
        connector_name: &str,
    ) -> CustomResult<Option<types::AccessToken>, errors::StorageError> {
        //TODO: Handle race condition
        // This function should acquire a global lock on some resource, if access token is already
        // being refreshed by other request then wait till it finishes and use the same access token
        let key = format!("access_token_{merchant_id}_{connector_name}");
        let maybe_token = self
            .redis_conn
            .get_key::<Option<Vec<u8>>>(&key)
            .await
            .change_context(errors::StorageError::KVError)
            .attach_printable("DB error when getting access token")?;

        let access_token: Option<types::AccessToken> = maybe_token
            .map(|token| token.parse_struct("AccessToken"))
            .transpose()
            .change_context(errors::ParsingError)
            .change_context(errors::StorageError::DeserializationFailed)?;

        Ok(access_token)
    }

    async fn set_access_token(
        &self,
        merchant_id: &str,
        connector_name: &str,
        access_token: types::AccessToken,
    ) -> CustomResult<(), errors::StorageError> {
        let key = format!("access_token_{merchant_id}_{connector_name}");
        let serialized_access_token =
            Encode::<types::AccessToken>::encode_to_string_of_json(&access_token)
                .change_context(errors::StorageError::SerializationFailed)?;
        self.redis_conn
            .set_key_with_expiry(&key, serialized_access_token, access_token.expires)
            .await
            .map_err(|error| {
                logger::error!(access_token_kv_error=?error);
                errors::StorageError::KVError
            })
            .into_report()
    }
}

#[async_trait::async_trait]
impl ConnectorAccessToken for MockDb {
    async fn get_access_token(
        &self,
        _merchant_id: &str,
        _connector_name: &str,
    ) -> CustomResult<Option<types::AccessToken>, errors::StorageError> {
        Ok(None)
    }

    async fn set_access_token(
        &self,
        _merchant_id: &str,
        _connector_name: &str,
        _access_token: types::AccessToken,
    ) -> CustomResult<(), errors::StorageError> {
        Ok(())
    }
}

#[async_trait::async_trait]
pub trait MerchantConnectorAccountInterface {
    async fn find_merchant_connector_account_by_merchant_id_connector(
        &self,
        merchant_id: &str,
        connector: &str,
    ) -> CustomResult<storage::MerchantConnectorAccount, errors::StorageError>;

    async fn insert_merchant_connector_account(
        &self,
        t: storage::MerchantConnectorAccountNew,
    ) -> CustomResult<storage::MerchantConnectorAccount, errors::StorageError>;

    async fn find_by_merchant_connector_account_merchant_id_merchant_connector_id(
        &self,
        merchant_id: &str,
        merchant_connector_id: &str,
    ) -> CustomResult<storage::MerchantConnectorAccount, errors::StorageError>;

    async fn find_merchant_connector_account_by_merchant_id_list(
        &self,
        merchant_id: &str,
    ) -> CustomResult<Vec<storage::MerchantConnectorAccount>, errors::StorageError>;

    async fn update_merchant_connector_account(
        &self,
        this: storage::MerchantConnectorAccount,
        merchant_connector_account: storage::MerchantConnectorAccountUpdate,
    ) -> CustomResult<storage::MerchantConnectorAccount, errors::StorageError>;

    async fn delete_merchant_connector_account_by_merchant_id_merchant_connector_id(
        &self,
        merchant_id: &str,
        merchant_connector_id: &str,
    ) -> CustomResult<bool, errors::StorageError>;
}

#[async_trait::async_trait]
impl MerchantConnectorAccountInterface for Store {
    async fn find_merchant_connector_account_by_merchant_id_connector(
        &self,
        merchant_id: &str,
        connector: &str,
    ) -> CustomResult<storage::MerchantConnectorAccount, errors::StorageError> {
        let conn = pg_connection(&self.master_pool).await?;
        storage::MerchantConnectorAccount::find_by_merchant_id_connector(
            &conn,
            merchant_id,
            connector,
        )
        .await
        .map_err(Into::into)
        .into_report()
    }

    async fn find_by_merchant_connector_account_merchant_id_merchant_connector_id(
        &self,
        merchant_id: &str,
        merchant_connector_id: &str,
    ) -> CustomResult<storage::MerchantConnectorAccount, errors::StorageError> {
<<<<<<< HEAD
        let conn = pg_connection(&self.master_pool).await?;
        storage::MerchantConnectorAccount::find_by_merchant_id_merchant_connector_id(
            &conn,
            merchant_id,
            merchant_connector_id,
        )
        .await
        .map_err(Into::into)
        .into_report()
=======
        let find_call = || async {
            let conn = pg_connection(&self.master_pool).await;
            storage::MerchantConnectorAccount::find_by_merchant_id_merchant_connector_id(
                &conn,
                merchant_id,
                merchant_connector_id,
            )
            .await
            .map_err(Into::into)
            .into_report()
        };
        #[cfg(not(feature = "accounts_cache"))]
        {
            find_call().await
        }

        #[cfg(feature = "accounts_cache")]
        {
            super::cache::get_or_populate_cache(self, merchant_connector_id, find_call).await
        }
>>>>>>> e4956820
    }

    async fn insert_merchant_connector_account(
        &self,
        t: storage::MerchantConnectorAccountNew,
    ) -> CustomResult<storage::MerchantConnectorAccount, errors::StorageError> {
        let conn = pg_connection(&self.master_pool).await?;
        t.insert(&conn).await.map_err(Into::into).into_report()
    }

    async fn find_merchant_connector_account_by_merchant_id_list(
        &self,
        merchant_id: &str,
    ) -> CustomResult<Vec<storage::MerchantConnectorAccount>, errors::StorageError> {
        let conn = pg_connection(&self.master_pool).await?;
        storage::MerchantConnectorAccount::find_by_merchant_id(&conn, merchant_id)
            .await
            .map_err(Into::into)
            .into_report()
    }

    async fn update_merchant_connector_account(
        &self,
        this: storage::MerchantConnectorAccount,
        merchant_connector_account: storage::MerchantConnectorAccountUpdate,
    ) -> CustomResult<storage::MerchantConnectorAccount, errors::StorageError> {
<<<<<<< HEAD
        let conn = pg_connection(&self.master_pool).await?;
        this.update(&conn, merchant_connector_account)
            .await
            .map_err(Into::into)
            .into_report()
=======
        let _merchant_connector_id = this.merchant_connector_id.clone();
        let update_call = || async {
            let conn = pg_connection(&self.master_pool).await;
            this.update(&conn, merchant_connector_account)
                .await
                .map_err(Into::into)
                .into_report()
        };

        #[cfg(feature = "accounts_cache")]
        {
            super::cache::redact_cache(self, &_merchant_connector_id, update_call).await
        }

        #[cfg(not(feature = "accounts_cache"))]
        {
            update_call().await
        }
>>>>>>> e4956820
    }

    async fn delete_merchant_connector_account_by_merchant_id_merchant_connector_id(
        &self,
        merchant_id: &str,
        merchant_connector_id: &str,
    ) -> CustomResult<bool, errors::StorageError> {
        let conn = pg_connection(&self.master_pool).await?;
        storage::MerchantConnectorAccount::delete_by_merchant_id_merchant_connector_id(
            &conn,
            merchant_id,
            merchant_connector_id,
        )
        .await
        .map_err(Into::into)
        .into_report()
    }
}

#[async_trait::async_trait]
impl MerchantConnectorAccountInterface for MockDb {
    // safety: only used for testing
    #[allow(clippy::unwrap_used)]
    async fn find_merchant_connector_account_by_merchant_id_connector(
        &self,
        merchant_id: &str,
        connector: &str,
    ) -> CustomResult<storage::MerchantConnectorAccount, errors::StorageError> {
        let accounts = self.merchant_connector_accounts.lock().await;
        let account = accounts
            .iter()
            .find(|account| {
                account.merchant_id == merchant_id && account.connector_name == connector
            })
            .cloned()
            .unwrap();
        Ok(account)
    }

    async fn find_by_merchant_connector_account_merchant_id_merchant_connector_id(
        &self,
        _merchant_id: &str,
        _merchant_connector_id: &str,
    ) -> CustomResult<storage::MerchantConnectorAccount, errors::StorageError> {
        // [#172]: Implement function for `MockDb`
        Err(errors::StorageError::MockDbError)?
    }

    #[allow(clippy::panic)]
    async fn insert_merchant_connector_account(
        &self,
        t: storage::MerchantConnectorAccountNew,
    ) -> CustomResult<storage::MerchantConnectorAccount, errors::StorageError> {
        let mut accounts = self.merchant_connector_accounts.lock().await;
        let account = storage::MerchantConnectorAccount {
            #[allow(clippy::as_conversions)]
            id: accounts.len() as i32,
            merchant_id: t.merchant_id.unwrap_or_default(),
            connector_name: t.connector_name.unwrap_or_default(),
            connector_account_details: t.connector_account_details.unwrap_or_default().expose(),
            test_mode: t.test_mode,
            disabled: t.disabled,
            merchant_connector_id: t.merchant_connector_id,
            payment_methods_enabled: t.payment_methods_enabled,
            metadata: t.metadata,
            connector_type: t
                .connector_type
                .unwrap_or(crate::types::storage::enums::ConnectorType::FinOperations),
        };
        accounts.push(account.clone());
        Ok(account)
    }

    async fn find_merchant_connector_account_by_merchant_id_list(
        &self,
        _merchant_id: &str,
    ) -> CustomResult<Vec<storage::MerchantConnectorAccount>, errors::StorageError> {
        // [#172]: Implement function for `MockDb`
        Err(errors::StorageError::MockDbError)?
    }

    async fn update_merchant_connector_account(
        &self,
        _this: storage::MerchantConnectorAccount,
        _merchant_connector_account: storage::MerchantConnectorAccountUpdate,
    ) -> CustomResult<storage::MerchantConnectorAccount, errors::StorageError> {
        // [#172]: Implement function for `MockDb`
        Err(errors::StorageError::MockDbError)?
    }

    async fn delete_merchant_connector_account_by_merchant_id_merchant_connector_id(
        &self,
        _merchant_id: &str,
        _merchant_connector_id: &str,
    ) -> CustomResult<bool, errors::StorageError> {
        // [#172]: Implement function for `MockDb`
        Err(errors::StorageError::MockDbError)?
    }
}<|MERGE_RESOLUTION|>--- conflicted
+++ resolved
@@ -154,19 +154,8 @@
         merchant_id: &str,
         merchant_connector_id: &str,
     ) -> CustomResult<storage::MerchantConnectorAccount, errors::StorageError> {
-<<<<<<< HEAD
-        let conn = pg_connection(&self.master_pool).await?;
-        storage::MerchantConnectorAccount::find_by_merchant_id_merchant_connector_id(
-            &conn,
-            merchant_id,
-            merchant_connector_id,
-        )
-        .await
-        .map_err(Into::into)
-        .into_report()
-=======
         let find_call = || async {
-            let conn = pg_connection(&self.master_pool).await;
+            let conn = pg_connection(&self.master_pool).await?;
             storage::MerchantConnectorAccount::find_by_merchant_id_merchant_connector_id(
                 &conn,
                 merchant_id,
@@ -185,7 +174,6 @@
         {
             super::cache::get_or_populate_cache(self, merchant_connector_id, find_call).await
         }
->>>>>>> e4956820
     }
 
     async fn insert_merchant_connector_account(
@@ -212,16 +200,9 @@
         this: storage::MerchantConnectorAccount,
         merchant_connector_account: storage::MerchantConnectorAccountUpdate,
     ) -> CustomResult<storage::MerchantConnectorAccount, errors::StorageError> {
-<<<<<<< HEAD
-        let conn = pg_connection(&self.master_pool).await?;
-        this.update(&conn, merchant_connector_account)
-            .await
-            .map_err(Into::into)
-            .into_report()
-=======
         let _merchant_connector_id = this.merchant_connector_id.clone();
         let update_call = || async {
-            let conn = pg_connection(&self.master_pool).await;
+            let conn = pg_connection(&self.master_pool).await?;
             this.update(&conn, merchant_connector_account)
                 .await
                 .map_err(Into::into)
@@ -237,7 +218,6 @@
         {
             update_call().await
         }
->>>>>>> e4956820
     }
 
     async fn delete_merchant_connector_account_by_merchant_id_merchant_connector_id(
