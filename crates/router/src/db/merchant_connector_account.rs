--- conflicted
+++ resolved
@@ -105,7 +105,6 @@
 }
 
 #[async_trait::async_trait]
-<<<<<<< HEAD
 pub trait MerchantConnectorAccountInterface
 where
     domain::merchant_connector_account::MerchantConnectorAccount: Conversion<
@@ -113,14 +112,10 @@
         NewDstType = storage::MerchantConnectorAccountNew,
     >,
 {
-    async fn find_merchant_connector_account_by_merchant_id_connector(
-=======
-pub trait MerchantConnectorAccountInterface {
     async fn find_merchant_connector_account_by_merchant_id_connector_label(
->>>>>>> 85c76290
-        &self,
-        merchant_id: &str,
-        connector: &str,
+        &self,
+        merchant_id: &str,
+        connector_label: &str,
     ) -> CustomResult<
         domain::merchant_connector_account::MerchantConnectorAccount,
         errors::StorageError,
@@ -173,16 +168,11 @@
     async fn find_merchant_connector_account_by_merchant_id_connector_label(
         &self,
         merchant_id: &str,
-<<<<<<< HEAD
-        connector: &str,
-    ) -> CustomResult<
-        domain::merchant_connector_account::MerchantConnectorAccount,
-        errors::StorageError,
-    > {
-=======
         connector_label: &str,
-    ) -> CustomResult<storage::MerchantConnectorAccount, errors::StorageError> {
->>>>>>> 85c76290
+    ) -> CustomResult<
+        domain::merchant_connector_account::MerchantConnectorAccount,
+        errors::StorageError,
+    > {
         let conn = connection::pg_connection_read(self).await?;
         storage::MerchantConnectorAccount::find_by_merchant_id_connector(
             &conn,
@@ -404,9 +394,6 @@
             merchant_connector_id: t.merchant_connector_id,
             payment_methods_enabled: t.payment_methods_enabled,
             metadata: t.metadata,
-<<<<<<< HEAD
-            connector_type: t.connector_type,
-=======
             frm_configs: t.frm_configs,
             connector_type: t
                 .connector_type
@@ -417,7 +404,6 @@
             business_sub_label: t.business_sub_label,
             created_at: common_utils::date_time::now(),
             modified_at: common_utils::date_time::now(),
->>>>>>> 85c76290
         };
         accounts.push(account.clone());
         account
