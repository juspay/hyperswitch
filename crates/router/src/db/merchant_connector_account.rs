use common_utils::ext_traits::{AsyncExt, ByteSliceExt, Encode};
use error_stack::{IntoReport, ResultExt};

#[cfg(feature = "accounts_cache")]
use super::cache;
use super::{MockDb, Store};
#[cfg(feature = "accounts_cache")]
use crate::cache::{self, ACCOUNTS_CACHE};
use crate::{
    connection,
    core::errors::{self, CustomResult},
    db::MasterKeyInterface,
    services::logger,
    types::{
        self,
        domain::{
            self,
            behaviour::{Conversion, ReverseConversion},
        },
        storage,
    },
};

#[async_trait::async_trait]
pub trait ConnectorAccessToken {
    async fn get_access_token(
        &self,
        merchant_id: &str,
        connector_name: &str,
    ) -> CustomResult<Option<types::AccessToken>, errors::StorageError>;

    async fn set_access_token(
        &self,
        merchant_id: &str,
        connector_name: &str,
        access_token: types::AccessToken,
    ) -> CustomResult<(), errors::StorageError>;
}

#[async_trait::async_trait]
impl ConnectorAccessToken for Store {
    async fn get_access_token(
        &self,
        merchant_id: &str,
        connector_name: &str,
    ) -> CustomResult<Option<types::AccessToken>, errors::StorageError> {
        //TODO: Handle race condition
        // This function should acquire a global lock on some resource, if access token is already
        // being refreshed by other request then wait till it finishes and use the same access token
        let key = format!("access_token_{merchant_id}_{connector_name}");
        let maybe_token = self
            .redis_conn()
            .map_err(Into::<errors::StorageError>::into)?
            .get_key::<Option<Vec<u8>>>(&key)
            .await
            .change_context(errors::StorageError::KVError)
            .attach_printable("DB error when getting access token")?;

        let access_token: Option<types::AccessToken> = maybe_token
            .map(|token| token.parse_struct("AccessToken"))
            .transpose()
            .change_context(errors::ParsingError::UnknownError)
            .change_context(errors::StorageError::DeserializationFailed)?;

        Ok(access_token)
    }

    async fn set_access_token(
        &self,
        merchant_id: &str,
        connector_name: &str,
        access_token: types::AccessToken,
    ) -> CustomResult<(), errors::StorageError> {
        let key = format!("access_token_{merchant_id}_{connector_name}");
        let serialized_access_token =
            Encode::<types::AccessToken>::encode_to_string_of_json(&access_token)
                .change_context(errors::StorageError::SerializationFailed)?;
        self.redis_conn()
            .map_err(Into::<errors::StorageError>::into)?
            .set_key_with_expiry(&key, serialized_access_token, access_token.expires)
            .await
            .map_err(|error| {
                logger::error!(access_token_kv_error=?error);
                errors::StorageError::KVError
            })
            .into_report()
    }
}

#[async_trait::async_trait]
impl ConnectorAccessToken for MockDb {
    async fn get_access_token(
        &self,
        _merchant_id: &str,
        _connector_name: &str,
    ) -> CustomResult<Option<types::AccessToken>, errors::StorageError> {
        Ok(None)
    }

    async fn set_access_token(
        &self,
        _merchant_id: &str,
        _connector_name: &str,
        _access_token: types::AccessToken,
    ) -> CustomResult<(), errors::StorageError> {
        Ok(())
    }
}

#[async_trait::async_trait]
pub trait MerchantConnectorAccountInterface
where
    domain::MerchantConnectorAccount: Conversion<
        DstType = storage::MerchantConnectorAccount,
        NewDstType = storage::MerchantConnectorAccountNew,
    >,
{
    async fn find_merchant_connector_account_by_merchant_id_connector_label(
        &self,
        merchant_id: &str,
        connector_label: &str,
    ) -> CustomResult<domain::MerchantConnectorAccount, errors::StorageError>;

    async fn insert_merchant_connector_account(
        &self,
        t: domain::MerchantConnectorAccount,
    ) -> CustomResult<domain::MerchantConnectorAccount, errors::StorageError>;

    async fn find_by_merchant_connector_account_merchant_id_merchant_connector_id(
        &self,
        merchant_id: &str,
        merchant_connector_id: &str,
    ) -> CustomResult<domain::MerchantConnectorAccount, errors::StorageError>;

    async fn find_merchant_connector_account_by_merchant_id_and_disabled_list(
        &self,
        merchant_id: &str,
        get_disabled: bool,
    ) -> CustomResult<Vec<domain::MerchantConnectorAccount>, errors::StorageError>;

    async fn update_merchant_connector_account(
        &self,
        this: domain::MerchantConnectorAccount,
        merchant_connector_account: storage::MerchantConnectorAccountUpdateInternal,
    ) -> CustomResult<domain::MerchantConnectorAccount, errors::StorageError>;

    async fn delete_merchant_connector_account_by_merchant_id_merchant_connector_id(
        &self,
        merchant_id: &str,
        merchant_connector_id: &str,
    ) -> CustomResult<bool, errors::StorageError>;
}

#[async_trait::async_trait]
impl MerchantConnectorAccountInterface for Store {
    async fn find_merchant_connector_account_by_merchant_id_connector_label(
        &self,
        merchant_id: &str,
        connector_label: &str,
<<<<<<< HEAD
    ) -> CustomResult<storage::MerchantConnectorAccount, errors::StorageError> {
=======
    ) -> CustomResult<domain::MerchantConnectorAccount, errors::StorageError> {
        let conn = connection::pg_connection_read(self).await?;
        storage::MerchantConnectorAccount::find_by_merchant_id_connector(
            &conn,
            merchant_id,
            connector_label,
        )
        .await
        .map_err(Into::into)
        .into_report()
        .async_and_then(|item| async {
            item.convert(self, merchant_id, self.get_migration_timestamp())
                .await
                .change_context(errors::StorageError::DecryptionError)
        })
        .await
    }

    async fn find_by_merchant_connector_account_merchant_id_merchant_connector_id(
        &self,
        merchant_id: &str,
        merchant_connector_id: &str,
    ) -> CustomResult<domain::MerchantConnectorAccount, errors::StorageError> {
>>>>>>> fa392c40
        let find_call = || async {
            let conn = connection::pg_connection_read(self).await?;
            storage::MerchantConnectorAccount::find_by_merchant_id_connector(
                &conn,
                merchant_id,
                connector_label,
            )
            .await
            .map_err(Into::into)
            .into_report()
        };

        #[cfg(not(feature = "accounts_cache"))]
        {
            find_call()
                .await?
                .convert(self, merchant_id, self.get_migration_timestamp())
                .await
                .change_context(errors::StorageError::DeserializationFailed)
        }

        #[cfg(feature = "accounts_cache")]
        {
<<<<<<< HEAD
            super::cache::get_or_populate_in_memory(
                self,
                &format!("{}_{}", merchant_id, connector_label),
                find_call,
                &ACCOUNTS_CACHE,
            )
            .await
=======
            cache::get_or_populate_redis(self, merchant_connector_id, find_call)
                .await?
                .convert(self, merchant_id, self.get_migration_timestamp())
                .await
                .change_context(errors::StorageError::DeserializationFailed)
>>>>>>> fa392c40
        }
    }

    async fn find_by_merchant_connector_account_merchant_id_merchant_connector_id(
        &self,
        merchant_id: &str,
        merchant_connector_id: &str,
    ) -> CustomResult<storage::MerchantConnectorAccount, errors::StorageError> {
        let conn = connection::pg_connection_read(self).await?;
        storage::MerchantConnectorAccount::find_by_merchant_id_merchant_connector_id(
            &conn,
            merchant_id,
            merchant_connector_id,
        )
        .await
        .map_err(Into::into)
        .into_report()
    }

    async fn insert_merchant_connector_account(
        &self,
        t: domain::MerchantConnectorAccount,
    ) -> CustomResult<domain::MerchantConnectorAccount, errors::StorageError> {
        let conn = connection::pg_connection_write(self).await?;
        t.construct_new()
            .await
            .change_context(errors::StorageError::EncryptionError)?
            .insert(&conn)
            .await
            .map_err(Into::into)
            .into_report()
            .async_and_then(|item| async {
                let merchant_id = item.merchant_id.clone();
                item.convert(self, &merchant_id, self.get_migration_timestamp())
                    .await
                    .change_context(errors::StorageError::DecryptionError)
            })
            .await
    }

    async fn find_merchant_connector_account_by_merchant_id_and_disabled_list(
        &self,
        merchant_id: &str,
        get_disabled: bool,
    ) -> CustomResult<Vec<domain::MerchantConnectorAccount>, errors::StorageError> {
        let conn = connection::pg_connection_read(self).await?;
        storage::MerchantConnectorAccount::find_by_merchant_id(&conn, merchant_id, get_disabled)
            .await
            .map_err(Into::into)
            .into_report()
            .async_and_then(|items| async {
                let mut output = Vec::with_capacity(items.len());
                for item in items.into_iter() {
                    output.push(
                        item.convert(self, merchant_id, self.get_migration_timestamp())
                            .await
                            .change_context(errors::StorageError::DecryptionError)?,
                    )
                }
                Ok(output)
            })
            .await
    }

    async fn update_merchant_connector_account(
        &self,
<<<<<<< HEAD
        this: storage::MerchantConnectorAccount,
        merchant_connector_account: storage::MerchantConnectorAccountUpdate,
    ) -> CustomResult<storage::MerchantConnectorAccount, errors::StorageError> {
        let _merchant_id = this.merchant_id.clone();
        let _merchant_connector_label = this.connector_label.clone();
=======
        this: domain::MerchantConnectorAccount,
        merchant_connector_account: storage::MerchantConnectorAccountUpdateInternal,
    ) -> CustomResult<domain::MerchantConnectorAccount, errors::StorageError> {
        let _merchant_connector_id = this.merchant_connector_id.clone();
>>>>>>> fa392c40
        let update_call = || async {
            let conn = connection::pg_connection_write(self).await?;
            Conversion::convert(this)
                .await
                .change_context(errors::StorageError::EncryptionError)?
                .update(&conn, merchant_connector_account)
                .await
                .map_err(Into::into)
                .into_report()
                .async_and_then(|item| async {
                    let merchant_id = item.merchant_id.clone();
                    item.convert(self, &merchant_id, self.get_migration_timestamp())
                        .await
                        .change_context(errors::StorageError::DecryptionError)
                })
                .await
        };

        #[cfg(feature = "accounts_cache")]
        {
<<<<<<< HEAD
            super::cache::publish_and_redact(
                self,
                cache::CacheKind::Accounts(
                    format!("{}_{}", _merchant_id, _merchant_connector_label).into(),
                ),
                update_call,
            )
            .await
=======
            cache::redact_cache(self, &_merchant_connector_id, update_call, None).await
>>>>>>> fa392c40
        }

        #[cfg(not(feature = "accounts_cache"))]
        {
            update_call().await
        }
    }

    async fn delete_merchant_connector_account_by_merchant_id_merchant_connector_id(
        &self,
        merchant_id: &str,
        merchant_connector_id: &str,
    ) -> CustomResult<bool, errors::StorageError> {
        let conn = connection::pg_connection_write(self).await?;

        let delete_call = || async {
            storage::MerchantConnectorAccount::delete_by_merchant_id_merchant_connector_id(
                &conn,
                merchant_id,
                merchant_connector_id,
            )
            .await
            .map_err(Into::into)
            .into_report()
        };

        #[cfg(feature = "accounts_cache")]
        {
            // We need to fetch mca here because the key that's saved in cache in
            // {merchant_id}_{connector_label}.
            // Used function from storage model to reuse the connection that made here instead of
            // creating new.

            let mca = storage::MerchantConnectorAccount::find_by_merchant_id_merchant_connector_id(
                &conn,
                merchant_id,
                merchant_connector_id,
            )
            .await
            .map_err(Into::into)
            .into_report()?;

            super::cache::publish_and_redact(
                self,
                cache::CacheKind::Accounts(
                    format!("{}_{}", mca.merchant_id, mca.connector_label).into(),
                ),
                delete_call,
            )
            .await
        }

        #[cfg(not(feature = "accounts_cache"))]
        {
            delete_call().await
        }
    }
}

#[async_trait::async_trait]
impl MerchantConnectorAccountInterface for MockDb {
    // safety: only used for testing
    #[allow(clippy::unwrap_used)]
    async fn find_merchant_connector_account_by_merchant_id_connector_label(
        &self,
        merchant_id: &str,
        connector: &str,
    ) -> CustomResult<domain::MerchantConnectorAccount, errors::StorageError> {
        let accounts = self.merchant_connector_accounts.lock().await;
        let account = accounts
            .iter()
            .find(|account| {
                account.merchant_id == merchant_id && account.connector_name == connector
            })
            .cloned()
            .unwrap();
        account
            .convert(self, merchant_id, self.get_migration_timestamp())
            .await
            .change_context(errors::StorageError::DecryptionError)
    }

    async fn find_by_merchant_connector_account_merchant_id_merchant_connector_id(
        &self,
        _merchant_id: &str,
        _merchant_connector_id: &str,
    ) -> CustomResult<domain::MerchantConnectorAccount, errors::StorageError> {
        // [#172]: Implement function for `MockDb`
        Err(errors::StorageError::MockDbError)?
    }

    #[allow(clippy::panic)]
    async fn insert_merchant_connector_account(
        &self,
        t: domain::MerchantConnectorAccount,
    ) -> CustomResult<domain::MerchantConnectorAccount, errors::StorageError> {
        let mut accounts = self.merchant_connector_accounts.lock().await;
        let merchant_id = t.merchant_id.clone();
        let account = storage::MerchantConnectorAccount {
            #[allow(clippy::as_conversions)]
            id: accounts.len() as i32,
            merchant_id: t.merchant_id,
            connector_name: t.connector_name,
            connector_account_details: t.connector_account_details.into(),
            test_mode: t.test_mode,
            disabled: t.disabled,
            merchant_connector_id: t.merchant_connector_id,
            payment_methods_enabled: t.payment_methods_enabled,
            metadata: t.metadata,
            frm_configs: t.frm_configs,
            connector_type: t.connector_type,
            connector_label: t.connector_label,
            business_country: t.business_country,
            business_label: t.business_label,
            business_sub_label: t.business_sub_label,
            created_at: common_utils::date_time::now(),
            modified_at: common_utils::date_time::now(),
        };
        accounts.push(account.clone());
        account
            .convert(self, &merchant_id, self.get_migration_timestamp())
            .await
            .change_context(errors::StorageError::DecryptionError)
    }

    async fn find_merchant_connector_account_by_merchant_id_and_disabled_list(
        &self,
        _merchant_id: &str,
        _get_disabled: bool,
    ) -> CustomResult<Vec<domain::MerchantConnectorAccount>, errors::StorageError> {
        // [#172]: Implement function for `MockDb`
        Err(errors::StorageError::MockDbError)?
    }

    async fn update_merchant_connector_account(
        &self,
        _this: domain::MerchantConnectorAccount,
        _merchant_connector_account: storage::MerchantConnectorAccountUpdateInternal,
    ) -> CustomResult<domain::MerchantConnectorAccount, errors::StorageError> {
        // [#172]: Implement function for `MockDb`
        Err(errors::StorageError::MockDbError)?
    }

    async fn delete_merchant_connector_account_by_merchant_id_merchant_connector_id(
        &self,
        _merchant_id: &str,
        _merchant_connector_id: &str,
    ) -> CustomResult<bool, errors::StorageError> {
        // [#172]: Implement function for `MockDb`
        Err(errors::StorageError::MockDbError)?
    }
}<|MERGE_RESOLUTION|>--- conflicted
+++ resolved
@@ -1,8 +1,6 @@
 use common_utils::ext_traits::{AsyncExt, ByteSliceExt, Encode};
 use error_stack::{IntoReport, ResultExt};
 
-#[cfg(feature = "accounts_cache")]
-use super::cache;
 use super::{MockDb, Store};
 #[cfg(feature = "accounts_cache")]
 use crate::cache::{self, ACCOUNTS_CACHE};
@@ -157,15 +155,53 @@
         &self,
         merchant_id: &str,
         connector_label: &str,
-<<<<<<< HEAD
-    ) -> CustomResult<storage::MerchantConnectorAccount, errors::StorageError> {
-=======
+    ) -> CustomResult<domain::MerchantConnectorAccount, errors::StorageError> {
+        let find_call = || async {
+            let conn = connection::pg_connection_read(self).await?;
+            storage::MerchantConnectorAccount::find_by_merchant_id_connector(
+                &conn,
+                merchant_id,
+                connector_label,
+            )
+            .await
+            .map_err(Into::into)
+            .into_report()
+        };
+
+        #[cfg(not(feature = "accounts_cache"))]
+        {
+            find_call()
+                .await?
+                .convert(self, merchant_id, self.get_migration_timestamp())
+                .await
+                .change_context(errors::StorageError::DeserializationFailed)
+        }
+
+        #[cfg(feature = "accounts_cache")]
+        {
+            super::cache::get_or_populate_in_memory(
+                self,
+                &format!("{}_{}", merchant_id, connector_label),
+                find_call,
+                &ACCOUNTS_CACHE,
+            )
+            .await?
+            .convert(self, merchant_id, self.get_migration_timestamp())
+            .await
+            .change_context(errors::StorageError::DeserializationFailed)
+        }
+    }
+
+    async fn find_by_merchant_connector_account_merchant_id_merchant_connector_id(
+        &self,
+        merchant_id: &str,
+        merchant_connector_id: &str,
     ) -> CustomResult<domain::MerchantConnectorAccount, errors::StorageError> {
         let conn = connection::pg_connection_read(self).await?;
-        storage::MerchantConnectorAccount::find_by_merchant_id_connector(
+        storage::MerchantConnectorAccount::find_by_merchant_id_merchant_connector_id(
             &conn,
             merchant_id,
-            connector_label,
+            merchant_connector_id,
         )
         .await
         .map_err(Into::into)
@@ -176,69 +212,6 @@
                 .change_context(errors::StorageError::DecryptionError)
         })
         .await
-    }
-
-    async fn find_by_merchant_connector_account_merchant_id_merchant_connector_id(
-        &self,
-        merchant_id: &str,
-        merchant_connector_id: &str,
-    ) -> CustomResult<domain::MerchantConnectorAccount, errors::StorageError> {
->>>>>>> fa392c40
-        let find_call = || async {
-            let conn = connection::pg_connection_read(self).await?;
-            storage::MerchantConnectorAccount::find_by_merchant_id_connector(
-                &conn,
-                merchant_id,
-                connector_label,
-            )
-            .await
-            .map_err(Into::into)
-            .into_report()
-        };
-
-        #[cfg(not(feature = "accounts_cache"))]
-        {
-            find_call()
-                .await?
-                .convert(self, merchant_id, self.get_migration_timestamp())
-                .await
-                .change_context(errors::StorageError::DeserializationFailed)
-        }
-
-        #[cfg(feature = "accounts_cache")]
-        {
-<<<<<<< HEAD
-            super::cache::get_or_populate_in_memory(
-                self,
-                &format!("{}_{}", merchant_id, connector_label),
-                find_call,
-                &ACCOUNTS_CACHE,
-            )
-            .await
-=======
-            cache::get_or_populate_redis(self, merchant_connector_id, find_call)
-                .await?
-                .convert(self, merchant_id, self.get_migration_timestamp())
-                .await
-                .change_context(errors::StorageError::DeserializationFailed)
->>>>>>> fa392c40
-        }
-    }
-
-    async fn find_by_merchant_connector_account_merchant_id_merchant_connector_id(
-        &self,
-        merchant_id: &str,
-        merchant_connector_id: &str,
-    ) -> CustomResult<storage::MerchantConnectorAccount, errors::StorageError> {
-        let conn = connection::pg_connection_read(self).await?;
-        storage::MerchantConnectorAccount::find_by_merchant_id_merchant_connector_id(
-            &conn,
-            merchant_id,
-            merchant_connector_id,
-        )
-        .await
-        .map_err(Into::into)
-        .into_report()
     }
 
     async fn insert_merchant_connector_account(
@@ -288,18 +261,11 @@
 
     async fn update_merchant_connector_account(
         &self,
-<<<<<<< HEAD
-        this: storage::MerchantConnectorAccount,
-        merchant_connector_account: storage::MerchantConnectorAccountUpdate,
-    ) -> CustomResult<storage::MerchantConnectorAccount, errors::StorageError> {
-        let _merchant_id = this.merchant_id.clone();
-        let _merchant_connector_label = this.connector_label.clone();
-=======
         this: domain::MerchantConnectorAccount,
         merchant_connector_account: storage::MerchantConnectorAccountUpdateInternal,
     ) -> CustomResult<domain::MerchantConnectorAccount, errors::StorageError> {
-        let _merchant_connector_id = this.merchant_connector_id.clone();
->>>>>>> fa392c40
+        let merchant_id = this.merchant_id.clone();
+        let _merchant_connector_label = this.connector_label.clone();
         let update_call = || async {
             let conn = connection::pg_connection_write(self).await?;
             Conversion::convert(this)
@@ -309,34 +275,30 @@
                 .await
                 .map_err(Into::into)
                 .into_report()
-                .async_and_then(|item| async {
-                    let merchant_id = item.merchant_id.clone();
-                    item.convert(self, &merchant_id, self.get_migration_timestamp())
-                        .await
-                        .change_context(errors::StorageError::DecryptionError)
-                })
-                .await
         };
 
         #[cfg(feature = "accounts_cache")]
         {
-<<<<<<< HEAD
             super::cache::publish_and_redact(
                 self,
                 cache::CacheKind::Accounts(
-                    format!("{}_{}", _merchant_id, _merchant_connector_label).into(),
+                    format!("{}_{}", merchant_id, _merchant_connector_label).into(),
                 ),
                 update_call,
             )
-            .await
-=======
-            cache::redact_cache(self, &_merchant_connector_id, update_call, None).await
->>>>>>> fa392c40
+            .await?
+            .convert(self, &merchant_id, self.get_migration_timestamp())
+            .await
+            .change_context(errors::StorageError::DeserializationFailed)
         }
 
         #[cfg(not(feature = "accounts_cache"))]
         {
-            update_call().await
+            update_call()
+                .await?
+                .convert(self, merchant_id, self.get_migration_timestamp())
+                .await
+                .change_context(errors::StorageError::DeserializationFailed)
         }
     }
 
