#[cfg(feature = "v2")]
use common_utils::id_type;
use time::ext::NumericalDuration;

#[cfg(feature = "v2")]
use crate::types::storage::ephemeral_key::{ClientSecretType, ClientSecretTypeNew};
use crate::{
    core::errors::{self, CustomResult},
    db::MockDb,
    types::storage::ephemeral_key::{EphemeralKey, EphemeralKeyNew},
};

#[async_trait::async_trait]
pub trait EphemeralKeyInterface {
    #[cfg(feature = "v1")]
    async fn create_ephemeral_key(
        &self,
        _ek: EphemeralKeyNew,
        _validity: i64,
    ) -> CustomResult<EphemeralKey, errors::StorageError>;

    #[cfg(feature = "v1")]
    async fn get_ephemeral_key(
        &self,
        _key: &str,
    ) -> CustomResult<EphemeralKey, errors::StorageError>;

    #[cfg(feature = "v1")]
    async fn delete_ephemeral_key(
        &self,
        _id: &str,
    ) -> CustomResult<EphemeralKey, errors::StorageError>;
}

#[async_trait::async_trait]
pub trait ClientSecretInterface {
    #[cfg(feature = "v2")]
    async fn create_client_secret(
        &self,
        _ek: ClientSecretTypeNew,
        _validity: i64,
    ) -> CustomResult<ClientSecretType, errors::StorageError>;

    #[cfg(feature = "v2")]
    async fn get_client_secret(
        &self,
        _key: &str,
    ) -> CustomResult<ClientSecretType, errors::StorageError>;

    #[cfg(feature = "v2")]
    async fn delete_client_secret(
        &self,
        _id: &str,
    ) -> CustomResult<ClientSecretType, errors::StorageError>;
}

mod storage {
    use common_utils::date_time;
    #[cfg(feature = "v2")]
    use common_utils::id_type;
    use error_stack::ResultExt;
    #[cfg(feature = "v2")]
    use masking::PeekInterface;
    #[cfg(feature = "v2")]
    use redis_interface::errors::RedisError;
    use redis_interface::HsetnxReply;
    use router_env::{instrument, tracing};
    use storage_impl::redis::kv_store::RedisConnInterface;
    use time::ext::NumericalDuration;

    use super::{ClientSecretInterface, EphemeralKeyInterface};
    #[cfg(feature = "v2")]
    use crate::types::storage::ephemeral_key::{ClientSecretType, ClientSecretTypeNew};
    use crate::{
        core::errors::{self, CustomResult},
        services::Store,
        types::storage::ephemeral_key::{EphemeralKey, EphemeralKeyNew},
    };

    #[async_trait::async_trait]
    impl EphemeralKeyInterface for Store {
        #[cfg(feature = "v1")]
        #[instrument(skip_all)]
        async fn create_ephemeral_key(
            &self,
            new: EphemeralKeyNew,
            validity: i64,
        ) -> CustomResult<EphemeralKey, errors::StorageError> {
            let secret_key = format!("epkey_{}", &new.secret);
            let id_key = format!("epkey_{}", &new.id);

            let created_at = date_time::now();
            let expires = created_at.saturating_add(validity.hours());
            let created_ek = EphemeralKey {
                id: new.id,
                created_at: created_at.assume_utc().unix_timestamp(),
                expires: expires.assume_utc().unix_timestamp(),
                customer_id: new.customer_id,
                merchant_id: new.merchant_id,
                secret: new.secret,
            };

            match self
                .get_redis_conn()
                .map_err(Into::<errors::StorageError>::into)?
                .serialize_and_set_multiple_hash_field_if_not_exist(
                    &[
                        (&secret_key.as_str().into(), &created_ek),
                        (&id_key.as_str().into(), &created_ek),
                    ],
                    "ephkey",
                    None,
                )
                .await
            {
                Ok(v) if v.contains(&HsetnxReply::KeyNotSet) => {
                    Err(errors::StorageError::DuplicateValue {
                        entity: "ephemeral key",
                        key: None,
                    }
                    .into())
                }
                Ok(_) => {
                    let expire_at = expires.assume_utc().unix_timestamp();
                    self.get_redis_conn()
                        .map_err(Into::<errors::StorageError>::into)?
                        .set_expire_at(&secret_key.into(), expire_at)
                        .await
                        .change_context(errors::StorageError::KVError)?;
                    self.get_redis_conn()
                        .map_err(Into::<errors::StorageError>::into)?
                        .set_expire_at(&id_key.into(), expire_at)
                        .await
                        .change_context(errors::StorageError::KVError)?;
                    Ok(created_ek)
                }
                Err(er) => Err(er).change_context(errors::StorageError::KVError),
            }
        }

        #[cfg(feature = "v1")]
        #[instrument(skip_all)]
        async fn get_ephemeral_key(
            &self,
            key: &str,
        ) -> CustomResult<EphemeralKey, errors::StorageError> {
            let key = format!("epkey_{key}");
            self.get_redis_conn()
                .map_err(Into::<errors::StorageError>::into)?
                .get_hash_field_and_deserialize(&key, "ephkey", "EphemeralKey")
                .await
                .change_context(errors::StorageError::KVError)
        }

        #[cfg(feature = "v1")]
        async fn delete_ephemeral_key(
            &self,
            id: &str,
        ) -> CustomResult<EphemeralKey, errors::StorageError> {
            let ek = self.get_ephemeral_key(id).await?;

            self.get_redis_conn()
                .map_err(Into::<errors::StorageError>::into)?
                .delete_key(&format!("epkey_{}", &ek.id))
                .await
                .change_context(errors::StorageError::KVError)?;

            self.get_redis_conn()
                .map_err(Into::<errors::StorageError>::into)?
                .delete_key(&format!("epkey_{}", &ek.secret))
                .await
                .change_context(errors::StorageError::KVError)?;
            Ok(ek)
        }
    }

    #[async_trait::async_trait]
    impl ClientSecretInterface for Store {
        #[cfg(feature = "v2")]
        #[instrument(skip_all)]
        async fn create_client_secret(
            &self,
            new: ClientSecretTypeNew,
            validity: i64,
        ) -> CustomResult<ClientSecretType, errors::StorageError> {
            let created_at = date_time::now();
            let expires = created_at.saturating_add(validity.hours());
            let id_key = new.id.generate_redis_key();

            let created_client_secret = ClientSecretType {
                id: new.id,
                created_at,
                expires,
                merchant_id: new.merchant_id,
                secret: new.secret,
                resource_id: new.resource_id,
            };
            let secret_key = created_client_secret.generate_secret_key();

            match self
                .get_redis_conn()
                .map_err(Into::<errors::StorageError>::into)?
                .serialize_and_set_multiple_hash_field_if_not_exist(
                    &[
<<<<<<< HEAD
                        (&secret_key, &created_client_secret),
                        (&id_key, &created_client_secret),
=======
                        (&secret_key.as_str().into(), &created_ephemeral_key),
                        (&id_key.as_str().into(), &created_ephemeral_key),
>>>>>>> 3514cdaf
                    ],
                    "csh",
                    None,
                )
                .await
            {
                Ok(v) if v.contains(&HsetnxReply::KeyNotSet) => {
                    Err(errors::StorageError::DuplicateValue {
                        entity: "ephemeral key",
                        key: None,
                    }
                    .into())
                }
                Ok(_) => {
                    let expire_at = expires.assume_utc().unix_timestamp();
                    self.get_redis_conn()
                        .map_err(Into::<errors::StorageError>::into)?
                        .set_expire_at(&secret_key.into(), expire_at)
                        .await
                        .change_context(errors::StorageError::KVError)?;
                    self.get_redis_conn()
                        .map_err(Into::<errors::StorageError>::into)?
                        .set_expire_at(&id_key.into(), expire_at)
                        .await
                        .change_context(errors::StorageError::KVError)?;
                    Ok(created_client_secret)
                }
                Err(er) => Err(er).change_context(errors::StorageError::KVError),
            }
        }

<<<<<<< HEAD
=======
        #[cfg(feature = "v1")]
        #[instrument(skip_all)]
        async fn get_ephemeral_key(
            &self,
            key: &str,
        ) -> CustomResult<EphemeralKey, errors::StorageError> {
            let key = format!("epkey_{key}");
            self.get_redis_conn()
                .map_err(Into::<errors::StorageError>::into)?
                .get_hash_field_and_deserialize(&key.into(), "ephkey", "EphemeralKey")
                .await
                .change_context(errors::StorageError::KVError)
        }

>>>>>>> 3514cdaf
        #[cfg(feature = "v2")]
        #[instrument(skip_all)]
        async fn get_client_secret(
            &self,
            key: &str,
        ) -> CustomResult<ClientSecretType, errors::StorageError> {
            let key = format!("cs_{key}");
            self.get_redis_conn()
                .map_err(Into::<errors::StorageError>::into)?
<<<<<<< HEAD
                .get_hash_field_and_deserialize(&key, "csh", "ClientSecretType")
=======
                .get_hash_field_and_deserialize(&key.into(), "ephkey", "EphemeralKeyType")
>>>>>>> 3514cdaf
                .await
                .change_context(errors::StorageError::KVError)
        }

<<<<<<< HEAD
=======
        #[cfg(feature = "v1")]
        async fn delete_ephemeral_key(
            &self,
            id: &str,
        ) -> CustomResult<EphemeralKey, errors::StorageError> {
            let ek = self.get_ephemeral_key(id).await?;

            self.get_redis_conn()
                .map_err(Into::<errors::StorageError>::into)?
                .delete_key(&format!("epkey_{}", &ek.id).into())
                .await
                .change_context(errors::StorageError::KVError)?;

            self.get_redis_conn()
                .map_err(Into::<errors::StorageError>::into)?
                .delete_key(&format!("epkey_{}", &ek.secret).into())
                .await
                .change_context(errors::StorageError::KVError)?;
            Ok(ek)
        }

>>>>>>> 3514cdaf
        #[cfg(feature = "v2")]
        async fn delete_client_secret(
            &self,
            id: &str,
        ) -> CustomResult<ClientSecretType, errors::StorageError> {
            let client_secret = self.get_client_secret(id).await?;
            let redis_id_key = client_secret.id.generate_redis_key();
            let secret_key = client_secret.generate_secret_key();

            self.get_redis_conn()
                .map_err(Into::<errors::StorageError>::into)?
                .delete_key(&redis_id_key.as_str().into())
                .await
                .map_err(|err| match err.current_context() {
                    RedisError::NotFound => {
                        err.change_context(errors::StorageError::ValueNotFound(redis_id_key))
                    }
                    _ => err.change_context(errors::StorageError::KVError),
                })?;

            self.get_redis_conn()
                .map_err(Into::<errors::StorageError>::into)?
                .delete_key(&secret_key.as_str().into())
                .await
                .map_err(|err| match err.current_context() {
                    RedisError::NotFound => {
                        err.change_context(errors::StorageError::ValueNotFound(secret_key))
                    }
                    _ => err.change_context(errors::StorageError::KVError),
                })?;
            Ok(client_secret)
        }
    }
}

#[async_trait::async_trait]
impl EphemeralKeyInterface for MockDb {
    #[cfg(feature = "v1")]
    async fn create_ephemeral_key(
        &self,
        ek: EphemeralKeyNew,
        validity: i64,
    ) -> CustomResult<EphemeralKey, errors::StorageError> {
        let mut ephemeral_keys = self.ephemeral_keys.lock().await;
        let created_at = common_utils::date_time::now();
        let expires = created_at.saturating_add(validity.hours());

        let ephemeral_key = EphemeralKey {
            id: ek.id,
            merchant_id: ek.merchant_id,
            customer_id: ek.customer_id,
            created_at: created_at.assume_utc().unix_timestamp(),
            expires: expires.assume_utc().unix_timestamp(),
            secret: ek.secret,
        };
        ephemeral_keys.push(ephemeral_key.clone());
        Ok(ephemeral_key)
    }

    #[cfg(feature = "v1")]
    async fn get_ephemeral_key(
        &self,
        key: &str,
    ) -> CustomResult<EphemeralKey, errors::StorageError> {
        match self
            .ephemeral_keys
            .lock()
            .await
            .iter()
            .find(|ephemeral_key| ephemeral_key.secret.eq(key))
        {
            Some(ephemeral_key) => Ok(ephemeral_key.clone()),
            None => Err(
                errors::StorageError::ValueNotFound("ephemeral key not found".to_string()).into(),
            ),
        }
    }

    #[cfg(feature = "v1")]
    async fn delete_ephemeral_key(
        &self,
        id: &str,
    ) -> CustomResult<EphemeralKey, errors::StorageError> {
        let mut ephemeral_keys = self.ephemeral_keys.lock().await;
        if let Some(pos) = ephemeral_keys.iter().position(|x| (*x.id).eq(id)) {
            let ek = ephemeral_keys.remove(pos);
            Ok(ek)
        } else {
            return Err(
                errors::StorageError::ValueNotFound("ephemeral key not found".to_string()).into(),
            );
        }
    }
}

#[async_trait::async_trait]
impl ClientSecretInterface for MockDb {
    #[cfg(feature = "v2")]
    async fn create_client_secret(
        &self,
        new: ClientSecretTypeNew,
        validity: i64,
    ) -> CustomResult<ClientSecretType, errors::StorageError> {
        todo!()
    }

    #[cfg(feature = "v2")]
    async fn get_client_secret(
        &self,
        key: &str,
    ) -> CustomResult<ClientSecretType, errors::StorageError> {
        todo!()
    }

    #[cfg(feature = "v2")]
    async fn delete_client_secret(
        &self,
        id: &str,
    ) -> CustomResult<ClientSecretType, errors::StorageError> {
        todo!()
    }
}<|MERGE_RESOLUTION|>--- conflicted
+++ resolved
@@ -202,13 +202,8 @@
                 .map_err(Into::<errors::StorageError>::into)?
                 .serialize_and_set_multiple_hash_field_if_not_exist(
                     &[
-<<<<<<< HEAD
-                        (&secret_key, &created_client_secret),
-                        (&id_key, &created_client_secret),
-=======
-                        (&secret_key.as_str().into(), &created_ephemeral_key),
-                        (&id_key.as_str().into(), &created_ephemeral_key),
->>>>>>> 3514cdaf
+                        (&secret_key.as_str().into(), &created_client_secret),
+                        (&id_key.as_str().into(), &created_client_secret),
                     ],
                     "csh",
                     None,
@@ -240,8 +235,6 @@
             }
         }
 
-<<<<<<< HEAD
-=======
         #[cfg(feature = "v1")]
         #[instrument(skip_all)]
         async fn get_ephemeral_key(
@@ -256,7 +249,6 @@
                 .change_context(errors::StorageError::KVError)
         }
 
->>>>>>> 3514cdaf
         #[cfg(feature = "v2")]
         #[instrument(skip_all)]
         async fn get_client_secret(
@@ -266,17 +258,11 @@
             let key = format!("cs_{key}");
             self.get_redis_conn()
                 .map_err(Into::<errors::StorageError>::into)?
-<<<<<<< HEAD
-                .get_hash_field_and_deserialize(&key, "csh", "ClientSecretType")
-=======
-                .get_hash_field_and_deserialize(&key.into(), "ephkey", "EphemeralKeyType")
->>>>>>> 3514cdaf
+                .get_hash_field_and_deserialize(&key.into(), "csh", "ClientSecretType")
                 .await
                 .change_context(errors::StorageError::KVError)
         }
 
-<<<<<<< HEAD
-=======
         #[cfg(feature = "v1")]
         async fn delete_ephemeral_key(
             &self,
@@ -298,7 +284,6 @@
             Ok(ek)
         }
 
->>>>>>> 3514cdaf
         #[cfg(feature = "v2")]
         async fn delete_client_secret(
             &self,
