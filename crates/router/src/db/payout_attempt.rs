--- conflicted
+++ resolved
@@ -57,9 +57,7 @@
             .into_report()
     }
 
-<<<<<<< HEAD
     #[instrument(skip_all)]
-=======
     async fn find_payout_attempt_by_merchant_id_payout_attempt_id(
         &self,
         merchant_id: &str,
@@ -76,7 +74,7 @@
         .into_report()
     }
 
->>>>>>> 6b078fa3
+    #[instrument(skip_all)]
     async fn update_payout_attempt_by_merchant_id_payout_id(
         &self,
         merchant_id: &str,
@@ -95,9 +93,7 @@
         .into_report()
     }
 
-<<<<<<< HEAD
     #[instrument(skip_all)]
-=======
     async fn update_payout_attempt_by_merchant_id_payout_attempt_id(
         &self,
         merchant_id: &str,
@@ -116,7 +112,7 @@
         .into_report()
     }
 
->>>>>>> 6b078fa3
+    #[instrument(skip_all)]
     async fn insert_payout_attempt(
         &self,
         payout: storage::PayoutAttemptNew,
