<<<<<<< HEAD
use common_utils::ext_traits::AsyncExt;
use error_stack::{IntoReport, ResultExt};
=======
use error_stack::IntoReport;
use storage_models::address::AddressUpdateInternal;
>>>>>>> 6ba580ff

use super::{MasterKeyInterface, MockDb, Store};
use crate::{
    connection,
    core::errors::{self, CustomResult},
    types::{
        domain::{
            self,
            behaviour::{Conversion, ReverseConversion},
        },
        storage,
    },
};

#[async_trait::async_trait]
pub trait AddressInterface
where
    domain::Address: Conversion<DstType = storage::Address, NewDstType = storage::AddressNew>,
{
    async fn update_address(
        &self,
        address_id: String,
        address: storage::AddressUpdate,
    ) -> CustomResult<domain::Address, errors::StorageError>;

    async fn insert_address(
        &self,
        address: domain::Address,
    ) -> CustomResult<domain::Address, errors::StorageError>;

    async fn find_address(
        &self,
        address_id: &str,
    ) -> CustomResult<domain::Address, errors::StorageError>;

    async fn update_address_by_merchant_id_customer_id(
        &self,
        customer_id: &str,
        merchant_id: &str,
        address: storage::AddressUpdate,
    ) -> CustomResult<Vec<domain::Address>, errors::StorageError>;
}

#[async_trait::async_trait]
impl AddressInterface for Store {
    async fn find_address(
        &self,
        address_id: &str,
    ) -> CustomResult<domain::Address, errors::StorageError> {
        let conn = connection::pg_connection_read(self).await?;
        storage::Address::find_by_address_id(&conn, address_id)
            .await
            .map_err(Into::into)
            .into_report()
            .async_and_then(|address| async {
                let merchant_id = address.merchant_id.clone();
                address
                    .convert(self, &merchant_id, self.get_migration_timestamp())
                    .await
                    .change_context(errors::StorageError::DecryptionError)
            })
            .await
    }

    async fn update_address(
        &self,
        address_id: String,
        address: storage::AddressUpdate,
    ) -> CustomResult<domain::Address, errors::StorageError> {
        let conn = connection::pg_connection_write(self).await?;
        storage::Address::update_by_address_id(&conn, address_id, address.into())
            .await
            .map_err(Into::into)
            .into_report()
            .async_and_then(|address| async {
                let merchant_id = address.merchant_id.clone();
                address
                    .convert(self, &merchant_id, self.get_migration_timestamp())
                    .await
                    .change_context(errors::StorageError::DecryptionError)
            })
            .await
    }

    async fn insert_address(
        &self,
        address: domain::Address,
    ) -> CustomResult<domain::Address, errors::StorageError> {
        let conn = connection::pg_connection_write(self).await?;
        address
            .construct_new()
            .await
            .change_context(errors::StorageError::EncryptionError)?
            .insert(&conn)
            .await
            .map_err(Into::into)
            .into_report()
            .async_and_then(|address| async {
                let merchant_id = address.merchant_id.clone();
                address
                    .convert(self, &merchant_id, self.get_migration_timestamp())
                    .await
                    .change_context(errors::StorageError::DecryptionError)
            })
            .await
    }

    async fn update_address_by_merchant_id_customer_id(
        &self,
        customer_id: &str,
        merchant_id: &str,
        address: storage::AddressUpdate,
    ) -> CustomResult<Vec<domain::Address>, errors::StorageError> {
        let conn = connection::pg_connection_write(self).await?;
        storage::Address::update_by_merchant_id_customer_id(
            &conn,
            customer_id,
            merchant_id,
            address.into(),
        )
        .await
        .map_err(Into::into)
        .into_report()
        .async_and_then(|addresses| async {
            let mut output = Vec::with_capacity(addresses.len());
            for address in addresses.into_iter() {
                let merchant_id = address.merchant_id.clone();
                output.push(
                    address
                        .convert(self, &merchant_id, self.get_migration_timestamp())
                        .await
                        .change_context(errors::StorageError::DecryptionError)?,
                )
            }
            Ok(output)
        })
        .await
    }
}

#[async_trait::async_trait]
impl AddressInterface for MockDb {
    async fn find_address(
        &self,
<<<<<<< HEAD
        _address_id: &str,
    ) -> CustomResult<domain::Address, errors::StorageError> {
        // [#172]: Implement function for `MockDb`
        Err(errors::StorageError::MockDbError)?
=======
        address_id: &str,
    ) -> CustomResult<storage::Address, errors::StorageError> {
        match self
            .addresses
            .lock()
            .await
            .iter()
            .find(|address| address.address_id == address_id)
        {
            Some(address) => return Ok(address.clone()),
            None => {
                return Err(
                    errors::StorageError::ValueNotFound("address not found".to_string()).into(),
                )
            }
        }
>>>>>>> 6ba580ff
    }

    async fn update_address(
        &self,
<<<<<<< HEAD
        _address_id: String,
        _address: storage::AddressUpdate,
    ) -> CustomResult<domain::Address, errors::StorageError> {
        // [#172]: Implement function for `MockDb`
        Err(errors::StorageError::MockDbError)?
=======
        address_id: String,
        address_update: storage::AddressUpdate,
    ) -> CustomResult<storage::Address, errors::StorageError> {
        match self
            .addresses
            .lock()
            .await
            .iter_mut()
            .find(|address| address.address_id == address_id)
            .map(|a| {
                let address_updated =
                    AddressUpdateInternal::from(address_update).create_address(a.clone());
                *a = address_updated.clone();
                address_updated
            }) {
            Some(address_updated) => Ok(address_updated),
            None => {
                return Err(errors::StorageError::ValueNotFound(
                    "cannot find address to update".to_string(),
                )
                .into())
            }
        }
>>>>>>> 6ba580ff
    }

    async fn insert_address(
        &self,
<<<<<<< HEAD
        _address: domain::Address,
    ) -> CustomResult<domain::Address, errors::StorageError> {
        // [#172]: Implement function for `MockDb`
        Err(errors::StorageError::MockDbError)?
=======
        address_new: storage::AddressNew,
    ) -> CustomResult<storage::Address, errors::StorageError> {
        let mut addresses = self.addresses.lock().await;
        let now = common_utils::date_time::now();

        let address = storage::Address {
            #[allow(clippy::as_conversions)]
            id: addresses.len() as i32,
            address_id: address_new.address_id,
            city: address_new.city,
            country: address_new.country,
            line1: address_new.line1,
            line2: address_new.line2,
            line3: address_new.line3,
            state: address_new.state,
            zip: address_new.zip,
            first_name: address_new.first_name,
            last_name: address_new.last_name,
            phone_number: address_new.phone_number,
            country_code: address_new.country_code,
            created_at: now,
            modified_at: now,
            customer_id: address_new.customer_id,
            merchant_id: address_new.merchant_id,
        };

        addresses.push(address.clone());

        Ok(address)
>>>>>>> 6ba580ff
    }

    async fn update_address_by_merchant_id_customer_id(
        &self,
<<<<<<< HEAD
        _customer_id: &str,
        _merchant_id: &str,
        _address: storage::AddressUpdate,
    ) -> CustomResult<Vec<domain::Address>, errors::StorageError> {
        // [#172]: Implement function for `MockDb`
        Err(errors::StorageError::MockDbError)?
=======
        customer_id: &str,
        merchant_id: &str,
        address_update: storage::AddressUpdate,
    ) -> CustomResult<Vec<storage::Address>, errors::StorageError> {
        match self
            .addresses
            .lock()
            .await
            .iter_mut()
            .find(|address| {
                address.customer_id == customer_id && address.merchant_id == merchant_id
            })
            .map(|a| {
                let address_updated =
                    AddressUpdateInternal::from(address_update).create_address(a.clone());
                *a = address_updated.clone();
                address_updated
            }) {
            Some(address) => Ok(vec![address]),
            None => {
                return Err(
                    errors::StorageError::ValueNotFound("address not found".to_string()).into(),
                )
            }
        }
>>>>>>> 6ba580ff
    }
}<|MERGE_RESOLUTION|>--- conflicted
+++ resolved
@@ -1,10 +1,6 @@
-<<<<<<< HEAD
 use common_utils::ext_traits::AsyncExt;
 use error_stack::{IntoReport, ResultExt};
-=======
-use error_stack::IntoReport;
 use storage_models::address::AddressUpdateInternal;
->>>>>>> 6ba580ff
 
 use super::{MasterKeyInterface, MockDb, Store};
 use crate::{
@@ -149,14 +145,8 @@
 impl AddressInterface for MockDb {
     async fn find_address(
         &self,
-<<<<<<< HEAD
-        _address_id: &str,
-    ) -> CustomResult<domain::Address, errors::StorageError> {
-        // [#172]: Implement function for `MockDb`
-        Err(errors::StorageError::MockDbError)?
-=======
         address_id: &str,
-    ) -> CustomResult<storage::Address, errors::StorageError> {
+    ) -> CustomResult<domain::Address, errors::StorageError> {
         match self
             .addresses
             .lock()
@@ -164,28 +154,27 @@
             .iter()
             .find(|address| address.address_id == address_id)
         {
-            Some(address) => return Ok(address.clone()),
+            Some(address) => {
+                let merchant_id = address.merchant_id.clone();
+                address
+                    .clone()
+                    .convert(self, &merchant_id, self.get_migration_timestamp())
+                    .await
+                    .change_context(errors::StorageError::DecryptionError)
+            }
             None => {
                 return Err(
                     errors::StorageError::ValueNotFound("address not found".to_string()).into(),
                 )
             }
         }
->>>>>>> 6ba580ff
     }
 
     async fn update_address(
         &self,
-<<<<<<< HEAD
-        _address_id: String,
-        _address: storage::AddressUpdate,
-    ) -> CustomResult<domain::Address, errors::StorageError> {
-        // [#172]: Implement function for `MockDb`
-        Err(errors::StorageError::MockDbError)?
-=======
         address_id: String,
         address_update: storage::AddressUpdate,
-    ) -> CustomResult<storage::Address, errors::StorageError> {
+    ) -> CustomResult<domain::Address, errors::StorageError> {
         match self
             .addresses
             .lock()
@@ -198,7 +187,13 @@
                 *a = address_updated.clone();
                 address_updated
             }) {
-            Some(address_updated) => Ok(address_updated),
+            Some(address_updated) => {
+                let merchant_id = address_updated.merchant_id.clone();
+                address_updated
+                    .convert(self, &merchant_id, self.get_migration_timestamp())
+                    .await
+                    .change_context(errors::StorageError::DecryptionError)
+            }
             None => {
                 return Err(errors::StorageError::ValueNotFound(
                     "cannot find address to update".to_string(),
@@ -206,63 +201,33 @@
                 .into())
             }
         }
->>>>>>> 6ba580ff
     }
 
     async fn insert_address(
         &self,
-<<<<<<< HEAD
-        _address: domain::Address,
-    ) -> CustomResult<domain::Address, errors::StorageError> {
-        // [#172]: Implement function for `MockDb`
-        Err(errors::StorageError::MockDbError)?
-=======
-        address_new: storage::AddressNew,
-    ) -> CustomResult<storage::Address, errors::StorageError> {
+        address_new: domain::Address,
+    ) -> CustomResult<domain::Address, errors::StorageError> {
         let mut addresses = self.addresses.lock().await;
-        let now = common_utils::date_time::now();
-
-        let address = storage::Address {
-            #[allow(clippy::as_conversions)]
-            id: addresses.len() as i32,
-            address_id: address_new.address_id,
-            city: address_new.city,
-            country: address_new.country,
-            line1: address_new.line1,
-            line2: address_new.line2,
-            line3: address_new.line3,
-            state: address_new.state,
-            zip: address_new.zip,
-            first_name: address_new.first_name,
-            last_name: address_new.last_name,
-            phone_number: address_new.phone_number,
-            country_code: address_new.country_code,
-            created_at: now,
-            modified_at: now,
-            customer_id: address_new.customer_id,
-            merchant_id: address_new.merchant_id,
-        };
-
+
+        let address = Conversion::convert(address_new)
+            .await
+            .change_context(errors::StorageError::EncryptionError)?;
+
+        let merchant_id = address.merchant_id.clone();
         addresses.push(address.clone());
 
-        Ok(address)
->>>>>>> 6ba580ff
+        address
+            .convert(self, &merchant_id, self.get_migration_timestamp())
+            .await
+            .change_context(errors::StorageError::DecryptionError)
     }
 
     async fn update_address_by_merchant_id_customer_id(
         &self,
-<<<<<<< HEAD
-        _customer_id: &str,
-        _merchant_id: &str,
-        _address: storage::AddressUpdate,
-    ) -> CustomResult<Vec<domain::Address>, errors::StorageError> {
-        // [#172]: Implement function for `MockDb`
-        Err(errors::StorageError::MockDbError)?
-=======
         customer_id: &str,
         merchant_id: &str,
         address_update: storage::AddressUpdate,
-    ) -> CustomResult<Vec<storage::Address>, errors::StorageError> {
+    ) -> CustomResult<Vec<domain::Address>, errors::StorageError> {
         match self
             .addresses
             .lock()
@@ -277,13 +242,18 @@
                 *a = address_updated.clone();
                 address_updated
             }) {
-            Some(address) => Ok(vec![address]),
+            Some(address) => {
+                let address: domain::Address = address
+                    .convert(self, merchant_id, self.get_migration_timestamp())
+                    .await
+                    .change_context(errors::StorageError::DecryptionError)?;
+                Ok(vec![address])
+            }
             None => {
                 return Err(
                     errors::StorageError::ValueNotFound("address not found".to_string()).into(),
                 )
             }
         }
->>>>>>> 6ba580ff
     }
 }