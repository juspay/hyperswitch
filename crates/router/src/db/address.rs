use super::MockDb;
use crate::{
    connection::pg_connection,
    core::errors::{self, CustomResult},
    types::storage::{Address, AddressNew, AddressUpdate},
};

#[async_trait::async_trait]
pub trait AddressInterface {
    async fn update_address(
        &self,
        address_id: String,
        address: AddressUpdate,
    ) -> CustomResult<Address, errors::StorageError>;
    async fn insert_address(
        &self,
        address: AddressNew,
    ) -> CustomResult<Address, errors::StorageError>;
    async fn find_address(&self, address_id: &str) -> CustomResult<Address, errors::StorageError>;

    async fn delete_address_by_address_id(
        &self,
        address_id: &str,
    ) -> CustomResult<bool, errors::StorageError>;
}

#[async_trait::async_trait]
impl AddressInterface for super::Store {
    async fn find_address(&self, address_id: &str) -> CustomResult<Address, errors::StorageError> {
        let conn = pg_connection(&self.master_pool.conn).await;
        Address::find_by_address_id(&conn, address_id).await
    }

    async fn update_address(
        &self,
        address_id: String,
        address: AddressUpdate,
    ) -> CustomResult<Address, errors::StorageError> {
        let conn = pg_connection(&self.master_pool.conn).await;
        Address::update_by_address_id(&conn, address_id, address).await
    }

    async fn insert_address(
        &self,
        address: AddressNew,
    ) -> CustomResult<Address, errors::StorageError> {
        let conn = pg_connection(&self.master_pool.conn).await;
        address.insert(&conn).await
    }
<<<<<<< HEAD

    async fn delete_address_by_address_id(
        &self,
        address_id: &str,
    ) -> CustomResult<bool, errors::StorageError> {
        let conn = pg_connection(&self.master_pool.conn).await;
        Address::delete_by_address_id(&conn, address_id).await
=======
}

#[async_trait::async_trait]
impl AddressInterface for MockDb {
    async fn find_address(&self, _address_id: &str) -> CustomResult<Address, errors::StorageError> {
        todo!()
    }

    async fn update_address(
        &self,
        _address_id: String,
        _address: AddressUpdate,
    ) -> CustomResult<Address, errors::StorageError> {
        todo!()
    }

    async fn insert_address(
        &self,
        _address: AddressNew,
    ) -> CustomResult<Address, errors::StorageError> {
        todo!()
>>>>>>> 200a085f
    }
}<|MERGE_RESOLUTION|>--- conflicted
+++ resolved
@@ -47,7 +47,6 @@
         let conn = pg_connection(&self.master_pool.conn).await;
         address.insert(&conn).await
     }
-<<<<<<< HEAD
 
     async fn delete_address_by_address_id(
         &self,
@@ -55,7 +54,7 @@
     ) -> CustomResult<bool, errors::StorageError> {
         let conn = pg_connection(&self.master_pool.conn).await;
         Address::delete_by_address_id(&conn, address_id).await
-=======
+    }
 }
 
 #[async_trait::async_trait]
@@ -77,6 +76,12 @@
         _address: AddressNew,
     ) -> CustomResult<Address, errors::StorageError> {
         todo!()
->>>>>>> 200a085f
+    }
+
+    async fn delete_address_by_address_id(
+        &self,
+        _address_id: &str,
+    ) -> CustomResult<bool, errors::StorageError> {
+        todo!()
     }
 }