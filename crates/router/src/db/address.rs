--- conflicted
+++ resolved
@@ -1,10 +1,6 @@
-<<<<<<< HEAD
-use super::{MockDb, Store};
-=======
 use error_stack::IntoReport;
 
-use super::MockDb;
->>>>>>> eb4fe6f4
+use super::{MockDb, Store};
 use crate::{
     connection::pg_connection,
     core::errors::{self, CustomResult},
@@ -35,14 +31,10 @@
         address_id: &str,
     ) -> CustomResult<storage::Address, errors::StorageError> {
         let conn = pg_connection(&self.master_pool).await;
-<<<<<<< HEAD
-        storage::Address::find_by_address_id(&conn, address_id).await
-=======
-        Address::find_by_address_id(&conn, address_id)
+        storage::Address::find_by_address_id(&conn, address_id)
             .await
             .map_err(Into::into)
             .into_report()
->>>>>>> eb4fe6f4
     }
 
     async fn update_address(
@@ -51,14 +43,10 @@
         address: storage::AddressUpdate,
     ) -> CustomResult<storage::Address, errors::StorageError> {
         let conn = pg_connection(&self.master_pool).await;
-<<<<<<< HEAD
-        storage::Address::update_by_address_id(&conn, address_id, address).await
-=======
-        Address::update_by_address_id(&conn, address_id, address)
+        storage::Address::update_by_address_id(&conn, address_id, address)
             .await
             .map_err(Into::into)
             .into_report()
->>>>>>> eb4fe6f4
     }
 
     async fn insert_address(
