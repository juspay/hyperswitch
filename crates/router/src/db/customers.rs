--- conflicted
+++ resolved
@@ -42,11 +42,7 @@
         &self,
         state: &KeyManagerState,
         customer_id: id_type::CustomerId,
-<<<<<<< HEAD
-        merchant_id: String,
-=======
         merchant_id: id_type::MerchantId,
->>>>>>> 623cf4c8
         customer: customer::Customer,
         customer_update: storage_types::CustomerUpdate,
         key_store: &domain::MerchantKeyStore,
@@ -187,11 +183,7 @@
             &self,
             state: &KeyManagerState,
             customer_id: id_type::CustomerId,
-<<<<<<< HEAD
-            merchant_id: String,
-=======
             merchant_id: id_type::MerchantId,
->>>>>>> 623cf4c8
             customer: customer::Customer,
             customer_update: storage_types::CustomerUpdate,
             key_store: &domain::MerchantKeyStore,
@@ -371,7 +363,6 @@
             key_store: &domain::MerchantKeyStore,
             storage_scheme: MerchantStorageScheme,
         ) -> CustomResult<customer::Customer, errors::StorageError> {
-<<<<<<< HEAD
             let customer_id = customer_data.get_customer_id().clone();
             let merchant_id = customer_data.merchant_id.clone();
             let mut new_customer = customer_data
@@ -395,7 +386,7 @@
                 }
                 MerchantStorageScheme::RedisKv => {
                     let key = PartitionKey::MerchantIdCustomerId {
-                        merchant_id: merchant_id.as_str(),
+                        merchant_id: &merchant_id,
                         customer_id: customer_id.get_string_repr(),
                     };
                     let field = format!("cust_{}", customer_id.get_string_repr());
@@ -436,7 +427,7 @@
                 .convert(
                     state,
                     key_store.key.get_inner(),
-                    key_store.merchant_id.clone(),
+                    key_store.merchant_id.clone().into(),
                 )
                 .await
                 .change_context(errors::StorageError::DecryptionError)
@@ -446,7 +437,7 @@
         async fn delete_customer_by_customer_id_merchant_id(
             &self,
             _customer_id: &id_type::CustomerId,
-            _merchant_id: &str,
+            _merchant_id: &id_type::MerchantId,
         ) -> CustomResult<bool, errors::StorageError> {
             todo!()
         }
@@ -461,7 +452,7 @@
             &self,
             state: &KeyManagerState,
             customer_id: &id_type::CustomerId,
-            merchant_id: &str,
+            merchant_id: &id_type::MerchantId,
             key_store: &domain::MerchantKeyStore,
             storage_scheme: MerchantStorageScheme,
         ) -> CustomResult<Option<customer::Customer>, errors::StorageError> {
@@ -509,7 +500,7 @@
                     c.convert(
                         state,
                         key_store.key.get_inner(),
-                        key_store.merchant_id.clone(),
+                        key_store.merchant_id.clone().into(),
                     )
                     .await
                     .change_context(errors::StorageError::DecryptionError)
@@ -530,7 +521,7 @@
             &self,
             state: &KeyManagerState,
             customer_id: id_type::CustomerId,
-            merchant_id: String,
+            merchant_id: id_type::MerchantId,
             customer: customer::Customer,
             customer_update: storage_types::CustomerUpdate,
             key_store: &domain::MerchantKeyStore,
@@ -551,7 +542,7 @@
                 .map_err(|error| report!(errors::StorageError::from(error)))
             };
             let key = PartitionKey::MerchantIdCustomerId {
-                merchant_id: merchant_id.as_str(),
+                merchant_id: &merchant_id,
                 customer_id: customer_id.get_string_repr(),
             };
             let field = format!("cust_{}", customer_id.get_string_repr());
@@ -601,7 +592,7 @@
                 .convert(
                     state,
                     key_store.key.get_inner(),
-                    key_store.merchant_id.clone(),
+                    key_store.merchant_id.clone().into(),
                 )
                 .await
                 .change_context(errors::StorageError::DecryptionError)
@@ -612,7 +603,7 @@
             &self,
             state: &KeyManagerState,
             customer_id: &id_type::CustomerId,
-            merchant_id: &str,
+            merchant_id: &id_type::MerchantId,
             key_store: &domain::MerchantKeyStore,
             storage_scheme: MerchantStorageScheme,
         ) -> CustomResult<customer::Customer, errors::StorageError> {
@@ -657,7 +648,7 @@
                 .convert(
                     state,
                     key_store.key.get_inner(),
-                    key_store.merchant_id.clone(),
+                    key_store.merchant_id.clone().into(),
                 )
                 .await
                 .change_context(errors::StorageError::DecryptionError)?;
@@ -675,7 +666,7 @@
         async fn list_customers_by_merchant_id(
             &self,
             state: &KeyManagerState,
-            merchant_id: &str,
+            merchant_id: &id_type::MerchantId,
             key_store: &domain::MerchantKeyStore,
         ) -> CustomResult<Vec<customer::Customer>, errors::StorageError> {
             let conn = connection::pg_connection_read(self).await?;
@@ -691,7 +682,7 @@
                         .convert(
                             state,
                             key_store.key.get_inner(),
-                            key_store.merchant_id.clone(),
+                            key_store.merchant_id.clone().into(),
                         )
                         .await
                         .change_context(errors::StorageError::DecryptionError)
@@ -711,9 +702,6 @@
             storage_scheme: MerchantStorageScheme,
         ) -> CustomResult<customer::Customer, errors::StorageError> {
             let customer_id = customer_data.get_customer_id().clone();
-=======
-            let customer_id = customer_data.customer_id.clone();
->>>>>>> 623cf4c8
             let merchant_id = customer_data.merchant_id.clone();
             let mut new_customer = customer_data
                 .construct_new()
@@ -835,7 +823,7 @@
             &self,
             state: &KeyManagerState,
             customer_id: &id_type::CustomerId,
-            merchant_id: &str,
+            merchant_id: &id_type::MerchantId,
             key_store: &domain::MerchantKeyStore,
             _storage_scheme: MerchantStorageScheme,
         ) -> CustomResult<Option<customer::Customer>, errors::StorageError> {
@@ -849,7 +837,7 @@
                 .await
                 .map_err(|error| report!(errors::StorageError::from(error)))?
                 .async_map(|c| async {
-                    c.convert(state, key_store.key.get_inner(), merchant_id.to_string())
+                    c.convert(state, key_store.key.get_inner(), merchant_id.clone().into())
                         .await
                         .change_context(errors::StorageError::DecryptionError)
                 })
@@ -872,7 +860,179 @@
             &self,
             state: &KeyManagerState,
             customer_id: id_type::CustomerId,
-            merchant_id: String,
+            merchant_id: id_type::MerchantId,
+            _customer: customer::Customer,
+            customer_update: storage_types::CustomerUpdate,
+            key_store: &domain::MerchantKeyStore,
+            _storage_scheme: MerchantStorageScheme,
+        ) -> CustomResult<customer::Customer, errors::StorageError> {
+            let conn = connection::pg_connection_write(self).await?;
+            storage_types::Customer::update_by_customer_id_merchant_id(
+                &conn,
+                customer_id,
+                merchant_id.clone(),
+                customer_update.into(),
+            )
+            .await
+            .map_err(|error| report!(errors::StorageError::from(error)))
+            .async_and_then(|c| async {
+                c.convert(state, key_store.key.get_inner(), merchant_id.into())
+                    .await
+                    .change_context(errors::StorageError::DecryptionError)
+            })
+            .await
+        }
+
+        #[instrument(skip_all)]
+        async fn find_customer_by_customer_id_merchant_id(
+            &self,
+            state: &KeyManagerState,
+            customer_id: &id_type::CustomerId,
+            merchant_id: &id_type::MerchantId,
+            key_store: &domain::MerchantKeyStore,
+            _storage_scheme: MerchantStorageScheme,
+        ) -> CustomResult<customer::Customer, errors::StorageError> {
+            let conn = connection::pg_connection_read(self).await?;
+            let customer: customer::Customer =
+                storage_types::Customer::find_by_customer_id_merchant_id(
+                    &conn,
+                    customer_id,
+                    merchant_id,
+                )
+                .await
+                .map_err(|error| report!(errors::StorageError::from(error)))
+                .async_and_then(|c| async {
+                    c.convert(state, key_store.key.get_inner(), merchant_id.clone().into())
+                        .await
+                        .change_context(errors::StorageError::DecryptionError)
+                })
+                .await?;
+            match customer.name {
+                Some(ref name) if name.peek() == REDACTED => {
+                    Err(errors::StorageError::CustomerRedacted)?
+                }
+                _ => Ok(customer),
+            }
+        }
+
+        #[instrument(skip_all)]
+        async fn list_customers_by_merchant_id(
+            &self,
+            state: &KeyManagerState,
+            merchant_id: &id_type::MerchantId,
+            key_store: &domain::MerchantKeyStore,
+        ) -> CustomResult<Vec<customer::Customer>, errors::StorageError> {
+            let conn = connection::pg_connection_read(self).await?;
+
+            let encrypted_customers =
+                storage_types::Customer::list_by_merchant_id(&conn, merchant_id)
+                    .await
+                    .map_err(|error| report!(errors::StorageError::from(error)))?;
+
+            let customers = try_join_all(encrypted_customers.into_iter().map(
+                |encrypted_customer| async {
+                    encrypted_customer
+                        .convert(state, key_store.key.get_inner(), merchant_id.clone().into())
+                        .await
+                        .change_context(errors::StorageError::DecryptionError)
+                },
+            ))
+            .await?;
+
+            Ok(customers)
+        }
+
+        #[instrument(skip_all)]
+        async fn insert_customer(
+            &self,
+            customer_data: customer::Customer,
+            state: &KeyManagerState,
+            key_store: &domain::MerchantKeyStore,
+            _storage_scheme: MerchantStorageScheme,
+        ) -> CustomResult<customer::Customer, errors::StorageError> {
+            let conn = connection::pg_connection_write(self).await?;
+            customer_data
+                .construct_new()
+                .await
+                .change_context(errors::StorageError::EncryptionError)?
+                .insert(&conn)
+                .await
+                .map_err(|error| report!(errors::StorageError::from(error)))
+                .async_and_then(|c| async {
+                    c.convert(
+                        state,
+                        key_store.key.get_inner(),
+                        key_store.merchant_id.clone(),
+                    )
+                    .await
+                    .change_context(errors::StorageError::DecryptionError)
+                })
+                .await
+        }
+
+        #[instrument(skip_all)]
+        async fn delete_customer_by_customer_id_merchant_id(
+            &self,
+            customer_id: &id_type::CustomerId,
+            merchant_id: &id_type::MerchantId,
+        ) -> CustomResult<bool, errors::StorageError> {
+            let conn = connection::pg_connection_write(self).await?;
+            storage_types::Customer::delete_by_customer_id_merchant_id(
+                &conn,
+                customer_id,
+                merchant_id,
+            )
+            .await
+            .map_err(|error| report!(errors::StorageError::from(error)))
+        }
+    }
+
+    #[cfg(all(feature = "v2", feature = "customer_v2"))]
+    #[async_trait::async_trait]
+    impl CustomerInterface for Store {
+        #[instrument(skip_all)]
+        async fn find_customer_optional_by_customer_id_merchant_id(
+            &self,
+            state: &KeyManagerState,
+            customer_id: &id_type::CustomerId,
+            merchant_id: &id_type::MerchantId,
+            key_store: &domain::MerchantKeyStore,
+            _storage_scheme: MerchantStorageScheme,
+        ) -> CustomResult<Option<customer::Customer>, errors::StorageError> {
+            let conn = connection::pg_connection_read(self).await?;
+            let maybe_customer: Option<customer::Customer> =
+                storage_types::Customer::find_optional_by_customer_id_merchant_id(
+                    &conn,
+                    customer_id,
+                    merchant_id,
+                )
+                .await
+                .map_err(|error| report!(errors::StorageError::from(error)))?
+                .async_map(|c| async {
+                    c.convert(state, key_store.key.get_inner(), merchant_id.to_string())
+                        .await
+                        .change_context(errors::StorageError::DecryptionError)
+                })
+                .await
+                .transpose()?;
+            maybe_customer.map_or(Ok(None), |customer| {
+                // in the future, once #![feature(is_some_and)] is stable, we can make this more concise:
+                // `if customer.name.is_some_and(|ref name| name == REDACTED) ...`
+                match customer.name {
+                    Some(ref name) if name.peek() == REDACTED => {
+                        Err(errors::StorageError::CustomerRedacted)?
+                    }
+                    _ => Ok(Some(customer)),
+                }
+            })
+        }
+
+        #[instrument(skip_all)]
+        async fn update_customer_by_customer_id_merchant_id(
+            &self,
+            state: &KeyManagerState,
+            customer_id: id_type::CustomerId,
+            merchant_id: id_type::MerchantId,
             _customer: customer::Customer,
             customer_update: storage_types::CustomerUpdate,
             key_store: &domain::MerchantKeyStore,
@@ -900,7 +1060,7 @@
             &self,
             state: &KeyManagerState,
             customer_id: &id_type::CustomerId,
-            merchant_id: &str,
+            merchant_id: &id_type::MerchantId,
             key_store: &domain::MerchantKeyStore,
             _storage_scheme: MerchantStorageScheme,
         ) -> CustomResult<customer::Customer, errors::StorageError> {
@@ -931,7 +1091,7 @@
         async fn list_customers_by_merchant_id(
             &self,
             state: &KeyManagerState,
-            merchant_id: &str,
+            merchant_id: &id_type::MerchantId,
             key_store: &domain::MerchantKeyStore,
         ) -> CustomResult<Vec<customer::Customer>, errors::StorageError> {
             let conn = connection::pg_connection_read(self).await?;
@@ -945,182 +1105,6 @@
                 |encrypted_customer| async {
                     encrypted_customer
                         .convert(state, key_store.key.get_inner(), merchant_id.to_string())
-                        .await
-                        .change_context(errors::StorageError::DecryptionError)
-                },
-            ))
-            .await?;
-
-            Ok(customers)
-        }
-
-        #[instrument(skip_all)]
-        async fn insert_customer(
-            &self,
-            customer_data: customer::Customer,
-            state: &KeyManagerState,
-            key_store: &domain::MerchantKeyStore,
-            _storage_scheme: MerchantStorageScheme,
-        ) -> CustomResult<customer::Customer, errors::StorageError> {
-            let conn = connection::pg_connection_write(self).await?;
-            customer_data
-                .construct_new()
-                .await
-                .change_context(errors::StorageError::EncryptionError)?
-                .insert(&conn)
-                .await
-                .map_err(|error| report!(errors::StorageError::from(error)))
-                .async_and_then(|c| async {
-                    c.convert(
-                        state,
-                        key_store.key.get_inner(),
-                        key_store.merchant_id.clone(),
-                    )
-                    .await
-                    .change_context(errors::StorageError::DecryptionError)
-                })
-                .await
-        }
-
-        #[instrument(skip_all)]
-        async fn delete_customer_by_customer_id_merchant_id(
-            &self,
-            customer_id: &id_type::CustomerId,
-            merchant_id: &str,
-        ) -> CustomResult<bool, errors::StorageError> {
-            let conn = connection::pg_connection_write(self).await?;
-            storage_types::Customer::delete_by_customer_id_merchant_id(
-                &conn,
-                customer_id,
-                merchant_id,
-            )
-            .await
-            .map_err(|error| report!(errors::StorageError::from(error)))
-        }
-    }
-
-    #[cfg(all(feature = "v2", feature = "customer_v2"))]
-    #[async_trait::async_trait]
-    impl CustomerInterface for Store {
-        #[instrument(skip_all)]
-        async fn find_customer_optional_by_customer_id_merchant_id(
-            &self,
-            state: &KeyManagerState,
-            customer_id: &id_type::CustomerId,
-            merchant_id: &id_type::MerchantId,
-            key_store: &domain::MerchantKeyStore,
-            _storage_scheme: MerchantStorageScheme,
-        ) -> CustomResult<Option<customer::Customer>, errors::StorageError> {
-            let conn = connection::pg_connection_read(self).await?;
-            let maybe_customer: Option<customer::Customer> =
-                storage_types::Customer::find_optional_by_customer_id_merchant_id(
-                    &conn,
-                    customer_id,
-                    merchant_id,
-                )
-                .await
-                .map_err(|error| report!(errors::StorageError::from(error)))?
-                .async_map(|c| async {
-                    c.convert(state, key_store.key.get_inner(), merchant_id.clone().into())
-                        .await
-                        .change_context(errors::StorageError::DecryptionError)
-                })
-                .await
-                .transpose()?;
-            maybe_customer.map_or(Ok(None), |customer| {
-                // in the future, once #![feature(is_some_and)] is stable, we can make this more concise:
-                // `if customer.name.is_some_and(|ref name| name == REDACTED) ...`
-                match customer.name {
-                    Some(ref name) if name.peek() == REDACTED => {
-                        Err(errors::StorageError::CustomerRedacted)?
-                    }
-                    _ => Ok(Some(customer)),
-                }
-            })
-        }
-
-        #[instrument(skip_all)]
-        async fn update_customer_by_customer_id_merchant_id(
-            &self,
-            state: &KeyManagerState,
-            customer_id: id_type::CustomerId,
-<<<<<<< HEAD
-            merchant_id: String,
-=======
-            merchant_id: id_type::MerchantId,
->>>>>>> 623cf4c8
-            _customer: customer::Customer,
-            customer_update: storage_types::CustomerUpdate,
-            key_store: &domain::MerchantKeyStore,
-            _storage_scheme: MerchantStorageScheme,
-        ) -> CustomResult<customer::Customer, errors::StorageError> {
-            let conn = connection::pg_connection_write(self).await?;
-            storage_types::Customer::update_by_customer_id_merchant_id(
-                &conn,
-                customer_id,
-                merchant_id.clone(),
-                customer_update.into(),
-            )
-            .await
-            .map_err(|error| report!(errors::StorageError::from(error)))
-            .async_and_then(|c| async {
-                c.convert(state, key_store.key.get_inner(), merchant_id.into())
-                    .await
-                    .change_context(errors::StorageError::DecryptionError)
-            })
-            .await
-        }
-
-        #[instrument(skip_all)]
-        async fn find_customer_by_customer_id_merchant_id(
-            &self,
-            state: &KeyManagerState,
-            customer_id: &id_type::CustomerId,
-            merchant_id: &id_type::MerchantId,
-            key_store: &domain::MerchantKeyStore,
-            _storage_scheme: MerchantStorageScheme,
-        ) -> CustomResult<customer::Customer, errors::StorageError> {
-            let conn = connection::pg_connection_read(self).await?;
-            let customer: customer::Customer =
-                storage_types::Customer::find_by_customer_id_merchant_id(
-                    &conn,
-                    customer_id,
-                    merchant_id,
-                )
-                .await
-                .map_err(|error| report!(errors::StorageError::from(error)))
-                .async_and_then(|c| async {
-                    c.convert(state, key_store.key.get_inner(), merchant_id.clone().into())
-                        .await
-                        .change_context(errors::StorageError::DecryptionError)
-                })
-                .await?;
-            match customer.name {
-                Some(ref name) if name.peek() == REDACTED => {
-                    Err(errors::StorageError::CustomerRedacted)?
-                }
-                _ => Ok(customer),
-            }
-        }
-
-        #[instrument(skip_all)]
-        async fn list_customers_by_merchant_id(
-            &self,
-            state: &KeyManagerState,
-            merchant_id: &id_type::MerchantId,
-            key_store: &domain::MerchantKeyStore,
-        ) -> CustomResult<Vec<customer::Customer>, errors::StorageError> {
-            let conn = connection::pg_connection_read(self).await?;
-
-            let encrypted_customers =
-                storage_types::Customer::list_by_merchant_id(&conn, merchant_id)
-                    .await
-                    .map_err(|error| report!(errors::StorageError::from(error)))?;
-
-            let customers = try_join_all(encrypted_customers.into_iter().map(
-                |encrypted_customer| async {
-                    encrypted_customer
-                        .convert(state, key_store.key.get_inner(), merchant_id.clone().into())
                         .await
                         .change_context(errors::StorageError::DecryptionError)
                 },
@@ -1191,11 +1175,7 @@
         let customer = customers
             .iter()
             .find(|customer| {
-<<<<<<< HEAD
-                customer.get_customer_id() == *customer_id && customer.merchant_id == merchant_id
-=======
-                customer.customer_id == *customer_id && &customer.merchant_id == merchant_id
->>>>>>> 623cf4c8
+                customer.get_customer_id() == *customer_id && customer.merchant_id == *merchant_id
             })
             .cloned();
         customer
@@ -1246,11 +1226,7 @@
         &self,
         _state: &KeyManagerState,
         _customer_id: id_type::CustomerId,
-<<<<<<< HEAD
-        _merchant_id: String,
-=======
         _merchant_id: id_type::MerchantId,
->>>>>>> 623cf4c8
         _customer: customer::Customer,
         _customer_update: storage_types::CustomerUpdate,
         _key_store: &domain::MerchantKeyStore,
