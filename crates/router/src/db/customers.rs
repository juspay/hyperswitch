<<<<<<< HEAD
use super::{MockDb, Store};
=======
use error_stack::IntoReport;

use super::MockDb;
>>>>>>> eb4fe6f4
use crate::{
    connection::pg_connection,
    core::errors::{self, CustomResult},
    types::storage,
};

#[async_trait::async_trait]
pub trait CustomerInterface {
    async fn delete_customer_by_customer_id_merchant_id(
        &self,
        customer_id: &str,
        merchant_id: &str,
    ) -> CustomResult<bool, errors::StorageError>;

    async fn find_customer_optional_by_customer_id_merchant_id(
        &self,
        customer_id: &str,
        merchant_id: &str,
    ) -> CustomResult<Option<storage::Customer>, errors::StorageError>;

    async fn update_customer_by_customer_id_merchant_id(
        &self,
        customer_id: String,
        merchant_id: String,
        customer: storage::CustomerUpdate,
    ) -> CustomResult<storage::Customer, errors::StorageError>;

    async fn find_customer_by_customer_id_merchant_id(
        &self,
        customer_id: &str,
        merchant_id: &str,
    ) -> CustomResult<storage::Customer, errors::StorageError>;

    async fn insert_customer(
        &self,
        customer_data: storage::CustomerNew,
    ) -> CustomResult<storage::Customer, errors::StorageError>;
}

#[async_trait::async_trait]
impl CustomerInterface for Store {
    async fn find_customer_optional_by_customer_id_merchant_id(
        &self,
        customer_id: &str,
        merchant_id: &str,
    ) -> CustomResult<Option<storage::Customer>, errors::StorageError> {
        let conn = pg_connection(&self.master_pool).await;
<<<<<<< HEAD
        storage::Customer::find_optional_by_customer_id_merchant_id(&conn, customer_id, merchant_id)
            .await
=======
        Customer::find_optional_by_customer_id_merchant_id(&conn, customer_id, merchant_id)
            .await
            .map_err(Into::into)
            .into_report()
>>>>>>> eb4fe6f4
    }

    async fn update_customer_by_customer_id_merchant_id(
        &self,
        customer_id: String,
        merchant_id: String,
        customer: storage::CustomerUpdate,
    ) -> CustomResult<storage::Customer, errors::StorageError> {
        let conn = pg_connection(&self.master_pool).await;
<<<<<<< HEAD
        storage::Customer::update_by_customer_id_merchant_id(
            &conn,
            customer_id,
            merchant_id,
            customer,
        )
        .await
=======
        Customer::update_by_customer_id_merchant_id(&conn, customer_id, merchant_id, customer)
            .await
            .map_err(Into::into)
            .into_report()
>>>>>>> eb4fe6f4
    }

    async fn find_customer_by_customer_id_merchant_id(
        &self,
        customer_id: &str,
        merchant_id: &str,
    ) -> CustomResult<storage::Customer, errors::StorageError> {
        let conn = pg_connection(&self.master_pool).await;
<<<<<<< HEAD
        storage::Customer::find_by_customer_id_merchant_id(&conn, customer_id, merchant_id).await
=======
        Customer::find_by_customer_id_merchant_id(&conn, customer_id, merchant_id)
            .await
            .map_err(Into::into)
            .into_report()
>>>>>>> eb4fe6f4
    }

    async fn insert_customer(
        &self,
        customer_data: storage::CustomerNew,
    ) -> CustomResult<storage::Customer, errors::StorageError> {
        let conn = pg_connection(&self.master_pool).await;
<<<<<<< HEAD
        customer_data.insert(&conn).await
=======
        customer_data
            .insert_diesel(&conn)
            .await
            .map_err(Into::into)
            .into_report()
>>>>>>> eb4fe6f4
    }

    async fn delete_customer_by_customer_id_merchant_id(
        &self,
        customer_id: &str,
        merchant_id: &str,
    ) -> CustomResult<bool, errors::StorageError> {
        let conn = pg_connection(&self.master_pool).await;
<<<<<<< HEAD
        storage::Customer::delete_by_customer_id_merchant_id(&conn, customer_id, merchant_id).await
=======
        Customer::delete_by_customer_id_merchant_id(&conn, customer_id, merchant_id)
            .await
            .map_err(Into::into)
            .into_report()
>>>>>>> eb4fe6f4
    }
}

#[async_trait::async_trait]
impl CustomerInterface for MockDb {
    #[allow(clippy::panic)]
    async fn find_customer_optional_by_customer_id_merchant_id(
        &self,
        customer_id: &str,
        merchant_id: &str,
    ) -> CustomResult<Option<storage::Customer>, errors::StorageError> {
        let customers = self.customers.lock().await;

        Ok(customers
            .iter()
            .find(|customer| {
                customer.customer_id == customer_id && customer.merchant_id == merchant_id
            })
            .cloned())
    }

    async fn update_customer_by_customer_id_merchant_id(
        &self,
        _customer_id: String,
        _merchant_id: String,
        _customer: storage::CustomerUpdate,
    ) -> CustomResult<storage::Customer, errors::StorageError> {
        todo!()
    }

    async fn find_customer_by_customer_id_merchant_id(
        &self,
        _customer_id: &str,
        _merchant_id: &str,
    ) -> CustomResult<storage::Customer, errors::StorageError> {
        todo!()
    }

    #[allow(clippy::panic)]
    async fn insert_customer(
        &self,
        customer_data: storage::CustomerNew,
    ) -> CustomResult<storage::Customer, errors::StorageError> {
        let mut customers = self.customers.lock().await;
        let customer = storage::Customer {
            id: customers.len() as i32,
            customer_id: customer_data.customer_id,
            merchant_id: customer_data.merchant_id,
            name: customer_data.name,
            email: customer_data.email,
            phone: customer_data.phone,
            phone_country_code: customer_data.phone_country_code,
            description: customer_data.description,
            created_at: common_utils::date_time::now(),
            metadata: customer_data.metadata,
        };
        customers.push(customer.clone());
        Ok(customer)
    }

    async fn delete_customer_by_customer_id_merchant_id(
        &self,
        _customer_id: &str,
        _merchant_id: &str,
    ) -> CustomResult<bool, errors::StorageError> {
        todo!()
    }
}<|MERGE_RESOLUTION|>--- conflicted
+++ resolved
@@ -1,10 +1,6 @@
-<<<<<<< HEAD
-use super::{MockDb, Store};
-=======
 use error_stack::IntoReport;
 
-use super::MockDb;
->>>>>>> eb4fe6f4
+use super::{MockDb, Store};
 use crate::{
     connection::pg_connection,
     core::errors::{self, CustomResult},
@@ -52,15 +48,10 @@
         merchant_id: &str,
     ) -> CustomResult<Option<storage::Customer>, errors::StorageError> {
         let conn = pg_connection(&self.master_pool).await;
-<<<<<<< HEAD
         storage::Customer::find_optional_by_customer_id_merchant_id(&conn, customer_id, merchant_id)
-            .await
-=======
-        Customer::find_optional_by_customer_id_merchant_id(&conn, customer_id, merchant_id)
             .await
             .map_err(Into::into)
             .into_report()
->>>>>>> eb4fe6f4
     }
 
     async fn update_customer_by_customer_id_merchant_id(
@@ -70,7 +61,6 @@
         customer: storage::CustomerUpdate,
     ) -> CustomResult<storage::Customer, errors::StorageError> {
         let conn = pg_connection(&self.master_pool).await;
-<<<<<<< HEAD
         storage::Customer::update_by_customer_id_merchant_id(
             &conn,
             customer_id,
@@ -78,12 +68,8 @@
             customer,
         )
         .await
-=======
-        Customer::update_by_customer_id_merchant_id(&conn, customer_id, merchant_id, customer)
-            .await
-            .map_err(Into::into)
-            .into_report()
->>>>>>> eb4fe6f4
+        .map_err(Into::into)
+        .into_report()
     }
 
     async fn find_customer_by_customer_id_merchant_id(
@@ -92,14 +78,10 @@
         merchant_id: &str,
     ) -> CustomResult<storage::Customer, errors::StorageError> {
         let conn = pg_connection(&self.master_pool).await;
-<<<<<<< HEAD
-        storage::Customer::find_by_customer_id_merchant_id(&conn, customer_id, merchant_id).await
-=======
-        Customer::find_by_customer_id_merchant_id(&conn, customer_id, merchant_id)
+        storage::Customer::find_by_customer_id_merchant_id(&conn, customer_id, merchant_id)
             .await
             .map_err(Into::into)
             .into_report()
->>>>>>> eb4fe6f4
     }
 
     async fn insert_customer(
@@ -107,15 +89,11 @@
         customer_data: storage::CustomerNew,
     ) -> CustomResult<storage::Customer, errors::StorageError> {
         let conn = pg_connection(&self.master_pool).await;
-<<<<<<< HEAD
-        customer_data.insert(&conn).await
-=======
         customer_data
-            .insert_diesel(&conn)
+            .insert(&conn)
             .await
             .map_err(Into::into)
             .into_report()
->>>>>>> eb4fe6f4
     }
 
     async fn delete_customer_by_customer_id_merchant_id(
@@ -124,14 +102,10 @@
         merchant_id: &str,
     ) -> CustomResult<bool, errors::StorageError> {
         let conn = pg_connection(&self.master_pool).await;
-<<<<<<< HEAD
-        storage::Customer::delete_by_customer_id_merchant_id(&conn, customer_id, merchant_id).await
-=======
-        Customer::delete_by_customer_id_merchant_id(&conn, customer_id, merchant_id)
+        storage::Customer::delete_by_customer_id_merchant_id(&conn, customer_id, merchant_id)
             .await
             .map_err(Into::into)
             .into_report()
->>>>>>> eb4fe6f4
     }
 }
 
