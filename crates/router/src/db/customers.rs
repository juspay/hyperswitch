--- conflicted
+++ resolved
@@ -2,11 +2,7 @@
 use crate::{
     connection::pg_connection,
     core::errors::{self, CustomResult},
-<<<<<<< HEAD
-    types::{api, storage},
-=======
-    types::storage::{Customer, CustomerNew, CustomerUpdate},
->>>>>>> 0f2afe8c
+    types::storage,
 };
 
 #[async_trait::async_trait]
@@ -38,13 +34,8 @@
 
     async fn insert_customer(
         &self,
-<<<<<<< HEAD
-        customer_data: api::CreateCustomerRequest,
+        customer_data: storage::CustomerNew,
     ) -> CustomResult<storage::Customer, errors::StorageError>;
-=======
-        customer_data: CustomerNew,
-    ) -> CustomResult<Customer, errors::StorageError>;
->>>>>>> 0f2afe8c
 }
 
 #[async_trait::async_trait]
