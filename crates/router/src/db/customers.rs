use common_utils::{ext_traits::AsyncExt, id_type, types::keymanager::KeyManagerState};
use error_stack::ResultExt;
use futures::future::try_join_all;
use hyperswitch_domain_models::customer;
use router_env::{instrument, tracing};

use super::MockDb;
use crate::{
    core::errors::{self, CustomResult},
    types::{
        domain::{
            self,
            behaviour::{Conversion, ReverseConversion},
        },
        storage::{self as storage_types, enums::MerchantStorageScheme},
    },
};

#[async_trait::async_trait]
pub trait CustomerInterface
where
    customer::Customer:
        Conversion<DstType = storage_types::Customer, NewDstType = storage_types::CustomerNew>,
{
    async fn delete_customer_by_customer_id_merchant_id(
        &self,
        customer_id: &id_type::CustomerId,
        merchant_id: &id_type::MerchantId,
    ) -> CustomResult<bool, errors::StorageError>;

    async fn find_customer_optional_by_customer_id_merchant_id(
        &self,
        state: &KeyManagerState,
        customer_id: &id_type::CustomerId,
        merchant_id: &id_type::MerchantId,
        key_store: &domain::MerchantKeyStore,
        storage_scheme: MerchantStorageScheme,
    ) -> CustomResult<Option<customer::Customer>, errors::StorageError>;

    #[allow(clippy::too_many_arguments)]
    async fn update_customer_by_customer_id_merchant_id(
        &self,
        state: &KeyManagerState,
        customer_id: id_type::CustomerId,
<<<<<<< HEAD
        merchant_id: id_type::MerchantId,
        customer: domain::Customer,
=======
        merchant_id: String,
        customer: customer::Customer,
>>>>>>> e4b3982c
        customer_update: storage_types::CustomerUpdate,
        key_store: &domain::MerchantKeyStore,
        storage_scheme: MerchantStorageScheme,
    ) -> CustomResult<customer::Customer, errors::StorageError>;

    async fn find_customer_by_customer_id_merchant_id(
        &self,
        state: &KeyManagerState,
        customer_id: &id_type::CustomerId,
        merchant_id: &id_type::MerchantId,
        key_store: &domain::MerchantKeyStore,
        storage_scheme: MerchantStorageScheme,
    ) -> CustomResult<customer::Customer, errors::StorageError>;

    async fn list_customers_by_merchant_id(
        &self,
        state: &KeyManagerState,
        merchant_id: &id_type::MerchantId,
        key_store: &domain::MerchantKeyStore,
    ) -> CustomResult<Vec<customer::Customer>, errors::StorageError>;

    async fn insert_customer(
        &self,
        customer_data: customer::Customer,
        state: &KeyManagerState,
        key_store: &domain::MerchantKeyStore,
        storage_scheme: MerchantStorageScheme,
    ) -> CustomResult<customer::Customer, errors::StorageError>;
}

#[cfg(feature = "kv_store")]
mod storage {
    use common_utils::{ext_traits::AsyncExt, id_type, types::keymanager::KeyManagerState};
    use diesel_models::kv;
    use error_stack::{report, ResultExt};
    use futures::future::try_join_all;
    use hyperswitch_domain_models::customer;
    use masking::PeekInterface;
    use router_env::{instrument, tracing};
    use storage_impl::redis::kv_store::{
        decide_storage_scheme, kv_wrapper, KvOperation, Op, PartitionKey,
    };

    use super::CustomerInterface;
    use crate::{
        connection,
        core::{
            customers::REDACTED,
            errors::{self, CustomResult},
        },
        services::Store,
        types::{
            domain::{
                self,
                behaviour::{Conversion, ReverseConversion},
            },
            storage::{self as storage_types, enums::MerchantStorageScheme},
        },
        utils::db_utils,
    };

    #[async_trait::async_trait]
    impl CustomerInterface for Store {
        #[instrument(skip_all)]
        // check customer not found in kv and fallback to db
        async fn find_customer_optional_by_customer_id_merchant_id(
            &self,
            state: &KeyManagerState,
            customer_id: &id_type::CustomerId,
            merchant_id: &id_type::MerchantId,
            key_store: &domain::MerchantKeyStore,
            storage_scheme: MerchantStorageScheme,
        ) -> CustomResult<Option<customer::Customer>, errors::StorageError> {
            let conn = connection::pg_connection_read(self).await?;
            let database_call = || async {
                storage_types::Customer::find_optional_by_customer_id_merchant_id(
                    &conn,
                    customer_id,
                    merchant_id,
                )
                .await
                .map_err(|err| report!(errors::StorageError::from(err)))
            };
            let storage_scheme =
                decide_storage_scheme::<_, diesel_models::Customer>(self, storage_scheme, Op::Find)
                    .await;
            let maybe_customer = match storage_scheme {
                MerchantStorageScheme::PostgresOnly => database_call().await,
                MerchantStorageScheme::RedisKv => {
                    let key = PartitionKey::MerchantIdCustomerId {
                        merchant_id,
                        customer_id: customer_id.get_string_repr(),
                    };
                    let field = format!("cust_{}", customer_id.get_string_repr());
                    Box::pin(db_utils::try_redis_get_else_try_database_get(
                        // check for ValueNotFound
                        async {
                            kv_wrapper(
                                self,
                                KvOperation::<diesel_models::Customer>::HGet(&field),
                                key,
                            )
                            .await?
                            .try_into_hget()
                            .map(Some)
                        },
                        database_call,
                    ))
                    .await
                }
            }?;

            let maybe_result = maybe_customer
                .async_map(|c| async {
                    c.convert(
                        state,
                        key_store.key.get_inner(),
                        key_store.merchant_id.clone().into(),
                    )
                    .await
                    .change_context(errors::StorageError::DecryptionError)
                })
                .await
                .transpose()?;

            maybe_result.map_or(Ok(None), |customer: domain::Customer| match customer.name {
                Some(ref name) if name.peek() == REDACTED => {
                    Err(errors::StorageError::CustomerRedacted)?
                }
                _ => Ok(Some(customer)),
            })
        }

        #[instrument(skip_all)]
        async fn update_customer_by_customer_id_merchant_id(
            &self,
            state: &KeyManagerState,
            customer_id: id_type::CustomerId,
<<<<<<< HEAD
            merchant_id: id_type::MerchantId,
            customer: domain::Customer,
=======
            merchant_id: String,
            customer: customer::Customer,
>>>>>>> e4b3982c
            customer_update: storage_types::CustomerUpdate,
            key_store: &domain::MerchantKeyStore,
            storage_scheme: MerchantStorageScheme,
        ) -> CustomResult<customer::Customer, errors::StorageError> {
            let conn = connection::pg_connection_write(self).await?;
            let customer = Conversion::convert(customer)
                .await
                .change_context(errors::StorageError::EncryptionError)?;
            let database_call = || async {
                storage_types::Customer::update_by_customer_id_merchant_id(
                    &conn,
                    customer_id.clone(),
                    merchant_id.clone(),
                    customer_update.clone().into(),
                )
                .await
                .map_err(|error| report!(errors::StorageError::from(error)))
            };
            let key = PartitionKey::MerchantIdCustomerId {
                merchant_id: &merchant_id,
                customer_id: customer_id.get_string_repr(),
            };
            let field = format!("cust_{}", customer_id.get_string_repr());
            let storage_scheme = decide_storage_scheme::<_, diesel_models::Customer>(
                self,
                storage_scheme,
                Op::Update(key.clone(), &field, customer.updated_by.as_deref()),
            )
            .await;
            let updated_object = match storage_scheme {
                MerchantStorageScheme::PostgresOnly => database_call().await,
                MerchantStorageScheme::RedisKv => {
                    let updated_customer =
                        diesel_models::CustomerUpdateInternal::from(customer_update.clone())
                            .apply_changeset(customer.clone());

                    let redis_value = serde_json::to_string(&updated_customer)
                        .change_context(errors::StorageError::KVError)?;

                    let redis_entry = kv::TypedSql {
                        op: kv::DBOperation::Update {
                            updatable: kv::Updateable::CustomerUpdate(kv::CustomerUpdateMems {
                                orig: customer,
                                update_data: customer_update.into(),
                            }),
                        },
                    };

                    kv_wrapper::<(), _, _>(
                        self,
                        KvOperation::Hset::<diesel_models::Customer>(
                            (&field, redis_value),
                            redis_entry,
                        ),
                        key,
                    )
                    .await
                    .change_context(errors::StorageError::KVError)?
                    .try_into_hset()
                    .change_context(errors::StorageError::KVError)?;

                    Ok(updated_customer)
                }
            };

            updated_object?
                .convert(
                    state,
                    key_store.key.get_inner(),
                    key_store.merchant_id.clone().into(),
                )
                .await
                .change_context(errors::StorageError::DecryptionError)
        }

        #[instrument(skip_all)]
        async fn find_customer_by_customer_id_merchant_id(
            &self,
            state: &KeyManagerState,
            customer_id: &id_type::CustomerId,
            merchant_id: &id_type::MerchantId,
            key_store: &domain::MerchantKeyStore,
            storage_scheme: MerchantStorageScheme,
        ) -> CustomResult<customer::Customer, errors::StorageError> {
            let conn = connection::pg_connection_read(self).await?;
            let database_call = || async {
                storage_types::Customer::find_by_customer_id_merchant_id(
                    &conn,
                    customer_id,
                    merchant_id,
                )
                .await
                .map_err(|error| report!(errors::StorageError::from(error)))
            };
            let storage_scheme =
                decide_storage_scheme::<_, diesel_models::Customer>(self, storage_scheme, Op::Find)
                    .await;
            let customer = match storage_scheme {
                MerchantStorageScheme::PostgresOnly => database_call().await,
                MerchantStorageScheme::RedisKv => {
                    let key = PartitionKey::MerchantIdCustomerId {
                        merchant_id,
                        customer_id: customer_id.get_string_repr(),
                    };
                    let field = format!("cust_{}", customer_id.get_string_repr());
                    Box::pin(db_utils::try_redis_get_else_try_database_get(
                        async {
                            kv_wrapper(
                                self,
                                KvOperation::<diesel_models::Customer>::HGet(&field),
                                key,
                            )
                            .await?
                            .try_into_hget()
                        },
                        database_call,
                    ))
                    .await
                }
            }?;

            let result: customer::Customer = customer
                .convert(
                    state,
                    key_store.key.get_inner(),
                    key_store.merchant_id.clone().into(),
                )
                .await
                .change_context(errors::StorageError::DecryptionError)?;
            //.await

            match result.name {
                Some(ref name) if name.peek() == REDACTED => {
                    Err(errors::StorageError::CustomerRedacted)?
                }
                _ => Ok(result),
            }
        }

        #[instrument(skip_all)]
        async fn list_customers_by_merchant_id(
            &self,
            state: &KeyManagerState,
            merchant_id: &id_type::MerchantId,
            key_store: &domain::MerchantKeyStore,
        ) -> CustomResult<Vec<customer::Customer>, errors::StorageError> {
            let conn = connection::pg_connection_read(self).await?;

            let encrypted_customers =
                storage_types::Customer::list_by_merchant_id(&conn, merchant_id)
                    .await
                    .map_err(|error| report!(errors::StorageError::from(error)))?;

            let customers = try_join_all(encrypted_customers.into_iter().map(
                |encrypted_customer| async {
                    encrypted_customer
                        .convert(
                            state,
                            key_store.key.get_inner(),
                            key_store.merchant_id.clone().into(),
                        )
                        .await
                        .change_context(errors::StorageError::DecryptionError)
                },
            ))
            .await?;

            Ok(customers)
        }

        #[instrument(skip_all)]
        async fn insert_customer(
            &self,
            customer_data: customer::Customer,
            state: &KeyManagerState,
            key_store: &domain::MerchantKeyStore,
            storage_scheme: MerchantStorageScheme,
        ) -> CustomResult<customer::Customer, errors::StorageError> {
            let customer_id = customer_data.customer_id.clone();
            let merchant_id = customer_data.merchant_id.clone();
            let mut new_customer = customer_data
                .construct_new()
                .await
                .change_context(errors::StorageError::EncryptionError)?;
            let storage_scheme = decide_storage_scheme::<_, diesel_models::Customer>(
                self,
                storage_scheme,
                Op::Insert,
            )
            .await;
            new_customer.update_storage_scheme(storage_scheme);
            let create_customer = match storage_scheme {
                MerchantStorageScheme::PostgresOnly => {
                    let conn = connection::pg_connection_write(self).await?;
                    new_customer
                        .insert(&conn)
                        .await
                        .map_err(|error| report!(errors::StorageError::from(error)))
                }
                MerchantStorageScheme::RedisKv => {
                    let key = PartitionKey::MerchantIdCustomerId {
                        merchant_id: &merchant_id,
                        customer_id: customer_id.get_string_repr(),
                    };
                    let field = format!("cust_{}", customer_id.get_string_repr());

                    let redis_entry = kv::TypedSql {
                        op: kv::DBOperation::Insert {
                            insertable: kv::Insertable::Customer(new_customer.clone()),
                        },
                    };
                    let storage_customer = new_customer.into();

                    match kv_wrapper::<diesel_models::Customer, _, _>(
                        self,
                        KvOperation::HSetNx::<diesel_models::Customer>(
                            &field,
                            &storage_customer,
                            redis_entry,
                        ),
                        key,
                    )
                    .await
                    .change_context(errors::StorageError::KVError)?
                    .try_into_hsetnx()
                    {
                        Ok(redis_interface::HsetnxReply::KeyNotSet) => {
                            Err(report!(errors::StorageError::DuplicateValue {
                                entity: "customer",
                                key: Some(customer_id.get_string_repr().to_string()),
                            }))
                        }
                        Ok(redis_interface::HsetnxReply::KeySet) => Ok(storage_customer),
                        Err(er) => Err(er).change_context(errors::StorageError::KVError),
                    }
                }
            }?;

            create_customer
                .convert(
                    state,
                    key_store.key.get_inner(),
                    key_store.merchant_id.clone().into(),
                )
                .await
                .change_context(errors::StorageError::DecryptionError)
        }

        #[instrument(skip_all)]
        async fn delete_customer_by_customer_id_merchant_id(
            &self,
            customer_id: &id_type::CustomerId,
            merchant_id: &id_type::MerchantId,
        ) -> CustomResult<bool, errors::StorageError> {
            let conn = connection::pg_connection_write(self).await?;
            storage_types::Customer::delete_by_customer_id_merchant_id(
                &conn,
                customer_id,
                merchant_id,
            )
            .await
            .map_err(|error| report!(errors::StorageError::from(error)))
        }
    }
}

#[cfg(not(feature = "kv_store"))]
mod storage {
    use common_utils::{ext_traits::AsyncExt, id_type, types::keymanager::KeyManagerState};
    use error_stack::{report, ResultExt};
    use futures::future::try_join_all;
    use hyperswitch_domain_models::customer;
    use masking::PeekInterface;
    use router_env::{instrument, tracing};

    use super::CustomerInterface;
    use crate::{
        connection,
        core::{
            customers::REDACTED,
            errors::{self, CustomResult},
        },
        services::Store,
        types::{
            domain::{
                self,
                behaviour::{Conversion, ReverseConversion},
            },
            storage::{self as storage_types, enums::MerchantStorageScheme},
        },
    };

    #[async_trait::async_trait]
    impl CustomerInterface for Store {
        #[instrument(skip_all)]
        async fn find_customer_optional_by_customer_id_merchant_id(
            &self,
            state: &KeyManagerState,
            customer_id: &id_type::CustomerId,
            merchant_id: &id_type::MerchantId,
            key_store: &domain::MerchantKeyStore,
            _storage_scheme: MerchantStorageScheme,
        ) -> CustomResult<Option<customer::Customer>, errors::StorageError> {
            let conn = connection::pg_connection_read(self).await?;
            let maybe_customer: Option<customer::Customer> =
                storage_types::Customer::find_optional_by_customer_id_merchant_id(
                    &conn,
                    customer_id,
                    merchant_id,
                )
                .await
                .map_err(|error| report!(errors::StorageError::from(error)))?
                .async_map(|c| async {
                    c.convert(state, key_store.key.get_inner(), merchant_id.clone().into())
                        .await
                        .change_context(errors::StorageError::DecryptionError)
                })
                .await
                .transpose()?;
            maybe_customer.map_or(Ok(None), |customer| {
                // in the future, once #![feature(is_some_and)] is stable, we can make this more concise:
                // `if customer.name.is_some_and(|ref name| name == REDACTED) ...`
                match customer.name {
                    Some(ref name) if name.peek() == REDACTED => {
                        Err(errors::StorageError::CustomerRedacted)?
                    }
                    _ => Ok(Some(customer)),
                }
            })
        }

        #[instrument(skip_all)]
        async fn update_customer_by_customer_id_merchant_id(
            &self,
            state: &KeyManagerState,
            customer_id: id_type::CustomerId,
<<<<<<< HEAD
            merchant_id: id_type::MerchantId,
            _customer: domain::Customer,
=======
            merchant_id: String,
            _customer: customer::Customer,
>>>>>>> e4b3982c
            customer_update: storage_types::CustomerUpdate,
            key_store: &domain::MerchantKeyStore,
            _storage_scheme: MerchantStorageScheme,
        ) -> CustomResult<customer::Customer, errors::StorageError> {
            let conn = connection::pg_connection_write(self).await?;
            storage_types::Customer::update_by_customer_id_merchant_id(
                &conn,
                customer_id,
                merchant_id.clone(),
                customer_update.into(),
            )
            .await
            .map_err(|error| report!(errors::StorageError::from(error)))
            .async_and_then(|c| async {
                c.convert(state, key_store.key.get_inner(), merchant_id.into())
                    .await
                    .change_context(errors::StorageError::DecryptionError)
            })
            .await
        }

        #[instrument(skip_all)]
        async fn find_customer_by_customer_id_merchant_id(
            &self,
            state: &KeyManagerState,
            customer_id: &id_type::CustomerId,
            merchant_id: &id_type::MerchantId,
            key_store: &domain::MerchantKeyStore,
            _storage_scheme: MerchantStorageScheme,
        ) -> CustomResult<customer::Customer, errors::StorageError> {
            let conn = connection::pg_connection_read(self).await?;
            let customer: customer::Customer =
                storage_types::Customer::find_by_customer_id_merchant_id(
                    &conn,
                    customer_id,
                    merchant_id,
                )
                .await
                .map_err(|error| report!(errors::StorageError::from(error)))
                .async_and_then(|c| async {
                    c.convert(state, key_store.key.get_inner(), merchant_id.clone().into())
                        .await
                        .change_context(errors::StorageError::DecryptionError)
                })
                .await?;
            match customer.name {
                Some(ref name) if name.peek() == REDACTED => {
                    Err(errors::StorageError::CustomerRedacted)?
                }
                _ => Ok(customer),
            }
        }

        #[instrument(skip_all)]
        async fn list_customers_by_merchant_id(
            &self,
            state: &KeyManagerState,
            merchant_id: &id_type::MerchantId,
            key_store: &domain::MerchantKeyStore,
        ) -> CustomResult<Vec<customer::Customer>, errors::StorageError> {
            let conn = connection::pg_connection_read(self).await?;

            let encrypted_customers =
                storage_types::Customer::list_by_merchant_id(&conn, merchant_id)
                    .await
                    .map_err(|error| report!(errors::StorageError::from(error)))?;

            let customers = try_join_all(encrypted_customers.into_iter().map(
                |encrypted_customer| async {
                    encrypted_customer
                        .convert(state, key_store.key.get_inner(), merchant_id.clone().into())
                        .await
                        .change_context(errors::StorageError::DecryptionError)
                },
            ))
            .await?;

            Ok(customers)
        }

        #[instrument(skip_all)]
        async fn insert_customer(
            &self,
            customer_data: customer::Customer,
            state: &KeyManagerState,
            key_store: &domain::MerchantKeyStore,
            _storage_scheme: MerchantStorageScheme,
        ) -> CustomResult<customer::Customer, errors::StorageError> {
            let conn = connection::pg_connection_write(self).await?;
            customer_data
                .construct_new()
                .await
                .change_context(errors::StorageError::EncryptionError)?
                .insert(&conn)
                .await
                .map_err(|error| report!(errors::StorageError::from(error)))
                .async_and_then(|c| async {
                    c.convert(
                        state,
                        key_store.key.get_inner(),
                        key_store.merchant_id.clone().into(),
                    )
                    .await
                    .change_context(errors::StorageError::DecryptionError)
                })
                .await
        }

        #[instrument(skip_all)]
        async fn delete_customer_by_customer_id_merchant_id(
            &self,
            customer_id: &id_type::CustomerId,
            merchant_id: &id_type::MerchantId,
        ) -> CustomResult<bool, errors::StorageError> {
            let conn = connection::pg_connection_write(self).await?;
            storage_types::Customer::delete_by_customer_id_merchant_id(
                &conn,
                customer_id,
                merchant_id,
            )
            .await
            .map_err(|error| report!(errors::StorageError::from(error)))
        }
    }
}

#[async_trait::async_trait]
impl CustomerInterface for MockDb {
    #[allow(clippy::panic)]
    async fn find_customer_optional_by_customer_id_merchant_id(
        &self,
        state: &KeyManagerState,
        customer_id: &id_type::CustomerId,
        merchant_id: &id_type::MerchantId,
        key_store: &domain::MerchantKeyStore,
        _storage_scheme: MerchantStorageScheme,
    ) -> CustomResult<Option<customer::Customer>, errors::StorageError> {
        let customers = self.customers.lock().await;
        let customer = customers
            .iter()
            .find(|customer| {
                customer.customer_id == *customer_id && &customer.merchant_id == merchant_id
            })
            .cloned();
        customer
            .async_map(|c| async {
                c.convert(
                    state,
                    key_store.key.get_inner(),
                    key_store.merchant_id.clone().into(),
                )
                .await
                .change_context(errors::StorageError::DecryptionError)
            })
            .await
            .transpose()
    }

    async fn list_customers_by_merchant_id(
        &self,
        state: &KeyManagerState,
        merchant_id: &id_type::MerchantId,
        key_store: &domain::MerchantKeyStore,
    ) -> CustomResult<Vec<customer::Customer>, errors::StorageError> {
        let customers = self.customers.lock().await;

        let customers = try_join_all(
            customers
                .iter()
                .filter(|customer| customer.merchant_id == *merchant_id)
                .map(|customer| async {
                    customer
                        .to_owned()
                        .convert(
                            state,
                            key_store.key.get_inner(),
                            key_store.merchant_id.clone().into(),
                        )
                        .await
                        .change_context(errors::StorageError::DecryptionError)
                }),
        )
        .await?;

        Ok(customers)
    }

    #[instrument(skip_all)]
    async fn update_customer_by_customer_id_merchant_id(
        &self,
        _state: &KeyManagerState,
        _customer_id: id_type::CustomerId,
<<<<<<< HEAD
        _merchant_id: id_type::MerchantId,
        _customer: domain::Customer,
=======
        _merchant_id: String,
        _customer: customer::Customer,
>>>>>>> e4b3982c
        _customer_update: storage_types::CustomerUpdate,
        _key_store: &domain::MerchantKeyStore,
        _storage_scheme: MerchantStorageScheme,
    ) -> CustomResult<customer::Customer, errors::StorageError> {
        // [#172]: Implement function for `MockDb`
        Err(errors::StorageError::MockDbError)?
    }

    async fn find_customer_by_customer_id_merchant_id(
        &self,
        _state: &KeyManagerState,
        _customer_id: &id_type::CustomerId,
        _merchant_id: &id_type::MerchantId,
        _key_store: &domain::MerchantKeyStore,
        _storage_scheme: MerchantStorageScheme,
    ) -> CustomResult<customer::Customer, errors::StorageError> {
        // [#172]: Implement function for `MockDb`
        Err(errors::StorageError::MockDbError)?
    }

    #[allow(clippy::panic)]
    async fn insert_customer(
        &self,
        customer_data: customer::Customer,
        state: &KeyManagerState,
        key_store: &domain::MerchantKeyStore,
        _storage_scheme: MerchantStorageScheme,
    ) -> CustomResult<customer::Customer, errors::StorageError> {
        let mut customers = self.customers.lock().await;

        let customer = Conversion::convert(customer_data)
            .await
            .change_context(errors::StorageError::EncryptionError)?;

        customers.push(customer.clone());

        customer
            .convert(
                state,
                key_store.key.get_inner(),
                key_store.merchant_id.clone().into(),
            )
            .await
            .change_context(errors::StorageError::DecryptionError)
    }

    async fn delete_customer_by_customer_id_merchant_id(
        &self,
        _customer_id: &id_type::CustomerId,
        _merchant_id: &id_type::MerchantId,
    ) -> CustomResult<bool, errors::StorageError> {
        // [#172]: Implement function for `MockDb`
        Err(errors::StorageError::MockDbError)?
    }
}<|MERGE_RESOLUTION|>--- conflicted
+++ resolved
@@ -42,13 +42,8 @@
         &self,
         state: &KeyManagerState,
         customer_id: id_type::CustomerId,
-<<<<<<< HEAD
         merchant_id: id_type::MerchantId,
-        customer: domain::Customer,
-=======
-        merchant_id: String,
         customer: customer::Customer,
->>>>>>> e4b3982c
         customer_update: storage_types::CustomerUpdate,
         key_store: &domain::MerchantKeyStore,
         storage_scheme: MerchantStorageScheme,
@@ -187,13 +182,8 @@
             &self,
             state: &KeyManagerState,
             customer_id: id_type::CustomerId,
-<<<<<<< HEAD
             merchant_id: id_type::MerchantId,
-            customer: domain::Customer,
-=======
-            merchant_id: String,
             customer: customer::Customer,
->>>>>>> e4b3982c
             customer_update: storage_types::CustomerUpdate,
             key_store: &domain::MerchantKeyStore,
             storage_scheme: MerchantStorageScheme,
@@ -530,13 +520,8 @@
             &self,
             state: &KeyManagerState,
             customer_id: id_type::CustomerId,
-<<<<<<< HEAD
             merchant_id: id_type::MerchantId,
-            _customer: domain::Customer,
-=======
-            merchant_id: String,
             _customer: customer::Customer,
->>>>>>> e4b3982c
             customer_update: storage_types::CustomerUpdate,
             key_store: &domain::MerchantKeyStore,
             _storage_scheme: MerchantStorageScheme,
@@ -729,13 +714,8 @@
         &self,
         _state: &KeyManagerState,
         _customer_id: id_type::CustomerId,
-<<<<<<< HEAD
         _merchant_id: id_type::MerchantId,
-        _customer: domain::Customer,
-=======
-        _merchant_id: String,
         _customer: customer::Customer,
->>>>>>> e4b3982c
         _customer_update: storage_types::CustomerUpdate,
         _key_store: &domain::MerchantKeyStore,
         _storage_scheme: MerchantStorageScheme,
