--- conflicted
+++ resolved
@@ -1,14 +1,15 @@
 use data_models::errors::{StorageError, StorageResult};
 use error_stack::ResultExt;
-<<<<<<< HEAD
 use events::{EventSink, EventsError};
-=======
->>>>>>> 73983710
 use router_env::logger;
 use serde::{Deserialize, Serialize};
 use storage_impl::errors::ApplicationError;
 use time::PrimitiveDateTime;
 
+use crate::{
+    db::KafkaProducer,
+    services::kafka::{KafkaMessage, KafkaSettings},
+};
 use crate::{
     db::KafkaProducer,
     services::kafka::{KafkaMessage, KafkaSettings},
@@ -78,13 +79,16 @@
 
 impl EventsHandler {
     pub fn log_event<T: KafkaMessage>(&self, event: &T) {
+    pub fn log_event<T: KafkaMessage>(&self, event: &T) {
         match self {
+            Self::Kafka(kafka) => kafka.log_event(event).map_or((), |e| {
+                logger::error!("Failed to log event: {:?}", e);
+            }),
             Self::Kafka(kafka) => kafka.log_event(event).map_or((), |e| {
                 logger::error!("Failed to log event: {:?}", e);
             }),
             Self::Logs(logger) => logger.log_event(event),
         };
-<<<<<<< HEAD
     }
 }
 
@@ -103,7 +107,5 @@
                 Ok(())
             }
         }
-=======
->>>>>>> 73983710
     }
 }