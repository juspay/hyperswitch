--- conflicted
+++ resolved
@@ -32,7 +32,6 @@
     events::{
         api_logs::ApiEvent,
         outgoing_webhook_logs::{OutgoingWebhookEvent, OutgoingWebhookEventMetric},
-        RawEvent,
     },
     logger,
     routes::{app::AppStateInfo, lock_utils, metrics::request::add_attributes, AppState},
@@ -716,33 +715,6 @@
         // may have an actix arbiter
         tokio::spawn(
             async move {
-<<<<<<< HEAD
-                let mut error = None;
-                let result =
-                    trigger_webhook_to_merchant::<W>(business_profile, outgoing_webhook, state)
-                        .await;
-
-                if let Err(e) = result {
-                    error.replace(
-                        serde_json::to_value(e.current_context())
-                            .into_report()
-                            .attach_printable("Failed to serialize json error response")
-                            .change_context(errors::ApiErrorResponse::WebhookProcessingFailure)
-                            .ok()
-                            .into(),
-                    );
-                    logger::error!(?e);
-                }
-                let outgoing_webhook_event_type = content.get_outgoing_webhook_event_type();
-                let webhook_event = OutgoingWebhookEvent::new(
-                    merchant_account.merchant_id.clone(),
-                    event.event_id.clone(),
-                    event_type,
-                    outgoing_webhook_event_type,
-                    error,
-                );
-                state_clone.event_handler().log_event(&webhook_event);
-=======
                 trigger_appropriate_webhook_and_raise_event(
                     state,
                     merchant_account,
@@ -755,7 +727,6 @@
                     process_tracker,
                 )
                 .await;
->>>>>>> 7375b866
             }
             .in_current_span(),
         );
@@ -1067,15 +1038,7 @@
         outgoing_webhook_event_content,
         error,
     );
-
-    match RawEvent::try_from(webhook_event.clone()) {
-        Ok(event) => {
-            state.event_handler().log_event(event);
-        }
-        Err(error) => {
-            logger::error!(?error, event=?webhook_event, "Error logging outgoing webhook event");
-        }
-    }
+    state.event_handler().log_event(&webhook_event);
 }
 
 pub async fn webhooks_wrapper<W: types::OutgoingWebhookType, Ctx: PaymentMethodRetrieve>(
