pub mod transformers;
pub mod utils;

use common_utils::{crypto::SignMessage, ext_traits};
use error_stack::{report, IntoReport, ResultExt};
use masking::ExposeInterface;
use router_env::{instrument, tracing};
use utils::WebhookApiErrorSwitch;

use super::{errors::StorageErrorExt, metrics};
use crate::{
    consts,
    core::{
        errors::{self, CustomResult, RouterResponse},
        payments, refunds,
    },
    headers, logger,
    routes::AppState,
    services,
    types::{
        self, api, domain,
        storage::{self, enums},
        transformers::{ForeignInto, ForeignTryInto},
    },
    utils::{generate_id, Encode, OptionExt, ValueExt},
};

const OUTGOING_WEBHOOK_TIMEOUT_SECS: u64 = 5;
const MERCHANT_ID: &str = "merchant_id";

#[instrument(skip_all)]
pub async fn payments_incoming_webhook_flow<W: api::OutgoingWebhookType>(
    state: AppState,
    merchant_account: domain::MerchantAccount,
    key_store: domain::MerchantKeyStore,
    webhook_details: api::IncomingWebhookDetails,
    source_verified: bool,
) -> CustomResult<(), errors::ApiErrorResponse> {
    let consume_or_trigger_flow = if source_verified {
        payments::CallConnectorAction::HandleResponse(webhook_details.resource_object)
    } else {
        payments::CallConnectorAction::Trigger
    };
    let payments_response = match webhook_details.object_reference_id {
        api_models::webhooks::ObjectReferenceId::PaymentId(id) => {
            payments::payments_core::<api::PSync, api::PaymentsResponse, _, _, _>(
                &state,
                merchant_account.clone(),
                key_store,
                payments::operations::PaymentStatus,
                api::PaymentsRetrieveRequest {
                    resource_id: id,
                    merchant_id: Some(merchant_account.merchant_id.clone()),
                    force_sync: true,
                    connector: None,
                    param: None,
                    merchant_connector_details: None,
                },
                services::AuthFlow::Merchant,
                consume_or_trigger_flow,
            )
            .await?
        }
        _ => Err(errors::ApiErrorResponse::WebhookProcessingFailure)
            .into_report()
            .attach_printable(
                "Did not get payment id as object reference id in webhook payments flow",
            )?,
    };

    match payments_response {
        services::ApplicationResponse::Json(payments_response) => {
            let payment_id = payments_response
                .payment_id
                .clone()
                .get_required_value("payment_id")
                .change_context(errors::ApiErrorResponse::WebhookProcessingFailure)
                .attach_printable("payment id not received from payments core")?;

            let event_type: enums::EventType = payments_response
                .status
                .foreign_try_into()
                .into_report()
                .change_context(errors::ApiErrorResponse::WebhookProcessingFailure)
                .attach_printable("payment event type mapping failed")?;

            create_event_and_trigger_outgoing_webhook::<W>(
                state,
                merchant_account,
                event_type,
                enums::EventClass::Payments,
                None,
                payment_id,
                enums::EventObjectType::PaymentDetails,
                api::OutgoingWebhookContent::PaymentDetails(payments_response),
            )
            .await?;
        }

        _ => Err(errors::ApiErrorResponse::WebhookProcessingFailure)
            .into_report()
            .attach_printable("received non-json response from payments core")?,
    }

    Ok(())
}

#[instrument(skip_all)]
pub async fn refunds_incoming_webhook_flow<W: api::OutgoingWebhookType>(
    state: AppState,
    merchant_account: domain::MerchantAccount,
    key_store: domain::MerchantKeyStore,
    webhook_details: api::IncomingWebhookDetails,
    connector_name: &str,
    source_verified: bool,
    event_type: api_models::webhooks::IncomingWebhookEvent,
) -> CustomResult<(), errors::ApiErrorResponse> {
    let db = &*state.store;
    //find refund by connector refund id
    let refund = match webhook_details.object_reference_id {
        api_models::webhooks::ObjectReferenceId::RefundId(refund_id_type) => match refund_id_type {
            api_models::webhooks::RefundIdType::RefundId(id) => db
                .find_refund_by_merchant_id_refund_id(
                    &merchant_account.merchant_id,
                    &id,
                    merchant_account.storage_scheme,
                )
                .await
                .change_context(errors::ApiErrorResponse::WebhookResourceNotFound)
                .attach_printable_lazy(|| "Failed fetching the refund")?,
            api_models::webhooks::RefundIdType::ConnectorRefundId(id) => db
                .find_refund_by_merchant_id_connector_refund_id_connector(
                    &merchant_account.merchant_id,
                    &id,
                    connector_name,
                    merchant_account.storage_scheme,
                )
                .await
                .change_context(errors::ApiErrorResponse::WebhookResourceNotFound)
                .attach_printable_lazy(|| "Failed fetching the refund")?,
        },
        _ => Err(errors::ApiErrorResponse::WebhookProcessingFailure)
            .into_report()
            .attach_printable("received a non-refund id when processing refund webhooks")?,
    };
    let refund_id = refund.refund_id.to_owned();
    //if source verified then update refund status else trigger refund sync
    let updated_refund = if source_verified {
        let refund_update = storage::RefundUpdate::StatusUpdate {
            connector_refund_id: None,
            sent_to_gateway: true,
            refund_status: event_type
                .foreign_try_into()
                .into_report()
                .change_context(errors::ApiErrorResponse::WebhookProcessingFailure)
                .attach_printable("failed refund status mapping from event type")?,
        };
        state
            .store
            .update_refund(
                refund.to_owned(),
                refund_update,
                merchant_account.storage_scheme,
            )
            .await
            .to_not_found_response(errors::ApiErrorResponse::WebhookResourceNotFound)
            .attach_printable_lazy(|| {
                format!(
                    "Failed while updating refund: refund_id: {}",
                    refund_id.to_owned()
                )
            })?
    } else {
        refunds::refund_retrieve_core(
            &state,
            merchant_account.clone(),
            key_store,
            api_models::refunds::RefundsRetrieveRequest {
                refund_id: refund_id.to_owned(),
                force_sync: Some(true),
                merchant_connector_details: None,
            },
        )
        .await
        .attach_printable_lazy(|| {
            format!(
                "Failed while updating refund: refund_id: {}",
                refund_id.to_owned()
            )
        })?
    };
    let event_type: enums::EventType = updated_refund
        .refund_status
        .foreign_try_into()
        .into_report()
        .change_context(errors::ApiErrorResponse::WebhookProcessingFailure)
        .attach_printable("refund status to event type mapping failed")?;
    let refund_response: api_models::refunds::RefundResponse = updated_refund.foreign_into();
    create_event_and_trigger_outgoing_webhook::<W>(
        state,
        merchant_account,
        event_type,
        enums::EventClass::Refunds,
        None,
        refund_id,
        enums::EventObjectType::RefundDetails,
        api::OutgoingWebhookContent::RefundDetails(refund_response),
    )
    .await?;
    Ok(())
}

pub async fn get_payment_attempt_from_object_reference_id(
    state: &AppState,
    object_reference_id: api_models::webhooks::ObjectReferenceId,
    merchant_account: &domain::MerchantAccount,
) -> CustomResult<storage_models::payment_attempt::PaymentAttempt, errors::ApiErrorResponse> {
    let db = &*state.store;
    match object_reference_id {
        api::ObjectReferenceId::PaymentId(api::PaymentIdType::ConnectorTransactionId(ref id)) => db
            .find_payment_attempt_by_merchant_id_connector_txn_id(
                &merchant_account.merchant_id,
                id,
                merchant_account.storage_scheme,
            )
            .await
            .to_not_found_response(errors::ApiErrorResponse::WebhookResourceNotFound),
        api::ObjectReferenceId::PaymentId(api::PaymentIdType::PaymentAttemptId(ref id)) => db
            .find_payment_attempt_by_attempt_id_merchant_id(
                id,
                &merchant_account.merchant_id,
                merchant_account.storage_scheme,
            )
            .await
            .to_not_found_response(errors::ApiErrorResponse::WebhookResourceNotFound),
        api::ObjectReferenceId::PaymentId(api::PaymentIdType::PreprocessingId(ref id)) => db
            .find_payment_attempt_by_preprocessing_id_merchant_id(
                id,
                &merchant_account.merchant_id,
                merchant_account.storage_scheme,
            )
            .await
            .to_not_found_response(errors::ApiErrorResponse::WebhookResourceNotFound),
        _ => Err(errors::ApiErrorResponse::WebhookProcessingFailure)
            .into_report()
            .attach_printable("received a non-payment id for retrieving payment")?,
    }
}

pub async fn get_or_update_dispute_object(
    state: AppState,
    option_dispute: Option<storage_models::dispute::Dispute>,
    dispute_details: api::disputes::DisputePayload,
    merchant_id: &str,
    payment_attempt: &storage_models::payment_attempt::PaymentAttempt,
    event_type: api_models::webhooks::IncomingWebhookEvent,
    connector_name: &str,
) -> CustomResult<storage_models::dispute::Dispute, errors::ApiErrorResponse> {
    let db = &*state.store;
    match option_dispute {
        None => {
            metrics::INCOMING_DISPUTE_WEBHOOK_NEW_RECORD_METRIC.add(&metrics::CONTEXT, 1, &[]);
            let dispute_id = generate_id(consts::ID_LENGTH, "dp");
            let new_dispute = storage_models::dispute::DisputeNew {
                dispute_id,
                amount: dispute_details.amount,
                currency: dispute_details.currency,
                dispute_stage: dispute_details.dispute_stage.foreign_into(),
                dispute_status: event_type
                    .foreign_try_into()
                    .into_report()
                    .change_context(errors::ApiErrorResponse::WebhookProcessingFailure)
                    .attach_printable("event type to dispute status mapping failed")?,
                payment_id: payment_attempt.payment_id.to_owned(),
                connector: connector_name.to_owned(),
                attempt_id: payment_attempt.attempt_id.to_owned(),
                merchant_id: merchant_id.to_owned(),
                connector_status: dispute_details.connector_status,
                connector_dispute_id: dispute_details.connector_dispute_id,
                connector_reason: dispute_details.connector_reason,
                connector_reason_code: dispute_details.connector_reason_code,
                challenge_required_by: dispute_details.challenge_required_by,
                connector_created_at: dispute_details.created_at,
                connector_updated_at: dispute_details.updated_at,
                evidence: None,
            };
            state
                .store
                .insert_dispute(new_dispute.clone())
                .await
                .to_not_found_response(errors::ApiErrorResponse::WebhookResourceNotFound)
        }
        Some(dispute) => {
            logger::info!("Dispute Already exists, Updating the dispute details");
            metrics::INCOMING_DISPUTE_WEBHOOK_UPDATE_RECORD_METRIC.add(&metrics::CONTEXT, 1, &[]);
            let dispute_status: storage_models::enums::DisputeStatus = event_type
                .foreign_try_into()
                .into_report()
                .change_context(errors::ApiErrorResponse::WebhookProcessingFailure)
                .attach_printable("event type to dispute state conversion failure")?;
            crate::core::utils::validate_dispute_stage_and_dispute_status(
                dispute.dispute_stage.foreign_into(),
                dispute.dispute_status.foreign_into(),
                dispute_details.dispute_stage.clone(),
                dispute_status.foreign_into(),
            )
            .change_context(errors::ApiErrorResponse::WebhookProcessingFailure)
            .attach_printable("dispute stage and status validation failed")?;
            let update_dispute = storage_models::dispute::DisputeUpdate::Update {
                dispute_stage: dispute_details.dispute_stage.foreign_into(),
                dispute_status,
                connector_status: dispute_details.connector_status,
                connector_reason: dispute_details.connector_reason,
                connector_reason_code: dispute_details.connector_reason_code,
                challenge_required_by: dispute_details.challenge_required_by,
                connector_updated_at: dispute_details.updated_at,
            };
            db.update_dispute(dispute, update_dispute)
                .await
                .to_not_found_response(errors::ApiErrorResponse::WebhookResourceNotFound)
        }
    }
}

#[instrument(skip_all)]
pub async fn disputes_incoming_webhook_flow<W: api::OutgoingWebhookType>(
    state: AppState,
    merchant_account: domain::MerchantAccount,
    webhook_details: api::IncomingWebhookDetails,
    source_verified: bool,
    connector: &(dyn api::Connector + Sync),
    request_details: &api::IncomingWebhookRequestDetails<'_>,
    event_type: api_models::webhooks::IncomingWebhookEvent,
) -> CustomResult<(), errors::ApiErrorResponse> {
    metrics::INCOMING_DISPUTE_WEBHOOK_METRIC.add(&metrics::CONTEXT, 1, &[]);
    if source_verified {
        let db = &*state.store;
        let dispute_details = connector.get_dispute_details(request_details).switch()?;
        let payment_attempt = get_payment_attempt_from_object_reference_id(
            &state,
            webhook_details.object_reference_id,
            &merchant_account,
        )
        .await?;
        let option_dispute = db
            .find_by_merchant_id_payment_id_connector_dispute_id(
                &merchant_account.merchant_id,
                &payment_attempt.payment_id,
                &dispute_details.connector_dispute_id,
            )
            .await
            .to_not_found_response(errors::ApiErrorResponse::WebhookResourceNotFound)?;
        let dispute_object = get_or_update_dispute_object(
            state.clone(),
            option_dispute,
            dispute_details,
            &merchant_account.merchant_id,
            &payment_attempt,
            event_type.clone(),
            connector.id(),
        )
        .await?;
        let disputes_response = Box::new(dispute_object.clone().foreign_into());
        let event_type: enums::EventType = dispute_object
            .dispute_status
            .foreign_try_into()
            .into_report()
            .change_context(errors::ApiErrorResponse::WebhookProcessingFailure)
            .attach_printable("failed to map dispute status to event type")?;
        create_event_and_trigger_outgoing_webhook::<W>(
            state,
            merchant_account,
            event_type,
            enums::EventClass::Disputes,
            None,
            dispute_object.dispute_id,
            enums::EventObjectType::DisputeDetails,
            api::OutgoingWebhookContent::DisputeDetails(disputes_response),
        )
        .await?;
        metrics::INCOMING_DISPUTE_WEBHOOK_MERCHANT_NOTIFIED_METRIC.add(&metrics::CONTEXT, 1, &[]);
        Ok(())
    } else {
        metrics::INCOMING_DISPUTE_WEBHOOK_SIGNATURE_FAILURE_METRIC.add(&metrics::CONTEXT, 1, &[]);
        Err(errors::ApiErrorResponse::WebhookAuthenticationFailed).into_report()
    }
}

async fn bank_transfer_webhook_flow<W: api::OutgoingWebhookType>(
    state: AppState,
    merchant_account: domain::MerchantAccount,
    key_store: domain::MerchantKeyStore,
    webhook_details: api::IncomingWebhookDetails,
    source_verified: bool,
) -> CustomResult<(), errors::ApiErrorResponse> {
    let response = if source_verified {
        let payment_attempt = get_payment_attempt_from_object_reference_id(
            &state,
            webhook_details.object_reference_id,
            &merchant_account,
        )
        .await?;
        let payment_id = payment_attempt.payment_id;
        let request = api::PaymentsRequest {
            payment_id: Some(api_models::payments::PaymentIdType::PaymentIntentId(
                payment_id,
            )),
            payment_token: payment_attempt.payment_token,
            ..Default::default()
        };
        payments::payments_core::<api::Authorize, api::PaymentsResponse, _, _, _>(
            &state,
            merchant_account.to_owned(),
            key_store,
            payments::PaymentConfirm,
            request,
            services::api::AuthFlow::Merchant,
            payments::CallConnectorAction::Trigger,
        )
        .await
    } else {
        Err(report!(
            errors::ApiErrorResponse::WebhookAuthenticationFailed
        ))
    };

    match response? {
        services::ApplicationResponse::Json(payments_response) => {
            let payment_id = payments_response
                .payment_id
                .clone()
                .get_required_value("payment_id")
                .change_context(errors::ApiErrorResponse::WebhookProcessingFailure)
                .attach_printable("did not receive payment id from payments core response")?;

            let event_type: enums::EventType = payments_response
                .status
                .foreign_try_into()
                .into_report()
                .change_context(errors::ApiErrorResponse::WebhookProcessingFailure)
                .attach_printable("error mapping payments response status to event type")?;

            create_event_and_trigger_outgoing_webhook::<W>(
                state,
                merchant_account,
                event_type,
                enums::EventClass::Payments,
                None,
                payment_id,
                enums::EventObjectType::PaymentDetails,
                api::OutgoingWebhookContent::PaymentDetails(payments_response),
            )
            .await?;
        }

        _ => Err(errors::ApiErrorResponse::WebhookProcessingFailure)
            .into_report()
            .attach_printable("received non-json response from payments core")?,
    }

    Ok(())
}

#[allow(clippy::too_many_arguments)]
#[instrument(skip_all)]
pub async fn create_event_and_trigger_outgoing_webhook<W: api::OutgoingWebhookType>(
    state: AppState,
    merchant_account: domain::MerchantAccount,
    event_type: enums::EventType,
    event_class: enums::EventClass,
    intent_reference_id: Option<String>,
    primary_object_id: String,
    primary_object_type: enums::EventObjectType,
    content: api::OutgoingWebhookContent,
) -> CustomResult<(), errors::ApiErrorResponse> {
    let new_event = storage::EventNew {
        event_id: generate_id(consts::ID_LENGTH, "evt"),
        event_type,
        event_class,
        is_webhook_notified: false,
        intent_reference_id,
        primary_object_id,
        primary_object_type,
    };

    let event = state
        .store
        .insert_event(new_event)
        .await
        .change_context(errors::ApiErrorResponse::WebhookProcessingFailure)
        .attach_printable("event insertion failure")?;

    if state.conf.webhooks.outgoing_enabled {
        let arbiter = actix::Arbiter::try_current()
            .ok_or(errors::ApiErrorResponse::WebhookProcessingFailure)
            .into_report()
            .attach_printable("arbiter retrieval failure")?;

        let outgoing_webhook = api::OutgoingWebhook {
            merchant_id: merchant_account.merchant_id.clone(),
            event_id: event.event_id,
            event_type: event.event_type.foreign_into(),
            content,
            timestamp: event.created_at,
        };

        let webhook_signature_payload =
            ext_traits::Encode::<serde_json::Value>::encode_to_string_of_json(&outgoing_webhook)
                .change_context(errors::ApiErrorResponse::WebhookProcessingFailure)
                .attach_printable("failed encoding outgoing webhook payload")?;

        let outgoing_webhooks_signature = merchant_account
            .payment_response_hash_key
            .clone()
            .map(|key| {
                common_utils::crypto::HmacSha512::sign_message(
                    &common_utils::crypto::HmacSha512,
                    key.as_bytes(),
                    webhook_signature_payload.as_bytes(),
                )
            })
            .transpose()
            .change_context(errors::ApiErrorResponse::WebhookProcessingFailure)
            .attach_printable("Failed to sign the message")?
            .map(hex::encode);

        arbiter.spawn(async move {
            let result = trigger_webhook_to_merchant::<W>(
                merchant_account,
                outgoing_webhook,
                outgoing_webhooks_signature,
                &state,
            )
            .await;

            if let Err(e) = result {
                logger::error!(?e);
            }
        });
    }

    Ok(())
}

pub async fn trigger_webhook_to_merchant<W: api::OutgoingWebhookType>(
    merchant_account: domain::MerchantAccount,
    webhook: api::OutgoingWebhook,
    outgoing_webhooks_signature: Option<String>,
    state: &AppState,
) -> CustomResult<(), errors::WebhooksFlowError> {
    let webhook_details_json = merchant_account
        .webhook_details
        .get_required_value("webhook_details")
        .change_context(errors::WebhooksFlowError::MerchantWebhookDetailsNotFound)?;

    let webhook_details: api::WebhookDetails =
        webhook_details_json
            .parse_value("WebhookDetails")
            .change_context(errors::WebhooksFlowError::MerchantWebhookDetailsNotFound)?;

    let webhook_url = webhook_details
        .webhook_url
        .get_required_value("webhook_url")
        .change_context(errors::WebhooksFlowError::MerchantWebhookURLNotConfigured)
        .map(ExposeInterface::expose)?;

    let outgoing_webhook_event_id = webhook.event_id.clone();

    let transformed_outgoing_webhook = W::from(webhook);

    let transformed_outgoing_webhook_string = types::RequestBody::log_and_get_request_body(
        &transformed_outgoing_webhook,
        Encode::<serde_json::Value>::encode_to_string_of_json,
    )
    .change_context(errors::WebhooksFlowError::OutgoingWebhookEncodingFailed)
    .attach_printable("There was an issue when encoding the outgoing webhook body")?;

    let mut header = vec![(
        reqwest::header::CONTENT_TYPE.to_string(),
        "application/json".into(),
    )];

    if let Some(signature) = outgoing_webhooks_signature {
        header.push((headers::X_WEBHOOK_SIGNATURE.to_string(), signature.into()))
    }

    let request = services::RequestBuilder::new()
        .method(services::Method::Post)
        .url(&webhook_url)
        .attach_default_headers()
        .headers(header)
        .body(Some(transformed_outgoing_webhook_string))
        .build();

    let response =
        services::api::send_request(state, request, Some(OUTGOING_WEBHOOK_TIMEOUT_SECS)).await;

    metrics::WEBHOOK_OUTGOING_COUNT.add(
        &metrics::CONTEXT,
        1,
        &[metrics::KeyValue::new(
            MERCHANT_ID,
            merchant_account.merchant_id.clone(),
        )],
    );
    logger::debug!(outgoing_webhook_response=?response);

    match response {
        Err(e) => {
            // [#217]: Schedule webhook for retry.
            Err(e).change_context(errors::WebhooksFlowError::CallToMerchantFailed)?;
        }
        Ok(res) => {
            if res.status().is_success() {
                metrics::WEBHOOK_OUTGOING_RECEIVED_COUNT.add(
                    &metrics::CONTEXT,
                    1,
                    &[metrics::KeyValue::new(
                        MERCHANT_ID,
                        merchant_account.merchant_id.clone(),
                    )],
                );
                let update_event = storage::EventUpdate::UpdateWebhookNotified {
                    is_webhook_notified: Some(true),
                };
                state
                    .store
                    .update_event(outgoing_webhook_event_id, update_event)
                    .await
                    .change_context(errors::WebhooksFlowError::WebhookEventUpdationFailed)?;
            } else {
                metrics::WEBHOOK_OUTGOING_NOT_RECEIVED_COUNT.add(
                    &metrics::CONTEXT,
                    1,
                    &[metrics::KeyValue::new(
                        MERCHANT_ID,
                        merchant_account.merchant_id.clone(),
                    )],
                );
                // [#217]: Schedule webhook for retry.
                Err(errors::WebhooksFlowError::NotReceivedByMerchant).into_report()?;
            }
        }
    }

    Ok(())
}

#[instrument(skip_all)]
pub async fn webhooks_core<W: api::OutgoingWebhookType>(
    state: &AppState,
    req: &actix_web::HttpRequest,
    merchant_account: domain::MerchantAccount,
<<<<<<< HEAD
    connector_label: &str,
    body: actix_web::web::Bytes,
) -> RouterResponse<serde_json::Value> {
    let connector_name = connector_label
        .split('_') //connector_name will be the first string after splitting connector_label
        .next()
        .ok_or(errors::ApiErrorResponse::InternalServerError)?;
=======
    key_store: domain::MerchantKeyStore,
    connector_name: &str,
    body: actix_web::web::Bytes,
) -> RouterResponse<serde_json::Value> {
    metrics::WEBHOOK_INCOMING_COUNT.add(
        &metrics::CONTEXT,
        1,
        &[metrics::KeyValue::new(
            MERCHANT_ID,
            merchant_account.merchant_id.clone(),
        )],
    );
>>>>>>> 6dd61b62

    let connector = api::ConnectorData::get_connector_by_name(
        &state.conf.connectors,
        connector_name,
        api::GetToken::Connector,
    )
    .change_context(errors::ApiErrorResponse::InvalidRequestData {
        message: "invalid connnector name received".to_string(),
    })
    .attach_printable("Failed construction of ConnectorData")?;

    let connector = connector.connector;
    let mut request_details = api::IncomingWebhookRequestDetails {
        method: req.method().clone(),
        headers: req.headers(),
        query_params: req.query_string().to_string(),
        body: &body,
    };

    let decoded_body = connector
        .decode_webhook_body(
            &*state.store,
            &request_details,
            &merchant_account.merchant_id,
        )
        .await
        .switch()
        .attach_printable("There was an error in incoming webhook body decoding")?;

    request_details.body = &decoded_body;

    let event_type = connector
        .get_webhook_event_type(&request_details)
        .switch()
        .attach_printable("Could not find event type in incoming webhook body")?;

    let process_webhook_further = utils::lookup_webhook_event(
        &*state.store,
        connector_label,
        &merchant_account.merchant_id,
        &event_type,
    )
    .await;

    logger::info!(process_webhook=?process_webhook_further);
    logger::info!(event_type=?event_type);

    let flow_type: api::WebhookFlow = event_type.to_owned().into();
    if process_webhook_further && !matches!(flow_type, api::WebhookFlow::ReturnResponse) {
        let source_verified = connector
            .verify_webhook_source(
                &*state.store,
                &request_details,
                &merchant_account.merchant_id,
                connector_label,
            )
            .await
            .switch()
            .attach_printable("There was an issue in incoming webhook source verification")?;

        if source_verified {
            metrics::WEBHOOK_SOURCE_VERIFIED_COUNT.add(
                &metrics::CONTEXT,
                1,
                &[metrics::KeyValue::new(
                    MERCHANT_ID,
                    merchant_account.merchant_id.clone(),
                )],
            );
        }

        logger::info!(source_verified=?source_verified);
        let object_ref_id = connector
            .get_webhook_object_reference_id(&request_details)
            .switch()
            .attach_printable("Could not find object reference id in incoming webhook body")?;

        let event_object = connector
            .get_webhook_resource_object(&request_details)
            .switch()
            .attach_printable("Could not find resource object in incoming webhook body")?;

        let webhook_details = api::IncomingWebhookDetails {
            object_reference_id: object_ref_id,
            resource_object: Encode::<serde_json::Value>::encode_to_vec(&event_object)
                .change_context(errors::ApiErrorResponse::InternalServerError)
                .attach_printable(
                    "There was an issue when encoding the incoming webhook body to bytes",
                )?,
        };

        match flow_type {
            api::WebhookFlow::Payment => payments_incoming_webhook_flow::<W>(
                state.clone(),
                merchant_account,
                key_store,
                webhook_details,
                source_verified,
            )
            .await
            .attach_printable("Incoming webhook flow for payments failed")?,

            api::WebhookFlow::Refund => refunds_incoming_webhook_flow::<W>(
                state.clone(),
                merchant_account,
                key_store,
                webhook_details,
                connector_name,
                source_verified,
                event_type,
            )
            .await
            .attach_printable("Incoming webhook flow for refunds failed")?,

            api::WebhookFlow::Dispute => disputes_incoming_webhook_flow::<W>(
                state.clone(),
                merchant_account,
                webhook_details,
                source_verified,
                *connector,
                &request_details,
                event_type,
            )
            .await
            .attach_printable("Incoming webhook flow for disputes failed")?,

            api::WebhookFlow::BankTransfer => bank_transfer_webhook_flow::<W>(
                state.clone(),
                merchant_account,
                key_store,
                webhook_details,
                source_verified,
            )
            .await
            .attach_printable("Incoming bank-transfer webhook flow failed")?,

            api::WebhookFlow::ReturnResponse => {}

            _ => Err(errors::ApiErrorResponse::InternalServerError)
                .into_report()
                .attach_printable("Unsupported Flow Type received in incoming webhooks")?,
        }
    } else {
        metrics::WEBHOOK_INCOMING_FILTERED_COUNT.add(
            &metrics::CONTEXT,
            1,
            &[metrics::KeyValue::new(
                MERCHANT_ID,
                merchant_account.merchant_id.clone(),
            )],
        );
    }

    let response = connector
        .get_webhook_api_response(&request_details)
        .switch()
        .attach_printable("Could not get incoming webhook api response from connector")?;

    Ok(response)
}<|MERGE_RESOLUTION|>--- conflicted
+++ resolved
@@ -651,7 +651,7 @@
     state: &AppState,
     req: &actix_web::HttpRequest,
     merchant_account: domain::MerchantAccount,
-<<<<<<< HEAD
+    key_store: domain::MerchantKeyStore,
     connector_label: &str,
     body: actix_web::web::Bytes,
 ) -> RouterResponse<serde_json::Value> {
@@ -659,11 +659,7 @@
         .split('_') //connector_name will be the first string after splitting connector_label
         .next()
         .ok_or(errors::ApiErrorResponse::InternalServerError)?;
-=======
-    key_store: domain::MerchantKeyStore,
-    connector_name: &str,
-    body: actix_web::web::Bytes,
-) -> RouterResponse<serde_json::Value> {
+
     metrics::WEBHOOK_INCOMING_COUNT.add(
         &metrics::CONTEXT,
         1,
@@ -672,7 +668,6 @@
             merchant_account.merchant_id.clone(),
         )],
     );
->>>>>>> 6dd61b62
 
     let connector = api::ConnectorData::get_connector_by_name(
         &state.conf.connectors,
