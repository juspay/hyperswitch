--- conflicted
+++ resolved
@@ -48,10 +48,7 @@
         app::{ReqState, SessionStateInfo},
         lock_utils,
         metrics::request::add_attributes,
-<<<<<<< HEAD
-=======
         SessionState,
->>>>>>> 0ac20d24
     },
     services::{self, authentication as auth},
     types::{
