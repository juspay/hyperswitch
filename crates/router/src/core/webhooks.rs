--- conflicted
+++ resolved
@@ -1,13 +1,7 @@
 pub mod transformers;
 pub mod utils;
 
-<<<<<<< HEAD
-use std::collections::HashMap;
-
 use error_stack::{report, IntoReport, ResultExt};
-=======
-use error_stack::{IntoReport, ResultExt};
->>>>>>> 396c43d0
 use masking::ExposeInterface;
 use router_env::{instrument, tracing};
 
@@ -601,22 +595,6 @@
             .change_context(errors::ApiErrorResponse::InternalServerError)
             .attach_printable("Incoming webhook flow for payments failed")?,
 
-<<<<<<< HEAD
-                api::WebhookFlow::Custom => custom_webhook_flow(
-                    state.clone(),
-                    merchant_account,
-                    webhook_details,
-                    source_verified,
-                    *connector,
-                    &request_details,
-                    event_type,
-                )
-                .await
-                .change_context(errors::ApiErrorResponse::InternalServerError)
-                .attach_printable("Incoming custom webhook flow failed")?,
-
-                api::WebhookFlow::ReturnResponse => {}
-=======
             api::WebhookFlow::Refund => refunds_incoming_webhook_flow::<W>(
                 state.clone(),
                 merchant_account,
@@ -628,7 +606,6 @@
             .await
             .change_context(errors::ApiErrorResponse::InternalServerError)
             .attach_printable("Incoming webhook flow for refunds failed")?,
->>>>>>> 396c43d0
 
             api::WebhookFlow::Dispute => disputes_incoming_webhook_flow::<W>(
                 state.clone(),
@@ -643,6 +620,19 @@
             .change_context(errors::ApiErrorResponse::InternalServerError)
             .attach_printable("Incoming webhook flow for disputes failed")?,
 
+            api::WebhookFlow::Custom => custom_webhook_flow(
+                state.clone(),
+                merchant_account,
+                webhook_details,
+                source_verified,
+                *connector,
+                &request_details,
+                event_type,
+            )
+            .await
+            .change_context(errors::ApiErrorResponse::InternalServerError)
+            .attach_printable("Incoming custom webhook flow failed")?,
+
             api::WebhookFlow::ReturnResponse => {}
 
             _ => Err(errors::ApiErrorResponse::InternalServerError)
