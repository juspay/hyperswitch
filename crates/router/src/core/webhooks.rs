pub mod transformers;
pub mod utils;

use common_utils::{crypto::SignMessage, ext_traits};
use error_stack::{report, IntoReport, ResultExt};
use masking::ExposeInterface;
use router_env::{instrument, tracing};
use utils::WebhookApiErrorSwitch;

use super::{errors::StorageErrorExt, metrics};
use crate::{
    consts,
    core::{
        errors::{self, CustomResult, RouterResponse},
        payments, refunds,
    },
    headers, logger,
    routes::AppState,
    services,
    types::{
        self, api, domain,
        storage::{self, enums},
        transformers::{ForeignInto, ForeignTryInto},
    },
    utils::{generate_id, Encode, OptionExt, ValueExt},
};

const OUTGOING_WEBHOOK_TIMEOUT_SECS: u64 = 5;
const MERCHANT_ID: &str = "merchant_id";

#[instrument(skip_all)]
pub async fn payments_incoming_webhook_flow<W: api::OutgoingWebhookType>(
    state: AppState,
    merchant_account: domain::MerchantAccount,
    key_store: domain::MerchantKeyStore,
    webhook_details: api::IncomingWebhookDetails,
    source_verified: bool,
) -> CustomResult<(), errors::ApiErrorResponse> {
    let consume_or_trigger_flow = if source_verified {
        payments::CallConnectorAction::HandleResponse(webhook_details.resource_object)
    } else {
        payments::CallConnectorAction::Trigger
    };
    let payments_response = match webhook_details.object_reference_id {
        api_models::webhooks::ObjectReferenceId::PaymentId(id) => {
            payments::payments_core::<api::PSync, api::PaymentsResponse, _, _, _>(
                &state,
                merchant_account.clone(),
                key_store,
                payments::operations::PaymentStatus,
                api::PaymentsRetrieveRequest {
                    resource_id: id,
                    merchant_id: Some(merchant_account.merchant_id.clone()),
                    force_sync: true,
                    connector: None,
                    param: None,
                    merchant_connector_details: None,
                    client_secret: None,
                },
                services::AuthFlow::Merchant,
                consume_or_trigger_flow,
            )
            .await?
        }
        _ => Err(errors::ApiErrorResponse::WebhookProcessingFailure)
            .into_report()
            .attach_printable(
                "Did not get payment id as object reference id in webhook payments flow",
            )?,
    };

    match payments_response {
        services::ApplicationResponse::Json(payments_response) => {
            let payment_id = payments_response
                .payment_id
                .clone()
                .get_required_value("payment_id")
                .change_context(errors::ApiErrorResponse::WebhookProcessingFailure)
                .attach_printable("payment id not received from payments core")?;

            let event_type: enums::EventType = payments_response
                .status
                .foreign_try_into()
                .into_report()
                .change_context(errors::ApiErrorResponse::WebhookProcessingFailure)
                .attach_printable("payment event type mapping failed")?;

            create_event_and_trigger_outgoing_webhook::<W>(
                state,
                merchant_account,
                event_type,
                enums::EventClass::Payments,
                None,
                payment_id,
                enums::EventObjectType::PaymentDetails,
                api::OutgoingWebhookContent::PaymentDetails(payments_response),
            )
            .await?;
        }

        _ => Err(errors::ApiErrorResponse::WebhookProcessingFailure)
            .into_report()
            .attach_printable("received non-json response from payments core")?,
    }

    Ok(())
}

#[instrument(skip_all)]
pub async fn refunds_incoming_webhook_flow<W: api::OutgoingWebhookType>(
    state: AppState,
    merchant_account: domain::MerchantAccount,
    key_store: domain::MerchantKeyStore,
    webhook_details: api::IncomingWebhookDetails,
    connector_name: &str,
    source_verified: bool,
    event_type: api_models::webhooks::IncomingWebhookEvent,
) -> CustomResult<(), errors::ApiErrorResponse> {
    let db = &*state.store;
    //find refund by connector refund id
    let refund = match webhook_details.object_reference_id {
        api_models::webhooks::ObjectReferenceId::RefundId(refund_id_type) => match refund_id_type {
            api_models::webhooks::RefundIdType::RefundId(id) => db
                .find_refund_by_merchant_id_refund_id(
                    &merchant_account.merchant_id,
                    &id,
                    merchant_account.storage_scheme,
                )
                .await
                .change_context(errors::ApiErrorResponse::WebhookResourceNotFound)
                .attach_printable_lazy(|| "Failed fetching the refund")?,
            api_models::webhooks::RefundIdType::ConnectorRefundId(id) => db
                .find_refund_by_merchant_id_connector_refund_id_connector(
                    &merchant_account.merchant_id,
                    &id,
                    connector_name,
                    merchant_account.storage_scheme,
                )
                .await
                .change_context(errors::ApiErrorResponse::WebhookResourceNotFound)
                .attach_printable_lazy(|| "Failed fetching the refund")?,
        },
        _ => Err(errors::ApiErrorResponse::WebhookProcessingFailure)
            .into_report()
            .attach_printable("received a non-refund id when processing refund webhooks")?,
    };
    let refund_id = refund.refund_id.to_owned();
    //if source verified then update refund status else trigger refund sync
    let updated_refund = if source_verified {
        let refund_update = storage::RefundUpdate::StatusUpdate {
            connector_refund_id: None,
            sent_to_gateway: true,
            refund_status: event_type
                .foreign_try_into()
                .into_report()
                .change_context(errors::ApiErrorResponse::WebhookProcessingFailure)
                .attach_printable("failed refund status mapping from event type")?,
        };
        state
            .store
            .update_refund(
                refund.to_owned(),
                refund_update,
                merchant_account.storage_scheme,
            )
            .await
            .to_not_found_response(errors::ApiErrorResponse::WebhookResourceNotFound)
            .attach_printable_lazy(|| {
                format!(
                    "Failed while updating refund: refund_id: {}",
                    refund_id.to_owned()
                )
            })?
    } else {
        refunds::refund_retrieve_core(
            &state,
            merchant_account.clone(),
            key_store,
            api_models::refunds::RefundsRetrieveRequest {
                refund_id: refund_id.to_owned(),
                force_sync: Some(true),
                merchant_connector_details: None,
            },
        )
        .await
        .attach_printable_lazy(|| {
            format!(
                "Failed while updating refund: refund_id: {}",
                refund_id.to_owned()
            )
        })?
    };
    let event_type: enums::EventType = updated_refund
        .refund_status
        .foreign_try_into()
        .into_report()
        .change_context(errors::ApiErrorResponse::WebhookProcessingFailure)
        .attach_printable("refund status to event type mapping failed")?;
    let refund_response: api_models::refunds::RefundResponse = updated_refund.foreign_into();
    create_event_and_trigger_outgoing_webhook::<W>(
        state,
        merchant_account,
        event_type,
        enums::EventClass::Refunds,
        None,
        refund_id,
        enums::EventObjectType::RefundDetails,
        api::OutgoingWebhookContent::RefundDetails(refund_response),
    )
    .await?;
    Ok(())
}

pub async fn get_payment_attempt_from_object_reference_id(
    state: &AppState,
    object_reference_id: api_models::webhooks::ObjectReferenceId,
    merchant_account: &domain::MerchantAccount,
) -> CustomResult<diesel_models::payment_attempt::PaymentAttempt, errors::ApiErrorResponse> {
    let db = &*state.store;
    match object_reference_id {
        api::ObjectReferenceId::PaymentId(api::PaymentIdType::ConnectorTransactionId(ref id)) => db
            .find_payment_attempt_by_merchant_id_connector_txn_id(
                &merchant_account.merchant_id,
                id,
                merchant_account.storage_scheme,
            )
            .await
            .to_not_found_response(errors::ApiErrorResponse::WebhookResourceNotFound),
        api::ObjectReferenceId::PaymentId(api::PaymentIdType::PaymentAttemptId(ref id)) => db
            .find_payment_attempt_by_attempt_id_merchant_id(
                id,
                &merchant_account.merchant_id,
                merchant_account.storage_scheme,
            )
            .await
            .to_not_found_response(errors::ApiErrorResponse::WebhookResourceNotFound),
        api::ObjectReferenceId::PaymentId(api::PaymentIdType::PreprocessingId(ref id)) => db
            .find_payment_attempt_by_preprocessing_id_merchant_id(
                id,
                &merchant_account.merchant_id,
                merchant_account.storage_scheme,
            )
            .await
            .to_not_found_response(errors::ApiErrorResponse::WebhookResourceNotFound),
        _ => Err(errors::ApiErrorResponse::WebhookProcessingFailure)
            .into_report()
            .attach_printable("received a non-payment id for retrieving payment")?,
    }
}

pub async fn get_or_update_dispute_object(
    state: AppState,
    option_dispute: Option<diesel_models::dispute::Dispute>,
    dispute_details: api::disputes::DisputePayload,
    merchant_id: &str,
    payment_attempt: &diesel_models::payment_attempt::PaymentAttempt,
    event_type: api_models::webhooks::IncomingWebhookEvent,
    connector_name: &str,
) -> CustomResult<diesel_models::dispute::Dispute, errors::ApiErrorResponse> {
    let db = &*state.store;
    match option_dispute {
        None => {
            metrics::INCOMING_DISPUTE_WEBHOOK_NEW_RECORD_METRIC.add(&metrics::CONTEXT, 1, &[]);
            let dispute_id = generate_id(consts::ID_LENGTH, "dp");
            let new_dispute = diesel_models::dispute::DisputeNew {
                dispute_id,
                amount: dispute_details.amount,
                currency: dispute_details.currency,
                dispute_stage: dispute_details.dispute_stage,
                dispute_status: event_type
                    .foreign_try_into()
                    .into_report()
                    .change_context(errors::ApiErrorResponse::WebhookProcessingFailure)
                    .attach_printable("event type to dispute status mapping failed")?,
                payment_id: payment_attempt.payment_id.to_owned(),
                connector: connector_name.to_owned(),
                attempt_id: payment_attempt.attempt_id.to_owned(),
                merchant_id: merchant_id.to_owned(),
                connector_status: dispute_details.connector_status,
                connector_dispute_id: dispute_details.connector_dispute_id,
                connector_reason: dispute_details.connector_reason,
                connector_reason_code: dispute_details.connector_reason_code,
                challenge_required_by: dispute_details.challenge_required_by,
                connector_created_at: dispute_details.created_at,
                connector_updated_at: dispute_details.updated_at,
                evidence: None,
            };
            state
                .store
                .insert_dispute(new_dispute.clone())
                .await
                .to_not_found_response(errors::ApiErrorResponse::WebhookResourceNotFound)
        }
        Some(dispute) => {
            logger::info!("Dispute Already exists, Updating the dispute details");
            metrics::INCOMING_DISPUTE_WEBHOOK_UPDATE_RECORD_METRIC.add(&metrics::CONTEXT, 1, &[]);
            let dispute_status: diesel_models::enums::DisputeStatus = event_type
                .foreign_try_into()
                .into_report()
                .change_context(errors::ApiErrorResponse::WebhookProcessingFailure)
                .attach_printable("event type to dispute state conversion failure")?;
            crate::core::utils::validate_dispute_stage_and_dispute_status(
                dispute.dispute_stage,
                dispute.dispute_status,
                dispute_details.dispute_stage,
                dispute_status,
            )
            .change_context(errors::ApiErrorResponse::WebhookProcessingFailure)
<<<<<<< HEAD
            .attach_printable("event type to dispute state conversion failure")?;
            let update_dispute = storage_models::dispute::DisputeUpdate::Update {
                dispute_stage: dispute_details.dispute_stage,
=======
            .attach_printable("dispute stage and status validation failed")?;
            let update_dispute = diesel_models::dispute::DisputeUpdate::Update {
                dispute_stage: dispute_details.dispute_stage.foreign_into(),
>>>>>>> 5a0e8be8
                dispute_status,
                connector_status: dispute_details.connector_status,
                connector_reason: dispute_details.connector_reason,
                connector_reason_code: dispute_details.connector_reason_code,
                challenge_required_by: dispute_details.challenge_required_by,
                connector_updated_at: dispute_details.updated_at,
            };
            db.update_dispute(dispute, update_dispute)
                .await
                .to_not_found_response(errors::ApiErrorResponse::WebhookResourceNotFound)
        }
    }
}

#[instrument(skip_all)]
pub async fn disputes_incoming_webhook_flow<W: api::OutgoingWebhookType>(
    state: AppState,
    merchant_account: domain::MerchantAccount,
    webhook_details: api::IncomingWebhookDetails,
    source_verified: bool,
    connector: &(dyn api::Connector + Sync),
    request_details: &api::IncomingWebhookRequestDetails<'_>,
    event_type: api_models::webhooks::IncomingWebhookEvent,
) -> CustomResult<(), errors::ApiErrorResponse> {
    metrics::INCOMING_DISPUTE_WEBHOOK_METRIC.add(&metrics::CONTEXT, 1, &[]);
    if source_verified {
        let db = &*state.store;
        let dispute_details = connector.get_dispute_details(request_details).switch()?;
        let payment_attempt = get_payment_attempt_from_object_reference_id(
            &state,
            webhook_details.object_reference_id,
            &merchant_account,
        )
        .await?;
        let option_dispute = db
            .find_by_merchant_id_payment_id_connector_dispute_id(
                &merchant_account.merchant_id,
                &payment_attempt.payment_id,
                &dispute_details.connector_dispute_id,
            )
            .await
            .to_not_found_response(errors::ApiErrorResponse::WebhookResourceNotFound)?;
        let dispute_object = get_or_update_dispute_object(
            state.clone(),
            option_dispute,
            dispute_details,
            &merchant_account.merchant_id,
            &payment_attempt,
            event_type.clone(),
            connector.id(),
        )
        .await?;
        let disputes_response = Box::new(dispute_object.clone().foreign_into());
        let event_type: enums::EventType = dispute_object
            .dispute_status
            .foreign_try_into()
            .into_report()
            .change_context(errors::ApiErrorResponse::WebhookProcessingFailure)
            .attach_printable("failed to map dispute status to event type")?;
        create_event_and_trigger_outgoing_webhook::<W>(
            state,
            merchant_account,
            event_type,
            enums::EventClass::Disputes,
            None,
            dispute_object.dispute_id,
            enums::EventObjectType::DisputeDetails,
            api::OutgoingWebhookContent::DisputeDetails(disputes_response),
        )
        .await?;
        metrics::INCOMING_DISPUTE_WEBHOOK_MERCHANT_NOTIFIED_METRIC.add(&metrics::CONTEXT, 1, &[]);
        Ok(())
    } else {
        metrics::INCOMING_DISPUTE_WEBHOOK_SIGNATURE_FAILURE_METRIC.add(&metrics::CONTEXT, 1, &[]);
        Err(errors::ApiErrorResponse::WebhookAuthenticationFailed).into_report()
    }
}

async fn bank_transfer_webhook_flow<W: api::OutgoingWebhookType>(
    state: AppState,
    merchant_account: domain::MerchantAccount,
    key_store: domain::MerchantKeyStore,
    webhook_details: api::IncomingWebhookDetails,
    source_verified: bool,
) -> CustomResult<(), errors::ApiErrorResponse> {
    let response = if source_verified {
        let payment_attempt = get_payment_attempt_from_object_reference_id(
            &state,
            webhook_details.object_reference_id,
            &merchant_account,
        )
        .await?;
        let payment_id = payment_attempt.payment_id;
        let request = api::PaymentsRequest {
            payment_id: Some(api_models::payments::PaymentIdType::PaymentIntentId(
                payment_id,
            )),
            payment_token: payment_attempt.payment_token,
            ..Default::default()
        };
        payments::payments_core::<api::Authorize, api::PaymentsResponse, _, _, _>(
            &state,
            merchant_account.to_owned(),
            key_store,
            payments::PaymentConfirm,
            request,
            services::api::AuthFlow::Merchant,
            payments::CallConnectorAction::Trigger,
        )
        .await
    } else {
        Err(report!(
            errors::ApiErrorResponse::WebhookAuthenticationFailed
        ))
    };

    match response? {
        services::ApplicationResponse::Json(payments_response) => {
            let payment_id = payments_response
                .payment_id
                .clone()
                .get_required_value("payment_id")
                .change_context(errors::ApiErrorResponse::WebhookProcessingFailure)
                .attach_printable("did not receive payment id from payments core response")?;

            let event_type: enums::EventType = payments_response
                .status
                .foreign_try_into()
                .into_report()
                .change_context(errors::ApiErrorResponse::WebhookProcessingFailure)
                .attach_printable("error mapping payments response status to event type")?;

            create_event_and_trigger_outgoing_webhook::<W>(
                state,
                merchant_account,
                event_type,
                enums::EventClass::Payments,
                None,
                payment_id,
                enums::EventObjectType::PaymentDetails,
                api::OutgoingWebhookContent::PaymentDetails(payments_response),
            )
            .await?;
        }

        _ => Err(errors::ApiErrorResponse::WebhookProcessingFailure)
            .into_report()
            .attach_printable("received non-json response from payments core")?,
    }

    Ok(())
}

#[allow(clippy::too_many_arguments)]
#[instrument(skip_all)]
pub async fn create_event_and_trigger_outgoing_webhook<W: api::OutgoingWebhookType>(
    state: AppState,
    merchant_account: domain::MerchantAccount,
    event_type: enums::EventType,
    event_class: enums::EventClass,
    intent_reference_id: Option<String>,
    primary_object_id: String,
    primary_object_type: enums::EventObjectType,
    content: api::OutgoingWebhookContent,
) -> CustomResult<(), errors::ApiErrorResponse> {
    let new_event = storage::EventNew {
        event_id: generate_id(consts::ID_LENGTH, "evt"),
        event_type,
        event_class,
        is_webhook_notified: false,
        intent_reference_id,
        primary_object_id,
        primary_object_type,
    };

    let event = state
        .store
        .insert_event(new_event)
        .await
        .change_context(errors::ApiErrorResponse::WebhookProcessingFailure)
        .attach_printable("event insertion failure")?;

    if state.conf.webhooks.outgoing_enabled {
        let arbiter = actix::Arbiter::try_current()
            .ok_or(errors::ApiErrorResponse::WebhookProcessingFailure)
            .into_report()
            .attach_printable("arbiter retrieval failure")?;

        let outgoing_webhook = api::OutgoingWebhook {
            merchant_id: merchant_account.merchant_id.clone(),
            event_id: event.event_id,
            event_type: event.event_type,
            content,
            timestamp: event.created_at,
        };

        let webhook_signature_payload =
            ext_traits::Encode::<serde_json::Value>::encode_to_string_of_json(&outgoing_webhook)
                .change_context(errors::ApiErrorResponse::WebhookProcessingFailure)
                .attach_printable("failed encoding outgoing webhook payload")?;

        let outgoing_webhooks_signature = merchant_account
            .payment_response_hash_key
            .clone()
            .map(|key| {
                common_utils::crypto::HmacSha512::sign_message(
                    &common_utils::crypto::HmacSha512,
                    key.as_bytes(),
                    webhook_signature_payload.as_bytes(),
                )
            })
            .transpose()
            .change_context(errors::ApiErrorResponse::WebhookProcessingFailure)
            .attach_printable("Failed to sign the message")?
            .map(hex::encode);

        arbiter.spawn(async move {
            let result = trigger_webhook_to_merchant::<W>(
                merchant_account,
                outgoing_webhook,
                outgoing_webhooks_signature,
                &state,
            )
            .await;

            if let Err(e) = result {
                logger::error!(?e);
            }
        });
    }

    Ok(())
}

pub async fn trigger_webhook_to_merchant<W: api::OutgoingWebhookType>(
    merchant_account: domain::MerchantAccount,
    webhook: api::OutgoingWebhook,
    outgoing_webhooks_signature: Option<String>,
    state: &AppState,
) -> CustomResult<(), errors::WebhooksFlowError> {
    let webhook_details_json = merchant_account
        .webhook_details
        .get_required_value("webhook_details")
        .change_context(errors::WebhooksFlowError::MerchantWebhookDetailsNotFound)?;

    let webhook_details: api::WebhookDetails =
        webhook_details_json
            .parse_value("WebhookDetails")
            .change_context(errors::WebhooksFlowError::MerchantWebhookDetailsNotFound)?;

    let webhook_url = webhook_details
        .webhook_url
        .get_required_value("webhook_url")
        .change_context(errors::WebhooksFlowError::MerchantWebhookURLNotConfigured)
        .map(ExposeInterface::expose)?;

    let outgoing_webhook_event_id = webhook.event_id.clone();

    let transformed_outgoing_webhook = W::from(webhook);

    let transformed_outgoing_webhook_string = types::RequestBody::log_and_get_request_body(
        &transformed_outgoing_webhook,
        Encode::<serde_json::Value>::encode_to_string_of_json,
    )
    .change_context(errors::WebhooksFlowError::OutgoingWebhookEncodingFailed)
    .attach_printable("There was an issue when encoding the outgoing webhook body")?;

    let mut header = vec![(
        reqwest::header::CONTENT_TYPE.to_string(),
        "application/json".into(),
    )];

    if let Some(signature) = outgoing_webhooks_signature {
        header.push((headers::X_WEBHOOK_SIGNATURE.to_string(), signature.into()))
    }

    let request = services::RequestBuilder::new()
        .method(services::Method::Post)
        .url(&webhook_url)
        .attach_default_headers()
        .headers(header)
        .body(Some(transformed_outgoing_webhook_string))
        .build();

    let response =
        services::api::send_request(state, request, Some(OUTGOING_WEBHOOK_TIMEOUT_SECS)).await;

    metrics::WEBHOOK_OUTGOING_COUNT.add(
        &metrics::CONTEXT,
        1,
        &[metrics::KeyValue::new(
            MERCHANT_ID,
            merchant_account.merchant_id.clone(),
        )],
    );
    logger::debug!(outgoing_webhook_response=?response);

    match response {
        Err(e) => {
            // [#217]: Schedule webhook for retry.
            Err(e).change_context(errors::WebhooksFlowError::CallToMerchantFailed)?;
        }
        Ok(res) => {
            if res.status().is_success() {
                metrics::WEBHOOK_OUTGOING_RECEIVED_COUNT.add(
                    &metrics::CONTEXT,
                    1,
                    &[metrics::KeyValue::new(
                        MERCHANT_ID,
                        merchant_account.merchant_id.clone(),
                    )],
                );
                let update_event = storage::EventUpdate::UpdateWebhookNotified {
                    is_webhook_notified: Some(true),
                };
                state
                    .store
                    .update_event(outgoing_webhook_event_id, update_event)
                    .await
                    .change_context(errors::WebhooksFlowError::WebhookEventUpdationFailed)?;
            } else {
                metrics::WEBHOOK_OUTGOING_NOT_RECEIVED_COUNT.add(
                    &metrics::CONTEXT,
                    1,
                    &[metrics::KeyValue::new(
                        MERCHANT_ID,
                        merchant_account.merchant_id.clone(),
                    )],
                );
                // [#217]: Schedule webhook for retry.
                Err(errors::WebhooksFlowError::NotReceivedByMerchant).into_report()?;
            }
        }
    }

    Ok(())
}

#[instrument(skip_all)]
pub async fn webhooks_core<W: api::OutgoingWebhookType>(
    state: &AppState,
    req: &actix_web::HttpRequest,
    merchant_account: domain::MerchantAccount,
    key_store: domain::MerchantKeyStore,
    connector_name: &str,
    body: actix_web::web::Bytes,
) -> RouterResponse<serde_json::Value> {
    metrics::WEBHOOK_INCOMING_COUNT.add(
        &metrics::CONTEXT,
        1,
        &[metrics::KeyValue::new(
            MERCHANT_ID,
            merchant_account.merchant_id.clone(),
        )],
    );

    let connector = api::ConnectorData::get_connector_by_name(
        &state.conf.connectors,
        connector_name,
        api::GetToken::Connector,
    )
    .change_context(errors::ApiErrorResponse::InvalidRequestData {
        message: "invalid connnector name received".to_string(),
    })
    .attach_printable("Failed construction of ConnectorData")?;

    let connector = connector.connector;
    let mut request_details = api::IncomingWebhookRequestDetails {
        method: req.method().clone(),
        headers: req.headers(),
        query_params: req.query_string().to_string(),
        body: &body,
    };

    let decoded_body = connector
        .decode_webhook_body(
            &*state.store,
            &request_details,
            &merchant_account.merchant_id,
        )
        .await
        .switch()
        .attach_printable("There was an error in incoming webhook body decoding")?;

    request_details.body = &decoded_body;

    let event_type = connector
        .get_webhook_event_type(&request_details)
        .switch()
        .attach_printable("Could not find event type in incoming webhook body")?;

    let process_webhook_further = utils::lookup_webhook_event(
        &*state.store,
        connector_name,
        &merchant_account.merchant_id,
        &event_type,
    )
    .await;

    logger::info!(process_webhook=?process_webhook_further);
    logger::info!(event_type=?event_type);

    let flow_type: api::WebhookFlow = event_type.to_owned().into();
    if process_webhook_further && !matches!(flow_type, api::WebhookFlow::ReturnResponse) {
        let source_verified = connector
            .verify_webhook_source(
                &*state.store,
                &request_details,
                &merchant_account.merchant_id,
            )
            .await
            .switch()
            .attach_printable("There was an issue in incoming webhook source verification")?;

        if source_verified {
            metrics::WEBHOOK_SOURCE_VERIFIED_COUNT.add(
                &metrics::CONTEXT,
                1,
                &[metrics::KeyValue::new(
                    MERCHANT_ID,
                    merchant_account.merchant_id.clone(),
                )],
            );
        }

        logger::info!(source_verified=?source_verified);
        let object_ref_id = connector
            .get_webhook_object_reference_id(&request_details)
            .switch()
            .attach_printable("Could not find object reference id in incoming webhook body")?;

        let event_object = connector
            .get_webhook_resource_object(&request_details)
            .switch()
            .attach_printable("Could not find resource object in incoming webhook body")?;

        let webhook_details = api::IncomingWebhookDetails {
            object_reference_id: object_ref_id,
            resource_object: Encode::<serde_json::Value>::encode_to_vec(&event_object)
                .change_context(errors::ApiErrorResponse::InternalServerError)
                .attach_printable(
                    "There was an issue when encoding the incoming webhook body to bytes",
                )?,
        };

        match flow_type {
            api::WebhookFlow::Payment => payments_incoming_webhook_flow::<W>(
                state.clone(),
                merchant_account,
                key_store,
                webhook_details,
                source_verified,
            )
            .await
            .attach_printable("Incoming webhook flow for payments failed")?,

            api::WebhookFlow::Refund => refunds_incoming_webhook_flow::<W>(
                state.clone(),
                merchant_account,
                key_store,
                webhook_details,
                connector_name,
                source_verified,
                event_type,
            )
            .await
            .attach_printable("Incoming webhook flow for refunds failed")?,

            api::WebhookFlow::Dispute => disputes_incoming_webhook_flow::<W>(
                state.clone(),
                merchant_account,
                webhook_details,
                source_verified,
                *connector,
                &request_details,
                event_type,
            )
            .await
            .attach_printable("Incoming webhook flow for disputes failed")?,

            api::WebhookFlow::BankTransfer => bank_transfer_webhook_flow::<W>(
                state.clone(),
                merchant_account,
                key_store,
                webhook_details,
                source_verified,
            )
            .await
            .attach_printable("Incoming bank-transfer webhook flow failed")?,

            api::WebhookFlow::ReturnResponse => {}

            _ => Err(errors::ApiErrorResponse::InternalServerError)
                .into_report()
                .attach_printable("Unsupported Flow Type received in incoming webhooks")?,
        }
    } else {
        metrics::WEBHOOK_INCOMING_FILTERED_COUNT.add(
            &metrics::CONTEXT,
            1,
            &[metrics::KeyValue::new(
                MERCHANT_ID,
                merchant_account.merchant_id.clone(),
            )],
        );
    }

    let response = connector
        .get_webhook_api_response(&request_details)
        .switch()
        .attach_printable("Could not get incoming webhook api response from connector")?;

    Ok(response)
}<|MERGE_RESOLUTION|>--- conflicted
+++ resolved
@@ -306,15 +306,9 @@
                 dispute_status,
             )
             .change_context(errors::ApiErrorResponse::WebhookProcessingFailure)
-<<<<<<< HEAD
-            .attach_printable("event type to dispute state conversion failure")?;
-            let update_dispute = storage_models::dispute::DisputeUpdate::Update {
-                dispute_stage: dispute_details.dispute_stage,
-=======
             .attach_printable("dispute stage and status validation failed")?;
             let update_dispute = diesel_models::dispute::DisputeUpdate::Update {
-                dispute_stage: dispute_details.dispute_stage.foreign_into(),
->>>>>>> 5a0e8be8
+                dispute_stage: dispute_details.dispute_stage,
                 dispute_status,
                 connector_status: dispute_details.connector_status,
                 connector_reason: dispute_details.connector_reason,
