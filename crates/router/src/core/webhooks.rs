pub mod types;
pub mod utils;
#[cfg(feature = "olap")]
pub mod webhook_events;

use std::{str::FromStr, time::Instant};

use actix_web::FromRequest;
use api_models::{
    payments::HeaderPayload,
    webhook_events::{OutgoingWebhookRequestContent, OutgoingWebhookResponseContent},
    webhooks::{self, WebhookResponseTracker},
};
use common_utils::{
    errors::ReportSwitchExt, events::ApiEventsType, ext_traits::Encode, request::RequestContent,
};
use error_stack::{report, ResultExt};
use masking::{ExposeInterface, Mask, PeekInterface, Secret};
use router_env::{
    instrument,
    tracing::{self, Instrument},
    tracing_actix_web::RequestId,
};

use super::{errors::StorageErrorExt, metrics};
#[cfg(feature = "stripe")]
use crate::compatibility::stripe::webhooks as stripe_webhooks;
use crate::{
    consts,
    core::{
        api_locking,
        errors::{self, ConnectorErrorExt, CustomResult, RouterResponse},
        payment_methods::PaymentMethodRetrieve,
        payments, refunds,
    },
    db::StorageInterface,
    events::{
        api_logs::ApiEvent,
        outgoing_webhook_logs::{OutgoingWebhookEvent, OutgoingWebhookEventMetric},
    },
    logger,
    routes::{app::AppStateInfo, lock_utils, metrics::request::add_attributes, AppState},
    services::{self, authentication as auth},
    types::{
        api::{self, mandates::MandateResponseExt},
        domain::{self, types as domain_types},
        storage::{self, enums},
        transformers::{ForeignInto, ForeignTryFrom},
    },
    utils::{self as helper_utils, generate_id, OptionExt, ValueExt},
    workflows::outgoing_webhook_retry,
};

const OUTGOING_WEBHOOK_TIMEOUT_SECS: u64 = 5;
const MERCHANT_ID: &str = "merchant_id";

pub async fn payments_incoming_webhook_flow<Ctx: PaymentMethodRetrieve>(
    state: AppState,
    merchant_account: domain::MerchantAccount,
    business_profile: diesel_models::business_profile::BusinessProfile,
    key_store: domain::MerchantKeyStore,
    webhook_details: api::IncomingWebhookDetails,
    source_verified: bool,
) -> CustomResult<WebhookResponseTracker, errors::ApiErrorResponse> {
    let consume_or_trigger_flow = if source_verified {
        payments::CallConnectorAction::HandleResponse(webhook_details.resource_object)
    } else {
        payments::CallConnectorAction::Trigger
    };
    let payments_response = match webhook_details.object_reference_id {
        api_models::webhooks::ObjectReferenceId::PaymentId(id) => {
            let payment_id = get_payment_id(
                state.store.as_ref(),
                &id,
                merchant_account.merchant_id.as_str(),
                merchant_account.storage_scheme,
            )
            .await?;

            let lock_action = api_locking::LockAction::Hold {
                input: super::api_locking::LockingInput {
                    unique_locking_key: payment_id,
                    api_identifier: lock_utils::ApiIdentifier::Payments,
                    override_lock_retries: None,
                },
            };

            lock_action
                .clone()
                .perform_locking_action(&state, merchant_account.merchant_id.to_string())
                .await?;

            let response = Box::pin(payments::payments_core::<
                api::PSync,
                api::PaymentsResponse,
                _,
                _,
                _,
                Ctx,
            >(
                state.clone(),
                merchant_account.clone(),
                key_store.clone(),
                payments::operations::PaymentStatus,
                api::PaymentsRetrieveRequest {
                    resource_id: id,
                    merchant_id: Some(merchant_account.merchant_id.clone()),
                    force_sync: true,
                    connector: None,
                    param: None,
                    merchant_connector_details: None,
                    client_secret: None,
                    expand_attempts: None,
                    expand_captures: None,
                },
                services::AuthFlow::Merchant,
                consume_or_trigger_flow,
                None,
                HeaderPayload::default(),
            ))
            .await;

            lock_action
                .free_lock_action(&state, merchant_account.merchant_id.to_owned())
                .await?;

            match response {
                Ok(value) => value,
                Err(err)
                    if matches!(
                        err.current_context(),
                        &errors::ApiErrorResponse::PaymentNotFound
                    ) && state
                        .conf
                        .webhooks
                        .ignore_error
                        .payment_not_found
                        .unwrap_or(true) =>
                {
                    metrics::WEBHOOK_PAYMENT_NOT_FOUND.add(
                        &metrics::CONTEXT,
                        1,
                        &[add_attributes(
                            "merchant_id",
                            merchant_account.merchant_id.clone(),
                        )],
                    );
                    return Ok(WebhookResponseTracker::NoEffect);
                }
                error @ Err(_) => error?,
            }
        }
        _ => Err(errors::ApiErrorResponse::WebhookProcessingFailure).attach_printable(
            "Did not get payment id as object reference id in webhook payments flow",
        )?,
    };

    match payments_response {
        services::ApplicationResponse::JsonWithHeaders((payments_response, _)) => {
            let payment_id = payments_response
                .payment_id
                .clone()
                .get_required_value("payment_id")
                .change_context(errors::ApiErrorResponse::WebhookProcessingFailure)
                .attach_printable("payment id not received from payments core")?;

            let status = payments_response.status;

            let event_type: Option<enums::EventType> = payments_response.status.foreign_into();

            // If event is NOT an UnsupportedEvent, trigger Outgoing Webhook
            if let Some(outgoing_event_type) = event_type {
                let primary_object_created_at = payments_response.created;
                create_event_and_trigger_outgoing_webhook(
                    state,
                    merchant_account,
                    business_profile,
                    &key_store,
                    outgoing_event_type,
                    enums::EventClass::Payments,
                    payment_id.clone(),
                    enums::EventObjectType::PaymentDetails,
                    api::OutgoingWebhookContent::PaymentDetails(payments_response),
                    primary_object_created_at,
                )
                .await?;
            };

            let response = WebhookResponseTracker::Payment { payment_id, status };

            Ok(response)
        }

        _ => Err(errors::ApiErrorResponse::WebhookProcessingFailure)
            .attach_printable("received non-json response from payments core")?,
    }
}

#[instrument(skip_all)]
#[allow(clippy::too_many_arguments)]
pub async fn refunds_incoming_webhook_flow(
    state: AppState,
    merchant_account: domain::MerchantAccount,
    business_profile: diesel_models::business_profile::BusinessProfile,
    key_store: domain::MerchantKeyStore,
    webhook_details: api::IncomingWebhookDetails,
    connector_name: &str,
    source_verified: bool,
    event_type: api_models::webhooks::IncomingWebhookEvent,
) -> CustomResult<WebhookResponseTracker, errors::ApiErrorResponse> {
    let db = &*state.store;
    //find refund by connector refund id
    let refund = match webhook_details.object_reference_id {
        api_models::webhooks::ObjectReferenceId::RefundId(refund_id_type) => match refund_id_type {
            api_models::webhooks::RefundIdType::RefundId(id) => db
                .find_refund_by_merchant_id_refund_id(
                    &merchant_account.merchant_id,
                    &id,
                    merchant_account.storage_scheme,
                )
                .await
                .change_context(errors::ApiErrorResponse::WebhookResourceNotFound)
                .attach_printable("Failed to fetch the refund")?,
            api_models::webhooks::RefundIdType::ConnectorRefundId(id) => db
                .find_refund_by_merchant_id_connector_refund_id_connector(
                    &merchant_account.merchant_id,
                    &id,
                    connector_name,
                    merchant_account.storage_scheme,
                )
                .await
                .change_context(errors::ApiErrorResponse::WebhookResourceNotFound)
                .attach_printable("Failed to fetch the refund")?,
        },
        _ => Err(errors::ApiErrorResponse::WebhookProcessingFailure)
            .attach_printable("received a non-refund id when processing refund webhooks")?,
    };
    let refund_id = refund.refund_id.to_owned();
    //if source verified then update refund status else trigger refund sync
    let updated_refund = if source_verified {
        let refund_update = storage::RefundUpdate::StatusUpdate {
            connector_refund_id: None,
            sent_to_gateway: true,
            refund_status: common_enums::RefundStatus::foreign_try_from(event_type)
                .change_context(errors::ApiErrorResponse::WebhookProcessingFailure)
                .attach_printable("failed refund status mapping from event type")?,
            updated_by: merchant_account.storage_scheme.to_string(),
        };
        db.update_refund(
            refund.to_owned(),
            refund_update,
            merchant_account.storage_scheme,
        )
        .await
        .to_not_found_response(errors::ApiErrorResponse::WebhookResourceNotFound)
        .attach_printable_lazy(|| format!("Failed while updating refund: refund_id: {refund_id}"))?
    } else {
        Box::pin(refunds::refund_retrieve_core(
            state.clone(),
            merchant_account.clone(),
            key_store.clone(),
            api_models::refunds::RefundsRetrieveRequest {
                refund_id: refund_id.to_owned(),
                force_sync: Some(true),
                merchant_connector_details: None,
            },
        ))
        .await
        .attach_printable_lazy(|| format!("Failed while updating refund: refund_id: {refund_id}"))?
    };
    let event_type: Option<enums::EventType> = updated_refund.refund_status.foreign_into();

    // If event is NOT an UnsupportedEvent, trigger Outgoing Webhook
    if let Some(outgoing_event_type) = event_type {
        let refund_response: api_models::refunds::RefundResponse =
            updated_refund.clone().foreign_into();
        create_event_and_trigger_outgoing_webhook(
            state,
            merchant_account,
            business_profile,
            &key_store,
            outgoing_event_type,
            enums::EventClass::Refunds,
            refund_id,
            enums::EventObjectType::RefundDetails,
            api::OutgoingWebhookContent::RefundDetails(refund_response),
            Some(updated_refund.created_at),
        )
        .await?;
    }

    Ok(WebhookResponseTracker::Refund {
        payment_id: updated_refund.payment_id,
        refund_id: updated_refund.refund_id,
        status: updated_refund.refund_status,
    })
}

pub async fn get_payment_attempt_from_object_reference_id(
    state: &AppState,
    object_reference_id: api_models::webhooks::ObjectReferenceId,
    merchant_account: &domain::MerchantAccount,
) -> CustomResult<data_models::payments::payment_attempt::PaymentAttempt, errors::ApiErrorResponse>
{
    let db = &*state.store;
    match object_reference_id {
        api::ObjectReferenceId::PaymentId(api::PaymentIdType::ConnectorTransactionId(ref id)) => db
            .find_payment_attempt_by_merchant_id_connector_txn_id(
                &merchant_account.merchant_id,
                id,
                merchant_account.storage_scheme,
            )
            .await
            .to_not_found_response(errors::ApiErrorResponse::WebhookResourceNotFound),
        api::ObjectReferenceId::PaymentId(api::PaymentIdType::PaymentAttemptId(ref id)) => db
            .find_payment_attempt_by_attempt_id_merchant_id(
                id,
                &merchant_account.merchant_id,
                merchant_account.storage_scheme,
            )
            .await
            .to_not_found_response(errors::ApiErrorResponse::WebhookResourceNotFound),
        api::ObjectReferenceId::PaymentId(api::PaymentIdType::PreprocessingId(ref id)) => db
            .find_payment_attempt_by_preprocessing_id_merchant_id(
                id,
                &merchant_account.merchant_id,
                merchant_account.storage_scheme,
            )
            .await
            .to_not_found_response(errors::ApiErrorResponse::WebhookResourceNotFound),
        _ => Err(errors::ApiErrorResponse::WebhookProcessingFailure)
            .attach_printable("received a non-payment id for retrieving payment")?,
    }
}

#[allow(clippy::too_many_arguments)]
pub async fn get_or_update_dispute_object(
    state: AppState,
    option_dispute: Option<diesel_models::dispute::Dispute>,
    dispute_details: api::disputes::DisputePayload,
    merchant_id: &str,
    payment_attempt: &data_models::payments::payment_attempt::PaymentAttempt,
    event_type: api_models::webhooks::IncomingWebhookEvent,
    business_profile: &diesel_models::business_profile::BusinessProfile,
    connector_name: &str,
) -> CustomResult<diesel_models::dispute::Dispute, errors::ApiErrorResponse> {
    let db = &*state.store;
    match option_dispute {
        None => {
            metrics::INCOMING_DISPUTE_WEBHOOK_NEW_RECORD_METRIC.add(&metrics::CONTEXT, 1, &[]);
            let dispute_id = generate_id(consts::ID_LENGTH, "dp");
            let new_dispute = diesel_models::dispute::DisputeNew {
                dispute_id,
                amount: dispute_details.amount.clone(),
                currency: dispute_details.currency,
                dispute_stage: dispute_details.dispute_stage,
                dispute_status: common_enums::DisputeStatus::foreign_try_from(event_type)
                    .change_context(errors::ApiErrorResponse::WebhookProcessingFailure)
                    .attach_printable("event type to dispute status mapping failed")?,
                payment_id: payment_attempt.payment_id.to_owned(),
                connector: connector_name.to_owned(),
                attempt_id: payment_attempt.attempt_id.to_owned(),
                merchant_id: merchant_id.to_owned(),
                connector_status: dispute_details.connector_status,
                connector_dispute_id: dispute_details.connector_dispute_id,
                connector_reason: dispute_details.connector_reason,
                connector_reason_code: dispute_details.connector_reason_code,
                challenge_required_by: dispute_details.challenge_required_by,
                connector_created_at: dispute_details.created_at,
                connector_updated_at: dispute_details.updated_at,
                profile_id: Some(business_profile.profile_id.clone()),
                evidence: None,
                merchant_connector_id: payment_attempt.merchant_connector_id.clone(),
                dispute_amount: dispute_details.amount.parse::<i64>().unwrap_or(0),
            };
            state
                .store
                .insert_dispute(new_dispute.clone())
                .await
                .to_not_found_response(errors::ApiErrorResponse::WebhookResourceNotFound)
        }
        Some(dispute) => {
            logger::info!("Dispute Already exists, Updating the dispute details");
            metrics::INCOMING_DISPUTE_WEBHOOK_UPDATE_RECORD_METRIC.add(&metrics::CONTEXT, 1, &[]);
            let dispute_status = diesel_models::enums::DisputeStatus::foreign_try_from(event_type)
                .change_context(errors::ApiErrorResponse::WebhookProcessingFailure)
                .attach_printable("event type to dispute state conversion failure")?;
            crate::core::utils::validate_dispute_stage_and_dispute_status(
                dispute.dispute_stage,
                dispute.dispute_status,
                dispute_details.dispute_stage,
                dispute_status,
            )
            .change_context(errors::ApiErrorResponse::WebhookProcessingFailure)
            .attach_printable("dispute stage and status validation failed")?;
            let update_dispute = diesel_models::dispute::DisputeUpdate::Update {
                dispute_stage: dispute_details.dispute_stage,
                dispute_status,
                connector_status: dispute_details.connector_status,
                connector_reason: dispute_details.connector_reason,
                connector_reason_code: dispute_details.connector_reason_code,
                challenge_required_by: dispute_details.challenge_required_by,
                connector_updated_at: dispute_details.updated_at,
            };
            db.update_dispute(dispute, update_dispute)
                .await
                .to_not_found_response(errors::ApiErrorResponse::WebhookResourceNotFound)
        }
    }
}

pub async fn mandates_incoming_webhook_flow(
    state: AppState,
    merchant_account: domain::MerchantAccount,
    business_profile: diesel_models::business_profile::BusinessProfile,
    key_store: domain::MerchantKeyStore,
    webhook_details: api::IncomingWebhookDetails,
    source_verified: bool,
    event_type: api_models::webhooks::IncomingWebhookEvent,
) -> CustomResult<WebhookResponseTracker, errors::ApiErrorResponse> {
    if source_verified {
        let db = &*state.store;
        let mandate = match webhook_details.object_reference_id {
            webhooks::ObjectReferenceId::MandateId(webhooks::MandateIdType::MandateId(
                mandate_id,
            )) => db
                .find_mandate_by_merchant_id_mandate_id(
                    &merchant_account.merchant_id,
                    mandate_id.as_str(),
                )
                .await
                .to_not_found_response(errors::ApiErrorResponse::MandateNotFound)?,
            webhooks::ObjectReferenceId::MandateId(
                webhooks::MandateIdType::ConnectorMandateId(connector_mandate_id),
            ) => db
                .find_mandate_by_merchant_id_connector_mandate_id(
                    &merchant_account.merchant_id,
                    connector_mandate_id.as_str(),
                )
                .await
                .to_not_found_response(errors::ApiErrorResponse::MandateNotFound)?,
            _ => Err(errors::ApiErrorResponse::WebhookProcessingFailure)
                .attach_printable("received a non-mandate id for retrieving mandate")?,
        };
        let mandate_status = common_enums::MandateStatus::foreign_try_from(event_type)
            .change_context(errors::ApiErrorResponse::WebhookProcessingFailure)
            .attach_printable("event type to mandate status mapping failed")?;
        let updated_mandate = db
            .update_mandate_by_merchant_id_mandate_id(
                &merchant_account.merchant_id,
                &mandate.mandate_id,
                storage::MandateUpdate::StatusUpdate { mandate_status },
            )
            .await
            .to_not_found_response(errors::ApiErrorResponse::MandateNotFound)?;
        let mandates_response = Box::new(
            api::mandates::MandateResponse::from_db_mandate(
                &state,
                key_store.clone(),
                updated_mandate.clone(),
            )
            .await?,
        );
        let event_type: Option<enums::EventType> = updated_mandate.mandate_status.foreign_into();
        if let Some(outgoing_event_type) = event_type {
            create_event_and_trigger_outgoing_webhook(
                state,
                merchant_account,
                business_profile,
                &key_store,
                outgoing_event_type,
                enums::EventClass::Mandates,
                updated_mandate.mandate_id.clone(),
                enums::EventObjectType::MandateDetails,
                api::OutgoingWebhookContent::MandateDetails(mandates_response),
                Some(updated_mandate.created_at),
            )
            .await?;
        }
        Ok(WebhookResponseTracker::Mandate {
            mandate_id: updated_mandate.mandate_id,
            status: updated_mandate.mandate_status,
        })
    } else {
        logger::error!("Webhook source verification failed for mandates webhook flow");
        Err(report!(
            errors::ApiErrorResponse::WebhookAuthenticationFailed
        ))
    }
}

#[allow(clippy::too_many_arguments)]
#[instrument(skip_all)]
pub async fn disputes_incoming_webhook_flow(
    state: AppState,
    merchant_account: domain::MerchantAccount,
    business_profile: diesel_models::business_profile::BusinessProfile,
    key_store: domain::MerchantKeyStore,
    webhook_details: api::IncomingWebhookDetails,
    source_verified: bool,
    connector: &(dyn api::Connector + Sync),
    request_details: &api::IncomingWebhookRequestDetails<'_>,
    event_type: api_models::webhooks::IncomingWebhookEvent,
) -> CustomResult<WebhookResponseTracker, errors::ApiErrorResponse> {
    metrics::INCOMING_DISPUTE_WEBHOOK_METRIC.add(&metrics::CONTEXT, 1, &[]);
    if source_verified {
        let db = &*state.store;
        let dispute_details = connector.get_dispute_details(request_details).switch()?;
        let payment_attempt = get_payment_attempt_from_object_reference_id(
            &state,
            webhook_details.object_reference_id,
            &merchant_account,
        )
        .await?;
        let option_dispute = db
            .find_by_merchant_id_payment_id_connector_dispute_id(
                &merchant_account.merchant_id,
                &payment_attempt.payment_id,
                &dispute_details.connector_dispute_id,
            )
            .await
            .to_not_found_response(errors::ApiErrorResponse::WebhookResourceNotFound)?;
        let dispute_object = get_or_update_dispute_object(
            state.clone(),
            option_dispute,
            dispute_details,
            &merchant_account.merchant_id,
            &payment_attempt,
            event_type,
            &business_profile,
            connector.id(),
        )
        .await?;
        let disputes_response = Box::new(dispute_object.clone().foreign_into());
        let event_type: enums::EventType = dispute_object.dispute_status.foreign_into();

        create_event_and_trigger_outgoing_webhook(
            state,
            merchant_account,
            business_profile,
            &key_store,
            event_type,
            enums::EventClass::Disputes,
            dispute_object.dispute_id.clone(),
            enums::EventObjectType::DisputeDetails,
            api::OutgoingWebhookContent::DisputeDetails(disputes_response),
            Some(dispute_object.created_at),
        )
        .await?;
        metrics::INCOMING_DISPUTE_WEBHOOK_MERCHANT_NOTIFIED_METRIC.add(&metrics::CONTEXT, 1, &[]);
        Ok(WebhookResponseTracker::Dispute {
            dispute_id: dispute_object.dispute_id,
            payment_id: dispute_object.payment_id,
            status: dispute_object.dispute_status,
        })
    } else {
        metrics::INCOMING_DISPUTE_WEBHOOK_SIGNATURE_FAILURE_METRIC.add(&metrics::CONTEXT, 1, &[]);
        Err(report!(
            errors::ApiErrorResponse::WebhookAuthenticationFailed
        ))
    }
}

async fn bank_transfer_webhook_flow<Ctx: PaymentMethodRetrieve>(
    state: AppState,
    merchant_account: domain::MerchantAccount,
    business_profile: diesel_models::business_profile::BusinessProfile,
    key_store: domain::MerchantKeyStore,
    webhook_details: api::IncomingWebhookDetails,
    source_verified: bool,
) -> CustomResult<WebhookResponseTracker, errors::ApiErrorResponse> {
    let response = if source_verified {
        let payment_attempt = get_payment_attempt_from_object_reference_id(
            &state,
            webhook_details.object_reference_id,
            &merchant_account,
        )
        .await?;
        let payment_id = payment_attempt.payment_id;
        let request = api::PaymentsRequest {
            payment_id: Some(api_models::payments::PaymentIdType::PaymentIntentId(
                payment_id,
            )),
            payment_token: payment_attempt.payment_token,
            ..Default::default()
        };
        Box::pin(payments::payments_core::<
            api::Authorize,
            api::PaymentsResponse,
            _,
            _,
            _,
            Ctx,
        >(
            state.clone(),
            merchant_account.to_owned(),
            key_store.clone(),
            payments::PaymentConfirm,
            request,
            services::api::AuthFlow::Merchant,
            payments::CallConnectorAction::Trigger,
            None,
            HeaderPayload::with_source(common_enums::PaymentSource::Webhook),
        ))
        .await
    } else {
        Err(report!(
            errors::ApiErrorResponse::WebhookAuthenticationFailed
        ))
    };

    match response? {
        services::ApplicationResponse::JsonWithHeaders((payments_response, _)) => {
            let payment_id = payments_response
                .payment_id
                .clone()
                .get_required_value("payment_id")
                .change_context(errors::ApiErrorResponse::WebhookProcessingFailure)
                .attach_printable("did not receive payment id from payments core response")?;

            let event_type: Option<enums::EventType> = payments_response.status.foreign_into();
            let status = payments_response.status;

            // If event is NOT an UnsupportedEvent, trigger Outgoing Webhook
            if let Some(outgoing_event_type) = event_type {
                let primary_object_created_at = payments_response.created;
                create_event_and_trigger_outgoing_webhook(
                    state,
                    merchant_account,
                    business_profile,
                    &key_store,
                    outgoing_event_type,
                    enums::EventClass::Payments,
                    payment_id.clone(),
                    enums::EventObjectType::PaymentDetails,
                    api::OutgoingWebhookContent::PaymentDetails(payments_response),
                    primary_object_created_at,
                )
                .await?;
            }

            Ok(WebhookResponseTracker::Payment { payment_id, status })
        }

        _ => Err(errors::ApiErrorResponse::WebhookProcessingFailure)
            .attach_printable("received non-json response from payments core")?,
    }
}

#[allow(clippy::too_many_arguments)]
#[instrument(skip_all)]
pub(crate) async fn create_event_and_trigger_outgoing_webhook(
    state: AppState,
    merchant_account: domain::MerchantAccount,
    business_profile: diesel_models::business_profile::BusinessProfile,
    merchant_key_store: &domain::MerchantKeyStore,
    event_type: enums::EventType,
    event_class: enums::EventClass,
    primary_object_id: String,
    primary_object_type: enums::EventObjectType,
    content: api::OutgoingWebhookContent,
    primary_object_created_at: Option<time::PrimitiveDateTime>,
) -> CustomResult<(), errors::ApiErrorResponse> {
    let delivery_attempt = enums::WebhookDeliveryAttempt::InitialAttempt;
    let idempotent_event_id =
        utils::get_idempotent_event_id(&primary_object_id, event_type, delivery_attempt);
    let webhook_url_result = get_webhook_url_from_business_profile(&business_profile);

    if !state.conf.webhooks.outgoing_enabled
        || webhook_url_result.is_err()
        || webhook_url_result.as_ref().is_ok_and(String::is_empty)
    {
        logger::debug!(
            business_profile_id=%business_profile.profile_id,
            %idempotent_event_id,
            "Outgoing webhooks are disabled in application configuration, or merchant webhook URL \
             could not be obtained; skipping outgoing webhooks for event"
        );
        return Ok(());
    }

    let event_id = utils::generate_event_id();
    let merchant_id = business_profile.merchant_id.clone();
    let now = common_utils::date_time::now();

    let outgoing_webhook = api::OutgoingWebhook {
        merchant_id: merchant_id.clone(),
        event_id: event_id.clone(),
        event_type,
        content: content.clone(),
        timestamp: now,
    };

    let request_content = get_outgoing_webhook_request(
        &merchant_account,
        outgoing_webhook,
        business_profile.payment_response_hash_key.as_deref(),
    )
    .change_context(errors::ApiErrorResponse::WebhookProcessingFailure)
    .attach_printable("Failed to construct outgoing webhook request content")?;

    let new_event = domain::Event {
        event_id: event_id.clone(),
        event_type,
        event_class,
        is_webhook_notified: false,
        primary_object_id,
        primary_object_type,
        created_at: now,
        merchant_id: Some(business_profile.merchant_id.clone()),
        business_profile_id: Some(business_profile.profile_id.clone()),
        primary_object_created_at,
        idempotent_event_id: Some(idempotent_event_id.clone()),
        initial_attempt_id: Some(event_id.clone()),
        request: Some(
            domain_types::encrypt(
                request_content
                    .encode_to_string_of_json()
                    .change_context(errors::ApiErrorResponse::WebhookProcessingFailure)
                    .attach_printable("Failed to encode outgoing webhook request content")
                    .map(Secret::new)?,
                merchant_key_store.key.get_inner().peek(),
            )
            .await
            .change_context(errors::ApiErrorResponse::WebhookProcessingFailure)
            .attach_printable("Failed to encrypt outgoing webhook request content")?,
        ),
        response: None,
        delivery_attempt: Some(delivery_attempt),
    };

    let event_insert_result = state
        .store
        .insert_event(new_event, merchant_key_store)
        .await;

    let event = match event_insert_result {
        Ok(event) => Ok(event),
        Err(error) => {
            if error.current_context().is_db_unique_violation() {
                logger::debug!("Event with idempotent ID `{idempotent_event_id}` already exists in the database");
                return Ok(());
            } else {
                logger::error!(event_insertion_failure=?error);
                Err(error
                    .change_context(errors::ApiErrorResponse::WebhookProcessingFailure)
                    .attach_printable("Failed to insert event in events table"))
            }
        }
    }?;

    let process_tracker = add_outgoing_webhook_retry_task_to_process_tracker(
        &*state.store,
        &business_profile,
        &event,
    )
    .await
    .map_err(|error| {
        logger::error!(
            ?error,
            "Failed to add outgoing webhook retry task to process tracker"
        );
        error
    })
    .ok();

    let cloned_key_store = merchant_key_store.clone();
    // Using a tokio spawn here and not arbiter because not all caller of this function
    // may have an actix arbiter
    tokio::spawn(
        async move {
            trigger_webhook_and_raise_event(
                state,
                business_profile,
                &cloned_key_store,
                event,
                request_content,
                delivery_attempt,
                Some(content),
                process_tracker,
            )
            .await;
        }
        .in_current_span(),
    );

    Ok(())
}

#[allow(clippy::too_many_arguments)]
#[instrument(skip_all)]
pub(crate) async fn trigger_webhook_and_raise_event(
    state: AppState,
    business_profile: diesel_models::business_profile::BusinessProfile,
    merchant_key_store: &domain::MerchantKeyStore,
    event: domain::Event,
    request_content: OutgoingWebhookRequestContent,
    delivery_attempt: enums::WebhookDeliveryAttempt,
    content: Option<api::OutgoingWebhookContent>,
    process_tracker: Option<storage::ProcessTracker>,
) {
    logger::debug!(
        event_id=%event.event_id,
        idempotent_event_id=?event.idempotent_event_id,
        initial_attempt_id=?event.initial_attempt_id,
        "Attempting to send webhook"
    );

    let merchant_id = business_profile.merchant_id.clone();
    let trigger_webhook_result = trigger_webhook_to_merchant(
        state.clone(),
        business_profile,
        merchant_key_store,
        event.clone(),
        request_content,
        delivery_attempt,
        process_tracker,
    )
    .await;

    raise_webhooks_analytics_event(state, trigger_webhook_result, content, merchant_id, event);
}

async fn trigger_webhook_to_merchant(
    state: AppState,
    business_profile: diesel_models::business_profile::BusinessProfile,
    merchant_key_store: &domain::MerchantKeyStore,
    event: domain::Event,
    request_content: OutgoingWebhookRequestContent,
    delivery_attempt: enums::WebhookDeliveryAttempt,
    process_tracker: Option<storage::ProcessTracker>,
) -> CustomResult<(), errors::WebhooksFlowError> {
    let webhook_url = match (
        get_webhook_url_from_business_profile(&business_profile),
        process_tracker.clone(),
    ) {
        (Ok(webhook_url), _) => Ok(webhook_url),
        (Err(error), Some(process_tracker)) => {
            if !error
                .current_context()
                .is_webhook_delivery_retryable_error()
            {
                logger::debug!("Failed to obtain merchant webhook URL, aborting retries");
                state
                    .store
                    .as_scheduler()
                    .finish_process_with_business_status(process_tracker, "FAILURE".into())
                    .await
                    .change_context(
                        errors::WebhooksFlowError::OutgoingWebhookProcessTrackerTaskUpdateFailed,
                    )?;
            }
            Err(error)
        }
        (Err(error), None) => Err(error),
    }?;

    let event_id = event.event_id;

    let headers = request_content
        .headers
        .into_iter()
        .map(|(name, value)| (name, value.into_masked()))
        .collect();
    let request = services::RequestBuilder::new()
        .method(services::Method::Post)
        .url(&webhook_url)
        .attach_default_headers()
        .headers(headers)
        .set_body(RequestContent::RawBytes(
            request_content.body.expose().into_bytes(),
        ))
        .build();

    let response = state
        .api_client
        .send_request(&state, request, Some(OUTGOING_WEBHOOK_TIMEOUT_SECS), false)
        .await;

    metrics::WEBHOOK_OUTGOING_COUNT.add(
        &metrics::CONTEXT,
        1,
        &[metrics::KeyValue::new(
            MERCHANT_ID,
            business_profile.merchant_id.clone(),
        )],
    );
    logger::debug!(outgoing_webhook_response=?response);

    let update_event_if_client_error =
        |state: AppState,
         merchant_key_store: domain::MerchantKeyStore,
         merchant_id: String,
         event_id: String,
         error_message: String| async move {
            let is_webhook_notified = false;

            let response_to_store = OutgoingWebhookResponseContent {
                body: None,
                headers: None,
                status_code: None,
                error_message: Some(error_message),
            };

            let event_update = domain::EventUpdate::UpdateResponse {
                is_webhook_notified,
                response: Some(
                    domain_types::encrypt(
                        response_to_store
                            .encode_to_string_of_json()
                            .change_context(
                                errors::WebhooksFlowError::OutgoingWebhookResponseEncodingFailed,
                            )
                            .map(Secret::new)?,
                        merchant_key_store.key.get_inner().peek(),
                    )
                    .await
                    .change_context(errors::WebhooksFlowError::WebhookEventUpdationFailed)
                    .attach_printable("Failed to encrypt outgoing webhook response content")?,
                ),
            };

            state
                .store
                .update_event_by_merchant_id_event_id(
                    &merchant_id,
                    &event_id,
                    event_update,
                    &merchant_key_store,
                )
                .await
                .change_context(errors::WebhooksFlowError::WebhookEventUpdationFailed)
        };

    let api_client_error_handler =
        |state: AppState,
         merchant_key_store: domain::MerchantKeyStore,
         merchant_id: String,
         event_id: String,
         client_error: error_stack::Report<errors::ApiClientError>,
         delivery_attempt: enums::WebhookDeliveryAttempt| async move {
            // Not including detailed error message in response information since it contains too
            // much of diagnostic information to be exposed to the merchant.
            update_event_if_client_error(
                state,
                merchant_key_store,
                merchant_id,
                event_id,
                "Unable to send request to merchant server".to_string(),
            )
            .await?;

            let error =
                client_error.change_context(errors::WebhooksFlowError::CallToMerchantFailed);
            logger::error!(
                ?error,
                ?delivery_attempt,
                "An error occurred when sending webhook to merchant"
            );

            Ok::<_, error_stack::Report<errors::WebhooksFlowError>>(())
        };
    let update_event_in_storage = |state: AppState,
                                   merchant_key_store: domain::MerchantKeyStore,
                                   merchant_id: String,
                                   event_id: String,
                                   response: reqwest::Response| async move {
        let status_code = response.status();
        let is_webhook_notified = status_code.is_success();

        let response_headers = response
            .headers()
            .iter()
            .map(|(name, value)| {
                (
                    name.as_str().to_owned(),
                    value
                        .to_str()
                        .map(|s| Secret::from(String::from(s)))
                        .unwrap_or_else(|error| {
                            logger::warn!(
                                "Response header {} contains non-UTF-8 characters: {error:?}",
                                name.as_str()
                            );
                            Secret::from(String::from("Non-UTF-8 header value"))
                        }),
                )
            })
            .collect::<Vec<_>>();
        let response_body = response
            .text()
            .await
            .map(Secret::from)
            .unwrap_or_else(|error| {
                logger::warn!("Response contains non-UTF-8 characters: {error:?}");
                Secret::from(String::from("Non-UTF-8 response body"))
            });
        let response_to_store = OutgoingWebhookResponseContent {
            body: Some(response_body),
            headers: Some(response_headers),
            status_code: Some(status_code.as_u16()),
            error_message: None,
        };

        let event_update = domain::EventUpdate::UpdateResponse {
            is_webhook_notified,
            response: Some(
                domain_types::encrypt(
                    response_to_store
                        .encode_to_string_of_json()
                        .change_context(
                            errors::WebhooksFlowError::OutgoingWebhookResponseEncodingFailed,
                        )
                        .map(Secret::new)?,
                    merchant_key_store.key.get_inner().peek(),
                )
                .await
                .change_context(errors::WebhooksFlowError::WebhookEventUpdationFailed)
                .attach_printable("Failed to encrypt outgoing webhook response content")?,
            ),
        };
        state
            .store
            .update_event_by_merchant_id_event_id(
                &merchant_id,
                &event_id,
                event_update,
                &merchant_key_store,
            )
            .await
            .change_context(errors::WebhooksFlowError::WebhookEventUpdationFailed)
    };
    let increment_webhook_outgoing_received_count = |merchant_id: String| {
        metrics::WEBHOOK_OUTGOING_RECEIVED_COUNT.add(
            &metrics::CONTEXT,
            1,
            &[metrics::KeyValue::new(MERCHANT_ID, merchant_id)],
        )
    };
    let success_response_handler =
        |state: AppState,
         merchant_id: String,
         process_tracker: Option<storage::ProcessTracker>,
         business_status: &'static str| async move {
            increment_webhook_outgoing_received_count(merchant_id);

            match process_tracker {
                Some(process_tracker) => state
                    .store
                    .as_scheduler()
                    .finish_process_with_business_status(process_tracker, business_status.into())
                    .await
                    .change_context(
                        errors::WebhooksFlowError::OutgoingWebhookProcessTrackerTaskUpdateFailed,
                    ),
                None => Ok(()),
            }
        };
    let error_response_handler = |merchant_id: String,
                                  delivery_attempt: enums::WebhookDeliveryAttempt,
                                  status_code: u16,
                                  log_message: &'static str| {
        metrics::WEBHOOK_OUTGOING_NOT_RECEIVED_COUNT.add(
            &metrics::CONTEXT,
            1,
            &[metrics::KeyValue::new(MERCHANT_ID, merchant_id)],
        );

        let error = report!(errors::WebhooksFlowError::NotReceivedByMerchant);
        logger::warn!(?error, ?delivery_attempt, ?status_code, %log_message);
    };

    match delivery_attempt {
        enums::WebhookDeliveryAttempt::InitialAttempt => match response {
            Err(client_error) => {
                api_client_error_handler(
                    state.clone(),
                    merchant_key_store.clone(),
                    business_profile.merchant_id.clone(),
                    event_id.clone(),
                    client_error,
                    delivery_attempt,
                )
                .await?
            }
            Ok(response) => {
                let status_code = response.status();
                let _updated_event = update_event_in_storage(
                    state.clone(),
                    merchant_key_store.clone(),
                    business_profile.merchant_id.clone(),
                    event_id.clone(),
                    response,
                )
                .await?;

                if status_code.is_success() {
                    success_response_handler(
                        state.clone(),
                        business_profile.merchant_id,
                        process_tracker,
                        "INITIAL_DELIVERY_ATTEMPT_SUCCESSFUL",
                    )
                    .await?;
                } else {
                    error_response_handler(
                        business_profile.merchant_id,
                        delivery_attempt,
                        status_code.as_u16(),
                        "Ignoring error when sending webhook to merchant",
                    );
                }
            }
        },
        enums::WebhookDeliveryAttempt::AutomaticRetry => {
            let process_tracker = process_tracker
                .get_required_value("process_tracker")
                .change_context(errors::WebhooksFlowError::OutgoingWebhookRetrySchedulingFailed)
                .attach_printable("`process_tracker` is unavailable in automatic retry flow")?;
            match response {
                Err(client_error) => {
                    api_client_error_handler(
                        state.clone(),
                        merchant_key_store.clone(),
                        business_profile.merchant_id.clone(),
                        event_id.clone(),
                        client_error,
                        delivery_attempt,
                    )
                    .await?;
                    // Schedule a retry attempt for webhook delivery
                    outgoing_webhook_retry::retry_webhook_delivery_task(
                        &*state.store,
                        &business_profile.merchant_id,
                        process_tracker,
                    )
                    .await
                    .change_context(
                        errors::WebhooksFlowError::OutgoingWebhookRetrySchedulingFailed,
                    )?;
                }
                Ok(response) => {
                    let status_code = response.status();
                    let _updated_event = update_event_in_storage(
                        state.clone(),
                        merchant_key_store.clone(),
                        business_profile.merchant_id.clone(),
                        event_id.clone(),
                        response,
                    )
                    .await?;

                    if status_code.is_success() {
                        success_response_handler(
                            state.clone(),
                            business_profile.merchant_id,
                            Some(process_tracker),
                            "COMPLETED_BY_PT",
                        )
                        .await?;
                    } else {
                        error_response_handler(
                            business_profile.merchant_id.clone(),
                            delivery_attempt,
                            status_code.as_u16(),
                            "An error occurred when sending webhook to merchant",
                        );
                        // Schedule a retry attempt for webhook delivery
                        outgoing_webhook_retry::retry_webhook_delivery_task(
                            &*state.store,
                            &business_profile.merchant_id,
                            process_tracker,
                        )
                        .await
                        .change_context(
                            errors::WebhooksFlowError::OutgoingWebhookRetrySchedulingFailed,
                        )?;
                    }
                }
            }
        }
<<<<<<< HEAD
        enums::WebhookDeliveryAttempt::ManualRetry => match response {
            Err(client_error) => {
                api_client_error_handler(
                    state.clone(),
                    merchant_key_store.clone(),
                    business_profile.merchant_id.clone(),
                    event_id.clone(),
                    client_error,
                    delivery_attempt,
                )
                .await?
            }
            Ok(response) => {
                let status_code = response.status();
                let _updated_event = update_event_in_storage(
                    state.clone(),
                    merchant_key_store.clone(),
                    business_profile.merchant_id.clone(),
                    event_id.clone(),
                    response,
                )
                .await?;

                if status_code.is_success() {
                    increment_webhook_outgoing_received_count(business_profile.merchant_id.clone());
                } else {
                    error_response_handler(
                        business_profile.merchant_id,
                        delivery_attempt,
                        status_code.as_u16(),
                        "Ignoring error when sending webhook to merchant",
                    );
                }
            }
        },
=======
        enums::WebhookDeliveryAttempt::ManualRetry => {
            // Will be updated when manual retry is implemented
            Err(errors::WebhooksFlowError::NotReceivedByMerchant)?
        }
>>>>>>> a8437131
    }

    Ok(())
}

fn raise_webhooks_analytics_event(
    state: AppState,
    trigger_webhook_result: CustomResult<(), errors::WebhooksFlowError>,
    content: Option<api::OutgoingWebhookContent>,
    merchant_id: String,
    event: domain::Event,
) {
    let error = if let Err(error) = trigger_webhook_result {
        logger::error!(?error, "Failed to send webhook to merchant");

        serde_json::to_value(error.current_context())
            .change_context(errors::ApiErrorResponse::WebhookProcessingFailure)
            .map_err(|error| {
                logger::error!(?error, "Failed to serialize outgoing webhook error as JSON");
                error
            })
            .ok()
    } else {
        None
    };

    let outgoing_webhook_event_content = content
        .as_ref()
        .and_then(api::OutgoingWebhookContent::get_outgoing_webhook_event_content);
    let webhook_event = OutgoingWebhookEvent::new(
        merchant_id,
        event.event_id,
        event.event_type,
        outgoing_webhook_event_content,
        error,
        event.initial_attempt_id,
    );
    state.event_handler().log_event(&webhook_event);
}

pub async fn webhooks_wrapper<W: types::OutgoingWebhookType, Ctx: PaymentMethodRetrieve>(
    flow: &impl router_env::types::FlowMetric,
    state: AppState,
    req: &actix_web::HttpRequest,
    merchant_account: domain::MerchantAccount,
    key_store: domain::MerchantKeyStore,
    connector_name_or_mca_id: &str,
    body: actix_web::web::Bytes,
) -> RouterResponse<serde_json::Value> {
    let start_instant = Instant::now();
    let (application_response, webhooks_response_tracker, serialized_req) =
        Box::pin(webhooks_core::<W, Ctx>(
            state.clone(),
            req,
            merchant_account.clone(),
            key_store,
            connector_name_or_mca_id,
            body.clone(),
        ))
        .await?;

    let request_duration = Instant::now()
        .saturating_duration_since(start_instant)
        .as_millis();

    let request_id = RequestId::extract(req)
        .await
        .attach_printable("Unable to extract request id from request")
        .change_context(errors::ApiErrorResponse::InternalServerError)?;
    let auth_type = auth::AuthenticationType::WebhookAuth {
        merchant_id: merchant_account.merchant_id.clone(),
    };
    let status_code = 200;
    let api_event = ApiEventsType::Webhooks {
        connector: connector_name_or_mca_id.to_string(),
        payment_id: webhooks_response_tracker.get_payment_id(),
    };
    let response_value = serde_json::to_value(&webhooks_response_tracker)
        .change_context(errors::ApiErrorResponse::InternalServerError)
        .attach_printable("Could not convert webhook effect to string")?;

    let api_event = ApiEvent::new(
        Some(merchant_account.merchant_id.clone()),
        flow,
        &request_id,
        request_duration,
        status_code,
        serialized_req,
        Some(response_value),
        None,
        auth_type,
        None,
        api_event,
        req,
        req.method(),
    );
    state.event_handler().log_event(&api_event);
    Ok(application_response)
}

#[instrument(skip_all)]
pub async fn webhooks_core<W: types::OutgoingWebhookType, Ctx: PaymentMethodRetrieve>(
    state: AppState,
    req: &actix_web::HttpRequest,
    merchant_account: domain::MerchantAccount,
    key_store: domain::MerchantKeyStore,
    connector_name_or_mca_id: &str,
    body: actix_web::web::Bytes,
) -> errors::RouterResult<(
    services::ApplicationResponse<serde_json::Value>,
    WebhookResponseTracker,
    serde_json::Value,
)> {
    metrics::WEBHOOK_INCOMING_COUNT.add(
        &metrics::CONTEXT,
        1,
        &[metrics::KeyValue::new(
            MERCHANT_ID,
            merchant_account.merchant_id.clone(),
        )],
    );
    let mut request_details = api::IncomingWebhookRequestDetails {
        method: req.method().clone(),
        uri: req.uri().clone(),
        headers: req.headers(),
        query_params: req.query_string().to_string(),
        body: &body,
    };

    // Fetch the merchant connector account to get the webhooks source secret
    // `webhooks source secret` is a secret shared between the merchant and connector
    // This is used for source verification and webhooks integrity
    let (merchant_connector_account, connector) = fetch_optional_mca_and_connector(
        &state,
        &merchant_account,
        connector_name_or_mca_id,
        &key_store,
    )
    .await?;

    let connector_name = connector.connector_name.to_string();

    let connector = connector.connector;

    let decoded_body = connector
        .decode_webhook_body(
            &*state.clone().store,
            &request_details,
            &merchant_account.merchant_id,
        )
        .await
        .switch()
        .attach_printable("There was an error in incoming webhook body decoding")?;

    request_details.body = &decoded_body;

    let event_type = match connector
        .get_webhook_event_type(&request_details)
        .allow_webhook_event_type_not_found(
            state
                .clone()
                .conf
                .webhooks
                .ignore_error
                .event_type
                .unwrap_or(true),
        )
        .switch()
        .attach_printable("Could not find event type in incoming webhook body")?
    {
        Some(event_type) => event_type,
        // Early return allows us to acknowledge the webhooks that we do not support
        None => {
            logger::error!(
                webhook_payload =? request_details.body,
                "Failed while identifying the event type",
            );

            metrics::WEBHOOK_EVENT_TYPE_IDENTIFICATION_FAILURE_COUNT.add(
                &metrics::CONTEXT,
                1,
                &[
                    metrics::KeyValue::new(MERCHANT_ID, merchant_account.merchant_id.clone()),
                    metrics::KeyValue::new("connector", connector_name.to_string()),
                ],
            );

            let response = connector
                .get_webhook_api_response(&request_details)
                .switch()
                .attach_printable("Failed while early return in case of event type parsing")?;

            return Ok((
                response,
                WebhookResponseTracker::NoEffect,
                serde_json::Value::Null,
            ));
        }
    };
    logger::info!(event_type=?event_type);

    let is_webhook_event_supported = !matches!(
        event_type,
        api_models::webhooks::IncomingWebhookEvent::EventNotSupported
    );
    let is_webhook_event_enabled = !utils::is_webhook_event_disabled(
        &*state.clone().store,
        connector_name.as_str(),
        &merchant_account.merchant_id,
        &event_type,
    )
    .await;

    //process webhook further only if webhook event is enabled and is not event_not_supported
    let process_webhook_further = is_webhook_event_enabled && is_webhook_event_supported;

    logger::info!(process_webhook=?process_webhook_further);

    let flow_type: api::WebhookFlow = event_type.into();
    let mut event_object: Box<dyn masking::ErasedMaskSerialize> = Box::new(serde_json::Value::Null);
    let webhook_effect = if process_webhook_further
        && !matches!(flow_type, api::WebhookFlow::ReturnResponse)
    {
        let object_ref_id = connector
            .get_webhook_object_reference_id(&request_details)
            .switch()
            .attach_printable("Could not find object reference id in incoming webhook body")?;
        let connector_enum = api_models::enums::Connector::from_str(&connector_name)
            .change_context(errors::ApiErrorResponse::InvalidDataValue {
                field_name: "connector",
            })
            .attach_printable_lazy(|| {
                format!("unable to parse connector name {connector_name:?}")
            })?;
        let connectors_with_source_verification_call = &state.conf.webhook_source_verification_call;

        let merchant_connector_account = match merchant_connector_account {
            Some(merchant_connector_account) => merchant_connector_account,
            None => {
                helper_utils::get_mca_from_object_reference_id(
                    &*state.clone().store,
                    object_ref_id.clone(),
                    &merchant_account,
                    &connector_name,
                    &key_store,
                )
                .await?
            }
        };

        let source_verified = if connectors_with_source_verification_call
            .connectors_with_webhook_source_verification_call
            .contains(&connector_enum)
        {
            connector
                .verify_webhook_source_verification_call(
                    &state,
                    &merchant_account,
                    merchant_connector_account.clone(),
                    &connector_name,
                    &request_details,
                )
                .await
                .or_else(|error| match error.current_context() {
                    errors::ConnectorError::WebhookSourceVerificationFailed => {
                        logger::error!(?error, "Source Verification Failed");
                        Ok(false)
                    }
                    _ => Err(error),
                })
                .switch()
                .attach_printable("There was an issue in incoming webhook source verification")?
        } else {
            connector
                .verify_webhook_source(
                    &request_details,
                    &merchant_account,
                    merchant_connector_account.clone(),
                    connector_name.as_str(),
                )
                .await
                .or_else(|error| match error.current_context() {
                    errors::ConnectorError::WebhookSourceVerificationFailed => {
                        logger::error!(?error, "Source Verification Failed");
                        Ok(false)
                    }
                    _ => Err(error),
                })
                .switch()
                .attach_printable("There was an issue in incoming webhook source verification")?
        };

        if source_verified {
            metrics::WEBHOOK_SOURCE_VERIFIED_COUNT.add(
                &metrics::CONTEXT,
                1,
                &[metrics::KeyValue::new(
                    MERCHANT_ID,
                    merchant_account.merchant_id.clone(),
                )],
            );
        } else if connector.is_webhook_source_verification_mandatory() {
            // if webhook consumption is mandatory for connector, fail webhook
            // so that merchant can retrigger it after updating merchant_secret
            return Err(errors::ApiErrorResponse::WebhookAuthenticationFailed.into());
        }

        logger::info!(source_verified=?source_verified);

        event_object = connector
            .get_webhook_resource_object(&request_details)
            .switch()
            .attach_printable("Could not find resource object in incoming webhook body")?;

        let webhook_details = api::IncomingWebhookDetails {
            object_reference_id: object_ref_id,
            resource_object: serde_json::to_vec(&event_object)
                .change_context(errors::ParsingError::EncodeError("byte-vec"))
                .attach_printable("Unable to convert webhook payload to a value")
                .change_context(errors::ApiErrorResponse::InternalServerError)
                .attach_printable(
                    "There was an issue when encoding the incoming webhook body to bytes",
                )?,
        };

        let profile_id = merchant_connector_account
            .profile_id
            .as_ref()
            .get_required_value("profile_id")
            .change_context(errors::ApiErrorResponse::InternalServerError)
            .attach_printable("Could not find profile_id in merchant connector account")?;

        let business_profile = state
            .store
            .find_business_profile_by_profile_id(profile_id)
            .await
            .to_not_found_response(errors::ApiErrorResponse::BusinessProfileNotFound {
                id: profile_id.to_string(),
            })?;

        match flow_type {
            api::WebhookFlow::Payment => Box::pin(payments_incoming_webhook_flow::<Ctx>(
                state.clone(),
                merchant_account,
                business_profile,
                key_store,
                webhook_details,
                source_verified,
            ))
            .await
            .attach_printable("Incoming webhook flow for payments failed")?,

            api::WebhookFlow::Refund => Box::pin(refunds_incoming_webhook_flow(
                state.clone(),
                merchant_account,
                business_profile,
                key_store,
                webhook_details,
                connector_name.as_str(),
                source_verified,
                event_type,
            ))
            .await
            .attach_printable("Incoming webhook flow for refunds failed")?,

            api::WebhookFlow::Dispute => Box::pin(disputes_incoming_webhook_flow(
                state.clone(),
                merchant_account,
                business_profile,
                key_store,
                webhook_details,
                source_verified,
                *connector,
                &request_details,
                event_type,
            ))
            .await
            .attach_printable("Incoming webhook flow for disputes failed")?,

            api::WebhookFlow::BankTransfer => Box::pin(bank_transfer_webhook_flow::<Ctx>(
                state.clone(),
                merchant_account,
                business_profile,
                key_store,
                webhook_details,
                source_verified,
            ))
            .await
            .attach_printable("Incoming bank-transfer webhook flow failed")?,

            api::WebhookFlow::ReturnResponse => WebhookResponseTracker::NoEffect,

            api::WebhookFlow::Mandate => Box::pin(mandates_incoming_webhook_flow(
                state.clone(),
                merchant_account,
                business_profile,
                key_store,
                webhook_details,
                source_verified,
                event_type,
            ))
            .await
            .attach_printable("Incoming webhook flow for mandates failed")?,

            _ => Err(errors::ApiErrorResponse::InternalServerError)
                .attach_printable("Unsupported Flow Type received in incoming webhooks")?,
        }
    } else {
        metrics::WEBHOOK_INCOMING_FILTERED_COUNT.add(
            &metrics::CONTEXT,
            1,
            &[metrics::KeyValue::new(
                MERCHANT_ID,
                merchant_account.merchant_id.clone(),
            )],
        );
        WebhookResponseTracker::NoEffect
    };

    let response = connector
        .get_webhook_api_response(&request_details)
        .switch()
        .attach_printable("Could not get incoming webhook api response from connector")?;

    let serialized_request = event_object
        .masked_serialize()
        .change_context(errors::ApiErrorResponse::InternalServerError)
        .attach_printable("Could not convert webhook effect to string")?;
    Ok((response, webhook_effect, serialized_request))
}

#[inline]
pub async fn get_payment_id(
    db: &dyn StorageInterface,
    payment_id: &api::PaymentIdType,
    merchant_id: &str,
    storage_scheme: enums::MerchantStorageScheme,
) -> errors::RouterResult<String> {
    let pay_id = || async {
        match payment_id {
            api_models::payments::PaymentIdType::PaymentIntentId(ref id) => Ok(id.to_string()),
            api_models::payments::PaymentIdType::ConnectorTransactionId(ref id) => db
                .find_payment_attempt_by_merchant_id_connector_txn_id(
                    merchant_id,
                    id,
                    storage_scheme,
                )
                .await
                .map(|p| p.payment_id),
            api_models::payments::PaymentIdType::PaymentAttemptId(ref id) => db
                .find_payment_attempt_by_attempt_id_merchant_id(id, merchant_id, storage_scheme)
                .await
                .map(|p| p.payment_id),
            api_models::payments::PaymentIdType::PreprocessingId(ref id) => db
                .find_payment_attempt_by_preprocessing_id_merchant_id(
                    id,
                    merchant_id,
                    storage_scheme,
                )
                .await
                .map(|p| p.payment_id),
        }
    };

    pay_id()
        .await
        .to_not_found_response(errors::ApiErrorResponse::PaymentNotFound)
}

/// This function fetches the merchant connector account ( if the url used is /{merchant_connector_id})
/// if merchant connector id is not passed in the request, then this will return None for mca
async fn fetch_optional_mca_and_connector(
    state: &AppState,
    merchant_account: &domain::MerchantAccount,
    connector_name_or_mca_id: &str,
    key_store: &domain::MerchantKeyStore,
) -> CustomResult<
    (Option<domain::MerchantConnectorAccount>, api::ConnectorData),
    errors::ApiErrorResponse,
> {
    let db = &state.store;
    if connector_name_or_mca_id.starts_with("mca_") {
        let mca = db
            .find_by_merchant_connector_account_merchant_id_merchant_connector_id(
                &merchant_account.merchant_id,
                connector_name_or_mca_id,
                key_store,
            )
            .await
            .to_not_found_response(errors::ApiErrorResponse::MerchantConnectorAccountNotFound {
                id: connector_name_or_mca_id.to_string(),
            })
            .attach_printable(
                "error while fetching merchant_connector_account from connector_id",
            )?;

        let connector = api::ConnectorData::get_connector_by_name(
            &state.conf.connectors,
            &mca.connector_name,
            api::GetToken::Connector,
            Some(mca.merchant_connector_id.clone()),
        )
        .change_context(errors::ApiErrorResponse::InvalidRequestData {
            message: "invalid connector name received".to_string(),
        })
        .attach_printable("Failed construction of ConnectorData")?;

        Ok((Some(mca), connector))
    } else {
        // Merchant connector account is already being queried, it is safe to set connector id as None
        let connector = api::ConnectorData::get_connector_by_name(
            &state.conf.connectors,
            connector_name_or_mca_id,
            api::GetToken::Connector,
            None,
        )
        .change_context(errors::ApiErrorResponse::InvalidRequestData {
            message: "invalid connector name received".to_string(),
        })
        .attach_printable("Failed construction of ConnectorData")?;

        Ok((None, connector))
    }
}

pub async fn add_outgoing_webhook_retry_task_to_process_tracker(
    db: &dyn StorageInterface,
    business_profile: &diesel_models::business_profile::BusinessProfile,
    event: &domain::Event,
) -> CustomResult<storage::ProcessTracker, errors::StorageError> {
    let schedule_time = outgoing_webhook_retry::get_webhook_delivery_retry_schedule_time(
        db,
        &business_profile.merchant_id,
        0,
    )
    .await
    .ok_or(errors::StorageError::ValueNotFound(
        "Process tracker schedule time".into(), // Can raise a better error here
    ))
    .attach_printable("Failed to obtain initial process tracker schedule time")?;

    let tracking_data = types::OutgoingWebhookTrackingData {
        merchant_id: business_profile.merchant_id.clone(),
        business_profile_id: business_profile.profile_id.clone(),
        event_type: event.event_type,
        event_class: event.event_class,
        primary_object_id: event.primary_object_id.clone(),
        primary_object_type: event.primary_object_type,
        initial_attempt_id: event.initial_attempt_id.clone(),
    };

    let runner = storage::ProcessTrackerRunner::OutgoingWebhookRetryWorkflow;
    let task = "OUTGOING_WEBHOOK_RETRY";
    let tag = ["OUTGOING_WEBHOOKS"];
    let process_tracker_id = scheduler::utils::get_process_tracker_id(
        runner,
        task,
        &event.event_id,
        &business_profile.merchant_id,
    );
    let process_tracker_entry = storage::ProcessTrackerNew::new(
        process_tracker_id,
        task,
        runner,
        tag,
        tracking_data,
        schedule_time,
    )
    .map_err(errors::StorageError::from)?;

    match db.insert_process(process_tracker_entry).await {
        Ok(process_tracker) => {
            crate::routes::metrics::TASKS_ADDED_COUNT.add(
                &metrics::CONTEXT,
                1,
                &[add_attributes("flow", "OutgoingWebhookRetry")],
            );
            Ok(process_tracker)
        }
        Err(error) => {
            crate::routes::metrics::TASK_ADDITION_FAILURES_COUNT.add(
                &metrics::CONTEXT,
                1,
                &[add_attributes("flow", "OutgoingWebhookRetry")],
            );
            Err(error)
        }
    }
}

fn get_webhook_url_from_business_profile(
    business_profile: &diesel_models::business_profile::BusinessProfile,
) -> CustomResult<String, errors::WebhooksFlowError> {
    let webhook_details_json = business_profile
        .webhook_details
        .clone()
        .get_required_value("webhook_details")
        .change_context(errors::WebhooksFlowError::MerchantWebhookDetailsNotFound)?;

    let webhook_details: api::WebhookDetails =
        webhook_details_json
            .parse_value("WebhookDetails")
            .change_context(errors::WebhooksFlowError::MerchantWebhookDetailsNotFound)?;

    webhook_details
        .webhook_url
        .get_required_value("webhook_url")
        .change_context(errors::WebhooksFlowError::MerchantWebhookUrlNotConfigured)
        .map(ExposeInterface::expose)
}

pub(crate) fn get_outgoing_webhook_request(
    merchant_account: &domain::MerchantAccount,
    outgoing_webhook: api::OutgoingWebhook,
    payment_response_hash_key: Option<&str>,
) -> CustomResult<OutgoingWebhookRequestContent, errors::WebhooksFlowError> {
    #[inline]
    fn get_outgoing_webhook_request_inner<WebhookType: types::OutgoingWebhookType>(
        outgoing_webhook: api::OutgoingWebhook,
        payment_response_hash_key: Option<&str>,
    ) -> CustomResult<OutgoingWebhookRequestContent, errors::WebhooksFlowError> {
        let mut headers = vec![(
            reqwest::header::CONTENT_TYPE.to_string(),
            mime::APPLICATION_JSON.essence_str().into(),
        )];

        let transformed_outgoing_webhook = WebhookType::from(outgoing_webhook);

        let outgoing_webhooks_signature = transformed_outgoing_webhook
            .get_outgoing_webhooks_signature(payment_response_hash_key)?;

        if let Some(signature) = outgoing_webhooks_signature.signature {
            WebhookType::add_webhook_header(&mut headers, signature)
        }

        Ok(OutgoingWebhookRequestContent {
            body: outgoing_webhooks_signature.payload,
            headers: headers
                .into_iter()
                .map(|(name, value)| (name, Secret::new(value.into_inner())))
                .collect(),
        })
    }

    match merchant_account.get_compatible_connector() {
        #[cfg(feature = "stripe")]
        Some(api_models::enums::Connector::Stripe) => get_outgoing_webhook_request_inner::<
            stripe_webhooks::StripeOutgoingWebhook,
        >(
            outgoing_webhook, payment_response_hash_key
        ),
        _ => get_outgoing_webhook_request_inner::<api_models::webhooks::OutgoingWebhook>(
            outgoing_webhook,
            payment_response_hash_key,
        ),
    }
}<|MERGE_RESOLUTION|>--- conflicted
+++ resolved
@@ -1179,7 +1179,6 @@
                 }
             }
         }
-<<<<<<< HEAD
         enums::WebhookDeliveryAttempt::ManualRetry => match response {
             Err(client_error) => {
                 api_client_error_handler(
@@ -1215,12 +1214,6 @@
                 }
             }
         },
-=======
-        enums::WebhookDeliveryAttempt::ManualRetry => {
-            // Will be updated when manual retry is implemented
-            Err(errors::WebhooksFlowError::NotReceivedByMerchant)?
-        }
->>>>>>> a8437131
     }
 
     Ok(())
