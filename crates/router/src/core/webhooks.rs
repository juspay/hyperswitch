--- conflicted
+++ resolved
@@ -58,13 +58,8 @@
 const OUTGOING_WEBHOOK_TIMEOUT_SECS: u64 = 5;
 const MERCHANT_ID: &str = "merchant_id";
 
-<<<<<<< HEAD
-pub async fn payments_incoming_webhook_flow<Ctx: PaymentMethodRetrieve>(
+pub async fn payments_incoming_webhook_flow(
     state: SessionState,
-=======
-pub async fn payments_incoming_webhook_flow(
-    state: AppState,
->>>>>>> ff1c2ddf
     req_state: ReqState,
     merchant_account: domain::MerchantAccount,
     business_profile: diesel_models::business_profile::BusinessProfile,
@@ -422,13 +417,8 @@
 }
 
 #[allow(clippy::too_many_arguments)]
-<<<<<<< HEAD
-pub async fn external_authentication_incoming_webhook_flow<Ctx: PaymentMethodRetrieve>(
+pub async fn external_authentication_incoming_webhook_flow(
     state: SessionState,
-=======
-pub async fn external_authentication_incoming_webhook_flow(
-    state: AppState,
->>>>>>> ff1c2ddf
     req_state: ReqState,
     merchant_account: domain::MerchantAccount,
     key_store: domain::MerchantKeyStore,
@@ -759,13 +749,8 @@
     }
 }
 
-<<<<<<< HEAD
-async fn bank_transfer_webhook_flow<Ctx: PaymentMethodRetrieve>(
+async fn bank_transfer_webhook_flow(
     state: SessionState,
-=======
-async fn bank_transfer_webhook_flow(
-    state: AppState,
->>>>>>> ff1c2ddf
     req_state: ReqState,
     merchant_account: domain::MerchantAccount,
     business_profile: diesel_models::business_profile::BusinessProfile,
@@ -1524,13 +1509,8 @@
 }
 
 #[instrument(skip_all)]
-<<<<<<< HEAD
-pub async fn webhooks_core<W: types::OutgoingWebhookType, Ctx: PaymentMethodRetrieve>(
+pub async fn webhooks_core<W: types::OutgoingWebhookType>(
     state: SessionState,
-=======
-pub async fn webhooks_core<W: types::OutgoingWebhookType>(
-    state: AppState,
->>>>>>> ff1c2ddf
     req_state: ReqState,
     req: &actix_web::HttpRequest,
     merchant_account: domain::MerchantAccount,
