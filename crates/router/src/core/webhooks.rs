--- conflicted
+++ resolved
@@ -41,28 +41,8 @@
         payments::CallConnectorAction::Trigger
     };
 
-<<<<<<< HEAD
     logger::info!(webhook_flow=?consume_or_trigger_flow);
 
-    let payments_response = payments::payments_core::<api::PSync, api::PaymentsResponse, _, _, _>(
-        &state,
-        merchant_account.clone(),
-        payments::operations::PaymentStatus,
-        api::PaymentsRetrieveRequest {
-            resource_id: api::PaymentIdType::ConnectorTransactionId(
-                webhook_details.object_reference_id,
-            ),
-            merchant_id: Some(merchant_account.merchant_id.clone()),
-            force_sync: true,
-            connector: None,
-            param: None,
-        },
-        services::AuthFlow::Merchant,
-        consume_or_trigger_flow,
-    )
-    .await
-    .change_context(errors::WebhooksFlowError::PaymentsCoreFailed)?;
-=======
     let payments_response = match webhook_details.object_reference_id {
         api_models::webhooks::ObjectReferenceId::PaymentId(id) => {
             payments::payments_core::<api::PSync, api::PaymentsResponse, _, _, _>(
@@ -85,7 +65,6 @@
         }
         _ => Err(errors::WebhooksFlowError::PaymentsCoreFailed).into_report()?,
     };
->>>>>>> 6ad518f3
 
     match payments_response {
         services::ApplicationResponse::Json(payments_response) => {
@@ -585,7 +564,6 @@
                 )?,
         };
 
-<<<<<<< HEAD
         let flow_type: api::WebhookFlow = event_type.to_owned().into();
         match flow_type {
             api::WebhookFlow::Payment => payments_incoming_webhook_flow::<W>(
@@ -597,22 +575,6 @@
             .await
             .change_context(errors::ApiErrorResponse::InternalServerError)
             .attach_printable("Incoming webhook flow for payments failed")?,
-=======
-                api::WebhookFlow::Dispute => disputes_incoming_webhook_flow::<W>(
-                    state.clone(),
-                    merchant_account,
-                    webhook_details,
-                    source_verified,
-                    *connector,
-                    &request_details,
-                    event_type,
-                )
-                .await
-                .change_context(errors::ApiErrorResponse::InternalServerError)
-                .attach_printable("Incoming webhook flow for disputes failed")?,
-
-                api::WebhookFlow::ReturnResponse => {}
->>>>>>> 6ad518f3
 
             api::WebhookFlow::Refund => refunds_incoming_webhook_flow::<W>(
                 state.clone(),
@@ -626,6 +588,19 @@
             .change_context(errors::ApiErrorResponse::InternalServerError)
             .attach_printable("Incoming webhook flow for refunds failed")?,
 
+            api::WebhookFlow::Dispute => disputes_incoming_webhook_flow::<W>(
+                state.clone(),
+                merchant_account,
+                webhook_details,
+                source_verified,
+                *connector,
+                &request_details,
+                event_type,
+            )
+            .await
+            .change_context(errors::ApiErrorResponse::InternalServerError)
+            .attach_printable("Incoming webhook flow for disputes failed")?,
+
             api::WebhookFlow::ReturnResponse => {}
 
             _ => Err(errors::ApiErrorResponse::InternalServerError)
