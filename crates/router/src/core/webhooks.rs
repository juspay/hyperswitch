pub mod transformers;
pub mod utils;

use error_stack::{IntoReport, ResultExt};
use masking::ExposeInterface;
use router_env::{instrument, tracing};

use super::metrics;
use crate::{
    consts,
    core::{
        errors::{self, CustomResult, RouterResponse},
        payments, refunds,
    },
    db::StorageInterface,
    logger,
    routes::AppState,
    services,
    types::{
        api,
        storage::{self, enums},
        transformers::{ForeignInto, ForeignTryInto},
    },
    utils::{generate_id, Encode, OptionExt, ValueExt},
};

const OUTGOING_WEBHOOK_TIMEOUT_MS: u64 = 5000;

#[instrument(skip_all)]
async fn payments_incoming_webhook_flow<W: api::OutgoingWebhookType>(
    state: AppState,
    merchant_account: storage::MerchantAccount,
    webhook_details: api::IncomingWebhookDetails,
    source_verified: bool,
) -> CustomResult<(), errors::WebhooksFlowError> {
    let consume_or_trigger_flow = if source_verified {
        payments::CallConnectorAction::HandleResponse(webhook_details.resource_object)
    } else {
        payments::CallConnectorAction::Trigger
    };

    let payments_response = match webhook_details.object_reference_id {
        api_models::webhooks::ObjectReferenceId::PaymentId(id) => {
            payments::payments_core::<api::PSync, api::PaymentsResponse, _, _, _>(
                &state,
                merchant_account.clone(),
                payments::operations::PaymentStatus,
                api::PaymentsRetrieveRequest {
                    resource_id: id,
                    merchant_id: Some(merchant_account.merchant_id.clone()),
                    force_sync: true,
                    connector: None,
                    param: None,
                    merchant_connector_details: None,
                },
                services::AuthFlow::Merchant,
                consume_or_trigger_flow,
            )
            .await
            .change_context(errors::WebhooksFlowError::PaymentsCoreFailed)?
        }
        _ => Err(errors::WebhooksFlowError::PaymentsCoreFailed).into_report()?,
    };

    match payments_response {
        services::ApplicationResponse::Json(payments_response) => {
            let payment_id = payments_response
                .payment_id
                .clone()
                .get_required_value("payment_id")
                .change_context(errors::WebhooksFlowError::PaymentsCoreFailed)?;

            let event_type: enums::EventType = payments_response
                .status
                .foreign_try_into()
                .into_report()
                .change_context(errors::WebhooksFlowError::PaymentsCoreFailed)?;

            create_event_and_trigger_outgoing_webhook::<W>(
                state,
                merchant_account,
                event_type,
                enums::EventClass::Payments,
                None,
                payment_id,
                enums::EventObjectType::PaymentDetails,
                api::OutgoingWebhookContent::PaymentDetails(payments_response),
            )
            .await?;
        }

        _ => Err(errors::WebhooksFlowError::PaymentsCoreFailed).into_report()?,
    }

    Ok(())
}

#[instrument(skip_all)]
async fn refunds_incoming_webhook_flow<W: api::OutgoingWebhookType>(
    state: AppState,
    merchant_account: storage::MerchantAccount,
    webhook_details: api::IncomingWebhookDetails,
    connector_name: &str,
    source_verified: bool,
    event_type: api_models::webhooks::IncomingWebhookEvent,
) -> CustomResult<(), errors::WebhooksFlowError> {
    let db = &*state.store;
    //find refund by connector refund id
    let refund = match webhook_details.object_reference_id {
        api_models::webhooks::ObjectReferenceId::RefundId(
            api_models::webhooks::RefundIdType::ConnectorRefundId(id),
        ) => db
            .find_refund_by_merchant_id_connector_refund_id_connector(
                &merchant_account.merchant_id,
                &id,
                connector_name,
                merchant_account.storage_scheme,
            )
            .await
            .change_context(errors::WebhooksFlowError::ResourceNotFound)
            .attach_printable_lazy(|| "Failed fetching the refund")?,
        api_models::webhooks::ObjectReferenceId::RefundId(
            api_models::webhooks::RefundIdType::RefundId(id),
        ) => db
            .find_refund_by_merchant_id_refund_id(
                &merchant_account.merchant_id,
                &id,
                merchant_account.storage_scheme,
            )
            .await
            .change_context(errors::WebhooksFlowError::ResourceNotFound)
            .attach_printable_lazy(|| "Failed fetching the refund")?,
        _ => Err(errors::WebhooksFlowError::RefundsCoreFailed).into_report()?,
    };
    let refund_id = refund.refund_id.to_owned();
    //if source verified then update refund status else trigger refund sync
    let updated_refund = if source_verified {
        let refund_update = storage::RefundUpdate::StatusUpdate {
            connector_refund_id: None,
            sent_to_gateway: true,
            refund_status: event_type
                .foreign_try_into()
                .into_report()
                .change_context(errors::WebhooksFlowError::RefundsCoreFailed)?,
        };
        state
            .store
            .update_refund(
                refund.to_owned(),
                refund_update,
                merchant_account.storage_scheme,
            )
            .await
            .change_context(errors::WebhooksFlowError::RefundsCoreFailed)
            .attach_printable_lazy(|| {
                format!(
                    "Failed while updating refund: refund_id: {}",
                    refund_id.to_owned()
                )
            })?
    } else {
        refunds::refund_retrieve_core(
            &state,
            merchant_account.clone(),
            api_models::refunds::RefundsRetrieveRequest {
                refund_id: refund_id.to_owned(),
                force_sync: Some(true),
                merchant_connector_details: None,
            },
        )
        .await
        .change_context(errors::WebhooksFlowError::RefundsCoreFailed)
        .attach_printable_lazy(|| {
            format!(
                "Failed while updating refund: refund_id: {}",
                refund_id.to_owned()
            )
        })?
    };
    let event_type: enums::EventType = updated_refund
        .refund_status
        .foreign_try_into()
        .into_report()
        .change_context(errors::WebhooksFlowError::RefundsCoreFailed)?;
    let refund_response: api_models::refunds::RefundResponse = updated_refund.foreign_into();
    create_event_and_trigger_outgoing_webhook::<W>(
        state,
        merchant_account,
        event_type,
        enums::EventClass::Refunds,
        None,
        refund_id,
        enums::EventObjectType::RefundDetails,
        api::OutgoingWebhookContent::RefundDetails(refund_response),
    )
    .await?;
    Ok(())
}

async fn get_payment_attempt_from_object_reference_id(
    state: AppState,
    object_reference_id: api_models::webhooks::ObjectReferenceId,
    merchant_account: &storage::MerchantAccount,
) -> CustomResult<storage_models::payment_attempt::PaymentAttempt, errors::WebhooksFlowError> {
    let db = &*state.store;
    match object_reference_id {
        api::ObjectReferenceId::PaymentId(api::PaymentIdType::ConnectorTransactionId(ref id)) => db
            .find_payment_attempt_by_merchant_id_connector_txn_id(
                &merchant_account.merchant_id,
                id,
                merchant_account.storage_scheme,
            )
            .await
            .change_context(errors::WebhooksFlowError::ResourceNotFound),
        api::ObjectReferenceId::PaymentId(api::PaymentIdType::PaymentAttemptId(ref id)) => db
            .find_payment_attempt_by_attempt_id_merchant_id(
                id,
                &merchant_account.merchant_id,
                merchant_account.storage_scheme,
            )
            .await
            .change_context(errors::WebhooksFlowError::ResourceNotFound),
        _ => Err(errors::WebhooksFlowError::ResourceNotFound).into_report(),
    }
}

async fn get_or_update_dispute_object(
    state: AppState,
    option_dispute: Option<storage_models::dispute::Dispute>,
    dispute_details: api::disputes::DisputePayload,
    merchant_id: &str,
    payment_attempt: &storage_models::payment_attempt::PaymentAttempt,
    event_type: api_models::webhooks::IncomingWebhookEvent,
    connector_name: &str,
) -> CustomResult<storage_models::dispute::Dispute, errors::WebhooksFlowError> {
    let db = &*state.store;
    match option_dispute {
        None => {
            metrics::INCOMING_DISPUTE_WEBHOOK_NEW_RECORD_METRIC.add(&metrics::CONTEXT, 1, &[]);
            let dispute_id = generate_id(consts::ID_LENGTH, "dp");
            let new_dispute = storage_models::dispute::DisputeNew {
                dispute_id,
                amount: dispute_details.amount,
                currency: dispute_details.currency,
                dispute_stage: dispute_details.dispute_stage.foreign_into(),
                dispute_status: event_type
                    .foreign_try_into()
                    .into_report()
                    .change_context(errors::WebhooksFlowError::DisputeCoreFailed)?,
                payment_id: payment_attempt.payment_id.to_owned(),
                connector: connector_name.to_owned(),
                attempt_id: payment_attempt.attempt_id.to_owned(),
                merchant_id: merchant_id.to_owned(),
                connector_status: dispute_details.connector_status,
                connector_dispute_id: dispute_details.connector_dispute_id,
                connector_reason: dispute_details.connector_reason,
                connector_reason_code: dispute_details.connector_reason_code,
                challenge_required_by: dispute_details.challenge_required_by,
<<<<<<< HEAD
                dispute_created_at: dispute_details.created_at,
                updated_at: dispute_details.updated_at,
                evidence: None,
=======
                connector_created_at: dispute_details.created_at,
                connector_updated_at: dispute_details.updated_at,
>>>>>>> 7f796a67
            };
            state
                .store
                .insert_dispute(new_dispute.clone())
                .await
                .change_context(errors::WebhooksFlowError::WebhookEventCreationFailed)
        }
        Some(dispute) => {
            logger::info!("Dispute Already exists, Updating the dispute details");
            metrics::INCOMING_DISPUTE_WEBHOOK_UPDATE_RECORD_METRIC.add(&metrics::CONTEXT, 1, &[]);
            let dispute_status: storage_models::enums::DisputeStatus = event_type
                .foreign_try_into()
                .into_report()
                .change_context(errors::WebhooksFlowError::DisputeCoreFailed)?;
            crate::core::utils::validate_dispute_stage_and_dispute_status(
                dispute.dispute_stage.foreign_into(),
                dispute.dispute_status.foreign_into(),
                dispute_details.dispute_stage.clone(),
                dispute_status.foreign_into(),
            )?;
            let update_dispute = storage_models::dispute::DisputeUpdate::Update {
                dispute_stage: dispute_details.dispute_stage.foreign_into(),
                dispute_status,
                connector_status: dispute_details.connector_status,
                connector_reason: dispute_details.connector_reason,
                connector_reason_code: dispute_details.connector_reason_code,
                challenge_required_by: dispute_details.challenge_required_by,
                connector_updated_at: dispute_details.updated_at,
            };
            db.update_dispute(dispute, update_dispute)
                .await
                .change_context(errors::WebhooksFlowError::ResourceNotFound)
        }
    }
}

#[instrument(skip_all)]
async fn disputes_incoming_webhook_flow<W: api::OutgoingWebhookType>(
    state: AppState,
    merchant_account: storage::MerchantAccount,
    webhook_details: api::IncomingWebhookDetails,
    source_verified: bool,
    connector: &(dyn api::Connector + Sync),
    request_details: &api::IncomingWebhookRequestDetails<'_>,
    event_type: api_models::webhooks::IncomingWebhookEvent,
) -> CustomResult<(), errors::WebhooksFlowError> {
    metrics::INCOMING_DISPUTE_WEBHOOK_METRIC.add(&metrics::CONTEXT, 1, &[]);
    if source_verified {
        let db = &*state.store;
        let dispute_details = connector
            .get_dispute_details(request_details)
            .change_context(errors::WebhooksFlowError::WebhookEventObjectCreationFailed)?;
        let payment_attempt = get_payment_attempt_from_object_reference_id(
            state.clone(),
            webhook_details.object_reference_id,
            &merchant_account,
        )
        .await?;
        let option_dispute = db
            .find_by_merchant_id_payment_id_connector_dispute_id(
                &merchant_account.merchant_id,
                &payment_attempt.payment_id,
                &dispute_details.connector_dispute_id,
            )
            .await
            .change_context(errors::WebhooksFlowError::ResourceNotFound)?;
        let dispute_object = get_or_update_dispute_object(
            state.clone(),
            option_dispute,
            dispute_details,
            &merchant_account.merchant_id,
            &payment_attempt,
            event_type.clone(),
            connector.id(),
        )
        .await?;
        let disputes_response = Box::new(dispute_object.clone().foreign_into());
        let event_type: enums::EventType = dispute_object
            .dispute_status
            .foreign_try_into()
            .into_report()
            .change_context(errors::WebhooksFlowError::DisputeCoreFailed)?;
        create_event_and_trigger_outgoing_webhook::<W>(
            state,
            merchant_account,
            event_type,
            enums::EventClass::Disputes,
            None,
            dispute_object.dispute_id,
            enums::EventObjectType::DisputeDetails,
            api::OutgoingWebhookContent::DisputeDetails(disputes_response),
        )
        .await?;
        metrics::INCOMING_DISPUTE_WEBHOOK_MERCHANT_NOTIFIED_METRIC.add(&metrics::CONTEXT, 1, &[]);
        Ok(())
    } else {
        metrics::INCOMING_DISPUTE_WEBHOOK_SIGNATURE_FAILURE_METRIC.add(&metrics::CONTEXT, 1, &[]);
        Err(errors::WebhooksFlowError::WebhookSourceVerificationFailed).into_report()
    }
}

#[allow(clippy::too_many_arguments)]
#[instrument(skip_all)]
async fn create_event_and_trigger_outgoing_webhook<W: api::OutgoingWebhookType>(
    state: AppState,
    merchant_account: storage::MerchantAccount,
    event_type: enums::EventType,
    event_class: enums::EventClass,
    intent_reference_id: Option<String>,
    primary_object_id: String,
    primary_object_type: enums::EventObjectType,
    content: api::OutgoingWebhookContent,
) -> CustomResult<(), errors::WebhooksFlowError> {
    let new_event = storage::EventNew {
        event_id: generate_id(consts::ID_LENGTH, "evt"),
        event_type,
        event_class,
        is_webhook_notified: false,
        intent_reference_id,
        primary_object_id,
        primary_object_type,
    };

    let event = state
        .store
        .insert_event(new_event)
        .await
        .change_context(errors::WebhooksFlowError::WebhookEventCreationFailed)?;

    if state.conf.webhooks.outgoing_enabled {
        let arbiter = actix::Arbiter::try_current()
            .ok_or(errors::WebhooksFlowError::ForkFlowFailed)
            .into_report()?;

        let outgoing_webhook = api::OutgoingWebhook {
            merchant_id: merchant_account.merchant_id.clone(),
            event_id: event.event_id,
            event_type: event.event_type.foreign_into(),
            content,
            timestamp: event.created_at,
        };

        arbiter.spawn(async move {
            let result =
                trigger_webhook_to_merchant::<W>(merchant_account, outgoing_webhook, state.store)
                    .await;

            if let Err(e) = result {
                logger::error!(?e);
            }
        });
    }

    Ok(())
}

async fn trigger_webhook_to_merchant<W: api::OutgoingWebhookType>(
    merchant_account: storage::MerchantAccount,
    webhook: api::OutgoingWebhook,
    db: Box<dyn StorageInterface>,
) -> CustomResult<(), errors::WebhooksFlowError> {
    let webhook_details_json = merchant_account
        .webhook_details
        .get_required_value("webhook_details")
        .change_context(errors::WebhooksFlowError::MerchantWebhookDetailsNotFound)?;

    let webhook_details: api::WebhookDetails =
        webhook_details_json
            .parse_value("WebhookDetails")
            .change_context(errors::WebhooksFlowError::MerchantWebhookDetailsNotFound)?;

    let webhook_url = webhook_details
        .webhook_url
        .get_required_value("webhook_url")
        .change_context(errors::WebhooksFlowError::MerchantWebhookURLNotConfigured)
        .map(ExposeInterface::expose)?;

    let outgoing_webhook_event_id = webhook.event_id.clone();

    let transformed_outgoing_webhook = W::from(webhook);

    let response = reqwest::Client::new()
        .post(&webhook_url)
        .header(reqwest::header::CONTENT_TYPE, "application/json")
        .json(&transformed_outgoing_webhook)
        .timeout(core::time::Duration::from_millis(
            OUTGOING_WEBHOOK_TIMEOUT_MS,
        ))
        .send()
        .await;

    match response {
        Err(e) => {
            // [#217]: Schedule webhook for retry.
            Err(e)
                .into_report()
                .change_context(errors::WebhooksFlowError::CallToMerchantFailed)?;
        }
        Ok(res) => {
            if res.status().is_success() {
                let update_event = storage::EventUpdate::UpdateWebhookNotified {
                    is_webhook_notified: Some(true),
                };
                db.update_event(outgoing_webhook_event_id, update_event)
                    .await
                    .change_context(errors::WebhooksFlowError::WebhookEventUpdationFailed)?;
            } else {
                // [#217]: Schedule webhook for retry.
                Err(errors::WebhooksFlowError::NotReceivedByMerchant).into_report()?;
            }
        }
    }

    Ok(())
}

#[instrument(skip_all)]
pub async fn webhooks_core<W: api::OutgoingWebhookType>(
    state: &AppState,
    req: &actix_web::HttpRequest,
    merchant_account: storage::MerchantAccount,
    connector_name: &str,
    body: actix_web::web::Bytes,
) -> RouterResponse<serde_json::Value> {
    let connector = api::ConnectorData::get_connector_by_name(
        &state.conf.connectors,
        connector_name,
        api::GetToken::Connector,
    )
    .change_context(errors::ApiErrorResponse::InternalServerError)
    .attach_printable("Failed construction of ConnectorData")?;

    let connector = connector.connector;
    let mut request_details = api::IncomingWebhookRequestDetails {
        method: req.method().clone(),
        headers: req.headers(),
        query_params: req.query_string().to_string(),
        body: &body,
    };

    let decoded_body = connector
        .decode_webhook_body(
            &*state.store,
            &request_details,
            &merchant_account.merchant_id,
        )
        .await
        .change_context(errors::ApiErrorResponse::InternalServerError)
        .attach_printable("There was an error in incoming webhook body decoding")?;

    request_details.body = &decoded_body;

    let event_type = connector
        .get_webhook_event_type(&request_details)
        .change_context(errors::ApiErrorResponse::InternalServerError)
        .attach_printable("Could not find event type in incoming webhook body")?;

    let process_webhook_further = utils::lookup_webhook_event(
        &*state.store,
        connector_name,
        &merchant_account.merchant_id,
        &event_type,
    )
    .await;

    logger::info!(process_webhook=?process_webhook_further);
    logger::info!(event_type=?event_type);

    if process_webhook_further {
        let source_verified = connector
            .verify_webhook_source(
                &*state.store,
                &request_details,
                &merchant_account.merchant_id,
            )
            .await
            .change_context(errors::ApiErrorResponse::InternalServerError)
            .attach_printable("There was an issue in incoming webhook source verification")?;

        let object_ref_id = connector
            .get_webhook_object_reference_id(&request_details)
            .change_context(errors::ApiErrorResponse::InternalServerError)
            .attach_printable("Could not find object reference id in incoming webhook body")?;

        let event_object = connector
            .get_webhook_resource_object(&request_details)
            .change_context(errors::ApiErrorResponse::InternalServerError)
            .attach_printable("Could not find resource object in incoming webhook body")?;

        let webhook_details = api::IncomingWebhookDetails {
            object_reference_id: object_ref_id,
            resource_object: Encode::<serde_json::Value>::encode_to_vec(&event_object)
                .change_context(errors::ApiErrorResponse::InternalServerError)
                .attach_printable(
                    "There was an issue when encoding the incoming webhook body to bytes",
                )?,
        };

        let flow_type: api::WebhookFlow = event_type.to_owned().into();
        match flow_type {
            api::WebhookFlow::Payment => payments_incoming_webhook_flow::<W>(
                state.clone(),
                merchant_account,
                webhook_details,
                source_verified,
            )
            .await
            .change_context(errors::ApiErrorResponse::InternalServerError)
            .attach_printable("Incoming webhook flow for payments failed")?,

            api::WebhookFlow::Refund => refunds_incoming_webhook_flow::<W>(
                state.clone(),
                merchant_account,
                webhook_details,
                connector_name,
                source_verified,
                event_type,
            )
            .await
            .change_context(errors::ApiErrorResponse::InternalServerError)
            .attach_printable("Incoming webhook flow for refunds failed")?,

            api::WebhookFlow::Dispute => disputes_incoming_webhook_flow::<W>(
                state.clone(),
                merchant_account,
                webhook_details,
                source_verified,
                *connector,
                &request_details,
                event_type,
            )
            .await
            .change_context(errors::ApiErrorResponse::InternalServerError)
            .attach_printable("Incoming webhook flow for disputes failed")?,

            api::WebhookFlow::ReturnResponse => {}

            _ => Err(errors::ApiErrorResponse::InternalServerError)
                .into_report()
                .attach_printable("Unsupported Flow Type received in incoming webhooks")?,
        }
    }

    let response = connector
        .get_webhook_api_response(&request_details)
        .change_context(errors::ApiErrorResponse::InternalServerError)
        .attach_printable("Could not get incoming webhook api response from connector")?;

    Ok(response)
}<|MERGE_RESOLUTION|>--- conflicted
+++ resolved
@@ -256,14 +256,9 @@
                 connector_reason: dispute_details.connector_reason,
                 connector_reason_code: dispute_details.connector_reason_code,
                 challenge_required_by: dispute_details.challenge_required_by,
-<<<<<<< HEAD
-                dispute_created_at: dispute_details.created_at,
-                updated_at: dispute_details.updated_at,
-                evidence: None,
-=======
                 connector_created_at: dispute_details.created_at,
                 connector_updated_at: dispute_details.updated_at,
->>>>>>> 7f796a67
+                evidence: None,
             };
             state
                 .store
