pub mod types;
pub mod utils;
#[cfg(feature = "olap")]
pub mod webhook_events;

use std::{str::FromStr, time::Instant};

use actix_web::FromRequest;
#[cfg(feature = "payouts")]
use api_models::payouts as payout_models;
use api_models::{
    payments::HeaderPayload,
    webhook_events::{OutgoingWebhookRequestContent, OutgoingWebhookResponseContent},
    webhooks::{self, WebhookResponseTracker},
};
use common_utils::{
    errors::ReportSwitchExt, events::ApiEventsType, ext_traits::Encode, request::RequestContent,
};
use error_stack::{report, ResultExt};
use masking::{ExposeInterface, Mask, PeekInterface, Secret};
use router_env::{
    instrument,
    tracing::{self, Instrument},
    tracing_actix_web::RequestId,
};

#[cfg(feature = "payouts")]
use super::payouts;
use super::{errors::StorageErrorExt, metrics};
#[cfg(feature = "stripe")]
use crate::compatibility::stripe::webhooks as stripe_webhooks;
#[cfg(not(feature = "payouts"))]
use crate::routes::SessionState;
use crate::{
    consts,
    core::{
        api_locking,
        errors::{self, ConnectorErrorExt, CustomResult, RouterResponse},
        payments, refunds,
    },
    db::StorageInterface,
    events::{
        api_logs::ApiEvent,
        outgoing_webhook_logs::{OutgoingWebhookEvent, OutgoingWebhookEventMetric},
    },
    logger,
    routes::{
        app::{ReqState, SessionStateInfo},
        lock_utils,
        metrics::request::add_attributes,
    },
    services::{self, authentication as auth},
    types::{
        api::{self, mandates::MandateResponseExt},
        domain::{self, types as domain_types},
        storage::{self, enums},
        transformers::{ForeignFrom, ForeignInto, ForeignTryFrom},
    },
    utils::{self as helper_utils, generate_id, OptionExt, ValueExt},
    workflows::outgoing_webhook_retry,
};
#[cfg(feature = "payouts")]
use crate::{routes::SessionState, types::storage::PayoutAttemptUpdate};

const OUTGOING_WEBHOOK_TIMEOUT_SECS: u64 = 5;
const MERCHANT_ID: &str = "merchant_id";

pub async fn payments_incoming_webhook_flow(
    state: SessionState,
    req_state: ReqState,
    merchant_account: domain::MerchantAccount,
    business_profile: diesel_models::business_profile::BusinessProfile,
    key_store: domain::MerchantKeyStore,
    webhook_details: api::IncomingWebhookDetails,
    source_verified: bool,
) -> CustomResult<WebhookResponseTracker, errors::ApiErrorResponse> {
    let consume_or_trigger_flow = if source_verified {
        payments::CallConnectorAction::HandleResponse(webhook_details.resource_object)
    } else {
        payments::CallConnectorAction::Trigger
    };
    let payments_response = match webhook_details.object_reference_id {
        webhooks::ObjectReferenceId::PaymentId(id) => {
            let payment_id = get_payment_id(
                state.store.as_ref(),
                &id,
                merchant_account.merchant_id.as_str(),
                merchant_account.storage_scheme,
            )
            .await?;

            let lock_action = api_locking::LockAction::Hold {
                input: api_locking::LockingInput {
                    unique_locking_key: payment_id,
                    api_identifier: lock_utils::ApiIdentifier::Payments,
                    override_lock_retries: None,
                },
            };

            lock_action
                .clone()
                .perform_locking_action(&state, merchant_account.merchant_id.to_string())
                .await?;

            let response = Box::pin(payments::payments_core::<
                api::PSync,
                api::PaymentsResponse,
                _,
                _,
                _,
            >(
                state.clone(),
                req_state,
                merchant_account.clone(),
                key_store.clone(),
                payments::operations::PaymentStatus,
                api::PaymentsRetrieveRequest {
                    resource_id: id,
                    merchant_id: Some(merchant_account.merchant_id.clone()),
                    force_sync: true,
                    connector: None,
                    param: None,
                    merchant_connector_details: None,
                    client_secret: None,
                    expand_attempts: None,
                    expand_captures: None,
                },
                services::AuthFlow::Merchant,
                consume_or_trigger_flow,
                None,
                HeaderPayload::default(),
            ))
            .await;

            lock_action
                .free_lock_action(&state, merchant_account.merchant_id.to_owned())
                .await?;

            match response {
                Ok(value) => value,
                Err(err)
                    if matches!(
                        err.current_context(),
                        &errors::ApiErrorResponse::PaymentNotFound
                    ) && state
                        .conf
                        .webhooks
                        .ignore_error
                        .payment_not_found
                        .unwrap_or(true) =>
                {
                    metrics::WEBHOOK_PAYMENT_NOT_FOUND.add(
                        &metrics::CONTEXT,
                        1,
                        &[add_attributes(
                            "merchant_id",
                            merchant_account.merchant_id.clone(),
                        )],
                    );
                    return Ok(WebhookResponseTracker::NoEffect);
                }
                error @ Err(_) => error?,
            }
        }
        _ => Err(errors::ApiErrorResponse::WebhookProcessingFailure).attach_printable(
            "Did not get payment id as object reference id in webhook payments flow",
        )?,
    };

    match payments_response {
        services::ApplicationResponse::JsonWithHeaders((payments_response, _)) => {
            let payment_id = payments_response
                .payment_id
                .clone()
                .get_required_value("payment_id")
                .change_context(errors::ApiErrorResponse::WebhookProcessingFailure)
                .attach_printable("payment id not received from payments core")?;

            let status = payments_response.status;

            let event_type: Option<enums::EventType> = payments_response.status.foreign_into();

            // If event is NOT an UnsupportedEvent, trigger Outgoing Webhook
            if let Some(outgoing_event_type) = event_type {
                let primary_object_created_at = payments_response.created;
                create_event_and_trigger_outgoing_webhook(
                    state,
                    merchant_account,
                    business_profile,
                    &key_store,
                    outgoing_event_type,
                    enums::EventClass::Payments,
                    payment_id.clone(),
                    enums::EventObjectType::PaymentDetails,
                    api::OutgoingWebhookContent::PaymentDetails(payments_response),
                    primary_object_created_at,
                )
                .await?;
            };

            let response = WebhookResponseTracker::Payment { payment_id, status };

            Ok(response)
        }

        _ => Err(errors::ApiErrorResponse::WebhookProcessingFailure)
            .attach_printable("received non-json response from payments core")?,
    }
}

#[cfg(feature = "payouts")]
pub async fn payouts_incoming_webhook_flow(
    state: SessionState,
    merchant_account: domain::MerchantAccount,
    business_profile: diesel_models::business_profile::BusinessProfile,
    key_store: domain::MerchantKeyStore,
    webhook_details: api::IncomingWebhookDetails,
    event_type: webhooks::IncomingWebhookEvent,
    source_verified: bool,
) -> CustomResult<WebhookResponseTracker, errors::ApiErrorResponse> {
    metrics::INCOMING_PAYOUT_WEBHOOK_METRIC.add(&metrics::CONTEXT, 1, &[]);
    if source_verified {
        let db = &*state.store;
<<<<<<< HEAD
        //find refund by connector refund id
=======
        //find payout_attempt by object_reference_id
>>>>>>> a3183a0c
        let payout_attempt = match webhook_details.object_reference_id {
            webhooks::ObjectReferenceId::PayoutId(payout_id_type) => match payout_id_type {
                webhooks::PayoutIdType::PayoutAttemptId(id) => db
                    .find_payout_attempt_by_merchant_id_payout_attempt_id(
                        &merchant_account.merchant_id,
                        &id,
                        merchant_account.storage_scheme,
                    )
                    .await
                    .change_context(errors::ApiErrorResponse::WebhookResourceNotFound)
                    .attach_printable("Failed to fetch the payout attempt")?,
                webhooks::PayoutIdType::ConnectorPayoutId(id) => db
                    .find_payout_attempt_by_merchant_id_connector_payout_id(
                        &merchant_account.merchant_id,
                        &id,
                        merchant_account.storage_scheme,
                    )
                    .await
                    .change_context(errors::ApiErrorResponse::WebhookResourceNotFound)
                    .attach_printable("Failed to fetch the payout attempt")?,
            },
            _ => Err(errors::ApiErrorResponse::WebhookProcessingFailure)
                .attach_printable("received a non-payout id when processing payout webhooks")?,
        };

        let payouts = db
            .find_payout_by_merchant_id_payout_id(
                &merchant_account.merchant_id,
                &payout_attempt.payout_id,
                merchant_account.storage_scheme,
            )
            .await
            .change_context(errors::ApiErrorResponse::WebhookResourceNotFound)
            .attach_printable("Failed to fetch the payout")?;

        let payout_attempt_update = PayoutAttemptUpdate::StatusUpdate {
            connector_payout_id: payout_attempt.connector_payout_id.clone(),
            status: common_enums::PayoutStatus::foreign_try_from(event_type)
                .change_context(errors::ApiErrorResponse::WebhookProcessingFailure)
                .attach_printable("failed payout status mapping from event type")?,
            error_message: None,
            error_code: None,
            is_eligible: payout_attempt.is_eligible,
        };

        let action_req =
            payout_models::PayoutRequest::PayoutActionRequest(payout_models::PayoutActionRequest {
                payout_id: payouts.payout_id.clone(),
            });

        let payout_data =
            payouts::make_payout_data(&state, &merchant_account, &key_store, &action_req).await?;

        let updated_payout_attempt = db
            .update_payout_attempt(
                &payout_attempt,
                payout_attempt_update,
                &payout_data.payouts,
                merchant_account.storage_scheme,
            )
            .await
            .change_context(errors::ApiErrorResponse::WebhookResourceNotFound)
            .attach_printable_lazy(|| {
                format!(
                    "Failed while updating payout attempt: payout_attempt_id: {}",
                    payout_attempt.payout_attempt_id
                )
            })?;

        let event_type: Option<enums::EventType> = updated_payout_attempt.status.foreign_into();

        // If event is NOT an UnsupportedEvent, trigger Outgoing Webhook
        if let Some(outgoing_event_type) = event_type {
            let router_response =
                payouts::response_handler(&merchant_account, &payout_data).await?;

            let payout_create_response: payout_models::PayoutCreateResponse = match router_response
            {
                services::ApplicationResponse::Json(response) => response,
                _ => Err(errors::ApiErrorResponse::WebhookResourceNotFound)
                    .attach_printable("Failed to fetch the payout create response")?,
            };

            create_event_and_trigger_outgoing_webhook(
                state,
                merchant_account,
                business_profile,
                &key_store,
                outgoing_event_type,
<<<<<<< HEAD
                enums::EventClass::Refunds,
=======
                enums::EventClass::Payouts,
>>>>>>> a3183a0c
                updated_payout_attempt.payout_id.clone(),
                enums::EventObjectType::PayoutDetails,
                api::OutgoingWebhookContent::PayoutDetails(payout_create_response),
                Some(updated_payout_attempt.created_at),
            )
            .await?;
        }

        Ok(WebhookResponseTracker::Payout {
            payout_id: updated_payout_attempt.payout_id,
            status: updated_payout_attempt.status,
        })
    } else {
        metrics::INCOMING_PAYOUT_WEBHOOK_SIGNATURE_FAILURE_METRIC.add(&metrics::CONTEXT, 1, &[]);
        Err(report!(
            errors::ApiErrorResponse::WebhookAuthenticationFailed
        ))
    }
}

#[instrument(skip_all)]
#[allow(clippy::too_many_arguments)]
pub async fn refunds_incoming_webhook_flow(
    state: SessionState,
    merchant_account: domain::MerchantAccount,
    business_profile: diesel_models::business_profile::BusinessProfile,
    key_store: domain::MerchantKeyStore,
    webhook_details: api::IncomingWebhookDetails,
    connector_name: &str,
    source_verified: bool,
    event_type: webhooks::IncomingWebhookEvent,
) -> CustomResult<WebhookResponseTracker, errors::ApiErrorResponse> {
    let db = &*state.store;
    //find refund by connector refund id
    let refund = match webhook_details.object_reference_id {
        webhooks::ObjectReferenceId::RefundId(refund_id_type) => match refund_id_type {
            webhooks::RefundIdType::RefundId(id) => db
                .find_refund_by_merchant_id_refund_id(
                    &merchant_account.merchant_id,
                    &id,
                    merchant_account.storage_scheme,
                )
                .await
                .change_context(errors::ApiErrorResponse::WebhookResourceNotFound)
                .attach_printable("Failed to fetch the refund")?,
            webhooks::RefundIdType::ConnectorRefundId(id) => db
                .find_refund_by_merchant_id_connector_refund_id_connector(
                    &merchant_account.merchant_id,
                    &id,
                    connector_name,
                    merchant_account.storage_scheme,
                )
                .await
                .change_context(errors::ApiErrorResponse::WebhookResourceNotFound)
                .attach_printable("Failed to fetch the refund")?,
        },
        _ => Err(errors::ApiErrorResponse::WebhookProcessingFailure)
            .attach_printable("received a non-refund id when processing refund webhooks")?,
    };
    let refund_id = refund.refund_id.to_owned();
    //if source verified then update refund status else trigger refund sync
    let updated_refund = if source_verified {
        let refund_update = storage::RefundUpdate::StatusUpdate {
            connector_refund_id: None,
            sent_to_gateway: true,
            refund_status: common_enums::RefundStatus::foreign_try_from(event_type)
                .change_context(errors::ApiErrorResponse::WebhookProcessingFailure)
                .attach_printable("failed refund status mapping from event type")?,
            updated_by: merchant_account.storage_scheme.to_string(),
        };
        db.update_refund(
            refund.to_owned(),
            refund_update,
            merchant_account.storage_scheme,
        )
        .await
        .to_not_found_response(errors::ApiErrorResponse::WebhookResourceNotFound)
        .attach_printable_lazy(|| format!("Failed while updating refund: refund_id: {refund_id}"))?
    } else {
        Box::pin(refunds::refund_retrieve_core(
            state.clone(),
            merchant_account.clone(),
            key_store.clone(),
            api_models::refunds::RefundsRetrieveRequest {
                refund_id: refund_id.to_owned(),
                force_sync: Some(true),
                merchant_connector_details: None,
            },
        ))
        .await
        .attach_printable_lazy(|| format!("Failed while updating refund: refund_id: {refund_id}"))?
    };
    let event_type: Option<enums::EventType> = updated_refund.refund_status.foreign_into();

    // If event is NOT an UnsupportedEvent, trigger Outgoing Webhook
    if let Some(outgoing_event_type) = event_type {
        let refund_response: api_models::refunds::RefundResponse =
            updated_refund.clone().foreign_into();
        create_event_and_trigger_outgoing_webhook(
            state,
            merchant_account,
            business_profile,
            &key_store,
            outgoing_event_type,
            enums::EventClass::Refunds,
            refund_id,
            enums::EventObjectType::RefundDetails,
            api::OutgoingWebhookContent::RefundDetails(refund_response),
            Some(updated_refund.created_at),
        )
        .await?;
    }

    Ok(WebhookResponseTracker::Refund {
        payment_id: updated_refund.payment_id,
        refund_id: updated_refund.refund_id,
        status: updated_refund.refund_status,
    })
}

pub async fn get_payment_attempt_from_object_reference_id(
    state: &SessionState,
    object_reference_id: webhooks::ObjectReferenceId,
    merchant_account: &domain::MerchantAccount,
) -> CustomResult<
    hyperswitch_domain_models::payments::payment_attempt::PaymentAttempt,
    errors::ApiErrorResponse,
> {
    let db = &*state.store;
    match object_reference_id {
        api::ObjectReferenceId::PaymentId(api::PaymentIdType::ConnectorTransactionId(ref id)) => db
            .find_payment_attempt_by_merchant_id_connector_txn_id(
                &merchant_account.merchant_id,
                id,
                merchant_account.storage_scheme,
            )
            .await
            .to_not_found_response(errors::ApiErrorResponse::WebhookResourceNotFound),
        api::ObjectReferenceId::PaymentId(api::PaymentIdType::PaymentAttemptId(ref id)) => db
            .find_payment_attempt_by_attempt_id_merchant_id(
                id,
                &merchant_account.merchant_id,
                merchant_account.storage_scheme,
            )
            .await
            .to_not_found_response(errors::ApiErrorResponse::WebhookResourceNotFound),
        api::ObjectReferenceId::PaymentId(api::PaymentIdType::PreprocessingId(ref id)) => db
            .find_payment_attempt_by_preprocessing_id_merchant_id(
                id,
                &merchant_account.merchant_id,
                merchant_account.storage_scheme,
            )
            .await
            .to_not_found_response(errors::ApiErrorResponse::WebhookResourceNotFound),
        _ => Err(errors::ApiErrorResponse::WebhookProcessingFailure)
            .attach_printable("received a non-payment id for retrieving payment")?,
    }
}

#[allow(clippy::too_many_arguments)]
pub async fn get_or_update_dispute_object(
    state: SessionState,
    option_dispute: Option<diesel_models::dispute::Dispute>,
    dispute_details: api::disputes::DisputePayload,
    merchant_id: &str,
    payment_attempt: &hyperswitch_domain_models::payments::payment_attempt::PaymentAttempt,
    event_type: webhooks::IncomingWebhookEvent,
    business_profile: &diesel_models::business_profile::BusinessProfile,
    connector_name: &str,
) -> CustomResult<diesel_models::dispute::Dispute, errors::ApiErrorResponse> {
    let db = &*state.store;
    match option_dispute {
        None => {
            metrics::INCOMING_DISPUTE_WEBHOOK_NEW_RECORD_METRIC.add(&metrics::CONTEXT, 1, &[]);
            let dispute_id = generate_id(consts::ID_LENGTH, "dp");
            let new_dispute = diesel_models::dispute::DisputeNew {
                dispute_id,
                amount: dispute_details.amount.clone(),
                currency: dispute_details.currency,
                dispute_stage: dispute_details.dispute_stage,
                dispute_status: common_enums::DisputeStatus::foreign_try_from(event_type)
                    .change_context(errors::ApiErrorResponse::WebhookProcessingFailure)
                    .attach_printable("event type to dispute status mapping failed")?,
                payment_id: payment_attempt.payment_id.to_owned(),
                connector: connector_name.to_owned(),
                attempt_id: payment_attempt.attempt_id.to_owned(),
                merchant_id: merchant_id.to_owned(),
                connector_status: dispute_details.connector_status,
                connector_dispute_id: dispute_details.connector_dispute_id,
                connector_reason: dispute_details.connector_reason,
                connector_reason_code: dispute_details.connector_reason_code,
                challenge_required_by: dispute_details.challenge_required_by,
                connector_created_at: dispute_details.created_at,
                connector_updated_at: dispute_details.updated_at,
                profile_id: Some(business_profile.profile_id.clone()),
                evidence: None,
                merchant_connector_id: payment_attempt.merchant_connector_id.clone(),
                dispute_amount: dispute_details.amount.parse::<i64>().unwrap_or(0),
            };
            state
                .store
                .insert_dispute(new_dispute.clone())
                .await
                .to_not_found_response(errors::ApiErrorResponse::WebhookResourceNotFound)
        }
        Some(dispute) => {
            logger::info!("Dispute Already exists, Updating the dispute details");
            metrics::INCOMING_DISPUTE_WEBHOOK_UPDATE_RECORD_METRIC.add(&metrics::CONTEXT, 1, &[]);
            let dispute_status = diesel_models::enums::DisputeStatus::foreign_try_from(event_type)
                .change_context(errors::ApiErrorResponse::WebhookProcessingFailure)
                .attach_printable("event type to dispute state conversion failure")?;
            crate::core::utils::validate_dispute_stage_and_dispute_status(
                dispute.dispute_stage,
                dispute.dispute_status,
                dispute_details.dispute_stage,
                dispute_status,
            )
            .change_context(errors::ApiErrorResponse::WebhookProcessingFailure)
            .attach_printable("dispute stage and status validation failed")?;
            let update_dispute = diesel_models::dispute::DisputeUpdate::Update {
                dispute_stage: dispute_details.dispute_stage,
                dispute_status,
                connector_status: dispute_details.connector_status,
                connector_reason: dispute_details.connector_reason,
                connector_reason_code: dispute_details.connector_reason_code,
                challenge_required_by: dispute_details.challenge_required_by,
                connector_updated_at: dispute_details.updated_at,
            };
            db.update_dispute(dispute, update_dispute)
                .await
                .to_not_found_response(errors::ApiErrorResponse::WebhookResourceNotFound)
        }
    }
}

#[allow(clippy::too_many_arguments)]
pub async fn external_authentication_incoming_webhook_flow(
    state: SessionState,
    req_state: ReqState,
    merchant_account: domain::MerchantAccount,
    key_store: domain::MerchantKeyStore,
    source_verified: bool,
    event_type: webhooks::IncomingWebhookEvent,
    request_details: &api::IncomingWebhookRequestDetails<'_>,
    connector: &(dyn api::Connector + Sync),
    object_ref_id: api::ObjectReferenceId,
    business_profile: diesel_models::business_profile::BusinessProfile,
    merchant_connector_account: domain::MerchantConnectorAccount,
) -> CustomResult<WebhookResponseTracker, errors::ApiErrorResponse> {
    if source_verified {
        let authentication_details = connector
            .get_external_authentication_details(request_details)
            .switch()?;
        let trans_status = authentication_details.trans_status;
        let authentication_update = storage::AuthenticationUpdate::PostAuthenticationUpdate {
            authentication_status: common_enums::AuthenticationStatus::foreign_from(
                trans_status.clone(),
            ),
            trans_status,
            authentication_value: authentication_details.authentication_value,
            eci: authentication_details.eci,
        };
        let authentication =
            if let webhooks::ObjectReferenceId::ExternalAuthenticationID(authentication_id_type) =
                object_ref_id
            {
                match authentication_id_type {
                    webhooks::AuthenticationIdType::AuthenticationId(authentication_id) => state
                        .store
                        .find_authentication_by_merchant_id_authentication_id(
                            merchant_account.merchant_id.clone(),
                            authentication_id.clone(),
                        )
                        .await
                        .to_not_found_response(errors::ApiErrorResponse::AuthenticationNotFound {
                            id: authentication_id,
                        })
                        .attach_printable("Error while fetching authentication record"),
                    webhooks::AuthenticationIdType::ConnectorAuthenticationId(
                        connector_authentication_id,
                    ) => state
                        .store
                        .find_authentication_by_merchant_id_connector_authentication_id(
                            merchant_account.merchant_id.clone(),
                            connector_authentication_id.clone(),
                        )
                        .await
                        .to_not_found_response(errors::ApiErrorResponse::AuthenticationNotFound {
                            id: connector_authentication_id,
                        })
                        .attach_printable("Error while fetching authentication record"),
                }
            } else {
                Err(errors::ApiErrorResponse::WebhookProcessingFailure).attach_printable(
                    "received a non-external-authentication id for retrieving authentication",
                )
            }?;
        let updated_authentication = state
            .store
            .update_authentication_by_merchant_id_authentication_id(
                authentication,
                authentication_update,
            )
            .await
            .change_context(errors::ApiErrorResponse::InternalServerError)
            .attach_printable("Error while updating authentication")?;
        // Check if it's a payment authentication flow, payment_id would be there only for payment authentication flows
        if let Some(payment_id) = updated_authentication.payment_id {
            let is_pull_mechanism_enabled = helper_utils::check_if_pull_mechanism_for_external_3ds_enabled_from_connector_metadata(merchant_connector_account.metadata.map(|metadata| metadata.expose()));
            // Merchant doesn't have pull mechanism enabled and if it's challenge flow, we have to authorize whenever we receive a ARes webhook
            if !is_pull_mechanism_enabled
                && updated_authentication.authentication_type
                    == Some(common_enums::DecoupledAuthenticationType::Challenge)
                && event_type == webhooks::IncomingWebhookEvent::ExternalAuthenticationARes
            {
                let payment_confirm_req = api::PaymentsRequest {
                    payment_id: Some(api_models::payments::PaymentIdType::PaymentIntentId(
                        payment_id,
                    )),
                    merchant_id: Some(merchant_account.merchant_id.clone()),
                    ..Default::default()
                };
                let payments_response = Box::pin(payments::payments_core::<
                    api::Authorize,
                    api::PaymentsResponse,
                    _,
                    _,
                    _,
                >(
                    state.clone(),
                    req_state,
                    merchant_account.clone(),
                    key_store.clone(),
                    payments::PaymentConfirm,
                    payment_confirm_req,
                    services::api::AuthFlow::Merchant,
                    payments::CallConnectorAction::Trigger,
                    None,
                    HeaderPayload::with_source(enums::PaymentSource::ExternalAuthenticator),
                ))
                .await?;
                match payments_response {
                    services::ApplicationResponse::JsonWithHeaders((payments_response, _)) => {
                        let payment_id = payments_response
                            .payment_id
                            .clone()
                            .get_required_value("payment_id")
                            .change_context(errors::ApiErrorResponse::WebhookProcessingFailure)
                            .attach_printable("payment id not received from payments core")?;
                        let status = payments_response.status;
                        let event_type: Option<enums::EventType> =
                            payments_response.status.foreign_into();
                        // Set poll_id as completed in redis to allow the fetch status of poll through retrieve_poll_status api from client
                        let poll_id = super::utils::get_poll_id(
                            merchant_account.merchant_id.clone(),
                            super::utils::get_external_authentication_request_poll_id(&payment_id),
                        );
                        let redis_conn = state
                            .store
                            .get_redis_conn()
                            .change_context(errors::ApiErrorResponse::InternalServerError)
                            .attach_printable("Failed to get redis connection")?;
                        redis_conn
                            .set_key_without_modifying_ttl(
                                &poll_id,
                                api_models::poll::PollStatus::Completed.to_string(),
                            )
                            .await
                            .change_context(errors::ApiErrorResponse::InternalServerError)
                            .attach_printable("Failed to add poll_id in redis")?;
                        // If event is NOT an UnsupportedEvent, trigger Outgoing Webhook
                        if let Some(outgoing_event_type) = event_type {
                            let primary_object_created_at = payments_response.created;
                            create_event_and_trigger_outgoing_webhook(
                                state,
                                merchant_account,
                                business_profile,
                                &key_store,
                                outgoing_event_type,
                                enums::EventClass::Payments,
                                payment_id.clone(),
                                enums::EventObjectType::PaymentDetails,
                                api::OutgoingWebhookContent::PaymentDetails(payments_response),
                                primary_object_created_at,
                            )
                            .await?;
                        };
                        let response = WebhookResponseTracker::Payment { payment_id, status };
                        Ok(response)
                    }
                    _ => Err(errors::ApiErrorResponse::WebhookProcessingFailure).attach_printable(
                        "Did not get payment id as object reference id in webhook payments flow",
                    )?,
                }
            } else {
                Ok(WebhookResponseTracker::NoEffect)
            }
        } else {
            Ok(WebhookResponseTracker::NoEffect)
        }
    } else {
        logger::error!(
            "Webhook source verification failed for external authentication webhook flow"
        );
        Err(report!(
            errors::ApiErrorResponse::WebhookAuthenticationFailed
        ))
    }
}

pub async fn mandates_incoming_webhook_flow(
    state: SessionState,
    merchant_account: domain::MerchantAccount,
    business_profile: diesel_models::business_profile::BusinessProfile,
    key_store: domain::MerchantKeyStore,
    webhook_details: api::IncomingWebhookDetails,
    source_verified: bool,
    event_type: webhooks::IncomingWebhookEvent,
) -> CustomResult<WebhookResponseTracker, errors::ApiErrorResponse> {
    if source_verified {
        let db = &*state.store;
        let mandate = match webhook_details.object_reference_id {
            webhooks::ObjectReferenceId::MandateId(webhooks::MandateIdType::MandateId(
                mandate_id,
            )) => db
                .find_mandate_by_merchant_id_mandate_id(
                    &merchant_account.merchant_id,
                    mandate_id.as_str(),
                    merchant_account.storage_scheme,
                )
                .await
                .to_not_found_response(errors::ApiErrorResponse::MandateNotFound)?,
            webhooks::ObjectReferenceId::MandateId(
                webhooks::MandateIdType::ConnectorMandateId(connector_mandate_id),
            ) => db
                .find_mandate_by_merchant_id_connector_mandate_id(
                    &merchant_account.merchant_id,
                    connector_mandate_id.as_str(),
                    merchant_account.storage_scheme,
                )
                .await
                .to_not_found_response(errors::ApiErrorResponse::MandateNotFound)?,
            _ => Err(errors::ApiErrorResponse::WebhookProcessingFailure)
                .attach_printable("received a non-mandate id for retrieving mandate")?,
        };
        let mandate_status = common_enums::MandateStatus::foreign_try_from(event_type)
            .change_context(errors::ApiErrorResponse::WebhookProcessingFailure)
            .attach_printable("event type to mandate status mapping failed")?;
        let mandate_id = mandate.mandate_id.clone();
        let updated_mandate = db
            .update_mandate_by_merchant_id_mandate_id(
                &merchant_account.merchant_id,
                &mandate_id,
                storage::MandateUpdate::StatusUpdate { mandate_status },
                mandate,
                merchant_account.storage_scheme,
            )
            .await
            .to_not_found_response(errors::ApiErrorResponse::MandateNotFound)?;
        let mandates_response = Box::new(
            api::mandates::MandateResponse::from_db_mandate(
                &state,
                key_store.clone(),
                updated_mandate.clone(),
                merchant_account.storage_scheme,
            )
            .await?,
        );
        let event_type: Option<enums::EventType> = updated_mandate.mandate_status.foreign_into();
        if let Some(outgoing_event_type) = event_type {
            create_event_and_trigger_outgoing_webhook(
                state,
                merchant_account,
                business_profile,
                &key_store,
                outgoing_event_type,
                enums::EventClass::Mandates,
                updated_mandate.mandate_id.clone(),
                enums::EventObjectType::MandateDetails,
                api::OutgoingWebhookContent::MandateDetails(mandates_response),
                Some(updated_mandate.created_at),
            )
            .await?;
        }
        Ok(WebhookResponseTracker::Mandate {
            mandate_id: updated_mandate.mandate_id,
            status: updated_mandate.mandate_status,
        })
    } else {
        logger::error!("Webhook source verification failed for mandates webhook flow");
        Err(report!(
            errors::ApiErrorResponse::WebhookAuthenticationFailed
        ))
    }
}

#[allow(clippy::too_many_arguments)]
#[instrument(skip_all)]
pub(crate) async fn frm_incoming_webhook_flow(
    state: SessionState,
    req_state: ReqState,
    merchant_account: domain::MerchantAccount,
    key_store: domain::MerchantKeyStore,
    source_verified: bool,
    event_type: webhooks::IncomingWebhookEvent,
    object_ref_id: api::ObjectReferenceId,
    business_profile: diesel_models::business_profile::BusinessProfile,
) -> CustomResult<WebhookResponseTracker, errors::ApiErrorResponse> {
    if source_verified {
        let payment_attempt =
            get_payment_attempt_from_object_reference_id(&state, object_ref_id, &merchant_account)
                .await?;
        let payment_response = match event_type {
            webhooks::IncomingWebhookEvent::FrmApproved => {
                Box::pin(payments::payments_core::<
                    api::Capture,
                    api::PaymentsResponse,
                    _,
                    _,
                    _,
                >(
                    state.clone(),
                    req_state,
                    merchant_account.clone(),
                    key_store.clone(),
                    payments::PaymentApprove,
                    api::PaymentsCaptureRequest {
                        payment_id: payment_attempt.payment_id,
                        amount_to_capture: payment_attempt.amount_to_capture,
                        ..Default::default()
                    },
                    services::api::AuthFlow::Merchant,
                    payments::CallConnectorAction::Trigger,
                    None,
                    HeaderPayload::default(),
                ))
                .await?
            }
            webhooks::IncomingWebhookEvent::FrmRejected => {
                Box::pin(payments::payments_core::<
                    api::Void,
                    api::PaymentsResponse,
                    _,
                    _,
                    _,
                >(
                    state.clone(),
                    req_state,
                    merchant_account.clone(),
                    key_store.clone(),
                    payments::PaymentReject,
                    api::PaymentsCancelRequest {
                        payment_id: payment_attempt.payment_id.clone(),
                        cancellation_reason: Some(
                            "Rejected by merchant based on FRM decision".to_string(),
                        ),
                        ..Default::default()
                    },
                    services::api::AuthFlow::Merchant,
                    payments::CallConnectorAction::Trigger,
                    None,
                    HeaderPayload::default(),
                ))
                .await?
            }
            _ => Err(errors::ApiErrorResponse::EventNotFound)?,
        };
        match payment_response {
            services::ApplicationResponse::JsonWithHeaders((payments_response, _)) => {
                let payment_id = payments_response
                    .payment_id
                    .clone()
                    .get_required_value("payment_id")
                    .change_context(errors::ApiErrorResponse::WebhookProcessingFailure)
                    .attach_printable("payment id not received from payments core")?;
                let status = payments_response.status;
                let event_type: Option<enums::EventType> = payments_response.status.foreign_into();
                if let Some(outgoing_event_type) = event_type {
                    let primary_object_created_at = payments_response.created;
                    create_event_and_trigger_outgoing_webhook(
                        state,
                        merchant_account,
                        business_profile,
                        &key_store,
                        outgoing_event_type,
                        enums::EventClass::Payments,
                        payment_id.clone(),
                        enums::EventObjectType::PaymentDetails,
                        api::OutgoingWebhookContent::PaymentDetails(payments_response),
                        primary_object_created_at,
                    )
                    .await?;
                };
                let response = WebhookResponseTracker::Payment { payment_id, status };
                Ok(response)
            }
            _ => Err(errors::ApiErrorResponse::WebhookProcessingFailure).attach_printable(
                "Did not get payment id as object reference id in webhook payments flow",
            )?,
        }
    } else {
        logger::error!("Webhook source verification failed for frm webhooks flow");
        Err(report!(
            errors::ApiErrorResponse::WebhookAuthenticationFailed
        ))
    }
}

#[allow(clippy::too_many_arguments)]
#[instrument(skip_all)]
pub async fn disputes_incoming_webhook_flow(
    state: SessionState,
    merchant_account: domain::MerchantAccount,
    business_profile: diesel_models::business_profile::BusinessProfile,
    key_store: domain::MerchantKeyStore,
    webhook_details: api::IncomingWebhookDetails,
    source_verified: bool,
    connector: &(dyn api::Connector + Sync),
    request_details: &api::IncomingWebhookRequestDetails<'_>,
    event_type: webhooks::IncomingWebhookEvent,
) -> CustomResult<WebhookResponseTracker, errors::ApiErrorResponse> {
    metrics::INCOMING_DISPUTE_WEBHOOK_METRIC.add(&metrics::CONTEXT, 1, &[]);
    if source_verified {
        let db = &*state.store;
        let dispute_details = connector.get_dispute_details(request_details).switch()?;
        let payment_attempt = get_payment_attempt_from_object_reference_id(
            &state,
            webhook_details.object_reference_id,
            &merchant_account,
        )
        .await?;
        let option_dispute = db
            .find_by_merchant_id_payment_id_connector_dispute_id(
                &merchant_account.merchant_id,
                &payment_attempt.payment_id,
                &dispute_details.connector_dispute_id,
            )
            .await
            .to_not_found_response(errors::ApiErrorResponse::WebhookResourceNotFound)?;
        let dispute_object = get_or_update_dispute_object(
            state.clone(),
            option_dispute,
            dispute_details,
            &merchant_account.merchant_id,
            &payment_attempt,
            event_type,
            &business_profile,
            connector.id(),
        )
        .await?;
        let disputes_response = Box::new(dispute_object.clone().foreign_into());
        let event_type: enums::EventType = dispute_object.dispute_status.foreign_into();

        create_event_and_trigger_outgoing_webhook(
            state,
            merchant_account,
            business_profile,
            &key_store,
            event_type,
            enums::EventClass::Disputes,
            dispute_object.dispute_id.clone(),
            enums::EventObjectType::DisputeDetails,
            api::OutgoingWebhookContent::DisputeDetails(disputes_response),
            Some(dispute_object.created_at),
        )
        .await?;
        metrics::INCOMING_DISPUTE_WEBHOOK_MERCHANT_NOTIFIED_METRIC.add(&metrics::CONTEXT, 1, &[]);
        Ok(WebhookResponseTracker::Dispute {
            dispute_id: dispute_object.dispute_id,
            payment_id: dispute_object.payment_id,
            status: dispute_object.dispute_status,
        })
    } else {
        metrics::INCOMING_DISPUTE_WEBHOOK_SIGNATURE_FAILURE_METRIC.add(&metrics::CONTEXT, 1, &[]);
        Err(report!(
            errors::ApiErrorResponse::WebhookAuthenticationFailed
        ))
    }
}

async fn bank_transfer_webhook_flow(
    state: SessionState,
    req_state: ReqState,
    merchant_account: domain::MerchantAccount,
    business_profile: diesel_models::business_profile::BusinessProfile,
    key_store: domain::MerchantKeyStore,
    webhook_details: api::IncomingWebhookDetails,
    source_verified: bool,
) -> CustomResult<WebhookResponseTracker, errors::ApiErrorResponse> {
    let response = if source_verified {
        let payment_attempt = get_payment_attempt_from_object_reference_id(
            &state,
            webhook_details.object_reference_id,
            &merchant_account,
        )
        .await?;
        let payment_id = payment_attempt.payment_id;
        let request = api::PaymentsRequest {
            payment_id: Some(api_models::payments::PaymentIdType::PaymentIntentId(
                payment_id,
            )),
            payment_token: payment_attempt.payment_token,
            ..Default::default()
        };
        Box::pin(payments::payments_core::<
            api::Authorize,
            api::PaymentsResponse,
            _,
            _,
            _,
        >(
            state.clone(),
            req_state,
            merchant_account.to_owned(),
            key_store.clone(),
            payments::PaymentConfirm,
            request,
            services::api::AuthFlow::Merchant,
            payments::CallConnectorAction::Trigger,
            None,
            HeaderPayload::with_source(common_enums::PaymentSource::Webhook),
        ))
        .await
    } else {
        Err(report!(
            errors::ApiErrorResponse::WebhookAuthenticationFailed
        ))
    };

    match response? {
        services::ApplicationResponse::JsonWithHeaders((payments_response, _)) => {
            let payment_id = payments_response
                .payment_id
                .clone()
                .get_required_value("payment_id")
                .change_context(errors::ApiErrorResponse::WebhookProcessingFailure)
                .attach_printable("did not receive payment id from payments core response")?;

            let event_type: Option<enums::EventType> = payments_response.status.foreign_into();
            let status = payments_response.status;

            // If event is NOT an UnsupportedEvent, trigger Outgoing Webhook
            if let Some(outgoing_event_type) = event_type {
                let primary_object_created_at = payments_response.created;
                create_event_and_trigger_outgoing_webhook(
                    state,
                    merchant_account,
                    business_profile,
                    &key_store,
                    outgoing_event_type,
                    enums::EventClass::Payments,
                    payment_id.clone(),
                    enums::EventObjectType::PaymentDetails,
                    api::OutgoingWebhookContent::PaymentDetails(payments_response),
                    primary_object_created_at,
                )
                .await?;
            }

            Ok(WebhookResponseTracker::Payment { payment_id, status })
        }

        _ => Err(errors::ApiErrorResponse::WebhookProcessingFailure)
            .attach_printable("received non-json response from payments core")?,
    }
}

#[allow(clippy::too_many_arguments)]
#[instrument(skip_all)]
pub(crate) async fn create_event_and_trigger_outgoing_webhook(
    state: SessionState,
    merchant_account: domain::MerchantAccount,
    business_profile: diesel_models::business_profile::BusinessProfile,
    merchant_key_store: &domain::MerchantKeyStore,
    event_type: enums::EventType,
    event_class: enums::EventClass,
    primary_object_id: String,
    primary_object_type: enums::EventObjectType,
    content: api::OutgoingWebhookContent,
    primary_object_created_at: Option<time::PrimitiveDateTime>,
) -> CustomResult<(), errors::ApiErrorResponse> {
    let delivery_attempt = enums::WebhookDeliveryAttempt::InitialAttempt;
    let idempotent_event_id =
        utils::get_idempotent_event_id(&primary_object_id, event_type, delivery_attempt);
    let webhook_url_result = get_webhook_url_from_business_profile(&business_profile);

    if !state.conf.webhooks.outgoing_enabled
        || webhook_url_result.is_err()
        || webhook_url_result.as_ref().is_ok_and(String::is_empty)
    {
        logger::debug!(
            business_profile_id=%business_profile.profile_id,
            %idempotent_event_id,
            "Outgoing webhooks are disabled in application configuration, or merchant webhook URL \
             could not be obtained; skipping outgoing webhooks for event"
        );
        return Ok(());
    }

    let event_id = utils::generate_event_id();
    let merchant_id = business_profile.merchant_id.clone();
    let now = common_utils::date_time::now();

    let outgoing_webhook = api::OutgoingWebhook {
        merchant_id: merchant_id.clone(),
        event_id: event_id.clone(),
        event_type,
        content: content.clone(),
        timestamp: now,
    };

    let request_content = get_outgoing_webhook_request(
        &merchant_account,
        outgoing_webhook,
        business_profile.payment_response_hash_key.as_deref(),
    )
    .change_context(errors::ApiErrorResponse::WebhookProcessingFailure)
    .attach_printable("Failed to construct outgoing webhook request content")?;

    let new_event = domain::Event {
        event_id: event_id.clone(),
        event_type,
        event_class,
        is_webhook_notified: false,
        primary_object_id,
        primary_object_type,
        created_at: now,
        merchant_id: Some(business_profile.merchant_id.clone()),
        business_profile_id: Some(business_profile.profile_id.clone()),
        primary_object_created_at,
        idempotent_event_id: Some(idempotent_event_id.clone()),
        initial_attempt_id: Some(event_id.clone()),
        request: Some(
            domain_types::encrypt(
                request_content
                    .encode_to_string_of_json()
                    .change_context(errors::ApiErrorResponse::WebhookProcessingFailure)
                    .attach_printable("Failed to encode outgoing webhook request content")
                    .map(Secret::new)?,
                merchant_key_store.key.get_inner().peek(),
            )
            .await
            .change_context(errors::ApiErrorResponse::WebhookProcessingFailure)
            .attach_printable("Failed to encrypt outgoing webhook request content")?,
        ),
        response: None,
        delivery_attempt: Some(delivery_attempt),
    };

    let event_insert_result = state
        .store
        .insert_event(new_event, merchant_key_store)
        .await;

    let event = match event_insert_result {
        Ok(event) => Ok(event),
        Err(error) => {
            if error.current_context().is_db_unique_violation() {
                logger::debug!("Event with idempotent ID `{idempotent_event_id}` already exists in the database");
                return Ok(());
            } else {
                logger::error!(event_insertion_failure=?error);
                Err(error
                    .change_context(errors::ApiErrorResponse::WebhookProcessingFailure)
                    .attach_printable("Failed to insert event in events table"))
            }
        }
    }?;

    let process_tracker = add_outgoing_webhook_retry_task_to_process_tracker(
        &*state.store,
        &business_profile,
        &event,
    )
    .await
    .map_err(|error| {
        logger::error!(
            ?error,
            "Failed to add outgoing webhook retry task to process tracker"
        );
        error
    })
    .ok();

    let cloned_key_store = merchant_key_store.clone();
    // Using a tokio spawn here and not arbiter because not all caller of this function
    // may have an actix arbiter
    tokio::spawn(
        async move {
            Box::pin(trigger_webhook_and_raise_event(
                state,
                business_profile,
                &cloned_key_store,
                event,
                request_content,
                delivery_attempt,
                Some(content),
                process_tracker,
            ))
            .await;
        }
        .in_current_span(),
    );

    Ok(())
}

#[allow(clippy::too_many_arguments)]
#[instrument(skip_all)]
pub(crate) async fn trigger_webhook_and_raise_event(
    state: SessionState,
    business_profile: diesel_models::business_profile::BusinessProfile,
    merchant_key_store: &domain::MerchantKeyStore,
    event: domain::Event,
    request_content: OutgoingWebhookRequestContent,
    delivery_attempt: enums::WebhookDeliveryAttempt,
    content: Option<api::OutgoingWebhookContent>,
    process_tracker: Option<storage::ProcessTracker>,
) {
    logger::debug!(
        event_id=%event.event_id,
        idempotent_event_id=?event.idempotent_event_id,
        initial_attempt_id=?event.initial_attempt_id,
        "Attempting to send webhook"
    );

    let merchant_id = business_profile.merchant_id.clone();
    let trigger_webhook_result = trigger_webhook_to_merchant(
        state.clone(),
        business_profile,
        merchant_key_store,
        event.clone(),
        request_content,
        delivery_attempt,
        process_tracker,
    )
    .await;

    raise_webhooks_analytics_event(state, trigger_webhook_result, content, merchant_id, event);
}

async fn trigger_webhook_to_merchant(
    state: SessionState,
    business_profile: diesel_models::business_profile::BusinessProfile,
    merchant_key_store: &domain::MerchantKeyStore,
    event: domain::Event,
    request_content: OutgoingWebhookRequestContent,
    delivery_attempt: enums::WebhookDeliveryAttempt,
    process_tracker: Option<storage::ProcessTracker>,
) -> CustomResult<(), errors::WebhooksFlowError> {
    let webhook_url = match (
        get_webhook_url_from_business_profile(&business_profile),
        process_tracker.clone(),
    ) {
        (Ok(webhook_url), _) => Ok(webhook_url),
        (Err(error), Some(process_tracker)) => {
            if !error
                .current_context()
                .is_webhook_delivery_retryable_error()
            {
                logger::debug!("Failed to obtain merchant webhook URL, aborting retries");
                state
                    .store
                    .as_scheduler()
                    .finish_process_with_business_status(process_tracker, "FAILURE".into())
                    .await
                    .change_context(
                        errors::WebhooksFlowError::OutgoingWebhookProcessTrackerTaskUpdateFailed,
                    )?;
            }
            Err(error)
        }
        (Err(error), None) => Err(error),
    }?;

    let event_id = event.event_id;

    let headers = request_content
        .headers
        .into_iter()
        .map(|(name, value)| (name, value.into_masked()))
        .collect();
    let request = services::RequestBuilder::new()
        .method(services::Method::Post)
        .url(&webhook_url)
        .attach_default_headers()
        .headers(headers)
        .set_body(RequestContent::RawBytes(
            request_content.body.expose().into_bytes(),
        ))
        .build();

    let response = state
        .api_client
        .send_request(&state, request, Some(OUTGOING_WEBHOOK_TIMEOUT_SECS), false)
        .await;

    metrics::WEBHOOK_OUTGOING_COUNT.add(
        &metrics::CONTEXT,
        1,
        &[metrics::KeyValue::new(
            MERCHANT_ID,
            business_profile.merchant_id.clone(),
        )],
    );
    logger::debug!(outgoing_webhook_response=?response);

    let update_event_if_client_error =
        |state: SessionState,
         merchant_key_store: domain::MerchantKeyStore,
         merchant_id: String,
         event_id: String,
         error_message: String| async move {
            let is_webhook_notified = false;

            let response_to_store = OutgoingWebhookResponseContent {
                body: None,
                headers: None,
                status_code: None,
                error_message: Some(error_message),
            };

            let event_update = domain::EventUpdate::UpdateResponse {
                is_webhook_notified,
                response: Some(
                    domain_types::encrypt(
                        response_to_store
                            .encode_to_string_of_json()
                            .change_context(
                                errors::WebhooksFlowError::OutgoingWebhookResponseEncodingFailed,
                            )
                            .map(Secret::new)?,
                        merchant_key_store.key.get_inner().peek(),
                    )
                    .await
                    .change_context(errors::WebhooksFlowError::WebhookEventUpdationFailed)
                    .attach_printable("Failed to encrypt outgoing webhook response content")?,
                ),
            };

            state
                .store
                .update_event_by_merchant_id_event_id(
                    &merchant_id,
                    &event_id,
                    event_update,
                    &merchant_key_store,
                )
                .await
                .change_context(errors::WebhooksFlowError::WebhookEventUpdationFailed)
        };

    let api_client_error_handler =
        |state: SessionState,
         merchant_key_store: domain::MerchantKeyStore,
         merchant_id: String,
         event_id: String,
         client_error: error_stack::Report<errors::ApiClientError>,
         delivery_attempt: enums::WebhookDeliveryAttempt| async move {
            // Not including detailed error message in response information since it contains too
            // much of diagnostic information to be exposed to the merchant.
            update_event_if_client_error(
                state,
                merchant_key_store,
                merchant_id,
                event_id,
                "Unable to send request to merchant server".to_string(),
            )
            .await?;

            let error =
                client_error.change_context(errors::WebhooksFlowError::CallToMerchantFailed);
            logger::error!(
                ?error,
                ?delivery_attempt,
                "An error occurred when sending webhook to merchant"
            );

            Ok::<_, error_stack::Report<errors::WebhooksFlowError>>(())
        };
    let update_event_in_storage = |state: SessionState,
                                   merchant_key_store: domain::MerchantKeyStore,
                                   merchant_id: String,
                                   event_id: String,
                                   response: reqwest::Response| async move {
        let status_code = response.status();
        let is_webhook_notified = status_code.is_success();

        let response_headers = response
            .headers()
            .iter()
            .map(|(name, value)| {
                (
                    name.as_str().to_owned(),
                    value
                        .to_str()
                        .map(|s| Secret::from(String::from(s)))
                        .unwrap_or_else(|error| {
                            logger::warn!(
                                "Response header {} contains non-UTF-8 characters: {error:?}",
                                name.as_str()
                            );
                            Secret::from(String::from("Non-UTF-8 header value"))
                        }),
                )
            })
            .collect::<Vec<_>>();
        let response_body = response
            .text()
            .await
            .map(Secret::from)
            .unwrap_or_else(|error| {
                logger::warn!("Response contains non-UTF-8 characters: {error:?}");
                Secret::from(String::from("Non-UTF-8 response body"))
            });
        let response_to_store = OutgoingWebhookResponseContent {
            body: Some(response_body),
            headers: Some(response_headers),
            status_code: Some(status_code.as_u16()),
            error_message: None,
        };

        let event_update = domain::EventUpdate::UpdateResponse {
            is_webhook_notified,
            response: Some(
                domain_types::encrypt(
                    response_to_store
                        .encode_to_string_of_json()
                        .change_context(
                            errors::WebhooksFlowError::OutgoingWebhookResponseEncodingFailed,
                        )
                        .map(Secret::new)?,
                    merchant_key_store.key.get_inner().peek(),
                )
                .await
                .change_context(errors::WebhooksFlowError::WebhookEventUpdationFailed)
                .attach_printable("Failed to encrypt outgoing webhook response content")?,
            ),
        };
        state
            .store
            .update_event_by_merchant_id_event_id(
                &merchant_id,
                &event_id,
                event_update,
                &merchant_key_store,
            )
            .await
            .change_context(errors::WebhooksFlowError::WebhookEventUpdationFailed)
    };
    let increment_webhook_outgoing_received_count = |merchant_id: String| {
        metrics::WEBHOOK_OUTGOING_RECEIVED_COUNT.add(
            &metrics::CONTEXT,
            1,
            &[metrics::KeyValue::new(MERCHANT_ID, merchant_id)],
        )
    };
    let success_response_handler =
        |state: SessionState,
         merchant_id: String,
         process_tracker: Option<storage::ProcessTracker>,
         business_status: &'static str| async move {
            increment_webhook_outgoing_received_count(merchant_id);

            match process_tracker {
                Some(process_tracker) => state
                    .store
                    .as_scheduler()
                    .finish_process_with_business_status(process_tracker, business_status.into())
                    .await
                    .change_context(
                        errors::WebhooksFlowError::OutgoingWebhookProcessTrackerTaskUpdateFailed,
                    ),
                None => Ok(()),
            }
        };
    let error_response_handler = |merchant_id: String,
                                  delivery_attempt: enums::WebhookDeliveryAttempt,
                                  status_code: u16,
                                  log_message: &'static str| {
        metrics::WEBHOOK_OUTGOING_NOT_RECEIVED_COUNT.add(
            &metrics::CONTEXT,
            1,
            &[metrics::KeyValue::new(MERCHANT_ID, merchant_id)],
        );

        let error = report!(errors::WebhooksFlowError::NotReceivedByMerchant);
        logger::warn!(?error, ?delivery_attempt, ?status_code, %log_message);
    };

    match delivery_attempt {
        enums::WebhookDeliveryAttempt::InitialAttempt => match response {
            Err(client_error) => {
                api_client_error_handler(
                    state.clone(),
                    merchant_key_store.clone(),
                    business_profile.merchant_id.clone(),
                    event_id.clone(),
                    client_error,
                    delivery_attempt,
                )
                .await?
            }
            Ok(response) => {
                let status_code = response.status();
                let _updated_event = update_event_in_storage(
                    state.clone(),
                    merchant_key_store.clone(),
                    business_profile.merchant_id.clone(),
                    event_id.clone(),
                    response,
                )
                .await?;

                if status_code.is_success() {
                    success_response_handler(
                        state.clone(),
                        business_profile.merchant_id,
                        process_tracker,
                        "INITIAL_DELIVERY_ATTEMPT_SUCCESSFUL",
                    )
                    .await?;
                } else {
                    error_response_handler(
                        business_profile.merchant_id,
                        delivery_attempt,
                        status_code.as_u16(),
                        "Ignoring error when sending webhook to merchant",
                    );
                }
            }
        },
        enums::WebhookDeliveryAttempt::AutomaticRetry => {
            let process_tracker = process_tracker
                .get_required_value("process_tracker")
                .change_context(errors::WebhooksFlowError::OutgoingWebhookRetrySchedulingFailed)
                .attach_printable("`process_tracker` is unavailable in automatic retry flow")?;
            match response {
                Err(client_error) => {
                    api_client_error_handler(
                        state.clone(),
                        merchant_key_store.clone(),
                        business_profile.merchant_id.clone(),
                        event_id.clone(),
                        client_error,
                        delivery_attempt,
                    )
                    .await?;
                    // Schedule a retry attempt for webhook delivery
                    outgoing_webhook_retry::retry_webhook_delivery_task(
                        &*state.store,
                        &business_profile.merchant_id,
                        process_tracker,
                    )
                    .await
                    .change_context(
                        errors::WebhooksFlowError::OutgoingWebhookRetrySchedulingFailed,
                    )?;
                }
                Ok(response) => {
                    let status_code = response.status();
                    let _updated_event = update_event_in_storage(
                        state.clone(),
                        merchant_key_store.clone(),
                        business_profile.merchant_id.clone(),
                        event_id.clone(),
                        response,
                    )
                    .await?;

                    if status_code.is_success() {
                        success_response_handler(
                            state.clone(),
                            business_profile.merchant_id,
                            Some(process_tracker),
                            "COMPLETED_BY_PT",
                        )
                        .await?;
                    } else {
                        error_response_handler(
                            business_profile.merchant_id.clone(),
                            delivery_attempt,
                            status_code.as_u16(),
                            "An error occurred when sending webhook to merchant",
                        );
                        // Schedule a retry attempt for webhook delivery
                        outgoing_webhook_retry::retry_webhook_delivery_task(
                            &*state.store,
                            &business_profile.merchant_id,
                            process_tracker,
                        )
                        .await
                        .change_context(
                            errors::WebhooksFlowError::OutgoingWebhookRetrySchedulingFailed,
                        )?;
                    }
                }
            }
        }
        enums::WebhookDeliveryAttempt::ManualRetry => match response {
            Err(client_error) => {
                api_client_error_handler(
                    state.clone(),
                    merchant_key_store.clone(),
                    business_profile.merchant_id.clone(),
                    event_id.clone(),
                    client_error,
                    delivery_attempt,
                )
                .await?
            }
            Ok(response) => {
                let status_code = response.status();
                let _updated_event = update_event_in_storage(
                    state.clone(),
                    merchant_key_store.clone(),
                    business_profile.merchant_id.clone(),
                    event_id.clone(),
                    response,
                )
                .await?;

                if status_code.is_success() {
                    increment_webhook_outgoing_received_count(business_profile.merchant_id.clone());
                } else {
                    error_response_handler(
                        business_profile.merchant_id,
                        delivery_attempt,
                        status_code.as_u16(),
                        "Ignoring error when sending webhook to merchant",
                    );
                }
            }
        },
    }

    Ok(())
}

fn raise_webhooks_analytics_event(
    state: SessionState,
    trigger_webhook_result: CustomResult<(), errors::WebhooksFlowError>,
    content: Option<api::OutgoingWebhookContent>,
    merchant_id: String,
    event: domain::Event,
) {
    let error = if let Err(error) = trigger_webhook_result {
        logger::error!(?error, "Failed to send webhook to merchant");

        serde_json::to_value(error.current_context())
            .change_context(errors::ApiErrorResponse::WebhookProcessingFailure)
            .map_err(|error| {
                logger::error!(?error, "Failed to serialize outgoing webhook error as JSON");
                error
            })
            .ok()
    } else {
        None
    };

    let outgoing_webhook_event_content = content
        .as_ref()
        .and_then(api::OutgoingWebhookContent::get_outgoing_webhook_event_content);
    let webhook_event = OutgoingWebhookEvent::new(
        merchant_id,
        event.event_id,
        event.event_type,
        outgoing_webhook_event_content,
        error,
        event.initial_attempt_id,
    );
    state.event_handler().log_event(&webhook_event);
}

#[allow(clippy::too_many_arguments)]
pub async fn webhooks_wrapper<W: types::OutgoingWebhookType>(
    flow: &impl router_env::types::FlowMetric,
    state: SessionState,
    req_state: ReqState,
    req: &actix_web::HttpRequest,
    merchant_account: domain::MerchantAccount,
    key_store: domain::MerchantKeyStore,
    connector_name_or_mca_id: &str,
    body: actix_web::web::Bytes,
) -> RouterResponse<serde_json::Value> {
    let start_instant = Instant::now();
    let (application_response, webhooks_response_tracker, serialized_req) =
        Box::pin(webhooks_core::<W>(
            state.clone(),
            req_state,
            req,
            merchant_account.clone(),
            key_store,
            connector_name_or_mca_id,
            body.clone(),
        ))
        .await?;

    logger::info!(incoming_webhook_payload = ?serialized_req);

    let request_duration = Instant::now()
        .saturating_duration_since(start_instant)
        .as_millis();

    let request_id = RequestId::extract(req)
        .await
        .attach_printable("Unable to extract request id from request")
        .change_context(errors::ApiErrorResponse::InternalServerError)?;
    let auth_type = auth::AuthenticationType::WebhookAuth {
        merchant_id: merchant_account.merchant_id.clone(),
    };
    let status_code = 200;
    let api_event = ApiEventsType::Webhooks {
        connector: connector_name_or_mca_id.to_string(),
        payment_id: webhooks_response_tracker.get_payment_id(),
    };
    let response_value = serde_json::to_value(&webhooks_response_tracker)
        .change_context(errors::ApiErrorResponse::InternalServerError)
        .attach_printable("Could not convert webhook effect to string")?;

    let api_event = ApiEvent::new(
        Some(merchant_account.merchant_id.clone()),
        flow,
        &request_id,
        request_duration,
        status_code,
        serialized_req,
        Some(response_value),
        None,
        auth_type,
        None,
        api_event,
        req,
        req.method(),
    );
    state.event_handler().log_event(&api_event);
    Ok(application_response)
}

#[instrument(skip_all)]
pub async fn webhooks_core<W: types::OutgoingWebhookType>(
    state: SessionState,
    req_state: ReqState,
    req: &actix_web::HttpRequest,
    merchant_account: domain::MerchantAccount,
    key_store: domain::MerchantKeyStore,
    connector_name_or_mca_id: &str,
    body: actix_web::web::Bytes,
) -> errors::RouterResult<(
    services::ApplicationResponse<serde_json::Value>,
    WebhookResponseTracker,
    serde_json::Value,
)> {
    metrics::WEBHOOK_INCOMING_COUNT.add(
        &metrics::CONTEXT,
        1,
        &[metrics::KeyValue::new(
            MERCHANT_ID,
            merchant_account.merchant_id.clone(),
        )],
    );
    let mut request_details = api::IncomingWebhookRequestDetails {
        method: req.method().clone(),
        uri: req.uri().clone(),
        headers: req.headers(),
        query_params: req.query_string().to_string(),
        body: &body,
    };

    // Fetch the merchant connector account to get the webhooks source secret
    // `webhooks source secret` is a secret shared between the merchant and connector
    // This is used for source verification and webhooks integrity
    let (merchant_connector_account, connector, connector_name) = fetch_optional_mca_and_connector(
        &state,
        &merchant_account,
        connector_name_or_mca_id,
        &key_store,
    )
    .await?;

    let decoded_body = connector
        .decode_webhook_body(
            &*state.clone().store,
            &request_details,
            &merchant_account.merchant_id,
        )
        .await
        .switch()
        .attach_printable("There was an error in incoming webhook body decoding")?;

    request_details.body = &decoded_body;

    let event_type = match connector
        .get_webhook_event_type(&request_details)
        .allow_webhook_event_type_not_found(
            state
                .clone()
                .conf
                .webhooks
                .ignore_error
                .event_type
                .unwrap_or(true),
        )
        .switch()
        .attach_printable("Could not find event type in incoming webhook body")?
    {
        Some(event_type) => event_type,
        // Early return allows us to acknowledge the webhooks that we do not support
        None => {
            logger::error!(
                webhook_payload =? request_details.body,
                "Failed while identifying the event type",
            );

            metrics::WEBHOOK_EVENT_TYPE_IDENTIFICATION_FAILURE_COUNT.add(
                &metrics::CONTEXT,
                1,
                &[
                    metrics::KeyValue::new(MERCHANT_ID, merchant_account.merchant_id.clone()),
                    metrics::KeyValue::new("connector", connector_name.to_string()),
                ],
            );

            let response = connector
                .get_webhook_api_response(&request_details)
                .switch()
                .attach_printable("Failed while early return in case of event type parsing")?;

            return Ok((
                response,
                WebhookResponseTracker::NoEffect,
                serde_json::Value::Null,
            ));
        }
    };
    logger::info!(event_type=?event_type);

    let is_webhook_event_supported = !matches!(
        event_type,
        webhooks::IncomingWebhookEvent::EventNotSupported
    );
    let is_webhook_event_enabled = !utils::is_webhook_event_disabled(
        &*state.clone().store,
        connector_name.as_str(),
        &merchant_account.merchant_id,
        &event_type,
    )
    .await;

    //process webhook further only if webhook event is enabled and is not event_not_supported
    let process_webhook_further = is_webhook_event_enabled && is_webhook_event_supported;

    logger::info!(process_webhook=?process_webhook_further);

    let flow_type: api::WebhookFlow = event_type.into();
    let mut event_object: Box<dyn masking::ErasedMaskSerialize> = Box::new(serde_json::Value::Null);
    let webhook_effect = if process_webhook_further
        && !matches!(flow_type, api::WebhookFlow::ReturnResponse)
    {
        let object_ref_id = connector
            .get_webhook_object_reference_id(&request_details)
            .switch()
            .attach_printable("Could not find object reference id in incoming webhook body")?;
        let connector_enum = api_models::enums::Connector::from_str(&connector_name)
            .change_context(errors::ApiErrorResponse::InvalidDataValue {
                field_name: "connector",
            })
            .attach_printable_lazy(|| {
                format!("unable to parse connector name {connector_name:?}")
            })?;
        let connectors_with_source_verification_call = &state.conf.webhook_source_verification_call;

        let merchant_connector_account = match merchant_connector_account {
            Some(merchant_connector_account) => merchant_connector_account,
            None => {
                helper_utils::get_mca_from_object_reference_id(
                    &*state.clone().store,
                    object_ref_id.clone(),
                    &merchant_account,
                    &connector_name,
                    &key_store,
                )
                .await?
            }
        };

        let source_verified = if connectors_with_source_verification_call
            .connectors_with_webhook_source_verification_call
            .contains(&connector_enum)
        {
            connector
                .verify_webhook_source_verification_call(
                    &state,
                    &merchant_account,
                    merchant_connector_account.clone(),
                    &connector_name,
                    &request_details,
                )
                .await
                .or_else(|error| match error.current_context() {
                    errors::ConnectorError::WebhookSourceVerificationFailed => {
                        logger::error!(?error, "Source Verification Failed");
                        Ok(false)
                    }
                    _ => Err(error),
                })
                .switch()
                .attach_printable("There was an issue in incoming webhook source verification")?
        } else {
            connector
                .verify_webhook_source(
                    &request_details,
                    &merchant_account,
                    merchant_connector_account.clone(),
                    connector_name.as_str(),
                )
                .await
                .or_else(|error| match error.current_context() {
                    errors::ConnectorError::WebhookSourceVerificationFailed => {
                        logger::error!(?error, "Source Verification Failed");
                        Ok(false)
                    }
                    _ => Err(error),
                })
                .switch()
                .attach_printable("There was an issue in incoming webhook source verification")?
        };

        if source_verified {
            metrics::WEBHOOK_SOURCE_VERIFIED_COUNT.add(
                &metrics::CONTEXT,
                1,
                &[metrics::KeyValue::new(
                    MERCHANT_ID,
                    merchant_account.merchant_id.clone(),
                )],
            );
        } else if connector.is_webhook_source_verification_mandatory() {
            // if webhook consumption is mandatory for connector, fail webhook
            // so that merchant can retrigger it after updating merchant_secret
            return Err(errors::ApiErrorResponse::WebhookAuthenticationFailed.into());
        }

        logger::info!(source_verified=?source_verified);

        event_object = connector
            .get_webhook_resource_object(&request_details)
            .switch()
            .attach_printable("Could not find resource object in incoming webhook body")?;

        let webhook_details = api::IncomingWebhookDetails {
            object_reference_id: object_ref_id.clone(),
            resource_object: serde_json::to_vec(&event_object)
                .change_context(errors::ParsingError::EncodeError("byte-vec"))
                .attach_printable("Unable to convert webhook payload to a value")
                .change_context(errors::ApiErrorResponse::InternalServerError)
                .attach_printable(
                    "There was an issue when encoding the incoming webhook body to bytes",
                )?,
        };

        let profile_id = merchant_connector_account
            .profile_id
            .as_ref()
            .get_required_value("profile_id")
            .change_context(errors::ApiErrorResponse::InternalServerError)
            .attach_printable("Could not find profile_id in merchant connector account")?;

        let business_profile = state
            .store
            .find_business_profile_by_profile_id(profile_id)
            .await
            .to_not_found_response(errors::ApiErrorResponse::BusinessProfileNotFound {
                id: profile_id.to_string(),
            })?;

        match flow_type {
            api::WebhookFlow::Payment => Box::pin(payments_incoming_webhook_flow(
                state.clone(),
                req_state,
                merchant_account,
                business_profile,
                key_store,
                webhook_details,
                source_verified,
            ))
            .await
            .attach_printable("Incoming webhook flow for payments failed")?,

            api::WebhookFlow::Refund => Box::pin(refunds_incoming_webhook_flow(
                state.clone(),
                merchant_account,
                business_profile,
                key_store,
                webhook_details,
                connector_name.as_str(),
                source_verified,
                event_type,
            ))
            .await
            .attach_printable("Incoming webhook flow for refunds failed")?,

            api::WebhookFlow::Dispute => Box::pin(disputes_incoming_webhook_flow(
                state.clone(),
                merchant_account,
                business_profile,
                key_store,
                webhook_details,
                source_verified,
                connector,
                &request_details,
                event_type,
            ))
            .await
            .attach_printable("Incoming webhook flow for disputes failed")?,

            api::WebhookFlow::BankTransfer => Box::pin(bank_transfer_webhook_flow(
                state.clone(),
                req_state,
                merchant_account,
                business_profile,
                key_store,
                webhook_details,
                source_verified,
            ))
            .await
            .attach_printable("Incoming bank-transfer webhook flow failed")?,

            api::WebhookFlow::ReturnResponse => WebhookResponseTracker::NoEffect,

            api::WebhookFlow::Mandate => Box::pin(mandates_incoming_webhook_flow(
                state.clone(),
                merchant_account,
                business_profile,
                key_store,
                webhook_details,
                source_verified,
                event_type,
            ))
            .await
            .attach_printable("Incoming webhook flow for mandates failed")?,

            api::WebhookFlow::ExternalAuthentication => {
                Box::pin(external_authentication_incoming_webhook_flow(
                    state.clone(),
                    req_state,
                    merchant_account,
                    key_store,
                    source_verified,
                    event_type,
                    &request_details,
                    connector,
                    object_ref_id,
                    business_profile,
                    merchant_connector_account,
                ))
                .await
                .attach_printable("Incoming webhook flow for external authentication failed")?
            }
            api::WebhookFlow::FraudCheck => Box::pin(frm_incoming_webhook_flow(
                state.clone(),
                req_state,
                merchant_account,
                key_store,
                source_verified,
                event_type,
                object_ref_id,
                business_profile,
            ))
            .await
            .attach_printable("Incoming webhook flow for fraud check failed")?,

            #[cfg(feature = "payouts")]
            api::WebhookFlow::Payout => Box::pin(payouts_incoming_webhook_flow(
                state.clone(),
                merchant_account,
                business_profile,
                key_store,
                webhook_details,
                event_type,
                source_verified,
            ))
            .await
            .attach_printable("Incoming webhook flow for payouts failed")?,

            _ => Err(errors::ApiErrorResponse::InternalServerError)
                .attach_printable("Unsupported Flow Type received in incoming webhooks")?,
        }
    } else {
        metrics::WEBHOOK_INCOMING_FILTERED_COUNT.add(
            &metrics::CONTEXT,
            1,
            &[metrics::KeyValue::new(
                MERCHANT_ID,
                merchant_account.merchant_id.clone(),
            )],
        );
        WebhookResponseTracker::NoEffect
    };

    let response = connector
        .get_webhook_api_response(&request_details)
        .switch()
        .attach_printable("Could not get incoming webhook api response from connector")?;

    let serialized_request = event_object
        .masked_serialize()
        .change_context(errors::ApiErrorResponse::InternalServerError)
        .attach_printable("Could not convert webhook effect to string")?;
    Ok((response, webhook_effect, serialized_request))
}

#[inline]
pub async fn get_payment_id(
    db: &dyn StorageInterface,
    payment_id: &api::PaymentIdType,
    merchant_id: &str,
    storage_scheme: enums::MerchantStorageScheme,
) -> errors::RouterResult<String> {
    let pay_id = || async {
        match payment_id {
            api_models::payments::PaymentIdType::PaymentIntentId(ref id) => Ok(id.to_string()),
            api_models::payments::PaymentIdType::ConnectorTransactionId(ref id) => db
                .find_payment_attempt_by_merchant_id_connector_txn_id(
                    merchant_id,
                    id,
                    storage_scheme,
                )
                .await
                .map(|p| p.payment_id),
            api_models::payments::PaymentIdType::PaymentAttemptId(ref id) => db
                .find_payment_attempt_by_attempt_id_merchant_id(id, merchant_id, storage_scheme)
                .await
                .map(|p| p.payment_id),
            api_models::payments::PaymentIdType::PreprocessingId(ref id) => db
                .find_payment_attempt_by_preprocessing_id_merchant_id(
                    id,
                    merchant_id,
                    storage_scheme,
                )
                .await
                .map(|p| p.payment_id),
        }
    };

    pay_id()
        .await
        .to_not_found_response(errors::ApiErrorResponse::PaymentNotFound)
}

fn get_connector_by_connector_name(
    state: &SessionState,
    connector_name: &str,
    merchant_connector_id: Option<String>,
) -> CustomResult<(&'static (dyn api::Connector + Sync), String), errors::ApiErrorResponse> {
    let authentication_connector =
        api_models::enums::convert_authentication_connector(connector_name);
    #[cfg(feature = "frm")]
    {
        let frm_connector = api_models::enums::convert_frm_connector(connector_name);
        if frm_connector.is_some() {
            let frm_connector_data =
                api::FraudCheckConnectorData::get_connector_by_name(connector_name)?;
            return Ok((
                *frm_connector_data.connector,
                frm_connector_data.connector_name.to_string(),
            ));
        }
    }

    let (connector, connector_name) = if authentication_connector.is_some() {
        let authentication_connector_data =
            api::AuthenticationConnectorData::get_connector_by_name(connector_name)?;
        (
            authentication_connector_data.connector,
            authentication_connector_data.connector_name.to_string(),
        )
    } else {
        let connector_data = api::ConnectorData::get_connector_by_name(
            &state.conf.connectors,
            connector_name,
            api::GetToken::Connector,
            merchant_connector_id,
        )
        .change_context(errors::ApiErrorResponse::InvalidRequestData {
            message: "invalid connector name received".to_string(),
        })
        .attach_printable("Failed construction of ConnectorData")?;
        (
            connector_data.connector,
            connector_data.connector_name.to_string(),
        )
    };
    Ok((*connector, connector_name))
}

/// This function fetches the merchant connector account ( if the url used is /{merchant_connector_id})
/// if merchant connector id is not passed in the request, then this will return None for mca
async fn fetch_optional_mca_and_connector(
    state: &SessionState,
    merchant_account: &domain::MerchantAccount,
    connector_name_or_mca_id: &str,
    key_store: &domain::MerchantKeyStore,
) -> CustomResult<
    (
        Option<domain::MerchantConnectorAccount>,
        &'static (dyn api::Connector + Sync),
        String,
    ),
    errors::ApiErrorResponse,
> {
    let db = &state.store;
    if connector_name_or_mca_id.starts_with("mca_") {
        let mca = db
            .find_by_merchant_connector_account_merchant_id_merchant_connector_id(
                &merchant_account.merchant_id,
                connector_name_or_mca_id,
                key_store,
            )
            .await
            .to_not_found_response(errors::ApiErrorResponse::MerchantConnectorAccountNotFound {
                id: connector_name_or_mca_id.to_string(),
            })
            .attach_printable(
                "error while fetching merchant_connector_account from connector_id",
            )?;
        let (connector, connector_name) = get_connector_by_connector_name(
            state,
            &mca.connector_name,
            Some(mca.merchant_connector_id.clone()),
        )?;

        Ok((Some(mca), connector, connector_name))
    } else {
        // Merchant connector account is already being queried, it is safe to set connector id as None
        let (connector, connector_name) =
            get_connector_by_connector_name(state, connector_name_or_mca_id, None)?;
        Ok((None, connector, connector_name))
    }
}

pub async fn add_outgoing_webhook_retry_task_to_process_tracker(
    db: &dyn StorageInterface,
    business_profile: &diesel_models::business_profile::BusinessProfile,
    event: &domain::Event,
) -> CustomResult<storage::ProcessTracker, errors::StorageError> {
    let schedule_time = outgoing_webhook_retry::get_webhook_delivery_retry_schedule_time(
        db,
        &business_profile.merchant_id,
        0,
    )
    .await
    .ok_or(errors::StorageError::ValueNotFound(
        "Process tracker schedule time".into(), // Can raise a better error here
    ))
    .attach_printable("Failed to obtain initial process tracker schedule time")?;

    let tracking_data = types::OutgoingWebhookTrackingData {
        merchant_id: business_profile.merchant_id.clone(),
        business_profile_id: business_profile.profile_id.clone(),
        event_type: event.event_type,
        event_class: event.event_class,
        primary_object_id: event.primary_object_id.clone(),
        primary_object_type: event.primary_object_type,
        initial_attempt_id: event.initial_attempt_id.clone(),
    };

    let runner = storage::ProcessTrackerRunner::OutgoingWebhookRetryWorkflow;
    let task = "OUTGOING_WEBHOOK_RETRY";
    let tag = ["OUTGOING_WEBHOOKS"];
    let process_tracker_id = scheduler::utils::get_process_tracker_id(
        runner,
        task,
        &event.event_id,
        &business_profile.merchant_id,
    );
    let process_tracker_entry = storage::ProcessTrackerNew::new(
        process_tracker_id,
        task,
        runner,
        tag,
        tracking_data,
        schedule_time,
    )
    .map_err(errors::StorageError::from)?;

    match db.insert_process(process_tracker_entry).await {
        Ok(process_tracker) => {
            crate::routes::metrics::TASKS_ADDED_COUNT.add(
                &metrics::CONTEXT,
                1,
                &[add_attributes("flow", "OutgoingWebhookRetry")],
            );
            Ok(process_tracker)
        }
        Err(error) => {
            crate::routes::metrics::TASK_ADDITION_FAILURES_COUNT.add(
                &metrics::CONTEXT,
                1,
                &[add_attributes("flow", "OutgoingWebhookRetry")],
            );
            Err(error)
        }
    }
}

fn get_webhook_url_from_business_profile(
    business_profile: &diesel_models::business_profile::BusinessProfile,
) -> CustomResult<String, errors::WebhooksFlowError> {
    let webhook_details_json = business_profile
        .webhook_details
        .clone()
        .get_required_value("webhook_details")
        .change_context(errors::WebhooksFlowError::MerchantWebhookDetailsNotFound)?;

    let webhook_details: api::WebhookDetails =
        webhook_details_json
            .parse_value("WebhookDetails")
            .change_context(errors::WebhooksFlowError::MerchantWebhookDetailsNotFound)?;

    webhook_details
        .webhook_url
        .get_required_value("webhook_url")
        .change_context(errors::WebhooksFlowError::MerchantWebhookUrlNotConfigured)
        .map(ExposeInterface::expose)
}

pub(crate) fn get_outgoing_webhook_request(
    merchant_account: &domain::MerchantAccount,
    outgoing_webhook: api::OutgoingWebhook,
    payment_response_hash_key: Option<&str>,
) -> CustomResult<OutgoingWebhookRequestContent, errors::WebhooksFlowError> {
    #[inline]
    fn get_outgoing_webhook_request_inner<WebhookType: types::OutgoingWebhookType>(
        outgoing_webhook: api::OutgoingWebhook,
        payment_response_hash_key: Option<&str>,
    ) -> CustomResult<OutgoingWebhookRequestContent, errors::WebhooksFlowError> {
        let mut headers = vec![(
            reqwest::header::CONTENT_TYPE.to_string(),
            mime::APPLICATION_JSON.essence_str().into(),
        )];

        let transformed_outgoing_webhook = WebhookType::from(outgoing_webhook);

        let outgoing_webhooks_signature = transformed_outgoing_webhook
            .get_outgoing_webhooks_signature(payment_response_hash_key)?;

        if let Some(signature) = outgoing_webhooks_signature.signature {
            WebhookType::add_webhook_header(&mut headers, signature)
        }

        Ok(OutgoingWebhookRequestContent {
            body: outgoing_webhooks_signature.payload,
            headers: headers
                .into_iter()
                .map(|(name, value)| (name, Secret::new(value.into_inner())))
                .collect(),
        })
    }

    match merchant_account.get_compatible_connector() {
        #[cfg(feature = "stripe")]
        Some(api_models::enums::Connector::Stripe) => get_outgoing_webhook_request_inner::<
            stripe_webhooks::StripeOutgoingWebhook,
        >(
            outgoing_webhook, payment_response_hash_key
        ),
        _ => get_outgoing_webhook_request_inner::<webhooks::OutgoingWebhook>(
            outgoing_webhook,
            payment_response_hash_key,
        ),
    }
}<|MERGE_RESOLUTION|>--- conflicted
+++ resolved
@@ -221,11 +221,7 @@
     metrics::INCOMING_PAYOUT_WEBHOOK_METRIC.add(&metrics::CONTEXT, 1, &[]);
     if source_verified {
         let db = &*state.store;
-<<<<<<< HEAD
-        //find refund by connector refund id
-=======
         //find payout_attempt by object_reference_id
->>>>>>> a3183a0c
         let payout_attempt = match webhook_details.object_reference_id {
             webhooks::ObjectReferenceId::PayoutId(payout_id_type) => match payout_id_type {
                 webhooks::PayoutIdType::PayoutAttemptId(id) => db
@@ -315,11 +311,7 @@
                 business_profile,
                 &key_store,
                 outgoing_event_type,
-<<<<<<< HEAD
-                enums::EventClass::Refunds,
-=======
                 enums::EventClass::Payouts,
->>>>>>> a3183a0c
                 updated_payout_attempt.payout_id.clone(),
                 enums::EventObjectType::PayoutDetails,
                 api::OutgoingWebhookContent::PayoutDetails(payout_create_response),
