--- conflicted
+++ resolved
@@ -196,13 +196,8 @@
     Ok(())
 }
 
-<<<<<<< HEAD
-async fn get_payment_attempt_from_object_reference_id(
+pub async fn get_payment_attempt_from_object_reference_id(
     state: &AppState,
-=======
-pub async fn get_payment_attempt_from_object_reference_id(
-    state: AppState,
->>>>>>> 9cc1ceec
     object_reference_id: api_models::webhooks::ObjectReferenceId,
     merchant_account: &storage::MerchantAccount,
 ) -> CustomResult<storage_models::payment_attempt::PaymentAttempt, errors::WebhooksFlowError> {
