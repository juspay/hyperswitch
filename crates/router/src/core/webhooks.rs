pub mod types;
pub mod utils;
#[cfg(feature = "olap")]
pub mod webhook_events;

use std::{str::FromStr, time::Instant};

use actix_web::FromRequest;
use api_models::{
    payments::HeaderPayload,
    webhook_events::{OutgoingWebhookRequestContent, OutgoingWebhookResponseContent},
    webhooks::{self, WebhookResponseTracker},
};
use common_utils::{
    errors::ReportSwitchExt, events::ApiEventsType, ext_traits::Encode, request::RequestContent,
};
use error_stack::{report, ResultExt};
use masking::{ExposeInterface, Mask, PeekInterface, Secret};
use router_env::{
    instrument,
    tracing::{self, Instrument},
    tracing_actix_web::RequestId,
};

use super::{errors::StorageErrorExt, metrics};
#[cfg(feature = "stripe")]
use crate::compatibility::stripe::webhooks as stripe_webhooks;
use crate::{
    consts,
    core::{
        api_locking,
        errors::{self, ConnectorErrorExt, CustomResult, RouterResponse},
        payment_methods::PaymentMethodRetrieve,
        payments, refunds,
    },
    db::StorageInterface,
    events::{
        api_logs::ApiEvent,
        outgoing_webhook_logs::{OutgoingWebhookEvent, OutgoingWebhookEventMetric},
    },
    logger,
    routes::{
        app::{ReqState, SessionStateInfo},
        lock_utils,
        metrics::request::add_attributes,
        SessionState,
    },
    services::{self, authentication as auth},
    types::{
        api::{self, mandates::MandateResponseExt},
        domain::{self, types as domain_types},
        storage::{self, enums},
        transformers::{ForeignFrom, ForeignInto, ForeignTryFrom},
    },
    utils::{self as helper_utils, generate_id, OptionExt, ValueExt},
    workflows::outgoing_webhook_retry,
};

const OUTGOING_WEBHOOK_TIMEOUT_SECS: u64 = 5;
const MERCHANT_ID: &str = "merchant_id";

pub async fn payments_incoming_webhook_flow<Ctx: PaymentMethodRetrieve>(
    state: SessionState,
    req_state: ReqState,
    merchant_account: domain::MerchantAccount,
    business_profile: diesel_models::business_profile::BusinessProfile,
    key_store: domain::MerchantKeyStore,
    webhook_details: api::IncomingWebhookDetails,
    source_verified: bool,
) -> CustomResult<WebhookResponseTracker, errors::ApiErrorResponse> {
    let consume_or_trigger_flow = if source_verified {
        payments::CallConnectorAction::HandleResponse(webhook_details.resource_object)
    } else {
        payments::CallConnectorAction::Trigger
    };
    let payments_response = match webhook_details.object_reference_id {
        webhooks::ObjectReferenceId::PaymentId(id) => {
            let payment_id = get_payment_id(
                state.store.as_ref(),
                &id,
                merchant_account.merchant_id.as_str(),
                merchant_account.storage_scheme,
            )
            .await?;

            let lock_action = api_locking::LockAction::Hold {
                input: api_locking::LockingInput {
                    unique_locking_key: payment_id,
                    api_identifier: lock_utils::ApiIdentifier::Payments,
                    override_lock_retries: None,
                },
            };

            lock_action
                .clone()
                .perform_locking_action(&state, merchant_account.merchant_id.to_string())
                .await?;

            let response = Box::pin(payments::payments_core::<
                api::PSync,
                api::PaymentsResponse,
                _,
                _,
                _,
                Ctx,
            >(
                state.clone(),
                req_state,
                merchant_account.clone(),
                key_store.clone(),
                payments::operations::PaymentStatus,
                api::PaymentsRetrieveRequest {
                    resource_id: id,
                    merchant_id: Some(merchant_account.merchant_id.clone()),
                    force_sync: true,
                    connector: None,
                    param: None,
                    merchant_connector_details: None,
                    client_secret: None,
                    expand_attempts: None,
                    expand_captures: None,
                },
                services::AuthFlow::Merchant,
                consume_or_trigger_flow,
                None,
                HeaderPayload::default(),
            ))
            .await;

            lock_action
                .free_lock_action(&state, merchant_account.merchant_id.to_owned())
                .await?;

            match response {
                Ok(value) => value,
                Err(err)
                    if matches!(
                        err.current_context(),
                        &errors::ApiErrorResponse::PaymentNotFound
                    ) && state
                        .conf
                        .webhooks
                        .ignore_error
                        .payment_not_found
                        .unwrap_or(true) =>
                {
                    metrics::WEBHOOK_PAYMENT_NOT_FOUND.add(
                        &metrics::CONTEXT,
                        1,
                        &[add_attributes(
                            "merchant_id",
                            merchant_account.merchant_id.clone(),
                        )],
                    );
                    return Ok(WebhookResponseTracker::NoEffect);
                }
                error @ Err(_) => error?,
            }
        }
        _ => Err(errors::ApiErrorResponse::WebhookProcessingFailure).attach_printable(
            "Did not get payment id as object reference id in webhook payments flow",
        )?,
    };

    match payments_response {
        services::ApplicationResponse::JsonWithHeaders((payments_response, _)) => {
            let payment_id = payments_response
                .payment_id
                .clone()
                .get_required_value("payment_id")
                .change_context(errors::ApiErrorResponse::WebhookProcessingFailure)
                .attach_printable("payment id not received from payments core")?;

            let status = payments_response.status;

            let event_type: Option<enums::EventType> = payments_response.status.foreign_into();

            // If event is NOT an UnsupportedEvent, trigger Outgoing Webhook
            if let Some(outgoing_event_type) = event_type {
                let primary_object_created_at = payments_response.created;
                create_event_and_trigger_outgoing_webhook(
                    state,
                    merchant_account,
                    business_profile,
                    &key_store,
                    outgoing_event_type,
                    enums::EventClass::Payments,
                    payment_id.clone(),
                    enums::EventObjectType::PaymentDetails,
                    api::OutgoingWebhookContent::PaymentDetails(payments_response),
                    primary_object_created_at,
                )
                .await?;
            };

            let response = WebhookResponseTracker::Payment { payment_id, status };

            Ok(response)
        }

        _ => Err(errors::ApiErrorResponse::WebhookProcessingFailure)
            .attach_printable("received non-json response from payments core")?,
    }
}

#[instrument(skip_all)]
#[allow(clippy::too_many_arguments)]
pub async fn refunds_incoming_webhook_flow(
    state: SessionState,
    merchant_account: domain::MerchantAccount,
    business_profile: diesel_models::business_profile::BusinessProfile,
    key_store: domain::MerchantKeyStore,
    webhook_details: api::IncomingWebhookDetails,
    connector_name: &str,
    source_verified: bool,
    event_type: webhooks::IncomingWebhookEvent,
) -> CustomResult<WebhookResponseTracker, errors::ApiErrorResponse> {
    let db = &*state.store;
    //find refund by connector refund id
    let refund = match webhook_details.object_reference_id {
        webhooks::ObjectReferenceId::RefundId(refund_id_type) => match refund_id_type {
            webhooks::RefundIdType::RefundId(id) => db
                .find_refund_by_merchant_id_refund_id(
                    &merchant_account.merchant_id,
                    &id,
                    merchant_account.storage_scheme,
                )
                .await
                .change_context(errors::ApiErrorResponse::WebhookResourceNotFound)
                .attach_printable("Failed to fetch the refund")?,
            webhooks::RefundIdType::ConnectorRefundId(id) => db
                .find_refund_by_merchant_id_connector_refund_id_connector(
                    &merchant_account.merchant_id,
                    &id,
                    connector_name,
                    merchant_account.storage_scheme,
                )
                .await
                .change_context(errors::ApiErrorResponse::WebhookResourceNotFound)
                .attach_printable("Failed to fetch the refund")?,
        },
        _ => Err(errors::ApiErrorResponse::WebhookProcessingFailure)
            .attach_printable("received a non-refund id when processing refund webhooks")?,
    };
    let refund_id = refund.refund_id.to_owned();
    //if source verified then update refund status else trigger refund sync
    let updated_refund = if source_verified {
        let refund_update = storage::RefundUpdate::StatusUpdate {
            connector_refund_id: None,
            sent_to_gateway: true,
            refund_status: common_enums::RefundStatus::foreign_try_from(event_type)
                .change_context(errors::ApiErrorResponse::WebhookProcessingFailure)
                .attach_printable("failed refund status mapping from event type")?,
            updated_by: merchant_account.storage_scheme.to_string(),
        };
        db.update_refund(
            refund.to_owned(),
            refund_update,
            merchant_account.storage_scheme,
        )
        .await
        .to_not_found_response(errors::ApiErrorResponse::WebhookResourceNotFound)
        .attach_printable_lazy(|| format!("Failed while updating refund: refund_id: {refund_id}"))?
    } else {
        Box::pin(refunds::refund_retrieve_core(
            state.clone(),
            merchant_account.clone(),
            key_store.clone(),
            api_models::refunds::RefundsRetrieveRequest {
                refund_id: refund_id.to_owned(),
                force_sync: Some(true),
                merchant_connector_details: None,
            },
        ))
        .await
        .attach_printable_lazy(|| format!("Failed while updating refund: refund_id: {refund_id}"))?
    };
    let event_type: Option<enums::EventType> = updated_refund.refund_status.foreign_into();

    // If event is NOT an UnsupportedEvent, trigger Outgoing Webhook
    if let Some(outgoing_event_type) = event_type {
        let refund_response: api_models::refunds::RefundResponse =
            updated_refund.clone().foreign_into();
        create_event_and_trigger_outgoing_webhook(
            state,
            merchant_account,
            business_profile,
            &key_store,
            outgoing_event_type,
            enums::EventClass::Refunds,
            refund_id,
            enums::EventObjectType::RefundDetails,
            api::OutgoingWebhookContent::RefundDetails(refund_response),
            Some(updated_refund.created_at),
        )
        .await?;
    }

    Ok(WebhookResponseTracker::Refund {
        payment_id: updated_refund.payment_id,
        refund_id: updated_refund.refund_id,
        status: updated_refund.refund_status,
    })
}

pub async fn get_payment_attempt_from_object_reference_id(
<<<<<<< HEAD
    state: &SessionState,
    object_reference_id: api_models::webhooks::ObjectReferenceId,
=======
    state: &AppState,
    object_reference_id: webhooks::ObjectReferenceId,
>>>>>>> 2a302eb5
    merchant_account: &domain::MerchantAccount,
) -> CustomResult<
    hyperswitch_domain_models::payments::payment_attempt::PaymentAttempt,
    errors::ApiErrorResponse,
> {
    let db = &*state.store;
    match object_reference_id {
        api::ObjectReferenceId::PaymentId(api::PaymentIdType::ConnectorTransactionId(ref id)) => db
            .find_payment_attempt_by_merchant_id_connector_txn_id(
                &merchant_account.merchant_id,
                id,
                merchant_account.storage_scheme,
            )
            .await
            .to_not_found_response(errors::ApiErrorResponse::WebhookResourceNotFound),
        api::ObjectReferenceId::PaymentId(api::PaymentIdType::PaymentAttemptId(ref id)) => db
            .find_payment_attempt_by_attempt_id_merchant_id(
                id,
                &merchant_account.merchant_id,
                merchant_account.storage_scheme,
            )
            .await
            .to_not_found_response(errors::ApiErrorResponse::WebhookResourceNotFound),
        api::ObjectReferenceId::PaymentId(api::PaymentIdType::PreprocessingId(ref id)) => db
            .find_payment_attempt_by_preprocessing_id_merchant_id(
                id,
                &merchant_account.merchant_id,
                merchant_account.storage_scheme,
            )
            .await
            .to_not_found_response(errors::ApiErrorResponse::WebhookResourceNotFound),
        _ => Err(errors::ApiErrorResponse::WebhookProcessingFailure)
            .attach_printable("received a non-payment id for retrieving payment")?,
    }
}

#[allow(clippy::too_many_arguments)]
pub async fn get_or_update_dispute_object(
    state: SessionState,
    option_dispute: Option<diesel_models::dispute::Dispute>,
    dispute_details: api::disputes::DisputePayload,
    merchant_id: &str,
    payment_attempt: &hyperswitch_domain_models::payments::payment_attempt::PaymentAttempt,
    event_type: webhooks::IncomingWebhookEvent,
    business_profile: &diesel_models::business_profile::BusinessProfile,
    connector_name: &str,
) -> CustomResult<diesel_models::dispute::Dispute, errors::ApiErrorResponse> {
    let db = &*state.store;
    match option_dispute {
        None => {
            metrics::INCOMING_DISPUTE_WEBHOOK_NEW_RECORD_METRIC.add(&metrics::CONTEXT, 1, &[]);
            let dispute_id = generate_id(consts::ID_LENGTH, "dp");
            let new_dispute = diesel_models::dispute::DisputeNew {
                dispute_id,
                amount: dispute_details.amount.clone(),
                currency: dispute_details.currency,
                dispute_stage: dispute_details.dispute_stage,
                dispute_status: common_enums::DisputeStatus::foreign_try_from(event_type)
                    .change_context(errors::ApiErrorResponse::WebhookProcessingFailure)
                    .attach_printable("event type to dispute status mapping failed")?,
                payment_id: payment_attempt.payment_id.to_owned(),
                connector: connector_name.to_owned(),
                attempt_id: payment_attempt.attempt_id.to_owned(),
                merchant_id: merchant_id.to_owned(),
                connector_status: dispute_details.connector_status,
                connector_dispute_id: dispute_details.connector_dispute_id,
                connector_reason: dispute_details.connector_reason,
                connector_reason_code: dispute_details.connector_reason_code,
                challenge_required_by: dispute_details.challenge_required_by,
                connector_created_at: dispute_details.created_at,
                connector_updated_at: dispute_details.updated_at,
                profile_id: Some(business_profile.profile_id.clone()),
                evidence: None,
                merchant_connector_id: payment_attempt.merchant_connector_id.clone(),
                dispute_amount: dispute_details.amount.parse::<i64>().unwrap_or(0),
            };
            state
                .store
                .insert_dispute(new_dispute.clone())
                .await
                .to_not_found_response(errors::ApiErrorResponse::WebhookResourceNotFound)
        }
        Some(dispute) => {
            logger::info!("Dispute Already exists, Updating the dispute details");
            metrics::INCOMING_DISPUTE_WEBHOOK_UPDATE_RECORD_METRIC.add(&metrics::CONTEXT, 1, &[]);
            let dispute_status = diesel_models::enums::DisputeStatus::foreign_try_from(event_type)
                .change_context(errors::ApiErrorResponse::WebhookProcessingFailure)
                .attach_printable("event type to dispute state conversion failure")?;
            crate::core::utils::validate_dispute_stage_and_dispute_status(
                dispute.dispute_stage,
                dispute.dispute_status,
                dispute_details.dispute_stage,
                dispute_status,
            )
            .change_context(errors::ApiErrorResponse::WebhookProcessingFailure)
            .attach_printable("dispute stage and status validation failed")?;
            let update_dispute = diesel_models::dispute::DisputeUpdate::Update {
                dispute_stage: dispute_details.dispute_stage,
                dispute_status,
                connector_status: dispute_details.connector_status,
                connector_reason: dispute_details.connector_reason,
                connector_reason_code: dispute_details.connector_reason_code,
                challenge_required_by: dispute_details.challenge_required_by,
                connector_updated_at: dispute_details.updated_at,
            };
            db.update_dispute(dispute, update_dispute)
                .await
                .to_not_found_response(errors::ApiErrorResponse::WebhookResourceNotFound)
        }
    }
}

#[allow(clippy::too_many_arguments)]
pub async fn external_authentication_incoming_webhook_flow<Ctx: PaymentMethodRetrieve>(
    state: AppState,
    req_state: ReqState,
    merchant_account: domain::MerchantAccount,
    key_store: domain::MerchantKeyStore,
    source_verified: bool,
    event_type: webhooks::IncomingWebhookEvent,
    request_details: &api::IncomingWebhookRequestDetails<'_>,
    connector: &(dyn api::Connector + Sync),
    object_ref_id: api::ObjectReferenceId,
    business_profile: diesel_models::business_profile::BusinessProfile,
    merchant_connector_account: domain::MerchantConnectorAccount,
) -> CustomResult<WebhookResponseTracker, errors::ApiErrorResponse> {
    if source_verified {
        let authentication_details = connector
            .get_external_authentication_details(request_details)
            .switch()?;
        let trans_status = authentication_details.trans_status;
        let authentication_update = storage::AuthenticationUpdate::PostAuthenticationUpdate {
            authentication_status: common_enums::AuthenticationStatus::foreign_from(
                trans_status.clone(),
            ),
            trans_status,
            authentication_value: authentication_details.authentication_value,
            eci: authentication_details.eci,
        };
        let authentication =
            if let webhooks::ObjectReferenceId::ExternalAuthenticationID(authentication_id_type) =
                object_ref_id
            {
                match authentication_id_type {
                    webhooks::AuthenticationIdType::AuthenticationId(authentication_id) => state
                        .store
                        .find_authentication_by_merchant_id_authentication_id(
                            merchant_account.merchant_id.clone(),
                            authentication_id.clone(),
                        )
                        .await
                        .to_not_found_response(errors::ApiErrorResponse::AuthenticationNotFound {
                            id: authentication_id,
                        })
                        .attach_printable("Error while fetching authentication record"),
                    webhooks::AuthenticationIdType::ConnectorAuthenticationId(
                        connector_authentication_id,
                    ) => state
                        .store
                        .find_authentication_by_merchant_id_connector_authentication_id(
                            merchant_account.merchant_id.clone(),
                            connector_authentication_id.clone(),
                        )
                        .await
                        .to_not_found_response(errors::ApiErrorResponse::AuthenticationNotFound {
                            id: connector_authentication_id,
                        })
                        .attach_printable("Error while fetching authentication record"),
                }
            } else {
                Err(errors::ApiErrorResponse::WebhookProcessingFailure).attach_printable(
                    "received a non-external-authentication id for retrieving authentication",
                )
            }?;
        let updated_authentication = state
            .store
            .update_authentication_by_merchant_id_authentication_id(
                authentication,
                authentication_update,
            )
            .await
            .change_context(errors::ApiErrorResponse::InternalServerError)
            .attach_printable("Error while updating authentication")?;
        // Check if it's a payment authentication flow, payment_id would be there only for payment authentication flows
        if let Some(payment_id) = updated_authentication.payment_id {
            let is_pull_mechanism_enabled = helper_utils::check_if_pull_mechanism_for_external_3ds_enabled_from_connector_metadata(merchant_connector_account.metadata.map(|metadata| metadata.expose()));
            // Merchant doesn't have pull mechanism enabled and if it's challenge flow, we have to authorize whenever we receive a ARes webhook
            if !is_pull_mechanism_enabled
                && updated_authentication.authentication_type
                    == Some(common_enums::DecoupledAuthenticationType::Challenge)
                && event_type == webhooks::IncomingWebhookEvent::ExternalAuthenticationARes
            {
                let payment_confirm_req = api::PaymentsRequest {
                    payment_id: Some(api_models::payments::PaymentIdType::PaymentIntentId(
                        payment_id,
                    )),
                    merchant_id: Some(merchant_account.merchant_id.clone()),
                    ..Default::default()
                };
                let payments_response = Box::pin(payments::payments_core::<
                    api::Authorize,
                    api::PaymentsResponse,
                    _,
                    _,
                    _,
                    Ctx,
                >(
                    state.clone(),
                    req_state,
                    merchant_account.clone(),
                    key_store.clone(),
                    payments::PaymentConfirm,
                    payment_confirm_req,
                    services::api::AuthFlow::Merchant,
                    payments::CallConnectorAction::Trigger,
                    None,
                    HeaderPayload::with_source(enums::PaymentSource::ExternalAuthenticator),
                ))
                .await?;
                match payments_response {
                    services::ApplicationResponse::JsonWithHeaders((payments_response, _)) => {
                        let payment_id = payments_response
                            .payment_id
                            .clone()
                            .get_required_value("payment_id")
                            .change_context(errors::ApiErrorResponse::WebhookProcessingFailure)
                            .attach_printable("payment id not received from payments core")?;
                        let status = payments_response.status;
                        let event_type: Option<enums::EventType> =
                            payments_response.status.foreign_into();
                        // Set poll_id as completed in redis to allow the fetch status of poll through retrieve_poll_status api from client
                        let poll_id = super::utils::get_poll_id(
                            merchant_account.merchant_id.clone(),
                            super::utils::get_external_authentication_request_poll_id(&payment_id),
                        );
                        let redis_conn = state
                            .store
                            .get_redis_conn()
                            .change_context(errors::ApiErrorResponse::InternalServerError)
                            .attach_printable("Failed to get redis connection")?;
                        redis_conn
                            .set_key_without_modifying_ttl(
                                &poll_id,
                                api_models::poll::PollStatus::Completed.to_string(),
                            )
                            .await
                            .change_context(errors::ApiErrorResponse::InternalServerError)
                            .attach_printable("Failed to add poll_id in redis")?;
                        // If event is NOT an UnsupportedEvent, trigger Outgoing Webhook
                        if let Some(outgoing_event_type) = event_type {
                            let primary_object_created_at = payments_response.created;
                            create_event_and_trigger_outgoing_webhook(
                                state,
                                merchant_account,
                                business_profile,
                                &key_store,
                                outgoing_event_type,
                                enums::EventClass::Payments,
                                payment_id.clone(),
                                enums::EventObjectType::PaymentDetails,
                                api::OutgoingWebhookContent::PaymentDetails(payments_response),
                                primary_object_created_at,
                            )
                            .await?;
                        };
                        let response = WebhookResponseTracker::Payment { payment_id, status };
                        Ok(response)
                    }
                    _ => Err(errors::ApiErrorResponse::WebhookProcessingFailure).attach_printable(
                        "Did not get payment id as object reference id in webhook payments flow",
                    )?,
                }
            } else {
                Ok(WebhookResponseTracker::NoEffect)
            }
        } else {
            Ok(WebhookResponseTracker::NoEffect)
        }
    } else {
        logger::error!(
            "Webhook source verification failed for external authentication webhook flow"
        );
        Err(report!(
            errors::ApiErrorResponse::WebhookAuthenticationFailed
        ))
    }
}

pub async fn mandates_incoming_webhook_flow(
    state: SessionState,
    merchant_account: domain::MerchantAccount,
    business_profile: diesel_models::business_profile::BusinessProfile,
    key_store: domain::MerchantKeyStore,
    webhook_details: api::IncomingWebhookDetails,
    source_verified: bool,
    event_type: webhooks::IncomingWebhookEvent,
) -> CustomResult<WebhookResponseTracker, errors::ApiErrorResponse> {
    if source_verified {
        let db = &*state.store;
        let mandate = match webhook_details.object_reference_id {
            webhooks::ObjectReferenceId::MandateId(webhooks::MandateIdType::MandateId(
                mandate_id,
            )) => db
                .find_mandate_by_merchant_id_mandate_id(
                    &merchant_account.merchant_id,
                    mandate_id.as_str(),
                    merchant_account.storage_scheme,
                )
                .await
                .to_not_found_response(errors::ApiErrorResponse::MandateNotFound)?,
            webhooks::ObjectReferenceId::MandateId(
                webhooks::MandateIdType::ConnectorMandateId(connector_mandate_id),
            ) => db
                .find_mandate_by_merchant_id_connector_mandate_id(
                    &merchant_account.merchant_id,
                    connector_mandate_id.as_str(),
                    merchant_account.storage_scheme,
                )
                .await
                .to_not_found_response(errors::ApiErrorResponse::MandateNotFound)?,
            _ => Err(errors::ApiErrorResponse::WebhookProcessingFailure)
                .attach_printable("received a non-mandate id for retrieving mandate")?,
        };
        let mandate_status = common_enums::MandateStatus::foreign_try_from(event_type)
            .change_context(errors::ApiErrorResponse::WebhookProcessingFailure)
            .attach_printable("event type to mandate status mapping failed")?;
        let mandate_id = mandate.mandate_id.clone();
        let updated_mandate = db
            .update_mandate_by_merchant_id_mandate_id(
                &merchant_account.merchant_id,
                &mandate_id,
                storage::MandateUpdate::StatusUpdate { mandate_status },
                mandate,
                merchant_account.storage_scheme,
            )
            .await
            .to_not_found_response(errors::ApiErrorResponse::MandateNotFound)?;
        let mandates_response = Box::new(
            api::mandates::MandateResponse::from_db_mandate(
                &state,
                key_store.clone(),
                updated_mandate.clone(),
                merchant_account.storage_scheme,
            )
            .await?,
        );
        let event_type: Option<enums::EventType> = updated_mandate.mandate_status.foreign_into();
        if let Some(outgoing_event_type) = event_type {
            create_event_and_trigger_outgoing_webhook(
                state,
                merchant_account,
                business_profile,
                &key_store,
                outgoing_event_type,
                enums::EventClass::Mandates,
                updated_mandate.mandate_id.clone(),
                enums::EventObjectType::MandateDetails,
                api::OutgoingWebhookContent::MandateDetails(mandates_response),
                Some(updated_mandate.created_at),
            )
            .await?;
        }
        Ok(WebhookResponseTracker::Mandate {
            mandate_id: updated_mandate.mandate_id,
            status: updated_mandate.mandate_status,
        })
    } else {
        logger::error!("Webhook source verification failed for mandates webhook flow");
        Err(report!(
            errors::ApiErrorResponse::WebhookAuthenticationFailed
        ))
    }
}

#[allow(clippy::too_many_arguments)]
#[instrument(skip_all)]
pub async fn disputes_incoming_webhook_flow(
    state: SessionState,
    merchant_account: domain::MerchantAccount,
    business_profile: diesel_models::business_profile::BusinessProfile,
    key_store: domain::MerchantKeyStore,
    webhook_details: api::IncomingWebhookDetails,
    source_verified: bool,
    connector: &(dyn api::Connector + Sync),
    request_details: &api::IncomingWebhookRequestDetails<'_>,
    event_type: webhooks::IncomingWebhookEvent,
) -> CustomResult<WebhookResponseTracker, errors::ApiErrorResponse> {
    metrics::INCOMING_DISPUTE_WEBHOOK_METRIC.add(&metrics::CONTEXT, 1, &[]);
    if source_verified {
        let db = &*state.store;
        let dispute_details = connector.get_dispute_details(request_details).switch()?;
        let payment_attempt = get_payment_attempt_from_object_reference_id(
            &state,
            webhook_details.object_reference_id,
            &merchant_account,
        )
        .await?;
        let option_dispute = db
            .find_by_merchant_id_payment_id_connector_dispute_id(
                &merchant_account.merchant_id,
                &payment_attempt.payment_id,
                &dispute_details.connector_dispute_id,
            )
            .await
            .to_not_found_response(errors::ApiErrorResponse::WebhookResourceNotFound)?;
        let dispute_object = get_or_update_dispute_object(
            state.clone(),
            option_dispute,
            dispute_details,
            &merchant_account.merchant_id,
            &payment_attempt,
            event_type,
            &business_profile,
            connector.id(),
        )
        .await?;
        let disputes_response = Box::new(dispute_object.clone().foreign_into());
        let event_type: enums::EventType = dispute_object.dispute_status.foreign_into();

        create_event_and_trigger_outgoing_webhook(
            state,
            merchant_account,
            business_profile,
            &key_store,
            event_type,
            enums::EventClass::Disputes,
            dispute_object.dispute_id.clone(),
            enums::EventObjectType::DisputeDetails,
            api::OutgoingWebhookContent::DisputeDetails(disputes_response),
            Some(dispute_object.created_at),
        )
        .await?;
        metrics::INCOMING_DISPUTE_WEBHOOK_MERCHANT_NOTIFIED_METRIC.add(&metrics::CONTEXT, 1, &[]);
        Ok(WebhookResponseTracker::Dispute {
            dispute_id: dispute_object.dispute_id,
            payment_id: dispute_object.payment_id,
            status: dispute_object.dispute_status,
        })
    } else {
        metrics::INCOMING_DISPUTE_WEBHOOK_SIGNATURE_FAILURE_METRIC.add(&metrics::CONTEXT, 1, &[]);
        Err(report!(
            errors::ApiErrorResponse::WebhookAuthenticationFailed
        ))
    }
}

async fn bank_transfer_webhook_flow<Ctx: PaymentMethodRetrieve>(
    state: SessionState,
    req_state: ReqState,
    merchant_account: domain::MerchantAccount,
    business_profile: diesel_models::business_profile::BusinessProfile,
    key_store: domain::MerchantKeyStore,
    webhook_details: api::IncomingWebhookDetails,
    source_verified: bool,
) -> CustomResult<WebhookResponseTracker, errors::ApiErrorResponse> {
    let response = if source_verified {
        let payment_attempt = get_payment_attempt_from_object_reference_id(
            &state,
            webhook_details.object_reference_id,
            &merchant_account,
        )
        .await?;
        let payment_id = payment_attempt.payment_id;
        let request = api::PaymentsRequest {
            payment_id: Some(api_models::payments::PaymentIdType::PaymentIntentId(
                payment_id,
            )),
            payment_token: payment_attempt.payment_token,
            ..Default::default()
        };
        Box::pin(payments::payments_core::<
            api::Authorize,
            api::PaymentsResponse,
            _,
            _,
            _,
            Ctx,
        >(
            state.clone(),
            req_state,
            merchant_account.to_owned(),
            key_store.clone(),
            payments::PaymentConfirm,
            request,
            services::api::AuthFlow::Merchant,
            payments::CallConnectorAction::Trigger,
            None,
            HeaderPayload::with_source(common_enums::PaymentSource::Webhook),
        ))
        .await
    } else {
        Err(report!(
            errors::ApiErrorResponse::WebhookAuthenticationFailed
        ))
    };

    match response? {
        services::ApplicationResponse::JsonWithHeaders((payments_response, _)) => {
            let payment_id = payments_response
                .payment_id
                .clone()
                .get_required_value("payment_id")
                .change_context(errors::ApiErrorResponse::WebhookProcessingFailure)
                .attach_printable("did not receive payment id from payments core response")?;

            let event_type: Option<enums::EventType> = payments_response.status.foreign_into();
            let status = payments_response.status;

            // If event is NOT an UnsupportedEvent, trigger Outgoing Webhook
            if let Some(outgoing_event_type) = event_type {
                let primary_object_created_at = payments_response.created;
                create_event_and_trigger_outgoing_webhook(
                    state,
                    merchant_account,
                    business_profile,
                    &key_store,
                    outgoing_event_type,
                    enums::EventClass::Payments,
                    payment_id.clone(),
                    enums::EventObjectType::PaymentDetails,
                    api::OutgoingWebhookContent::PaymentDetails(payments_response),
                    primary_object_created_at,
                )
                .await?;
            }

            Ok(WebhookResponseTracker::Payment { payment_id, status })
        }

        _ => Err(errors::ApiErrorResponse::WebhookProcessingFailure)
            .attach_printable("received non-json response from payments core")?,
    }
}

#[allow(clippy::too_many_arguments)]
#[instrument(skip_all)]
pub(crate) async fn create_event_and_trigger_outgoing_webhook(
    state: SessionState,
    merchant_account: domain::MerchantAccount,
    business_profile: diesel_models::business_profile::BusinessProfile,
    merchant_key_store: &domain::MerchantKeyStore,
    event_type: enums::EventType,
    event_class: enums::EventClass,
    primary_object_id: String,
    primary_object_type: enums::EventObjectType,
    content: api::OutgoingWebhookContent,
    primary_object_created_at: Option<time::PrimitiveDateTime>,
) -> CustomResult<(), errors::ApiErrorResponse> {
    let delivery_attempt = enums::WebhookDeliveryAttempt::InitialAttempt;
    let idempotent_event_id =
        utils::get_idempotent_event_id(&primary_object_id, event_type, delivery_attempt);
    let webhook_url_result = get_webhook_url_from_business_profile(&business_profile);

    if !state.conf.webhooks.outgoing_enabled
        || webhook_url_result.is_err()
        || webhook_url_result.as_ref().is_ok_and(String::is_empty)
    {
        logger::debug!(
            business_profile_id=%business_profile.profile_id,
            %idempotent_event_id,
            "Outgoing webhooks are disabled in application configuration, or merchant webhook URL \
             could not be obtained; skipping outgoing webhooks for event"
        );
        return Ok(());
    }

    let event_id = utils::generate_event_id();
    let merchant_id = business_profile.merchant_id.clone();
    let now = common_utils::date_time::now();

    let outgoing_webhook = api::OutgoingWebhook {
        merchant_id: merchant_id.clone(),
        event_id: event_id.clone(),
        event_type,
        content: content.clone(),
        timestamp: now,
    };

    let request_content = get_outgoing_webhook_request(
        &merchant_account,
        outgoing_webhook,
        business_profile.payment_response_hash_key.as_deref(),
    )
    .change_context(errors::ApiErrorResponse::WebhookProcessingFailure)
    .attach_printable("Failed to construct outgoing webhook request content")?;

    let new_event = domain::Event {
        event_id: event_id.clone(),
        event_type,
        event_class,
        is_webhook_notified: false,
        primary_object_id,
        primary_object_type,
        created_at: now,
        merchant_id: Some(business_profile.merchant_id.clone()),
        business_profile_id: Some(business_profile.profile_id.clone()),
        primary_object_created_at,
        idempotent_event_id: Some(idempotent_event_id.clone()),
        initial_attempt_id: Some(event_id.clone()),
        request: Some(
            domain_types::encrypt(
                request_content
                    .encode_to_string_of_json()
                    .change_context(errors::ApiErrorResponse::WebhookProcessingFailure)
                    .attach_printable("Failed to encode outgoing webhook request content")
                    .map(Secret::new)?,
                merchant_key_store.key.get_inner().peek(),
            )
            .await
            .change_context(errors::ApiErrorResponse::WebhookProcessingFailure)
            .attach_printable("Failed to encrypt outgoing webhook request content")?,
        ),
        response: None,
        delivery_attempt: Some(delivery_attempt),
    };

    let event_insert_result = state
        .store
        .insert_event(new_event, merchant_key_store)
        .await;

    let event = match event_insert_result {
        Ok(event) => Ok(event),
        Err(error) => {
            if error.current_context().is_db_unique_violation() {
                logger::debug!("Event with idempotent ID `{idempotent_event_id}` already exists in the database");
                return Ok(());
            } else {
                logger::error!(event_insertion_failure=?error);
                Err(error
                    .change_context(errors::ApiErrorResponse::WebhookProcessingFailure)
                    .attach_printable("Failed to insert event in events table"))
            }
        }
    }?;

    let process_tracker = add_outgoing_webhook_retry_task_to_process_tracker(
        &*state.store,
        &business_profile,
        &event,
    )
    .await
    .map_err(|error| {
        logger::error!(
            ?error,
            "Failed to add outgoing webhook retry task to process tracker"
        );
        error
    })
    .ok();

    let cloned_key_store = merchant_key_store.clone();
    // Using a tokio spawn here and not arbiter because not all caller of this function
    // may have an actix arbiter
    tokio::spawn(
        async move {
            trigger_webhook_and_raise_event(
                state,
                business_profile,
                &cloned_key_store,
                event,
                request_content,
                delivery_attempt,
                Some(content),
                process_tracker,
            )
            .await;
        }
        .in_current_span(),
    );

    Ok(())
}

#[allow(clippy::too_many_arguments)]
#[instrument(skip_all)]
pub(crate) async fn trigger_webhook_and_raise_event(
    state: SessionState,
    business_profile: diesel_models::business_profile::BusinessProfile,
    merchant_key_store: &domain::MerchantKeyStore,
    event: domain::Event,
    request_content: OutgoingWebhookRequestContent,
    delivery_attempt: enums::WebhookDeliveryAttempt,
    content: Option<api::OutgoingWebhookContent>,
    process_tracker: Option<storage::ProcessTracker>,
) {
    logger::debug!(
        event_id=%event.event_id,
        idempotent_event_id=?event.idempotent_event_id,
        initial_attempt_id=?event.initial_attempt_id,
        "Attempting to send webhook"
    );

    let merchant_id = business_profile.merchant_id.clone();
    let trigger_webhook_result = trigger_webhook_to_merchant(
        state.clone(),
        business_profile,
        merchant_key_store,
        event.clone(),
        request_content,
        delivery_attempt,
        process_tracker,
    )
    .await;

    raise_webhooks_analytics_event(state, trigger_webhook_result, content, merchant_id, event);
}

async fn trigger_webhook_to_merchant(
    state: SessionState,
    business_profile: diesel_models::business_profile::BusinessProfile,
    merchant_key_store: &domain::MerchantKeyStore,
    event: domain::Event,
    request_content: OutgoingWebhookRequestContent,
    delivery_attempt: enums::WebhookDeliveryAttempt,
    process_tracker: Option<storage::ProcessTracker>,
) -> CustomResult<(), errors::WebhooksFlowError> {
    let webhook_url = match (
        get_webhook_url_from_business_profile(&business_profile),
        process_tracker.clone(),
    ) {
        (Ok(webhook_url), _) => Ok(webhook_url),
        (Err(error), Some(process_tracker)) => {
            if !error
                .current_context()
                .is_webhook_delivery_retryable_error()
            {
                logger::debug!("Failed to obtain merchant webhook URL, aborting retries");
                state
                    .store
                    .as_scheduler()
                    .finish_process_with_business_status(process_tracker, "FAILURE".into())
                    .await
                    .change_context(
                        errors::WebhooksFlowError::OutgoingWebhookProcessTrackerTaskUpdateFailed,
                    )?;
            }
            Err(error)
        }
        (Err(error), None) => Err(error),
    }?;

    let event_id = event.event_id;

    let headers = request_content
        .headers
        .into_iter()
        .map(|(name, value)| (name, value.into_masked()))
        .collect();
    let request = services::RequestBuilder::new()
        .method(services::Method::Post)
        .url(&webhook_url)
        .attach_default_headers()
        .headers(headers)
        .set_body(RequestContent::RawBytes(
            request_content.body.expose().into_bytes(),
        ))
        .build();

    let response = state
        .api_client
        .send_request(&state, request, Some(OUTGOING_WEBHOOK_TIMEOUT_SECS), false)
        .await;

    metrics::WEBHOOK_OUTGOING_COUNT.add(
        &metrics::CONTEXT,
        1,
        &[metrics::KeyValue::new(
            MERCHANT_ID,
            business_profile.merchant_id.clone(),
        )],
    );
    logger::debug!(outgoing_webhook_response=?response);

    let update_event_if_client_error =
        |state: SessionState,
         merchant_key_store: domain::MerchantKeyStore,
         merchant_id: String,
         event_id: String,
         error_message: String| async move {
            let is_webhook_notified = false;

            let response_to_store = OutgoingWebhookResponseContent {
                body: None,
                headers: None,
                status_code: None,
                error_message: Some(error_message),
            };

            let event_update = domain::EventUpdate::UpdateResponse {
                is_webhook_notified,
                response: Some(
                    domain_types::encrypt(
                        response_to_store
                            .encode_to_string_of_json()
                            .change_context(
                                errors::WebhooksFlowError::OutgoingWebhookResponseEncodingFailed,
                            )
                            .map(Secret::new)?,
                        merchant_key_store.key.get_inner().peek(),
                    )
                    .await
                    .change_context(errors::WebhooksFlowError::WebhookEventUpdationFailed)
                    .attach_printable("Failed to encrypt outgoing webhook response content")?,
                ),
            };

            state
                .store
                .update_event_by_merchant_id_event_id(
                    &merchant_id,
                    &event_id,
                    event_update,
                    &merchant_key_store,
                )
                .await
                .change_context(errors::WebhooksFlowError::WebhookEventUpdationFailed)
        };

    let api_client_error_handler =
        |state: SessionState,
         merchant_key_store: domain::MerchantKeyStore,
         merchant_id: String,
         event_id: String,
         client_error: error_stack::Report<errors::ApiClientError>,
         delivery_attempt: enums::WebhookDeliveryAttempt| async move {
            // Not including detailed error message in response information since it contains too
            // much of diagnostic information to be exposed to the merchant.
            update_event_if_client_error(
                state,
                merchant_key_store,
                merchant_id,
                event_id,
                "Unable to send request to merchant server".to_string(),
            )
            .await?;

            let error =
                client_error.change_context(errors::WebhooksFlowError::CallToMerchantFailed);
            logger::error!(
                ?error,
                ?delivery_attempt,
                "An error occurred when sending webhook to merchant"
            );

            Ok::<_, error_stack::Report<errors::WebhooksFlowError>>(())
        };
    let update_event_in_storage = |state: SessionState,
                                   merchant_key_store: domain::MerchantKeyStore,
                                   merchant_id: String,
                                   event_id: String,
                                   response: reqwest::Response| async move {
        let status_code = response.status();
        let is_webhook_notified = status_code.is_success();

        let response_headers = response
            .headers()
            .iter()
            .map(|(name, value)| {
                (
                    name.as_str().to_owned(),
                    value
                        .to_str()
                        .map(|s| Secret::from(String::from(s)))
                        .unwrap_or_else(|error| {
                            logger::warn!(
                                "Response header {} contains non-UTF-8 characters: {error:?}",
                                name.as_str()
                            );
                            Secret::from(String::from("Non-UTF-8 header value"))
                        }),
                )
            })
            .collect::<Vec<_>>();
        let response_body = response
            .text()
            .await
            .map(Secret::from)
            .unwrap_or_else(|error| {
                logger::warn!("Response contains non-UTF-8 characters: {error:?}");
                Secret::from(String::from("Non-UTF-8 response body"))
            });
        let response_to_store = OutgoingWebhookResponseContent {
            body: Some(response_body),
            headers: Some(response_headers),
            status_code: Some(status_code.as_u16()),
            error_message: None,
        };

        let event_update = domain::EventUpdate::UpdateResponse {
            is_webhook_notified,
            response: Some(
                domain_types::encrypt(
                    response_to_store
                        .encode_to_string_of_json()
                        .change_context(
                            errors::WebhooksFlowError::OutgoingWebhookResponseEncodingFailed,
                        )
                        .map(Secret::new)?,
                    merchant_key_store.key.get_inner().peek(),
                )
                .await
                .change_context(errors::WebhooksFlowError::WebhookEventUpdationFailed)
                .attach_printable("Failed to encrypt outgoing webhook response content")?,
            ),
        };
        state
            .store
            .update_event_by_merchant_id_event_id(
                &merchant_id,
                &event_id,
                event_update,
                &merchant_key_store,
            )
            .await
            .change_context(errors::WebhooksFlowError::WebhookEventUpdationFailed)
    };
    let increment_webhook_outgoing_received_count = |merchant_id: String| {
        metrics::WEBHOOK_OUTGOING_RECEIVED_COUNT.add(
            &metrics::CONTEXT,
            1,
            &[metrics::KeyValue::new(MERCHANT_ID, merchant_id)],
        )
    };
    let success_response_handler =
        |state: SessionState,
         merchant_id: String,
         process_tracker: Option<storage::ProcessTracker>,
         business_status: &'static str| async move {
            increment_webhook_outgoing_received_count(merchant_id);

            match process_tracker {
                Some(process_tracker) => state
                    .store
                    .as_scheduler()
                    .finish_process_with_business_status(process_tracker, business_status.into())
                    .await
                    .change_context(
                        errors::WebhooksFlowError::OutgoingWebhookProcessTrackerTaskUpdateFailed,
                    ),
                None => Ok(()),
            }
        };
    let error_response_handler = |merchant_id: String,
                                  delivery_attempt: enums::WebhookDeliveryAttempt,
                                  status_code: u16,
                                  log_message: &'static str| {
        metrics::WEBHOOK_OUTGOING_NOT_RECEIVED_COUNT.add(
            &metrics::CONTEXT,
            1,
            &[metrics::KeyValue::new(MERCHANT_ID, merchant_id)],
        );

        let error = report!(errors::WebhooksFlowError::NotReceivedByMerchant);
        logger::warn!(?error, ?delivery_attempt, ?status_code, %log_message);
    };

    match delivery_attempt {
        enums::WebhookDeliveryAttempt::InitialAttempt => match response {
            Err(client_error) => {
                api_client_error_handler(
                    state.clone(),
                    merchant_key_store.clone(),
                    business_profile.merchant_id.clone(),
                    event_id.clone(),
                    client_error,
                    delivery_attempt,
                )
                .await?
            }
            Ok(response) => {
                let status_code = response.status();
                let _updated_event = update_event_in_storage(
                    state.clone(),
                    merchant_key_store.clone(),
                    business_profile.merchant_id.clone(),
                    event_id.clone(),
                    response,
                )
                .await?;

                if status_code.is_success() {
                    success_response_handler(
                        state.clone(),
                        business_profile.merchant_id,
                        process_tracker,
                        "INITIAL_DELIVERY_ATTEMPT_SUCCESSFUL",
                    )
                    .await?;
                } else {
                    error_response_handler(
                        business_profile.merchant_id,
                        delivery_attempt,
                        status_code.as_u16(),
                        "Ignoring error when sending webhook to merchant",
                    );
                }
            }
        },
        enums::WebhookDeliveryAttempt::AutomaticRetry => {
            let process_tracker = process_tracker
                .get_required_value("process_tracker")
                .change_context(errors::WebhooksFlowError::OutgoingWebhookRetrySchedulingFailed)
                .attach_printable("`process_tracker` is unavailable in automatic retry flow")?;
            match response {
                Err(client_error) => {
                    api_client_error_handler(
                        state.clone(),
                        merchant_key_store.clone(),
                        business_profile.merchant_id.clone(),
                        event_id.clone(),
                        client_error,
                        delivery_attempt,
                    )
                    .await?;
                    // Schedule a retry attempt for webhook delivery
                    outgoing_webhook_retry::retry_webhook_delivery_task(
                        &*state.store,
                        &business_profile.merchant_id,
                        process_tracker,
                    )
                    .await
                    .change_context(
                        errors::WebhooksFlowError::OutgoingWebhookRetrySchedulingFailed,
                    )?;
                }
                Ok(response) => {
                    let status_code = response.status();
                    let _updated_event = update_event_in_storage(
                        state.clone(),
                        merchant_key_store.clone(),
                        business_profile.merchant_id.clone(),
                        event_id.clone(),
                        response,
                    )
                    .await?;

                    if status_code.is_success() {
                        success_response_handler(
                            state.clone(),
                            business_profile.merchant_id,
                            Some(process_tracker),
                            "COMPLETED_BY_PT",
                        )
                        .await?;
                    } else {
                        error_response_handler(
                            business_profile.merchant_id.clone(),
                            delivery_attempt,
                            status_code.as_u16(),
                            "An error occurred when sending webhook to merchant",
                        );
                        // Schedule a retry attempt for webhook delivery
                        outgoing_webhook_retry::retry_webhook_delivery_task(
                            &*state.store,
                            &business_profile.merchant_id,
                            process_tracker,
                        )
                        .await
                        .change_context(
                            errors::WebhooksFlowError::OutgoingWebhookRetrySchedulingFailed,
                        )?;
                    }
                }
            }
        }
        enums::WebhookDeliveryAttempt::ManualRetry => match response {
            Err(client_error) => {
                api_client_error_handler(
                    state.clone(),
                    merchant_key_store.clone(),
                    business_profile.merchant_id.clone(),
                    event_id.clone(),
                    client_error,
                    delivery_attempt,
                )
                .await?
            }
            Ok(response) => {
                let status_code = response.status();
                let _updated_event = update_event_in_storage(
                    state.clone(),
                    merchant_key_store.clone(),
                    business_profile.merchant_id.clone(),
                    event_id.clone(),
                    response,
                )
                .await?;

                if status_code.is_success() {
                    increment_webhook_outgoing_received_count(business_profile.merchant_id.clone());
                } else {
                    error_response_handler(
                        business_profile.merchant_id,
                        delivery_attempt,
                        status_code.as_u16(),
                        "Ignoring error when sending webhook to merchant",
                    );
                }
            }
        },
    }

    Ok(())
}

fn raise_webhooks_analytics_event(
    state: SessionState,
    trigger_webhook_result: CustomResult<(), errors::WebhooksFlowError>,
    content: Option<api::OutgoingWebhookContent>,
    merchant_id: String,
    event: domain::Event,
) {
    let error = if let Err(error) = trigger_webhook_result {
        logger::error!(?error, "Failed to send webhook to merchant");

        serde_json::to_value(error.current_context())
            .change_context(errors::ApiErrorResponse::WebhookProcessingFailure)
            .map_err(|error| {
                logger::error!(?error, "Failed to serialize outgoing webhook error as JSON");
                error
            })
            .ok()
    } else {
        None
    };

    let outgoing_webhook_event_content = content
        .as_ref()
        .and_then(api::OutgoingWebhookContent::get_outgoing_webhook_event_content);
    let webhook_event = OutgoingWebhookEvent::new(
        merchant_id,
        event.event_id,
        event.event_type,
        outgoing_webhook_event_content,
        error,
        event.initial_attempt_id,
    );
    state.event_handler().log_event(&webhook_event);
}

#[allow(clippy::too_many_arguments)]
pub async fn webhooks_wrapper<W: types::OutgoingWebhookType, Ctx: PaymentMethodRetrieve>(
    flow: &impl router_env::types::FlowMetric,
    state: SessionState,
    req_state: ReqState,
    req: &actix_web::HttpRequest,
    merchant_account: domain::MerchantAccount,
    key_store: domain::MerchantKeyStore,
    connector_name_or_mca_id: &str,
    body: actix_web::web::Bytes,
) -> RouterResponse<serde_json::Value> {
    let start_instant = Instant::now();
    let (application_response, webhooks_response_tracker, serialized_req) =
        Box::pin(webhooks_core::<W, Ctx>(
            state.clone(),
            req_state,
            req,
            merchant_account.clone(),
            key_store,
            connector_name_or_mca_id,
            body.clone(),
        ))
        .await?;

    logger::info!(incoming_webhook_payload = ?serialized_req);

    let request_duration = Instant::now()
        .saturating_duration_since(start_instant)
        .as_millis();

    let request_id = RequestId::extract(req)
        .await
        .attach_printable("Unable to extract request id from request")
        .change_context(errors::ApiErrorResponse::InternalServerError)?;
    let auth_type = auth::AuthenticationType::WebhookAuth {
        merchant_id: merchant_account.merchant_id.clone(),
    };
    let status_code = 200;
    let api_event = ApiEventsType::Webhooks {
        connector: connector_name_or_mca_id.to_string(),
        payment_id: webhooks_response_tracker.get_payment_id(),
    };
    let response_value = serde_json::to_value(&webhooks_response_tracker)
        .change_context(errors::ApiErrorResponse::InternalServerError)
        .attach_printable("Could not convert webhook effect to string")?;

    let api_event = ApiEvent::new(
        Some(merchant_account.merchant_id.clone()),
        flow,
        &request_id,
        request_duration,
        status_code,
        serialized_req,
        Some(response_value),
        None,
        auth_type,
        None,
        api_event,
        req,
        req.method(),
    );
    state.event_handler().log_event(&api_event);
    Ok(application_response)
}

#[instrument(skip_all)]
pub async fn webhooks_core<W: types::OutgoingWebhookType, Ctx: PaymentMethodRetrieve>(
    state: SessionState,
    req_state: ReqState,
    req: &actix_web::HttpRequest,
    merchant_account: domain::MerchantAccount,
    key_store: domain::MerchantKeyStore,
    connector_name_or_mca_id: &str,
    body: actix_web::web::Bytes,
) -> errors::RouterResult<(
    services::ApplicationResponse<serde_json::Value>,
    WebhookResponseTracker,
    serde_json::Value,
)> {
    metrics::WEBHOOK_INCOMING_COUNT.add(
        &metrics::CONTEXT,
        1,
        &[metrics::KeyValue::new(
            MERCHANT_ID,
            merchant_account.merchant_id.clone(),
        )],
    );
    let mut request_details = api::IncomingWebhookRequestDetails {
        method: req.method().clone(),
        uri: req.uri().clone(),
        headers: req.headers(),
        query_params: req.query_string().to_string(),
        body: &body,
    };

    // Fetch the merchant connector account to get the webhooks source secret
    // `webhooks source secret` is a secret shared between the merchant and connector
    // This is used for source verification and webhooks integrity
    let (merchant_connector_account, connector, connector_name) = fetch_optional_mca_and_connector(
        &state,
        &merchant_account,
        connector_name_or_mca_id,
        &key_store,
    )
    .await?;

    let decoded_body = connector
        .decode_webhook_body(
            &*state.clone().store,
            &request_details,
            &merchant_account.merchant_id,
        )
        .await
        .switch()
        .attach_printable("There was an error in incoming webhook body decoding")?;

    request_details.body = &decoded_body;

    let event_type = match connector
        .get_webhook_event_type(&request_details)
        .allow_webhook_event_type_not_found(
            state
                .clone()
                .conf
                .webhooks
                .ignore_error
                .event_type
                .unwrap_or(true),
        )
        .switch()
        .attach_printable("Could not find event type in incoming webhook body")?
    {
        Some(event_type) => event_type,
        // Early return allows us to acknowledge the webhooks that we do not support
        None => {
            logger::error!(
                webhook_payload =? request_details.body,
                "Failed while identifying the event type",
            );

            metrics::WEBHOOK_EVENT_TYPE_IDENTIFICATION_FAILURE_COUNT.add(
                &metrics::CONTEXT,
                1,
                &[
                    metrics::KeyValue::new(MERCHANT_ID, merchant_account.merchant_id.clone()),
                    metrics::KeyValue::new("connector", connector_name.to_string()),
                ],
            );

            let response = connector
                .get_webhook_api_response(&request_details)
                .switch()
                .attach_printable("Failed while early return in case of event type parsing")?;

            return Ok((
                response,
                WebhookResponseTracker::NoEffect,
                serde_json::Value::Null,
            ));
        }
    };
    logger::info!(event_type=?event_type);

    let is_webhook_event_supported = !matches!(
        event_type,
        webhooks::IncomingWebhookEvent::EventNotSupported
    );
    let is_webhook_event_enabled = !utils::is_webhook_event_disabled(
        &*state.clone().store,
        connector_name.as_str(),
        &merchant_account.merchant_id,
        &event_type,
    )
    .await;

    //process webhook further only if webhook event is enabled and is not event_not_supported
    let process_webhook_further = is_webhook_event_enabled && is_webhook_event_supported;

    logger::info!(process_webhook=?process_webhook_further);

    let flow_type: api::WebhookFlow = event_type.into();
    let mut event_object: Box<dyn masking::ErasedMaskSerialize> = Box::new(serde_json::Value::Null);
    let webhook_effect = if process_webhook_further
        && !matches!(flow_type, api::WebhookFlow::ReturnResponse)
    {
        let object_ref_id = connector
            .get_webhook_object_reference_id(&request_details)
            .switch()
            .attach_printable("Could not find object reference id in incoming webhook body")?;
        let connector_enum = api_models::enums::Connector::from_str(&connector_name)
            .change_context(errors::ApiErrorResponse::InvalidDataValue {
                field_name: "connector",
            })
            .attach_printable_lazy(|| {
                format!("unable to parse connector name {connector_name:?}")
            })?;
        let connectors_with_source_verification_call = &state.conf.webhook_source_verification_call;

        let merchant_connector_account = match merchant_connector_account {
            Some(merchant_connector_account) => merchant_connector_account,
            None => {
                helper_utils::get_mca_from_object_reference_id(
                    &*state.clone().store,
                    object_ref_id.clone(),
                    &merchant_account,
                    &connector_name,
                    &key_store,
                )
                .await?
            }
        };

        let source_verified = if connectors_with_source_verification_call
            .connectors_with_webhook_source_verification_call
            .contains(&connector_enum)
        {
            connector
                .verify_webhook_source_verification_call(
                    &state,
                    &merchant_account,
                    merchant_connector_account.clone(),
                    &connector_name,
                    &request_details,
                )
                .await
                .or_else(|error| match error.current_context() {
                    errors::ConnectorError::WebhookSourceVerificationFailed => {
                        logger::error!(?error, "Source Verification Failed");
                        Ok(false)
                    }
                    _ => Err(error),
                })
                .switch()
                .attach_printable("There was an issue in incoming webhook source verification")?
        } else {
            connector
                .verify_webhook_source(
                    &request_details,
                    &merchant_account,
                    merchant_connector_account.clone(),
                    connector_name.as_str(),
                )
                .await
                .or_else(|error| match error.current_context() {
                    errors::ConnectorError::WebhookSourceVerificationFailed => {
                        logger::error!(?error, "Source Verification Failed");
                        Ok(false)
                    }
                    _ => Err(error),
                })
                .switch()
                .attach_printable("There was an issue in incoming webhook source verification")?
        };

        if source_verified {
            metrics::WEBHOOK_SOURCE_VERIFIED_COUNT.add(
                &metrics::CONTEXT,
                1,
                &[metrics::KeyValue::new(
                    MERCHANT_ID,
                    merchant_account.merchant_id.clone(),
                )],
            );
        } else if connector.is_webhook_source_verification_mandatory() {
            // if webhook consumption is mandatory for connector, fail webhook
            // so that merchant can retrigger it after updating merchant_secret
            return Err(errors::ApiErrorResponse::WebhookAuthenticationFailed.into());
        }

        logger::info!(source_verified=?source_verified);

        event_object = connector
            .get_webhook_resource_object(&request_details)
            .switch()
            .attach_printable("Could not find resource object in incoming webhook body")?;

        let webhook_details = api::IncomingWebhookDetails {
            object_reference_id: object_ref_id.clone(),
            resource_object: serde_json::to_vec(&event_object)
                .change_context(errors::ParsingError::EncodeError("byte-vec"))
                .attach_printable("Unable to convert webhook payload to a value")
                .change_context(errors::ApiErrorResponse::InternalServerError)
                .attach_printable(
                    "There was an issue when encoding the incoming webhook body to bytes",
                )?,
        };

        let profile_id = merchant_connector_account
            .profile_id
            .as_ref()
            .get_required_value("profile_id")
            .change_context(errors::ApiErrorResponse::InternalServerError)
            .attach_printable("Could not find profile_id in merchant connector account")?;

        let business_profile = state
            .store
            .find_business_profile_by_profile_id(profile_id)
            .await
            .to_not_found_response(errors::ApiErrorResponse::BusinessProfileNotFound {
                id: profile_id.to_string(),
            })?;

        match flow_type {
            api::WebhookFlow::Payment => Box::pin(payments_incoming_webhook_flow::<Ctx>(
                state.clone(),
                req_state,
                merchant_account,
                business_profile,
                key_store,
                webhook_details,
                source_verified,
            ))
            .await
            .attach_printable("Incoming webhook flow for payments failed")?,

            api::WebhookFlow::Refund => Box::pin(refunds_incoming_webhook_flow(
                state.clone(),
                merchant_account,
                business_profile,
                key_store,
                webhook_details,
                connector_name.as_str(),
                source_verified,
                event_type,
            ))
            .await
            .attach_printable("Incoming webhook flow for refunds failed")?,

            api::WebhookFlow::Dispute => Box::pin(disputes_incoming_webhook_flow(
                state.clone(),
                merchant_account,
                business_profile,
                key_store,
                webhook_details,
                source_verified,
                connector,
                &request_details,
                event_type,
            ))
            .await
            .attach_printable("Incoming webhook flow for disputes failed")?,

            api::WebhookFlow::BankTransfer => Box::pin(bank_transfer_webhook_flow::<Ctx>(
                state.clone(),
                req_state,
                merchant_account,
                business_profile,
                key_store,
                webhook_details,
                source_verified,
            ))
            .await
            .attach_printable("Incoming bank-transfer webhook flow failed")?,

            api::WebhookFlow::ReturnResponse => WebhookResponseTracker::NoEffect,

            api::WebhookFlow::Mandate => Box::pin(mandates_incoming_webhook_flow(
                state.clone(),
                merchant_account,
                business_profile,
                key_store,
                webhook_details,
                source_verified,
                event_type,
            ))
            .await
            .attach_printable("Incoming webhook flow for mandates failed")?,

            api::WebhookFlow::ExternalAuthentication => {
                Box::pin(external_authentication_incoming_webhook_flow::<Ctx>(
                    state.clone(),
                    req_state,
                    merchant_account,
                    key_store,
                    source_verified,
                    event_type,
                    &request_details,
                    connector,
                    object_ref_id,
                    business_profile,
                    merchant_connector_account,
                ))
                .await
                .attach_printable("Incoming webhook flow for external authentication failed")?
            }

            _ => Err(errors::ApiErrorResponse::InternalServerError)
                .attach_printable("Unsupported Flow Type received in incoming webhooks")?,
        }
    } else {
        metrics::WEBHOOK_INCOMING_FILTERED_COUNT.add(
            &metrics::CONTEXT,
            1,
            &[metrics::KeyValue::new(
                MERCHANT_ID,
                merchant_account.merchant_id.clone(),
            )],
        );
        WebhookResponseTracker::NoEffect
    };

    let response = connector
        .get_webhook_api_response(&request_details)
        .switch()
        .attach_printable("Could not get incoming webhook api response from connector")?;

    let serialized_request = event_object
        .masked_serialize()
        .change_context(errors::ApiErrorResponse::InternalServerError)
        .attach_printable("Could not convert webhook effect to string")?;
    Ok((response, webhook_effect, serialized_request))
}

#[inline]
pub async fn get_payment_id(
    db: &dyn StorageInterface,
    payment_id: &api::PaymentIdType,
    merchant_id: &str,
    storage_scheme: enums::MerchantStorageScheme,
) -> errors::RouterResult<String> {
    let pay_id = || async {
        match payment_id {
            api_models::payments::PaymentIdType::PaymentIntentId(ref id) => Ok(id.to_string()),
            api_models::payments::PaymentIdType::ConnectorTransactionId(ref id) => db
                .find_payment_attempt_by_merchant_id_connector_txn_id(
                    merchant_id,
                    id,
                    storage_scheme,
                )
                .await
                .map(|p| p.payment_id),
            api_models::payments::PaymentIdType::PaymentAttemptId(ref id) => db
                .find_payment_attempt_by_attempt_id_merchant_id(id, merchant_id, storage_scheme)
                .await
                .map(|p| p.payment_id),
            api_models::payments::PaymentIdType::PreprocessingId(ref id) => db
                .find_payment_attempt_by_preprocessing_id_merchant_id(
                    id,
                    merchant_id,
                    storage_scheme,
                )
                .await
                .map(|p| p.payment_id),
        }
    };

    pay_id()
        .await
        .to_not_found_response(errors::ApiErrorResponse::PaymentNotFound)
}

fn get_connector_by_connector_name(
    state: &AppState,
    connector_name: &str,
    merchant_connector_id: Option<String>,
) -> CustomResult<(&'static (dyn api::Connector + Sync), String), errors::ApiErrorResponse> {
    let authentication_connector =
        api_models::enums::convert_authentication_connector(connector_name);
    let (connector, connector_name) = if authentication_connector.is_some() {
        let authentication_connector_data =
            api::AuthenticationConnectorData::get_connector_by_name(connector_name)?;
        (
            authentication_connector_data.connector,
            authentication_connector_data.connector_name.to_string(),
        )
    } else {
        let connector_data = api::ConnectorData::get_connector_by_name(
            &state.conf.connectors,
            connector_name,
            api::GetToken::Connector,
            merchant_connector_id,
        )
        .change_context(errors::ApiErrorResponse::InvalidRequestData {
            message: "invalid connector name received".to_string(),
        })
        .attach_printable("Failed construction of ConnectorData")?;
        (
            connector_data.connector,
            connector_data.connector_name.to_string(),
        )
    };
    Ok((*connector, connector_name))
}

/// This function fetches the merchant connector account ( if the url used is /{merchant_connector_id})
/// if merchant connector id is not passed in the request, then this will return None for mca
async fn fetch_optional_mca_and_connector(
    state: &SessionState,
    merchant_account: &domain::MerchantAccount,
    connector_name_or_mca_id: &str,
    key_store: &domain::MerchantKeyStore,
) -> CustomResult<
    (
        Option<domain::MerchantConnectorAccount>,
        &'static (dyn api::Connector + Sync),
        String,
    ),
    errors::ApiErrorResponse,
> {
    let db = &state.store;
    if connector_name_or_mca_id.starts_with("mca_") {
        let mca = db
            .find_by_merchant_connector_account_merchant_id_merchant_connector_id(
                &merchant_account.merchant_id,
                connector_name_or_mca_id,
                key_store,
            )
            .await
            .to_not_found_response(errors::ApiErrorResponse::MerchantConnectorAccountNotFound {
                id: connector_name_or_mca_id.to_string(),
            })
            .attach_printable(
                "error while fetching merchant_connector_account from connector_id",
            )?;
        let (connector, connector_name) = get_connector_by_connector_name(
            state,
            &mca.connector_name,
            Some(mca.merchant_connector_id.clone()),
        )?;

        Ok((Some(mca), connector, connector_name))
    } else {
        // Merchant connector account is already being queried, it is safe to set connector id as None
        let (connector, connector_name) =
            get_connector_by_connector_name(state, connector_name_or_mca_id, None)?;
        Ok((None, connector, connector_name))
    }
}

pub async fn add_outgoing_webhook_retry_task_to_process_tracker(
    db: &dyn StorageInterface,
    business_profile: &diesel_models::business_profile::BusinessProfile,
    event: &domain::Event,
) -> CustomResult<storage::ProcessTracker, errors::StorageError> {
    let schedule_time = outgoing_webhook_retry::get_webhook_delivery_retry_schedule_time(
        db,
        &business_profile.merchant_id,
        0,
    )
    .await
    .ok_or(errors::StorageError::ValueNotFound(
        "Process tracker schedule time".into(), // Can raise a better error here
    ))
    .attach_printable("Failed to obtain initial process tracker schedule time")?;

    let tracking_data = types::OutgoingWebhookTrackingData {
        merchant_id: business_profile.merchant_id.clone(),
        business_profile_id: business_profile.profile_id.clone(),
        event_type: event.event_type,
        event_class: event.event_class,
        primary_object_id: event.primary_object_id.clone(),
        primary_object_type: event.primary_object_type,
        initial_attempt_id: event.initial_attempt_id.clone(),
    };

    let runner = storage::ProcessTrackerRunner::OutgoingWebhookRetryWorkflow;
    let task = "OUTGOING_WEBHOOK_RETRY";
    let tag = ["OUTGOING_WEBHOOKS"];
    let process_tracker_id = scheduler::utils::get_process_tracker_id(
        runner,
        task,
        &event.event_id,
        &business_profile.merchant_id,
    );
    let process_tracker_entry = storage::ProcessTrackerNew::new(
        process_tracker_id,
        task,
        runner,
        tag,
        tracking_data,
        schedule_time,
    )
    .map_err(errors::StorageError::from)?;

    match db.insert_process(process_tracker_entry).await {
        Ok(process_tracker) => {
            crate::routes::metrics::TASKS_ADDED_COUNT.add(
                &metrics::CONTEXT,
                1,
                &[add_attributes("flow", "OutgoingWebhookRetry")],
            );
            Ok(process_tracker)
        }
        Err(error) => {
            crate::routes::metrics::TASK_ADDITION_FAILURES_COUNT.add(
                &metrics::CONTEXT,
                1,
                &[add_attributes("flow", "OutgoingWebhookRetry")],
            );
            Err(error)
        }
    }
}

fn get_webhook_url_from_business_profile(
    business_profile: &diesel_models::business_profile::BusinessProfile,
) -> CustomResult<String, errors::WebhooksFlowError> {
    let webhook_details_json = business_profile
        .webhook_details
        .clone()
        .get_required_value("webhook_details")
        .change_context(errors::WebhooksFlowError::MerchantWebhookDetailsNotFound)?;

    let webhook_details: api::WebhookDetails =
        webhook_details_json
            .parse_value("WebhookDetails")
            .change_context(errors::WebhooksFlowError::MerchantWebhookDetailsNotFound)?;

    webhook_details
        .webhook_url
        .get_required_value("webhook_url")
        .change_context(errors::WebhooksFlowError::MerchantWebhookUrlNotConfigured)
        .map(ExposeInterface::expose)
}

pub(crate) fn get_outgoing_webhook_request(
    merchant_account: &domain::MerchantAccount,
    outgoing_webhook: api::OutgoingWebhook,
    payment_response_hash_key: Option<&str>,
) -> CustomResult<OutgoingWebhookRequestContent, errors::WebhooksFlowError> {
    #[inline]
    fn get_outgoing_webhook_request_inner<WebhookType: types::OutgoingWebhookType>(
        outgoing_webhook: api::OutgoingWebhook,
        payment_response_hash_key: Option<&str>,
    ) -> CustomResult<OutgoingWebhookRequestContent, errors::WebhooksFlowError> {
        let mut headers = vec![(
            reqwest::header::CONTENT_TYPE.to_string(),
            mime::APPLICATION_JSON.essence_str().into(),
        )];

        let transformed_outgoing_webhook = WebhookType::from(outgoing_webhook);

        let outgoing_webhooks_signature = transformed_outgoing_webhook
            .get_outgoing_webhooks_signature(payment_response_hash_key)?;

        if let Some(signature) = outgoing_webhooks_signature.signature {
            WebhookType::add_webhook_header(&mut headers, signature)
        }

        Ok(OutgoingWebhookRequestContent {
            body: outgoing_webhooks_signature.payload,
            headers: headers
                .into_iter()
                .map(|(name, value)| (name, Secret::new(value.into_inner())))
                .collect(),
        })
    }

    match merchant_account.get_compatible_connector() {
        #[cfg(feature = "stripe")]
        Some(api_models::enums::Connector::Stripe) => get_outgoing_webhook_request_inner::<
            stripe_webhooks::StripeOutgoingWebhook,
        >(
            outgoing_webhook, payment_response_hash_key
        ),
        _ => get_outgoing_webhook_request_inner::<webhooks::OutgoingWebhook>(
            outgoing_webhook,
            payment_response_hash_key,
        ),
    }
}<|MERGE_RESOLUTION|>--- conflicted
+++ resolved
@@ -304,13 +304,8 @@
 }
 
 pub async fn get_payment_attempt_from_object_reference_id(
-<<<<<<< HEAD
     state: &SessionState,
-    object_reference_id: api_models::webhooks::ObjectReferenceId,
-=======
-    state: &AppState,
     object_reference_id: webhooks::ObjectReferenceId,
->>>>>>> 2a302eb5
     merchant_account: &domain::MerchantAccount,
 ) -> CustomResult<
     hyperswitch_domain_models::payments::payment_attempt::PaymentAttempt,
@@ -425,7 +420,7 @@
 
 #[allow(clippy::too_many_arguments)]
 pub async fn external_authentication_incoming_webhook_flow<Ctx: PaymentMethodRetrieve>(
-    state: AppState,
+    state: SessionState,
     req_state: ReqState,
     merchant_account: domain::MerchantAccount,
     key_store: domain::MerchantKeyStore,
@@ -1904,7 +1899,7 @@
 }
 
 fn get_connector_by_connector_name(
-    state: &AppState,
+    state: &SessionState,
     connector_name: &str,
     merchant_connector_id: Option<String>,
 ) -> CustomResult<(&'static (dyn api::Connector + Sync), String), errors::ApiErrorResponse> {
