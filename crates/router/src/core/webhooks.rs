pub mod transformers;
pub mod utils;

<<<<<<< HEAD
use api_models::{disputes::DisputePayload, webhooks::IncomingWebhookRequestDetails};
=======
use std::collections::HashMap;

>>>>>>> 6ad518f3
use error_stack::{IntoReport, ResultExt};
use masking::ExposeInterface;
use router_env::{instrument, tracing};

use super::metrics;
use crate::{
    consts,
    core::{
        errors::{self, CustomResult, RouterResponse},
        payments, refunds,
    },
    db::StorageInterface,
    logger,
    routes::AppState,
    services,
    types::{
        api,
        storage::{self, enums},
        transformers::{ForeignInto, ForeignTryInto},
    },
    utils::{generate_id, Encode, OptionExt, ValueExt},
};

const OUTGOING_WEBHOOK_TIMEOUT_MS: u64 = 5000;

#[instrument(skip_all)]
async fn payments_incoming_webhook_flow<W: api::OutgoingWebhookType>(
    state: AppState,
    merchant_account: storage::MerchantAccount,
    webhook_details: api::IncomingWebhookDetails,
    source_verified: bool,
) -> CustomResult<(), errors::WebhooksFlowError> {
    let consume_or_trigger_flow = if source_verified {
        payments::CallConnectorAction::HandleResponse(webhook_details.resource_object)
    } else {
        payments::CallConnectorAction::Trigger
    };

    let payments_response = match webhook_details.object_reference_id {
        api_models::webhooks::ObjectReferenceId::PaymentId(id) => {
            payments::payments_core::<api::PSync, api::PaymentsResponse, _, _, _>(
                &state,
                merchant_account.clone(),
                payments::operations::PaymentStatus,
                api::PaymentsRetrieveRequest {
                    resource_id: id,
                    merchant_id: Some(merchant_account.merchant_id.clone()),
                    force_sync: true,
                    connector: None,
                    param: None,
                    merchant_connector_details: None,
                },
                services::AuthFlow::Merchant,
                consume_or_trigger_flow,
            )
            .await
            .change_context(errors::WebhooksFlowError::PaymentsCoreFailed)?
        }
        _ => Err(errors::WebhooksFlowError::PaymentsCoreFailed).into_report()?,
    };

    match payments_response {
        services::ApplicationResponse::Json(payments_response) => {
            let payment_id = payments_response
                .payment_id
                .clone()
                .get_required_value("payment_id")
                .change_context(errors::WebhooksFlowError::PaymentsCoreFailed)?;

            let event_type: enums::EventType = payments_response
                .status
                .foreign_try_into()
                .into_report()
                .change_context(errors::WebhooksFlowError::PaymentsCoreFailed)?;

            create_event_and_trigger_outgoing_webhook::<W>(
                state,
                merchant_account,
                event_type,
                enums::EventClass::Payments,
                None,
                payment_id,
                enums::EventObjectType::PaymentDetails,
                api::OutgoingWebhookContent::PaymentDetails(payments_response),
            )
            .await?;
        }

        _ => Err(errors::WebhooksFlowError::PaymentsCoreFailed).into_report()?,
    }

    Ok(())
}

#[instrument(skip_all)]
async fn refunds_incoming_webhook_flow<W: api::OutgoingWebhookType>(
    state: AppState,
    merchant_account: storage::MerchantAccount,
    webhook_details: api::IncomingWebhookDetails,
    connector_name: &str,
    source_verified: bool,
    event_type: api_models::webhooks::IncomingWebhookEvent,
) -> CustomResult<(), errors::WebhooksFlowError> {
    let db = &*state.store;
    //find refund by connector refund id
    let refund = match webhook_details.object_reference_id {
        api_models::webhooks::ObjectReferenceId::RefundId(
            api_models::webhooks::RefundIdType::ConnectorRefundId(id),
        ) => db
            .find_refund_by_merchant_id_connector_refund_id_connector(
                &merchant_account.merchant_id,
                &id,
                connector_name,
                merchant_account.storage_scheme,
            )
            .await
            .change_context(errors::WebhooksFlowError::ResourceNotFound)
            .attach_printable_lazy(|| "Failed fetching the refund")?,
        api_models::webhooks::ObjectReferenceId::RefundId(
            api_models::webhooks::RefundIdType::RefundId(id),
        ) => db
            .find_refund_by_merchant_id_refund_id(
                &merchant_account.merchant_id,
                &id,
                merchant_account.storage_scheme,
            )
            .await
            .change_context(errors::WebhooksFlowError::ResourceNotFound)
            .attach_printable_lazy(|| "Failed fetching the refund")?,
        _ => Err(errors::WebhooksFlowError::RefundsCoreFailed).into_report()?,
    };
    let refund_id = refund.refund_id.to_owned();
    //if source verified then update refund status else trigger refund sync
    let updated_refund = if source_verified {
        let refund_update = storage::RefundUpdate::StatusUpdate {
            connector_refund_id: None,
            sent_to_gateway: true,
            refund_status: event_type
                .foreign_try_into()
                .into_report()
                .change_context(errors::WebhooksFlowError::RefundsCoreFailed)?,
        };
        state
            .store
            .update_refund(
                refund.to_owned(),
                refund_update,
                merchant_account.storage_scheme,
            )
            .await
            .change_context(errors::WebhooksFlowError::RefundsCoreFailed)
            .attach_printable_lazy(|| {
                format!(
                    "Failed while updating refund: refund_id: {}",
                    refund_id.to_owned()
                )
            })?
    } else {
        refunds::refund_retrieve_core(
            &state,
            merchant_account.clone(),
            api_models::refunds::RefundsRetrieveRequest {
                refund_id: refund_id.to_owned(),
                merchant_connector_details: None,
            },
        )
        .await
        .change_context(errors::WebhooksFlowError::RefundsCoreFailed)
        .attach_printable_lazy(|| {
            format!(
                "Failed while updating refund: refund_id: {}",
                refund_id.to_owned()
            )
        })?
    };
    let event_type: enums::EventType = updated_refund
        .refund_status
        .foreign_try_into()
        .into_report()
        .change_context(errors::WebhooksFlowError::RefundsCoreFailed)?;
    let refund_response: api_models::refunds::RefundResponse = updated_refund.foreign_into();
    create_event_and_trigger_outgoing_webhook::<W>(
        state,
        merchant_account,
        event_type,
        enums::EventClass::Refunds,
        None,
        refund_id,
        enums::EventObjectType::RefundDetails,
        api::OutgoingWebhookContent::RefundDetails(refund_response),
    )
    .await?;
    Ok(())
}

async fn get_payment_attempt_from_object_reference_id(
    state: AppState,
    object_reference_id: api_models::webhooks::ObjectReferenceId,
    merchant_account: &storage::MerchantAccount,
) -> CustomResult<storage_models::payment_attempt::PaymentAttempt, errors::WebhooksFlowError> {
    let db = &*state.store;
    match object_reference_id {
<<<<<<< HEAD
        api::ObjectReferenceId::PaymentId(api::PaymentIdType::PaymentIntentId(ref id)) => db
            .find_payment_attempt_by_payment_id_merchant_id(
                id,
                &merchant_account.merchant_id,
                merchant_account.storage_scheme,
            )
            .await
            .change_context(errors::WebhooksFlowError::ResourceNotFound),
=======
>>>>>>> 6ad518f3
        api::ObjectReferenceId::PaymentId(api::PaymentIdType::ConnectorTransactionId(ref id)) => db
            .find_payment_attempt_by_merchant_id_connector_txn_id(
                &merchant_account.merchant_id,
                id,
                merchant_account.storage_scheme,
            )
            .await
            .change_context(errors::WebhooksFlowError::ResourceNotFound),
        api::ObjectReferenceId::PaymentId(api::PaymentIdType::PaymentAttemptId(ref id)) => db
<<<<<<< HEAD
            .find_payment_attempt_by_merchant_id_attempt_id(
                &merchant_account.merchant_id,
                id,
=======
            .find_payment_attempt_by_attempt_id_merchant_id(
                id,
                &merchant_account.merchant_id,
>>>>>>> 6ad518f3
                merchant_account.storage_scheme,
            )
            .await
            .change_context(errors::WebhooksFlowError::ResourceNotFound),
        _ => Err(errors::WebhooksFlowError::ResourceNotFound).into_report(),
    }
}

<<<<<<< HEAD
async fn get_updated_dispute_object(
    state: AppState,
    option_dispute: Option<storage_models::dispute::Dispute>,
    dispute_details: DisputePayload,
    merchant_id: &str,
    payment_id: &str,
    event_type: api_models::webhooks::IncomingWebhookEvent,
    connector_name: &str,
=======
async fn get_or_update_dispute_object(
    state: AppState,
    option_dispute: Option<storage_models::dispute::Dispute>,
    dispute_details: api::disputes::DisputePayload,
    merchant_id: &str,
    payment_id: &str,
    attempt_id: &str,
    event_type: api_models::webhooks::IncomingWebhookEvent,
>>>>>>> 6ad518f3
) -> CustomResult<storage_models::dispute::Dispute, errors::WebhooksFlowError> {
    let db = &*state.store;
    match option_dispute {
        None => {
<<<<<<< HEAD
=======
            metrics::INCOMING_DISPUTE_WEBHOOK_NEW_RECORD_METRIC.add(&metrics::CONTEXT, 1, &[]);
>>>>>>> 6ad518f3
            let dispute_id = generate_id(consts::ID_LENGTH, "dp");
            let new_dispute = storage_models::dispute::DisputeNew {
                dispute_id,
                amount: dispute_details.amount,
                currency: dispute_details.currency,
                dispute_stage: dispute_details.dispute_stage.foreign_into(),
                dispute_status: event_type
                    .foreign_try_into()
                    .into_report()
                    .change_context(errors::WebhooksFlowError::DisputeCoreFailed)?,
                payment_id: payment_id.to_owned(),
<<<<<<< HEAD
                merchant_id: merchant_id.to_owned(),
                connector: connector_name.to_owned(),
=======
                attempt_id: attempt_id.to_owned(),
                merchant_id: merchant_id.to_owned(),
>>>>>>> 6ad518f3
                connector_status: dispute_details.connector_status,
                connector_dispute_id: dispute_details.connector_dispute_id,
                connector_reason: dispute_details.connector_reason,
                connector_reason_code: dispute_details.connector_reason_code,
                challenge_required_by: dispute_details.challenge_required_by,
                dispute_created_at: dispute_details.created_at,
                updated_at: dispute_details.updated_at,
            };
            state
                .store
                .insert_dispute(new_dispute.clone())
                .await
                .change_context(errors::WebhooksFlowError::WebhookEventCreationFailed)
        }
        Some(dispute) => {
            logger::info!("Dispute Already exists, Updating the dispute details");
<<<<<<< HEAD
            let update_dispute = storage_models::dispute::DisputeUpdate::Update {
                dispute_stage: dispute_details.dispute_stage.foreign_into(),
                dispute_status: event_type
                    .foreign_try_into()
                    .into_report()
                    .change_context(errors::WebhooksFlowError::DisputeCoreFailed)?,
=======
            metrics::INCOMING_DISPUTE_WEBHOOK_UPDATE_RECORD_METRIC.add(&metrics::CONTEXT, 1, &[]);
            let dispute_status: storage_models::enums::DisputeStatus = event_type
                .foreign_try_into()
                .into_report()
                .change_context(errors::WebhooksFlowError::DisputeCoreFailed)?;
            crate::core::utils::validate_dispute_stage_and_dispute_status(
                dispute.dispute_stage.foreign_into(),
                dispute.dispute_status.foreign_into(),
                dispute_details.dispute_stage.clone(),
                dispute_status.foreign_into(),
            )?;
            let update_dispute = storage_models::dispute::DisputeUpdate::Update {
                dispute_stage: dispute_details.dispute_stage.foreign_into(),
                dispute_status,
>>>>>>> 6ad518f3
                connector_status: dispute_details.connector_status,
                connector_reason: dispute_details.connector_reason,
                connector_reason_code: dispute_details.connector_reason_code,
                challenge_required_by: dispute_details.challenge_required_by,
                updated_at: dispute_details.updated_at,
            };
            db.update_dispute(dispute, update_dispute)
                .await
                .change_context(errors::WebhooksFlowError::ResourceNotFound)
        }
    }
}

#[instrument(skip_all)]
async fn disputes_incoming_webhook_flow<W: api::OutgoingWebhookType>(
    state: AppState,
    merchant_account: storage::MerchantAccount,
    webhook_details: api::IncomingWebhookDetails,
    source_verified: bool,
    connector: &(dyn api::Connector + Sync),
<<<<<<< HEAD
    request_details: &IncomingWebhookRequestDetails<'_>,
    event_type: api_models::webhooks::IncomingWebhookEvent,
    connector_name: &str,
) -> CustomResult<(), errors::WebhooksFlowError> {
=======
    request_details: &api::IncomingWebhookRequestDetails<'_>,
    event_type: api_models::webhooks::IncomingWebhookEvent,
) -> CustomResult<(), errors::WebhooksFlowError> {
    metrics::INCOMING_DISPUTE_WEBHOOK_METRIC.add(&metrics::CONTEXT, 1, &[]);
>>>>>>> 6ad518f3
    if source_verified {
        let db = &*state.store;
        let dispute_details = connector
            .get_dispute_details(request_details)
            .change_context(errors::WebhooksFlowError::WebhookEventObjectCreationFailed)?;
        let payment_attempt = get_payment_attempt_from_object_reference_id(
            state.clone(),
            webhook_details.object_reference_id,
            &merchant_account,
        )
        .await?;
        let option_dispute = db
<<<<<<< HEAD
            .find_by_payment_id_connector_dispute_id(
=======
            .find_by_merchant_id_payment_id_connector_dispute_id(
                &merchant_account.merchant_id,
>>>>>>> 6ad518f3
                &payment_attempt.payment_id,
                &dispute_details.connector_dispute_id,
            )
            .await
            .change_context(errors::WebhooksFlowError::ResourceNotFound)?;
<<<<<<< HEAD
        let dispute_object = get_updated_dispute_object(
=======
        let dispute_object = get_or_update_dispute_object(
>>>>>>> 6ad518f3
            state.clone(),
            option_dispute,
            dispute_details,
            &merchant_account.merchant_id,
            &payment_attempt.payment_id,
<<<<<<< HEAD
            event_type.clone(),
            connector_name,
=======
            &payment_attempt.attempt_id,
            event_type.clone(),
>>>>>>> 6ad518f3
        )
        .await?;
        let disputes_response = Box::new(
            dispute_object
                .clone()
                .foreign_try_into()
                .into_report()
                .change_context(errors::WebhooksFlowError::DisputeCoreFailed)?,
        );
        let event_type: enums::EventType = dispute_object
            .dispute_status
            .foreign_try_into()
            .into_report()
            .change_context(errors::WebhooksFlowError::DisputeCoreFailed)?;
        create_event_and_trigger_outgoing_webhook::<W>(
            state,
            merchant_account,
            event_type,
            enums::EventClass::Disputes,
            None,
            dispute_object.dispute_id,
            enums::EventObjectType::DisputeDetails,
            api::OutgoingWebhookContent::DisputeDetails(disputes_response),
        )
        .await?;
<<<<<<< HEAD
        Ok(())
    } else {
=======
        metrics::INCOMING_DISPUTE_WEBHOOK_MERCHANT_NOTIFIED_METRIC.add(&metrics::CONTEXT, 1, &[]);
        Ok(())
    } else {
        metrics::INCOMING_DISPUTE_WEBHOOK_SIGNATURE_FAILURE_METRIC.add(&metrics::CONTEXT, 1, &[]);
>>>>>>> 6ad518f3
        Err(errors::WebhooksFlowError::WebhookSourceVerificationFailed).into_report()
    }
}

#[allow(clippy::too_many_arguments)]
#[instrument(skip_all)]
async fn create_event_and_trigger_outgoing_webhook<W: api::OutgoingWebhookType>(
    state: AppState,
    merchant_account: storage::MerchantAccount,
    event_type: enums::EventType,
    event_class: enums::EventClass,
    intent_reference_id: Option<String>,
    primary_object_id: String,
    primary_object_type: enums::EventObjectType,
    content: api::OutgoingWebhookContent,
) -> CustomResult<(), errors::WebhooksFlowError> {
    let new_event = storage::EventNew {
        event_id: generate_id(consts::ID_LENGTH, "evt"),
        event_type,
        event_class,
        is_webhook_notified: false,
        intent_reference_id,
        primary_object_id,
        primary_object_type,
    };

    let event = state
        .store
        .insert_event(new_event)
        .await
        .change_context(errors::WebhooksFlowError::WebhookEventCreationFailed)?;

    if state.conf.webhooks.outgoing_enabled {
        let arbiter = actix::Arbiter::try_current()
            .ok_or(errors::WebhooksFlowError::ForkFlowFailed)
            .into_report()?;

        let outgoing_webhook = api::OutgoingWebhook {
            merchant_id: merchant_account.merchant_id.clone(),
            event_id: event.event_id,
            event_type: event.event_type.foreign_into(),
            content,
            timestamp: event.created_at,
        };

        arbiter.spawn(async move {
            let result =
                trigger_webhook_to_merchant::<W>(merchant_account, outgoing_webhook, state.store)
                    .await;

            if let Err(e) = result {
                logger::error!(?e);
            }
        });
    }

    Ok(())
}

async fn trigger_webhook_to_merchant<W: api::OutgoingWebhookType>(
    merchant_account: storage::MerchantAccount,
    webhook: api::OutgoingWebhook,
    _db: Box<dyn StorageInterface>,
) -> CustomResult<(), errors::WebhooksFlowError> {
    let webhook_details_json = merchant_account
        .webhook_details
        .get_required_value("webhook_details")
        .change_context(errors::WebhooksFlowError::MerchantWebhookDetailsNotFound)?;

    let webhook_details: api::WebhookDetails =
        webhook_details_json
            .parse_value("WebhookDetails")
            .change_context(errors::WebhooksFlowError::MerchantWebhookDetailsNotFound)?;

    let webhook_url = webhook_details
        .webhook_url
        .get_required_value("webhook_url")
        .change_context(errors::WebhooksFlowError::MerchantWebhookURLNotConfigured)
        .map(ExposeInterface::expose)?;

    let transformed_outgoing_webhook = W::from(webhook);

    let response = reqwest::Client::new()
        .post(&webhook_url)
        .header(reqwest::header::CONTENT_TYPE, "application/json")
        .json(&transformed_outgoing_webhook)
        .timeout(core::time::Duration::from_millis(
            OUTGOING_WEBHOOK_TIMEOUT_MS,
        ))
        .send()
        .await;

    match response {
        Err(e) => {
            // [#217]: Schedule webhook for retry.
            Err(e)
                .into_report()
                .change_context(errors::WebhooksFlowError::CallToMerchantFailed)?;
        }
        Ok(res) => {
            if !res.status().is_success() {
                // [#217]: Schedule webhook for retry.
                Err(errors::WebhooksFlowError::NotReceivedByMerchant).into_report()?;
            }
        }
    }

    Ok(())
}

#[instrument(skip_all)]
pub async fn webhooks_core<W: api::OutgoingWebhookType>(
    state: &AppState,
    req: &actix_web::HttpRequest,
    merchant_account: storage::MerchantAccount,
    connector_name: &str,
    body: actix_web::web::Bytes,
) -> RouterResponse<serde_json::Value> {
    let connector = api::ConnectorData::get_connector_by_name(
        &state.conf.connectors,
        connector_name,
        api::GetToken::Connector,
    )
    .change_context(errors::ApiErrorResponse::InternalServerError)
    .attach_printable("Failed construction of ConnectorData")?;

    let connector = connector.connector;
    let query_params = Some(req.query_string().to_string());
    let qp: HashMap<String, String> =
        url::form_urlencoded::parse(query_params.unwrap_or_default().as_bytes())
            .into_owned()
            .collect();
    let json = Encode::<HashMap<String, String>>::encode_to_string_of_json(&qp)
        .change_context(errors::ApiErrorResponse::InternalServerError)
        .attach_printable("There was an error in parsing the query params")?;

    let mut request_details = IncomingWebhookRequestDetails {
        method: req.method().clone(),
        headers: req.headers(),
        query_params: req.query_string().to_string(),
        query_params_json: json.as_bytes(),
        body: &body,
    };

    let decoded_body = connector
        .decode_webhook_body(
            &*state.store,
            &request_details,
            &merchant_account.merchant_id,
        )
        .await
        .change_context(errors::ApiErrorResponse::InternalServerError)
        .attach_printable("There was an error in incoming webhook body decoding")?;

    request_details.body = &decoded_body;

    let event_type = connector
        .get_webhook_event_type(&request_details)
        .change_context(errors::ApiErrorResponse::InternalServerError)
        .attach_printable("Could not find event type in incoming webhook body")?;

    if !matches!(
        event_type,
        api_models::webhooks::IncomingWebhookEvent::EndpointVerification
    ) {
        let source_verified = connector
            .verify_webhook_source(
                &*state.store,
                &request_details,
                &merchant_account.merchant_id,
            )
            .await
            .change_context(errors::ApiErrorResponse::InternalServerError)
            .attach_printable("There was an issue in incoming webhook source verification")?;

        let process_webhook_further = utils::lookup_webhook_event(
            &*state.store,
            connector_name,
            &merchant_account.merchant_id,
            &event_type,
        )
        .await;

        if process_webhook_further {
            let object_ref_id = connector
                .get_webhook_object_reference_id(&request_details)
                .change_context(errors::ApiErrorResponse::InternalServerError)
                .attach_printable("Could not find object reference id in incoming webhook body")?;

            let event_object = connector
                .get_webhook_resource_object(&request_details)
                .change_context(errors::ApiErrorResponse::InternalServerError)
                .attach_printable("Could not find resource object in incoming webhook body")?;

            let webhook_details = api::IncomingWebhookDetails {
                object_reference_id: object_ref_id,
                resource_object: Encode::<serde_json::Value>::encode_to_vec(&event_object)
                    .change_context(errors::ApiErrorResponse::InternalServerError)
                    .attach_printable(
                        "There was an issue when encoding the incoming webhook body to bytes",
                    )?,
            };

            let flow_type: api::WebhookFlow = event_type.to_owned().into();
            match flow_type {
                api::WebhookFlow::Payment => payments_incoming_webhook_flow::<W>(
                    state.clone(),
                    merchant_account,
                    webhook_details,
                    source_verified,
                )
                .await
                .change_context(errors::ApiErrorResponse::InternalServerError)
                .attach_printable("Incoming webhook flow for payments failed")?,

                api::WebhookFlow::Refund => refunds_incoming_webhook_flow::<W>(
                    state.clone(),
                    merchant_account,
                    webhook_details,
                    connector_name,
                    source_verified,
                    event_type,
                )
                .await
                .change_context(errors::ApiErrorResponse::InternalServerError)
                .attach_printable("Incoming webhook flow for refunds failed")?,

                api::WebhookFlow::Dispute => disputes_incoming_webhook_flow::<W>(
                    state.clone(),
                    merchant_account,
                    webhook_details,
                    source_verified,
                    *connector,
                    &request_details,
                    event_type,
<<<<<<< HEAD
                    connector_name,
=======
>>>>>>> 6ad518f3
                )
                .await
                .change_context(errors::ApiErrorResponse::InternalServerError)
                .attach_printable("Incoming webhook flow for disputes failed")?,

                api::WebhookFlow::ReturnResponse => {}

                _ => Err(errors::ApiErrorResponse::InternalServerError)
                    .into_report()
                    .attach_printable("Unsupported Flow Type received in incoming webhooks")?,
            }
        }
    }

    let response = connector
        .get_webhook_api_response(&request_details)
        .change_context(errors::ApiErrorResponse::InternalServerError)
        .attach_printable("Could not get incoming webhook api response from connector")?;

    Ok(response)
}<|MERGE_RESOLUTION|>--- conflicted
+++ resolved
@@ -1,12 +1,7 @@
 pub mod transformers;
 pub mod utils;
 
-<<<<<<< HEAD
-use api_models::{disputes::DisputePayload, webhooks::IncomingWebhookRequestDetails};
-=======
 use std::collections::HashMap;
-
->>>>>>> 6ad518f3
 use error_stack::{IntoReport, ResultExt};
 use masking::ExposeInterface;
 use router_env::{instrument, tracing};
@@ -209,17 +204,6 @@
 ) -> CustomResult<storage_models::payment_attempt::PaymentAttempt, errors::WebhooksFlowError> {
     let db = &*state.store;
     match object_reference_id {
-<<<<<<< HEAD
-        api::ObjectReferenceId::PaymentId(api::PaymentIdType::PaymentIntentId(ref id)) => db
-            .find_payment_attempt_by_payment_id_merchant_id(
-                id,
-                &merchant_account.merchant_id,
-                merchant_account.storage_scheme,
-            )
-            .await
-            .change_context(errors::WebhooksFlowError::ResourceNotFound),
-=======
->>>>>>> 6ad518f3
         api::ObjectReferenceId::PaymentId(api::PaymentIdType::ConnectorTransactionId(ref id)) => db
             .find_payment_attempt_by_merchant_id_connector_txn_id(
                 &merchant_account.merchant_id,
@@ -229,15 +213,9 @@
             .await
             .change_context(errors::WebhooksFlowError::ResourceNotFound),
         api::ObjectReferenceId::PaymentId(api::PaymentIdType::PaymentAttemptId(ref id)) => db
-<<<<<<< HEAD
-            .find_payment_attempt_by_merchant_id_attempt_id(
-                &merchant_account.merchant_id,
-                id,
-=======
             .find_payment_attempt_by_attempt_id_merchant_id(
                 id,
                 &merchant_account.merchant_id,
->>>>>>> 6ad518f3
                 merchant_account.storage_scheme,
             )
             .await
@@ -246,16 +224,6 @@
     }
 }
 
-<<<<<<< HEAD
-async fn get_updated_dispute_object(
-    state: AppState,
-    option_dispute: Option<storage_models::dispute::Dispute>,
-    dispute_details: DisputePayload,
-    merchant_id: &str,
-    payment_id: &str,
-    event_type: api_models::webhooks::IncomingWebhookEvent,
-    connector_name: &str,
-=======
 async fn get_or_update_dispute_object(
     state: AppState,
     option_dispute: Option<storage_models::dispute::Dispute>,
@@ -264,15 +232,12 @@
     payment_id: &str,
     attempt_id: &str,
     event_type: api_models::webhooks::IncomingWebhookEvent,
->>>>>>> 6ad518f3
+    connector_name: &str,
 ) -> CustomResult<storage_models::dispute::Dispute, errors::WebhooksFlowError> {
     let db = &*state.store;
     match option_dispute {
         None => {
-<<<<<<< HEAD
-=======
             metrics::INCOMING_DISPUTE_WEBHOOK_NEW_RECORD_METRIC.add(&metrics::CONTEXT, 1, &[]);
->>>>>>> 6ad518f3
             let dispute_id = generate_id(consts::ID_LENGTH, "dp");
             let new_dispute = storage_models::dispute::DisputeNew {
                 dispute_id,
@@ -284,13 +249,9 @@
                     .into_report()
                     .change_context(errors::WebhooksFlowError::DisputeCoreFailed)?,
                 payment_id: payment_id.to_owned(),
-<<<<<<< HEAD
-                merchant_id: merchant_id.to_owned(),
                 connector: connector_name.to_owned(),
-=======
                 attempt_id: attempt_id.to_owned(),
                 merchant_id: merchant_id.to_owned(),
->>>>>>> 6ad518f3
                 connector_status: dispute_details.connector_status,
                 connector_dispute_id: dispute_details.connector_dispute_id,
                 connector_reason: dispute_details.connector_reason,
@@ -307,14 +268,6 @@
         }
         Some(dispute) => {
             logger::info!("Dispute Already exists, Updating the dispute details");
-<<<<<<< HEAD
-            let update_dispute = storage_models::dispute::DisputeUpdate::Update {
-                dispute_stage: dispute_details.dispute_stage.foreign_into(),
-                dispute_status: event_type
-                    .foreign_try_into()
-                    .into_report()
-                    .change_context(errors::WebhooksFlowError::DisputeCoreFailed)?,
-=======
             metrics::INCOMING_DISPUTE_WEBHOOK_UPDATE_RECORD_METRIC.add(&metrics::CONTEXT, 1, &[]);
             let dispute_status: storage_models::enums::DisputeStatus = event_type
                 .foreign_try_into()
@@ -329,7 +282,6 @@
             let update_dispute = storage_models::dispute::DisputeUpdate::Update {
                 dispute_stage: dispute_details.dispute_stage.foreign_into(),
                 dispute_status,
->>>>>>> 6ad518f3
                 connector_status: dispute_details.connector_status,
                 connector_reason: dispute_details.connector_reason,
                 connector_reason_code: dispute_details.connector_reason_code,
@@ -350,18 +302,12 @@
     webhook_details: api::IncomingWebhookDetails,
     source_verified: bool,
     connector: &(dyn api::Connector + Sync),
-<<<<<<< HEAD
-    request_details: &IncomingWebhookRequestDetails<'_>,
+    request_details: &api::IncomingWebhookRequestDetails<'_>,
     event_type: api_models::webhooks::IncomingWebhookEvent,
     connector_name: &str,
 ) -> CustomResult<(), errors::WebhooksFlowError> {
-=======
-    request_details: &api::IncomingWebhookRequestDetails<'_>,
-    event_type: api_models::webhooks::IncomingWebhookEvent,
-) -> CustomResult<(), errors::WebhooksFlowError> {
     metrics::INCOMING_DISPUTE_WEBHOOK_METRIC.add(&metrics::CONTEXT, 1, &[]);
->>>>>>> 6ad518f3
-    if source_verified {
+    if true {
         let db = &*state.store;
         let dispute_details = connector
             .get_dispute_details(request_details)
@@ -373,34 +319,22 @@
         )
         .await?;
         let option_dispute = db
-<<<<<<< HEAD
-            .find_by_payment_id_connector_dispute_id(
-=======
             .find_by_merchant_id_payment_id_connector_dispute_id(
                 &merchant_account.merchant_id,
->>>>>>> 6ad518f3
                 &payment_attempt.payment_id,
                 &dispute_details.connector_dispute_id,
             )
             .await
             .change_context(errors::WebhooksFlowError::ResourceNotFound)?;
-<<<<<<< HEAD
-        let dispute_object = get_updated_dispute_object(
-=======
         let dispute_object = get_or_update_dispute_object(
->>>>>>> 6ad518f3
             state.clone(),
             option_dispute,
             dispute_details,
             &merchant_account.merchant_id,
             &payment_attempt.payment_id,
-<<<<<<< HEAD
+            &payment_attempt.attempt_id,
             event_type.clone(),
             connector_name,
-=======
-            &payment_attempt.attempt_id,
-            event_type.clone(),
->>>>>>> 6ad518f3
         )
         .await?;
         let disputes_response = Box::new(
@@ -426,15 +360,10 @@
             api::OutgoingWebhookContent::DisputeDetails(disputes_response),
         )
         .await?;
-<<<<<<< HEAD
-        Ok(())
-    } else {
-=======
         metrics::INCOMING_DISPUTE_WEBHOOK_MERCHANT_NOTIFIED_METRIC.add(&metrics::CONTEXT, 1, &[]);
         Ok(())
     } else {
         metrics::INCOMING_DISPUTE_WEBHOOK_SIGNATURE_FAILURE_METRIC.add(&metrics::CONTEXT, 1, &[]);
->>>>>>> 6ad518f3
         Err(errors::WebhooksFlowError::WebhookSourceVerificationFailed).into_report()
     }
 }
@@ -571,7 +500,7 @@
         .change_context(errors::ApiErrorResponse::InternalServerError)
         .attach_printable("There was an error in parsing the query params")?;
 
-    let mut request_details = IncomingWebhookRequestDetails {
+    let mut request_details = api::IncomingWebhookRequestDetails {
         method: req.method().clone(),
         headers: req.headers(),
         query_params: req.query_string().to_string(),
@@ -670,10 +599,7 @@
                     *connector,
                     &request_details,
                     event_type,
-<<<<<<< HEAD
                     connector_name,
-=======
->>>>>>> 6ad518f3
                 )
                 .await
                 .change_context(errors::ApiErrorResponse::InternalServerError)
