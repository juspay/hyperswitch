--- conflicted
+++ resolved
@@ -211,13 +211,8 @@
 pub async fn get_payment_attempt_from_object_reference_id(
     state: &AppState,
     object_reference_id: api_models::webhooks::ObjectReferenceId,
-<<<<<<< HEAD
     merchant_account: &domain::MerchantAccount,
-) -> CustomResult<storage_models::payment_attempt::PaymentAttempt, errors::WebhooksFlowError> {
-=======
-    merchant_account: &storage::MerchantAccount,
 ) -> CustomResult<storage_models::payment_attempt::PaymentAttempt, errors::ApiErrorResponse> {
->>>>>>> cd0cf40f
     let db = &*state.store;
     match object_reference_id {
         api::ObjectReferenceId::PaymentId(api::PaymentIdType::ConnectorTransactionId(ref id)) => db
