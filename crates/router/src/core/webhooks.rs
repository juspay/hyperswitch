--- conflicted
+++ resolved
@@ -79,7 +79,6 @@
                 .perform_locking_action(&state, merchant_account.merchant_id.to_string())
                 .await?;
 
-<<<<<<< HEAD
             let response = Box::pin(payments::payments_core::<
                 api::PSync,
                 api::PaymentsResponse,
@@ -105,34 +104,10 @@
                 },
                 services::AuthFlow::Merchant,
                 consume_or_trigger_flow,
+                None,
                 HeaderPayload::default(),
             ))
             .await;
-=======
-            let response =
-                payments::payments_core::<api::PSync, api::PaymentsResponse, _, _, _, Ctx>(
-                    state.clone(),
-                    merchant_account.clone(),
-                    key_store,
-                    payments::operations::PaymentStatus,
-                    api::PaymentsRetrieveRequest {
-                        resource_id: id,
-                        merchant_id: Some(merchant_account.merchant_id.clone()),
-                        force_sync: true,
-                        connector: None,
-                        param: None,
-                        merchant_connector_details: None,
-                        client_secret: None,
-                        expand_attempts: None,
-                        expand_captures: None,
-                    },
-                    services::AuthFlow::Merchant,
-                    consume_or_trigger_flow,
-                    None,
-                    HeaderPayload::default(),
-                )
-                .await;
->>>>>>> 1effddd0
 
             lock_action
                 .free_lock_action(&state, merchant_account.merchant_id.to_owned())
