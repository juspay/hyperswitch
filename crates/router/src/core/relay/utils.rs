--- conflicted
+++ resolved
@@ -17,14 +17,8 @@
 
 const IRRELEVANT_PAYMENT_ATTEMPT_ID: &str = "irrelevant_payment_attempt_id";
 
-<<<<<<< HEAD
 pub async fn construct_relay_refund_router_data<F>(
     state: &SessionState,
-    connector_name: &str,
-=======
-pub async fn construct_relay_refund_router_data<'a, F>(
-    state: &'a SessionState,
->>>>>>> dbe0cd4d
     merchant_id: &id_type::MerchantId,
     connector_account: &domain::MerchantConnectorAccount,
     relay_record: &hyperswitch_domain_models::relay::Relay,
