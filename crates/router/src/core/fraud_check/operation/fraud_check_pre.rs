--- conflicted
+++ resolved
@@ -142,14 +142,11 @@
 }
 
 #[async_trait]
-<<<<<<< HEAD
 impl<F, D> Domain<F, D> for FraudCheckPre
 where
     F: Clone + Send,
     D: payments::PaymentDataGetters<F> + Send + Sync + Clone,
 {
-=======
-impl<F: Send + Clone> Domain<F> for FraudCheckPre {
     #[cfg(all(feature = "v2", feature = "customer_v2"))]
     #[instrument(skip_all)]
     async fn post_payment_frm<'a>(
@@ -166,7 +163,6 @@
     }
 
     #[cfg(all(any(feature = "v1", feature = "v2"), not(feature = "customer_v2")))]
->>>>>>> db04ded4
     #[instrument(skip_all)]
     async fn post_payment_frm<'a>(
         &'a self,
