--- conflicted
+++ resolved
@@ -234,24 +234,15 @@
     let mandates = state
         .store
         .find_mandate_by_merchant_id_customer_id(
-<<<<<<< HEAD
-            &merchant_account.merchant_id,
-=======
             merchant_account.get_id(),
->>>>>>> 623cf4c8
             &req.get_merchant_reference_id(),
         )
         .await
         .change_context(errors::ApiErrorResponse::InternalServerError)
         .attach_printable_lazy(|| {
             format!(
-<<<<<<< HEAD
-                "Failed while finding mandate: merchant_id: {}, customer_id: {:?}",
-                merchant_account.merchant_id,
-=======
                 "Failed while finding mandate: merchant_id: {:?}, customer_id: {:?}",
                 merchant_account.get_id(),
->>>>>>> 623cf4c8
                 req.get_merchant_reference_id()
             )
         })?;
