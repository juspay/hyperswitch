--- conflicted
+++ resolved
@@ -347,12 +347,8 @@
     customer_id: &Option<String>,
     pm_id: Option<String>,
     merchant_connector_id: Option<String>,
-<<<<<<< HEAD
+    storage_scheme: MerchantStorageScheme,
 ) -> errors::RouterResult<Option<String>>
-=======
-    storage_scheme: MerchantStorageScheme,
-) -> errors::RouterResult<types::RouterData<F, FData, types::PaymentsResponseData>>
->>>>>>> 5a0a8cee
 where
     FData: MandateBehaviour,
 {
@@ -496,7 +492,7 @@
                     }
                 }
             }
-        }
+        },
     }
     Ok(res_mandate_id)
 }
