pub mod helpers;
pub mod utils;
use api_models::payments;
use common_utils::{ext_traits::Encode, id_type};
use diesel_models::{enums as storage_enums, Mandate};
use error_stack::{report, ResultExt};
use futures::future;
use router_env::{instrument, logger, metrics::add_attributes, tracing};

use super::payments::helpers as payment_helper;
use crate::{
    core::{
        errors::{self, RouterResponse, StorageErrorExt},
        payments::CallConnectorAction,
    },
    db::StorageInterface,
    routes::{metrics, SessionState},
    services,
    types::{
        self,
        api::{
            customers,
            mandates::{self, MandateResponseExt},
            ConnectorData, GetToken,
        },
        domain,
        storage::{self, enums::MerchantStorageScheme},
        transformers::ForeignFrom,
    },
    utils::OptionExt,
};

#[instrument(skip(state))]
pub async fn get_mandate(
    state: SessionState,
    merchant_account: domain::MerchantAccount,
    key_store: domain::MerchantKeyStore,
    req: mandates::MandateId,
) -> RouterResponse<mandates::MandateResponse> {
    let mandate = state
        .store
        .as_ref()
        .find_mandate_by_merchant_id_mandate_id(
            &merchant_account.get_id(),
            &req.mandate_id,
            merchant_account.storage_scheme,
        )
        .await
        .to_not_found_response(errors::ApiErrorResponse::MandateNotFound)?;
    Ok(services::ApplicationResponse::Json(
        mandates::MandateResponse::from_db_mandate(
            &state,
            key_store,
            mandate,
            merchant_account.storage_scheme,
        )
        .await?,
    ))
}

#[instrument(skip(state))]
pub async fn revoke_mandate(
    state: SessionState,
    merchant_account: domain::MerchantAccount,
    key_store: domain::MerchantKeyStore,
    req: mandates::MandateId,
) -> RouterResponse<mandates::MandateRevokedResponse> {
    let db = state.store.as_ref();
    let mandate = db
        .find_mandate_by_merchant_id_mandate_id(
            &merchant_account.get_id(),
            &req.mandate_id,
            merchant_account.storage_scheme,
        )
        .await
        .to_not_found_response(errors::ApiErrorResponse::MandateNotFound)?;
    match mandate.mandate_status {
        common_enums::MandateStatus::Active
        | common_enums::MandateStatus::Inactive
        | common_enums::MandateStatus::Pending => {
            let profile_id = helpers::get_profile_id_for_mandate(
                &state,
                &merchant_account,
                &key_store,
                mandate.clone(),
            )
            .await?;

            let merchant_connector_account = payment_helper::get_merchant_connector_account(
                &state,
                &merchant_account.get_id(),
                None,
                &key_store,
                &profile_id,
                &mandate.connector.clone(),
                mandate.merchant_connector_id.as_ref(),
            )
            .await?;

            let connector_data = ConnectorData::get_connector_by_name(
                &state.conf.connectors,
                &mandate.connector,
                GetToken::Connector,
                mandate.merchant_connector_id.clone(),
            )?;
            let connector_integration: services::BoxedMandateRevokeConnectorIntegrationInterface<
                types::api::MandateRevoke,
                types::MandateRevokeRequestData,
                types::MandateRevokeResponseData,
            > = connector_data.connector.get_connector_integration();

            let router_data = utils::construct_mandate_revoke_router_data(
                merchant_connector_account,
                &merchant_account,
                mandate.clone(),
            )
            .await?;

            let response = services::execute_connector_processing_step(
                &state,
                connector_integration,
                &router_data,
                CallConnectorAction::Trigger,
                None,
            )
            .await
            .change_context(errors::ApiErrorResponse::InternalServerError)?;

            match response.response {
                Ok(_) => {
                    let update_mandate = db
                        .update_mandate_by_merchant_id_mandate_id(
                            &merchant_account.get_id(),
                            &req.mandate_id,
                            storage::MandateUpdate::StatusUpdate {
                                mandate_status: storage::enums::MandateStatus::Revoked,
                            },
                            mandate,
                            merchant_account.storage_scheme,
                        )
                        .await
                        .to_not_found_response(errors::ApiErrorResponse::MandateNotFound)?;
                    Ok(services::ApplicationResponse::Json(
                        mandates::MandateRevokedResponse {
                            mandate_id: update_mandate.mandate_id,
                            status: update_mandate.mandate_status,
                            error_code: None,
                            error_message: None,
                        },
                    ))
                }

                Err(err) => Err(errors::ApiErrorResponse::ExternalConnectorError {
                    code: err.code,
                    message: err.message,
                    connector: mandate.connector,
                    status_code: err.status_code,
                    reason: err.reason,
                }
                .into()),
            }
        }
        common_enums::MandateStatus::Revoked => {
            Err(errors::ApiErrorResponse::MandateValidationFailed {
                reason: "Mandate has already been revoked".to_string(),
            }
            .into())
        }
    }
}

#[instrument(skip(db))]
pub async fn update_connector_mandate_id(
    db: &dyn StorageInterface,
    merchant_id: &id_type::MerchantId,
    mandate_ids_opt: Option<String>,
    payment_method_id: Option<String>,
    resp: Result<types::PaymentsResponseData, types::ErrorResponse>,
    storage_scheme: MerchantStorageScheme,
) -> RouterResponse<mandates::MandateResponse> {
    let mandate_details = Option::foreign_from(resp);
    let connector_mandate_id = mandate_details
        .clone()
        .map(|md| {
            md.encode_to_value()
                .change_context(errors::ApiErrorResponse::InternalServerError)
                .map(masking::Secret::new)
        })
        .transpose()?;

    //Ignore updation if the payment_attempt mandate_id or connector_mandate_id is not present
    if let Some((mandate_id, connector_id)) = mandate_ids_opt.zip(connector_mandate_id) {
        let mandate = db
            .find_mandate_by_merchant_id_mandate_id(merchant_id, &mandate_id, storage_scheme)
            .await
            .change_context(errors::ApiErrorResponse::MandateNotFound)?;

        let update_mandate_details = match payment_method_id {
            Some(pmd_id) => storage::MandateUpdate::ConnectorMandateIdUpdate {
                connector_mandate_id: mandate_details
                    .and_then(|mandate_reference| mandate_reference.connector_mandate_id),
                connector_mandate_ids: Some(connector_id),
                payment_method_id: pmd_id,
                original_payment_id: None,
            },
            None => storage::MandateUpdate::ConnectorReferenceUpdate {
                connector_mandate_ids: Some(connector_id),
            },
        };

        // only update the connector_mandate_id if existing is none
        if mandate.connector_mandate_id.is_none() {
            db.update_mandate_by_merchant_id_mandate_id(
                merchant_id,
                &mandate_id,
                update_mandate_details,
                mandate,
                storage_scheme,
            )
            .await
            .change_context(errors::ApiErrorResponse::MandateUpdateFailed)?;
        }
    }
    Ok(services::ApplicationResponse::StatusOk)
}

#[instrument(skip(state))]
pub async fn get_customer_mandates(
    state: SessionState,
    merchant_account: domain::MerchantAccount,
    key_store: domain::MerchantKeyStore,
    req: customers::CustomerId,
) -> RouterResponse<Vec<mandates::MandateResponse>> {
    let mandates = state
        .store
<<<<<<< HEAD
        .find_mandate_by_merchant_id_customer_id(&merchant_account.get_id(), &req.customer_id)
=======
        .find_mandate_by_merchant_id_customer_id(
            &merchant_account.merchant_id,
            &req.get_merchant_reference_id(),
        )
>>>>>>> e4b3982c
        .await
        .change_context(errors::ApiErrorResponse::InternalServerError)
        .attach_printable_lazy(|| {
            format!(
<<<<<<< HEAD
                "Failed while finding mandate: merchant_id: {:?}, customer_id: {:?}",
                merchant_account.get_id(),
                req.customer_id
=======
                "Failed while finding mandate: merchant_id: {}, customer_id: {:?}",
                merchant_account.merchant_id,
                req.get_merchant_reference_id()
>>>>>>> e4b3982c
            )
        })?;

    if mandates.is_empty() {
        Err(report!(errors::ApiErrorResponse::MandateNotFound).attach_printable("No Mandate found"))
    } else {
        let mut response_vec = Vec::with_capacity(mandates.len());
        for mandate in mandates {
            response_vec.push(
                mandates::MandateResponse::from_db_mandate(
                    &state,
                    key_store.clone(),
                    mandate,
                    merchant_account.storage_scheme,
                )
                .await?,
            );
        }
        Ok(services::ApplicationResponse::Json(response_vec))
    }
}

fn get_insensitive_payment_method_data_if_exists<F, FData>(
    router_data: &types::RouterData<F, FData, types::PaymentsResponseData>,
) -> Option<domain::PaymentMethodData>
where
    FData: MandateBehaviour,
{
    match &router_data.request.get_payment_method_data() {
        domain::PaymentMethodData::Card(_) => None,
        _ => Some(router_data.request.get_payment_method_data()),
    }
}
pub async fn update_mandate_procedure<F, FData>(
    state: &SessionState,
    resp: types::RouterData<F, FData, types::PaymentsResponseData>,
    mandate: Mandate,
    merchant_id: &id_type::MerchantId,
    pm_id: Option<String>,
    storage_scheme: MerchantStorageScheme,
) -> errors::RouterResult<types::RouterData<F, FData, types::PaymentsResponseData>>
where
    FData: MandateBehaviour,
{
    let mandate_details = match &resp.response {
        Ok(types::PaymentsResponseData::TransactionResponse {
            mandate_reference, ..
        }) => mandate_reference,
        Ok(_) => Err(errors::ApiErrorResponse::InternalServerError)
            .attach_printable("Unexpected response received")?,
        Err(_) => return Ok(resp),
    };

    let old_record = payments::UpdateHistory {
        connector_mandate_id: mandate.connector_mandate_id.clone(),
        payment_method_id: mandate.payment_method_id.clone(),
        original_payment_id: mandate.original_payment_id.clone(),
    };

    let mandate_ref = mandate
        .connector_mandate_ids
        .clone()
        .parse_value::<payments::ConnectorMandateReferenceId>("Connector Reference Id")
        .change_context(errors::ApiErrorResponse::MandateDeserializationFailed)?;

    let mut update_history = mandate_ref.update_history.unwrap_or_default();
    update_history.push(old_record);

    let updated_mandate_ref = payments::ConnectorMandateReferenceId {
        connector_mandate_id: mandate_details
            .as_ref()
            .and_then(|mandate_ref| mandate_ref.connector_mandate_id.clone()),
        payment_method_id: pm_id.clone(),
        update_history: Some(update_history),
    };

    let connector_mandate_ids = updated_mandate_ref
        .encode_to_value()
        .change_context(errors::ApiErrorResponse::InternalServerError)
        .map(masking::Secret::new)?;

    let mandate_id = mandate.mandate_id.clone();
    let _update_mandate_details = state
        .store
        .update_mandate_by_merchant_id_mandate_id(
            merchant_id,
            &mandate_id,
            diesel_models::MandateUpdate::ConnectorMandateIdUpdate {
                connector_mandate_id: mandate_details
                    .as_ref()
                    .and_then(|man_ref| man_ref.connector_mandate_id.clone()),
                connector_mandate_ids: Some(connector_mandate_ids),
                payment_method_id: pm_id
                    .unwrap_or("Error retrieving the payment_method_id".to_string()),
                original_payment_id: Some(resp.payment_id.clone()),
            },
            mandate,
            storage_scheme,
        )
        .await
        .change_context(errors::ApiErrorResponse::MandateUpdateFailed)?;
    Ok(resp)
}

pub async fn mandate_procedure<F, FData>(
    state: &SessionState,
    resp: &types::RouterData<F, FData, types::PaymentsResponseData>,
    customer_id: &Option<id_type::CustomerId>,
    pm_id: Option<String>,
    merchant_connector_id: Option<String>,
    storage_scheme: MerchantStorageScheme,
) -> errors::RouterResult<Option<String>>
where
    FData: MandateBehaviour,
{
    let Ok(ref response) = resp.response else {
        return Ok(None);
    };

    match resp.request.get_mandate_id() {
        Some(mandate_id) => {
            let Some(ref mandate_id) = mandate_id.mandate_id else {
                return Ok(None);
            };
            let orig_mandate = state
                .store
                .find_mandate_by_merchant_id_mandate_id(
                    &resp.merchant_id,
                    mandate_id,
                    storage_scheme,
                )
                .await
                .to_not_found_response(errors::ApiErrorResponse::MandateNotFound)?;
            let mandate = match orig_mandate.mandate_type {
                storage_enums::MandateType::SingleUse => state
                    .store
                    .update_mandate_by_merchant_id_mandate_id(
                        &resp.merchant_id,
                        mandate_id,
                        storage::MandateUpdate::StatusUpdate {
                            mandate_status: storage_enums::MandateStatus::Revoked,
                        },
                        orig_mandate,
                        storage_scheme,
                    )
                    .await
                    .change_context(errors::ApiErrorResponse::MandateUpdateFailed),
                storage_enums::MandateType::MultiUse => state
                    .store
                    .update_mandate_by_merchant_id_mandate_id(
                        &resp.merchant_id,
                        mandate_id,
                        storage::MandateUpdate::CaptureAmountUpdate {
                            amount_captured: Some(
                                orig_mandate.amount_captured.unwrap_or(0)
                                    + resp.request.get_amount(),
                            ),
                        },
                        orig_mandate,
                        storage_scheme,
                    )
                    .await
                    .change_context(errors::ApiErrorResponse::MandateUpdateFailed),
            }?;
            metrics::SUBSEQUENT_MANDATE_PAYMENT.add(
                &metrics::CONTEXT,
                1,
                &add_attributes([("connector", mandate.connector)]),
            );
            Ok(Some(mandate_id.clone()))
        }
        None => {
            let Some(_mandate_details) = resp.request.get_setup_mandate_details() else {
                return Ok(None);
            };
            let (mandate_reference, network_txn_id) = match &response {
                types::PaymentsResponseData::TransactionResponse {
                    mandate_reference,
                    network_txn_id,
                    ..
                } => (mandate_reference.clone(), network_txn_id.clone()),
                _ => (None, None),
            };

            let mandate_ids = mandate_reference
                .as_ref()
                .map(|md| {
                    md.encode_to_value()
                        .change_context(errors::ApiErrorResponse::MandateSerializationFailed)
                        .map(masking::Secret::new)
                })
                .transpose()?;

            let Some(new_mandate_data) = payment_helper::generate_mandate(
                resp.merchant_id.clone(),
                resp.payment_id.clone(),
                resp.connector.clone(),
                resp.request.get_setup_mandate_details().cloned(),
                customer_id,
                pm_id.get_required_value("payment_method_id")?,
                mandate_ids,
                network_txn_id,
                get_insensitive_payment_method_data_if_exists(resp),
                mandate_reference,
                merchant_connector_id,
            )?
            else {
                return Ok(None);
            };

            let connector = new_mandate_data.connector.clone();
            logger::debug!("{:?}", new_mandate_data);

            let res_mandate_id = new_mandate_data.mandate_id.clone();

            state
                .store
                .insert_mandate(new_mandate_data, storage_scheme)
                .await
                .to_duplicate_response(errors::ApiErrorResponse::DuplicateMandate)?;
            metrics::MANDATE_COUNT.add(
                &metrics::CONTEXT,
                1,
                &add_attributes([("connector", connector)]),
            );
            Ok(Some(res_mandate_id))
        }
    }
}

#[instrument(skip(state))]
pub async fn retrieve_mandates_list(
    state: SessionState,
    merchant_account: domain::MerchantAccount,
    key_store: domain::MerchantKeyStore,
    constraints: api_models::mandates::MandateListConstraints,
) -> RouterResponse<Vec<api_models::mandates::MandateResponse>> {
    let mandates = state
        .store
        .as_ref()
        .find_mandates_by_merchant_id(&merchant_account.get_id(), constraints)
        .await
        .change_context(errors::ApiErrorResponse::InternalServerError)
        .attach_printable("Unable to retrieve mandates")?;
    let mandates_list = future::try_join_all(mandates.into_iter().map(|mandate| {
        mandates::MandateResponse::from_db_mandate(
            &state,
            key_store.clone(),
            mandate,
            merchant_account.storage_scheme,
        )
    }))
    .await?;
    Ok(services::ApplicationResponse::Json(mandates_list))
}

impl ForeignFrom<Result<types::PaymentsResponseData, types::ErrorResponse>>
    for Option<types::MandateReference>
{
    fn foreign_from(resp: Result<types::PaymentsResponseData, types::ErrorResponse>) -> Self {
        match resp {
            Ok(types::PaymentsResponseData::TransactionResponse {
                mandate_reference, ..
            }) => mandate_reference,
            _ => None,
        }
    }
}

pub trait MandateBehaviour {
    fn get_amount(&self) -> i64;
    fn get_setup_future_usage(&self) -> Option<diesel_models::enums::FutureUsage>;
    fn get_mandate_id(&self) -> Option<&payments::MandateIds>;
    fn set_mandate_id(&mut self, new_mandate_id: Option<payments::MandateIds>);
    fn get_payment_method_data(&self) -> domain::payments::PaymentMethodData;
    fn get_setup_mandate_details(
        &self,
    ) -> Option<&hyperswitch_domain_models::mandates::MandateData>;
    fn get_customer_acceptance(&self) -> Option<payments::CustomerAcceptance>;
}<|MERGE_RESOLUTION|>--- conflicted
+++ resolved
@@ -233,27 +233,17 @@
 ) -> RouterResponse<Vec<mandates::MandateResponse>> {
     let mandates = state
         .store
-<<<<<<< HEAD
-        .find_mandate_by_merchant_id_customer_id(&merchant_account.get_id(), &req.customer_id)
-=======
         .find_mandate_by_merchant_id_customer_id(
-            &merchant_account.merchant_id,
+            merchant_account.get_id(),
             &req.get_merchant_reference_id(),
         )
->>>>>>> e4b3982c
         .await
         .change_context(errors::ApiErrorResponse::InternalServerError)
         .attach_printable_lazy(|| {
             format!(
-<<<<<<< HEAD
                 "Failed while finding mandate: merchant_id: {:?}, customer_id: {:?}",
                 merchant_account.get_id(),
-                req.customer_id
-=======
-                "Failed while finding mandate: merchant_id: {}, customer_id: {:?}",
-                merchant_account.merchant_id,
                 req.get_merchant_reference_id()
->>>>>>> e4b3982c
             )
         })?;
 
