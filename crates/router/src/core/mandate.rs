--- conflicted
+++ resolved
@@ -342,15 +342,9 @@
 }
 
 pub async fn mandate_procedure<F, FData>(
-<<<<<<< HEAD
     state: &SessionState,
-    mut resp: types::RouterData<F, FData, types::PaymentsResponseData>,
-    maybe_customer: &Option<domain::Customer>,
-=======
-    state: &AppState,
     resp: &types::RouterData<F, FData, types::PaymentsResponseData>,
     customer_id: &Option<String>,
->>>>>>> 2a302eb5
     pm_id: Option<String>,
     merchant_connector_id: Option<String>,
     storage_scheme: MerchantStorageScheme,
