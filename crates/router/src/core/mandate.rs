--- conflicted
+++ resolved
@@ -16,13 +16,8 @@
             customers,
             mandates::{self, MandateResponseExt},
         },
-<<<<<<< HEAD
-        storage,
-        transformers::ForeignTryFrom,
-=======
         domain, storage,
-        transformers::{ForeignInto, ForeignTryFrom},
->>>>>>> 65d4a95b
+        transformers::{ ForeignTryFrom},
     },
     utils::OptionExt,
 };
