--- conflicted
+++ resolved
@@ -30,13 +30,8 @@
         .find_mandate_by_merchant_id_mandate_id(&merchant_account.merchant_id, &req.mandate_id)
         .await
         .map_err(|error| error.to_not_found_response(errors::ApiErrorResponse::MandateNotFound))?;
-<<<<<<< HEAD
     Ok(services::ApplicationResponse::Json(
-        mandates::MandateResponse::from_db_mandate(state, mandate).await?,
-=======
-    Ok(services::BachResponse::Json(
         mandates::MandateResponse::from_db_mandate(state, mandate, &merchant_account).await?,
->>>>>>> c807713a
     ))
 }
 
