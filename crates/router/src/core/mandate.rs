--- conflicted
+++ resolved
@@ -217,7 +217,6 @@
                         })
                         .transpose()?;
 
-<<<<<<< HEAD
                 if let Some(new_mandate_data) = helpers::generate_mandate(
                     resp.merchant_id.clone(),
                     resp.connector.clone(),
@@ -228,25 +227,11 @@
                     (
                         network_txn_id,
                         get_insensitive_payment_method_data_if_exists(&resp),
-                    ), //tuple To avoid "passing too many arguments to a function" warning
+                    ), 
                 ) {
                     let connector = new_mandate_data.connector.clone();
                     logger::debug!("{:?}", new_mandate_data);
                     resp.request
-=======
-                    if let Some(new_mandate_data) = helpers::generate_mandate(
-                        resp.merchant_id.clone(),
-                        resp.connector.clone(),
-                        resp.request.get_setup_mandate_details().map(Clone::clone),
-                        maybe_customer,
-                        pm_id.get_required_value("payment_method_id")?,
-                        mandate_ids,
-                        network_txn_id,
-                    ) {
-                        let connector = new_mandate_data.connector.clone();
-                        logger::debug!("{:?}", new_mandate_data);
-                        resp.request
->>>>>>> 60e8c731
                         .set_mandate_id(Some(api_models::payments::MandateIds {
                             mandate_id: new_mandate_data.mandate_id.clone(),
                             mandate_reference_id: new_mandate_data
