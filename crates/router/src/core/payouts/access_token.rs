use common_utils::ext_traits::AsyncExt;
use error_stack::ResultExt;
use hyperswitch_interfaces::api::{ConnectorAccessTokenSuffix, ConnectorCommon};

use crate::{
    consts,
    core::{
        errors::{self, RouterResult},
        payments,
    },
    routes::{metrics, SessionState},
    services,
    types::{self, api as api_types, domain, storage::enums},
};

/// After we get the access token, check if there was an error and if the flow should proceed further
/// Everything is well, continue with the flow
/// There was an error, cannot proceed further
#[cfg(feature = "payouts")]
pub async fn create_access_token<F: Clone + 'static>(
    state: &SessionState,
    connector_data: &api_types::ConnectorData,
    platform: &domain::Platform,
    router_data: &mut types::PayoutsRouterData<F>,
    payout_type: Option<enums::PayoutType>,
) -> RouterResult<()> {
    let connector_access_token =
        add_access_token_for_payout(state, connector_data, platform, router_data, payout_type)
            .await?;

    if connector_access_token.connector_supports_access_token {
        match connector_access_token.access_token_result {
            Ok(access_token) => {
                router_data.access_token = access_token;
            }
            Err(connector_error) => {
                router_data.response = Err(connector_error);
            }
        }
    }

    Ok(())
}

#[cfg(feature = "payouts")]
pub async fn add_access_token_for_payout<F: Clone + 'static>(
    state: &SessionState,
    connector: &api_types::ConnectorData,
    platform: &domain::Platform,
    router_data: &types::PayoutsRouterData<F>,
    payout_type: Option<enums::PayoutType>,
) -> RouterResult<types::AddAccessTokenResult> {
    if connector
        .connector_name
        .supports_access_token_for_payout(payout_type)
    {
<<<<<<< HEAD
=======
        let merchant_id = platform.get_processor().get_account().get_id();
>>>>>>> 8f6c9865
        let store = &*state.store;

        let key = connector
            .connector
            .get_access_token_key(router_data, connector.connector.id().to_string())
            .change_context(errors::ApiErrorResponse::InternalServerError)?;

        let old_access_token = store
            .get_access_token(key.clone())
            .await
            .change_context(errors::ApiErrorResponse::InternalServerError)
            .attach_printable("DB error when accessing the access token")?;

        let res = match old_access_token {
            Some(access_token) => Ok(Some(access_token)),
            None => {
                let cloned_router_data = router_data.clone();
                let refresh_token_request_data = types::AccessTokenRequestData::try_from(
                    router_data.connector_auth_type.clone(),
                )
                .attach_printable(
                    "Could not create access token request, invalid connector account credentials",
                )?;

                let refresh_token_response_data: Result<types::AccessToken, types::ErrorResponse> =
                    Err(types::ErrorResponse::default());
                let refresh_token_router_data = payments::helpers::router_data_type_conversion::<
                    _,
                    api_types::AccessTokenAuth,
                    _,
                    _,
                    _,
                    _,
                >(
                    cloned_router_data,
                    refresh_token_request_data,
                    refresh_token_response_data,
                );
<<<<<<< HEAD
                refresh_connector_auth(
                    state,
                    connector,
                    merchant_context,
                    &refresh_token_router_data,
                )
                .await?
                .async_map(|access_token| async {
                    //Store the access token in db
                    let store = &*state.store;
                    // This error should not be propagated, we don't want payments to fail once we have
                    // the access token, the next request will create new access token
                    let _ = store
                        .set_access_token(key, access_token.clone())
                        .await
                        .change_context(errors::ApiErrorResponse::InternalServerError)
                        .attach_printable("DB error when setting the access token");
                    Some(access_token)
                })
                .await
=======
                refresh_connector_auth(state, connector, platform, &refresh_token_router_data)
                    .await?
                    .async_map(|access_token| async {
                        //Store the access token in db
                        let store = &*state.store;
                        // This error should not be propagated, we don't want payments to fail once we have
                        // the access token, the next request will create new access token
                        let _ = store
                            .set_access_token(
                                merchant_id,
                                connector.connector.id(),
                                access_token.clone(),
                            )
                            .await
                            .change_context(errors::ApiErrorResponse::InternalServerError)
                            .attach_printable("DB error when setting the access token");
                        Some(access_token)
                    })
                    .await
>>>>>>> 8f6c9865
            }
        };

        Ok(types::AddAccessTokenResult {
            access_token_result: res,
            connector_supports_access_token: true,
        })
    } else {
        Ok(types::AddAccessTokenResult {
            access_token_result: Err(types::ErrorResponse::default()),
            connector_supports_access_token: false,
        })
    }
}

#[cfg(feature = "payouts")]
pub async fn refresh_connector_auth(
    state: &SessionState,
    connector: &api_types::ConnectorData,
    _platform: &domain::Platform,
    router_data: &types::RouterData<
        api_types::AccessTokenAuth,
        types::AccessTokenRequestData,
        types::AccessToken,
    >,
) -> RouterResult<Result<types::AccessToken, types::ErrorResponse>> {
    let connector_integration: services::BoxedAccessTokenConnectorIntegrationInterface<
        api_types::AccessTokenAuth,
        types::AccessTokenRequestData,
        types::AccessToken,
    > = connector.connector.get_connector_integration();

    let access_token_router_data_result = services::execute_connector_processing_step(
        state,
        connector_integration,
        router_data,
        payments::CallConnectorAction::Trigger,
        None,
        None,
    )
    .await;

    let access_token_router_data = match access_token_router_data_result {
        Ok(router_data) => Ok(router_data.response),
        Err(connector_error) => {
            // If we receive a timeout error from the connector, then
            // the error has to be handled gracefully by updating the payment status to failed.
            // further payment flow will not be continued
            if connector_error.current_context().is_connector_timeout() {
                let error_response = types::ErrorResponse {
                    code: consts::REQUEST_TIMEOUT_ERROR_CODE.to_string(),
                    message: consts::REQUEST_TIMEOUT_ERROR_MESSAGE.to_string(),
                    reason: Some(consts::REQUEST_TIMEOUT_ERROR_MESSAGE.to_string()),
                    status_code: 504,
                    attempt_status: None,
                    connector_transaction_id: None,
                    network_advice_code: None,
                    network_decline_code: None,
                    network_error_message: None,
                    connector_metadata: None,
                };

                Ok(Err(error_response))
            } else {
                Err(connector_error
                    .change_context(errors::ApiErrorResponse::InternalServerError)
                    .attach_printable("Could not refresh access token"))
            }
        }
    }?;

    metrics::ACCESS_TOKEN_CREATION.add(
        1,
        router_env::metric_attributes!(("connector", connector.connector_name.to_string())),
    );
    Ok(access_token_router_data)
}<|MERGE_RESOLUTION|>--- conflicted
+++ resolved
@@ -54,10 +54,7 @@
         .connector_name
         .supports_access_token_for_payout(payout_type)
     {
-<<<<<<< HEAD
-=======
         let merchant_id = platform.get_processor().get_account().get_id();
->>>>>>> 8f6c9865
         let store = &*state.store;
 
         let key = connector
@@ -96,28 +93,6 @@
                     refresh_token_request_data,
                     refresh_token_response_data,
                 );
-<<<<<<< HEAD
-                refresh_connector_auth(
-                    state,
-                    connector,
-                    merchant_context,
-                    &refresh_token_router_data,
-                )
-                .await?
-                .async_map(|access_token| async {
-                    //Store the access token in db
-                    let store = &*state.store;
-                    // This error should not be propagated, we don't want payments to fail once we have
-                    // the access token, the next request will create new access token
-                    let _ = store
-                        .set_access_token(key, access_token.clone())
-                        .await
-                        .change_context(errors::ApiErrorResponse::InternalServerError)
-                        .attach_printable("DB error when setting the access token");
-                    Some(access_token)
-                })
-                .await
-=======
                 refresh_connector_auth(state, connector, platform, &refresh_token_router_data)
                     .await?
                     .async_map(|access_token| async {
@@ -126,18 +101,13 @@
                         // This error should not be propagated, we don't want payments to fail once we have
                         // the access token, the next request will create new access token
                         let _ = store
-                            .set_access_token(
-                                merchant_id,
-                                connector.connector.id(),
-                                access_token.clone(),
-                            )
+                            .set_access_token(key, access_token.clone())
                             .await
                             .change_context(errors::ApiErrorResponse::InternalServerError)
                             .attach_printable("DB error when setting the access token");
                         Some(access_token)
                     })
                     .await
->>>>>>> 8f6c9865
             }
         };
 
