use api_models::{admin, payments::Amount};
#[cfg(feature = "olap")]
use common_utils::errors::CustomResult;
use common_utils::{
    ext_traits::ValueExt,
    id_type::CustomerId,
    types::{GenericLinkStatus, MinorUnit, PayoutLinkData, PayoutLinkStatus},
};
use diesel_models::{
    enums::{self, CollectLinkConfig},
    generic_link::{GenericLinkNew, PayoutLink},
};
use error_stack::{report, ResultExt};
pub use hyperswitch_domain_models::errors::StorageError;
use masking::Secret;
use router_env::{instrument, tracing};
use time::Duration;

use super::helpers;
use crate::{
    consts,
    core::{
        errors::{self, RouterResult, StorageErrorExt},
        utils as core_utils,
    },
    db::StorageInterface,
    routes::SessionState,
    types::{api::payouts, domain, storage},
    utils,
};

#[instrument(skip(db))]
pub async fn validate_uniqueness_of_payout_id_against_merchant_id(
    db: &dyn StorageInterface,
    payout_id: &str,
    merchant_id: &str,
    storage_scheme: storage::enums::MerchantStorageScheme,
) -> RouterResult<Option<storage::Payouts>> {
    let maybe_payouts = db
        .find_optional_payout_by_merchant_id_payout_id(merchant_id, payout_id, storage_scheme)
        .await;
    match maybe_payouts {
        Err(err) => {
            let storage_err = err.current_context();
            match storage_err {
                StorageError::ValueNotFound(_) => Ok(None),
                _ => Err(err
                    .change_context(errors::ApiErrorResponse::InternalServerError)
                    .attach_printable("Failed while finding payout_attempt, database error")),
            }
        }
        Ok(payout) => Ok(payout),
    }
}

/// Validates the request on below checks
/// - merchant_id passed is same as the one in merchant_account table
/// - payout_id is unique against merchant_id
/// - payout_token provided is legitimate
pub async fn validate_create_request(
    state: &SessionState,
    merchant_account: &domain::MerchantAccount,
    req: &payouts::PayoutCreateRequest,
    merchant_key_store: &domain::MerchantKeyStore,
) -> RouterResult<(String, Option<payouts::PayoutMethodData>, String)> {
    let merchant_id = &merchant_account.merchant_id;

    if let Some(payout_link) = &req.payout_link {
        if *payout_link {
            validate_payout_link_request(req.confirm)?;
        }
    };

    // Merchant ID
    let predicate = req.merchant_id.as_ref().map(|mid| mid != merchant_id);
    utils::when(predicate.unwrap_or(false), || {
        Err(report!(errors::ApiErrorResponse::InvalidDataFormat {
            field_name: "merchant_id".to_string(),
            expected_format: "merchant_id from merchant account".to_string(),
        })
        .attach_printable("invalid merchant_id in request"))
    })?;

    // Payout ID
    let db: &dyn StorageInterface = &*state.store;
    let payout_id = core_utils::get_or_generate_uuid("payout_id", req.payout_id.as_ref())?;
    match validate_uniqueness_of_payout_id_against_merchant_id(
        db,
        &payout_id,
        merchant_id,
        merchant_account.storage_scheme,
    )
    .await
    .attach_printable_lazy(|| {
        format!(
            "Unique violation while checking payout_id: {} against merchant_id: {}",
            payout_id.to_owned(),
            merchant_id
        )
    })? {
        Some(_) => Err(report!(errors::ApiErrorResponse::DuplicatePayout {
            payout_id: payout_id.to_owned()
        })),
        None => Ok(()),
    }?;

    // Payout token
    let payout_method_data = match req.payout_token.to_owned() {
        Some(payout_token) => {
            let customer_id = req
                .customer_id
                .to_owned()
                .unwrap_or_else(common_utils::generate_customer_id_of_default_length);
            helpers::make_payout_method_data(
                state,
                req.payout_method_data.as_ref(),
                Some(&payout_token),
                &customer_id,
                &merchant_account.merchant_id,
                req.payout_type,
                merchant_key_store,
                None,
                merchant_account.storage_scheme,
            )
            .await?
        }
        None => None,
    };

    // Profile ID
    let profile_id = core_utils::get_profile_id_from_business_details(
        req.business_country,
        req.business_label.as_ref(),
        merchant_account,
        req.profile_id.as_ref(),
        &*state.store,
        false,
    )
    .await?;

    Ok((payout_id, payout_method_data, profile_id))
}

pub fn validate_payout_link_request(confirm: Option<bool>) -> Result<(), errors::ApiErrorResponse> {
    if let Some(cnf) = confirm {
        if !cnf {
            return Ok(());
        } else {
            return Err(errors::ApiErrorResponse::InvalidRequestData {
                message: "cannot confirm a payout while creating a payout link".to_string(),
            });
        }
    }
    Ok(())
}

#[cfg(feature = "olap")]
pub(super) fn validate_payout_list_request(
    req: &payouts::PayoutListConstraints,
) -> CustomResult<(), errors::ApiErrorResponse> {
    use common_utils::consts::PAYOUTS_LIST_MAX_LIMIT_GET;

    utils::when(
        req.limit > PAYOUTS_LIST_MAX_LIMIT_GET || req.limit < 1,
        || {
            Err(errors::ApiErrorResponse::InvalidRequestData {
                message: format!(
                    "limit should be in between 1 and {}",
                    PAYOUTS_LIST_MAX_LIMIT_GET
                ),
            })
        },
    )?;
    Ok(())
}

#[cfg(feature = "olap")]
pub(super) fn validate_payout_list_request_for_joins(
    limit: u32,
) -> CustomResult<(), errors::ApiErrorResponse> {
    use common_utils::consts::PAYOUTS_LIST_MAX_LIMIT_POST;

    utils::when(!(1..=PAYOUTS_LIST_MAX_LIMIT_POST).contains(&limit), || {
        Err(errors::ApiErrorResponse::InvalidRequestData {
            message: format!(
                "limit should be in between 1 and {}",
                PAYOUTS_LIST_MAX_LIMIT_POST
            ),
        })
    })?;
    Ok(())
}

#[allow(clippy::too_many_arguments)]
pub async fn create_payout_link(
    state: &SessionState,
    merchant_account: &domain::MerchantAccount,
    req: &Option<api_models::payouts::PayoutCreatePayoutLinkConfig>,
    customer_id: &CustomerId,
    return_url: Option<String>,
    payout_id: &String,
    amount: &Amount,
    currency: &enums::Currency,
) -> RouterResult<PayoutLink> {
    // Create payment method collect link ID
    let payout_link_id = core_utils::get_or_generate_id(
        "payout_link_id",
        &req.as_ref().and_then(|req| req.payout_link_id.clone()),
        "payout_link",
    )?;

    // Fetch all configs
    let default_config = &state.conf.generic_link.payment_method_collect;
    let merchant_config = merchant_account
        .pm_collect_link_config
        .clone()
        .map(|config| {
            config.parse_value::<admin::MerchantCollectLinkConfig>("MerchantCollectLinkConfig")
        })
        .transpose()
        .change_context(errors::ApiErrorResponse::InvalidDataValue {
            field_name: "payout_link_config in merchant_account",
        })?;
    let ui_config = &req.as_ref().and_then(|config| config.ui_config.clone());
    // Create client secret
    let client_secret = utils::generate_id(consts::ID_LENGTH, "payout_link_secret");

    let fallback_ui_config = match &merchant_account.pm_collect_link_config {
        Some(config) => {
            config
                .clone()
                .parse_value::<admin::MerchantCollectLinkConfig>("MerchantCollectLinkConfig")
                .change_context(errors::ApiErrorResponse::InvalidDataValue {
                    field_name: "payout_link_config in merchant_account",
                })?
                .ui_config
        }
        None => default_config.ui_config.clone(),
    };

    // Form data to be injected in HTML
    let sdk_host = default_config.sdk_url.clone();

    let domain = merchant_config
        .clone()
        .and_then(|c| c.domain_name.clone())
        .unwrap_or_else(|| state.base_url.clone());

    let (collector_name, logo, theme) = match ui_config {
        Some(config) => (
            config.collector_name.clone(),
            config.logo.clone(),
            config.theme.clone(),
        ),
        None => (
            fallback_ui_config.collector_name.clone(),
            fallback_ui_config.logo.clone(),
            fallback_ui_config.theme.clone(),
        ),
    };
    let session_expiry = match req.as_ref().and_then(|req| req.session_expiry) {
        Some(expiry) => expiry,
        None => default_config.expiry,
    };
    let merchant_id = merchant_account.merchant_id.clone();
    let link = Secret::new(format!("{domain}/payout_link/{merchant_id}/{payout_id}"));

    let payout_link_config = CollectLinkConfig {
        theme,
        logo,
        collector_name,
    };
    let req_enabled_payment_methods = req
        .as_ref()
        .and_then(|req| req.enabled_payment_methods.to_owned());
    let enabled_payment_methods = match (&req_enabled_payment_methods, &merchant_config) {
        (Some(enabled_payment_methods), _) => enabled_payment_methods.clone(),
        (None, Some(config)) => config.enabled_payment_methods.clone(),
        _ => default_config.enabled_payment_methods.clone(),
    };

    let data = PayoutLinkData {
        payout_link_id: payout_link_id.clone(),
        customer_id: customer_id.clone(),
        payout_id: payout_id.to_string(),
        sdk_host,
        link,
        client_secret: Secret::new(client_secret),
        session_expiry,
        ui_config: payout_link_config,
<<<<<<< HEAD
        enabled_payment_methods,
        amount: MinorUnit::from(*amount).get_amount_as_i64(),
        currency: *currency,
=======
        enabled_payment_methods: Some(enabled_payment_methods),
>>>>>>> b6164511
    };

    create_payout_link_db_entry(state, merchant_account, &data, return_url).await
}

pub async fn create_payout_link_db_entry(
    state: &SessionState,
    merchant_account: &domain::MerchantAccount,
    payout_link_data: &PayoutLinkData,
    return_url: Option<String>,
) -> RouterResult<PayoutLink> {
    let db: &dyn StorageInterface = &*state.store;

    let link_data = serde_json::to_value(payout_link_data)
        .map_err(|_| report!(errors::ApiErrorResponse::InternalServerError))
        .attach_printable("Failed to convert PayoutLinkData to Value")?;

    let payout_link = GenericLinkNew {
        link_id: payout_link_data.payout_link_id.to_string(),
        primary_reference: payout_link_data.payout_id.to_string(),
        merchant_id: merchant_account.merchant_id.to_string(),
        link_type: common_enums::GenericLinkType::PayoutLink,
        link_status: GenericLinkStatus::PayoutLink(PayoutLinkStatus::Initiated),
        link_data,
        url: payout_link_data.link.clone(),
        return_url,
        expiry: common_utils::date_time::now()
            + Duration::seconds(payout_link_data.session_expiry.into()),
        ..Default::default()
    };

    db.insert_payout_link(payout_link)
        .await
        .to_duplicate_response(errors::ApiErrorResponse::GenericDuplicateError {
            message: "payout link already exists".to_string(),
        })
}<|MERGE_RESOLUTION|>--- conflicted
+++ resolved
@@ -273,11 +273,6 @@
     let req_enabled_payment_methods = req
         .as_ref()
         .and_then(|req| req.enabled_payment_methods.to_owned());
-    let enabled_payment_methods = match (&req_enabled_payment_methods, &merchant_config) {
-        (Some(enabled_payment_methods), _) => enabled_payment_methods.clone(),
-        (None, Some(config)) => config.enabled_payment_methods.clone(),
-        _ => default_config.enabled_payment_methods.clone(),
-    };
 
     let data = PayoutLinkData {
         payout_link_id: payout_link_id.clone(),
@@ -288,13 +283,9 @@
         client_secret: Secret::new(client_secret),
         session_expiry,
         ui_config: payout_link_config,
-<<<<<<< HEAD
-        enabled_payment_methods,
+        enabled_payment_methods: req_enabled_payment_methods,
         amount: MinorUnit::from(*amount).get_amount_as_i64(),
         currency: *currency,
-=======
-        enabled_payment_methods: Some(enabled_payment_methods),
->>>>>>> b6164511
     };
 
     create_payout_link_db_entry(state, merchant_account, &data, return_url).await
