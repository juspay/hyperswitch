--- conflicted
+++ resolved
@@ -146,9 +146,6 @@
     )
     .await?;
 
-<<<<<<< HEAD
-    Ok((payout_id, payout_method_data, profile_id, customer))
-=======
     #[cfg(all(feature = "v2", feature = "merchant_account_v2"))]
     // Profile id will be mandatory in v2 in the request / headers
     let profile_id = req
@@ -159,8 +156,7 @@
         })
         .attach_printable("Profile id is a mandatory parameter")?;
 
-    Ok((payout_id, payout_method_data, profile_id))
->>>>>>> 49892b26
+    Ok((payout_id, payout_method_data, profile_id, customer))
 }
 
 pub fn validate_payout_link_request(
