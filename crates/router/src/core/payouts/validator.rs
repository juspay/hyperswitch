--- conflicted
+++ resolved
@@ -176,12 +176,7 @@
                 Some(customer) => {
                     let payment_method = db
                         .find_payment_method(
-<<<<<<< HEAD
-                            merchant_context.get_merchant_key_store(),
-=======
-                            &state.into(),
                             platform.get_processor().get_key_store(),
->>>>>>> dd527179
                             &payment_method_id,
                             platform.get_processor().get_account().storage_scheme,
                         )
