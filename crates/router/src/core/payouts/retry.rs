--- conflicted
+++ resolved
@@ -298,15 +298,12 @@
         last_modified_at: common_utils::date_time::now(),
         merchant_connector_id: None,
         routing_info: None,
-<<<<<<< HEAD
+        unified_code: None,
+        unified_message: None,
         additional_payout_method_data: payout_data
             .payout_attempt
             .additional_payout_method_data
             .to_owned(),
-=======
-        unified_code: None,
-        unified_message: None,
->>>>>>> 9f183a36
     };
     payout_data.payout_attempt = db
         .insert_payout_attempt(
