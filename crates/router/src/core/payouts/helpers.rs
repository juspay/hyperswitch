#[cfg(all(any(feature = "v1", feature = "v2"), not(feature = "customer_v2")))]
use api_models::customers::CustomerRequestWithEmail;
use api_models::{enums, payment_methods::Card, payouts};
use common_utils::{
    encryption::Encryption,
    errors::CustomResult,
    ext_traits::{AsyncExt, StringExt},
    fp_utils, id_type,
    types::{
        keymanager::{Identifier, KeyManagerState},
        MinorUnit,
    },
};
#[cfg(all(any(feature = "v1", feature = "v2"), not(feature = "customer_v2")))]
use common_utils::{generate_customer_id_of_default_length, types::keymanager::ToEncryptable};
use error_stack::{report, ResultExt};
#[cfg(all(any(feature = "v1", feature = "v2"), not(feature = "customer_v2")))]
use hyperswitch_domain_models::type_encryption::batch_encrypt;
use masking::{PeekInterface, Secret};
use router_env::logger;

use super::PayoutData;
use crate::{
    core::{
        errors::{self, RouterResult, StorageErrorExt},
        payment_methods::{
            cards,
            transformers::{DataDuplicationCheck, StoreCardReq, StoreGenericReq, StoreLockerReq},
            vault,
        },
        payments::{
            customers::get_connector_customer_details_if_present, helpers as payment_helpers,
            route_connector_v1, routing, CustomerDetails,
        },
        routing::TransactionData,
    },
    db::StorageInterface,
    routes::{metrics, SessionState},
    services,
    types::{
        api::{self, enums as api_enums},
        domain::{
            self,
            types::{self as domain_types, AsyncLift},
        },
        storage,
        transformers::ForeignFrom,
    },
    utils::{self, OptionExt},
};

#[allow(clippy::too_many_arguments)]
pub async fn make_payout_method_data<'a>(
    state: &'a SessionState,
    payout_method_data: Option<&api::PayoutMethodData>,
    payout_token: Option<&str>,
    customer_id: &id_type::CustomerId,
    merchant_id: &id_type::MerchantId,
    payout_type: Option<api_enums::PayoutType>,
    merchant_key_store: &domain::MerchantKeyStore,
    payout_data: Option<&mut PayoutData>,
    storage_scheme: storage::enums::MerchantStorageScheme,
) -> RouterResult<Option<api::PayoutMethodData>> {
    let db = &*state.store;
    let hyperswitch_token = if let Some(payout_token) = payout_token {
        if payout_token.starts_with("temporary_token_") {
            Some(payout_token.to_string())
        } else {
            let certain_payout_type = payout_type.get_required_value("payout_type")?.to_owned();
            let key = format!(
                "pm_token_{}_{}_hyperswitch",
                payout_token,
                api_enums::PaymentMethod::foreign_from(certain_payout_type)
            );

            let redis_conn = state
                .store
                .get_redis_conn()
                .change_context(errors::ApiErrorResponse::InternalServerError)
                .attach_printable("Failed to get redis connection")?;

            let hyperswitch_token = redis_conn
                .get_key::<Option<String>>(&key)
                .await
                .change_context(errors::ApiErrorResponse::InternalServerError)
                .attach_printable("Failed to fetch the token from redis")?
                .ok_or(error_stack::Report::new(
                    errors::ApiErrorResponse::UnprocessableEntity {
                        message: "Token is invalid or expired".to_owned(),
                    },
                ))?;
            let payment_token_data = hyperswitch_token
                .clone()
                .parse_struct("PaymentTokenData")
                .change_context(errors::ApiErrorResponse::InternalServerError)
                .attach_printable("failed to deserialize hyperswitch token data")?;

            let payment_token = match payment_token_data {
                storage::PaymentTokenData::PermanentCard(storage::CardTokenData {
                    locker_id,
                    token,
                    ..
                }) => locker_id.or(Some(token)),
                storage::PaymentTokenData::TemporaryGeneric(storage::GenericTokenData {
                    token,
                }) => Some(token),
                _ => None,
            };
            payment_token.or(Some(payout_token.to_string()))
        }
    } else {
        None
    };

    match (
        payout_method_data.to_owned(),
        hyperswitch_token,
        payout_data,
    ) {
        // Get operation
        (None, Some(payout_token), _) => {
            if payout_token.starts_with("temporary_token_")
                || payout_type == Some(api_enums::PayoutType::Bank)
            {
                let (pm, supplementary_data) = vault::Vault::get_payout_method_data_from_temporary_locker(
                    state,
                    &payout_token,
                    merchant_key_store,
                )
                .await
                .attach_printable(
                    "Payout method for given token not found or there was a problem fetching it",
                )?;
                utils::when(
                    supplementary_data
                        .customer_id
                        .ne(&Some(customer_id.to_owned())),
                    || {
                        Err(errors::ApiErrorResponse::PreconditionFailed { message: "customer associated with payout method and customer passed in payout are not same".into() })
                    },
                )?;
                Ok(pm)
            } else {
                let resp = cards::get_card_from_locker(
                    state,
                    customer_id,
                    merchant_id,
                    payout_token.as_ref(),
                )
                .await
                .attach_printable("Payout method [card] could not be fetched from HS locker")?;
                Ok(Some({
                    api::PayoutMethodData::Card(api::CardPayout {
                        card_number: resp.card_number,
                        expiry_month: resp.card_exp_month,
                        expiry_year: resp.card_exp_year,
                        card_holder_name: resp.name_on_card,
                    })
                }))
            }
        }

        // Create / Update operation
        (Some(payout_method), payout_token, Some(payout_data)) => {
            let lookup_key = vault::Vault::store_payout_method_data_in_locker(
                state,
                payout_token.to_owned(),
                payout_method,
                Some(customer_id.to_owned()),
                merchant_key_store,
            )
            .await?;

            // Update payout_token in payout_attempt table
            if payout_token.is_none() {
                let updated_payout_attempt = storage::PayoutAttemptUpdate::PayoutTokenUpdate {
                    payout_token: lookup_key,
                };
                payout_data.payout_attempt = db
                    .update_payout_attempt(
                        &payout_data.payout_attempt,
                        updated_payout_attempt,
                        &payout_data.payouts,
                        storage_scheme,
                    )
                    .await
                    .change_context(errors::ApiErrorResponse::InternalServerError)
                    .attach_printable("Error updating token in payout attempt")?;
            }
            Ok(Some(payout_method.clone()))
        }

        // Ignore if nothing is passed
        _ => Ok(None),
    }
}

pub async fn save_payout_data_to_locker(
    state: &SessionState,
    payout_data: &mut PayoutData,
    customer_id: &id_type::CustomerId,
    payout_method_data: &api::PayoutMethodData,
    merchant_account: &domain::MerchantAccount,
    key_store: &domain::MerchantKeyStore,
) -> RouterResult<()> {
    let payouts = &payout_data.payouts;
    let (mut locker_req, card_details, bank_details, wallet_details, payment_method_type) =
        match payout_method_data {
            payouts::PayoutMethodData::Card(card) => {
                let card_detail = api::CardDetail {
                    card_number: card.card_number.to_owned(),
                    card_holder_name: card.card_holder_name.to_owned(),
                    card_exp_month: card.expiry_month.to_owned(),
                    card_exp_year: card.expiry_year.to_owned(),
                    nick_name: None,
                    card_issuing_country: None,
                    card_network: None,
                    card_issuer: None,
                    card_type: None,
                };
                let payload = StoreLockerReq::LockerCard(StoreCardReq {
                    merchant_id: merchant_account.get_id().clone(),
                    merchant_customer_id: customer_id.to_owned(),
                    card: Card {
                        card_number: card.card_number.to_owned(),
                        name_on_card: card.card_holder_name.to_owned(),
                        card_exp_month: card.expiry_month.to_owned(),
                        card_exp_year: card.expiry_year.to_owned(),
                        card_brand: None,
                        card_isin: None,
                        nick_name: None,
                    },
                    requestor_card_reference: None,
                    ttl: state.conf.locker.ttl_for_storage_in_secs,
                });
                (
                    payload,
                    Some(card_detail),
                    None,
                    None,
                    api_enums::PaymentMethodType::Debit,
                )
            }
            _ => {
                let key = key_store.key.get_inner().peek();
                let key_manager_state: KeyManagerState = state.into();
                let enc_data = async {
                    serde_json::to_value(payout_method_data.to_owned())
                        .change_context(errors::ApiErrorResponse::InternalServerError)
                        .attach_printable("Unable to encode payout method data")
                        .ok()
                        .map(|v| {
                            let secret: Secret<String> = Secret::new(v.to_string());
                            secret
                        })
                        .async_lift(|inner| {
                            domain_types::encrypt_optional(
                                &key_manager_state,
                                inner,
                                Identifier::Merchant(key_store.merchant_id.clone()),
                                key,
                            )
                        })
                        .await
                }
                .await
                .change_context(errors::ApiErrorResponse::InternalServerError)
                .attach_printable("Failed to encrypt payout method data")?
                .map(Encryption::from)
                .map(|e| e.into_inner())
                .map_or(Err(errors::ApiErrorResponse::InternalServerError), |e| {
                    Ok(hex::encode(e.peek()))
                })?;
                let payload = StoreLockerReq::LockerGeneric(StoreGenericReq {
                    merchant_id: merchant_account.get_id().to_owned(),
                    merchant_customer_id: customer_id.to_owned(),
                    enc_data,
                    ttl: state.conf.locker.ttl_for_storage_in_secs,
                });
                match payout_method_data {
                    payouts::PayoutMethodData::Bank(bank) => (
                        payload,
                        None,
                        Some(bank.to_owned()),
                        None,
                        api_enums::PaymentMethodType::foreign_from(bank.to_owned()),
                    ),
                    payouts::PayoutMethodData::Wallet(wallet) => (
                        payload,
                        None,
                        None,
                        Some(wallet.to_owned()),
                        api_enums::PaymentMethodType::foreign_from(wallet.to_owned()),
                    ),
                    payouts::PayoutMethodData::Card(_) => {
                        Err(errors::ApiErrorResponse::InternalServerError)?
                    }
                }
            }
        };

    // Store payout method in locker
    let stored_resp = cards::call_to_locker_hs(
        state,
        &locker_req,
        customer_id,
        api_enums::LockerChoice::HyperswitchCardVault,
    )
    .await
    .change_context(errors::ApiErrorResponse::InternalServerError)?;

    let db = &*state.store;

    // Handle duplicates
    let (should_insert_in_pm_table, metadata_update) = match stored_resp.duplication_check {
        // Check if equivalent entry exists in payment_methods
        Some(duplication_check) => {
            let locker_ref = stored_resp.card_reference.clone();

            // Use locker ref as payment_method_id
            let existing_pm_by_pmid = db
                .find_payment_method(&locker_ref, merchant_account.storage_scheme)
                .await;

            match existing_pm_by_pmid {
                // If found, update locker's metadata [DELETE + INSERT OP], don't insert in payment_method's table
                Ok(pm) => (
                    false,
                    if duplication_check == DataDuplicationCheck::MetaDataChanged {
                        Some(pm.clone())
                    } else {
                        None
                    },
                ),

                // If not found, use locker ref as locker_id
                Err(err) => {
                    if err.current_context().is_db_not_found() {
                        match db
                            .find_payment_method_by_locker_id(
                                &locker_ref,
                                merchant_account.storage_scheme,
                            )
                            .await
                        {
                            // If found, update locker's metadata [DELETE + INSERT OP], don't insert in payment_methods table
                            Ok(pm) => (
                                false,
                                if duplication_check == DataDuplicationCheck::MetaDataChanged {
                                    Some(pm.clone())
                                } else {
                                    None
                                },
                            ),
                            Err(err) => {
                                // If not found, update locker's metadata [DELETE + INSERT OP], and insert in payment_methods table
                                if err.current_context().is_db_not_found() {
                                    (true, None)

                                // Misc. DB errors
                                } else {
                                    Err(err)
                                        .change_context(
                                            errors::ApiErrorResponse::InternalServerError,
                                        )
                                        .attach_printable(
                                            "DB failures while finding payment method by locker ID",
                                        )?
                                }
                            }
                        }
                    // Misc. DB errors
                    } else {
                        Err(err)
                            .change_context(errors::ApiErrorResponse::InternalServerError)
                            .attach_printable("DB failures while finding payment method by pm ID")?
                    }
                }
            }
        }

        // Not duplicate, should be inserted in payment_methods table
        None => (true, None),
    };

    // Form payment method entry and card's metadata whenever insertion or metadata update is required
    let (card_details_encrypted, new_payment_method) =
        if let (api::PayoutMethodData::Card(_), true, _)
        | (api::PayoutMethodData::Card(_), _, Some(_)) = (
            payout_method_data,
            should_insert_in_pm_table,
            metadata_update.as_ref(),
        ) {
            // Fetch card info from db
            let card_isin = card_details.as_ref().map(|c| c.card_number.get_card_isin());

            let mut payment_method = api::PaymentMethodCreate {
                payment_method: Some(api_enums::PaymentMethod::foreign_from(
                    payout_method_data.to_owned(),
                )),
                payment_method_type: Some(payment_method_type),
                payment_method_issuer: None,
                payment_method_issuer_code: None,
                bank_transfer: None,
                card: card_details.clone(),
                wallet: None,
                metadata: None,
                customer_id: Some(customer_id.to_owned()),
                card_network: None,
                client_secret: None,
                payment_method_data: None,
                billing: None,
                connector_mandate_details: None,
                network_transaction_id: None,
            };

            let pm_data = card_isin
                .clone()
                .async_and_then(|card_isin| async move {
                    db.get_card_info(&card_isin)
                        .await
                        .map_err(|error| services::logger::warn!(card_info_error=?error))
                        .ok()
                })
                .await
                .flatten()
                .map(|card_info| {
                    payment_method
                        .payment_method_issuer
                        .clone_from(&card_info.card_issuer);
                    payment_method.card_network =
                        card_info.card_network.clone().map(|cn| cn.to_string());
                    api::payment_methods::PaymentMethodsData::Card(
                        api::payment_methods::CardDetailsPaymentMethod {
                            last4_digits: card_details.as_ref().map(|c| c.card_number.get_last4()),
                            issuer_country: card_info.card_issuing_country,
                            expiry_month: card_details.as_ref().map(|c| c.card_exp_month.clone()),
                            expiry_year: card_details.as_ref().map(|c| c.card_exp_year.clone()),
                            nick_name: card_details.as_ref().and_then(|c| c.nick_name.clone()),
                            card_holder_name: card_details
                                .as_ref()
                                .and_then(|c| c.card_holder_name.clone()),

                            card_isin: card_isin.clone(),
                            card_issuer: card_info.card_issuer,
                            card_network: card_info.card_network,
                            card_type: card_info.card_type,
                            saved_to_locker: true,
                        },
                    )
                })
                .unwrap_or_else(|| {
                    api::payment_methods::PaymentMethodsData::Card(
                        api::payment_methods::CardDetailsPaymentMethod {
                            last4_digits: card_details.as_ref().map(|c| c.card_number.get_last4()),
                            issuer_country: None,
                            expiry_month: card_details.as_ref().map(|c| c.card_exp_month.clone()),
                            expiry_year: card_details.as_ref().map(|c| c.card_exp_year.clone()),
                            nick_name: card_details.as_ref().and_then(|c| c.nick_name.clone()),
                            card_holder_name: card_details
                                .as_ref()
                                .and_then(|c| c.card_holder_name.clone()),

                            card_isin: card_isin.clone(),
                            card_issuer: None,
                            card_network: None,
                            card_type: None,
                            saved_to_locker: true,
                        },
                    )
                });
            (
                Some(
                    cards::create_encrypted_data(state, key_store, pm_data)
                        .await
                        .change_context(errors::ApiErrorResponse::InternalServerError)
                        .attach_printable("Unable to encrypt customer details")?,
                ),
                payment_method,
            )
        } else {
            (
                None,
                api::PaymentMethodCreate {
                    payment_method: Some(api_enums::PaymentMethod::foreign_from(
                        payout_method_data.to_owned(),
                    )),
                    payment_method_type: Some(payment_method_type),
                    payment_method_issuer: None,
                    payment_method_issuer_code: None,
                    bank_transfer: bank_details,
                    card: None,
                    wallet: wallet_details,
                    metadata: None,
                    customer_id: Some(customer_id.to_owned()),
                    card_network: None,
                    client_secret: None,
                    payment_method_data: None,
                    billing: None,
                    connector_mandate_details: None,
                    network_transaction_id: None,
                },
            )
        };

    // Insert new entry in payment_methods table
    if should_insert_in_pm_table {
        let payment_method_id = common_utils::generate_id(crate::consts::ID_LENGTH, "pm");
        cards::create_payment_method(
            state,
            &new_payment_method,
            customer_id,
            &payment_method_id,
            Some(stored_resp.card_reference.clone()),
            merchant_account.get_id(),
            None,
            None,
            card_details_encrypted.clone().map(Into::into),
            key_store,
            None,
            None,
            None,
            merchant_account.storage_scheme,
            None,
            None,
        )
        .await?;
    }

    /*  1. Delete from locker
     *  2. Create new entry in locker
     *  3. Handle creation response from locker
     *  4. Update card's metadata in payment_methods table
     */
    if let Some(existing_pm) = metadata_update {
        let card_reference = &existing_pm
            .locker_id
            .clone()
            .unwrap_or(existing_pm.payment_method_id.clone());
        // Delete from locker
        cards::delete_card_from_hs_locker(
            state,
            customer_id,
            merchant_account.get_id(),
            card_reference,
        )
        .await
        .attach_printable(
            "Failed to delete PMD from locker as a part of metadata update operation",
        )?;

        locker_req.update_requestor_card_reference(Some(card_reference.to_string()));

        // Store in locker
        let stored_resp = cards::call_to_locker_hs(
            state,
            &locker_req,
            customer_id,
            api_enums::LockerChoice::HyperswitchCardVault,
        )
        .await
        .change_context(errors::ApiErrorResponse::InternalServerError);

        // Check if locker operation was successful or not, if not, delete the entry from payment_methods table
        if let Err(err) = stored_resp {
            logger::error!(vault_err=?err);
            db.delete_payment_method_by_merchant_id_payment_method_id(
                merchant_account.get_id(),
                &existing_pm.payment_method_id,
            )
            .await
            .to_not_found_response(errors::ApiErrorResponse::PaymentMethodNotFound)?;

            Err(errors::ApiErrorResponse::InternalServerError).attach_printable(
                "Failed to insert PMD from locker as a part of metadata update operation",
            )?
        };

        // Update card's metadata in payment_methods table
        let pm_update = storage::PaymentMethodUpdate::PaymentMethodDataUpdate {
            payment_method_data: card_details_encrypted.map(Into::into),
        };
        db.update_payment_method(existing_pm, pm_update, merchant_account.storage_scheme)
            .await
            .change_context(errors::ApiErrorResponse::InternalServerError)
            .attach_printable("Failed to add payment method in db")?;
    };

    // Store card_reference in payouts table
    let updated_payout = storage::PayoutsUpdate::PayoutMethodIdUpdate {
        payout_method_id: stored_resp.card_reference.to_owned(),
    };
    payout_data.payouts = db
        .update_payout(
            payouts,
            updated_payout,
            &payout_data.payout_attempt,
            merchant_account.storage_scheme,
        )
        .await
        .change_context(errors::ApiErrorResponse::InternalServerError)
        .attach_printable("Error updating payouts in saved payout method")?;

    Ok(())
}

<<<<<<< HEAD
pub(super) async fn get_or_create_customer_details(
=======
#[cfg(all(feature = "v2", feature = "customer_v2"))]
pub async fn get_or_create_customer_details(
    _state: &SessionState,
    _customer_details: &CustomerDetails,
    _merchant_account: &domain::MerchantAccount,
    _key_store: &domain::MerchantKeyStore,
) -> RouterResult<Option<domain::Customer>> {
    todo!()
}

#[cfg(all(any(feature = "v1", feature = "v2"), not(feature = "customer_v2")))]
pub async fn get_or_create_customer_details(
>>>>>>> 253f1be3
    state: &SessionState,
    customer_details: &CustomerDetails,
    merchant_account: &domain::MerchantAccount,
    key_store: &domain::MerchantKeyStore,
) -> RouterResult<Option<domain::Customer>> {
    let db: &dyn StorageInterface = &*state.store;
    // Create customer_id if not passed in request
    let customer_id = customer_details
        .customer_id
        .clone()
        .unwrap_or_else(generate_customer_id_of_default_length);

    let merchant_id = merchant_account.get_id();
    let key = key_store.key.get_inner().peek();
    let key_manager_state = &state.into();

    match db
        .find_customer_optional_by_customer_id_merchant_id(
            key_manager_state,
            &customer_id,
            merchant_id,
            key_store,
            merchant_account.storage_scheme,
        )
        .await
        .change_context(errors::ApiErrorResponse::InternalServerError)?
    {
        // Customer found
        Some(customer) => Ok(Some(customer)),
<<<<<<< HEAD
=======
        None => {
            let encrypted_data = batch_encrypt(
                &state.into(),
                CustomerRequestWithEmail::to_encryptable(CustomerRequestWithEmail {
                    name: customer_details.name.clone(),
                    email: customer_details.email.clone(),
                    phone: customer_details.phone.clone(),
                }),
                Identifier::Merchant(key_store.merchant_id.clone()),
                key,
            )
            .await
            .change_context(errors::ApiErrorResponse::InternalServerError)?;
            let encryptable_customer =
                CustomerRequestWithEmail::from_encryptable(encrypted_data)
                    .change_context(errors::ApiErrorResponse::InternalServerError)?;

            let customer = domain::Customer {
                customer_id,
                merchant_id: merchant_id.to_owned().clone(),
                name: encryptable_customer.name,
                email: encryptable_customer.email,
                phone: encryptable_customer.phone,
                description: None,
                phone_country_code: customer_details.phone_country_code.to_owned(),
                metadata: None,
                connector_customer: None,
                created_at: common_utils::date_time::now(),
                modified_at: common_utils::date_time::now(),
                address_id: None,
                default_payment_method_id: None,
                updated_by: None,
                version: common_enums::ApiVersion::V1,
            };
>>>>>>> 253f1be3

        // Customer not found
        // create only if atleast one of the fields were provided for customer creation or else throw error
        None => {
            if customer_details.name.is_some()
                || customer_details.email.is_some()
                || customer_details.phone.is_some()
                || customer_details.phone_country_code.is_some()
            {
                let encrypted_data = batch_encrypt(
                    &state.into(),
                    CustomerRequestWithEmail::to_encryptable(CustomerRequestWithEmail {
                        name: customer_details.name.clone(),
                        email: customer_details.email.clone(),
                        phone: customer_details.phone.clone(),
                    }),
                    Identifier::Merchant(key_store.merchant_id.clone()),
                    key,
                )
                .await
                .change_context(errors::ApiErrorResponse::InternalServerError)?;
                let encryptable_customer =
                    CustomerRequestWithEmail::from_encryptable(encrypted_data)
                        .change_context(errors::ApiErrorResponse::InternalServerError)
                        .attach_printable("Failed to form EncryptableCustomer")?;

                let customer = domain::Customer {
                    customer_id: customer_id.clone(),
                    merchant_id: merchant_id.to_owned().clone(),
                    name: encryptable_customer.name,
                    email: encryptable_customer.email,
                    phone: encryptable_customer.phone,
                    description: None,
                    phone_country_code: customer_details.phone_country_code.to_owned(),
                    metadata: None,
                    connector_customer: None,
                    created_at: common_utils::date_time::now(),
                    modified_at: common_utils::date_time::now(),
                    address_id: None,
                    default_payment_method_id: None,
                    updated_by: None,
                };

                Ok(Some(
                    db.insert_customer(
                        customer,
                        key_manager_state,
                        key_store,
                        merchant_account.storage_scheme,
                    )
                    .await
                    .change_context(errors::ApiErrorResponse::InternalServerError)
                    .attach_printable_lazy(|| {
                        format!(
                            "Failed to insert customer [id - {:?}] for merchant [id - {:?}]",
                            customer_id, merchant_id
                        )
                    })?,
                ))
            } else {
                Err(report!(errors::ApiErrorResponse::InvalidRequestData {
                    message: format!("customer for id - {:?} not found", customer_id),
                }))
            }
        }
    }
}

pub async fn decide_payout_connector(
    state: &SessionState,
    merchant_account: &domain::MerchantAccount,
    key_store: &domain::MerchantKeyStore,
    request_straight_through: Option<api::routing::StraightThroughAlgorithm>,
    routing_data: &mut storage::RoutingData,
    payout_data: &mut PayoutData,
    eligible_connectors: Option<Vec<enums::RoutableConnectors>>,
) -> RouterResult<api::ConnectorCallType> {
    // 1. For existing attempts, use stored connector
    let payout_attempt = &payout_data.payout_attempt;
    if let Some(connector_name) = payout_attempt.connector.clone() {
        // Connector was already decided previously, use the same connector
        let connector_data = api::ConnectorData::get_payout_connector_by_name(
            &state.conf.connectors,
            &connector_name,
            api::GetToken::Connector,
            payout_attempt.merchant_connector_id.clone(),
        )
        .change_context(errors::ApiErrorResponse::InternalServerError)
        .attach_printable("Invalid connector name received in 'routed_through'")?;

        routing_data.routed_through = Some(connector_name.clone());
        return Ok(api::ConnectorCallType::PreDetermined(connector_data));
    }

    // 2. Check routing algorithm passed in the request
    if let Some(routing_algorithm) = request_straight_through {
        let (mut connectors, check_eligibility) =
            routing::perform_straight_through_routing(&routing_algorithm, None)
                .change_context(errors::ApiErrorResponse::InternalServerError)
                .attach_printable("Failed execution of straight through routing")?;

        if check_eligibility {
            connectors = routing::perform_eligibility_analysis_with_fallback(
                state,
                key_store,
                connectors,
                &TransactionData::<()>::Payout(payout_data),
                eligible_connectors,
                Some(payout_attempt.profile_id.clone()),
            )
            .await
            .change_context(errors::ApiErrorResponse::InternalServerError)
            .attach_printable("failed eligibility analysis and fallback")?;
        }

        let first_connector_choice = connectors
            .first()
            .ok_or(errors::ApiErrorResponse::IncorrectPaymentMethodConfiguration)
            .attach_printable("Empty connector list returned")?
            .clone();

        let connector_data = connectors
            .into_iter()
            .map(|conn| {
                api::ConnectorData::get_payout_connector_by_name(
                    &state.conf.connectors,
                    &conn.connector.to_string(),
                    api::GetToken::Connector,
                    payout_attempt.merchant_connector_id.clone(),
                )
            })
            .collect::<CustomResult<Vec<_>, _>>()
            .change_context(errors::ApiErrorResponse::InternalServerError)
            .attach_printable("Invalid connector name received")?;

        routing_data.routed_through = Some(first_connector_choice.connector.to_string());
        routing_data.merchant_connector_id = first_connector_choice.merchant_connector_id;

        routing_data.routing_info.algorithm = Some(routing_algorithm);
        return Ok(api::ConnectorCallType::Retryable(connector_data));
    }

    // 3. Check algorithm passed in routing data
    if let Some(ref routing_algorithm) = routing_data.algorithm {
        let (mut connectors, check_eligibility) =
            routing::perform_straight_through_routing(routing_algorithm, None)
                .change_context(errors::ApiErrorResponse::InternalServerError)
                .attach_printable("Failed execution of straight through routing")?;

        if check_eligibility {
            connectors = routing::perform_eligibility_analysis_with_fallback(
                state,
                key_store,
                connectors,
                &TransactionData::<()>::Payout(payout_data),
                eligible_connectors,
                Some(payout_attempt.profile_id.clone()),
            )
            .await
            .change_context(errors::ApiErrorResponse::InternalServerError)
            .attach_printable("failed eligibility analysis and fallback")?;
        }

        let first_connector_choice = connectors
            .first()
            .ok_or(errors::ApiErrorResponse::IncorrectPaymentMethodConfiguration)
            .attach_printable("Empty connector list returned")?
            .clone();

        connectors.remove(0);

        let connector_data = connectors
            .into_iter()
            .map(|conn| {
                api::ConnectorData::get_payout_connector_by_name(
                    &state.conf.connectors,
                    &conn.connector.to_string(),
                    api::GetToken::Connector,
                    payout_attempt.merchant_connector_id.clone(),
                )
            })
            .collect::<CustomResult<Vec<_>, _>>()
            .change_context(errors::ApiErrorResponse::InternalServerError)
            .attach_printable("Invalid connector name received")?;

        routing_data.routed_through = Some(first_connector_choice.connector.to_string());
        routing_data.merchant_connector_id = first_connector_choice.merchant_connector_id;

        return Ok(api::ConnectorCallType::Retryable(connector_data));
    }

    // 4. Route connector
    route_connector_v1(
        state,
        merchant_account,
        &payout_data.business_profile,
        key_store,
        TransactionData::<()>::Payout(payout_data),
        routing_data,
        eligible_connectors,
        None,
    )
    .await
}

pub async fn get_default_payout_connector(
    _state: &SessionState,
    request_connector: Option<serde_json::Value>,
) -> CustomResult<api::ConnectorChoice, errors::ApiErrorResponse> {
    Ok(request_connector.map_or(
        api::ConnectorChoice::Decide,
        api::ConnectorChoice::StraightThrough,
    ))
}

pub fn should_call_payout_connector_create_customer<'a>(
    state: &'a SessionState,
    connector: &'a api::ConnectorData,
    customer: &'a Option<domain::Customer>,
    connector_label: &'a str,
) -> (bool, Option<&'a str>) {
    // Check if create customer is required for the connector
    match enums::PayoutConnectors::try_from(connector.connector_name) {
        Ok(connector) => {
            let connector_needs_customer = state
                .conf
                .connector_customer
                .payout_connector_list
                .contains(&connector);

            if connector_needs_customer {
                let connector_customer_details = customer.as_ref().and_then(|customer| {
                    get_connector_customer_details_if_present(customer, connector_label)
                });
                let should_call_connector = connector_customer_details.is_none();
                (should_call_connector, connector_customer_details)
            } else {
                (false, None)
            }
        }
        _ => (false, None),
    }
}

pub async fn get_gsm_record(
    state: &SessionState,
    error_code: Option<String>,
    error_message: Option<String>,
    connector_name: Option<String>,
    flow: String,
) -> Option<storage::gsm::GatewayStatusMap> {
    let get_gsm = || async {
        state.store.find_gsm_rule(
                connector_name.clone().unwrap_or_default(),
                flow.clone(),
                "sub_flow".to_string(),
                error_code.clone().unwrap_or_default(), // TODO: make changes in connector to get a mandatory code in case of success or error response
                error_message.clone().unwrap_or_default(),
            )
            .await
            .map_err(|err| {
                if err.current_context().is_db_not_found() {
                    logger::warn!(
                        "GSM miss for connector - {}, flow - {}, error_code - {:?}, error_message - {:?}",
                        connector_name.unwrap_or_default(),
                        flow,
                        error_code,
                        error_message
                    );
                    metrics::AUTO_PAYOUT_RETRY_GSM_MISS_COUNT.add(&metrics::CONTEXT, 1, &[]);
                } else {
                    metrics::AUTO_PAYOUT_RETRY_GSM_FETCH_FAILURE_COUNT.add(&metrics::CONTEXT, 1, &[]);
                };
                err.change_context(errors::ApiErrorResponse::InternalServerError)
                    .attach_printable("failed to fetch decision from gsm")
            })
    };
    get_gsm()
        .await
        .map_err(|err| {
            // warn log should suffice here because we are not propagating this error
            logger::warn!(get_gsm_decision_fetch_error=?err, "error fetching gsm decision");
            err
        })
        .ok()
}

pub fn is_payout_initiated(status: api_enums::PayoutStatus) -> bool {
    !matches!(
        status,
        api_enums::PayoutStatus::RequiresCreation
            | api_enums::PayoutStatus::RequiresConfirmation
            | api_enums::PayoutStatus::RequiresPayoutMethodData
            | api_enums::PayoutStatus::RequiresVendorAccountCreation
            | api_enums::PayoutStatus::Initiated
    )
}

pub(crate) fn validate_payout_status_against_not_allowed_statuses(
    payout_status: &api_enums::PayoutStatus,
    not_allowed_statuses: &[api_enums::PayoutStatus],
    action: &'static str,
) -> Result<(), errors::ApiErrorResponse> {
    fp_utils::when(not_allowed_statuses.contains(payout_status), || {
        Err(errors::ApiErrorResponse::PreconditionFailed {
            message: format!(
                "You cannot {action} this payout because it has status {payout_status}",
            ),
        })
    })
}

pub fn is_payout_terminal_state(status: api_enums::PayoutStatus) -> bool {
    !matches!(
        status,
        api_enums::PayoutStatus::RequiresCreation
            | api_enums::PayoutStatus::RequiresConfirmation
            | api_enums::PayoutStatus::RequiresPayoutMethodData
            | api_enums::PayoutStatus::RequiresVendorAccountCreation
            // Initiated by the underlying connector
            | api_enums::PayoutStatus::Pending
            | api_enums::PayoutStatus::Initiated
            | api_enums::PayoutStatus::RequiresFulfillment
    )
}

pub fn should_call_retrieve(status: api_enums::PayoutStatus) -> bool {
    matches!(
        status,
        api_enums::PayoutStatus::Pending | api_enums::PayoutStatus::Initiated
    )
}

pub fn is_payout_err_state(status: api_enums::PayoutStatus) -> bool {
    matches!(
        status,
        api_enums::PayoutStatus::Cancelled
            | api_enums::PayoutStatus::Failed
            | api_enums::PayoutStatus::Ineligible
    )
}

pub fn is_eligible_for_local_payout_cancellation(status: api_enums::PayoutStatus) -> bool {
    matches!(
        status,
        api_enums::PayoutStatus::RequiresCreation
            | api_enums::PayoutStatus::RequiresConfirmation
            | api_enums::PayoutStatus::RequiresPayoutMethodData
            | api_enums::PayoutStatus::RequiresVendorAccountCreation
    )
}

#[cfg(feature = "olap")]
pub(super) async fn filter_by_constraints(
    db: &dyn StorageInterface,
    constraints: &api::PayoutListConstraints,
    merchant_id: &id_type::MerchantId,
    storage_scheme: storage::enums::MerchantStorageScheme,
) -> CustomResult<Vec<storage::Payouts>, errors::DataStorageError> {
    let result = db
        .filter_payouts_by_constraints(merchant_id, &constraints.clone().into(), storage_scheme)
        .await?;
    Ok(result)
}

pub async fn update_payouts_and_payout_attempt(
    payout_data: &mut PayoutData,
    merchant_account: &domain::MerchantAccount,
    req: &payouts::PayoutCreateRequest,
    state: &SessionState,
    merchant_key_store: &domain::MerchantKeyStore,
) -> CustomResult<(), errors::ApiErrorResponse> {
    let payout_attempt = payout_data.payout_attempt.to_owned();
    let status = payout_attempt.status;
    let payout_id = payout_attempt.payout_id.clone();
    // Verify update feasibility
    if is_payout_terminal_state(status) || is_payout_initiated(status) {
        return Err(report!(errors::ApiErrorResponse::InvalidRequestData {
            message: format!(
                "Payout {} cannot be updated for status {}",
                payout_id, status
            ),
        }));
    }

    // Fetch customer details from request and create new if it wasn't created during payout creation
    let customer_id = payout_data.payouts.customer_id.clone().or({
        let customer_in_request = get_customer_details_from_request(req);
        let customer = get_or_create_customer_details(
            state,
            &customer_in_request,
            merchant_account,
            merchant_key_store,
        )
        .await?;
        customer.map(|customer| customer.customer_id)
    });

    // Fetch address details from request and create new if it wasn't already created
    let address_id = payout_data.payouts.address_id.clone().or({
        let billing_address = payment_helpers::create_or_find_address_for_payment_by_request(
            state,
            req.billing.as_ref(),
            None,
            merchant_account.get_id(),
            customer_id.as_ref(),
            merchant_key_store,
            &payout_id,
            merchant_account.storage_scheme,
        )
        .await?;
        billing_address.map(|address| address.address_id)
    });

    // Update DB with new data
    let payouts = payout_data.payouts.to_owned();
    let amount = MinorUnit::from(req.amount.unwrap_or(payouts.amount.into()));
    let updated_payouts = storage::PayoutsUpdate::Update {
        amount,
        destination_currency: req
            .currency
            .to_owned()
            .unwrap_or(payouts.destination_currency),
        source_currency: req.currency.to_owned().unwrap_or(payouts.source_currency),
        description: req
            .description
            .to_owned()
            .clone()
            .or(payouts.description.clone()),
        recurring: req.recurring.to_owned().unwrap_or(payouts.recurring),
        auto_fulfill: req.auto_fulfill.to_owned().unwrap_or(payouts.auto_fulfill),
        return_url: req
            .return_url
            .to_owned()
            .clone()
            .or(payouts.return_url.clone()),
        entity_type: req.entity_type.to_owned().unwrap_or(payouts.entity_type),
        metadata: req.metadata.clone().or(payouts.metadata.clone()),
        status: Some(status),
        profile_id: Some(payout_attempt.profile_id.clone()),
        confirm: req.confirm.to_owned(),
        payout_type: req
            .payout_type
            .to_owned()
            .or(payouts.payout_type.to_owned()),
        address_id: address_id.clone(),
        customer_id: customer_id.clone(),
    };
    let db = &*state.store;
    payout_data.payouts = db
        .update_payout(
            &payouts,
            updated_payouts,
            &payout_attempt,
            merchant_account.storage_scheme,
        )
        .await
        .change_context(errors::ApiErrorResponse::InternalServerError)
        .attach_printable("Error updating payouts")?;
    let updated_business_country =
        payout_attempt
            .business_country
            .map_or(req.business_country.to_owned(), |c| {
                req.business_country
                    .to_owned()
                    .and_then(|nc| if nc != c { Some(nc) } else { None })
            });
    let updated_business_label =
        payout_attempt
            .business_label
            .map_or(req.business_label.to_owned(), |l| {
                req.business_label
                    .to_owned()
                    .and_then(|nl| if nl != l { Some(nl) } else { None })
            });
    if updated_business_country.is_some()
        || updated_business_label.is_some()
        || (payout_attempt.customer_id.is_none() && customer_id.is_some())
        || (payout_attempt.address_id.is_none() && address_id.is_some())
    {
        let payout_attempt = &payout_data.payout_attempt;
        let updated_payout_attempt = storage::PayoutAttemptUpdate::BusinessUpdate {
            business_country: updated_business_country,
            business_label: updated_business_label,
            address_id,
            customer_id,
        };
        payout_data.payout_attempt = db
            .update_payout_attempt(
                payout_attempt,
                updated_payout_attempt,
                &payout_data.payouts,
                merchant_account.storage_scheme,
            )
            .await
            .change_context(errors::ApiErrorResponse::InternalServerError)
            .attach_printable("Error updating payout_attempt")?;
    }
    Ok(())
}

pub(super) fn get_customer_details_from_request(
    request: &payouts::PayoutCreateRequest,
) -> CustomerDetails {
    let customer_id = request.get_customer_id().map(ToOwned::to_owned);

    let customer_name = request
        .customer
        .as_ref()
        .and_then(|customer_details| customer_details.name.clone())
        .or(request.name.clone());

    let customer_email = request
        .customer
        .as_ref()
        .and_then(|customer_details| customer_details.email.clone())
        .or(request.email.clone());

    let customer_phone = request
        .customer
        .as_ref()
        .and_then(|customer_details| customer_details.phone.clone())
        .or(request.phone.clone());

    let customer_phone_code = request
        .customer
        .as_ref()
        .and_then(|customer_details| customer_details.phone_country_code.clone())
        .or(request.phone_country_code.clone());

    CustomerDetails {
        customer_id,
        name: customer_name,
        email: customer_email,
        phone: customer_phone,
        phone_country_code: customer_phone_code,
    }
}<|MERGE_RESOLUTION|>--- conflicted
+++ resolved
@@ -21,6 +21,7 @@
 
 use super::PayoutData;
 use crate::{
+    consts,
     core::{
         errors::{self, RouterResult, StorageErrorExt},
         payment_methods::{
@@ -505,7 +506,7 @@
 
     // Insert new entry in payment_methods table
     if should_insert_in_pm_table {
-        let payment_method_id = common_utils::generate_id(crate::consts::ID_LENGTH, "pm");
+        let payment_method_id = common_utils::generate_id(consts::ID_LENGTH, "pm");
         cards::create_payment_method(
             state,
             &new_payment_method,
@@ -604,11 +605,8 @@
     Ok(())
 }
 
-<<<<<<< HEAD
+#[cfg(all(feature = "v2", feature = "customer_v2"))]
 pub(super) async fn get_or_create_customer_details(
-=======
-#[cfg(all(feature = "v2", feature = "customer_v2"))]
-pub async fn get_or_create_customer_details(
     _state: &SessionState,
     _customer_details: &CustomerDetails,
     _merchant_account: &domain::MerchantAccount,
@@ -618,8 +616,7 @@
 }
 
 #[cfg(all(any(feature = "v1", feature = "v2"), not(feature = "customer_v2")))]
-pub async fn get_or_create_customer_details(
->>>>>>> 253f1be3
+pub(super) async fn get_or_create_customer_details(
     state: &SessionState,
     customer_details: &CustomerDetails,
     merchant_account: &domain::MerchantAccount,
@@ -649,43 +646,6 @@
     {
         // Customer found
         Some(customer) => Ok(Some(customer)),
-<<<<<<< HEAD
-=======
-        None => {
-            let encrypted_data = batch_encrypt(
-                &state.into(),
-                CustomerRequestWithEmail::to_encryptable(CustomerRequestWithEmail {
-                    name: customer_details.name.clone(),
-                    email: customer_details.email.clone(),
-                    phone: customer_details.phone.clone(),
-                }),
-                Identifier::Merchant(key_store.merchant_id.clone()),
-                key,
-            )
-            .await
-            .change_context(errors::ApiErrorResponse::InternalServerError)?;
-            let encryptable_customer =
-                CustomerRequestWithEmail::from_encryptable(encrypted_data)
-                    .change_context(errors::ApiErrorResponse::InternalServerError)?;
-
-            let customer = domain::Customer {
-                customer_id,
-                merchant_id: merchant_id.to_owned().clone(),
-                name: encryptable_customer.name,
-                email: encryptable_customer.email,
-                phone: encryptable_customer.phone,
-                description: None,
-                phone_country_code: customer_details.phone_country_code.to_owned(),
-                metadata: None,
-                connector_customer: None,
-                created_at: common_utils::date_time::now(),
-                modified_at: common_utils::date_time::now(),
-                address_id: None,
-                default_payment_method_id: None,
-                updated_by: None,
-                version: common_enums::ApiVersion::V1,
-            };
->>>>>>> 253f1be3
 
         // Customer not found
         // create only if atleast one of the fields were provided for customer creation or else throw error
@@ -727,6 +687,7 @@
                     address_id: None,
                     default_payment_method_id: None,
                     updated_by: None,
+                    version: consts::API_VERSION,
                 };
 
                 Ok(Some(
