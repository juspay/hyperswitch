--- conflicted
+++ resolved
@@ -1198,15 +1198,10 @@
     // Verify update feasibility
     if is_payout_terminal_state(status) || is_payout_initiated(status) {
         return Err(report!(errors::ApiErrorResponse::InvalidRequestData {
-<<<<<<< HEAD
-            message: format!("Payout {payout_id} cannot be updated for status {status}"),
-=======
             message: format!(
-                "Payout {} cannot be updated for status {}",
-                payout_id.get_string_repr(),
-                status
+                "Payout {} cannot be updated for status {status}",
+                payout_id.get_string_repr()
             ),
->>>>>>> 28d63575
         }));
     }
 
