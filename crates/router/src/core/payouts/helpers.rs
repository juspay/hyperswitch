--- conflicted
+++ resolved
@@ -1,8 +1,4 @@
-<<<<<<< HEAD
-use api_models::{enums::PayoutConnectors, payment_methods::Card};
-=======
-use api_models::{enums, payouts};
->>>>>>> ce1e165c
+use api_models::{enums, payment_methods::Card, payouts};
 use common_utils::{
     errors::CustomResult,
     ext_traits::{AsyncExt, StringExt},
@@ -18,13 +14,7 @@
         errors::{self, RouterResult, StorageErrorExt},
         payment_methods::{
             cards,
-<<<<<<< HEAD
-            transformers::{StoreCardReq, StoreGenericReq, StoreLockerReq},
-=======
-            transformers::{
-                self, DataDuplicationCheck, StoreCardReq, StoreGenericReq, StoreLockerReq,
-            },
->>>>>>> ce1e165c
+            transformers::{DataDuplicationCheck, StoreCardReq, StoreGenericReq, StoreLockerReq},
             vault,
         },
         payments::{
