use api_models::{customers::CustomerRequestWithEmail, enums, payment_methods::Card, payouts};
use common_utils::{
    encryption::Encryption,
    errors::CustomResult,
    ext_traits::{AsyncExt, StringExt},
<<<<<<< HEAD
    generate_customer_id_of_default_length, id_type,
    types::keymanager::{Identifier, KeyManagerState, ToEncryptable},
};
use error_stack::ResultExt;
use hyperswitch_domain_models::type_encryption::batch_encrypt;
use masking::{PeekInterface, Secret};
=======
    fp_utils, generate_customer_id_of_default_length, id_type,
    types::MinorUnit,
};
use diesel_models::encryption::Encryption;
use error_stack::{report, ResultExt};
use masking::{ExposeInterface, PeekInterface, Secret};
>>>>>>> 1968f6f6
use router_env::logger;

use super::PayoutData;
use crate::{
    core::{
        errors::{self, RouterResult, StorageErrorExt},
        payment_methods::{
            cards,
            transformers::{DataDuplicationCheck, StoreCardReq, StoreGenericReq, StoreLockerReq},
            vault,
        },
        payments::{
            customers::get_connector_customer_details_if_present, route_connector_v1, routing,
            CustomerDetails,
        },
        routing::TransactionData,
    },
    db::StorageInterface,
    routes::{metrics, SessionState},
    services,
    types::{
        api::{self, enums as api_enums},
        domain::{
            self,
            types::{self as domain_types, AsyncLift},
        },
        storage,
        transformers::ForeignFrom,
    },
    utils::{self, OptionExt},
};

#[allow(clippy::too_many_arguments)]
pub async fn make_payout_method_data<'a>(
    state: &'a SessionState,
    payout_method_data: Option<&api::PayoutMethodData>,
    payout_token: Option<&str>,
    customer_id: &id_type::CustomerId,
    merchant_id: &str,
    payout_type: Option<api_enums::PayoutType>,
    merchant_key_store: &domain::MerchantKeyStore,
    payout_data: Option<&mut PayoutData>,
    storage_scheme: storage::enums::MerchantStorageScheme,
) -> RouterResult<Option<api::PayoutMethodData>> {
    let db = &*state.store;
    let hyperswitch_token = if let Some(payout_token) = payout_token {
        if payout_token.starts_with("temporary_token_") {
            Some(payout_token.to_string())
        } else {
            let certain_payout_type = payout_type.get_required_value("payout_type")?.to_owned();
            let key = format!(
                "pm_token_{}_{}_hyperswitch",
                payout_token,
                api_enums::PaymentMethod::foreign_from(certain_payout_type)
            );

            let redis_conn = state
                .store
                .get_redis_conn()
                .change_context(errors::ApiErrorResponse::InternalServerError)
                .attach_printable("Failed to get redis connection")?;

            let hyperswitch_token = redis_conn
                .get_key::<Option<String>>(&key)
                .await
                .change_context(errors::ApiErrorResponse::InternalServerError)
                .attach_printable("Failed to fetch the token from redis")?
                .ok_or(error_stack::Report::new(
                    errors::ApiErrorResponse::UnprocessableEntity {
                        message: "Token is invalid or expired".to_owned(),
                    },
                ))?;
            let payment_token_data = hyperswitch_token
                .clone()
                .parse_struct("PaymentTokenData")
                .change_context(errors::ApiErrorResponse::InternalServerError)
                .attach_printable("failed to deserialize hyperswitch token data")?;

            let payment_token = match payment_token_data {
                storage::PaymentTokenData::PermanentCard(storage::CardTokenData {
                    locker_id,
                    token,
                    ..
                }) => locker_id.or(Some(token)),
                storage::PaymentTokenData::TemporaryGeneric(storage::GenericTokenData {
                    token,
                }) => Some(token),
                _ => None,
            };
            payment_token.or(Some(payout_token.to_string()))
        }
    } else {
        None
    };

    match (
        payout_method_data.to_owned(),
        hyperswitch_token,
        payout_data,
    ) {
        // Get operation
        (None, Some(payout_token), _) => {
            if payout_token.starts_with("temporary_token_")
                || payout_type == Some(api_enums::PayoutType::Bank)
            {
                let (pm, supplementary_data) = vault::Vault::get_payout_method_data_from_temporary_locker(
                    state,
                    &payout_token,
                    merchant_key_store,
                )
                .await
                .attach_printable(
                    "Payout method for given token not found or there was a problem fetching it",
                )?;
                utils::when(
                    supplementary_data
                        .customer_id
                        .ne(&Some(customer_id.to_owned())),
                    || {
                        Err(errors::ApiErrorResponse::PreconditionFailed { message: "customer associated with payout method and customer passed in payout are not same".into() })
                    },
                )?;
                Ok(pm)
            } else {
                let resp = cards::get_card_from_locker(
                    state,
                    customer_id,
                    merchant_id,
                    payout_token.as_ref(),
                )
                .await
                .attach_printable("Payout method [card] could not be fetched from HS locker")?;
                Ok(Some({
                    api::PayoutMethodData::Card(api::CardPayout {
                        card_number: resp.card_number,
                        expiry_month: resp.card_exp_month,
                        expiry_year: resp.card_exp_year,
                        card_holder_name: resp.name_on_card,
                    })
                }))
            }
        }

        // Create / Update operation
        (Some(payout_method), payout_token, Some(payout_data)) => {
            let lookup_key = vault::Vault::store_payout_method_data_in_locker(
                state,
                payout_token.to_owned(),
                payout_method,
                Some(customer_id.to_owned()),
                merchant_key_store,
            )
            .await?;

            // Update payout_token in payout_attempt table
            if payout_token.is_none() {
                let updated_payout_attempt = storage::PayoutAttemptUpdate::PayoutTokenUpdate {
                    payout_token: lookup_key,
                };
                payout_data.payout_attempt = db
                    .update_payout_attempt(
                        &payout_data.payout_attempt,
                        updated_payout_attempt,
                        &payout_data.payouts,
                        storage_scheme,
                    )
                    .await
                    .change_context(errors::ApiErrorResponse::InternalServerError)
                    .attach_printable("Error updating token in payout attempt")?;
            }
            Ok(Some(payout_method.clone()))
        }

        // Ignore if nothing is passed
        _ => Ok(None),
    }
}

pub async fn save_payout_data_to_locker(
    state: &SessionState,
    payout_data: &mut PayoutData,
    payout_method_data: &api::PayoutMethodData,
    merchant_account: &domain::MerchantAccount,
    key_store: &domain::MerchantKeyStore,
) -> RouterResult<()> {
    let payout_attempt = &payout_data.payout_attempt;
    let (mut locker_req, card_details, bank_details, wallet_details, payment_method_type) =
        match payout_method_data {
            payouts::PayoutMethodData::Card(card) => {
                let card_detail = api::CardDetail {
                    card_number: card.card_number.to_owned(),
                    card_holder_name: card.card_holder_name.to_owned(),
                    card_exp_month: card.expiry_month.to_owned(),
                    card_exp_year: card.expiry_year.to_owned(),
                    nick_name: None,
                    card_issuing_country: None,
                    card_network: None,
                    card_issuer: None,
                    card_type: None,
                };
                let payload = StoreLockerReq::LockerCard(StoreCardReq {
                    merchant_id: merchant_account.merchant_id.as_ref(),
                    merchant_customer_id: payout_attempt.customer_id.to_owned(),
                    card: Card {
                        card_number: card.card_number.to_owned(),
                        name_on_card: card.card_holder_name.to_owned(),
                        card_exp_month: card.expiry_month.to_owned(),
                        card_exp_year: card.expiry_year.to_owned(),
                        card_brand: None,
                        card_isin: None,
                        nick_name: None,
                    },
                    requestor_card_reference: None,
                    ttl: state.conf.locker.ttl_for_storage_in_secs,
                });
                (
                    payload,
                    Some(card_detail),
                    None,
                    None,
                    api_enums::PaymentMethodType::Debit,
                )
            }
            _ => {
                let key = key_store.key.get_inner().peek();
                let key_manager_state: KeyManagerState = state.into();
                let enc_data = async {
                    serde_json::to_value(payout_method_data.to_owned())
                        .change_context(errors::ApiErrorResponse::InternalServerError)
                        .attach_printable("Unable to encode payout method data")
                        .ok()
                        .map(|v| {
                            let secret: Secret<String> = Secret::new(v.to_string());
                            secret
                        })
                        .async_lift(|inner| {
                            domain_types::encrypt_optional(
                                &key_manager_state,
                                inner,
                                Identifier::Merchant(key_store.merchant_id.clone()),
                                key,
                            )
                        })
                        .await
                }
                .await
                .change_context(errors::ApiErrorResponse::InternalServerError)
                .attach_printable("Failed to encrypt payout method data")?
                .map(Encryption::from)
                .map(|e| e.into_inner())
                .map_or(Err(errors::ApiErrorResponse::InternalServerError), |e| {
                    Ok(hex::encode(e.peek()))
                })?;
                let payload = StoreLockerReq::LockerGeneric(StoreGenericReq {
                    merchant_id: merchant_account.merchant_id.as_ref(),
                    merchant_customer_id: payout_attempt.customer_id.to_owned(),
                    enc_data,
                    ttl: state.conf.locker.ttl_for_storage_in_secs,
                });
                match payout_method_data {
                    payouts::PayoutMethodData::Bank(bank) => (
                        payload,
                        None,
                        Some(bank.to_owned()),
                        None,
                        api_enums::PaymentMethodType::foreign_from(bank.to_owned()),
                    ),
                    payouts::PayoutMethodData::Wallet(wallet) => (
                        payload,
                        None,
                        None,
                        Some(wallet.to_owned()),
                        api_enums::PaymentMethodType::foreign_from(wallet.to_owned()),
                    ),
                    payouts::PayoutMethodData::Card(_) => {
                        Err(errors::ApiErrorResponse::InternalServerError)?
                    }
                }
            }
        };

    // Store payout method in locker
    let stored_resp = cards::call_to_locker_hs(
        state,
        &locker_req,
        &payout_attempt.customer_id,
        api_enums::LockerChoice::HyperswitchCardVault,
    )
    .await
    .change_context(errors::ApiErrorResponse::InternalServerError)?;

    let db = &*state.store;

    // Handle duplicates
    let (should_insert_in_pm_table, metadata_update) = match stored_resp.duplication_check {
        // Check if equivalent entry exists in payment_methods
        Some(duplication_check) => {
            let locker_ref = stored_resp.card_reference.clone();

            // Use locker ref as payment_method_id
            let existing_pm_by_pmid = db
                .find_payment_method(&locker_ref, merchant_account.storage_scheme)
                .await;

            match existing_pm_by_pmid {
                // If found, update locker's metadata [DELETE + INSERT OP], don't insert in payment_method's table
                Ok(pm) => (
                    false,
                    if duplication_check == DataDuplicationCheck::MetaDataChanged {
                        Some(pm.clone())
                    } else {
                        None
                    },
                ),

                // If not found, use locker ref as locker_id
                Err(err) => {
                    if err.current_context().is_db_not_found() {
                        match db
                            .find_payment_method_by_locker_id(
                                &locker_ref,
                                merchant_account.storage_scheme,
                            )
                            .await
                        {
                            // If found, update locker's metadata [DELETE + INSERT OP], don't insert in payment_methods table
                            Ok(pm) => (
                                false,
                                if duplication_check == DataDuplicationCheck::MetaDataChanged {
                                    Some(pm.clone())
                                } else {
                                    None
                                },
                            ),
                            Err(err) => {
                                // If not found, update locker's metadata [DELETE + INSERT OP], and insert in payment_methods table
                                if err.current_context().is_db_not_found() {
                                    (true, None)

                                // Misc. DB errors
                                } else {
                                    Err(err)
                                        .change_context(
                                            errors::ApiErrorResponse::InternalServerError,
                                        )
                                        .attach_printable(
                                            "DB failures while finding payment method by locker ID",
                                        )?
                                }
                            }
                        }
                    // Misc. DB errors
                    } else {
                        Err(err)
                            .change_context(errors::ApiErrorResponse::InternalServerError)
                            .attach_printable("DB failures while finding payment method by pm ID")?
                    }
                }
            }
        }

        // Not duplicate, should be inserted in payment_methods table
        None => (true, None),
    };

    // Form payment method entry and card's metadata whenever insertion or metadata update is required
    let (card_details_encrypted, new_payment_method) =
        if let (api::PayoutMethodData::Card(_), true, _)
        | (api::PayoutMethodData::Card(_), _, Some(_)) = (
            payout_method_data,
            should_insert_in_pm_table,
            metadata_update.as_ref(),
        ) {
            // Fetch card info from db
            let card_isin = card_details.as_ref().map(|c| c.card_number.get_card_isin());

            let mut payment_method = api::PaymentMethodCreate {
                payment_method: Some(api_enums::PaymentMethod::foreign_from(
                    payout_method_data.to_owned(),
                )),
                payment_method_type: Some(payment_method_type),
                payment_method_issuer: None,
                payment_method_issuer_code: None,
                bank_transfer: None,
                card: card_details.clone(),
                wallet: None,
                metadata: None,
                customer_id: Some(payout_attempt.customer_id.to_owned()),
                card_network: None,
                client_secret: None,
                payment_method_data: None,
            };

            let pm_data = card_isin
                .clone()
                .async_and_then(|card_isin| async move {
                    db.get_card_info(&card_isin)
                        .await
                        .map_err(|error| services::logger::warn!(card_info_error=?error))
                        .ok()
                })
                .await
                .flatten()
                .map(|card_info| {
                    payment_method
                        .payment_method_issuer
                        .clone_from(&card_info.card_issuer);
                    payment_method.card_network =
                        card_info.card_network.clone().map(|cn| cn.to_string());
                    api::payment_methods::PaymentMethodsData::Card(
                        api::payment_methods::CardDetailsPaymentMethod {
                            last4_digits: card_details.as_ref().map(|c| c.card_number.get_last4()),
                            issuer_country: card_info.card_issuing_country,
                            expiry_month: card_details.as_ref().map(|c| c.card_exp_month.clone()),
                            expiry_year: card_details.as_ref().map(|c| c.card_exp_year.clone()),
                            nick_name: card_details.as_ref().and_then(|c| c.nick_name.clone()),
                            card_holder_name: card_details
                                .as_ref()
                                .and_then(|c| c.card_holder_name.clone()),

                            card_isin: card_isin.clone(),
                            card_issuer: card_info.card_issuer,
                            card_network: card_info.card_network,
                            card_type: card_info.card_type,
                            saved_to_locker: true,
                        },
                    )
                })
                .unwrap_or_else(|| {
                    api::payment_methods::PaymentMethodsData::Card(
                        api::payment_methods::CardDetailsPaymentMethod {
                            last4_digits: card_details.as_ref().map(|c| c.card_number.get_last4()),
                            issuer_country: None,
                            expiry_month: card_details.as_ref().map(|c| c.card_exp_month.clone()),
                            expiry_year: card_details.as_ref().map(|c| c.card_exp_year.clone()),
                            nick_name: card_details.as_ref().and_then(|c| c.nick_name.clone()),
                            card_holder_name: card_details
                                .as_ref()
                                .and_then(|c| c.card_holder_name.clone()),

                            card_isin: card_isin.clone(),
                            card_issuer: None,
                            card_network: None,
                            card_type: None,
                            saved_to_locker: true,
                        },
                    )
                });
            (
<<<<<<< HEAD
                cards::create_encrypted_data(state, key_store, Some(pm_data)).await,
=======
                cards::create_encrypted_data(key_store, Some(pm_data))
                    .await
                    .map(|details| details.into()),
>>>>>>> 1968f6f6
                payment_method,
            )
        } else {
            (
                None,
                api::PaymentMethodCreate {
                    payment_method: Some(api_enums::PaymentMethod::foreign_from(
                        payout_method_data.to_owned(),
                    )),
                    payment_method_type: Some(payment_method_type),
                    payment_method_issuer: None,
                    payment_method_issuer_code: None,
                    bank_transfer: bank_details,
                    card: None,
                    wallet: wallet_details,
                    metadata: None,
                    customer_id: Some(payout_attempt.customer_id.to_owned()),
                    card_network: None,
                    client_secret: None,
                    payment_method_data: None,
                },
            )
        };

    // Insert new entry in payment_methods table
    if should_insert_in_pm_table {
        let payment_method_id = common_utils::generate_id(crate::consts::ID_LENGTH, "pm");
        cards::create_payment_method(
            state,
            &new_payment_method,
            &payout_attempt.customer_id,
            &payment_method_id,
            Some(stored_resp.card_reference.clone()),
            &merchant_account.merchant_id,
            None,
            None,
            card_details_encrypted.clone(),
            key_store,
            None,
            None,
            None,
            merchant_account.storage_scheme,
            None,
        )
        .await?;
    }

    /*  1. Delete from locker
     *  2. Create new entry in locker
     *  3. Handle creation response from locker
     *  4. Update card's metadata in payment_methods table
     */
    if let Some(existing_pm) = metadata_update {
        let card_reference = &existing_pm
            .locker_id
            .clone()
            .unwrap_or(existing_pm.payment_method_id.clone());
        // Delete from locker
        cards::delete_card_from_hs_locker(
            state,
            &payout_attempt.customer_id,
            &merchant_account.merchant_id,
            card_reference,
        )
        .await
        .attach_printable(
            "Failed to delete PMD from locker as a part of metadata update operation",
        )?;

        locker_req.update_requestor_card_reference(Some(card_reference.to_string()));

        // Store in locker
        let stored_resp = cards::call_to_locker_hs(
            state,
            &locker_req,
            &payout_attempt.customer_id,
            api_enums::LockerChoice::HyperswitchCardVault,
        )
        .await
        .change_context(errors::ApiErrorResponse::InternalServerError);

        // Check if locker operation was successful or not, if not, delete the entry from payment_methods table
        if let Err(err) = stored_resp {
            logger::error!(vault_err=?err);
            db.delete_payment_method_by_merchant_id_payment_method_id(
                &merchant_account.merchant_id,
                &existing_pm.payment_method_id,
            )
            .await
            .to_not_found_response(errors::ApiErrorResponse::PaymentMethodNotFound)?;

            Err(errors::ApiErrorResponse::InternalServerError).attach_printable(
                "Failed to insert PMD from locker as a part of metadata update operation",
            )?
        };

        // Update card's metadata in payment_methods table
        let pm_update = storage::PaymentMethodUpdate::PaymentMethodDataUpdate {
            payment_method_data: card_details_encrypted,
        };
        db.update_payment_method(existing_pm, pm_update, merchant_account.storage_scheme)
            .await
            .change_context(errors::ApiErrorResponse::InternalServerError)
            .attach_printable("Failed to add payment method in db")?;
    };

    // Store card_reference in payouts table
    let updated_payout = storage::PayoutsUpdate::PayoutMethodIdUpdate {
        payout_method_id: stored_resp.card_reference.to_owned(),
    };
    payout_data.payouts = db
        .update_payout(
            &payout_data.payouts,
            updated_payout,
            payout_attempt,
            merchant_account.storage_scheme,
        )
        .await
        .change_context(errors::ApiErrorResponse::InternalServerError)
        .attach_printable("Error updating payouts in saved payout method")?;

    Ok(())
}

pub async fn get_or_create_customer_details(
    state: &SessionState,
    customer_details: &CustomerDetails,
    merchant_account: &domain::MerchantAccount,
    key_store: &domain::MerchantKeyStore,
) -> RouterResult<Option<domain::Customer>> {
    let db: &dyn StorageInterface = &*state.store;
    // Create customer_id if not passed in request
    let customer_id = customer_details
        .customer_id
        .clone()
        .unwrap_or_else(generate_customer_id_of_default_length);

    let merchant_id = &merchant_account.merchant_id;
    let key = key_store.key.get_inner().peek();

    match db
        .find_customer_optional_by_customer_id_merchant_id(
            state,
            &customer_id,
            merchant_id,
            key_store,
            merchant_account.storage_scheme,
        )
        .await
        .change_context(errors::ApiErrorResponse::InternalServerError)?
    {
        Some(customer) => Ok(Some(customer)),
        None => {
            let encrypted_data = batch_encrypt(
                &state.into(),
                CustomerRequestWithEmail::to_encryptable(CustomerRequestWithEmail {
                    name: customer_details.name.clone(),
                    email: customer_details.email.clone(),
                    phone: customer_details.phone.clone(),
                }),
                Identifier::Merchant(key_store.merchant_id.clone()),
                key,
            )
            .await
            .change_context(errors::ApiErrorResponse::InternalServerError)?;
            let encryptable_customer =
                CustomerRequestWithEmail::from_encryptable(encrypted_data)
                    .change_context(errors::ApiErrorResponse::InternalServerError)?;

            let customer = domain::Customer {
                customer_id,
                merchant_id: merchant_id.to_string(),
                name: encryptable_customer.name,
                email: encryptable_customer.email,
                phone: encryptable_customer.phone,
                description: None,
                phone_country_code: customer_details.phone_country_code.to_owned(),
                metadata: None,
                connector_customer: None,
                id: None,
                created_at: common_utils::date_time::now(),
                modified_at: common_utils::date_time::now(),
                address_id: None,
                default_payment_method_id: None,
                updated_by: None,
            };

            Ok(Some(
                db.insert_customer(state, customer, key_store, merchant_account.storage_scheme)
                    .await
                    .change_context(errors::ApiErrorResponse::InternalServerError)?,
            ))
        }
    }
}

pub async fn decide_payout_connector(
    state: &SessionState,
    merchant_account: &domain::MerchantAccount,
    key_store: &domain::MerchantKeyStore,
    request_straight_through: Option<api::routing::StraightThroughAlgorithm>,
    routing_data: &mut storage::RoutingData,
    payout_data: &mut PayoutData,
    eligible_connectors: Option<Vec<enums::RoutableConnectors>>,
) -> RouterResult<api::ConnectorCallType> {
    // 1. For existing attempts, use stored connector
    let payout_attempt = &payout_data.payout_attempt;
    if let Some(connector_name) = payout_attempt.connector.clone() {
        // Connector was already decided previously, use the same connector
        let connector_data = api::ConnectorData::get_payout_connector_by_name(
            &state.conf.connectors,
            &connector_name,
            api::GetToken::Connector,
            payout_attempt.merchant_connector_id.clone(),
        )
        .change_context(errors::ApiErrorResponse::InternalServerError)
        .attach_printable("Invalid connector name received in 'routed_through'")?;

        routing_data.routed_through = Some(connector_name.clone());
        return Ok(api::ConnectorCallType::PreDetermined(connector_data));
    }

    // 2. Check routing algorithm passed in the request
    if let Some(routing_algorithm) = request_straight_through {
        let (mut connectors, check_eligibility) =
            routing::perform_straight_through_routing(&routing_algorithm, None)
                .change_context(errors::ApiErrorResponse::InternalServerError)
                .attach_printable("Failed execution of straight through routing")?;

        if check_eligibility {
            connectors = routing::perform_eligibility_analysis_with_fallback(
                state,
                key_store,
                connectors,
                &TransactionData::<()>::Payout(payout_data),
                eligible_connectors,
                #[cfg(feature = "business_profile_routing")]
                Some(payout_attempt.profile_id.clone()),
            )
            .await
            .change_context(errors::ApiErrorResponse::InternalServerError)
            .attach_printable("failed eligibility analysis and fallback")?;
        }

        let first_connector_choice = connectors
            .first()
            .ok_or(errors::ApiErrorResponse::IncorrectPaymentMethodConfiguration)
            .attach_printable("Empty connector list returned")?
            .clone();

        let connector_data = connectors
            .into_iter()
            .map(|conn| {
                api::ConnectorData::get_payout_connector_by_name(
                    &state.conf.connectors,
                    &conn.connector.to_string(),
                    api::GetToken::Connector,
                    #[cfg(feature = "connector_choice_mca_id")]
                    payout_attempt.merchant_connector_id.clone(),
                    #[cfg(not(feature = "connector_choice_mca_id"))]
                    None,
                )
            })
            .collect::<CustomResult<Vec<_>, _>>()
            .change_context(errors::ApiErrorResponse::InternalServerError)
            .attach_printable("Invalid connector name received")?;

        routing_data.routed_through = Some(first_connector_choice.connector.to_string());
        #[cfg(feature = "connector_choice_mca_id")]
        {
            routing_data.merchant_connector_id = first_connector_choice.merchant_connector_id;
        }
        #[cfg(not(feature = "connector_choice_mca_id"))]
        {
            routing_data.business_sub_label = first_connector_choice.sub_label.clone();
        }
        routing_data.routing_info.algorithm = Some(routing_algorithm);
        return Ok(api::ConnectorCallType::Retryable(connector_data));
    }

    // 3. Check algorithm passed in routing data
    if let Some(ref routing_algorithm) = routing_data.algorithm {
        let (mut connectors, check_eligibility) =
            routing::perform_straight_through_routing(routing_algorithm, None)
                .change_context(errors::ApiErrorResponse::InternalServerError)
                .attach_printable("Failed execution of straight through routing")?;

        if check_eligibility {
            connectors = routing::perform_eligibility_analysis_with_fallback(
                state,
                key_store,
                connectors,
                &TransactionData::<()>::Payout(payout_data),
                eligible_connectors,
                #[cfg(feature = "business_profile_routing")]
                Some(payout_attempt.profile_id.clone()),
            )
            .await
            .change_context(errors::ApiErrorResponse::InternalServerError)
            .attach_printable("failed eligibility analysis and fallback")?;
        }

        let first_connector_choice = connectors
            .first()
            .ok_or(errors::ApiErrorResponse::IncorrectPaymentMethodConfiguration)
            .attach_printable("Empty connector list returned")?
            .clone();

        connectors.remove(0);

        let connector_data = connectors
            .into_iter()
            .map(|conn| {
                api::ConnectorData::get_payout_connector_by_name(
                    &state.conf.connectors,
                    &conn.connector.to_string(),
                    api::GetToken::Connector,
                    #[cfg(feature = "connector_choice_mca_id")]
                    payout_attempt.merchant_connector_id.clone(),
                    #[cfg(not(feature = "connector_choice_mca_id"))]
                    None,
                )
            })
            .collect::<CustomResult<Vec<_>, _>>()
            .change_context(errors::ApiErrorResponse::InternalServerError)
            .attach_printable("Invalid connector name received")?;

        routing_data.routed_through = Some(first_connector_choice.connector.to_string());
        #[cfg(feature = "connector_choice_mca_id")]
        {
            routing_data.merchant_connector_id = first_connector_choice.merchant_connector_id;
        }
        #[cfg(not(feature = "connector_choice_mca_id"))]
        {
            routing_data.business_sub_label = first_connector_choice.sub_label.clone();
        }
        return Ok(api::ConnectorCallType::Retryable(connector_data));
    }

    // 4. Route connector
    route_connector_v1(
        state,
        merchant_account,
        &payout_data.business_profile,
        key_store,
        TransactionData::<()>::Payout(payout_data),
        routing_data,
        eligible_connectors,
        None,
    )
    .await
}

pub async fn get_default_payout_connector(
    _state: &SessionState,
    request_connector: Option<serde_json::Value>,
) -> CustomResult<api::ConnectorChoice, errors::ApiErrorResponse> {
    Ok(request_connector.map_or(
        api::ConnectorChoice::Decide,
        api::ConnectorChoice::StraightThrough,
    ))
}

pub fn should_call_payout_connector_create_customer<'a>(
    state: &SessionState,
    connector: &api::ConnectorData,
    customer: &'a Option<domain::Customer>,
    connector_label: &str,
) -> (bool, Option<&'a str>) {
    // Check if create customer is required for the connector
    match enums::PayoutConnectors::try_from(connector.connector_name) {
        Ok(connector) => {
            let connector_needs_customer = state
                .conf
                .connector_customer
                .payout_connector_list
                .contains(&connector);

            if connector_needs_customer {
                let connector_customer_details = customer.as_ref().and_then(|customer| {
                    get_connector_customer_details_if_present(customer, connector_label)
                });
                let should_call_connector = connector_customer_details.is_none();
                (should_call_connector, connector_customer_details)
            } else {
                (false, None)
            }
        }
        _ => (false, None),
    }
}

pub async fn get_gsm_record(
    state: &SessionState,
    error_code: Option<String>,
    error_message: Option<String>,
    connector_name: Option<String>,
    flow: String,
) -> Option<storage::gsm::GatewayStatusMap> {
    let get_gsm = || async {
        state.store.find_gsm_rule(
                connector_name.clone().unwrap_or_default(),
                flow.clone(),
                "sub_flow".to_string(),
                error_code.clone().unwrap_or_default(), // TODO: make changes in connector to get a mandatory code in case of success or error response
                error_message.clone().unwrap_or_default(),
            )
            .await
            .map_err(|err| {
                if err.current_context().is_db_not_found() {
                    logger::warn!(
                        "GSM miss for connector - {}, flow - {}, error_code - {:?}, error_message - {:?}",
                        connector_name.unwrap_or_default(),
                        flow,
                        error_code,
                        error_message
                    );
                    metrics::AUTO_PAYOUT_RETRY_GSM_MISS_COUNT.add(&metrics::CONTEXT, 1, &[]);
                } else {
                    metrics::AUTO_PAYOUT_RETRY_GSM_FETCH_FAILURE_COUNT.add(&metrics::CONTEXT, 1, &[]);
                };
                err.change_context(errors::ApiErrorResponse::InternalServerError)
                    .attach_printable("failed to fetch decision from gsm")
            })
    };
    get_gsm()
        .await
        .map_err(|err| {
            // warn log should suffice here because we are not propagating this error
            logger::warn!(get_gsm_decision_fetch_error=?err, "error fetching gsm decision");
            err
        })
        .ok()
}

pub fn is_payout_initiated(status: api_enums::PayoutStatus) -> bool {
    matches!(
        status,
        api_enums::PayoutStatus::Pending | api_enums::PayoutStatus::RequiresFulfillment
    )
}

pub(crate) fn validate_payout_status_against_not_allowed_statuses(
    payout_status: &api_enums::PayoutStatus,
    not_allowed_statuses: &[api_enums::PayoutStatus],
    action: &'static str,
) -> Result<(), errors::ApiErrorResponse> {
    fp_utils::when(not_allowed_statuses.contains(payout_status), || {
        Err(errors::ApiErrorResponse::PreconditionFailed {
            message: format!(
                "You cannot {action} this payout because it has status {payout_status}",
            ),
        })
    })
}

pub fn is_payout_terminal_state(status: api_enums::PayoutStatus) -> bool {
    !matches!(
        status,
        api_enums::PayoutStatus::Pending
            | api_enums::PayoutStatus::RequiresCreation
            | api_enums::PayoutStatus::RequiresFulfillment
            | api_enums::PayoutStatus::RequiresPayoutMethodData
    )
}

pub fn is_payout_err_state(status: api_enums::PayoutStatus) -> bool {
    matches!(
        status,
        api_enums::PayoutStatus::Cancelled
            | api_enums::PayoutStatus::Failed
            | api_enums::PayoutStatus::Ineligible
    )
}

pub fn is_eligible_for_local_payout_cancellation(status: api_enums::PayoutStatus) -> bool {
    matches!(
        status,
        api_enums::PayoutStatus::RequiresCreation
            | api_enums::PayoutStatus::RequiresPayoutMethodData,
    )
}

#[cfg(feature = "olap")]
pub(super) async fn filter_by_constraints(
    db: &dyn StorageInterface,
    constraints: &api::PayoutListConstraints,
    merchant_id: &str,
    storage_scheme: storage::enums::MerchantStorageScheme,
) -> CustomResult<Vec<storage::Payouts>, errors::DataStorageError> {
    let result = db
        .filter_payouts_by_constraints(merchant_id, &constraints.clone().into(), storage_scheme)
        .await?;
    Ok(result)
}

pub async fn update_payouts_and_payout_attempt(
    payout_data: &mut PayoutData,
    merchant_account: &domain::MerchantAccount,
    req: &payouts::PayoutCreateRequest,
    state: &SessionState,
) -> CustomResult<(), errors::ApiErrorResponse> {
    let payout_attempt = payout_data.payout_attempt.to_owned();
    let status = payout_attempt.status;
    let payout_id = payout_attempt.payout_id.clone();
    // Verify update feasibility
    if is_payout_terminal_state(status) || is_payout_initiated(status) {
        return Err(report!(errors::ApiErrorResponse::InvalidRequestData {
            message: format!(
                "Payout {} cannot be updated for status {}",
                payout_id, status
            ),
        }));
    }

    // Update DB with new data
    let payouts = payout_data.payouts.to_owned();
    let amount = MinorUnit::from(req.amount.unwrap_or(payouts.amount.into()));
    let updated_payouts = storage::PayoutsUpdate::Update {
        amount,
        destination_currency: req
            .currency
            .to_owned()
            .unwrap_or(payouts.destination_currency),
        source_currency: req.currency.to_owned().unwrap_or(payouts.source_currency),
        description: req
            .description
            .to_owned()
            .clone()
            .or(payouts.description.clone()),
        recurring: req.recurring.to_owned().unwrap_or(payouts.recurring),
        auto_fulfill: req.auto_fulfill.to_owned().unwrap_or(payouts.auto_fulfill),
        return_url: req
            .return_url
            .to_owned()
            .clone()
            .or(payouts.return_url.clone()),
        entity_type: req.entity_type.to_owned().unwrap_or(payouts.entity_type),
        metadata: req.metadata.clone().or(payouts.metadata.clone()),
        status: Some(status),
        profile_id: Some(payout_attempt.profile_id.clone()),
        confirm: req.confirm.to_owned(),
        payout_type: req
            .payout_type
            .to_owned()
            .or(payouts.payout_type.to_owned()),
    };
    let db = &*state.store;
    payout_data.payouts = db
        .update_payout(
            &payouts,
            updated_payouts,
            &payout_attempt,
            merchant_account.storage_scheme,
        )
        .await
        .change_context(errors::ApiErrorResponse::InternalServerError)
        .attach_printable("Error updating payouts")?;
    let updated_business_country =
        payout_attempt
            .business_country
            .map_or(req.business_country.to_owned(), |c| {
                req.business_country
                    .to_owned()
                    .and_then(|nc| if nc != c { Some(nc) } else { None })
            });
    let updated_business_label =
        payout_attempt
            .business_label
            .map_or(req.business_label.to_owned(), |l| {
                req.business_label
                    .to_owned()
                    .and_then(|nl| if nl != l { Some(nl) } else { None })
            });
    match (updated_business_country, updated_business_label) {
        (None, None) => Ok(()),
        (business_country, business_label) => {
            let payout_attempt = &payout_data.payout_attempt;
            let updated_payout_attempt = storage::PayoutAttemptUpdate::BusinessUpdate {
                business_country,
                business_label,
            };
            payout_data.payout_attempt = db
                .update_payout_attempt(
                    payout_attempt,
                    updated_payout_attempt,
                    &payout_data.payouts,
                    merchant_account.storage_scheme,
                )
                .await
                .change_context(errors::ApiErrorResponse::InternalServerError)
                .attach_printable("Error updating payout_attempt")?;
            Ok(())
        }
    }
}<|MERGE_RESOLUTION|>--- conflicted
+++ resolved
@@ -3,21 +3,15 @@
     encryption::Encryption,
     errors::CustomResult,
     ext_traits::{AsyncExt, StringExt},
-<<<<<<< HEAD
-    generate_customer_id_of_default_length, id_type,
-    types::keymanager::{Identifier, KeyManagerState, ToEncryptable},
+    fp_utils, generate_customer_id_of_default_length, id_type,
+    types::{
+        keymanager::{Identifier, KeyManagerState, ToEncryptable},
+        MinorUnit,
+    },
 };
-use error_stack::ResultExt;
+use error_stack::{report, ResultExt};
 use hyperswitch_domain_models::type_encryption::batch_encrypt;
 use masking::{PeekInterface, Secret};
-=======
-    fp_utils, generate_customer_id_of_default_length, id_type,
-    types::MinorUnit,
-};
-use diesel_models::encryption::Encryption;
-use error_stack::{report, ResultExt};
-use masking::{ExposeInterface, PeekInterface, Secret};
->>>>>>> 1968f6f6
 use router_env::logger;
 
 use super::PayoutData;
@@ -467,13 +461,9 @@
                     )
                 });
             (
-<<<<<<< HEAD
-                cards::create_encrypted_data(state, key_store, Some(pm_data)).await,
-=======
-                cards::create_encrypted_data(key_store, Some(pm_data))
+                cards::create_encrypted_data(state, key_store, Some(pm_data))
                     .await
                     .map(|details| details.into()),
->>>>>>> 1968f6f6
                 payment_method,
             )
         } else {
