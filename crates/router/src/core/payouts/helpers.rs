use common_utils::{
    errors::CustomResult,
<<<<<<< HEAD
    ext_traits::{AsyncExt, ValueExt},
=======
    ext_traits::{StringExt, ValueExt},
>>>>>>> eb2a61d8
};
use diesel_models::encryption::Encryption;
use error_stack::{IntoReport, ResultExt};
use masking::{ExposeInterface, PeekInterface, Secret};

use crate::{
    core::{
        errors::{self, RouterResult},
        payment_methods::{
            cards, transformers,
            transformers::{StoreCardReq, StoreGenericReq, StoreLockerReq},
            vault,
        },
        payments::{customers::get_connector_customer_details_if_present, CustomerDetails},
        utils as core_utils,
    },
    db::StorageInterface,
    routes::AppState,
    services,
    types::{
        api::{self, enums as api_enums},
        domain::{
            self,
            types::{self as domain_types, AsyncLift},
        },
        storage,
        transformers::ForeignFrom,
    },
    utils::{self, OptionExt},
};

#[allow(clippy::too_many_arguments)]
pub async fn make_payout_method_data<'a>(
    state: &'a AppState,
    payout_method_data: Option<&api::PayoutMethodData>,
    payout_token: Option<&str>,
    customer_id: &str,
    merchant_id: &str,
    payout_id: &str,
    payout_type: Option<&api_enums::PayoutType>,
    merchant_key_store: &domain::MerchantKeyStore,
) -> RouterResult<Option<api::PayoutMethodData>> {
    let db = &*state.store;
    let certain_payout_type = payout_type.get_required_value("payout_type")?.to_owned();
    let hyperswitch_token = if let Some(payout_token) = payout_token {
        if payout_token.starts_with("temporary_token_") {
            Some(payout_token.to_string())
        } else {
            let key = format!(
                "pm_token_{}_{}_hyperswitch",
                payout_token,
                api_enums::PaymentMethod::foreign_from(certain_payout_type)
            );

            let redis_conn = state
                .store
                .get_redis_conn()
                .change_context(errors::ApiErrorResponse::InternalServerError)
                .attach_printable("Failed to get redis connection")?;

            let hyperswitch_token = redis_conn
                .get_key::<Option<String>>(&key)
                .await
                .change_context(errors::ApiErrorResponse::InternalServerError)
                .attach_printable("Failed to fetch the token from redis")?
                .ok_or(error_stack::Report::new(
                    errors::ApiErrorResponse::UnprocessableEntity {
                        message: "Token is invalid or expired".to_owned(),
                    },
                ))?;
            let payment_token_data = hyperswitch_token
                .clone()
                .parse_struct("PaymentTokenData")
                .change_context(errors::ApiErrorResponse::InternalServerError)
                .attach_printable("failed to deserialize hyperswitch token data")?;

            let payment_token = match payment_token_data {
                storage::PaymentTokenData::PermanentCard(storage::CardTokenData { token }) => {
                    Some(token)
                }
                storage::PaymentTokenData::TemporaryGeneric(storage::GenericTokenData {
                    token,
                }) => Some(token),
                _ => None,
            };
            payment_token.or(Some(payout_token.to_string()))
        }
    } else {
        None
    };

    match (payout_method_data.to_owned(), hyperswitch_token) {
        // Get operation
        (None, Some(payout_token)) => {
            if payout_token.starts_with("temporary_token_")
                || certain_payout_type == api_enums::PayoutType::Bank
            {
                let (pm, supplementary_data) = vault::Vault::get_payout_method_data_from_temporary_locker(
                    state,
                    &payout_token,
                    merchant_key_store,
                )
                .await
                .attach_printable(
                    "Payout method for given token not found or there was a problem fetching it",
                )?;
                utils::when(
                    supplementary_data
                        .customer_id
                        .ne(&Some(customer_id.to_owned())),
                    || {
                        Err(errors::ApiErrorResponse::PreconditionFailed { message: "customer associated with payout method and customer passed in payout are not same".into() })
                    },
                )?;
                Ok(pm)
            } else {
                let resp = cards::get_card_from_locker(
                    state,
                    customer_id,
                    merchant_id,
                    payout_token.as_ref(),
                )
                .await
                .attach_printable("Payout method [card] could not be fetched from HS locker")?;
                Ok(Some({
                    api::PayoutMethodData::Card(api::CardPayout {
                        card_number: resp.card_number,
                        expiry_month: resp.card_exp_month,
                        expiry_year: resp.card_exp_year,
                        card_holder_name: resp.name_on_card,
                    })
                }))
            }
        }

        // Create / Update operation
        (Some(payout_method), payout_token) => {
            let lookup_key = vault::Vault::store_payout_method_data_in_locker(
                state,
                payout_token.to_owned(),
                payout_method,
                Some(customer_id.to_owned()),
                merchant_key_store,
            )
            .await?;

            // Update payout_token in payout_attempt table
            if payout_token.is_none() {
                let payout_update = storage::PayoutAttemptUpdate::PayoutTokenUpdate {
                    payout_token: lookup_key,
                    last_modified_at: Some(common_utils::date_time::now()),
                };
                db.update_payout_attempt_by_merchant_id_payout_id(
                    merchant_id,
                    payout_id,
                    payout_update,
                )
                .await
                .change_context(errors::ApiErrorResponse::InternalServerError)
                .attach_printable("Error updating token in payout attempt")?;
            }
            Ok(Some(payout_method.clone()))
        }

        // Ignore if nothing is passed
        _ => Ok(None),
    }
}

pub async fn save_payout_data_to_locker(
    state: &AppState,
    payout_attempt: &storage::payout_attempt::PayoutAttempt,
    payout_method_data: &api::PayoutMethodData,
    merchant_account: &domain::MerchantAccount,
    key_store: &domain::MerchantKeyStore,
) -> RouterResult<()> {
    let (locker_req, card_details, bank_details, payment_method_type) = match payout_method_data {
        api_models::payouts::PayoutMethodData::Card(card) => {
            let card_detail = api::CardDetail {
                card_number: card.card_number.to_owned(),
                card_holder_name: card.card_holder_name.to_owned(),
                card_exp_month: card.expiry_month.to_owned(),
                card_exp_year: card.expiry_year.to_owned(),
                nick_name: None,
                card_issuing_country: None,
                card_network: None,
                card_issuer: None,
                card_type: None,
            };
            let payload = StoreLockerReq::LockerCard(StoreCardReq {
                merchant_id: &merchant_account.merchant_id,
                merchant_customer_id: payout_attempt.customer_id.to_owned(),
                card: transformers::Card {
                    card_number: card.card_number.to_owned(),
                    name_on_card: card.card_holder_name.to_owned(),
                    card_exp_month: card.expiry_month.to_owned(),
                    card_exp_year: card.expiry_year.to_owned(),
                    card_brand: None,
                    card_isin: None,
                    nick_name: None,
                },
                requestor_card_reference: None,
            });
            (
                payload,
                Some(card_detail),
                None,
                api_enums::PaymentMethodType::Debit,
            )
        }
        api_models::payouts::PayoutMethodData::Bank(bank) => {
            let key = key_store.key.get_inner().peek();
            let enc_data = async {
                serde_json::to_value(payout_method_data.to_owned())
                    .into_report()
                    .change_context(errors::ApiErrorResponse::InternalServerError)
                    .attach_printable("Unable to encode payout method data")
                    .ok()
                    .map(|v| {
                        let secret: Secret<String> = Secret::new(v.to_string());
                        secret
                    })
                    .async_lift(|inner| domain_types::encrypt_optional(inner, key))
                    .await
            }
            .await
            .change_context(errors::ApiErrorResponse::InternalServerError)
            .attach_printable("Failed to encrypt payout method data")?
            .map(Encryption::from)
            .map(|e| e.into_inner())
            .map_or(Err(errors::ApiErrorResponse::InternalServerError), |e| {
                Ok(hex::encode(e.peek()))
            })?;
            let payload = StoreLockerReq::LockerGeneric(StoreGenericReq {
                merchant_id: &merchant_account.merchant_id,
                merchant_customer_id: payout_attempt.customer_id.to_owned(),
                enc_data,
            });
            (
                payload,
                None,
                Some(bank.to_owned()),
                api_enums::PaymentMethodType::foreign_from(bank.to_owned()),
            )
        }
    };
    // Store payout method in locker
    let stored_resp = cards::call_to_locker_hs(
        state,
        &locker_req,
        &payout_attempt.customer_id,
        api_enums::LockerChoice::Basilisk,
    )
    .await
    .change_context(errors::ApiErrorResponse::InternalServerError)?;

    // Store card_reference in payouts table
    let db = &*state.store;
    let updated_payout = storage::PayoutsUpdate::PayoutMethodIdUpdate {
        payout_method_id: Some(stored_resp.card_reference.to_owned()),
        last_modified_at: Some(common_utils::date_time::now()),
    };
    db.update_payout_by_merchant_id_payout_id(
        &merchant_account.merchant_id,
        &payout_attempt.payout_id,
        updated_payout,
    )
    .await
    .change_context(errors::ApiErrorResponse::InternalServerError)
    .attach_printable("Error updating payouts in saved payout method")?;

    // fetch card info from db
    let card_isin = card_details
        .as_ref()
        .map(|c| c.card_number.clone().get_card_isin());

    let pm_data = card_isin
        .clone()
        .async_and_then(|card_isin| async move {
            db.get_card_info(&card_isin)
                .await
                .map_err(|error| services::logger::warn!(card_info_error=?error))
                .ok()
        })
        .await
        .flatten()
        .map(|card_info| {
            api::payment_methods::PaymentMethodsData::Card(
                api::payment_methods::CardDetailsPaymentMethod {
                    last4_digits: card_details
                        .as_ref()
                        .map(|c| c.card_number.clone().get_last4()),
                    issuer_country: card_info.card_issuing_country,
                    expiry_month: card_details.as_ref().map(|c| c.card_exp_month.clone()),
                    expiry_year: card_details.as_ref().map(|c| c.card_exp_year.clone()),
                    nick_name: card_details.as_ref().and_then(|c| c.nick_name.clone()),
                    card_holder_name: card_details
                        .as_ref()
                        .and_then(|c| c.card_holder_name.clone()),

                    card_isin: card_isin.clone(),
                    card_issuer: card_info.card_issuer,
                    card_network: card_info.card_network,
                    card_type: card_info.card_type,
                    saved_to_locker: true,
                },
            )
        })
        .unwrap_or_else(|| {
            api::payment_methods::PaymentMethodsData::Card(
                api::payment_methods::CardDetailsPaymentMethod {
                    last4_digits: card_details
                        .as_ref()
                        .map(|c| c.card_number.clone().get_last4()),
                    issuer_country: None,
                    expiry_month: card_details.as_ref().map(|c| c.card_exp_month.clone()),
                    expiry_year: card_details.as_ref().map(|c| c.card_exp_year.clone()),
                    nick_name: card_details.as_ref().and_then(|c| c.nick_name.clone()),
                    card_holder_name: card_details
                        .as_ref()
                        .and_then(|c| c.card_holder_name.clone()),

                    card_isin: card_isin.clone(),
                    card_issuer: None,
                    card_network: None,
                    card_type: None,
                    saved_to_locker: true,
                },
            )
        });

    let card_details_encrypted =
        cards::create_encrypted_payment_method_data(key_store, Some(pm_data)).await;

    // Insert in payment_method table
    let payment_method = api::PaymentMethodCreate {
        payment_method: api_enums::PaymentMethod::foreign_from(payout_method_data.to_owned()),
        payment_method_type: Some(payment_method_type),
        payment_method_issuer: None,
        payment_method_issuer_code: None,
        bank_transfer: bank_details,
        card: card_details,
        metadata: None,
        customer_id: Some(payout_attempt.customer_id.to_owned()),
        card_network: None,
    };

    cards::create_payment_method(
        db,
        &payment_method,
        &payout_attempt.customer_id,
        &stored_resp.card_reference,
        &merchant_account.merchant_id,
        None,
        card_details_encrypted,
        key_store,
    )
    .await?;

    Ok(())
}

pub async fn get_or_create_customer_details(
    state: &AppState,
    customer_details: &CustomerDetails,
    merchant_account: &domain::MerchantAccount,
    key_store: &domain::MerchantKeyStore,
) -> RouterResult<Option<domain::Customer>> {
    let db: &dyn StorageInterface = &*state.store;
    // Create customer_id if not passed in request
    let customer_id =
        core_utils::get_or_generate_id("customer_id", &customer_details.customer_id, "cust")?;
    let merchant_id = &merchant_account.merchant_id;
    let key = key_store.key.get_inner().peek();

    match db
        .find_customer_optional_by_customer_id_merchant_id(&customer_id, merchant_id, key_store)
        .await
        .change_context(errors::ApiErrorResponse::InternalServerError)?
    {
        Some(customer) => Ok(Some(customer)),
        None => {
            let customer = domain::Customer {
                customer_id,
                merchant_id: merchant_id.to_string(),
                name: domain_types::encrypt_optional(customer_details.name.to_owned(), key)
                    .await
                    .change_context(errors::ApiErrorResponse::InternalServerError)?,
                email: domain_types::encrypt_optional(
                    customer_details.email.to_owned().map(|e| e.expose()),
                    key,
                )
                .await
                .change_context(errors::ApiErrorResponse::InternalServerError)?,
                phone: domain_types::encrypt_optional(customer_details.phone.to_owned(), key)
                    .await
                    .change_context(errors::ApiErrorResponse::InternalServerError)?,
                description: None,
                phone_country_code: customer_details.phone_country_code.to_owned(),
                metadata: None,
                connector_customer: None,
                id: None,
                created_at: common_utils::date_time::now(),
                modified_at: common_utils::date_time::now(),
                address_id: None,
            };

            Ok(Some(
                db.insert_customer(customer, key_store)
                    .await
                    .change_context(errors::ApiErrorResponse::InternalServerError)?,
            ))
        }
    }
}

pub fn decide_payout_connector(
    state: &AppState,
    merchant_account: &domain::MerchantAccount,
    request_straight_through: Option<api::PayoutStraightThroughAlgorithm>,
    routing_data: &mut storage::PayoutRoutingData,
) -> RouterResult<api::PayoutConnectorCallType> {
    if let Some(ref connector_name) = routing_data.routed_through {
        let connector_data = api::PayoutConnectorData::get_connector_by_name(
            &state.conf.connectors,
            connector_name,
            api::GetToken::Connector,
        )
        .change_context(errors::ApiErrorResponse::InternalServerError)
        .attach_printable("Invalid connector name received in 'routed_through'")?;

        return Ok(api::PayoutConnectorCallType::Single(connector_data));
    }

    if let Some(routing_algorithm) = request_straight_through {
        let connector_name = match &routing_algorithm {
            api::PayoutStraightThroughAlgorithm::Single(conn) => conn.to_string(),
        };

        let connector_data = api::PayoutConnectorData::get_connector_by_name(
            &state.conf.connectors,
            &connector_name,
            api::GetToken::Connector,
        )
        .change_context(errors::ApiErrorResponse::InternalServerError)
        .attach_printable("Invalid connector name received in routing algorithm")?;

        routing_data.routed_through = Some(connector_name);
        routing_data.algorithm = Some(routing_algorithm);
        return Ok(api::PayoutConnectorCallType::Single(connector_data));
    }

    if let Some(ref routing_algorithm) = routing_data.algorithm {
        let connector_name = match routing_algorithm {
            api::PayoutStraightThroughAlgorithm::Single(conn) => conn.to_string(),
        };

        let connector_data = api::PayoutConnectorData::get_connector_by_name(
            &state.conf.connectors,
            &connector_name,
            api::GetToken::Connector,
        )
        .change_context(errors::ApiErrorResponse::InternalServerError)
        .attach_printable("Invalid connector name received in routing algorithm")?;

        routing_data.routed_through = Some(connector_name);
        return Ok(api::PayoutConnectorCallType::Single(connector_data));
    }

    let routing_algorithm = merchant_account
        .payout_routing_algorithm
        .clone()
        .get_required_value("PayoutRoutingAlgorithm")
        .change_context(errors::ApiErrorResponse::PreconditionFailed {
            message: "no routing algorithm has been configured".to_string(),
        })?
        .parse_value::<api::PayoutRoutingAlgorithm>("PayoutRoutingAlgorithm")
        .change_context(errors::ApiErrorResponse::InternalServerError) // Deserialization failed
        .attach_printable("Unable to deserialize merchant routing algorithm")?;

    let connector_name = match routing_algorithm {
        api::PayoutRoutingAlgorithm::Single(conn) => conn.to_string(),
    };

    let connector_data = api::PayoutConnectorData::get_connector_by_name(
        &state.conf.connectors,
        &connector_name,
        api::GetToken::Connector,
    )
    .change_context(errors::ApiErrorResponse::InternalServerError)
    .attach_printable("Routing algorithm gave invalid connector")?;

    routing_data.routed_through = Some(connector_name);

    Ok(api::PayoutConnectorCallType::Single(connector_data))
}

pub async fn get_default_payout_connector(
    _state: &AppState,
    request_connector: Option<serde_json::Value>,
) -> CustomResult<api::PayoutConnectorChoice, errors::ApiErrorResponse> {
    Ok(request_connector.map_or(
        api::PayoutConnectorChoice::Decide,
        api::PayoutConnectorChoice::StraightThrough,
    ))
}

pub fn should_call_payout_connector_create_customer<'a>(
    state: &AppState,
    connector: &api::PayoutConnectorData,
    customer: &'a Option<domain::Customer>,
    connector_label: &str,
) -> (bool, Option<&'a str>) {
    // Check if create customer is required for the connector
    let connector_needs_customer = state
        .conf
        .connector_customer
        .payout_connector_list
        .contains(&connector.connector_name);

    if connector_needs_customer {
        let connector_customer_details = customer.as_ref().and_then(|customer| {
            get_connector_customer_details_if_present(customer, connector_label)
        });
        let should_call_connector = connector_customer_details.is_none();
        (should_call_connector, connector_customer_details)
    } else {
        (false, None)
    }
}

pub fn is_payout_initiated(status: api_enums::PayoutStatus) -> bool {
    matches!(
        status,
        api_enums::PayoutStatus::Pending | api_enums::PayoutStatus::RequiresFulfillment
    )
}

pub fn is_payout_terminal_state(status: api_enums::PayoutStatus) -> bool {
    !matches!(
        status,
        api_enums::PayoutStatus::Pending
            | api_enums::PayoutStatus::RequiresCreation
            | api_enums::PayoutStatus::RequiresFulfillment
            | api_enums::PayoutStatus::RequiresPayoutMethodData
    )
}

pub fn is_payout_err_state(status: api_enums::PayoutStatus) -> bool {
    matches!(
        status,
        api_enums::PayoutStatus::Cancelled
            | api_enums::PayoutStatus::Failed
            | api_enums::PayoutStatus::Ineligible
    )
}

pub fn is_eligible_for_local_payout_cancellation(status: api_enums::PayoutStatus) -> bool {
    matches!(
        status,
        api_enums::PayoutStatus::RequiresCreation
            | api_enums::PayoutStatus::RequiresPayoutMethodData,
    )
}<|MERGE_RESOLUTION|>--- conflicted
+++ resolved
@@ -1,10 +1,6 @@
 use common_utils::{
     errors::CustomResult,
-<<<<<<< HEAD
-    ext_traits::{AsyncExt, ValueExt},
-=======
-    ext_traits::{StringExt, ValueExt},
->>>>>>> eb2a61d8
+    ext_traits::{AsyncExt, StringExt, ValueExt},
 };
 use diesel_models::encryption::Encryption;
 use error_stack::{IntoReport, ResultExt};
