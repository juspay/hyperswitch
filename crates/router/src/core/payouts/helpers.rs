#[cfg(all(any(feature = "v1", feature = "v2"), not(feature = "customer_v2")))]
use api_models::customers::CustomerRequestWithEmail;
use api_models::{enums, payment_methods::Card, payouts};
use common_utils::{
    encryption::Encryption,
    errors::CustomResult,
    ext_traits::{AsyncExt, StringExt},
<<<<<<< HEAD
    fp_utils, generate_customer_id_of_default_length, id_type, type_name,
=======
    fp_utils, id_type,
>>>>>>> 52cada01
    types::{
        keymanager::{Identifier, KeyManagerState},
        MinorUnit,
    },
};
#[cfg(all(any(feature = "v1", feature = "v2"), not(feature = "customer_v2")))]
use common_utils::{generate_customer_id_of_default_length, types::keymanager::ToEncryptable};
use error_stack::{report, ResultExt};
<<<<<<< HEAD
use hyperswitch_domain_models::type_encryption::{crypto_operation, CryptoOperation};
=======
#[cfg(all(any(feature = "v1", feature = "v2"), not(feature = "customer_v2")))]
use hyperswitch_domain_models::type_encryption::batch_encrypt;
>>>>>>> 52cada01
use masking::{PeekInterface, Secret};
use router_env::logger;

use super::PayoutData;
use crate::{
    core::{
        errors::{self, RouterResult, StorageErrorExt},
        payment_methods::{
            cards,
            transformers::{DataDuplicationCheck, StoreCardReq, StoreGenericReq, StoreLockerReq},
            vault,
        },
        payments::{
            customers::get_connector_customer_details_if_present, route_connector_v1, routing,
            CustomerDetails,
        },
        routing::TransactionData,
    },
    db::StorageInterface,
    routes::{metrics, SessionState},
    services,
    types::{
        api::{self, enums as api_enums},
        domain::{self, types::AsyncLift},
        storage,
        transformers::ForeignFrom,
    },
    utils::{self, OptionExt},
};

#[allow(clippy::too_many_arguments)]
pub async fn make_payout_method_data<'a>(
    state: &'a SessionState,
    payout_method_data: Option<&api::PayoutMethodData>,
    payout_token: Option<&str>,
    customer_id: &id_type::CustomerId,
    merchant_id: &id_type::MerchantId,
    payout_type: Option<api_enums::PayoutType>,
    merchant_key_store: &domain::MerchantKeyStore,
    payout_data: Option<&mut PayoutData>,
    storage_scheme: storage::enums::MerchantStorageScheme,
) -> RouterResult<Option<api::PayoutMethodData>> {
    let db = &*state.store;
    let hyperswitch_token = if let Some(payout_token) = payout_token {
        if payout_token.starts_with("temporary_token_") {
            Some(payout_token.to_string())
        } else {
            let certain_payout_type = payout_type.get_required_value("payout_type")?.to_owned();
            let key = format!(
                "pm_token_{}_{}_hyperswitch",
                payout_token,
                api_enums::PaymentMethod::foreign_from(certain_payout_type)
            );

            let redis_conn = state
                .store
                .get_redis_conn()
                .change_context(errors::ApiErrorResponse::InternalServerError)
                .attach_printable("Failed to get redis connection")?;

            let hyperswitch_token = redis_conn
                .get_key::<Option<String>>(&key)
                .await
                .change_context(errors::ApiErrorResponse::InternalServerError)
                .attach_printable("Failed to fetch the token from redis")?
                .ok_or(error_stack::Report::new(
                    errors::ApiErrorResponse::UnprocessableEntity {
                        message: "Token is invalid or expired".to_owned(),
                    },
                ))?;
            let payment_token_data = hyperswitch_token
                .clone()
                .parse_struct("PaymentTokenData")
                .change_context(errors::ApiErrorResponse::InternalServerError)
                .attach_printable("failed to deserialize hyperswitch token data")?;

            let payment_token = match payment_token_data {
                storage::PaymentTokenData::PermanentCard(storage::CardTokenData {
                    locker_id,
                    token,
                    ..
                }) => locker_id.or(Some(token)),
                storage::PaymentTokenData::TemporaryGeneric(storage::GenericTokenData {
                    token,
                }) => Some(token),
                _ => None,
            };
            payment_token.or(Some(payout_token.to_string()))
        }
    } else {
        None
    };

    match (
        payout_method_data.to_owned(),
        hyperswitch_token,
        payout_data,
    ) {
        // Get operation
        (None, Some(payout_token), _) => {
            if payout_token.starts_with("temporary_token_")
                || payout_type == Some(api_enums::PayoutType::Bank)
            {
                let (pm, supplementary_data) = vault::Vault::get_payout_method_data_from_temporary_locker(
                    state,
                    &payout_token,
                    merchant_key_store,
                )
                .await
                .attach_printable(
                    "Payout method for given token not found or there was a problem fetching it",
                )?;
                utils::when(
                    supplementary_data
                        .customer_id
                        .ne(&Some(customer_id.to_owned())),
                    || {
                        Err(errors::ApiErrorResponse::PreconditionFailed { message: "customer associated with payout method and customer passed in payout are not same".into() })
                    },
                )?;
                Ok(pm)
            } else {
                let resp = cards::get_card_from_locker(
                    state,
                    customer_id,
                    merchant_id,
                    payout_token.as_ref(),
                )
                .await
                .attach_printable("Payout method [card] could not be fetched from HS locker")?;
                Ok(Some({
                    api::PayoutMethodData::Card(api::CardPayout {
                        card_number: resp.card_number,
                        expiry_month: resp.card_exp_month,
                        expiry_year: resp.card_exp_year,
                        card_holder_name: resp.name_on_card,
                    })
                }))
            }
        }

        // Create / Update operation
        (Some(payout_method), payout_token, Some(payout_data)) => {
            let lookup_key = vault::Vault::store_payout_method_data_in_locker(
                state,
                payout_token.to_owned(),
                payout_method,
                Some(customer_id.to_owned()),
                merchant_key_store,
            )
            .await?;

            // Update payout_token in payout_attempt table
            if payout_token.is_none() {
                let updated_payout_attempt = storage::PayoutAttemptUpdate::PayoutTokenUpdate {
                    payout_token: lookup_key,
                };
                payout_data.payout_attempt = db
                    .update_payout_attempt(
                        &payout_data.payout_attempt,
                        updated_payout_attempt,
                        &payout_data.payouts,
                        storage_scheme,
                    )
                    .await
                    .change_context(errors::ApiErrorResponse::InternalServerError)
                    .attach_printable("Error updating token in payout attempt")?;
            }
            Ok(Some(payout_method.clone()))
        }

        // Ignore if nothing is passed
        _ => Ok(None),
    }
}

pub async fn save_payout_data_to_locker(
    state: &SessionState,
    payout_data: &mut PayoutData,
    payout_method_data: &api::PayoutMethodData,
    merchant_account: &domain::MerchantAccount,
    key_store: &domain::MerchantKeyStore,
) -> RouterResult<()> {
    let payout_attempt = &payout_data.payout_attempt;
    let (mut locker_req, card_details, bank_details, wallet_details, payment_method_type) =
        match payout_method_data {
            payouts::PayoutMethodData::Card(card) => {
                let card_detail = api::CardDetail {
                    card_number: card.card_number.to_owned(),
                    card_holder_name: card.card_holder_name.to_owned(),
                    card_exp_month: card.expiry_month.to_owned(),
                    card_exp_year: card.expiry_year.to_owned(),
                    nick_name: None,
                    card_issuing_country: None,
                    card_network: None,
                    card_issuer: None,
                    card_type: None,
                };
                let payload = StoreLockerReq::LockerCard(StoreCardReq {
                    merchant_id: merchant_account.get_id().clone(),
                    merchant_customer_id: payout_attempt.customer_id.to_owned(),
                    card: Card {
                        card_number: card.card_number.to_owned(),
                        name_on_card: card.card_holder_name.to_owned(),
                        card_exp_month: card.expiry_month.to_owned(),
                        card_exp_year: card.expiry_year.to_owned(),
                        card_brand: None,
                        card_isin: None,
                        nick_name: None,
                    },
                    requestor_card_reference: None,
                    ttl: state.conf.locker.ttl_for_storage_in_secs,
                });
                (
                    payload,
                    Some(card_detail),
                    None,
                    None,
                    api_enums::PaymentMethodType::Debit,
                )
            }
            _ => {
                let key = key_store.key.get_inner().peek();
                let key_manager_state: KeyManagerState = state.into();
                let enc_data = async {
                    serde_json::to_value(payout_method_data.to_owned())
                        .change_context(errors::ApiErrorResponse::InternalServerError)
                        .attach_printable("Unable to encode payout method data")
                        .ok()
                        .map(|v| {
                            let secret: Secret<String> = Secret::new(v.to_string());
                            secret
                        })
                        .async_lift(|inner| async {
                            crypto_operation(
                                &key_manager_state,
                                type_name!(storage::PaymentMethod),
                                CryptoOperation::EncryptOptional(inner),
                                Identifier::Merchant(key_store.merchant_id.clone()),
                                key,
                            )
                            .await
                            .and_then(|val| val.try_into_optionaloperation())
                        })
                        .await
                }
                .await
                .change_context(errors::ApiErrorResponse::InternalServerError)
                .attach_printable("Failed to encrypt payout method data")?
                .map(Encryption::from)
                .map(|e| e.into_inner())
                .map_or(Err(errors::ApiErrorResponse::InternalServerError), |e| {
                    Ok(hex::encode(e.peek()))
                })?;
                let payload = StoreLockerReq::LockerGeneric(StoreGenericReq {
                    merchant_id: merchant_account.get_id().to_owned(),
                    merchant_customer_id: payout_attempt.customer_id.to_owned(),
                    enc_data,
                    ttl: state.conf.locker.ttl_for_storage_in_secs,
                });
                match payout_method_data {
                    payouts::PayoutMethodData::Bank(bank) => (
                        payload,
                        None,
                        Some(bank.to_owned()),
                        None,
                        api_enums::PaymentMethodType::foreign_from(bank.to_owned()),
                    ),
                    payouts::PayoutMethodData::Wallet(wallet) => (
                        payload,
                        None,
                        None,
                        Some(wallet.to_owned()),
                        api_enums::PaymentMethodType::foreign_from(wallet.to_owned()),
                    ),
                    payouts::PayoutMethodData::Card(_) => {
                        Err(errors::ApiErrorResponse::InternalServerError)?
                    }
                }
            }
        };

    // Store payout method in locker
    let stored_resp = cards::call_to_locker_hs(
        state,
        &locker_req,
        &payout_attempt.customer_id,
        api_enums::LockerChoice::HyperswitchCardVault,
    )
    .await
    .change_context(errors::ApiErrorResponse::InternalServerError)?;

    let db = &*state.store;

    // Handle duplicates
    let (should_insert_in_pm_table, metadata_update) = match stored_resp.duplication_check {
        // Check if equivalent entry exists in payment_methods
        Some(duplication_check) => {
            let locker_ref = stored_resp.card_reference.clone();

            // Use locker ref as payment_method_id
            let existing_pm_by_pmid = db
                .find_payment_method(&locker_ref, merchant_account.storage_scheme)
                .await;

            match existing_pm_by_pmid {
                // If found, update locker's metadata [DELETE + INSERT OP], don't insert in payment_method's table
                Ok(pm) => (
                    false,
                    if duplication_check == DataDuplicationCheck::MetaDataChanged {
                        Some(pm.clone())
                    } else {
                        None
                    },
                ),

                // If not found, use locker ref as locker_id
                Err(err) => {
                    if err.current_context().is_db_not_found() {
                        match db
                            .find_payment_method_by_locker_id(
                                &locker_ref,
                                merchant_account.storage_scheme,
                            )
                            .await
                        {
                            // If found, update locker's metadata [DELETE + INSERT OP], don't insert in payment_methods table
                            Ok(pm) => (
                                false,
                                if duplication_check == DataDuplicationCheck::MetaDataChanged {
                                    Some(pm.clone())
                                } else {
                                    None
                                },
                            ),
                            Err(err) => {
                                // If not found, update locker's metadata [DELETE + INSERT OP], and insert in payment_methods table
                                if err.current_context().is_db_not_found() {
                                    (true, None)

                                // Misc. DB errors
                                } else {
                                    Err(err)
                                        .change_context(
                                            errors::ApiErrorResponse::InternalServerError,
                                        )
                                        .attach_printable(
                                            "DB failures while finding payment method by locker ID",
                                        )?
                                }
                            }
                        }
                    // Misc. DB errors
                    } else {
                        Err(err)
                            .change_context(errors::ApiErrorResponse::InternalServerError)
                            .attach_printable("DB failures while finding payment method by pm ID")?
                    }
                }
            }
        }

        // Not duplicate, should be inserted in payment_methods table
        None => (true, None),
    };

    // Form payment method entry and card's metadata whenever insertion or metadata update is required
    let (card_details_encrypted, new_payment_method) =
        if let (api::PayoutMethodData::Card(_), true, _)
        | (api::PayoutMethodData::Card(_), _, Some(_)) = (
            payout_method_data,
            should_insert_in_pm_table,
            metadata_update.as_ref(),
        ) {
            // Fetch card info from db
            let card_isin = card_details.as_ref().map(|c| c.card_number.get_card_isin());

            let mut payment_method = api::PaymentMethodCreate {
                payment_method: Some(api_enums::PaymentMethod::foreign_from(
                    payout_method_data.to_owned(),
                )),
                payment_method_type: Some(payment_method_type),
                payment_method_issuer: None,
                payment_method_issuer_code: None,
                bank_transfer: None,
                card: card_details.clone(),
                wallet: None,
                metadata: None,
                customer_id: Some(payout_attempt.customer_id.to_owned()),
                card_network: None,
                client_secret: None,
                payment_method_data: None,
                billing: None,
                connector_mandate_details: None,
                network_transaction_id: None,
            };

            let pm_data = card_isin
                .clone()
                .async_and_then(|card_isin| async move {
                    db.get_card_info(&card_isin)
                        .await
                        .map_err(|error| services::logger::warn!(card_info_error=?error))
                        .ok()
                })
                .await
                .flatten()
                .map(|card_info| {
                    payment_method
                        .payment_method_issuer
                        .clone_from(&card_info.card_issuer);
                    payment_method.card_network =
                        card_info.card_network.clone().map(|cn| cn.to_string());
                    api::payment_methods::PaymentMethodsData::Card(
                        api::payment_methods::CardDetailsPaymentMethod {
                            last4_digits: card_details.as_ref().map(|c| c.card_number.get_last4()),
                            issuer_country: card_info.card_issuing_country,
                            expiry_month: card_details.as_ref().map(|c| c.card_exp_month.clone()),
                            expiry_year: card_details.as_ref().map(|c| c.card_exp_year.clone()),
                            nick_name: card_details.as_ref().and_then(|c| c.nick_name.clone()),
                            card_holder_name: card_details
                                .as_ref()
                                .and_then(|c| c.card_holder_name.clone()),

                            card_isin: card_isin.clone(),
                            card_issuer: card_info.card_issuer,
                            card_network: card_info.card_network,
                            card_type: card_info.card_type,
                            saved_to_locker: true,
                        },
                    )
                })
                .unwrap_or_else(|| {
                    api::payment_methods::PaymentMethodsData::Card(
                        api::payment_methods::CardDetailsPaymentMethod {
                            last4_digits: card_details.as_ref().map(|c| c.card_number.get_last4()),
                            issuer_country: None,
                            expiry_month: card_details.as_ref().map(|c| c.card_exp_month.clone()),
                            expiry_year: card_details.as_ref().map(|c| c.card_exp_year.clone()),
                            nick_name: card_details.as_ref().and_then(|c| c.nick_name.clone()),
                            card_holder_name: card_details
                                .as_ref()
                                .and_then(|c| c.card_holder_name.clone()),

                            card_isin: card_isin.clone(),
                            card_issuer: None,
                            card_network: None,
                            card_type: None,
                            saved_to_locker: true,
                        },
                    )
                });
            (
                Some(
                    cards::create_encrypted_data(state, key_store, pm_data)
                        .await
                        .change_context(errors::ApiErrorResponse::InternalServerError)
                        .attach_printable("Unable to encrypt customer details")?,
                ),
                payment_method,
            )
        } else {
            (
                None,
                api::PaymentMethodCreate {
                    payment_method: Some(api_enums::PaymentMethod::foreign_from(
                        payout_method_data.to_owned(),
                    )),
                    payment_method_type: Some(payment_method_type),
                    payment_method_issuer: None,
                    payment_method_issuer_code: None,
                    bank_transfer: bank_details,
                    card: None,
                    wallet: wallet_details,
                    metadata: None,
                    customer_id: Some(payout_attempt.customer_id.to_owned()),
                    card_network: None,
                    client_secret: None,
                    payment_method_data: None,
                    billing: None,
                    connector_mandate_details: None,
                    network_transaction_id: None,
                },
            )
        };

    // Insert new entry in payment_methods table
    if should_insert_in_pm_table {
        let payment_method_id = common_utils::generate_id(crate::consts::ID_LENGTH, "pm");
        cards::create_payment_method(
            state,
            &new_payment_method,
            &payout_attempt.customer_id,
            &payment_method_id,
            Some(stored_resp.card_reference.clone()),
            merchant_account.get_id(),
            None,
            None,
            card_details_encrypted.clone().map(Into::into),
            key_store,
            None,
            None,
            None,
            merchant_account.storage_scheme,
            None,
            None,
        )
        .await?;
    }

    /*  1. Delete from locker
     *  2. Create new entry in locker
     *  3. Handle creation response from locker
     *  4. Update card's metadata in payment_methods table
     */
    if let Some(existing_pm) = metadata_update {
        let card_reference = &existing_pm
            .locker_id
            .clone()
            .unwrap_or(existing_pm.payment_method_id.clone());
        // Delete from locker
        cards::delete_card_from_hs_locker(
            state,
            &payout_attempt.customer_id,
            merchant_account.get_id(),
            card_reference,
        )
        .await
        .attach_printable(
            "Failed to delete PMD from locker as a part of metadata update operation",
        )?;

        locker_req.update_requestor_card_reference(Some(card_reference.to_string()));

        // Store in locker
        let stored_resp = cards::call_to_locker_hs(
            state,
            &locker_req,
            &payout_attempt.customer_id,
            api_enums::LockerChoice::HyperswitchCardVault,
        )
        .await
        .change_context(errors::ApiErrorResponse::InternalServerError);

        // Check if locker operation was successful or not, if not, delete the entry from payment_methods table
        if let Err(err) = stored_resp {
            logger::error!(vault_err=?err);
            db.delete_payment_method_by_merchant_id_payment_method_id(
                merchant_account.get_id(),
                &existing_pm.payment_method_id,
            )
            .await
            .to_not_found_response(errors::ApiErrorResponse::PaymentMethodNotFound)?;

            Err(errors::ApiErrorResponse::InternalServerError).attach_printable(
                "Failed to insert PMD from locker as a part of metadata update operation",
            )?
        };

        // Update card's metadata in payment_methods table
        let pm_update = storage::PaymentMethodUpdate::PaymentMethodDataUpdate {
            payment_method_data: card_details_encrypted.map(Into::into),
        };
        db.update_payment_method(existing_pm, pm_update, merchant_account.storage_scheme)
            .await
            .change_context(errors::ApiErrorResponse::InternalServerError)
            .attach_printable("Failed to add payment method in db")?;
    };

    // Store card_reference in payouts table
    let updated_payout = storage::PayoutsUpdate::PayoutMethodIdUpdate {
        payout_method_id: stored_resp.card_reference.to_owned(),
    };
    payout_data.payouts = db
        .update_payout(
            &payout_data.payouts,
            updated_payout,
            payout_attempt,
            merchant_account.storage_scheme,
        )
        .await
        .change_context(errors::ApiErrorResponse::InternalServerError)
        .attach_printable("Error updating payouts in saved payout method")?;

    Ok(())
}

#[cfg(all(feature = "v2", feature = "customer_v2"))]
pub async fn get_or_create_customer_details(
    _state: &SessionState,
    _customer_details: &CustomerDetails,
    _merchant_account: &domain::MerchantAccount,
    _key_store: &domain::MerchantKeyStore,
) -> RouterResult<Option<domain::Customer>> {
    todo!()
}

#[cfg(all(any(feature = "v1", feature = "v2"), not(feature = "customer_v2")))]
pub async fn get_or_create_customer_details(
    state: &SessionState,
    customer_details: &CustomerDetails,
    merchant_account: &domain::MerchantAccount,
    key_store: &domain::MerchantKeyStore,
) -> RouterResult<Option<domain::Customer>> {
    let db: &dyn StorageInterface = &*state.store;
    // Create customer_id if not passed in request
    let customer_id = customer_details
        .customer_id
        .clone()
        .unwrap_or_else(generate_customer_id_of_default_length);

    let merchant_id = merchant_account.get_id();
    let key = key_store.key.get_inner().peek();
    let key_manager_state = &state.into();

    match db
        .find_customer_optional_by_customer_id_merchant_id(
            key_manager_state,
            &customer_id,
            merchant_id,
            key_store,
            merchant_account.storage_scheme,
        )
        .await
        .change_context(errors::ApiErrorResponse::InternalServerError)?
    {
        Some(customer) => Ok(Some(customer)),
        None => {
            let encrypted_data = crypto_operation(
                &state.into(),
                type_name!(domain::Customer),
                CryptoOperation::BatchEncrypt(CustomerRequestWithEmail::to_encryptable(
                    CustomerRequestWithEmail {
                        name: customer_details.name.clone(),
                        email: customer_details.email.clone(),
                        phone: customer_details.phone.clone(),
                    },
                )),
                Identifier::Merchant(key_store.merchant_id.clone()),
                key,
            )
            .await
            .and_then(|val| val.try_into_batchoperation())
            .change_context(errors::ApiErrorResponse::InternalServerError)?;
            let encryptable_customer =
                CustomerRequestWithEmail::from_encryptable(encrypted_data)
                    .change_context(errors::ApiErrorResponse::InternalServerError)?;

            let customer = domain::Customer {
                customer_id,
                merchant_id: merchant_id.to_owned().clone(),
                name: encryptable_customer.name,
                email: encryptable_customer.email,
                phone: encryptable_customer.phone,
                description: None,
                phone_country_code: customer_details.phone_country_code.to_owned(),
                metadata: None,
                connector_customer: None,
                created_at: common_utils::date_time::now(),
                modified_at: common_utils::date_time::now(),
                address_id: None,
                default_payment_method_id: None,
                updated_by: None,
                version: common_enums::ApiVersion::V1,
            };

            Ok(Some(
                db.insert_customer(
                    customer,
                    key_manager_state,
                    key_store,
                    merchant_account.storage_scheme,
                )
                .await
                .change_context(errors::ApiErrorResponse::InternalServerError)?,
            ))
        }
    }
}

pub async fn decide_payout_connector(
    state: &SessionState,
    merchant_account: &domain::MerchantAccount,
    key_store: &domain::MerchantKeyStore,
    request_straight_through: Option<api::routing::StraightThroughAlgorithm>,
    routing_data: &mut storage::RoutingData,
    payout_data: &mut PayoutData,
    eligible_connectors: Option<Vec<enums::RoutableConnectors>>,
) -> RouterResult<api::ConnectorCallType> {
    // 1. For existing attempts, use stored connector
    let payout_attempt = &payout_data.payout_attempt;
    if let Some(connector_name) = payout_attempt.connector.clone() {
        // Connector was already decided previously, use the same connector
        let connector_data = api::ConnectorData::get_payout_connector_by_name(
            &state.conf.connectors,
            &connector_name,
            api::GetToken::Connector,
            payout_attempt.merchant_connector_id.clone(),
        )
        .change_context(errors::ApiErrorResponse::InternalServerError)
        .attach_printable("Invalid connector name received in 'routed_through'")?;

        routing_data.routed_through = Some(connector_name.clone());
        return Ok(api::ConnectorCallType::PreDetermined(connector_data));
    }

    // 2. Check routing algorithm passed in the request
    if let Some(routing_algorithm) = request_straight_through {
        let (mut connectors, check_eligibility) =
            routing::perform_straight_through_routing(&routing_algorithm, None)
                .change_context(errors::ApiErrorResponse::InternalServerError)
                .attach_printable("Failed execution of straight through routing")?;

        if check_eligibility {
            connectors = routing::perform_eligibility_analysis_with_fallback(
                state,
                key_store,
                connectors,
                &TransactionData::<()>::Payout(payout_data),
                eligible_connectors,
                Some(payout_attempt.profile_id.clone()),
            )
            .await
            .change_context(errors::ApiErrorResponse::InternalServerError)
            .attach_printable("failed eligibility analysis and fallback")?;
        }

        let first_connector_choice = connectors
            .first()
            .ok_or(errors::ApiErrorResponse::IncorrectPaymentMethodConfiguration)
            .attach_printable("Empty connector list returned")?
            .clone();

        let connector_data = connectors
            .into_iter()
            .map(|conn| {
                api::ConnectorData::get_payout_connector_by_name(
                    &state.conf.connectors,
                    &conn.connector.to_string(),
                    api::GetToken::Connector,
                    payout_attempt.merchant_connector_id.clone(),
                )
            })
            .collect::<CustomResult<Vec<_>, _>>()
            .change_context(errors::ApiErrorResponse::InternalServerError)
            .attach_printable("Invalid connector name received")?;

        routing_data.routed_through = Some(first_connector_choice.connector.to_string());
        routing_data.merchant_connector_id = first_connector_choice.merchant_connector_id;

        routing_data.routing_info.algorithm = Some(routing_algorithm);
        return Ok(api::ConnectorCallType::Retryable(connector_data));
    }

    // 3. Check algorithm passed in routing data
    if let Some(ref routing_algorithm) = routing_data.algorithm {
        let (mut connectors, check_eligibility) =
            routing::perform_straight_through_routing(routing_algorithm, None)
                .change_context(errors::ApiErrorResponse::InternalServerError)
                .attach_printable("Failed execution of straight through routing")?;

        if check_eligibility {
            connectors = routing::perform_eligibility_analysis_with_fallback(
                state,
                key_store,
                connectors,
                &TransactionData::<()>::Payout(payout_data),
                eligible_connectors,
                Some(payout_attempt.profile_id.clone()),
            )
            .await
            .change_context(errors::ApiErrorResponse::InternalServerError)
            .attach_printable("failed eligibility analysis and fallback")?;
        }

        let first_connector_choice = connectors
            .first()
            .ok_or(errors::ApiErrorResponse::IncorrectPaymentMethodConfiguration)
            .attach_printable("Empty connector list returned")?
            .clone();

        connectors.remove(0);

        let connector_data = connectors
            .into_iter()
            .map(|conn| {
                api::ConnectorData::get_payout_connector_by_name(
                    &state.conf.connectors,
                    &conn.connector.to_string(),
                    api::GetToken::Connector,
                    payout_attempt.merchant_connector_id.clone(),
                )
            })
            .collect::<CustomResult<Vec<_>, _>>()
            .change_context(errors::ApiErrorResponse::InternalServerError)
            .attach_printable("Invalid connector name received")?;

        routing_data.routed_through = Some(first_connector_choice.connector.to_string());
        routing_data.merchant_connector_id = first_connector_choice.merchant_connector_id;

        return Ok(api::ConnectorCallType::Retryable(connector_data));
    }

    // 4. Route connector
    route_connector_v1(
        state,
        merchant_account,
        &payout_data.business_profile,
        key_store,
        TransactionData::<()>::Payout(payout_data),
        routing_data,
        eligible_connectors,
        None,
    )
    .await
}

pub async fn get_default_payout_connector(
    _state: &SessionState,
    request_connector: Option<serde_json::Value>,
) -> CustomResult<api::ConnectorChoice, errors::ApiErrorResponse> {
    Ok(request_connector.map_or(
        api::ConnectorChoice::Decide,
        api::ConnectorChoice::StraightThrough,
    ))
}

pub fn should_call_payout_connector_create_customer<'a>(
    state: &'a SessionState,
    connector: &'a api::ConnectorData,
    customer: &'a Option<domain::Customer>,
    connector_label: &'a str,
) -> (bool, Option<&'a str>) {
    // Check if create customer is required for the connector
    match enums::PayoutConnectors::try_from(connector.connector_name) {
        Ok(connector) => {
            let connector_needs_customer = state
                .conf
                .connector_customer
                .payout_connector_list
                .contains(&connector);

            if connector_needs_customer {
                let connector_customer_details = customer.as_ref().and_then(|customer| {
                    get_connector_customer_details_if_present(customer, connector_label)
                });
                let should_call_connector = connector_customer_details.is_none();
                (should_call_connector, connector_customer_details)
            } else {
                (false, None)
            }
        }
        _ => (false, None),
    }
}

pub async fn get_gsm_record(
    state: &SessionState,
    error_code: Option<String>,
    error_message: Option<String>,
    connector_name: Option<String>,
    flow: String,
) -> Option<storage::gsm::GatewayStatusMap> {
    let get_gsm = || async {
        state.store.find_gsm_rule(
                connector_name.clone().unwrap_or_default(),
                flow.clone(),
                "sub_flow".to_string(),
                error_code.clone().unwrap_or_default(), // TODO: make changes in connector to get a mandatory code in case of success or error response
                error_message.clone().unwrap_or_default(),
            )
            .await
            .map_err(|err| {
                if err.current_context().is_db_not_found() {
                    logger::warn!(
                        "GSM miss for connector - {}, flow - {}, error_code - {:?}, error_message - {:?}",
                        connector_name.unwrap_or_default(),
                        flow,
                        error_code,
                        error_message
                    );
                    metrics::AUTO_PAYOUT_RETRY_GSM_MISS_COUNT.add(&metrics::CONTEXT, 1, &[]);
                } else {
                    metrics::AUTO_PAYOUT_RETRY_GSM_FETCH_FAILURE_COUNT.add(&metrics::CONTEXT, 1, &[]);
                };
                err.change_context(errors::ApiErrorResponse::InternalServerError)
                    .attach_printable("failed to fetch decision from gsm")
            })
    };
    get_gsm()
        .await
        .map_err(|err| {
            // warn log should suffice here because we are not propagating this error
            logger::warn!(get_gsm_decision_fetch_error=?err, "error fetching gsm decision");
            err
        })
        .ok()
}

pub fn is_payout_initiated(status: api_enums::PayoutStatus) -> bool {
    !matches!(
        status,
        api_enums::PayoutStatus::RequiresCreation
            | api_enums::PayoutStatus::RequiresConfirmation
            | api_enums::PayoutStatus::RequiresPayoutMethodData
            | api_enums::PayoutStatus::RequiresVendorAccountCreation
            | api_enums::PayoutStatus::Initiated
    )
}

pub(crate) fn validate_payout_status_against_not_allowed_statuses(
    payout_status: &api_enums::PayoutStatus,
    not_allowed_statuses: &[api_enums::PayoutStatus],
    action: &'static str,
) -> Result<(), errors::ApiErrorResponse> {
    fp_utils::when(not_allowed_statuses.contains(payout_status), || {
        Err(errors::ApiErrorResponse::PreconditionFailed {
            message: format!(
                "You cannot {action} this payout because it has status {payout_status}",
            ),
        })
    })
}

pub fn is_payout_terminal_state(status: api_enums::PayoutStatus) -> bool {
    !matches!(
        status,
        api_enums::PayoutStatus::RequiresCreation
            | api_enums::PayoutStatus::RequiresConfirmation
            | api_enums::PayoutStatus::RequiresPayoutMethodData
            | api_enums::PayoutStatus::RequiresVendorAccountCreation
            // Initiated by the underlying connector
            | api_enums::PayoutStatus::Pending
            | api_enums::PayoutStatus::Initiated
            | api_enums::PayoutStatus::RequiresFulfillment
    )
}

pub fn should_call_retrieve(status: api_enums::PayoutStatus) -> bool {
    matches!(
        status,
        api_enums::PayoutStatus::Pending | api_enums::PayoutStatus::Initiated
    )
}

pub fn is_payout_err_state(status: api_enums::PayoutStatus) -> bool {
    matches!(
        status,
        api_enums::PayoutStatus::Cancelled
            | api_enums::PayoutStatus::Failed
            | api_enums::PayoutStatus::Ineligible
    )
}

pub fn is_eligible_for_local_payout_cancellation(status: api_enums::PayoutStatus) -> bool {
    matches!(
        status,
        api_enums::PayoutStatus::RequiresCreation
            | api_enums::PayoutStatus::RequiresConfirmation
            | api_enums::PayoutStatus::RequiresPayoutMethodData
            | api_enums::PayoutStatus::RequiresVendorAccountCreation
    )
}

#[cfg(feature = "olap")]
pub(super) async fn filter_by_constraints(
    db: &dyn StorageInterface,
    constraints: &api::PayoutListConstraints,
    merchant_id: &id_type::MerchantId,
    storage_scheme: storage::enums::MerchantStorageScheme,
) -> CustomResult<Vec<storage::Payouts>, errors::DataStorageError> {
    let result = db
        .filter_payouts_by_constraints(merchant_id, &constraints.clone().into(), storage_scheme)
        .await?;
    Ok(result)
}

pub async fn update_payouts_and_payout_attempt(
    payout_data: &mut PayoutData,
    merchant_account: &domain::MerchantAccount,
    req: &payouts::PayoutCreateRequest,
    state: &SessionState,
) -> CustomResult<(), errors::ApiErrorResponse> {
    let payout_attempt = payout_data.payout_attempt.to_owned();
    let status = payout_attempt.status;
    let payout_id = payout_attempt.payout_id.clone();
    // Verify update feasibility
    if is_payout_terminal_state(status) || is_payout_initiated(status) {
        return Err(report!(errors::ApiErrorResponse::InvalidRequestData {
            message: format!(
                "Payout {} cannot be updated for status {}",
                payout_id, status
            ),
        }));
    }

    // Update DB with new data
    let payouts = payout_data.payouts.to_owned();
    let amount = MinorUnit::from(req.amount.unwrap_or(payouts.amount.into()));
    let updated_payouts = storage::PayoutsUpdate::Update {
        amount,
        destination_currency: req
            .currency
            .to_owned()
            .unwrap_or(payouts.destination_currency),
        source_currency: req.currency.to_owned().unwrap_or(payouts.source_currency),
        description: req
            .description
            .to_owned()
            .clone()
            .or(payouts.description.clone()),
        recurring: req.recurring.to_owned().unwrap_or(payouts.recurring),
        auto_fulfill: req.auto_fulfill.to_owned().unwrap_or(payouts.auto_fulfill),
        return_url: req
            .return_url
            .to_owned()
            .clone()
            .or(payouts.return_url.clone()),
        entity_type: req.entity_type.to_owned().unwrap_or(payouts.entity_type),
        metadata: req.metadata.clone().or(payouts.metadata.clone()),
        status: Some(status),
        profile_id: Some(payout_attempt.profile_id.clone()),
        confirm: req.confirm.to_owned(),
        payout_type: req
            .payout_type
            .to_owned()
            .or(payouts.payout_type.to_owned()),
    };
    let db = &*state.store;
    payout_data.payouts = db
        .update_payout(
            &payouts,
            updated_payouts,
            &payout_attempt,
            merchant_account.storage_scheme,
        )
        .await
        .change_context(errors::ApiErrorResponse::InternalServerError)
        .attach_printable("Error updating payouts")?;
    let updated_business_country =
        payout_attempt
            .business_country
            .map_or(req.business_country.to_owned(), |c| {
                req.business_country
                    .to_owned()
                    .and_then(|nc| if nc != c { Some(nc) } else { None })
            });
    let updated_business_label =
        payout_attempt
            .business_label
            .map_or(req.business_label.to_owned(), |l| {
                req.business_label
                    .to_owned()
                    .and_then(|nl| if nl != l { Some(nl) } else { None })
            });
    match (updated_business_country, updated_business_label) {
        (None, None) => Ok(()),
        (business_country, business_label) => {
            let payout_attempt = &payout_data.payout_attempt;
            let updated_payout_attempt = storage::PayoutAttemptUpdate::BusinessUpdate {
                business_country,
                business_label,
            };
            payout_data.payout_attempt = db
                .update_payout_attempt(
                    payout_attempt,
                    updated_payout_attempt,
                    &payout_data.payouts,
                    merchant_account.storage_scheme,
                )
                .await
                .change_context(errors::ApiErrorResponse::InternalServerError)
                .attach_printable("Error updating payout_attempt")?;
            Ok(())
        }
    }
}<|MERGE_RESOLUTION|>--- conflicted
+++ resolved
@@ -5,11 +5,7 @@
     encryption::Encryption,
     errors::CustomResult,
     ext_traits::{AsyncExt, StringExt},
-<<<<<<< HEAD
-    fp_utils, generate_customer_id_of_default_length, id_type, type_name,
-=======
-    fp_utils, id_type,
->>>>>>> 52cada01
+    fp_utils, id_type, type_name,
     types::{
         keymanager::{Identifier, KeyManagerState},
         MinorUnit,
@@ -18,12 +14,8 @@
 #[cfg(all(any(feature = "v1", feature = "v2"), not(feature = "customer_v2")))]
 use common_utils::{generate_customer_id_of_default_length, types::keymanager::ToEncryptable};
 use error_stack::{report, ResultExt};
-<<<<<<< HEAD
+#[cfg(all(any(feature = "v1", feature = "v2"), not(feature = "customer_v2")))]
 use hyperswitch_domain_models::type_encryption::{crypto_operation, CryptoOperation};
-=======
-#[cfg(all(any(feature = "v1", feature = "v2"), not(feature = "customer_v2")))]
-use hyperswitch_domain_models::type_encryption::batch_encrypt;
->>>>>>> 52cada01
 use masking::{PeekInterface, Secret};
 use router_env::logger;
 
