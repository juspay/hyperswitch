use ::payment_methods::controller::PaymentMethodsController;
use api_models::{enums, payment_methods::Card, payouts};
use common_utils::{
    crypto::Encryptable,
    encryption::Encryption,
    errors::CustomResult,
    ext_traits::{AsyncExt, StringExt},
    fp_utils, id_type, payout_method_utils as payout_additional, pii, type_name,
    types::{
        keymanager::{Identifier, KeyManagerState},
        MinorUnit, UnifiedCode, UnifiedMessage,
    },
};
#[cfg(all(any(feature = "v1", feature = "v2"), not(feature = "customer_v2")))]
use common_utils::{generate_customer_id_of_default_length, types::keymanager::ToEncryptable};
use error_stack::{report, ResultExt};
use hyperswitch_domain_models::type_encryption::{crypto_operation, CryptoOperation};
use masking::{ExposeInterface, PeekInterface, Secret, SwitchStrategy};
use router_env::logger;

use super::PayoutData;
#[cfg(feature = "payouts")]
use crate::core::payments::route_connector_v1_for_payouts;
use crate::{
    consts,
    core::{
        errors::{self, RouterResult, StorageErrorExt},
        payment_methods::{
            cards,
            transformers::{DataDuplicationCheck, StoreCardReq, StoreGenericReq, StoreLockerReq},
            vault,
        },
        payments::{helpers as payment_helpers, routing, CustomerDetails},
        routing::TransactionData,
        utils as core_utils,
    },
    db::StorageInterface,
    routes::{metrics, SessionState},
    services,
    types::{
        api::{self, enums as api_enums},
        domain::{self, types::AsyncLift},
        storage,
        transformers::ForeignFrom,
    },
    utils::{self, OptionExt},
};

#[allow(clippy::too_many_arguments)]
pub async fn make_payout_method_data(
    state: &SessionState,
    payout_method_data: Option<&api::PayoutMethodData>,
    payout_token: Option<&str>,
    customer_id: &id_type::CustomerId,
    merchant_id: &id_type::MerchantId,
    payout_type: Option<api_enums::PayoutType>,
    merchant_key_store: &domain::MerchantKeyStore,
    payout_data: Option<&mut PayoutData>,
    storage_scheme: storage::enums::MerchantStorageScheme,
) -> RouterResult<Option<api::PayoutMethodData>> {
    let db = &*state.store;
    let hyperswitch_token = if let Some(payout_token) = payout_token {
        if payout_token.starts_with("temporary_token_") {
            Some(payout_token.to_string())
        } else {
            let certain_payout_type = payout_type.get_required_value("payout_type")?.to_owned();
            let key = format!(
                "pm_token_{}_{}_hyperswitch",
                payout_token,
                api_enums::PaymentMethod::foreign_from(certain_payout_type)
            );

            let redis_conn = state
                .store
                .get_redis_conn()
                .change_context(errors::ApiErrorResponse::InternalServerError)
                .attach_printable("Failed to get redis connection")?;

            let hyperswitch_token = redis_conn
                .get_key::<Option<String>>(&key.into())
                .await
                .change_context(errors::ApiErrorResponse::InternalServerError)
                .attach_printable("Failed to fetch the token from redis")?
                .ok_or(error_stack::Report::new(
                    errors::ApiErrorResponse::UnprocessableEntity {
                        message: "Token is invalid or expired".to_owned(),
                    },
                ))?;
            let payment_token_data = hyperswitch_token
                .clone()
                .parse_struct("PaymentTokenData")
                .change_context(errors::ApiErrorResponse::InternalServerError)
                .attach_printable("failed to deserialize hyperswitch token data")?;

            let payment_token = match payment_token_data {
                storage::PaymentTokenData::PermanentCard(storage::CardTokenData {
                    locker_id,
                    token,
                    ..
                }) => locker_id.or(Some(token)),
                storage::PaymentTokenData::TemporaryGeneric(storage::GenericTokenData {
                    token,
                }) => Some(token),
                _ => None,
            };
            payment_token.or(Some(payout_token.to_string()))
        }
    } else {
        None
    };

    match (
        payout_method_data.to_owned(),
        hyperswitch_token,
        payout_data,
    ) {
        // Get operation
        (None, Some(payout_token), _) => {
            if payout_token.starts_with("temporary_token_")
                || payout_type == Some(api_enums::PayoutType::Bank)
            {
                let (pm, supplementary_data) = vault::Vault::get_payout_method_data_from_temporary_locker(
                    state,
                    &payout_token,
                    merchant_key_store,
                )
                .await
                .attach_printable(
                    "Payout method for given token not found or there was a problem fetching it",
                )?;
                utils::when(
                    supplementary_data
                        .customer_id
                        .ne(&Some(customer_id.to_owned())),
                    || {
                        Err(errors::ApiErrorResponse::PreconditionFailed { message: "customer associated with payout method and customer passed in payout are not same".into() })
                    },
                )?;
                Ok(pm)
            } else {
                let resp = cards::get_card_from_locker(
                    state,
                    customer_id,
                    merchant_id,
                    payout_token.as_ref(),
                )
                .await
                .attach_printable("Payout method [card] could not be fetched from HS locker")?;
                Ok(Some({
                    api::PayoutMethodData::Card(api::CardPayout {
                        card_number: resp.card_number,
                        expiry_month: resp.card_exp_month,
                        expiry_year: resp.card_exp_year,
                        card_holder_name: resp.name_on_card,
                    })
                }))
            }
        }

        // Create / Update operation
        (Some(payout_method), payout_token, Some(payout_data)) => {
            let lookup_key = vault::Vault::store_payout_method_data_in_locker(
                state,
                payout_token.to_owned(),
                payout_method,
                Some(customer_id.to_owned()),
                merchant_key_store,
            )
            .await?;

            // Update payout_token in payout_attempt table
            if payout_token.is_none() {
                let updated_payout_attempt = storage::PayoutAttemptUpdate::PayoutTokenUpdate {
                    payout_token: lookup_key,
                };
                payout_data.payout_attempt = db
                    .update_payout_attempt(
                        &payout_data.payout_attempt,
                        updated_payout_attempt,
                        &payout_data.payouts,
                        storage_scheme,
                    )
                    .await
                    .change_context(errors::ApiErrorResponse::InternalServerError)
                    .attach_printable("Error updating token in payout attempt")?;
            }
            Ok(Some(payout_method.clone()))
        }

        // Ignore if nothing is passed
        _ => Ok(None),
    }
}

pub fn should_create_connector_transfer_method(
    payout_data: &PayoutData,
    connector_data: &api::ConnectorData,
) -> RouterResult<Option<String>> {
    let connector_transfer_method_id = payout_data.payment_method.as_ref().and_then(|pm| {
        let common_mandate_reference = pm
            .get_common_mandate_reference()
            .change_context(errors::ApiErrorResponse::InternalServerError)
            .attach_printable("unable to deserialize connector mandate details")
            .ok()?;

        connector_data
            .merchant_connector_id
            .as_ref()
            .and_then(|merchant_connector_id| {
                common_mandate_reference
                    .payouts
                    .and_then(|payouts_mandate_reference| {
                        payouts_mandate_reference
                            .get(merchant_connector_id)
                            .and_then(|payouts_mandate_reference_record| {
                                payouts_mandate_reference_record.transfer_method_id.clone()
                            })
                    })
            })
    });

    Ok(connector_transfer_method_id)
}

#[cfg(all(
    any(feature = "v1", feature = "v2"),
    not(feature = "payment_methods_v2")
))]
pub async fn save_payout_data_to_locker(
    state: &SessionState,
    payout_data: &mut PayoutData,
    customer_id: &id_type::CustomerId,
    payout_method_data: &api::PayoutMethodData,
    connector_mandate_details: Option<serde_json::Value>,
    merchant_context: &domain::MerchantContext,
) -> RouterResult<()> {
    let payouts = &payout_data.payouts;
    let key_manager_state = state.into();
    let (mut locker_req, card_details, bank_details, wallet_details, payment_method_type) =
        match payout_method_data {
            payouts::PayoutMethodData::Card(card) => {
                let card_detail = api::CardDetail {
                    card_number: card.card_number.to_owned(),
                    card_holder_name: card.card_holder_name.to_owned(),
                    card_exp_month: card.expiry_month.to_owned(),
                    card_exp_year: card.expiry_year.to_owned(),
                    nick_name: None,
                    card_issuing_country: None,
                    card_network: None,
                    card_issuer: None,
                    card_type: None,
                };
                let payload = StoreLockerReq::LockerCard(StoreCardReq {
                    merchant_id: merchant_context.get_merchant_account().get_id().clone(),
                    merchant_customer_id: customer_id.to_owned(),
                    card: Card {
                        card_number: card.card_number.to_owned(),
                        name_on_card: card.card_holder_name.to_owned(),
                        card_exp_month: card.expiry_month.to_owned(),
                        card_exp_year: card.expiry_year.to_owned(),
                        card_brand: None,
                        card_isin: None,
                        nick_name: None,
                    },
                    requestor_card_reference: None,
                    ttl: state.conf.locker.ttl_for_storage_in_secs,
                });
                (
                    payload,
                    Some(card_detail),
                    None,
                    None,
                    api_enums::PaymentMethodType::Debit,
                )
            }
            _ => {
                let key = merchant_context
                    .get_merchant_key_store()
                    .key
                    .get_inner()
                    .peek();
                let key_manager_state: KeyManagerState = state.into();
                let enc_data = async {
                    serde_json::to_value(payout_method_data.to_owned())
                        .change_context(errors::ApiErrorResponse::InternalServerError)
                        .attach_printable("Unable to encode payout method data")
                        .ok()
                        .map(|v| {
                            let secret: Secret<String> = Secret::new(v.to_string());
                            secret
                        })
                        .async_lift(|inner| async {
                            crypto_operation(
                                &key_manager_state,
                                type_name!(storage::PaymentMethod),
                                CryptoOperation::EncryptOptional(inner),
                                Identifier::Merchant(
                                    merchant_context
                                        .get_merchant_key_store()
                                        .merchant_id
                                        .clone(),
                                ),
                                key,
                            )
                            .await
                            .and_then(|val| val.try_into_optionaloperation())
                        })
                        .await
                }
                .await
                .change_context(errors::ApiErrorResponse::InternalServerError)
                .attach_printable("Failed to encrypt payout method data")?
                .map(Encryption::from)
                .map(|e| e.into_inner())
                .map_or(Err(errors::ApiErrorResponse::InternalServerError), |e| {
                    Ok(hex::encode(e.peek()))
                })?;
                let payload = StoreLockerReq::LockerGeneric(StoreGenericReq {
                    merchant_id: merchant_context.get_merchant_account().get_id().to_owned(),
                    merchant_customer_id: customer_id.to_owned(),
                    enc_data,
                    ttl: state.conf.locker.ttl_for_storage_in_secs,
                });
                match payout_method_data {
                    payouts::PayoutMethodData::Bank(bank) => (
                        payload,
                        None,
                        Some(bank.to_owned()),
                        None,
                        api_enums::PaymentMethodType::foreign_from(bank),
                    ),
                    payouts::PayoutMethodData::Wallet(wallet) => (
                        payload,
                        None,
                        None,
                        Some(wallet.to_owned()),
                        api_enums::PaymentMethodType::foreign_from(wallet),
                    ),
                    payouts::PayoutMethodData::Card(_) => {
                        Err(errors::ApiErrorResponse::InternalServerError)?
                    }
                }
            }
        };

    // Store payout method in locker
    let stored_resp = cards::add_card_to_hs_locker(
        state,
        &locker_req,
        customer_id,
        api_enums::LockerChoice::HyperswitchCardVault,
    )
    .await
    .change_context(errors::ApiErrorResponse::InternalServerError)?;

    let db = &*state.store;

    // Handle duplicates
    let (should_insert_in_pm_table, metadata_update) = match stored_resp.duplication_check {
        // Check if equivalent entry exists in payment_methods
        Some(duplication_check) => {
            let locker_ref = stored_resp.card_reference.clone();

            // Use locker ref as payment_method_id
            let existing_pm_by_pmid = db
                .find_payment_method(
                    &(state.into()),
                    merchant_context.get_merchant_key_store(),
                    &locker_ref,
                    merchant_context.get_merchant_account().storage_scheme,
                )
                .await;

            match existing_pm_by_pmid {
                // If found, update locker's metadata [DELETE + INSERT OP], don't insert in payment_method's table
                Ok(pm) => (
                    false,
                    if duplication_check == DataDuplicationCheck::MetaDataChanged {
                        Some(pm.clone())
                    } else {
                        None
                    },
                ),

                // If not found, use locker ref as locker_id
                Err(err) => {
                    if err.current_context().is_db_not_found() {
                        match db
                            .find_payment_method_by_locker_id(
                                &(state.into()),
                                merchant_context.get_merchant_key_store(),
                                &locker_ref,
                                merchant_context.get_merchant_account().storage_scheme,
                            )
                            .await
                        {
                            // If found, update locker's metadata [DELETE + INSERT OP], don't insert in payment_methods table
                            Ok(pm) => (
                                false,
                                if duplication_check == DataDuplicationCheck::MetaDataChanged {
                                    Some(pm.clone())
                                } else {
                                    None
                                },
                            ),
                            Err(err) => {
                                // If not found, update locker's metadata [DELETE + INSERT OP], and insert in payment_methods table
                                if err.current_context().is_db_not_found() {
                                    (true, None)

                                // Misc. DB errors
                                } else {
                                    Err(err)
                                        .change_context(
                                            errors::ApiErrorResponse::InternalServerError,
                                        )
                                        .attach_printable(
                                            "DB failures while finding payment method by locker ID",
                                        )?
                                }
                            }
                        }
                    // Misc. DB errors
                    } else {
                        Err(err)
                            .change_context(errors::ApiErrorResponse::InternalServerError)
                            .attach_printable("DB failures while finding payment method by pm ID")?
                    }
                }
            }
        }

        // Not duplicate, should be inserted in payment_methods table
        None => (true, None),
    };

    // Form payment method entry and card's metadata whenever insertion or metadata update is required
    let (card_details_encrypted, new_payment_method) =
        if let (api::PayoutMethodData::Card(_), true, _)
        | (api::PayoutMethodData::Card(_), _, Some(_)) = (
            payout_method_data,
            should_insert_in_pm_table,
            metadata_update.as_ref(),
        ) {
            // Fetch card info from db
            let card_isin = card_details.as_ref().map(|c| c.card_number.get_card_isin());

            let mut payment_method = api::PaymentMethodCreate {
                payment_method: Some(api_enums::PaymentMethod::foreign_from(payout_method_data)),
                payment_method_type: Some(payment_method_type),
                payment_method_issuer: None,
                payment_method_issuer_code: None,
                bank_transfer: None,
                card: card_details.clone(),
                wallet: None,
                metadata: None,
                customer_id: Some(customer_id.to_owned()),
                card_network: None,
                client_secret: None,
                payment_method_data: None,
                billing: None,
                connector_mandate_details: None,
                network_transaction_id: None,
            };

            let pm_data = card_isin
                .clone()
                .async_and_then(|card_isin| async move {
                    db.get_card_info(&card_isin)
                        .await
                        .map_err(|error| services::logger::warn!(card_info_error=?error))
                        .ok()
                })
                .await
                .flatten()
                .map(|card_info| {
                    payment_method
                        .payment_method_issuer
                        .clone_from(&card_info.card_issuer);
                    payment_method.card_network =
                        card_info.card_network.clone().map(|cn| cn.to_string());
                    api::payment_methods::PaymentMethodsData::Card(
                        api::payment_methods::CardDetailsPaymentMethod {
                            last4_digits: card_details.as_ref().map(|c| c.card_number.get_last4()),
                            issuer_country: card_info.card_issuing_country,
                            expiry_month: card_details.as_ref().map(|c| c.card_exp_month.clone()),
                            expiry_year: card_details.as_ref().map(|c| c.card_exp_year.clone()),
                            nick_name: card_details.as_ref().and_then(|c| c.nick_name.clone()),
                            card_holder_name: card_details
                                .as_ref()
                                .and_then(|c| c.card_holder_name.clone()),

                            card_isin: card_isin.clone(),
                            card_issuer: card_info.card_issuer,
                            card_network: card_info.card_network,
                            card_type: card_info.card_type,
                            saved_to_locker: true,
                        },
                    )
                })
                .unwrap_or_else(|| {
                    api::payment_methods::PaymentMethodsData::Card(
                        api::payment_methods::CardDetailsPaymentMethod {
                            last4_digits: card_details.as_ref().map(|c| c.card_number.get_last4()),
                            issuer_country: None,
                            expiry_month: card_details.as_ref().map(|c| c.card_exp_month.clone()),
                            expiry_year: card_details.as_ref().map(|c| c.card_exp_year.clone()),
                            nick_name: card_details.as_ref().and_then(|c| c.nick_name.clone()),
                            card_holder_name: card_details
                                .as_ref()
                                .and_then(|c| c.card_holder_name.clone()),

                            card_isin: card_isin.clone(),
                            card_issuer: None,
                            card_network: None,
                            card_type: None,
                            saved_to_locker: true,
                        },
                    )
                });
            (
                Some(
                    cards::create_encrypted_data(
                        &key_manager_state,
                        merchant_context.get_merchant_key_store(),
                        pm_data,
                    )
                    .await
                    .change_context(errors::ApiErrorResponse::InternalServerError)
                    .attach_printable("Unable to encrypt customer details")?,
                ),
                payment_method,
            )
        } else {
            (
                None,
                api::PaymentMethodCreate {
                    payment_method: Some(api_enums::PaymentMethod::foreign_from(
                        payout_method_data,
                    )),
                    payment_method_type: Some(payment_method_type),
                    payment_method_issuer: None,
                    payment_method_issuer_code: None,
                    bank_transfer: bank_details,
                    card: None,
                    wallet: wallet_details,
                    metadata: None,
                    customer_id: Some(customer_id.to_owned()),
                    card_network: None,
                    client_secret: None,
                    payment_method_data: None,
                    billing: None,
                    connector_mandate_details: None,
                    network_transaction_id: None,
                },
            )
        };

    // Insert new entry in payment_methods table
    if should_insert_in_pm_table {
        let payment_method_id = common_utils::generate_id(consts::ID_LENGTH, "pm");
        payout_data.payment_method = Some(
            cards::PmCards {
                state,
                merchant_account,
            }
            .create_payment_method(
                &new_payment_method,
                customer_id,
                &payment_method_id,
                Some(stored_resp.card_reference.clone()),
                merchant_context.get_merchant_account().get_id(),
                None,
                None,
                card_details_encrypted.clone(),
                merchant_context.get_merchant_key_store(),
                connector_mandate_details,
                None,
                None,
<<<<<<< HEAD
=======
                merchant_context.get_merchant_account().storage_scheme,
>>>>>>> bbec7a41
                None,
                None,
                None,
                None,
                None,
            )
            .await?,
        );
    }

    /*  1. Delete from locker
     *  2. Create new entry in locker
     *  3. Handle creation response from locker
     *  4. Update card's metadata in payment_methods table
     */
    if let Some(existing_pm) = metadata_update {
        let card_reference = &existing_pm
            .locker_id
            .clone()
            .unwrap_or(existing_pm.payment_method_id.clone());
        // Delete from locker
        cards::delete_card_from_hs_locker(
            state,
            customer_id,
            merchant_context.get_merchant_account().get_id(),
            card_reference,
        )
        .await
        .change_context(errors::ApiErrorResponse::InternalServerError)
        .attach_printable(
            "Failed to delete PMD from locker as a part of metadata update operation",
        )?;

        locker_req.update_requestor_card_reference(Some(card_reference.to_string()));

        // Store in locker
        let stored_resp = cards::add_card_to_hs_locker(
            state,
            &locker_req,
            customer_id,
            api_enums::LockerChoice::HyperswitchCardVault,
        )
        .await
        .change_context(errors::ApiErrorResponse::InternalServerError);

        // Check if locker operation was successful or not, if not, delete the entry from payment_methods table
        if let Err(err) = stored_resp {
            logger::error!(vault_err=?err);
            db.delete_payment_method_by_merchant_id_payment_method_id(
                &(state.into()),
                merchant_context.get_merchant_key_store(),
                merchant_context.get_merchant_account().get_id(),
                &existing_pm.payment_method_id,
            )
            .await
            .to_not_found_response(errors::ApiErrorResponse::PaymentMethodNotFound)?;

            Err(errors::ApiErrorResponse::InternalServerError).attach_printable(
                "Failed to insert PMD from locker as a part of metadata update operation",
            )?
        };

        // Update card's metadata in payment_methods table
        let pm_update = storage::PaymentMethodUpdate::PaymentMethodDataUpdate {
            payment_method_data: card_details_encrypted.map(Into::into),
        };
        payout_data.payment_method = Some(
            db.update_payment_method(
                &(state.into()),
                merchant_context.get_merchant_key_store(),
                existing_pm,
                pm_update,
                merchant_context.get_merchant_account().storage_scheme,
            )
            .await
            .change_context(errors::ApiErrorResponse::InternalServerError)
            .attach_printable("Failed to add payment method in db")?,
        );
    };

    // Store card_reference in payouts table
    let payout_method_id = match &payout_data.payment_method {
        Some(pm) => pm.payment_method_id.clone(),
        None => stored_resp.card_reference.to_owned(),
    };

    let updated_payout = storage::PayoutsUpdate::PayoutMethodIdUpdate { payout_method_id };

    payout_data.payouts = db
        .update_payout(
            payouts,
            updated_payout,
            &payout_data.payout_attempt,
            merchant_context.get_merchant_account().storage_scheme,
        )
        .await
        .change_context(errors::ApiErrorResponse::InternalServerError)
        .attach_printable("Error updating payouts in saved payout method")?;

    Ok(())
}

#[cfg(all(feature = "v2", feature = "payment_methods_v2"))]
pub async fn save_payout_data_to_locker(
    _state: &SessionState,
    _payout_data: &mut PayoutData,
    _customer_id: &id_type::CustomerId,
    _payout_method_data: &api::PayoutMethodData,
    _connector_mandate_details: Option<serde_json::Value>,
    _merchant_context: &domain::MerchantContext,
) -> RouterResult<()> {
    todo!()
}

#[cfg(all(feature = "v2", feature = "customer_v2"))]
pub(super) async fn get_or_create_customer_details(
    _state: &SessionState,
    _customer_details: &CustomerDetails,
    _merchant_context: &domain::MerchantContext,
) -> RouterResult<Option<domain::Customer>> {
    todo!()
}

#[cfg(all(any(feature = "v1", feature = "v2"), not(feature = "customer_v2")))]
pub(super) async fn get_or_create_customer_details(
    state: &SessionState,
    customer_details: &CustomerDetails,
    merchant_context: &domain::MerchantContext,
) -> RouterResult<Option<domain::Customer>> {
    let db: &dyn StorageInterface = &*state.store;
    // Create customer_id if not passed in request
    let customer_id = customer_details
        .customer_id
        .clone()
        .unwrap_or_else(generate_customer_id_of_default_length);

    let merchant_id = merchant_context.get_merchant_account().get_id();
    let key = merchant_context
        .get_merchant_key_store()
        .key
        .get_inner()
        .peek();
    let key_manager_state = &state.into();

    match db
        .find_customer_optional_by_customer_id_merchant_id(
            key_manager_state,
            &customer_id,
            merchant_id,
            merchant_context.get_merchant_key_store(),
            merchant_context.get_merchant_account().storage_scheme,
        )
        .await
        .change_context(errors::ApiErrorResponse::InternalServerError)?
    {
        // Customer found
        Some(customer) => Ok(Some(customer)),

        // Customer not found
        // create only if atleast one of the fields were provided for customer creation or else throw error
        None => {
            if customer_details.name.is_some()
                || customer_details.email.is_some()
                || customer_details.phone.is_some()
                || customer_details.phone_country_code.is_some()
            {
                let encrypted_data = crypto_operation(
                    &state.into(),
                    type_name!(domain::Customer),
                    CryptoOperation::BatchEncrypt(
                        domain::FromRequestEncryptableCustomer::to_encryptable(
                            domain::FromRequestEncryptableCustomer {
                                name: customer_details.name.clone(),
                                email: customer_details
                                    .email
                                    .clone()
                                    .map(|a| a.expose().switch_strategy()),
                                phone: customer_details.phone.clone(),
                            },
                        ),
                    ),
                    Identifier::Merchant(
                        merchant_context
                            .get_merchant_key_store()
                            .merchant_id
                            .clone(),
                    ),
                    key,
                )
                .await
                .and_then(|val| val.try_into_batchoperation())
                .change_context(errors::ApiErrorResponse::InternalServerError)
                .attach_printable("Failed to encrypt customer")?;
                let encryptable_customer =
                    domain::FromRequestEncryptableCustomer::from_encryptable(encrypted_data)
                        .change_context(errors::ApiErrorResponse::InternalServerError)
                        .attach_printable("Failed to form EncryptableCustomer")?;

                let customer = domain::Customer {
                    customer_id: customer_id.clone(),
                    merchant_id: merchant_id.to_owned().clone(),
                    name: encryptable_customer.name,
                    email: encryptable_customer.email.map(|email| {
                        let encryptable: Encryptable<Secret<String, pii::EmailStrategy>> =
                            Encryptable::new(
                                email.clone().into_inner().switch_strategy(),
                                email.into_encrypted(),
                            );
                        encryptable
                    }),
                    phone: encryptable_customer.phone,
                    description: None,
                    phone_country_code: customer_details.phone_country_code.to_owned(),
                    metadata: None,
                    connector_customer: None,
                    created_at: common_utils::date_time::now(),
                    modified_at: common_utils::date_time::now(),
                    address_id: None,
                    default_payment_method_id: None,
                    updated_by: None,
                    version: common_types::consts::API_VERSION,
                };

                Ok(Some(
                    db.insert_customer(
                        customer,
                        key_manager_state,
                        merchant_context.get_merchant_key_store(),
                        merchant_context.get_merchant_account().storage_scheme,
                    )
                    .await
                    .change_context(errors::ApiErrorResponse::InternalServerError)
                    .attach_printable_lazy(|| {
                        format!(
                            "Failed to insert customer [id - {:?}] for merchant [id - {:?}]",
                            customer_id, merchant_id
                        )
                    })?,
                ))
            } else {
                Err(report!(errors::ApiErrorResponse::InvalidRequestData {
                    message: format!("customer for id - {:?} not found", customer_id),
                }))
            }
        }
    }
}

#[cfg(all(feature = "payouts", feature = "v1"))]
pub async fn decide_payout_connector(
    state: &SessionState,
    merchant_context: &domain::MerchantContext,
    request_straight_through: Option<api::routing::StraightThroughAlgorithm>,
    routing_data: &mut storage::RoutingData,
    payout_data: &mut PayoutData,
    eligible_connectors: Option<Vec<enums::RoutableConnectors>>,
) -> RouterResult<api::ConnectorCallType> {
    // 1. For existing attempts, use stored connector
    let payout_attempt = &payout_data.payout_attempt;
    if let Some(connector_name) = payout_attempt.connector.clone() {
        // Connector was already decided previously, use the same connector
        let connector_data = api::ConnectorData::get_payout_connector_by_name(
            &state.conf.connectors,
            &connector_name,
            api::GetToken::Connector,
            payout_attempt.merchant_connector_id.clone(),
        )
        .change_context(errors::ApiErrorResponse::InternalServerError)
        .attach_printable("Invalid connector name received in 'routed_through'")?;

        routing_data.routed_through = Some(connector_name.clone());
        return Ok(api::ConnectorCallType::PreDetermined(connector_data));
    }

    // Validate and get the business_profile from payout_attempt
    let business_profile = core_utils::validate_and_get_business_profile(
        state.store.as_ref(),
        &(state).into(),
        merchant_context.get_merchant_key_store(),
        Some(&payout_attempt.profile_id),
        merchant_context.get_merchant_account().get_id(),
    )
    .await?
    .get_required_value("Profile")?;

    // 2. Check routing algorithm passed in the request
    if let Some(routing_algorithm) = request_straight_through {
        let (mut connectors, check_eligibility) =
            routing::perform_straight_through_routing(&routing_algorithm, None)
                .change_context(errors::ApiErrorResponse::InternalServerError)
                .attach_printable("Failed execution of straight through routing")?;

        if check_eligibility {
            connectors = routing::perform_eligibility_analysis_with_fallback(
                state,
                merchant_context.get_merchant_key_store(),
                connectors,
                &TransactionData::Payout(payout_data),
                eligible_connectors,
                &business_profile,
            )
            .await
            .change_context(errors::ApiErrorResponse::InternalServerError)
            .attach_printable("failed eligibility analysis and fallback")?;
        }

        let first_connector_choice = connectors
            .first()
            .ok_or(errors::ApiErrorResponse::IncorrectPaymentMethodConfiguration)
            .attach_printable("Empty connector list returned")?
            .clone();

        let connector_data = connectors
            .into_iter()
            .map(|conn| {
                api::ConnectorData::get_payout_connector_by_name(
                    &state.conf.connectors,
                    &conn.connector.to_string(),
                    api::GetToken::Connector,
                    payout_attempt.merchant_connector_id.clone(),
                )
            })
            .collect::<CustomResult<Vec<_>, _>>()
            .change_context(errors::ApiErrorResponse::InternalServerError)
            .attach_printable("Invalid connector name received")?;

        routing_data.routed_through = Some(first_connector_choice.connector.to_string());
        routing_data.merchant_connector_id = first_connector_choice.merchant_connector_id;

        routing_data.routing_info.algorithm = Some(routing_algorithm);
        return Ok(api::ConnectorCallType::Retryable(connector_data));
    }

    // 3. Check algorithm passed in routing data
    if let Some(ref routing_algorithm) = routing_data.algorithm {
        let (mut connectors, check_eligibility) =
            routing::perform_straight_through_routing(routing_algorithm, None)
                .change_context(errors::ApiErrorResponse::InternalServerError)
                .attach_printable("Failed execution of straight through routing")?;

        if check_eligibility {
            connectors = routing::perform_eligibility_analysis_with_fallback(
                state,
                merchant_context.get_merchant_key_store(),
                connectors,
                &TransactionData::Payout(payout_data),
                eligible_connectors,
                &business_profile,
            )
            .await
            .change_context(errors::ApiErrorResponse::InternalServerError)
            .attach_printable("failed eligibility analysis and fallback")?;
        }

        let first_connector_choice = connectors
            .first()
            .ok_or(errors::ApiErrorResponse::IncorrectPaymentMethodConfiguration)
            .attach_printable("Empty connector list returned")?
            .clone();

        connectors.remove(0);

        let connector_data = connectors
            .into_iter()
            .map(|conn| {
                api::ConnectorData::get_payout_connector_by_name(
                    &state.conf.connectors,
                    &conn.connector.to_string(),
                    api::GetToken::Connector,
                    payout_attempt.merchant_connector_id.clone(),
                )
            })
            .collect::<CustomResult<Vec<_>, _>>()
            .change_context(errors::ApiErrorResponse::InternalServerError)
            .attach_printable("Invalid connector name received")?;

        routing_data.routed_through = Some(first_connector_choice.connector.to_string());
        routing_data.merchant_connector_id = first_connector_choice.merchant_connector_id;

        return Ok(api::ConnectorCallType::Retryable(connector_data));
    }

    // 4. Route connector
    route_connector_v1_for_payouts(
        state,
        merchant_context,
        &payout_data.business_profile,
        payout_data,
        routing_data,
        eligible_connectors,
    )
    .await
}

pub async fn get_default_payout_connector(
    _state: &SessionState,
    request_connector: Option<serde_json::Value>,
) -> CustomResult<api::ConnectorChoice, errors::ApiErrorResponse> {
    Ok(request_connector.map_or(
        api::ConnectorChoice::Decide,
        api::ConnectorChoice::StraightThrough,
    ))
}

#[cfg(all(any(feature = "v1", feature = "v2"), not(feature = "customer_v2")))]
pub fn should_call_payout_connector_create_customer<'a>(
    state: &'a SessionState,
    connector: &'a api::ConnectorData,
    customer: &'a Option<domain::Customer>,
    connector_label: &'a str,
) -> (bool, Option<&'a str>) {
    // Check if create customer is required for the connector
    match enums::PayoutConnectors::try_from(connector.connector_name) {
        Ok(connector) => {
            let connector_needs_customer = state
                .conf
                .connector_customer
                .payout_connector_list
                .contains(&connector);

            if connector_needs_customer {
                let connector_customer_details = customer
                    .as_ref()
                    .and_then(|customer| customer.get_connector_customer_id(connector_label));
                let should_call_connector = connector_customer_details.is_none();
                (should_call_connector, connector_customer_details)
            } else {
                (false, None)
            }
        }
        _ => (false, None),
    }
}

#[cfg(all(feature = "v2", feature = "customer_v2"))]
pub fn should_call_payout_connector_create_customer<'a>(
    state: &'a SessionState,
    connector: &'a api::ConnectorData,
    customer: &'a Option<domain::Customer>,
    merchant_connector_id: &'a id_type::MerchantConnectorAccountId,
) -> (bool, Option<&'a str>) {
    // Check if create customer is required for the connector
    match enums::PayoutConnectors::try_from(connector.connector_name) {
        Ok(connector) => {
            let connector_needs_customer = state
                .conf
                .connector_customer
                .payout_connector_list
                .contains(&connector);

            if connector_needs_customer {
                let connector_customer_details = customer
                    .as_ref()
                    .and_then(|customer| customer.get_connector_customer_id(merchant_connector_id));
                let should_call_connector = connector_customer_details.is_none();
                (should_call_connector, connector_customer_details)
            } else {
                (false, None)
            }
        }
        _ => (false, None),
    }
}

pub async fn get_gsm_record(
    state: &SessionState,
    error_code: Option<String>,
    error_message: Option<String>,
    connector_name: Option<String>,
    flow: &str,
) -> Option<storage::gsm::GatewayStatusMap> {
    let connector_name = connector_name.unwrap_or_default();
    let get_gsm = || async {
        state.store.find_gsm_rule(
                connector_name.clone(),
                flow.to_string(),
                "sub_flow".to_string(),
                error_code.clone().unwrap_or_default(), // TODO: make changes in connector to get a mandatory code in case of success or error response
                error_message.clone().unwrap_or_default(),
            )
            .await
            .map_err(|err| {
                if err.current_context().is_db_not_found() {
                    logger::warn!(
                        "GSM miss for connector - {}, flow - {}, error_code - {:?}, error_message - {:?}",
                        connector_name,
                        flow,
                        error_code,
                        error_message
                    );
                    metrics::AUTO_PAYOUT_RETRY_GSM_MISS_COUNT.add( 1, &[]);
                } else {
                    metrics::AUTO_PAYOUT_RETRY_GSM_FETCH_FAILURE_COUNT.add( 1, &[]);
                };
                err.change_context(errors::ApiErrorResponse::InternalServerError)
                    .attach_printable("failed to fetch decision from gsm")
            })
    };
    get_gsm()
        .await
        .inspect_err(|err| {
            // warn log should suffice here because we are not propagating this error
            logger::warn!(get_gsm_decision_fetch_error=?err, "error fetching gsm decision");
        })
        .ok()
}

pub fn is_payout_initiated(status: api_enums::PayoutStatus) -> bool {
    !matches!(
        status,
        api_enums::PayoutStatus::RequiresCreation
            | api_enums::PayoutStatus::RequiresConfirmation
            | api_enums::PayoutStatus::RequiresPayoutMethodData
            | api_enums::PayoutStatus::RequiresVendorAccountCreation
            | api_enums::PayoutStatus::Initiated
    )
}

pub(crate) fn validate_payout_status_against_not_allowed_statuses(
    payout_status: api_enums::PayoutStatus,
    not_allowed_statuses: &[api_enums::PayoutStatus],
    action: &'static str,
) -> Result<(), errors::ApiErrorResponse> {
    fp_utils::when(not_allowed_statuses.contains(&payout_status), || {
        Err(errors::ApiErrorResponse::PreconditionFailed {
            message: format!(
                "You cannot {action} this payout because it has status {payout_status}",
            ),
        })
    })
}

pub fn is_payout_terminal_state(status: api_enums::PayoutStatus) -> bool {
    !matches!(
        status,
        api_enums::PayoutStatus::RequiresCreation
            | api_enums::PayoutStatus::RequiresConfirmation
            | api_enums::PayoutStatus::RequiresPayoutMethodData
            | api_enums::PayoutStatus::RequiresVendorAccountCreation
            // Initiated by the underlying connector
            | api_enums::PayoutStatus::Pending
            | api_enums::PayoutStatus::Initiated
            | api_enums::PayoutStatus::RequiresFulfillment
    )
}

pub fn should_call_retrieve(status: api_enums::PayoutStatus) -> bool {
    matches!(
        status,
        api_enums::PayoutStatus::Pending | api_enums::PayoutStatus::Initiated
    )
}

pub fn is_payout_err_state(status: api_enums::PayoutStatus) -> bool {
    matches!(
        status,
        api_enums::PayoutStatus::Cancelled
            | api_enums::PayoutStatus::Failed
            | api_enums::PayoutStatus::Ineligible
    )
}

pub fn is_eligible_for_local_payout_cancellation(status: api_enums::PayoutStatus) -> bool {
    matches!(
        status,
        api_enums::PayoutStatus::RequiresCreation
            | api_enums::PayoutStatus::RequiresConfirmation
            | api_enums::PayoutStatus::RequiresPayoutMethodData
            | api_enums::PayoutStatus::RequiresVendorAccountCreation
    )
}

#[cfg(feature = "olap")]
pub(super) async fn filter_by_constraints(
    db: &dyn StorageInterface,
    constraints: &api::PayoutListConstraints,
    merchant_id: &id_type::MerchantId,
    storage_scheme: storage::enums::MerchantStorageScheme,
) -> CustomResult<Vec<storage::Payouts>, errors::StorageError> {
    let result = db
        .filter_payouts_by_constraints(merchant_id, &constraints.clone().into(), storage_scheme)
        .await?;
    Ok(result)
}

#[cfg(all(feature = "v2", feature = "customer_v2"))]
pub async fn update_payouts_and_payout_attempt(
    _payout_data: &mut PayoutData,
    _merchant_context: &domain::MerchantContext,
    _req: &payouts::PayoutCreateRequest,
    _state: &SessionState,
) -> CustomResult<(), errors::ApiErrorResponse> {
    todo!()
}

#[cfg(all(any(feature = "v1", feature = "v2"), not(feature = "customer_v2")))]
pub async fn update_payouts_and_payout_attempt(
    payout_data: &mut PayoutData,
    merchant_context: &domain::MerchantContext,
    req: &payouts::PayoutCreateRequest,
    state: &SessionState,
) -> CustomResult<(), errors::ApiErrorResponse> {
    let payout_attempt = payout_data.payout_attempt.to_owned();
    let status = payout_attempt.status;
    let payout_id = payout_attempt.payout_id.clone();
    // Verify update feasibility
    if is_payout_terminal_state(status) || is_payout_initiated(status) {
        return Err(report!(errors::ApiErrorResponse::InvalidRequestData {
            message: format!(
                "Payout {} cannot be updated for status {}",
                payout_id, status
            ),
        }));
    }

    // Fetch customer details from request and create new or else use existing customer that was attached
    let customer = get_customer_details_from_request(req);
    let customer_id = if customer.customer_id.is_some()
        || customer.name.is_some()
        || customer.email.is_some()
        || customer.phone.is_some()
        || customer.phone_country_code.is_some()
    {
        payout_data.customer_details =
            get_or_create_customer_details(state, &customer, merchant_context).await?;
        payout_data
            .customer_details
            .as_ref()
            .map(|customer| customer.customer_id.clone())
    } else {
        payout_data.payouts.customer_id.clone()
    };

    // We have to do this because the function that is being used to create / get address is from payments
    // which expects a payment_id
    let payout_id_as_payment_id_type =
        id_type::PaymentId::try_from(std::borrow::Cow::Owned(payout_id.clone()))
            .change_context(errors::ApiErrorResponse::InvalidRequestData {
                message: "payout_id contains invalid data".to_string(),
            })
            .attach_printable("Error converting payout_id to PaymentId type")?;

    // Fetch address details from request and create new or else use existing address that was attached
    let billing_address = payment_helpers::create_or_find_address_for_payment_by_request(
        state,
        req.billing.as_ref(),
        None,
        merchant_context.get_merchant_account().get_id(),
        customer_id.as_ref(),
        merchant_context.get_merchant_key_store(),
        &payout_id_as_payment_id_type,
        merchant_context.get_merchant_account().storage_scheme,
    )
    .await?;
    let address_id = if billing_address.is_some() {
        payout_data.billing_address = billing_address;
        payout_data
            .billing_address
            .as_ref()
            .map(|address| address.address_id.clone())
    } else {
        payout_data.payouts.address_id.clone()
    };

    // Update DB with new data
    let payouts = payout_data.payouts.to_owned();
    let amount = MinorUnit::from(req.amount.unwrap_or(payouts.amount.into()));
    let updated_payouts = storage::PayoutsUpdate::Update {
        amount,
        destination_currency: req
            .currency
            .to_owned()
            .unwrap_or(payouts.destination_currency),
        source_currency: req.currency.to_owned().unwrap_or(payouts.source_currency),
        description: req
            .description
            .to_owned()
            .clone()
            .or(payouts.description.clone()),
        recurring: req.recurring.to_owned().unwrap_or(payouts.recurring),
        auto_fulfill: req.auto_fulfill.to_owned().unwrap_or(payouts.auto_fulfill),
        return_url: req
            .return_url
            .to_owned()
            .clone()
            .or(payouts.return_url.clone()),
        entity_type: req.entity_type.to_owned().unwrap_or(payouts.entity_type),
        metadata: req.metadata.clone().or(payouts.metadata.clone()),
        status: Some(status),
        profile_id: Some(payout_attempt.profile_id.clone()),
        confirm: req.confirm.to_owned(),
        payout_type: req
            .payout_type
            .to_owned()
            .or(payouts.payout_type.to_owned()),
        address_id: address_id.clone(),
        customer_id: customer_id.clone(),
    };
    let db = &*state.store;
    payout_data.payouts = db
        .update_payout(
            &payouts,
            updated_payouts,
            &payout_attempt,
            merchant_context.get_merchant_account().storage_scheme,
        )
        .await
        .change_context(errors::ApiErrorResponse::InternalServerError)
        .attach_printable("Error updating payouts")?;
    let updated_business_country =
        payout_attempt
            .business_country
            .map_or(req.business_country.to_owned(), |c| {
                req.business_country
                    .to_owned()
                    .and_then(|nc| if nc != c { Some(nc) } else { None })
            });
    let updated_business_label =
        payout_attempt
            .business_label
            .map_or(req.business_label.to_owned(), |l| {
                req.business_label
                    .to_owned()
                    .and_then(|nl| if nl != l { Some(nl) } else { None })
            });
    if updated_business_country.is_some()
        || updated_business_label.is_some()
        || customer_id.is_some()
        || address_id.is_some()
    {
        let payout_attempt = &payout_data.payout_attempt;
        let updated_payout_attempt = storage::PayoutAttemptUpdate::BusinessUpdate {
            business_country: updated_business_country,
            business_label: updated_business_label,
            address_id,
            customer_id,
        };
        payout_data.payout_attempt = db
            .update_payout_attempt(
                payout_attempt,
                updated_payout_attempt,
                &payout_data.payouts,
                merchant_context.get_merchant_account().storage_scheme,
            )
            .await
            .change_context(errors::ApiErrorResponse::InternalServerError)
            .attach_printable("Error updating payout_attempt")?;
    }
    Ok(())
}

pub(super) fn get_customer_details_from_request(
    request: &payouts::PayoutCreateRequest,
) -> CustomerDetails {
    let customer_id = request.get_customer_id().map(ToOwned::to_owned);

    let customer_name = request
        .customer
        .as_ref()
        .and_then(|customer_details| customer_details.name.clone())
        .or(request.name.clone());

    let customer_email = request
        .customer
        .as_ref()
        .and_then(|customer_details| customer_details.email.clone())
        .or(request.email.clone());

    let customer_phone = request
        .customer
        .as_ref()
        .and_then(|customer_details| customer_details.phone.clone())
        .or(request.phone.clone());

    let customer_phone_code = request
        .customer
        .as_ref()
        .and_then(|customer_details| customer_details.phone_country_code.clone())
        .or(request.phone_country_code.clone());

    CustomerDetails {
        customer_id,
        name: customer_name,
        email: customer_email,
        phone: customer_phone,
        phone_country_code: customer_phone_code,
    }
}

pub async fn get_translated_unified_code_and_message(
    state: &SessionState,
    unified_code: Option<&UnifiedCode>,
    unified_message: Option<&UnifiedMessage>,
    locale: &str,
) -> CustomResult<Option<UnifiedMessage>, errors::ApiErrorResponse> {
    Ok(unified_code
        .zip(unified_message)
        .async_and_then(|(code, message)| async {
            payment_helpers::get_unified_translation(
                state,
                code.0.clone(),
                message.0.clone(),
                locale.to_string(),
            )
            .await
            .map(UnifiedMessage::try_from)
        })
        .await
        .transpose()
        .change_context(errors::ApiErrorResponse::InvalidDataValue {
            field_name: "unified_message",
        })?
        .or_else(|| unified_message.cloned()))
}

pub async fn get_additional_payout_data(
    pm_data: &api::PayoutMethodData,
    db: &dyn StorageInterface,
    profile_id: &id_type::ProfileId,
) -> Option<payout_additional::AdditionalPayoutMethodData> {
    match pm_data {
        api::PayoutMethodData::Card(card_data) => {
            let card_isin = Some(card_data.card_number.get_card_isin());
            let enable_extended_bin =db
            .find_config_by_key_unwrap_or(
                format!("{}_enable_extended_card_bin", profile_id.get_string_repr()).as_str(),
             Some("false".to_string()))
            .await.map_err(|err| services::logger::error!(message="Failed to fetch the config", extended_card_bin_error=?err)).ok();

            let card_extended_bin = match enable_extended_bin {
                Some(config) if config.config == "true" => {
                    Some(card_data.card_number.get_extended_card_bin())
                }
                _ => None,
            };
            let last4 = Some(card_data.card_number.get_last4());

            let card_info = card_isin
                .clone()
                .async_and_then(|card_isin| async move {
                    db.get_card_info(&card_isin)
                        .await
                        .map_err(|error| services::logger::warn!(card_info_error=?error))
                        .ok()
                })
                .await
                .flatten()
                .map(|card_info| {
                    payout_additional::AdditionalPayoutMethodData::Card(Box::new(
                        payout_additional::CardAdditionalData {
                            card_issuer: card_info.card_issuer,
                            card_network: card_info.card_network.clone(),
                            bank_code: card_info.bank_code,
                            card_type: card_info.card_type,
                            card_issuing_country: card_info.card_issuing_country,
                            last4: last4.clone(),
                            card_isin: card_isin.clone(),
                            card_extended_bin: card_extended_bin.clone(),
                            card_exp_month: Some(card_data.expiry_month.clone()),
                            card_exp_year: Some(card_data.expiry_year.clone()),
                            card_holder_name: card_data.card_holder_name.clone(),
                        },
                    ))
                });
            Some(card_info.unwrap_or_else(|| {
                payout_additional::AdditionalPayoutMethodData::Card(Box::new(
                    payout_additional::CardAdditionalData {
                        card_issuer: None,
                        card_network: None,
                        bank_code: None,
                        card_type: None,
                        card_issuing_country: None,
                        last4,
                        card_isin,
                        card_extended_bin,
                        card_exp_month: Some(card_data.expiry_month.clone()),
                        card_exp_year: Some(card_data.expiry_year.clone()),
                        card_holder_name: card_data.card_holder_name.clone(),
                    },
                ))
            }))
        }
        api::PayoutMethodData::Bank(bank_data) => {
            Some(payout_additional::AdditionalPayoutMethodData::Bank(
                Box::new(bank_data.to_owned().into()),
            ))
        }
        api::PayoutMethodData::Wallet(wallet_data) => {
            Some(payout_additional::AdditionalPayoutMethodData::Wallet(
                Box::new(wallet_data.to_owned().into()),
            ))
        }
    }
}<|MERGE_RESOLUTION|>--- conflicted
+++ resolved
@@ -562,7 +562,7 @@
         payout_data.payment_method = Some(
             cards::PmCards {
                 state,
-                merchant_account,
+                merchant_context,
             }
             .create_payment_method(
                 &new_payment_method,
@@ -573,14 +573,9 @@
                 None,
                 None,
                 card_details_encrypted.clone(),
-                merchant_context.get_merchant_key_store(),
                 connector_mandate_details,
                 None,
                 None,
-<<<<<<< HEAD
-=======
-                merchant_context.get_merchant_account().storage_scheme,
->>>>>>> bbec7a41
                 None,
                 None,
                 None,
