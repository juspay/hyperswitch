use api_models::{enums, payment_methods::Card, payouts};
use common_utils::{
    errors::CustomResult,
    ext_traits::{AsyncExt, StringExt},
    fp_utils, generate_customer_id_of_default_length, id_type,
    types::MinorUnit,
};
use diesel_models::encryption::Encryption;
use error_stack::{report, ResultExt};
use masking::{ExposeInterface, PeekInterface, Secret};
use router_env::logger;

use super::PayoutData;
use crate::{
    core::{
        errors::{self, RouterResult, StorageErrorExt},
        payment_methods::{
            cards,
            transformers::{DataDuplicationCheck, StoreCardReq, StoreGenericReq, StoreLockerReq},
            vault,
        },
        payments::{
            customers::get_connector_customer_details_if_present, route_connector_v1, routing,
            CustomerDetails,
        },
        routing::TransactionData,
    },
    db::StorageInterface,
    routes::{metrics, SessionState},
    services,
    types::{
        api::{self, enums as api_enums},
        domain::{
            self,
            types::{self as domain_types, AsyncLift},
        },
        storage,
        transformers::ForeignFrom,
    },
    utils::{self, OptionExt},
};

#[allow(clippy::too_many_arguments)]
pub async fn make_payout_method_data<'a>(
    state: &'a SessionState,
    payout_method_data: Option<&api::PayoutMethodData>,
    payout_token: Option<&str>,
    customer_id: &id_type::CustomerId,
    merchant_id: &str,
    payout_type: Option<api_enums::PayoutType>,
    merchant_key_store: &domain::MerchantKeyStore,
    payout_data: Option<&mut PayoutData>,
    storage_scheme: storage::enums::MerchantStorageScheme,
) -> RouterResult<Option<api::PayoutMethodData>> {
    let db = &*state.store;
    let hyperswitch_token = if let Some(payout_token) = payout_token {
        if payout_token.starts_with("temporary_token_") {
            Some(payout_token.to_string())
        } else {
            let certain_payout_type = payout_type.get_required_value("payout_type")?.to_owned();
            let key = format!(
                "pm_token_{}_{}_hyperswitch",
                payout_token,
                api_enums::PaymentMethod::foreign_from(certain_payout_type)
            );

            let redis_conn = state
                .store
                .get_redis_conn()
                .change_context(errors::ApiErrorResponse::InternalServerError)
                .attach_printable("Failed to get redis connection")?;

            let hyperswitch_token = redis_conn
                .get_key::<Option<String>>(&key)
                .await
                .change_context(errors::ApiErrorResponse::InternalServerError)
                .attach_printable("Failed to fetch the token from redis")?
                .ok_or(error_stack::Report::new(
                    errors::ApiErrorResponse::UnprocessableEntity {
                        message: "Token is invalid or expired".to_owned(),
                    },
                ))?;
            let payment_token_data = hyperswitch_token
                .clone()
                .parse_struct("PaymentTokenData")
                .change_context(errors::ApiErrorResponse::InternalServerError)
                .attach_printable("failed to deserialize hyperswitch token data")?;

            let payment_token = match payment_token_data {
                storage::PaymentTokenData::PermanentCard(storage::CardTokenData {
                    locker_id,
                    token,
                    ..
                }) => locker_id.or(Some(token)),
                storage::PaymentTokenData::TemporaryGeneric(storage::GenericTokenData {
                    token,
                }) => Some(token),
                _ => None,
            };
            payment_token.or(Some(payout_token.to_string()))
        }
    } else {
        None
    };

    match (
        payout_method_data.to_owned(),
        hyperswitch_token,
        payout_data,
    ) {
        // Get operation
        (None, Some(payout_token), _) => {
            if payout_token.starts_with("temporary_token_")
                || payout_type == Some(api_enums::PayoutType::Bank)
            {
                let (pm, supplementary_data) = vault::Vault::get_payout_method_data_from_temporary_locker(
                    state,
                    &payout_token,
                    merchant_key_store,
                )
                .await
                .attach_printable(
                    "Payout method for given token not found or there was a problem fetching it",
                )?;
                utils::when(
                    supplementary_data
                        .customer_id
                        .ne(&Some(customer_id.to_owned())),
                    || {
                        Err(errors::ApiErrorResponse::PreconditionFailed { message: "customer associated with payout method and customer passed in payout are not same".into() })
                    },
                )?;
                Ok(pm)
            } else {
                let resp = cards::get_card_from_locker(
                    state,
                    customer_id,
                    merchant_id,
                    payout_token.as_ref(),
                )
                .await
                .attach_printable("Payout method [card] could not be fetched from HS locker")?;
                Ok(Some({
                    api::PayoutMethodData::Card(api::CardPayout {
                        card_number: resp.card_number,
                        expiry_month: resp.card_exp_month,
                        expiry_year: resp.card_exp_year,
                        card_holder_name: resp.name_on_card,
                    })
                }))
            }
        }

        // Create / Update operation
        (Some(payout_method), payout_token, Some(payout_data)) => {
            let lookup_key = vault::Vault::store_payout_method_data_in_locker(
                state,
                payout_token.to_owned(),
                payout_method,
                Some(customer_id.to_owned()),
                merchant_key_store,
            )
            .await?;

            // Update payout_token in payout_attempt table
            if payout_token.is_none() {
                let updated_payout_attempt = storage::PayoutAttemptUpdate::PayoutTokenUpdate {
                    payout_token: lookup_key,
                };
                payout_data.payout_attempt = db
                    .update_payout_attempt(
                        &payout_data.payout_attempt,
                        updated_payout_attempt,
                        &payout_data.payouts,
                        storage_scheme,
                    )
                    .await
                    .change_context(errors::ApiErrorResponse::InternalServerError)
                    .attach_printable("Error updating token in payout attempt")?;
            }
            Ok(Some(payout_method.clone()))
        }

        // Ignore if nothing is passed
        _ => Ok(None),
    }
}

pub async fn save_payout_data_to_locker(
    state: &SessionState,
    payout_data: &mut PayoutData,
    payout_method_data: &api::PayoutMethodData,
    merchant_account: &domain::MerchantAccount,
    key_store: &domain::MerchantKeyStore,
) -> RouterResult<()> {
    let payout_attempt = &payout_data.payout_attempt;
    let (mut locker_req, card_details, bank_details, wallet_details, payment_method_type) =
        match payout_method_data {
            payouts::PayoutMethodData::Card(card) => {
                let card_detail = api::CardDetail {
                    card_number: card.card_number.to_owned(),
                    card_holder_name: card.card_holder_name.to_owned(),
                    card_exp_month: card.expiry_month.to_owned(),
                    card_exp_year: card.expiry_year.to_owned(),
                    nick_name: None,
                    card_issuing_country: None,
                    card_network: None,
                    card_issuer: None,
                    card_type: None,
                };
                let payload = StoreLockerReq::LockerCard(StoreCardReq {
                    merchant_id: merchant_account.merchant_id.as_ref(),
                    merchant_customer_id: payout_attempt.customer_id.to_owned(),
                    card: Card {
                        card_number: card.card_number.to_owned(),
                        name_on_card: card.card_holder_name.to_owned(),
                        card_exp_month: card.expiry_month.to_owned(),
                        card_exp_year: card.expiry_year.to_owned(),
                        card_brand: None,
                        card_isin: None,
                        nick_name: None,
                    },
                    requestor_card_reference: None,
                    ttl: state.conf.locker.ttl_for_storage_in_secs,
                });
                (
                    payload,
                    Some(card_detail),
                    None,
                    None,
                    api_enums::PaymentMethodType::Debit,
                )
            }
            _ => {
                let key = key_store.key.get_inner().peek();
                let enc_data = async {
                    serde_json::to_value(payout_method_data.to_owned())
                        .change_context(errors::ApiErrorResponse::InternalServerError)
                        .attach_printable("Unable to encode payout method data")
                        .ok()
                        .map(|v| {
                            let secret: Secret<String> = Secret::new(v.to_string());
                            secret
                        })
                        .async_lift(|inner| domain_types::encrypt_optional(inner, key))
                        .await
                }
                .await
                .change_context(errors::ApiErrorResponse::InternalServerError)
                .attach_printable("Failed to encrypt payout method data")?
                .map(Encryption::from)
                .map(|e| e.into_inner())
                .map_or(Err(errors::ApiErrorResponse::InternalServerError), |e| {
                    Ok(hex::encode(e.peek()))
                })?;
                let payload = StoreLockerReq::LockerGeneric(StoreGenericReq {
                    merchant_id: merchant_account.merchant_id.as_ref(),
                    merchant_customer_id: payout_attempt.customer_id.to_owned(),
                    enc_data,
                    ttl: state.conf.locker.ttl_for_storage_in_secs,
                });
                match payout_method_data {
                    payouts::PayoutMethodData::Bank(bank) => (
                        payload,
                        None,
                        Some(bank.to_owned()),
                        None,
                        api_enums::PaymentMethodType::foreign_from(bank.to_owned()),
                    ),
                    payouts::PayoutMethodData::Wallet(wallet) => (
                        payload,
                        None,
                        None,
                        Some(wallet.to_owned()),
                        api_enums::PaymentMethodType::foreign_from(wallet.to_owned()),
                    ),
                    payouts::PayoutMethodData::Card(_) => {
                        Err(errors::ApiErrorResponse::InternalServerError)?
                    }
                }
            }
        };

    // Store payout method in locker
    let stored_resp = cards::call_to_locker_hs(
        state,
        &locker_req,
        &payout_attempt.customer_id,
        api_enums::LockerChoice::HyperswitchCardVault,
    )
    .await
    .change_context(errors::ApiErrorResponse::InternalServerError)?;

    let db = &*state.store;

    // Handle duplicates
    let (should_insert_in_pm_table, metadata_update) = match stored_resp.duplication_check {
        // Check if equivalent entry exists in payment_methods
        Some(duplication_check) => {
            let locker_ref = stored_resp.card_reference.clone();

            // Use locker ref as payment_method_id
            let existing_pm_by_pmid = db
                .find_payment_method(&locker_ref, merchant_account.storage_scheme)
                .await;

            match existing_pm_by_pmid {
                // If found, update locker's metadata [DELETE + INSERT OP], don't insert in payment_method's table
                Ok(pm) => (
                    false,
                    if duplication_check == DataDuplicationCheck::MetaDataChanged {
                        Some(pm.clone())
                    } else {
                        None
                    },
                ),

                // If not found, use locker ref as locker_id
                Err(err) => {
                    if err.current_context().is_db_not_found() {
                        match db
                            .find_payment_method_by_locker_id(
                                &locker_ref,
                                merchant_account.storage_scheme,
                            )
                            .await
                        {
                            // If found, update locker's metadata [DELETE + INSERT OP], don't insert in payment_methods table
                            Ok(pm) => (
                                false,
                                if duplication_check == DataDuplicationCheck::MetaDataChanged {
                                    Some(pm.clone())
                                } else {
                                    None
                                },
                            ),
                            Err(err) => {
                                // If not found, update locker's metadata [DELETE + INSERT OP], and insert in payment_methods table
                                if err.current_context().is_db_not_found() {
                                    (true, None)

                                // Misc. DB errors
                                } else {
                                    Err(err)
                                        .change_context(
                                            errors::ApiErrorResponse::InternalServerError,
                                        )
                                        .attach_printable(
                                            "DB failures while finding payment method by locker ID",
                                        )?
                                }
                            }
                        }
                    // Misc. DB errors
                    } else {
                        Err(err)
                            .change_context(errors::ApiErrorResponse::InternalServerError)
                            .attach_printable("DB failures while finding payment method by pm ID")?
                    }
                }
            }
        }

        // Not duplicate, should be inserted in payment_methods table
        None => (true, None),
    };

    // Form payment method entry and card's metadata whenever insertion or metadata update is required
    let (card_details_encrypted, new_payment_method) =
        if let (api::PayoutMethodData::Card(_), true, _)
        | (api::PayoutMethodData::Card(_), _, Some(_)) = (
            payout_method_data,
            should_insert_in_pm_table,
            metadata_update.as_ref(),
        ) {
            // Fetch card info from db
            let card_isin = card_details.as_ref().map(|c| c.card_number.get_card_isin());

            let mut payment_method = api::PaymentMethodCreate {
                payment_method: Some(api_enums::PaymentMethod::foreign_from(
                    payout_method_data.to_owned(),
                )),
                payment_method_type: Some(payment_method_type),
                payment_method_issuer: None,
                payment_method_issuer_code: None,
                bank_transfer: None,
                card: card_details.clone(),
                wallet: None,
                metadata: None,
                customer_id: Some(payout_attempt.customer_id.to_owned()),
                card_network: None,
                client_secret: None,
                payment_method_data: None,
                billing: None,
                connector_mandate_details: None,
                network_transaction_id: None,
            };

            let pm_data = card_isin
                .clone()
                .async_and_then(|card_isin| async move {
                    db.get_card_info(&card_isin)
                        .await
                        .map_err(|error| services::logger::warn!(card_info_error=?error))
                        .ok()
                })
                .await
                .flatten()
                .map(|card_info| {
                    payment_method
                        .payment_method_issuer
                        .clone_from(&card_info.card_issuer);
                    payment_method.card_network =
                        card_info.card_network.clone().map(|cn| cn.to_string());
                    api::payment_methods::PaymentMethodsData::Card(
                        api::payment_methods::CardDetailsPaymentMethod {
                            last4_digits: card_details.as_ref().map(|c| c.card_number.get_last4()),
                            issuer_country: card_info.card_issuing_country,
                            expiry_month: card_details.as_ref().map(|c| c.card_exp_month.clone()),
                            expiry_year: card_details.as_ref().map(|c| c.card_exp_year.clone()),
                            nick_name: card_details.as_ref().and_then(|c| c.nick_name.clone()),
                            card_holder_name: card_details
                                .as_ref()
                                .and_then(|c| c.card_holder_name.clone()),

                            card_isin: card_isin.clone(),
                            card_issuer: card_info.card_issuer,
                            card_network: card_info.card_network,
                            card_type: card_info.card_type,
                            saved_to_locker: true,
                        },
                    )
                })
                .unwrap_or_else(|| {
                    api::payment_methods::PaymentMethodsData::Card(
                        api::payment_methods::CardDetailsPaymentMethod {
                            last4_digits: card_details.as_ref().map(|c| c.card_number.get_last4()),
                            issuer_country: None,
                            expiry_month: card_details.as_ref().map(|c| c.card_exp_month.clone()),
                            expiry_year: card_details.as_ref().map(|c| c.card_exp_year.clone()),
                            nick_name: card_details.as_ref().and_then(|c| c.nick_name.clone()),
                            card_holder_name: card_details
                                .as_ref()
                                .and_then(|c| c.card_holder_name.clone()),

                            card_isin: card_isin.clone(),
                            card_issuer: None,
                            card_network: None,
                            card_type: None,
                            saved_to_locker: true,
                        },
                    )
                });
            (
                Some(
                    cards::create_encrypted_data(key_store, pm_data)
                        .await
                        .change_context(errors::ApiErrorResponse::InternalServerError)
                        .attach_printable("Unable to encrypt customer details")?,
                ),
                payment_method,
            )
        } else {
            (
                None,
                api::PaymentMethodCreate {
                    payment_method: Some(api_enums::PaymentMethod::foreign_from(
                        payout_method_data.to_owned(),
                    )),
                    payment_method_type: Some(payment_method_type),
                    payment_method_issuer: None,
                    payment_method_issuer_code: None,
                    bank_transfer: bank_details,
                    card: None,
                    wallet: wallet_details,
                    metadata: None,
                    customer_id: Some(payout_attempt.customer_id.to_owned()),
                    card_network: None,
                    client_secret: None,
                    payment_method_data: None,
                    billing: None,
                    connector_mandate_details: None,
                    network_transaction_id: None,
                },
            )
        };

    // Insert new entry in payment_methods table
    if should_insert_in_pm_table {
        let payment_method_id = common_utils::generate_id(crate::consts::ID_LENGTH, "pm");
        cards::create_payment_method(
            db,
            &new_payment_method,
            &payout_attempt.customer_id,
            &payment_method_id,
            Some(stored_resp.card_reference.clone()),
            &merchant_account.merchant_id,
            None,
            None,
            card_details_encrypted.clone().map(Into::into),
            key_store,
            None,
            None,
            None,
            merchant_account.storage_scheme,
            None,
            None,
        )
        .await?;
    }

    /*  1. Delete from locker
     *  2. Create new entry in locker
     *  3. Handle creation response from locker
     *  4. Update card's metadata in payment_methods table
     */
    if let Some(existing_pm) = metadata_update {
        let card_reference = &existing_pm
            .locker_id
            .clone()
            .unwrap_or(existing_pm.payment_method_id.clone());
        // Delete from locker
        cards::delete_card_from_hs_locker(
            state,
            &payout_attempt.customer_id,
            &merchant_account.merchant_id,
            card_reference,
        )
        .await
        .attach_printable(
            "Failed to delete PMD from locker as a part of metadata update operation",
        )?;

        locker_req.update_requestor_card_reference(Some(card_reference.to_string()));

        // Store in locker
        let stored_resp = cards::call_to_locker_hs(
            state,
            &locker_req,
            &payout_attempt.customer_id,
            api_enums::LockerChoice::HyperswitchCardVault,
        )
        .await
        .change_context(errors::ApiErrorResponse::InternalServerError);

        // Check if locker operation was successful or not, if not, delete the entry from payment_methods table
        if let Err(err) = stored_resp {
            logger::error!(vault_err=?err);
            db.delete_payment_method_by_merchant_id_payment_method_id(
                &merchant_account.merchant_id,
                &existing_pm.payment_method_id,
            )
            .await
            .to_not_found_response(errors::ApiErrorResponse::PaymentMethodNotFound)?;

            Err(errors::ApiErrorResponse::InternalServerError).attach_printable(
                "Failed to insert PMD from locker as a part of metadata update operation",
            )?
        };

        // Update card's metadata in payment_methods table
        let pm_update = storage::PaymentMethodUpdate::PaymentMethodDataUpdate {
            payment_method_data: card_details_encrypted.map(Into::into),
        };
        db.update_payment_method(existing_pm, pm_update, merchant_account.storage_scheme)
            .await
            .change_context(errors::ApiErrorResponse::InternalServerError)
            .attach_printable("Failed to add payment method in db")?;
    };

    // Store card_reference in payouts table
    let updated_payout = storage::PayoutsUpdate::PayoutMethodIdUpdate {
        payout_method_id: stored_resp.card_reference.to_owned(),
    };
    payout_data.payouts = db
        .update_payout(
            &payout_data.payouts,
            updated_payout,
            payout_attempt,
            merchant_account.storage_scheme,
        )
        .await
        .change_context(errors::ApiErrorResponse::InternalServerError)
        .attach_printable("Error updating payouts in saved payout method")?;

    Ok(())
}

pub async fn get_or_create_customer_details(
    state: &SessionState,
    customer_details: &CustomerDetails,
    merchant_account: &domain::MerchantAccount,
    key_store: &domain::MerchantKeyStore,
) -> RouterResult<Option<domain::Customer>> {
    let db: &dyn StorageInterface = &*state.store;
    // Create customer_id if not passed in request
    let customer_id = customer_details
        .customer_id
        .clone()
        .unwrap_or_else(generate_customer_id_of_default_length);

    let merchant_id = &merchant_account.merchant_id;
    let key = key_store.key.get_inner().peek();

    match db
        .find_customer_optional_by_customer_id_merchant_id(
            &customer_id,
            merchant_id,
            key_store,
            merchant_account.storage_scheme,
        )
        .await
        .change_context(errors::ApiErrorResponse::InternalServerError)?
    {
        Some(customer) => Ok(Some(customer)),
        None => {
            let customer = domain::Customer {
                customer_id,
                merchant_id: merchant_id.to_string(),
                name: domain_types::encrypt_optional(customer_details.name.to_owned(), key)
                    .await
                    .change_context(errors::ApiErrorResponse::InternalServerError)?,
                email: domain_types::encrypt_optional(
                    customer_details.email.to_owned().map(|e| e.expose()),
                    key,
                )
                .await
                .change_context(errors::ApiErrorResponse::InternalServerError)?,
                phone: domain_types::encrypt_optional(customer_details.phone.to_owned(), key)
                    .await
                    .change_context(errors::ApiErrorResponse::InternalServerError)?,
                description: None,
                phone_country_code: customer_details.phone_country_code.to_owned(),
                metadata: None,
                connector_customer: None,
                id: None,
                created_at: common_utils::date_time::now(),
                modified_at: common_utils::date_time::now(),
                address_id: None,
                default_payment_method_id: None,
                updated_by: None,
            };

            Ok(Some(
                db.insert_customer(customer, key_store, merchant_account.storage_scheme)
                    .await
                    .change_context(errors::ApiErrorResponse::InternalServerError)?,
            ))
        }
    }
}

pub async fn decide_payout_connector(
    state: &SessionState,
    merchant_account: &domain::MerchantAccount,
    key_store: &domain::MerchantKeyStore,
    request_straight_through: Option<api::routing::StraightThroughAlgorithm>,
    routing_data: &mut storage::RoutingData,
    payout_data: &mut PayoutData,
    eligible_connectors: Option<Vec<enums::RoutableConnectors>>,
) -> RouterResult<api::ConnectorCallType> {
    // 1. For existing attempts, use stored connector
    let payout_attempt = &payout_data.payout_attempt;
    if let Some(connector_name) = payout_attempt.connector.clone() {
        // Connector was already decided previously, use the same connector
        let connector_data = api::ConnectorData::get_payout_connector_by_name(
            &state.conf.connectors,
            &connector_name,
            api::GetToken::Connector,
            payout_attempt.merchant_connector_id.clone(),
        )
        .change_context(errors::ApiErrorResponse::InternalServerError)
        .attach_printable("Invalid connector name received in 'routed_through'")?;

        routing_data.routed_through = Some(connector_name.clone());
        return Ok(api::ConnectorCallType::PreDetermined(connector_data));
    }

    // 2. Check routing algorithm passed in the request
    if let Some(routing_algorithm) = request_straight_through {
        let (mut connectors, check_eligibility) =
            routing::perform_straight_through_routing(&routing_algorithm, None)
                .change_context(errors::ApiErrorResponse::InternalServerError)
                .attach_printable("Failed execution of straight through routing")?;

        if check_eligibility {
            connectors = routing::perform_eligibility_analysis_with_fallback(
                state,
                key_store,
                connectors,
                &TransactionData::<()>::Payout(payout_data),
                eligible_connectors,
                #[cfg(feature = "business_profile_routing")]
                Some(payout_attempt.profile_id.clone()),
            )
            .await
            .change_context(errors::ApiErrorResponse::InternalServerError)
            .attach_printable("failed eligibility analysis and fallback")?;
        }

        let first_connector_choice = connectors
            .first()
            .ok_or(errors::ApiErrorResponse::IncorrectPaymentMethodConfiguration)
            .attach_printable("Empty connector list returned")?
            .clone();

        let connector_data = connectors
            .into_iter()
            .map(|conn| {
                api::ConnectorData::get_payout_connector_by_name(
                    &state.conf.connectors,
                    &conn.connector.to_string(),
                    api::GetToken::Connector,
                    #[cfg(feature = "connector_choice_mca_id")]
                    payout_attempt.merchant_connector_id.clone(),
                    #[cfg(not(feature = "connector_choice_mca_id"))]
                    None,
                )
            })
            .collect::<CustomResult<Vec<_>, _>>()
            .change_context(errors::ApiErrorResponse::InternalServerError)
            .attach_printable("Invalid connector name received")?;

        routing_data.routed_through = Some(first_connector_choice.connector.to_string());
        #[cfg(feature = "connector_choice_mca_id")]
        {
            routing_data.merchant_connector_id = first_connector_choice.merchant_connector_id;
        }
        #[cfg(not(feature = "connector_choice_mca_id"))]
        {
            routing_data.business_sub_label = first_connector_choice.sub_label.clone();
        }
        routing_data.routing_info.algorithm = Some(routing_algorithm);
        return Ok(api::ConnectorCallType::Retryable(connector_data));
    }

    // 3. Check algorithm passed in routing data
    if let Some(ref routing_algorithm) = routing_data.algorithm {
        let (mut connectors, check_eligibility) =
            routing::perform_straight_through_routing(routing_algorithm, None)
                .change_context(errors::ApiErrorResponse::InternalServerError)
                .attach_printable("Failed execution of straight through routing")?;

        if check_eligibility {
            connectors = routing::perform_eligibility_analysis_with_fallback(
                state,
                key_store,
                connectors,
                &TransactionData::<()>::Payout(payout_data),
                eligible_connectors,
                #[cfg(feature = "business_profile_routing")]
                Some(payout_attempt.profile_id.clone()),
            )
            .await
            .change_context(errors::ApiErrorResponse::InternalServerError)
            .attach_printable("failed eligibility analysis and fallback")?;
        }

        let first_connector_choice = connectors
            .first()
            .ok_or(errors::ApiErrorResponse::IncorrectPaymentMethodConfiguration)
            .attach_printable("Empty connector list returned")?
            .clone();

        connectors.remove(0);

        let connector_data = connectors
            .into_iter()
            .map(|conn| {
                api::ConnectorData::get_payout_connector_by_name(
                    &state.conf.connectors,
                    &conn.connector.to_string(),
                    api::GetToken::Connector,
                    #[cfg(feature = "connector_choice_mca_id")]
                    payout_attempt.merchant_connector_id.clone(),
                    #[cfg(not(feature = "connector_choice_mca_id"))]
                    None,
                )
            })
            .collect::<CustomResult<Vec<_>, _>>()
            .change_context(errors::ApiErrorResponse::InternalServerError)
            .attach_printable("Invalid connector name received")?;

        routing_data.routed_through = Some(first_connector_choice.connector.to_string());
        #[cfg(feature = "connector_choice_mca_id")]
        {
            routing_data.merchant_connector_id = first_connector_choice.merchant_connector_id;
        }
        #[cfg(not(feature = "connector_choice_mca_id"))]
        {
            routing_data.business_sub_label = first_connector_choice.sub_label.clone();
        }
        return Ok(api::ConnectorCallType::Retryable(connector_data));
    }

    // 4. Route connector
    route_connector_v1(
        state,
        merchant_account,
        &payout_data.business_profile,
        key_store,
        TransactionData::<()>::Payout(payout_data),
        routing_data,
        eligible_connectors,
        None,
    )
    .await
}

pub async fn get_default_payout_connector(
    _state: &SessionState,
    request_connector: Option<serde_json::Value>,
) -> CustomResult<api::ConnectorChoice, errors::ApiErrorResponse> {
    Ok(request_connector.map_or(
        api::ConnectorChoice::Decide,
        api::ConnectorChoice::StraightThrough,
    ))
}

pub fn should_call_payout_connector_create_customer<'a>(
    state: &SessionState,
    connector: &api::ConnectorData,
    customer: &'a Option<domain::Customer>,
    connector_label: &str,
) -> (bool, Option<&'a str>) {
    // Check if create customer is required for the connector
    match enums::PayoutConnectors::try_from(connector.connector_name) {
        Ok(connector) => {
            let connector_needs_customer = state
                .conf
                .connector_customer
                .payout_connector_list
                .contains(&connector);

            if connector_needs_customer {
                let connector_customer_details = customer.as_ref().and_then(|customer| {
                    get_connector_customer_details_if_present(customer, connector_label)
                });
                let should_call_connector = connector_customer_details.is_none();
                (should_call_connector, connector_customer_details)
            } else {
                (false, None)
            }
        }
        _ => (false, None),
    }
}

pub async fn get_gsm_record(
    state: &SessionState,
    error_code: Option<String>,
    error_message: Option<String>,
    connector_name: Option<String>,
    flow: String,
) -> Option<storage::gsm::GatewayStatusMap> {
    let get_gsm = || async {
        state.store.find_gsm_rule(
                connector_name.clone().unwrap_or_default(),
                flow.clone(),
                "sub_flow".to_string(),
                error_code.clone().unwrap_or_default(), // TODO: make changes in connector to get a mandatory code in case of success or error response
                error_message.clone().unwrap_or_default(),
            )
            .await
            .map_err(|err| {
                if err.current_context().is_db_not_found() {
                    logger::warn!(
                        "GSM miss for connector - {}, flow - {}, error_code - {:?}, error_message - {:?}",
                        connector_name.unwrap_or_default(),
                        flow,
                        error_code,
                        error_message
                    );
                    metrics::AUTO_PAYOUT_RETRY_GSM_MISS_COUNT.add(&metrics::CONTEXT, 1, &[]);
                } else {
                    metrics::AUTO_PAYOUT_RETRY_GSM_FETCH_FAILURE_COUNT.add(&metrics::CONTEXT, 1, &[]);
                };
                err.change_context(errors::ApiErrorResponse::InternalServerError)
                    .attach_printable("failed to fetch decision from gsm")
            })
    };
    get_gsm()
        .await
        .map_err(|err| {
            // warn log should suffice here because we are not propagating this error
            logger::warn!(get_gsm_decision_fetch_error=?err, "error fetching gsm decision");
            err
        })
        .ok()
}

pub fn is_payout_initiated(status: api_enums::PayoutStatus) -> bool {
    !matches!(
        status,
<<<<<<< HEAD
        api_enums::PayoutStatus::Pending
            | api_enums::PayoutStatus::RequiresFulfillment
            | api_enums::PayoutStatus::Initiated
=======
        api_enums::PayoutStatus::RequiresCreation
            | api_enums::PayoutStatus::RequiresConfirmation
            | api_enums::PayoutStatus::RequiresPayoutMethodData
            | api_enums::PayoutStatus::RequiresVendorAccountCreation
>>>>>>> 21499947
    )
}

pub(crate) fn validate_payout_status_against_not_allowed_statuses(
    payout_status: &api_enums::PayoutStatus,
    not_allowed_statuses: &[api_enums::PayoutStatus],
    action: &'static str,
) -> Result<(), errors::ApiErrorResponse> {
    fp_utils::when(not_allowed_statuses.contains(payout_status), || {
        Err(errors::ApiErrorResponse::PreconditionFailed {
            message: format!(
                "You cannot {action} this payout because it has status {payout_status}",
            ),
        })
    })
}

pub fn is_payout_terminal_state(status: api_enums::PayoutStatus) -> bool {
    !matches!(
        status,
<<<<<<< HEAD
        api_enums::PayoutStatus::Pending
            | api_enums::PayoutStatus::Initiated
            | api_enums::PayoutStatus::RequiresCreation
            | api_enums::PayoutStatus::RequiresFulfillment
=======
        api_enums::PayoutStatus::RequiresCreation
            | api_enums::PayoutStatus::RequiresConfirmation
>>>>>>> 21499947
            | api_enums::PayoutStatus::RequiresPayoutMethodData
            | api_enums::PayoutStatus::RequiresVendorAccountCreation
            // Initiated by the underlying connector
            | api_enums::PayoutStatus::Pending
            | api_enums::PayoutStatus::RequiresFulfillment
    )
}

pub fn should_call_retrieve(status: api_enums::PayoutStatus) -> bool {
    matches!(
        status,
        api_enums::PayoutStatus::Pending | api_enums::PayoutStatus::Initiated
    )
}

pub fn is_payout_err_state(status: api_enums::PayoutStatus) -> bool {
    matches!(
        status,
        api_enums::PayoutStatus::Cancelled
            | api_enums::PayoutStatus::Failed
            | api_enums::PayoutStatus::Ineligible
    )
}

pub fn is_eligible_for_local_payout_cancellation(status: api_enums::PayoutStatus) -> bool {
    matches!(
        status,
        api_enums::PayoutStatus::RequiresCreation
            | api_enums::PayoutStatus::RequiresConfirmation
            | api_enums::PayoutStatus::RequiresPayoutMethodData
            | api_enums::PayoutStatus::RequiresVendorAccountCreation
    )
}

#[cfg(feature = "olap")]
pub(super) async fn filter_by_constraints(
    db: &dyn StorageInterface,
    constraints: &api::PayoutListConstraints,
    merchant_id: &str,
    storage_scheme: storage::enums::MerchantStorageScheme,
) -> CustomResult<Vec<storage::Payouts>, errors::DataStorageError> {
    let result = db
        .filter_payouts_by_constraints(merchant_id, &constraints.clone().into(), storage_scheme)
        .await?;
    Ok(result)
}

pub async fn update_payouts_and_payout_attempt(
    payout_data: &mut PayoutData,
    merchant_account: &domain::MerchantAccount,
    req: &payouts::PayoutCreateRequest,
    state: &SessionState,
) -> CustomResult<(), errors::ApiErrorResponse> {
    let payout_attempt = payout_data.payout_attempt.to_owned();
    let status = payout_attempt.status;
    let payout_id = payout_attempt.payout_id.clone();
    // Verify update feasibility
    if is_payout_terminal_state(status) || is_payout_initiated(status) {
        return Err(report!(errors::ApiErrorResponse::InvalidRequestData {
            message: format!(
                "Payout {} cannot be updated for status {}",
                payout_id, status
            ),
        }));
    }

    // Update DB with new data
    let payouts = payout_data.payouts.to_owned();
    let amount = MinorUnit::from(req.amount.unwrap_or(payouts.amount.into()));
    let updated_payouts = storage::PayoutsUpdate::Update {
        amount,
        destination_currency: req
            .currency
            .to_owned()
            .unwrap_or(payouts.destination_currency),
        source_currency: req.currency.to_owned().unwrap_or(payouts.source_currency),
        description: req
            .description
            .to_owned()
            .clone()
            .or(payouts.description.clone()),
        recurring: req.recurring.to_owned().unwrap_or(payouts.recurring),
        auto_fulfill: req.auto_fulfill.to_owned().unwrap_or(payouts.auto_fulfill),
        return_url: req
            .return_url
            .to_owned()
            .clone()
            .or(payouts.return_url.clone()),
        entity_type: req.entity_type.to_owned().unwrap_or(payouts.entity_type),
        metadata: req.metadata.clone().or(payouts.metadata.clone()),
        status: Some(status),
        profile_id: Some(payout_attempt.profile_id.clone()),
        confirm: req.confirm.to_owned(),
        payout_type: req
            .payout_type
            .to_owned()
            .or(payouts.payout_type.to_owned()),
    };
    let db = &*state.store;
    payout_data.payouts = db
        .update_payout(
            &payouts,
            updated_payouts,
            &payout_attempt,
            merchant_account.storage_scheme,
        )
        .await
        .change_context(errors::ApiErrorResponse::InternalServerError)
        .attach_printable("Error updating payouts")?;
    let updated_business_country =
        payout_attempt
            .business_country
            .map_or(req.business_country.to_owned(), |c| {
                req.business_country
                    .to_owned()
                    .and_then(|nc| if nc != c { Some(nc) } else { None })
            });
    let updated_business_label =
        payout_attempt
            .business_label
            .map_or(req.business_label.to_owned(), |l| {
                req.business_label
                    .to_owned()
                    .and_then(|nl| if nl != l { Some(nl) } else { None })
            });
    match (updated_business_country, updated_business_label) {
        (None, None) => Ok(()),
        (business_country, business_label) => {
            let payout_attempt = &payout_data.payout_attempt;
            let updated_payout_attempt = storage::PayoutAttemptUpdate::BusinessUpdate {
                business_country,
                business_label,
            };
            payout_data.payout_attempt = db
                .update_payout_attempt(
                    payout_attempt,
                    updated_payout_attempt,
                    &payout_data.payouts,
                    merchant_account.storage_scheme,
                )
                .await
                .change_context(errors::ApiErrorResponse::InternalServerError)
                .attach_printable("Error updating payout_attempt")?;
            Ok(())
        }
    }
}<|MERGE_RESOLUTION|>--- conflicted
+++ resolved
@@ -892,16 +892,11 @@
 pub fn is_payout_initiated(status: api_enums::PayoutStatus) -> bool {
     !matches!(
         status,
-<<<<<<< HEAD
-        api_enums::PayoutStatus::Pending
-            | api_enums::PayoutStatus::RequiresFulfillment
-            | api_enums::PayoutStatus::Initiated
-=======
         api_enums::PayoutStatus::RequiresCreation
             | api_enums::PayoutStatus::RequiresConfirmation
             | api_enums::PayoutStatus::RequiresPayoutMethodData
             | api_enums::PayoutStatus::RequiresVendorAccountCreation
->>>>>>> 21499947
+            | api_enums::PayoutStatus::Initiated
     )
 }
 
@@ -922,19 +917,13 @@
 pub fn is_payout_terminal_state(status: api_enums::PayoutStatus) -> bool {
     !matches!(
         status,
-<<<<<<< HEAD
-        api_enums::PayoutStatus::Pending
-            | api_enums::PayoutStatus::Initiated
-            | api_enums::PayoutStatus::RequiresCreation
-            | api_enums::PayoutStatus::RequiresFulfillment
-=======
         api_enums::PayoutStatus::RequiresCreation
             | api_enums::PayoutStatus::RequiresConfirmation
->>>>>>> 21499947
             | api_enums::PayoutStatus::RequiresPayoutMethodData
             | api_enums::PayoutStatus::RequiresVendorAccountCreation
             // Initiated by the underlying connector
             | api_enums::PayoutStatus::Pending
+            | api_enums::PayoutStatus::Initiated
             | api_enums::PayoutStatus::RequiresFulfillment
     )
 }
