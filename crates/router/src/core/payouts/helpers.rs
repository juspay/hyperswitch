#[cfg(all(any(feature = "v1", feature = "v2"), not(feature = "customer_v2")))]
use api_models::customers::CustomerRequestWithEmail;
use api_models::{enums, payment_methods::Card, payouts};
use common_utils::{
    encryption::Encryption,
    errors::CustomResult,
    ext_traits::{AsyncExt, StringExt},
    fp_utils, id_type, payout_method_utils as payout_additional, type_name,
    types::{
        keymanager::{Identifier, KeyManagerState},
        MinorUnit, UnifiedCode, UnifiedMessage,
    },
};
#[cfg(all(any(feature = "v1", feature = "v2"), not(feature = "customer_v2")))]
use common_utils::{generate_customer_id_of_default_length, types::keymanager::ToEncryptable};
use error_stack::{report, ResultExt};
use hyperswitch_domain_models::type_encryption::{crypto_operation, CryptoOperation};
use masking::{PeekInterface, Secret};
use router_env::logger;

use super::PayoutData;
#[cfg(feature = "payouts")]
use crate::core::payments::route_connector_v1_for_payouts;
use crate::{
    consts,
    core::{
        errors::{self, RouterResult, StorageErrorExt},
        payment_methods::{
            cards,
            transformers::{DataDuplicationCheck, StoreCardReq, StoreGenericReq, StoreLockerReq},
            vault,
        },
        payments::{
            customers::get_connector_customer_details_if_present, helpers as payment_helpers,
            routing, CustomerDetails,
        },
        routing::TransactionData,
        utils as core_utils,
    },
    db::StorageInterface,
    routes::{metrics, SessionState},
    services,
    types::{
        api::{self, enums as api_enums},
        domain::{self, types::AsyncLift},
        storage,
        transformers::ForeignFrom,
    },
    utils::{self, OptionExt},
};

#[allow(clippy::too_many_arguments)]
pub async fn make_payout_method_data<'a>(
    state: &'a SessionState,
    payout_method_data: Option<&api::PayoutMethodData>,
    payout_token: Option<&str>,
    customer_id: &id_type::CustomerId,
    merchant_id: &id_type::MerchantId,
    payout_type: Option<api_enums::PayoutType>,
    merchant_key_store: &domain::MerchantKeyStore,
    payout_data: Option<&mut PayoutData>,
    storage_scheme: storage::enums::MerchantStorageScheme,
) -> RouterResult<Option<api::PayoutMethodData>> {
    let db = &*state.store;
    let hyperswitch_token = if let Some(payout_token) = payout_token {
        if payout_token.starts_with("temporary_token_") {
            Some(payout_token.to_string())
        } else {
            let certain_payout_type = payout_type.get_required_value("payout_type")?.to_owned();
            let key = format!(
                "pm_token_{}_{}_hyperswitch",
                payout_token,
                api_enums::PaymentMethod::foreign_from(certain_payout_type)
            );

            let redis_conn = state
                .store
                .get_redis_conn()
                .change_context(errors::ApiErrorResponse::InternalServerError)
                .attach_printable("Failed to get redis connection")?;

            let hyperswitch_token = redis_conn
                .get_key::<Option<String>>(&key)
                .await
                .change_context(errors::ApiErrorResponse::InternalServerError)
                .attach_printable("Failed to fetch the token from redis")?
                .ok_or(error_stack::Report::new(
                    errors::ApiErrorResponse::UnprocessableEntity {
                        message: "Token is invalid or expired".to_owned(),
                    },
                ))?;
            let payment_token_data = hyperswitch_token
                .clone()
                .parse_struct("PaymentTokenData")
                .change_context(errors::ApiErrorResponse::InternalServerError)
                .attach_printable("failed to deserialize hyperswitch token data")?;

            let payment_token = match payment_token_data {
                storage::PaymentTokenData::PermanentCard(storage::CardTokenData {
                    locker_id,
                    token,
                    ..
                }) => locker_id.or(Some(token)),
                storage::PaymentTokenData::TemporaryGeneric(storage::GenericTokenData {
                    token,
                }) => Some(token),
                _ => None,
            };
            payment_token.or(Some(payout_token.to_string()))
        }
    } else {
        None
    };

    match (
        payout_method_data.to_owned(),
        hyperswitch_token,
        payout_data,
    ) {
        // Get operation
        (None, Some(payout_token), _) => {
            if payout_token.starts_with("temporary_token_")
                || payout_type == Some(api_enums::PayoutType::Bank)
            {
                let (pm, supplementary_data) = vault::Vault::get_payout_method_data_from_temporary_locker(
                    state,
                    &payout_token,
                    merchant_key_store,
                )
                .await
                .attach_printable(
                    "Payout method for given token not found or there was a problem fetching it",
                )?;
                utils::when(
                    supplementary_data
                        .customer_id
                        .ne(&Some(customer_id.to_owned())),
                    || {
                        Err(errors::ApiErrorResponse::PreconditionFailed { message: "customer associated with payout method and customer passed in payout are not same".into() })
                    },
                )?;
                Ok(pm)
            } else {
                let resp = cards::get_card_from_locker(
                    state,
                    customer_id,
                    merchant_id,
                    payout_token.as_ref(),
                )
                .await
                .attach_printable("Payout method [card] could not be fetched from HS locker")?;
                Ok(Some({
                    api::PayoutMethodData::Card(api::CardPayout {
                        card_number: resp.card_number,
                        expiry_month: resp.card_exp_month,
                        expiry_year: resp.card_exp_year,
                        card_holder_name: resp.name_on_card,
                    })
                }))
            }
        }

        // Create / Update operation
        (Some(payout_method), payout_token, Some(payout_data)) => {
            let lookup_key = vault::Vault::store_payout_method_data_in_locker(
                state,
                payout_token.to_owned(),
                payout_method,
                Some(customer_id.to_owned()),
                merchant_key_store,
            )
            .await?;

            // Update payout_token in payout_attempt table
            if payout_token.is_none() {
                let updated_payout_attempt = storage::PayoutAttemptUpdate::PayoutTokenUpdate {
                    payout_token: lookup_key,
                };
                payout_data.payout_attempt = db
                    .update_payout_attempt(
                        &payout_data.payout_attempt,
                        updated_payout_attempt,
                        &payout_data.payouts,
                        storage_scheme,
                    )
                    .await
                    .change_context(errors::ApiErrorResponse::InternalServerError)
                    .attach_printable("Error updating token in payout attempt")?;
            }
            Ok(Some(payout_method.clone()))
        }

        // Ignore if nothing is passed
        _ => Ok(None),
    }
}

#[cfg(all(
    any(feature = "v1", feature = "v2"),
    not(feature = "payment_methods_v2")
))]
pub async fn save_payout_data_to_locker(
    state: &SessionState,
    payout_data: &mut PayoutData,
    customer_id: &id_type::CustomerId,
    payout_method_data: &api::PayoutMethodData,
    merchant_account: &domain::MerchantAccount,
    key_store: &domain::MerchantKeyStore,
) -> RouterResult<()> {
    let payouts = &payout_data.payouts;
    let (mut locker_req, card_details, bank_details, wallet_details, payment_method_type) =
        match payout_method_data {
            payouts::PayoutMethodData::Card(card) => {
                let card_detail = api::CardDetail {
                    card_number: card.card_number.to_owned(),
                    card_holder_name: card.card_holder_name.to_owned(),
                    card_exp_month: card.expiry_month.to_owned(),
                    card_exp_year: card.expiry_year.to_owned(),
                    nick_name: None,
                    card_issuing_country: None,
                    card_network: None,
                    card_issuer: None,
                    card_type: None,
                };
                let payload = StoreLockerReq::LockerCard(StoreCardReq {
                    merchant_id: merchant_account.get_id().clone(),
                    merchant_customer_id: customer_id.to_owned(),
                    card: Card {
                        card_number: card.card_number.to_owned(),
                        name_on_card: card.card_holder_name.to_owned(),
                        card_exp_month: card.expiry_month.to_owned(),
                        card_exp_year: card.expiry_year.to_owned(),
                        card_brand: None,
                        card_isin: None,
                        nick_name: None,
                    },
                    requestor_card_reference: None,
                    ttl: state.conf.locker.ttl_for_storage_in_secs,
                });
                (
                    payload,
                    Some(card_detail),
                    None,
                    None,
                    api_enums::PaymentMethodType::Debit,
                )
            }
            _ => {
                let key = key_store.key.get_inner().peek();
                let key_manager_state: KeyManagerState = state.into();
                let enc_data = async {
                    serde_json::to_value(payout_method_data.to_owned())
                        .change_context(errors::ApiErrorResponse::InternalServerError)
                        .attach_printable("Unable to encode payout method data")
                        .ok()
                        .map(|v| {
                            let secret: Secret<String> = Secret::new(v.to_string());
                            secret
                        })
                        .async_lift(|inner| async {
                            crypto_operation(
                                &key_manager_state,
                                type_name!(storage::PaymentMethod),
                                CryptoOperation::EncryptOptional(inner),
                                Identifier::Merchant(key_store.merchant_id.clone()),
                                key,
                            )
                            .await
                            .and_then(|val| val.try_into_optionaloperation())
                        })
                        .await
                }
                .await
                .change_context(errors::ApiErrorResponse::InternalServerError)
                .attach_printable("Failed to encrypt payout method data")?
                .map(Encryption::from)
                .map(|e| e.into_inner())
                .map_or(Err(errors::ApiErrorResponse::InternalServerError), |e| {
                    Ok(hex::encode(e.peek()))
                })?;
                let payload = StoreLockerReq::LockerGeneric(StoreGenericReq {
                    merchant_id: merchant_account.get_id().to_owned(),
                    merchant_customer_id: customer_id.to_owned(),
                    enc_data,
                    ttl: state.conf.locker.ttl_for_storage_in_secs,
                });
                match payout_method_data {
                    payouts::PayoutMethodData::Bank(bank) => (
                        payload,
                        None,
                        Some(bank.to_owned()),
                        None,
                        api_enums::PaymentMethodType::foreign_from(bank.to_owned()),
                    ),
                    payouts::PayoutMethodData::Wallet(wallet) => (
                        payload,
                        None,
                        None,
                        Some(wallet.to_owned()),
                        api_enums::PaymentMethodType::foreign_from(wallet.to_owned()),
                    ),
                    payouts::PayoutMethodData::Card(_) => {
                        Err(errors::ApiErrorResponse::InternalServerError)?
                    }
                }
            }
        };

    // Store payout method in locker
    let stored_resp = cards::add_card_to_hs_locker(
        state,
        &locker_req,
        customer_id,
        api_enums::LockerChoice::HyperswitchCardVault,
    )
    .await
    .change_context(errors::ApiErrorResponse::InternalServerError)?;

    let db = &*state.store;

    // Handle duplicates
    let (should_insert_in_pm_table, metadata_update) = match stored_resp.duplication_check {
        // Check if equivalent entry exists in payment_methods
        Some(duplication_check) => {
            let locker_ref = stored_resp.card_reference.clone();

            // Use locker ref as payment_method_id
            let existing_pm_by_pmid = db
                .find_payment_method(
                    &(state.into()),
                    key_store,
                    &locker_ref,
                    merchant_account.storage_scheme,
                )
                .await;

            match existing_pm_by_pmid {
                // If found, update locker's metadata [DELETE + INSERT OP], don't insert in payment_method's table
                Ok(pm) => (
                    false,
                    if duplication_check == DataDuplicationCheck::MetaDataChanged {
                        Some(pm.clone())
                    } else {
                        None
                    },
                ),

                // If not found, use locker ref as locker_id
                Err(err) => {
                    if err.current_context().is_db_not_found() {
                        match db
                            .find_payment_method_by_locker_id(
                                &(state.into()),
                                key_store,
                                &locker_ref,
                                merchant_account.storage_scheme,
                            )
                            .await
                        {
                            // If found, update locker's metadata [DELETE + INSERT OP], don't insert in payment_methods table
                            Ok(pm) => (
                                false,
                                if duplication_check == DataDuplicationCheck::MetaDataChanged {
                                    Some(pm.clone())
                                } else {
                                    None
                                },
                            ),
                            Err(err) => {
                                // If not found, update locker's metadata [DELETE + INSERT OP], and insert in payment_methods table
                                if err.current_context().is_db_not_found() {
                                    (true, None)

                                // Misc. DB errors
                                } else {
                                    Err(err)
                                        .change_context(
                                            errors::ApiErrorResponse::InternalServerError,
                                        )
                                        .attach_printable(
                                            "DB failures while finding payment method by locker ID",
                                        )?
                                }
                            }
                        }
                    // Misc. DB errors
                    } else {
                        Err(err)
                            .change_context(errors::ApiErrorResponse::InternalServerError)
                            .attach_printable("DB failures while finding payment method by pm ID")?
                    }
                }
            }
        }

        // Not duplicate, should be inserted in payment_methods table
        None => (true, None),
    };

    // Form payment method entry and card's metadata whenever insertion or metadata update is required
    let (card_details_encrypted, new_payment_method) =
        if let (api::PayoutMethodData::Card(_), true, _)
        | (api::PayoutMethodData::Card(_), _, Some(_)) = (
            payout_method_data,
            should_insert_in_pm_table,
            metadata_update.as_ref(),
        ) {
            // Fetch card info from db
            let card_isin = card_details.as_ref().map(|c| c.card_number.get_card_isin());

            let mut payment_method = api::PaymentMethodCreate {
                payment_method: Some(api_enums::PaymentMethod::foreign_from(
                    payout_method_data.to_owned(),
                )),
                payment_method_type: Some(payment_method_type),
                payment_method_issuer: None,
                payment_method_issuer_code: None,
                bank_transfer: None,
                card: card_details.clone(),
                wallet: None,
                metadata: None,
                customer_id: Some(customer_id.to_owned()),
                card_network: None,
                client_secret: None,
                payment_method_data: None,
                billing: None,
                connector_mandate_details: None,
                network_transaction_id: None,
            };

            let pm_data = card_isin
                .clone()
                .async_and_then(|card_isin| async move {
                    db.get_card_info(&card_isin)
                        .await
                        .map_err(|error| services::logger::warn!(card_info_error=?error))
                        .ok()
                })
                .await
                .flatten()
                .map(|card_info| {
                    payment_method
                        .payment_method_issuer
                        .clone_from(&card_info.card_issuer);
                    payment_method.card_network =
                        card_info.card_network.clone().map(|cn| cn.to_string());
                    api::payment_methods::PaymentMethodsData::Card(
                        api::payment_methods::CardDetailsPaymentMethod {
                            last4_digits: card_details.as_ref().map(|c| c.card_number.get_last4()),
                            issuer_country: card_info.card_issuing_country,
                            expiry_month: card_details.as_ref().map(|c| c.card_exp_month.clone()),
                            expiry_year: card_details.as_ref().map(|c| c.card_exp_year.clone()),
                            nick_name: card_details.as_ref().and_then(|c| c.nick_name.clone()),
                            card_holder_name: card_details
                                .as_ref()
                                .and_then(|c| c.card_holder_name.clone()),

                            card_isin: card_isin.clone(),
                            card_issuer: card_info.card_issuer,
                            card_network: card_info.card_network,
                            card_type: card_info.card_type,
                            saved_to_locker: true,
                        },
                    )
                })
                .unwrap_or_else(|| {
                    api::payment_methods::PaymentMethodsData::Card(
                        api::payment_methods::CardDetailsPaymentMethod {
                            last4_digits: card_details.as_ref().map(|c| c.card_number.get_last4()),
                            issuer_country: None,
                            expiry_month: card_details.as_ref().map(|c| c.card_exp_month.clone()),
                            expiry_year: card_details.as_ref().map(|c| c.card_exp_year.clone()),
                            nick_name: card_details.as_ref().and_then(|c| c.nick_name.clone()),
                            card_holder_name: card_details
                                .as_ref()
                                .and_then(|c| c.card_holder_name.clone()),

                            card_isin: card_isin.clone(),
                            card_issuer: None,
                            card_network: None,
                            card_type: None,
                            saved_to_locker: true,
                        },
                    )
                });
            (
                Some(
                    cards::create_encrypted_data(state, key_store, pm_data)
                        .await
                        .change_context(errors::ApiErrorResponse::InternalServerError)
                        .attach_printable("Unable to encrypt customer details")?,
                ),
                payment_method,
            )
        } else {
            (
                None,
                api::PaymentMethodCreate {
                    payment_method: Some(api_enums::PaymentMethod::foreign_from(
                        payout_method_data.to_owned(),
                    )),
                    payment_method_type: Some(payment_method_type),
                    payment_method_issuer: None,
                    payment_method_issuer_code: None,
                    bank_transfer: bank_details,
                    card: None,
                    wallet: wallet_details,
                    metadata: None,
                    customer_id: Some(customer_id.to_owned()),
                    card_network: None,
                    client_secret: None,
                    payment_method_data: None,
                    billing: None,
                    connector_mandate_details: None,
                    network_transaction_id: None,
                },
            )
        };

    // Insert new entry in payment_methods table
    if should_insert_in_pm_table {
        let payment_method_id = common_utils::generate_id(consts::ID_LENGTH, "pm");
        cards::create_payment_method(
            state,
            &new_payment_method,
            customer_id,
            &payment_method_id,
            Some(stored_resp.card_reference.clone()),
            merchant_account.get_id(),
            None,
            None,
            card_details_encrypted.clone().map(Into::into),
            key_store,
            None,
            None,
            None,
            merchant_account.storage_scheme,
            None,
            None,
            None,
            None,
            None,
        )
        .await?;
    }

    /*  1. Delete from locker
     *  2. Create new entry in locker
     *  3. Handle creation response from locker
     *  4. Update card's metadata in payment_methods table
     */
    if let Some(existing_pm) = metadata_update {
        let card_reference = &existing_pm
            .locker_id
            .clone()
            .unwrap_or(existing_pm.payment_method_id.clone());
        // Delete from locker
        cards::delete_card_from_hs_locker(
            state,
            customer_id,
            merchant_account.get_id(),
            card_reference,
        )
        .await
        .change_context(errors::ApiErrorResponse::InternalServerError)
        .attach_printable(
            "Failed to delete PMD from locker as a part of metadata update operation",
        )?;

        locker_req.update_requestor_card_reference(Some(card_reference.to_string()));

        // Store in locker
        let stored_resp = cards::add_card_to_hs_locker(
            state,
            &locker_req,
            customer_id,
            api_enums::LockerChoice::HyperswitchCardVault,
        )
        .await
        .change_context(errors::ApiErrorResponse::InternalServerError);

        // Check if locker operation was successful or not, if not, delete the entry from payment_methods table
        if let Err(err) = stored_resp {
            logger::error!(vault_err=?err);
            db.delete_payment_method_by_merchant_id_payment_method_id(
                &(state.into()),
                key_store,
                merchant_account.get_id(),
                &existing_pm.payment_method_id,
            )
            .await
            .to_not_found_response(errors::ApiErrorResponse::PaymentMethodNotFound)?;

            Err(errors::ApiErrorResponse::InternalServerError).attach_printable(
                "Failed to insert PMD from locker as a part of metadata update operation",
            )?
        };

        // Update card's metadata in payment_methods table
        let pm_update = storage::PaymentMethodUpdate::PaymentMethodDataUpdate {
            payment_method_data: card_details_encrypted.map(Into::into),
        };
        db.update_payment_method(
            &(state.into()),
            key_store,
            existing_pm,
            pm_update,
            merchant_account.storage_scheme,
        )
        .await
        .change_context(errors::ApiErrorResponse::InternalServerError)
        .attach_printable("Failed to add payment method in db")?;
    };

    // Store card_reference in payouts table
    let updated_payout = storage::PayoutsUpdate::PayoutMethodIdUpdate {
        payout_method_id: stored_resp.card_reference.to_owned(),
    };
    payout_data.payouts = db
        .update_payout(
            payouts,
            updated_payout,
            &payout_data.payout_attempt,
            merchant_account.storage_scheme,
        )
        .await
        .change_context(errors::ApiErrorResponse::InternalServerError)
        .attach_printable("Error updating payouts in saved payout method")?;

    Ok(())
}

#[cfg(all(feature = "v2", feature = "payment_methods_v2"))]
pub async fn save_payout_data_to_locker(
    _state: &SessionState,
    _payout_data: &mut PayoutData,
    _customer_id: &id_type::CustomerId,
    _payout_method_data: &api::PayoutMethodData,
    _merchant_account: &domain::MerchantAccount,
    _key_store: &domain::MerchantKeyStore,
) -> RouterResult<()> {
    todo!()
}

#[cfg(all(feature = "v2", feature = "customer_v2"))]
pub(super) async fn get_or_create_customer_details(
    _state: &SessionState,
    _customer_details: &CustomerDetails,
    _merchant_account: &domain::MerchantAccount,
    _key_store: &domain::MerchantKeyStore,
) -> RouterResult<Option<domain::Customer>> {
    todo!()
}

#[cfg(all(any(feature = "v1", feature = "v2"), not(feature = "customer_v2")))]
pub(super) async fn get_or_create_customer_details(
    state: &SessionState,
    customer_details: &CustomerDetails,
    merchant_account: &domain::MerchantAccount,
    key_store: &domain::MerchantKeyStore,
) -> RouterResult<Option<domain::Customer>> {
    let db: &dyn StorageInterface = &*state.store;
    // Create customer_id if not passed in request
    let customer_id = customer_details
        .customer_id
        .clone()
        .unwrap_or_else(generate_customer_id_of_default_length);

    let merchant_id = merchant_account.get_id();
    let key = key_store.key.get_inner().peek();
    let key_manager_state = &state.into();

    match db
        .find_customer_optional_by_customer_id_merchant_id(
            key_manager_state,
            &customer_id,
            merchant_id,
            key_store,
            merchant_account.storage_scheme,
        )
        .await
        .change_context(errors::ApiErrorResponse::InternalServerError)?
    {
        // Customer found
        Some(customer) => Ok(Some(customer)),

        // Customer not found
        // create only if atleast one of the fields were provided for customer creation or else throw error
        None => {
            if customer_details.name.is_some()
                || customer_details.email.is_some()
                || customer_details.phone.is_some()
                || customer_details.phone_country_code.is_some()
            {
                let encrypted_data = crypto_operation(
                    &state.into(),
                    type_name!(domain::Customer),
                    CryptoOperation::BatchEncrypt(CustomerRequestWithEmail::to_encryptable(
                        CustomerRequestWithEmail {
                            name: customer_details.name.clone(),
                            email: customer_details.email.clone(),
                            phone: customer_details.phone.clone(),
                        },
                    )),
                    Identifier::Merchant(key_store.merchant_id.clone()),
                    key,
                )
                .await
                .and_then(|val| val.try_into_batchoperation())
                .change_context(errors::ApiErrorResponse::InternalServerError)
                .attach_printable("Failed to encrypt customer")?;
                let encryptable_customer =
                    CustomerRequestWithEmail::from_encryptable(encrypted_data)
                        .change_context(errors::ApiErrorResponse::InternalServerError)
                        .attach_printable("Failed to form EncryptableCustomer")?;

                let customer = domain::Customer {
                    customer_id: customer_id.clone(),
                    merchant_id: merchant_id.to_owned().clone(),
                    name: encryptable_customer.name,
                    email: encryptable_customer.email,
                    phone: encryptable_customer.phone,
                    description: None,
                    phone_country_code: customer_details.phone_country_code.to_owned(),
                    metadata: None,
                    connector_customer: None,
                    created_at: common_utils::date_time::now(),
                    modified_at: common_utils::date_time::now(),
                    address_id: None,
                    default_payment_method_id: None,
                    updated_by: None,
                    version: hyperswitch_domain_models::consts::API_VERSION,
                };

                Ok(Some(
                    db.insert_customer(
                        customer,
                        key_manager_state,
                        key_store,
                        merchant_account.storage_scheme,
                    )
                    .await
                    .change_context(errors::ApiErrorResponse::InternalServerError)
                    .attach_printable_lazy(|| {
                        format!(
                            "Failed to insert customer [id - {:?}] for merchant [id - {:?}]",
                            customer_id, merchant_id
                        )
                    })?,
                ))
            } else {
                Err(report!(errors::ApiErrorResponse::InvalidRequestData {
                    message: format!("customer for id - {:?} not found", customer_id),
                }))
            }
        }
    }
}

pub async fn decide_payout_connector(
    state: &SessionState,
    merchant_account: &domain::MerchantAccount,
    key_store: &domain::MerchantKeyStore,
    request_straight_through: Option<api::routing::StraightThroughAlgorithm>,
    routing_data: &mut storage::RoutingData,
    payout_data: &mut PayoutData,
    eligible_connectors: Option<Vec<enums::RoutableConnectors>>,
) -> RouterResult<api::ConnectorCallType> {
    // 1. For existing attempts, use stored connector
    let payout_attempt = &payout_data.payout_attempt;
    if let Some(connector_name) = payout_attempt.connector.clone() {
        // Connector was already decided previously, use the same connector
        let connector_data = api::ConnectorData::get_payout_connector_by_name(
            &state.conf.connectors,
            &connector_name,
            api::GetToken::Connector,
            payout_attempt.merchant_connector_id.clone(),
        )
        .change_context(errors::ApiErrorResponse::InternalServerError)
        .attach_printable("Invalid connector name received in 'routed_through'")?;

        routing_data.routed_through = Some(connector_name.clone());
        return Ok(api::ConnectorCallType::PreDetermined(connector_data));
    }

    // Validate and get the business_profile from payout_attempt
    let business_profile = core_utils::validate_and_get_business_profile(
        state.store.as_ref(),
        &(state).into(),
        key_store,
        Some(&payout_attempt.profile_id),
        merchant_account.get_id(),
    )
    .await?
    .get_required_value("Profile")?;

    // 2. Check routing algorithm passed in the request
    if let Some(routing_algorithm) = request_straight_through {
        let (mut connectors, check_eligibility) =
            routing::perform_straight_through_routing(&routing_algorithm, None)
                .change_context(errors::ApiErrorResponse::InternalServerError)
                .attach_printable("Failed execution of straight through routing")?;

        if check_eligibility {
            connectors = routing::perform_eligibility_analysis_with_fallback(
                state,
                key_store,
                connectors,
                &TransactionData::Payout(payout_data),
                eligible_connectors,
                &business_profile,
            )
            .await
            .change_context(errors::ApiErrorResponse::InternalServerError)
            .attach_printable("failed eligibility analysis and fallback")?;
        }

        let first_connector_choice = connectors
            .first()
            .ok_or(errors::ApiErrorResponse::IncorrectPaymentMethodConfiguration)
            .attach_printable("Empty connector list returned")?
            .clone();

        let connector_data = connectors
            .into_iter()
            .map(|conn| {
                api::ConnectorData::get_payout_connector_by_name(
                    &state.conf.connectors,
                    &conn.connector.to_string(),
                    api::GetToken::Connector,
                    payout_attempt.merchant_connector_id.clone(),
                )
            })
            .collect::<CustomResult<Vec<_>, _>>()
            .change_context(errors::ApiErrorResponse::InternalServerError)
            .attach_printable("Invalid connector name received")?;

        routing_data.routed_through = Some(first_connector_choice.connector.to_string());
        routing_data.merchant_connector_id = first_connector_choice.merchant_connector_id;

        routing_data.routing_info.algorithm = Some(routing_algorithm);
        return Ok(api::ConnectorCallType::Retryable(connector_data));
    }

    // 3. Check algorithm passed in routing data
    if let Some(ref routing_algorithm) = routing_data.algorithm {
        let (mut connectors, check_eligibility) =
            routing::perform_straight_through_routing(routing_algorithm, None)
                .change_context(errors::ApiErrorResponse::InternalServerError)
                .attach_printable("Failed execution of straight through routing")?;

        if check_eligibility {
            connectors = routing::perform_eligibility_analysis_with_fallback(
                state,
                key_store,
                connectors,
                &TransactionData::Payout(payout_data),
                eligible_connectors,
                &business_profile,
            )
            .await
            .change_context(errors::ApiErrorResponse::InternalServerError)
            .attach_printable("failed eligibility analysis and fallback")?;
        }

        let first_connector_choice = connectors
            .first()
            .ok_or(errors::ApiErrorResponse::IncorrectPaymentMethodConfiguration)
            .attach_printable("Empty connector list returned")?
            .clone();

        connectors.remove(0);

        let connector_data = connectors
            .into_iter()
            .map(|conn| {
                api::ConnectorData::get_payout_connector_by_name(
                    &state.conf.connectors,
                    &conn.connector.to_string(),
                    api::GetToken::Connector,
                    payout_attempt.merchant_connector_id.clone(),
                )
            })
            .collect::<CustomResult<Vec<_>, _>>()
            .change_context(errors::ApiErrorResponse::InternalServerError)
            .attach_printable("Invalid connector name received")?;

        routing_data.routed_through = Some(first_connector_choice.connector.to_string());
        routing_data.merchant_connector_id = first_connector_choice.merchant_connector_id;

        return Ok(api::ConnectorCallType::Retryable(connector_data));
    }

    // 4. Route connector
    route_connector_v1_for_payouts(
        state,
        merchant_account,
        &payout_data.business_profile,
        key_store,
        payout_data,
        routing_data,
        eligible_connectors,
    )
    .await
}

pub async fn get_default_payout_connector(
    _state: &SessionState,
    request_connector: Option<serde_json::Value>,
) -> CustomResult<api::ConnectorChoice, errors::ApiErrorResponse> {
    Ok(request_connector.map_or(
        api::ConnectorChoice::Decide,
        api::ConnectorChoice::StraightThrough,
    ))
}

pub fn should_call_payout_connector_create_customer<'a>(
    state: &'a SessionState,
    connector: &'a api::ConnectorData,
    customer: &'a Option<domain::Customer>,
    connector_label: &'a str,
) -> (bool, Option<&'a str>) {
    // Check if create customer is required for the connector
    match enums::PayoutConnectors::try_from(connector.connector_name) {
        Ok(connector) => {
            let connector_needs_customer = state
                .conf
                .connector_customer
                .payout_connector_list
                .contains(&connector);

            if connector_needs_customer {
                let connector_customer_details = customer.as_ref().and_then(|customer| {
                    get_connector_customer_details_if_present(customer, connector_label)
                });
                let should_call_connector = connector_customer_details.is_none();
                (should_call_connector, connector_customer_details)
            } else {
                (false, None)
            }
        }
        _ => (false, None),
    }
}

pub async fn get_gsm_record(
    state: &SessionState,
    error_code: Option<String>,
    error_message: Option<String>,
    connector_name: Option<String>,
    flow: &str,
) -> Option<storage::gsm::GatewayStatusMap> {
    let connector_name = connector_name.unwrap_or_default();
    let get_gsm = || async {
        state.store.find_gsm_rule(
                connector_name.clone(),
                flow.to_string(),
                "sub_flow".to_string(),
                error_code.clone().unwrap_or_default(), // TODO: make changes in connector to get a mandatory code in case of success or error response
                error_message.clone().unwrap_or_default(),
            )
            .await
            .map_err(|err| {
                if err.current_context().is_db_not_found() {
                    logger::warn!(
                        "GSM miss for connector - {}, flow - {}, error_code - {:?}, error_message - {:?}",
                        connector_name,
                        flow,
                        error_code,
                        error_message
                    );
                    metrics::AUTO_PAYOUT_RETRY_GSM_MISS_COUNT.add(&metrics::CONTEXT, 1, &[]);
                } else {
                    metrics::AUTO_PAYOUT_RETRY_GSM_FETCH_FAILURE_COUNT.add(&metrics::CONTEXT, 1, &[]);
                };
                err.change_context(errors::ApiErrorResponse::InternalServerError)
                    .attach_printable("failed to fetch decision from gsm")
            })
    };
    get_gsm()
        .await
        .inspect_err(|err| {
            // warn log should suffice here because we are not propagating this error
            logger::warn!(get_gsm_decision_fetch_error=?err, "error fetching gsm decision");
        })
        .ok()
}

pub fn is_payout_initiated(status: api_enums::PayoutStatus) -> bool {
    !matches!(
        status,
        api_enums::PayoutStatus::RequiresCreation
            | api_enums::PayoutStatus::RequiresConfirmation
            | api_enums::PayoutStatus::RequiresPayoutMethodData
            | api_enums::PayoutStatus::RequiresVendorAccountCreation
            | api_enums::PayoutStatus::Initiated
    )
}

pub(crate) fn validate_payout_status_against_not_allowed_statuses(
    payout_status: &api_enums::PayoutStatus,
    not_allowed_statuses: &[api_enums::PayoutStatus],
    action: &'static str,
) -> Result<(), errors::ApiErrorResponse> {
    fp_utils::when(not_allowed_statuses.contains(payout_status), || {
        Err(errors::ApiErrorResponse::PreconditionFailed {
            message: format!(
                "You cannot {action} this payout because it has status {payout_status}",
            ),
        })
    })
}

pub fn is_payout_terminal_state(status: api_enums::PayoutStatus) -> bool {
    !matches!(
        status,
        api_enums::PayoutStatus::RequiresCreation
            | api_enums::PayoutStatus::RequiresConfirmation
            | api_enums::PayoutStatus::RequiresPayoutMethodData
            | api_enums::PayoutStatus::RequiresVendorAccountCreation
            // Initiated by the underlying connector
            | api_enums::PayoutStatus::Pending
            | api_enums::PayoutStatus::Initiated
            | api_enums::PayoutStatus::RequiresFulfillment
    )
}

pub fn should_call_retrieve(status: api_enums::PayoutStatus) -> bool {
    matches!(
        status,
        api_enums::PayoutStatus::Pending | api_enums::PayoutStatus::Initiated
    )
}

pub fn is_payout_err_state(status: api_enums::PayoutStatus) -> bool {
    matches!(
        status,
        api_enums::PayoutStatus::Cancelled
            | api_enums::PayoutStatus::Failed
            | api_enums::PayoutStatus::Ineligible
    )
}

pub fn is_eligible_for_local_payout_cancellation(status: api_enums::PayoutStatus) -> bool {
    matches!(
        status,
        api_enums::PayoutStatus::RequiresCreation
            | api_enums::PayoutStatus::RequiresConfirmation
            | api_enums::PayoutStatus::RequiresPayoutMethodData
            | api_enums::PayoutStatus::RequiresVendorAccountCreation
    )
}

#[cfg(feature = "olap")]
pub(super) async fn filter_by_constraints(
    db: &dyn StorageInterface,
    constraints: &api::PayoutListConstraints,
    merchant_id: &id_type::MerchantId,
    storage_scheme: storage::enums::MerchantStorageScheme,
) -> CustomResult<Vec<storage::Payouts>, errors::DataStorageError> {
    let result = db
        .filter_payouts_by_constraints(merchant_id, &constraints.clone().into(), storage_scheme)
        .await?;
    Ok(result)
}

#[cfg(all(feature = "v2", feature = "customer_v2"))]
pub async fn update_payouts_and_payout_attempt(
    _payout_data: &mut PayoutData,
    _merchant_account: &domain::MerchantAccount,
    _req: &payouts::PayoutCreateRequest,
    _state: &SessionState,
    _merchant_key_store: &domain::MerchantKeyStore,
) -> CustomResult<(), errors::ApiErrorResponse> {
    todo!()
}

#[cfg(all(any(feature = "v1", feature = "v2"), not(feature = "customer_v2")))]
pub async fn update_payouts_and_payout_attempt(
    payout_data: &mut PayoutData,
    merchant_account: &domain::MerchantAccount,
    req: &payouts::PayoutCreateRequest,
    state: &SessionState,
    merchant_key_store: &domain::MerchantKeyStore,
) -> CustomResult<(), errors::ApiErrorResponse> {
    let payout_attempt = payout_data.payout_attempt.to_owned();
    let status = payout_attempt.status;
    let payout_id = payout_attempt.payout_id.clone();
    // Verify update feasibility
    if is_payout_terminal_state(status) || is_payout_initiated(status) {
        return Err(report!(errors::ApiErrorResponse::InvalidRequestData {
            message: format!(
                "Payout {} cannot be updated for status {}",
                payout_id, status
            ),
        }));
    }

    // Fetch customer details from request and create new or else use existing customer that was attached
    let customer = get_customer_details_from_request(req);
    let customer_id = if customer.customer_id.is_some()
        || customer.name.is_some()
        || customer.email.is_some()
        || customer.phone.is_some()
        || customer.phone_country_code.is_some()
    {
        payout_data.customer_details =
            get_or_create_customer_details(state, &customer, merchant_account, merchant_key_store)
                .await?;
        payout_data
            .customer_details
            .as_ref()
            .map(|customer| customer.customer_id.clone())
    } else {
        payout_data.payouts.customer_id.clone()
    };

    // We have to do this because the function that is being used to create / get address is from payments
    // which expects a payment_id
    let payout_id_as_payment_id_type =
        id_type::PaymentId::try_from(std::borrow::Cow::Owned(payout_id.clone()))
            .change_context(errors::ApiErrorResponse::InvalidRequestData {
                message: "payout_id contains invalid data".to_string(),
            })
            .attach_printable("Error converting payout_id to PaymentId type")?;

    // Fetch address details from request and create new or else use existing address that was attached
    let billing_address = payment_helpers::create_or_find_address_for_payment_by_request(
        state,
        req.billing.as_ref(),
        None,
        merchant_account.get_id(),
        customer_id.as_ref(),
        merchant_key_store,
        &payout_id_as_payment_id_type,
        merchant_account.storage_scheme,
    )
    .await?;
    let address_id = if billing_address.is_some() {
        payout_data.billing_address = billing_address;
        payout_data
            .billing_address
            .as_ref()
            .map(|address| address.address_id.clone())
    } else {
        payout_data.payouts.address_id.clone()
    };

    // Update DB with new data
    let payouts = payout_data.payouts.to_owned();
    let amount = MinorUnit::from(req.amount.unwrap_or(payouts.amount.into()));
    let updated_payouts = storage::PayoutsUpdate::Update {
        amount,
        destination_currency: req
            .currency
            .to_owned()
            .unwrap_or(payouts.destination_currency),
        source_currency: req.currency.to_owned().unwrap_or(payouts.source_currency),
        description: req
            .description
            .to_owned()
            .clone()
            .or(payouts.description.clone()),
        recurring: req.recurring.to_owned().unwrap_or(payouts.recurring),
        auto_fulfill: req.auto_fulfill.to_owned().unwrap_or(payouts.auto_fulfill),
        return_url: req
            .return_url
            .to_owned()
            .clone()
            .or(payouts.return_url.clone()),
        entity_type: req.entity_type.to_owned().unwrap_or(payouts.entity_type),
        metadata: req.metadata.clone().or(payouts.metadata.clone()),
        status: Some(status),
        profile_id: Some(payout_attempt.profile_id.clone()),
        confirm: req.confirm.to_owned(),
        payout_type: req
            .payout_type
            .to_owned()
            .or(payouts.payout_type.to_owned()),
        address_id: address_id.clone(),
        customer_id: customer_id.clone(),
    };
    let db = &*state.store;
    payout_data.payouts = db
        .update_payout(
            &payouts,
            updated_payouts,
            &payout_attempt,
            merchant_account.storage_scheme,
        )
        .await
        .change_context(errors::ApiErrorResponse::InternalServerError)
        .attach_printable("Error updating payouts")?;
    let updated_business_country =
        payout_attempt
            .business_country
            .map_or(req.business_country.to_owned(), |c| {
                req.business_country
                    .to_owned()
                    .and_then(|nc| if nc != c { Some(nc) } else { None })
            });
    let updated_business_label =
        payout_attempt
            .business_label
            .map_or(req.business_label.to_owned(), |l| {
                req.business_label
                    .to_owned()
                    .and_then(|nl| if nl != l { Some(nl) } else { None })
            });
    if updated_business_country.is_some()
        || updated_business_label.is_some()
        || customer_id.is_some()
        || address_id.is_some()
    {
        let payout_attempt = &payout_data.payout_attempt;
        let updated_payout_attempt = storage::PayoutAttemptUpdate::BusinessUpdate {
            business_country: updated_business_country,
            business_label: updated_business_label,
            address_id,
            customer_id,
        };
        payout_data.payout_attempt = db
            .update_payout_attempt(
                payout_attempt,
                updated_payout_attempt,
                &payout_data.payouts,
                merchant_account.storage_scheme,
            )
            .await
            .change_context(errors::ApiErrorResponse::InternalServerError)
            .attach_printable("Error updating payout_attempt")?;
    }
    Ok(())
}

pub(super) fn get_customer_details_from_request(
    request: &payouts::PayoutCreateRequest,
) -> CustomerDetails {
    let customer_id = request.get_customer_id().map(ToOwned::to_owned);

    let customer_name = request
        .customer
        .as_ref()
        .and_then(|customer_details| customer_details.name.clone())
        .or(request.name.clone());

    let customer_email = request
        .customer
        .as_ref()
        .and_then(|customer_details| customer_details.email.clone())
        .or(request.email.clone());

    let customer_phone = request
        .customer
        .as_ref()
        .and_then(|customer_details| customer_details.phone.clone())
        .or(request.phone.clone());

    let customer_phone_code = request
        .customer
        .as_ref()
        .and_then(|customer_details| customer_details.phone_country_code.clone())
        .or(request.phone_country_code.clone());

    CustomerDetails {
        customer_id,
        name: customer_name,
        email: customer_email,
        phone: customer_phone,
        phone_country_code: customer_phone_code,
    }
}

<<<<<<< HEAD
pub async fn get_additional_payout_data(
    pm_data: &api::PayoutMethodData,
    db: &dyn StorageInterface,
    profile_id: &id_type::ProfileId,
) -> Option<payout_additional::AdditionalPayoutMethodData> {
    match pm_data {
        api::PayoutMethodData::Card(card_data) => {
            let card_isin = Some(card_data.card_number.get_card_isin());
            let enable_extended_bin =db
            .find_config_by_key_unwrap_or(
                format!("{}_enable_extended_card_bin", profile_id.get_string_repr()).as_str(),
             Some("false".to_string()))
            .await.map_err(|err| services::logger::error!(message="Failed to fetch the config", extended_card_bin_error=?err)).ok();

            let card_extended_bin = match enable_extended_bin {
                Some(config) if config.config == "true" => {
                    Some(card_data.card_number.get_extended_card_bin())
                }
                _ => None,
            };
            let last4 = Some(card_data.card_number.get_last4());

            let card_info = card_isin
                .clone()
                .async_and_then(|card_isin| async move {
                    db.get_card_info(&card_isin)
                        .await
                        .map_err(|error| services::logger::warn!(card_info_error=?error))
                        .ok()
                })
                .await
                .flatten()
                .map(|card_info| {
                    payout_additional::AdditionalPayoutMethodData::Card(Box::new(
                        payout_additional::CardAdditionalData {
                            card_issuer: card_info.card_issuer,
                            card_network: card_info.card_network.clone(),
                            bank_code: card_info.bank_code,
                            card_type: card_info.card_type,
                            card_issuing_country: card_info.card_issuing_country,
                            last4: last4.clone(),
                            card_isin: card_isin.clone(),
                            card_extended_bin: card_extended_bin.clone(),
                            card_exp_month: Some(card_data.expiry_month.clone()),
                            card_exp_year: Some(card_data.expiry_year.clone()),
                            card_holder_name: card_data.card_holder_name.clone(),
                        },
                    ))
                });
            Some(card_info.unwrap_or_else(|| {
                payout_additional::AdditionalPayoutMethodData::Card(Box::new(
                    payout_additional::CardAdditionalData {
                        card_issuer: None,
                        card_network: None,
                        bank_code: None,
                        card_type: None,
                        card_issuing_country: None,
                        last4,
                        card_isin,
                        card_extended_bin,
                        card_exp_month: Some(card_data.expiry_month.clone()),
                        card_exp_year: Some(card_data.expiry_year.clone()),
                        card_holder_name: card_data.card_holder_name.clone(),
                    },
                ))
            }))
        }
        api::PayoutMethodData::Bank(bank_data) => {
            Some(payout_additional::AdditionalPayoutMethodData::Bank(
                Box::new(bank_data.to_owned().into()),
            ))
        }
        api::PayoutMethodData::Wallet(wallet_data) => {
            Some(payout_additional::AdditionalPayoutMethodData::Wallet(
                Box::new(wallet_data.to_owned().into()),
            ))
        }
    }
=======
pub async fn get_translated_unified_code_and_message(
    state: &SessionState,
    unified_code: Option<&UnifiedCode>,
    unified_message: Option<&UnifiedMessage>,
    locale: &str,
) -> CustomResult<Option<UnifiedMessage>, errors::ApiErrorResponse> {
    Ok(unified_code
        .zip(unified_message)
        .async_and_then(|(code, message)| async {
            payment_helpers::get_unified_translation(
                state,
                code.0.clone(),
                message.0.clone(),
                locale.to_string(),
            )
            .await
            .map(UnifiedMessage::try_from)
        })
        .await
        .transpose()
        .change_context(errors::ApiErrorResponse::InvalidDataValue {
            field_name: "unified_message",
        })?
        .or_else(|| unified_message.cloned()))
>>>>>>> 9f183a36
}<|MERGE_RESOLUTION|>--- conflicted
+++ resolved
@@ -1271,7 +1271,32 @@
     }
 }
 
-<<<<<<< HEAD
+pub async fn get_translated_unified_code_and_message(
+    state: &SessionState,
+    unified_code: Option<&UnifiedCode>,
+    unified_message: Option<&UnifiedMessage>,
+    locale: &str,
+) -> CustomResult<Option<UnifiedMessage>, errors::ApiErrorResponse> {
+    Ok(unified_code
+        .zip(unified_message)
+        .async_and_then(|(code, message)| async {
+            payment_helpers::get_unified_translation(
+                state,
+                code.0.clone(),
+                message.0.clone(),
+                locale.to_string(),
+            )
+            .await
+            .map(UnifiedMessage::try_from)
+        })
+        .await
+        .transpose()
+        .change_context(errors::ApiErrorResponse::InvalidDataValue {
+            field_name: "unified_message",
+        })?
+        .or_else(|| unified_message.cloned()))
+}
+
 pub async fn get_additional_payout_data(
     pm_data: &api::PayoutMethodData,
     db: &dyn StorageInterface,
@@ -1350,30 +1375,4 @@
             ))
         }
     }
-=======
-pub async fn get_translated_unified_code_and_message(
-    state: &SessionState,
-    unified_code: Option<&UnifiedCode>,
-    unified_message: Option<&UnifiedMessage>,
-    locale: &str,
-) -> CustomResult<Option<UnifiedMessage>, errors::ApiErrorResponse> {
-    Ok(unified_code
-        .zip(unified_message)
-        .async_and_then(|(code, message)| async {
-            payment_helpers::get_unified_translation(
-                state,
-                code.0.clone(),
-                message.0.clone(),
-                locale.to_string(),
-            )
-            .await
-            .map(UnifiedMessage::try_from)
-        })
-        .await
-        .transpose()
-        .change_context(errors::ApiErrorResponse::InvalidDataValue {
-            field_name: "unified_message",
-        })?
-        .or_else(|| unified_message.cloned()))
->>>>>>> 9f183a36
 }