--- conflicted
+++ resolved
@@ -646,47 +646,6 @@
     {
         // Customer found
         Some(customer) => Ok(Some(customer)),
-<<<<<<< HEAD
-=======
-        None => {
-            let encrypted_data = crypto_operation(
-                &state.into(),
-                type_name!(domain::Customer),
-                CryptoOperation::BatchEncrypt(CustomerRequestWithEmail::to_encryptable(
-                    CustomerRequestWithEmail {
-                        name: customer_details.name.clone(),
-                        email: customer_details.email.clone(),
-                        phone: customer_details.phone.clone(),
-                    },
-                )),
-                Identifier::Merchant(key_store.merchant_id.clone()),
-                key,
-            )
-            .await
-            .and_then(|val| val.try_into_batchoperation())
-            .change_context(errors::ApiErrorResponse::InternalServerError)?;
-            let encryptable_customer =
-                CustomerRequestWithEmail::from_encryptable(encrypted_data)
-                    .change_context(errors::ApiErrorResponse::InternalServerError)?;
-
-            let customer = domain::Customer {
-                customer_id,
-                merchant_id: merchant_id.to_owned().clone(),
-                name: encryptable_customer.name,
-                email: encryptable_customer.email,
-                phone: encryptable_customer.phone,
-                description: None,
-                phone_country_code: customer_details.phone_country_code.to_owned(),
-                metadata: None,
-                connector_customer: None,
-                created_at: common_utils::date_time::now(),
-                modified_at: common_utils::date_time::now(),
-                address_id: None,
-                default_payment_method_id: None,
-                updated_by: None,
-                version: common_enums::ApiVersion::V1,
-            };
->>>>>>> 0a4b2c35
 
         // Customer not found
         // create only if atleast one of the fields were provided for customer creation or else throw error
@@ -696,18 +655,23 @@
                 || customer_details.phone.is_some()
                 || customer_details.phone_country_code.is_some()
             {
-                let encrypted_data = batch_encrypt(
+                let encrypted_data = crypto_operation(
                     &state.into(),
-                    CustomerRequestWithEmail::to_encryptable(CustomerRequestWithEmail {
-                        name: customer_details.name.clone(),
-                        email: customer_details.email.clone(),
-                        phone: customer_details.phone.clone(),
-                    }),
+                    type_name!(domain::Customer),
+                    CryptoOperation::BatchEncrypt(CustomerRequestWithEmail::to_encryptable(
+                        CustomerRequestWithEmail {
+                            name: customer_details.name.clone(),
+                            email: customer_details.email.clone(),
+                            phone: customer_details.phone.clone(),
+                        },
+                    )),
                     Identifier::Merchant(key_store.merchant_id.clone()),
                     key,
                 )
                 .await
-                .change_context(errors::ApiErrorResponse::InternalServerError)?;
+                .and_then(|val| val.try_into_batchoperation())
+                .change_context(errors::ApiErrorResponse::InternalServerError)
+                .attach_printable("Failed to encrypt customer")?;
                 let encryptable_customer =
                     CustomerRequestWithEmail::from_encryptable(encrypted_data)
                         .change_context(errors::ApiErrorResponse::InternalServerError)
