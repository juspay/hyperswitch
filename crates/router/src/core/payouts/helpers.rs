#[cfg(all(any(feature = "v1", feature = "v2"), not(feature = "customer_v2")))]
use api_models::customers::CustomerRequestWithEmail;
use api_models::{enums, payment_methods::Card, payouts};
use common_utils::{
    encryption::Encryption,
    errors::CustomResult,
    ext_traits::{AsyncExt, StringExt},
<<<<<<< HEAD
    fp_utils, id_type,
=======
    fp_utils, id_type, type_name,
>>>>>>> 22743ac3
    types::{
        keymanager::{Identifier, KeyManagerState},
        MinorUnit,
    },
};
#[cfg(all(any(feature = "v1", feature = "v2"), not(feature = "customer_v2")))]
use common_utils::{generate_customer_id_of_default_length, types::keymanager::ToEncryptable};
use error_stack::{report, ResultExt};
<<<<<<< HEAD
#[cfg(all(any(feature = "v1", feature = "v2"), not(feature = "customer_v2")))]
use hyperswitch_domain_models::type_encryption::batch_encrypt;
=======
use hyperswitch_domain_models::type_encryption::{crypto_operation, CryptoOperation};
>>>>>>> 22743ac3
use masking::{PeekInterface, Secret};
use router_env::logger;

use super::PayoutData;
use crate::{
    consts,
    core::{
        errors::{self, RouterResult, StorageErrorExt},
        payment_methods::{
            cards,
            transformers::{DataDuplicationCheck, StoreCardReq, StoreGenericReq, StoreLockerReq},
            vault,
        },
        payments::{
            customers::get_connector_customer_details_if_present, helpers as payment_helpers,
            route_connector_v1, routing, CustomerDetails,
        },
        routing::TransactionData,
        utils as core_utils,
    },
    db::StorageInterface,
    routes::{metrics, SessionState},
    services,
    types::{
        api::{self, enums as api_enums},
        domain::{self, types::AsyncLift},
        storage,
        transformers::ForeignFrom,
    },
    utils::{self, OptionExt},
};

#[allow(clippy::too_many_arguments)]
pub async fn make_payout_method_data<'a>(
    state: &'a SessionState,
    payout_method_data: Option<&api::PayoutMethodData>,
    payout_token: Option<&str>,
    customer_id: &id_type::CustomerId,
    merchant_id: &id_type::MerchantId,
    payout_type: Option<api_enums::PayoutType>,
    merchant_key_store: &domain::MerchantKeyStore,
    payout_data: Option<&mut PayoutData>,
    storage_scheme: storage::enums::MerchantStorageScheme,
) -> RouterResult<Option<api::PayoutMethodData>> {
    let db = &*state.store;
    let hyperswitch_token = if let Some(payout_token) = payout_token {
        if payout_token.starts_with("temporary_token_") {
            Some(payout_token.to_string())
        } else {
            let certain_payout_type = payout_type.get_required_value("payout_type")?.to_owned();
            let key = format!(
                "pm_token_{}_{}_hyperswitch",
                payout_token,
                api_enums::PaymentMethod::foreign_from(certain_payout_type)
            );

            let redis_conn = state
                .store
                .get_redis_conn()
                .change_context(errors::ApiErrorResponse::InternalServerError)
                .attach_printable("Failed to get redis connection")?;

            let hyperswitch_token = redis_conn
                .get_key::<Option<String>>(&key)
                .await
                .change_context(errors::ApiErrorResponse::InternalServerError)
                .attach_printable("Failed to fetch the token from redis")?
                .ok_or(error_stack::Report::new(
                    errors::ApiErrorResponse::UnprocessableEntity {
                        message: "Token is invalid or expired".to_owned(),
                    },
                ))?;
            let payment_token_data = hyperswitch_token
                .clone()
                .parse_struct("PaymentTokenData")
                .change_context(errors::ApiErrorResponse::InternalServerError)
                .attach_printable("failed to deserialize hyperswitch token data")?;

            let payment_token = match payment_token_data {
                storage::PaymentTokenData::PermanentCard(storage::CardTokenData {
                    locker_id,
                    token,
                    ..
                }) => locker_id.or(Some(token)),
                storage::PaymentTokenData::TemporaryGeneric(storage::GenericTokenData {
                    token,
                }) => Some(token),
                _ => None,
            };
            payment_token.or(Some(payout_token.to_string()))
        }
    } else {
        None
    };

    match (
        payout_method_data.to_owned(),
        hyperswitch_token,
        payout_data,
    ) {
        // Get operation
        (None, Some(payout_token), _) => {
            if payout_token.starts_with("temporary_token_")
                || payout_type == Some(api_enums::PayoutType::Bank)
            {
                let (pm, supplementary_data) = vault::Vault::get_payout_method_data_from_temporary_locker(
                    state,
                    &payout_token,
                    merchant_key_store,
                )
                .await
                .attach_printable(
                    "Payout method for given token not found or there was a problem fetching it",
                )?;
                utils::when(
                    supplementary_data
                        .customer_id
                        .ne(&Some(customer_id.to_owned())),
                    || {
                        Err(errors::ApiErrorResponse::PreconditionFailed { message: "customer associated with payout method and customer passed in payout are not same".into() })
                    },
                )?;
                Ok(pm)
            } else {
                let resp = cards::get_card_from_locker(
                    state,
                    customer_id,
                    merchant_id,
                    payout_token.as_ref(),
                )
                .await
                .attach_printable("Payout method [card] could not be fetched from HS locker")?;
                Ok(Some({
                    api::PayoutMethodData::Card(api::CardPayout {
                        card_number: resp.card_number,
                        expiry_month: resp.card_exp_month,
                        expiry_year: resp.card_exp_year,
                        card_holder_name: resp.name_on_card,
                    })
                }))
            }
        }

        // Create / Update operation
        (Some(payout_method), payout_token, Some(payout_data)) => {
            let lookup_key = vault::Vault::store_payout_method_data_in_locker(
                state,
                payout_token.to_owned(),
                payout_method,
                Some(customer_id.to_owned()),
                merchant_key_store,
            )
            .await?;

            // Update payout_token in payout_attempt table
            if payout_token.is_none() {
                let updated_payout_attempt = storage::PayoutAttemptUpdate::PayoutTokenUpdate {
                    payout_token: lookup_key,
                };
                payout_data.payout_attempt = db
                    .update_payout_attempt(
                        &payout_data.payout_attempt,
                        updated_payout_attempt,
                        &payout_data.payouts,
                        storage_scheme,
                    )
                    .await
                    .change_context(errors::ApiErrorResponse::InternalServerError)
                    .attach_printable("Error updating token in payout attempt")?;
            }
            Ok(Some(payout_method.clone()))
        }

        // Ignore if nothing is passed
        _ => Ok(None),
    }
}

pub async fn save_payout_data_to_locker(
    state: &SessionState,
    payout_data: &mut PayoutData,
    customer_id: &id_type::CustomerId,
    payout_method_data: &api::PayoutMethodData,
    merchant_account: &domain::MerchantAccount,
    key_store: &domain::MerchantKeyStore,
) -> RouterResult<()> {
    let payouts = &payout_data.payouts;
    let (mut locker_req, card_details, bank_details, wallet_details, payment_method_type) =
        match payout_method_data {
            payouts::PayoutMethodData::Card(card) => {
                let card_detail = api::CardDetail {
                    card_number: card.card_number.to_owned(),
                    card_holder_name: card.card_holder_name.to_owned(),
                    card_exp_month: card.expiry_month.to_owned(),
                    card_exp_year: card.expiry_year.to_owned(),
                    nick_name: None,
                    card_issuing_country: None,
                    card_network: None,
                    card_issuer: None,
                    card_type: None,
                };
                let payload = StoreLockerReq::LockerCard(StoreCardReq {
                    merchant_id: merchant_account.get_id().clone(),
                    merchant_customer_id: customer_id.to_owned(),
                    card: Card {
                        card_number: card.card_number.to_owned(),
                        name_on_card: card.card_holder_name.to_owned(),
                        card_exp_month: card.expiry_month.to_owned(),
                        card_exp_year: card.expiry_year.to_owned(),
                        card_brand: None,
                        card_isin: None,
                        nick_name: None,
                    },
                    requestor_card_reference: None,
                    ttl: state.conf.locker.ttl_for_storage_in_secs,
                });
                (
                    payload,
                    Some(card_detail),
                    None,
                    None,
                    api_enums::PaymentMethodType::Debit,
                )
            }
            _ => {
                let key = key_store.key.get_inner().peek();
                let key_manager_state: KeyManagerState = state.into();
                let enc_data = async {
                    serde_json::to_value(payout_method_data.to_owned())
                        .change_context(errors::ApiErrorResponse::InternalServerError)
                        .attach_printable("Unable to encode payout method data")
                        .ok()
                        .map(|v| {
                            let secret: Secret<String> = Secret::new(v.to_string());
                            secret
                        })
                        .async_lift(|inner| async {
                            crypto_operation(
                                &key_manager_state,
                                type_name!(storage::PaymentMethod),
                                CryptoOperation::EncryptOptional(inner),
                                Identifier::Merchant(key_store.merchant_id.clone()),
                                key,
                            )
                            .await
                            .and_then(|val| val.try_into_optionaloperation())
                        })
                        .await
                }
                .await
                .change_context(errors::ApiErrorResponse::InternalServerError)
                .attach_printable("Failed to encrypt payout method data")?
                .map(Encryption::from)
                .map(|e| e.into_inner())
                .map_or(Err(errors::ApiErrorResponse::InternalServerError), |e| {
                    Ok(hex::encode(e.peek()))
                })?;
                let payload = StoreLockerReq::LockerGeneric(StoreGenericReq {
                    merchant_id: merchant_account.get_id().to_owned(),
                    merchant_customer_id: customer_id.to_owned(),
                    enc_data,
                    ttl: state.conf.locker.ttl_for_storage_in_secs,
                });
                match payout_method_data {
                    payouts::PayoutMethodData::Bank(bank) => (
                        payload,
                        None,
                        Some(bank.to_owned()),
                        None,
                        api_enums::PaymentMethodType::foreign_from(bank.to_owned()),
                    ),
                    payouts::PayoutMethodData::Wallet(wallet) => (
                        payload,
                        None,
                        None,
                        Some(wallet.to_owned()),
                        api_enums::PaymentMethodType::foreign_from(wallet.to_owned()),
                    ),
                    payouts::PayoutMethodData::Card(_) => {
                        Err(errors::ApiErrorResponse::InternalServerError)?
                    }
                }
            }
        };

    // Store payout method in locker
    let stored_resp = cards::call_to_locker_hs(
        state,
        &locker_req,
        customer_id,
        api_enums::LockerChoice::HyperswitchCardVault,
    )
    .await
    .change_context(errors::ApiErrorResponse::InternalServerError)?;

    let db = &*state.store;

    // Handle duplicates
    let (should_insert_in_pm_table, metadata_update) = match stored_resp.duplication_check {
        // Check if equivalent entry exists in payment_methods
        Some(duplication_check) => {
            let locker_ref = stored_resp.card_reference.clone();

            // Use locker ref as payment_method_id
            let existing_pm_by_pmid = db
                .find_payment_method(&locker_ref, merchant_account.storage_scheme)
                .await;

            match existing_pm_by_pmid {
                // If found, update locker's metadata [DELETE + INSERT OP], don't insert in payment_method's table
                Ok(pm) => (
                    false,
                    if duplication_check == DataDuplicationCheck::MetaDataChanged {
                        Some(pm.clone())
                    } else {
                        None
                    },
                ),

                // If not found, use locker ref as locker_id
                Err(err) => {
                    if err.current_context().is_db_not_found() {
                        match db
                            .find_payment_method_by_locker_id(
                                &locker_ref,
                                merchant_account.storage_scheme,
                            )
                            .await
                        {
                            // If found, update locker's metadata [DELETE + INSERT OP], don't insert in payment_methods table
                            Ok(pm) => (
                                false,
                                if duplication_check == DataDuplicationCheck::MetaDataChanged {
                                    Some(pm.clone())
                                } else {
                                    None
                                },
                            ),
                            Err(err) => {
                                // If not found, update locker's metadata [DELETE + INSERT OP], and insert in payment_methods table
                                if err.current_context().is_db_not_found() {
                                    (true, None)

                                // Misc. DB errors
                                } else {
                                    Err(err)
                                        .change_context(
                                            errors::ApiErrorResponse::InternalServerError,
                                        )
                                        .attach_printable(
                                            "DB failures while finding payment method by locker ID",
                                        )?
                                }
                            }
                        }
                    // Misc. DB errors
                    } else {
                        Err(err)
                            .change_context(errors::ApiErrorResponse::InternalServerError)
                            .attach_printable("DB failures while finding payment method by pm ID")?
                    }
                }
            }
        }

        // Not duplicate, should be inserted in payment_methods table
        None => (true, None),
    };

    // Form payment method entry and card's metadata whenever insertion or metadata update is required
    let (card_details_encrypted, new_payment_method) =
        if let (api::PayoutMethodData::Card(_), true, _)
        | (api::PayoutMethodData::Card(_), _, Some(_)) = (
            payout_method_data,
            should_insert_in_pm_table,
            metadata_update.as_ref(),
        ) {
            // Fetch card info from db
            let card_isin = card_details.as_ref().map(|c| c.card_number.get_card_isin());

            let mut payment_method = api::PaymentMethodCreate {
                payment_method: Some(api_enums::PaymentMethod::foreign_from(
                    payout_method_data.to_owned(),
                )),
                payment_method_type: Some(payment_method_type),
                payment_method_issuer: None,
                payment_method_issuer_code: None,
                bank_transfer: None,
                card: card_details.clone(),
                wallet: None,
                metadata: None,
                customer_id: Some(customer_id.to_owned()),
                card_network: None,
                client_secret: None,
                payment_method_data: None,
                billing: None,
                connector_mandate_details: None,
                network_transaction_id: None,
            };

            let pm_data = card_isin
                .clone()
                .async_and_then(|card_isin| async move {
                    db.get_card_info(&card_isin)
                        .await
                        .map_err(|error| services::logger::warn!(card_info_error=?error))
                        .ok()
                })
                .await
                .flatten()
                .map(|card_info| {
                    payment_method
                        .payment_method_issuer
                        .clone_from(&card_info.card_issuer);
                    payment_method.card_network =
                        card_info.card_network.clone().map(|cn| cn.to_string());
                    api::payment_methods::PaymentMethodsData::Card(
                        api::payment_methods::CardDetailsPaymentMethod {
                            last4_digits: card_details.as_ref().map(|c| c.card_number.get_last4()),
                            issuer_country: card_info.card_issuing_country,
                            expiry_month: card_details.as_ref().map(|c| c.card_exp_month.clone()),
                            expiry_year: card_details.as_ref().map(|c| c.card_exp_year.clone()),
                            nick_name: card_details.as_ref().and_then(|c| c.nick_name.clone()),
                            card_holder_name: card_details
                                .as_ref()
                                .and_then(|c| c.card_holder_name.clone()),

                            card_isin: card_isin.clone(),
                            card_issuer: card_info.card_issuer,
                            card_network: card_info.card_network,
                            card_type: card_info.card_type,
                            saved_to_locker: true,
                        },
                    )
                })
                .unwrap_or_else(|| {
                    api::payment_methods::PaymentMethodsData::Card(
                        api::payment_methods::CardDetailsPaymentMethod {
                            last4_digits: card_details.as_ref().map(|c| c.card_number.get_last4()),
                            issuer_country: None,
                            expiry_month: card_details.as_ref().map(|c| c.card_exp_month.clone()),
                            expiry_year: card_details.as_ref().map(|c| c.card_exp_year.clone()),
                            nick_name: card_details.as_ref().and_then(|c| c.nick_name.clone()),
                            card_holder_name: card_details
                                .as_ref()
                                .and_then(|c| c.card_holder_name.clone()),

                            card_isin: card_isin.clone(),
                            card_issuer: None,
                            card_network: None,
                            card_type: None,
                            saved_to_locker: true,
                        },
                    )
                });
            (
                Some(
                    cards::create_encrypted_data(state, key_store, pm_data)
                        .await
                        .change_context(errors::ApiErrorResponse::InternalServerError)
                        .attach_printable("Unable to encrypt customer details")?,
                ),
                payment_method,
            )
        } else {
            (
                None,
                api::PaymentMethodCreate {
                    payment_method: Some(api_enums::PaymentMethod::foreign_from(
                        payout_method_data.to_owned(),
                    )),
                    payment_method_type: Some(payment_method_type),
                    payment_method_issuer: None,
                    payment_method_issuer_code: None,
                    bank_transfer: bank_details,
                    card: None,
                    wallet: wallet_details,
                    metadata: None,
                    customer_id: Some(customer_id.to_owned()),
                    card_network: None,
                    client_secret: None,
                    payment_method_data: None,
                    billing: None,
                    connector_mandate_details: None,
                    network_transaction_id: None,
                },
            )
        };

    // Insert new entry in payment_methods table
    if should_insert_in_pm_table {
        let payment_method_id = common_utils::generate_id(consts::ID_LENGTH, "pm");
        cards::create_payment_method(
            state,
            &new_payment_method,
            customer_id,
            &payment_method_id,
            Some(stored_resp.card_reference.clone()),
            merchant_account.get_id(),
            None,
            None,
            card_details_encrypted.clone().map(Into::into),
            key_store,
            None,
            None,
            None,
            merchant_account.storage_scheme,
            None,
            None,
        )
        .await?;
    }

    /*  1. Delete from locker
     *  2. Create new entry in locker
     *  3. Handle creation response from locker
     *  4. Update card's metadata in payment_methods table
     */
    if let Some(existing_pm) = metadata_update {
        let card_reference = &existing_pm
            .locker_id
            .clone()
            .unwrap_or(existing_pm.payment_method_id.clone());
        // Delete from locker
        cards::delete_card_from_hs_locker(
            state,
            customer_id,
            merchant_account.get_id(),
            card_reference,
        )
        .await
        .attach_printable(
            "Failed to delete PMD from locker as a part of metadata update operation",
        )?;

        locker_req.update_requestor_card_reference(Some(card_reference.to_string()));

        // Store in locker
        let stored_resp = cards::call_to_locker_hs(
            state,
            &locker_req,
            customer_id,
            api_enums::LockerChoice::HyperswitchCardVault,
        )
        .await
        .change_context(errors::ApiErrorResponse::InternalServerError);

        // Check if locker operation was successful or not, if not, delete the entry from payment_methods table
        if let Err(err) = stored_resp {
            logger::error!(vault_err=?err);
            db.delete_payment_method_by_merchant_id_payment_method_id(
                merchant_account.get_id(),
                &existing_pm.payment_method_id,
            )
            .await
            .to_not_found_response(errors::ApiErrorResponse::PaymentMethodNotFound)?;

            Err(errors::ApiErrorResponse::InternalServerError).attach_printable(
                "Failed to insert PMD from locker as a part of metadata update operation",
            )?
        };

        // Update card's metadata in payment_methods table
        let pm_update = storage::PaymentMethodUpdate::PaymentMethodDataUpdate {
            payment_method_data: card_details_encrypted.map(Into::into),
        };
        db.update_payment_method(existing_pm, pm_update, merchant_account.storage_scheme)
            .await
            .change_context(errors::ApiErrorResponse::InternalServerError)
            .attach_printable("Failed to add payment method in db")?;
    };

    // Store card_reference in payouts table
    let updated_payout = storage::PayoutsUpdate::PayoutMethodIdUpdate {
        payout_method_id: stored_resp.card_reference.to_owned(),
    };
    payout_data.payouts = db
        .update_payout(
            payouts,
            updated_payout,
            &payout_data.payout_attempt,
            merchant_account.storage_scheme,
        )
        .await
        .change_context(errors::ApiErrorResponse::InternalServerError)
        .attach_printable("Error updating payouts in saved payout method")?;

    Ok(())
}

#[cfg(all(feature = "v2", feature = "customer_v2"))]
<<<<<<< HEAD
pub async fn get_or_create_customer_details(
=======
pub(super) async fn get_or_create_customer_details(
>>>>>>> 22743ac3
    _state: &SessionState,
    _customer_details: &CustomerDetails,
    _merchant_account: &domain::MerchantAccount,
    _key_store: &domain::MerchantKeyStore,
) -> RouterResult<Option<domain::Customer>> {
    todo!()
}

#[cfg(all(any(feature = "v1", feature = "v2"), not(feature = "customer_v2")))]
<<<<<<< HEAD
pub async fn get_or_create_customer_details(
=======
pub(super) async fn get_or_create_customer_details(
>>>>>>> 22743ac3
    state: &SessionState,
    customer_details: &CustomerDetails,
    merchant_account: &domain::MerchantAccount,
    key_store: &domain::MerchantKeyStore,
) -> RouterResult<Option<domain::Customer>> {
    let db: &dyn StorageInterface = &*state.store;
    // Create customer_id if not passed in request
    let customer_id = customer_details
        .customer_id
        .clone()
        .unwrap_or_else(generate_customer_id_of_default_length);

    let merchant_id = merchant_account.get_id();
    let key = key_store.key.get_inner().peek();
    let key_manager_state = &state.into();

    match db
        .find_customer_optional_by_customer_id_merchant_id(
            key_manager_state,
            &customer_id,
            merchant_id,
            key_store,
            merchant_account.storage_scheme,
        )
        .await
        .change_context(errors::ApiErrorResponse::InternalServerError)?
    {
        // Customer found
        Some(customer) => Ok(Some(customer)),
<<<<<<< HEAD
        None => {
            let encrypted_data = batch_encrypt(
                &state.into(),
                CustomerRequestWithEmail::to_encryptable(CustomerRequestWithEmail {
                    name: customer_details.name.clone(),
                    email: customer_details.email.clone(),
                    phone: customer_details.phone.clone(),
                }),
                Identifier::Merchant(key_store.merchant_id.clone()),
                key,
            )
            .await
            .change_context(errors::ApiErrorResponse::InternalServerError)?;
            let encryptable_customer =
                CustomerRequestWithEmail::from_encryptable(encrypted_data)
                    .change_context(errors::ApiErrorResponse::InternalServerError)?;

            let customer = domain::Customer {
                customer_id,
                merchant_id: merchant_id.to_owned().clone(),
                name: encryptable_customer.name,
                email: encryptable_customer.email,
                phone: encryptable_customer.phone,
                description: None,
                phone_country_code: customer_details.phone_country_code.to_owned(),
                metadata: None,
                connector_customer: None,
                created_at: common_utils::date_time::now(),
                modified_at: common_utils::date_time::now(),
                address_id: None,
                default_payment_method_id: None,
                updated_by: None,
                version: common_enums::ApiVersion::V1,
            };
=======
>>>>>>> 22743ac3

        // Customer not found
        // create only if atleast one of the fields were provided for customer creation or else throw error
        None => {
            if customer_details.name.is_some()
                || customer_details.email.is_some()
                || customer_details.phone.is_some()
                || customer_details.phone_country_code.is_some()
            {
                let encrypted_data = crypto_operation(
                    &state.into(),
                    type_name!(domain::Customer),
                    CryptoOperation::BatchEncrypt(CustomerRequestWithEmail::to_encryptable(
                        CustomerRequestWithEmail {
                            name: customer_details.name.clone(),
                            email: customer_details.email.clone(),
                            phone: customer_details.phone.clone(),
                        },
                    )),
                    Identifier::Merchant(key_store.merchant_id.clone()),
                    key,
                )
                .await
                .and_then(|val| val.try_into_batchoperation())
                .change_context(errors::ApiErrorResponse::InternalServerError)
                .attach_printable("Failed to encrypt customer")?;
                let encryptable_customer =
                    CustomerRequestWithEmail::from_encryptable(encrypted_data)
                        .change_context(errors::ApiErrorResponse::InternalServerError)
                        .attach_printable("Failed to form EncryptableCustomer")?;

                let customer = domain::Customer {
                    customer_id: customer_id.clone(),
                    merchant_id: merchant_id.to_owned().clone(),
                    name: encryptable_customer.name,
                    email: encryptable_customer.email,
                    phone: encryptable_customer.phone,
                    description: None,
                    phone_country_code: customer_details.phone_country_code.to_owned(),
                    metadata: None,
                    connector_customer: None,
                    created_at: common_utils::date_time::now(),
                    modified_at: common_utils::date_time::now(),
                    address_id: None,
                    default_payment_method_id: None,
                    updated_by: None,
                    version: hyperswitch_domain_models::consts::API_VERSION,
                };

                Ok(Some(
                    db.insert_customer(
                        customer,
                        key_manager_state,
                        key_store,
                        merchant_account.storage_scheme,
                    )
                    .await
                    .change_context(errors::ApiErrorResponse::InternalServerError)
                    .attach_printable_lazy(|| {
                        format!(
                            "Failed to insert customer [id - {:?}] for merchant [id - {:?}]",
                            customer_id, merchant_id
                        )
                    })?,
                ))
            } else {
                Err(report!(errors::ApiErrorResponse::InvalidRequestData {
                    message: format!("customer for id - {:?} not found", customer_id),
                }))
            }
        }
    }
}

pub async fn decide_payout_connector(
    state: &SessionState,
    merchant_account: &domain::MerchantAccount,
    key_store: &domain::MerchantKeyStore,
    request_straight_through: Option<api::routing::StraightThroughAlgorithm>,
    routing_data: &mut storage::RoutingData,
    payout_data: &mut PayoutData,
    eligible_connectors: Option<Vec<enums::RoutableConnectors>>,
) -> RouterResult<api::ConnectorCallType> {
    // 1. For existing attempts, use stored connector
    let payout_attempt = &payout_data.payout_attempt;
    if let Some(connector_name) = payout_attempt.connector.clone() {
        // Connector was already decided previously, use the same connector
        let connector_data = api::ConnectorData::get_payout_connector_by_name(
            &state.conf.connectors,
            &connector_name,
            api::GetToken::Connector,
            payout_attempt.merchant_connector_id.clone(),
        )
        .change_context(errors::ApiErrorResponse::InternalServerError)
        .attach_printable("Invalid connector name received in 'routed_through'")?;

        routing_data.routed_through = Some(connector_name.clone());
        return Ok(api::ConnectorCallType::PreDetermined(connector_data));
    }

    // Validate and get the business_profile from payout_attempt
    let business_profile = core_utils::validate_and_get_business_profile(
        state.store.as_ref(),
        &(state).into(),
        key_store,
        Some(&payout_attempt.profile_id),
        merchant_account.get_id(),
    )
    .await?
    .get_required_value("BusinessProfile")?;

    // 2. Check routing algorithm passed in the request
    if let Some(routing_algorithm) = request_straight_through {
        let (mut connectors, check_eligibility) =
            routing::perform_straight_through_routing(&routing_algorithm, None)
                .change_context(errors::ApiErrorResponse::InternalServerError)
                .attach_printable("Failed execution of straight through routing")?;

        if check_eligibility {
            connectors = routing::perform_eligibility_analysis_with_fallback(
                state,
                key_store,
                connectors,
                &TransactionData::<()>::Payout(payout_data),
                eligible_connectors,
                &business_profile,
            )
            .await
            .change_context(errors::ApiErrorResponse::InternalServerError)
            .attach_printable("failed eligibility analysis and fallback")?;
        }

        let first_connector_choice = connectors
            .first()
            .ok_or(errors::ApiErrorResponse::IncorrectPaymentMethodConfiguration)
            .attach_printable("Empty connector list returned")?
            .clone();

        let connector_data = connectors
            .into_iter()
            .map(|conn| {
                api::ConnectorData::get_payout_connector_by_name(
                    &state.conf.connectors,
                    &conn.connector.to_string(),
                    api::GetToken::Connector,
                    payout_attempt.merchant_connector_id.clone(),
                )
            })
            .collect::<CustomResult<Vec<_>, _>>()
            .change_context(errors::ApiErrorResponse::InternalServerError)
            .attach_printable("Invalid connector name received")?;

        routing_data.routed_through = Some(first_connector_choice.connector.to_string());
        routing_data.merchant_connector_id = first_connector_choice.merchant_connector_id;

        routing_data.routing_info.algorithm = Some(routing_algorithm);
        return Ok(api::ConnectorCallType::Retryable(connector_data));
    }

    // 3. Check algorithm passed in routing data
    if let Some(ref routing_algorithm) = routing_data.algorithm {
        let (mut connectors, check_eligibility) =
            routing::perform_straight_through_routing(routing_algorithm, None)
                .change_context(errors::ApiErrorResponse::InternalServerError)
                .attach_printable("Failed execution of straight through routing")?;

        if check_eligibility {
            connectors = routing::perform_eligibility_analysis_with_fallback(
                state,
                key_store,
                connectors,
                &TransactionData::<()>::Payout(payout_data),
                eligible_connectors,
                &business_profile,
            )
            .await
            .change_context(errors::ApiErrorResponse::InternalServerError)
            .attach_printable("failed eligibility analysis and fallback")?;
        }

        let first_connector_choice = connectors
            .first()
            .ok_or(errors::ApiErrorResponse::IncorrectPaymentMethodConfiguration)
            .attach_printable("Empty connector list returned")?
            .clone();

        connectors.remove(0);

        let connector_data = connectors
            .into_iter()
            .map(|conn| {
                api::ConnectorData::get_payout_connector_by_name(
                    &state.conf.connectors,
                    &conn.connector.to_string(),
                    api::GetToken::Connector,
                    payout_attempt.merchant_connector_id.clone(),
                )
            })
            .collect::<CustomResult<Vec<_>, _>>()
            .change_context(errors::ApiErrorResponse::InternalServerError)
            .attach_printable("Invalid connector name received")?;

        routing_data.routed_through = Some(first_connector_choice.connector.to_string());
        routing_data.merchant_connector_id = first_connector_choice.merchant_connector_id;

        return Ok(api::ConnectorCallType::Retryable(connector_data));
    }

    // 4. Route connector
    route_connector_v1(
        state,
        merchant_account,
        &payout_data.business_profile,
        key_store,
        TransactionData::<()>::Payout(payout_data),
        routing_data,
        eligible_connectors,
        None,
    )
    .await
}

pub async fn get_default_payout_connector(
    _state: &SessionState,
    request_connector: Option<serde_json::Value>,
) -> CustomResult<api::ConnectorChoice, errors::ApiErrorResponse> {
    Ok(request_connector.map_or(
        api::ConnectorChoice::Decide,
        api::ConnectorChoice::StraightThrough,
    ))
}

pub fn should_call_payout_connector_create_customer<'a>(
    state: &'a SessionState,
    connector: &'a api::ConnectorData,
    customer: &'a Option<domain::Customer>,
    connector_label: &'a str,
) -> (bool, Option<&'a str>) {
    // Check if create customer is required for the connector
    match enums::PayoutConnectors::try_from(connector.connector_name) {
        Ok(connector) => {
            let connector_needs_customer = state
                .conf
                .connector_customer
                .payout_connector_list
                .contains(&connector);

            if connector_needs_customer {
                let connector_customer_details = customer.as_ref().and_then(|customer| {
                    get_connector_customer_details_if_present(customer, connector_label)
                });
                let should_call_connector = connector_customer_details.is_none();
                (should_call_connector, connector_customer_details)
            } else {
                (false, None)
            }
        }
        _ => (false, None),
    }
}

pub async fn get_gsm_record(
    state: &SessionState,
    error_code: Option<String>,
    error_message: Option<String>,
    connector_name: Option<String>,
    flow: String,
) -> Option<storage::gsm::GatewayStatusMap> {
    let get_gsm = || async {
        state.store.find_gsm_rule(
                connector_name.clone().unwrap_or_default(),
                flow.clone(),
                "sub_flow".to_string(),
                error_code.clone().unwrap_or_default(), // TODO: make changes in connector to get a mandatory code in case of success or error response
                error_message.clone().unwrap_or_default(),
            )
            .await
            .map_err(|err| {
                if err.current_context().is_db_not_found() {
                    logger::warn!(
                        "GSM miss for connector - {}, flow - {}, error_code - {:?}, error_message - {:?}",
                        connector_name.unwrap_or_default(),
                        flow,
                        error_code,
                        error_message
                    );
                    metrics::AUTO_PAYOUT_RETRY_GSM_MISS_COUNT.add(&metrics::CONTEXT, 1, &[]);
                } else {
                    metrics::AUTO_PAYOUT_RETRY_GSM_FETCH_FAILURE_COUNT.add(&metrics::CONTEXT, 1, &[]);
                };
                err.change_context(errors::ApiErrorResponse::InternalServerError)
                    .attach_printable("failed to fetch decision from gsm")
            })
    };
    get_gsm()
        .await
        .inspect_err(|err| {
            // warn log should suffice here because we are not propagating this error
            logger::warn!(get_gsm_decision_fetch_error=?err, "error fetching gsm decision");
        })
        .ok()
}

pub fn is_payout_initiated(status: api_enums::PayoutStatus) -> bool {
    !matches!(
        status,
        api_enums::PayoutStatus::RequiresCreation
            | api_enums::PayoutStatus::RequiresConfirmation
            | api_enums::PayoutStatus::RequiresPayoutMethodData
            | api_enums::PayoutStatus::RequiresVendorAccountCreation
            | api_enums::PayoutStatus::Initiated
    )
}

pub(crate) fn validate_payout_status_against_not_allowed_statuses(
    payout_status: &api_enums::PayoutStatus,
    not_allowed_statuses: &[api_enums::PayoutStatus],
    action: &'static str,
) -> Result<(), errors::ApiErrorResponse> {
    fp_utils::when(not_allowed_statuses.contains(payout_status), || {
        Err(errors::ApiErrorResponse::PreconditionFailed {
            message: format!(
                "You cannot {action} this payout because it has status {payout_status}",
            ),
        })
    })
}

pub fn is_payout_terminal_state(status: api_enums::PayoutStatus) -> bool {
    !matches!(
        status,
        api_enums::PayoutStatus::RequiresCreation
            | api_enums::PayoutStatus::RequiresConfirmation
            | api_enums::PayoutStatus::RequiresPayoutMethodData
            | api_enums::PayoutStatus::RequiresVendorAccountCreation
            // Initiated by the underlying connector
            | api_enums::PayoutStatus::Pending
            | api_enums::PayoutStatus::Initiated
            | api_enums::PayoutStatus::RequiresFulfillment
    )
}

pub fn should_call_retrieve(status: api_enums::PayoutStatus) -> bool {
    matches!(
        status,
        api_enums::PayoutStatus::Pending | api_enums::PayoutStatus::Initiated
    )
}

pub fn is_payout_err_state(status: api_enums::PayoutStatus) -> bool {
    matches!(
        status,
        api_enums::PayoutStatus::Cancelled
            | api_enums::PayoutStatus::Failed
            | api_enums::PayoutStatus::Ineligible
    )
}

pub fn is_eligible_for_local_payout_cancellation(status: api_enums::PayoutStatus) -> bool {
    matches!(
        status,
        api_enums::PayoutStatus::RequiresCreation
            | api_enums::PayoutStatus::RequiresConfirmation
            | api_enums::PayoutStatus::RequiresPayoutMethodData
            | api_enums::PayoutStatus::RequiresVendorAccountCreation
    )
}

#[cfg(feature = "olap")]
pub(super) async fn filter_by_constraints(
    db: &dyn StorageInterface,
    constraints: &api::PayoutListConstraints,
    merchant_id: &id_type::MerchantId,
    storage_scheme: storage::enums::MerchantStorageScheme,
) -> CustomResult<Vec<storage::Payouts>, errors::DataStorageError> {
    let result = db
        .filter_payouts_by_constraints(merchant_id, &constraints.clone().into(), storage_scheme)
        .await?;
    Ok(result)
}

pub async fn update_payouts_and_payout_attempt(
    payout_data: &mut PayoutData,
    merchant_account: &domain::MerchantAccount,
    req: &payouts::PayoutCreateRequest,
    state: &SessionState,
    merchant_key_store: &domain::MerchantKeyStore,
) -> CustomResult<(), errors::ApiErrorResponse> {
    let payout_attempt = payout_data.payout_attempt.to_owned();
    let status = payout_attempt.status;
    let payout_id = payout_attempt.payout_id.clone();
    // Verify update feasibility
    if is_payout_terminal_state(status) || is_payout_initiated(status) {
        return Err(report!(errors::ApiErrorResponse::InvalidRequestData {
            message: format!(
                "Payout {} cannot be updated for status {}",
                payout_id, status
            ),
        }));
    }

    // Fetch customer details from request and create new or else use existing customer that was attached
    let customer = get_customer_details_from_request(req);
    let customer_id = if customer.customer_id.is_some()
        || customer.name.is_some()
        || customer.email.is_some()
        || customer.phone.is_some()
        || customer.phone_country_code.is_some()
    {
        payout_data.customer_details =
            get_or_create_customer_details(state, &customer, merchant_account, merchant_key_store)
                .await?;
        payout_data
            .customer_details
            .as_ref()
            .map(|customer| customer.get_customer_id())
    } else {
        payout_data.payouts.customer_id.clone()
    };

    // Fetch address details from request and create new or else use existing address that was attached
    let billing_address = payment_helpers::create_or_find_address_for_payment_by_request(
        state,
        req.billing.as_ref(),
        None,
        merchant_account.get_id(),
        customer_id.as_ref(),
        merchant_key_store,
        &payout_id,
        merchant_account.storage_scheme,
    )
    .await?;
    let address_id = if billing_address.is_some() {
        payout_data.billing_address = billing_address;
        payout_data
            .billing_address
            .as_ref()
            .map(|address| address.address_id.clone())
    } else {
        payout_data.payouts.address_id.clone()
    };

    // Update DB with new data
    let payouts = payout_data.payouts.to_owned();
    let amount = MinorUnit::from(req.amount.unwrap_or(payouts.amount.into()));
    let updated_payouts = storage::PayoutsUpdate::Update {
        amount,
        destination_currency: req
            .currency
            .to_owned()
            .unwrap_or(payouts.destination_currency),
        source_currency: req.currency.to_owned().unwrap_or(payouts.source_currency),
        description: req
            .description
            .to_owned()
            .clone()
            .or(payouts.description.clone()),
        recurring: req.recurring.to_owned().unwrap_or(payouts.recurring),
        auto_fulfill: req.auto_fulfill.to_owned().unwrap_or(payouts.auto_fulfill),
        return_url: req
            .return_url
            .to_owned()
            .clone()
            .or(payouts.return_url.clone()),
        entity_type: req.entity_type.to_owned().unwrap_or(payouts.entity_type),
        metadata: req.metadata.clone().or(payouts.metadata.clone()),
        status: Some(status),
        profile_id: Some(payout_attempt.profile_id.clone()),
        confirm: req.confirm.to_owned(),
        payout_type: req
            .payout_type
            .to_owned()
            .or(payouts.payout_type.to_owned()),
        address_id: address_id.clone(),
        customer_id: customer_id.clone(),
    };
    let db = &*state.store;
    payout_data.payouts = db
        .update_payout(
            &payouts,
            updated_payouts,
            &payout_attempt,
            merchant_account.storage_scheme,
        )
        .await
        .change_context(errors::ApiErrorResponse::InternalServerError)
        .attach_printable("Error updating payouts")?;
    let updated_business_country =
        payout_attempt
            .business_country
            .map_or(req.business_country.to_owned(), |c| {
                req.business_country
                    .to_owned()
                    .and_then(|nc| if nc != c { Some(nc) } else { None })
            });
    let updated_business_label =
        payout_attempt
            .business_label
            .map_or(req.business_label.to_owned(), |l| {
                req.business_label
                    .to_owned()
                    .and_then(|nl| if nl != l { Some(nl) } else { None })
            });
    if updated_business_country.is_some()
        || updated_business_label.is_some()
        || customer_id.is_some()
        || address_id.is_some()
    {
        let payout_attempt = &payout_data.payout_attempt;
        let updated_payout_attempt = storage::PayoutAttemptUpdate::BusinessUpdate {
            business_country: updated_business_country,
            business_label: updated_business_label,
            address_id,
            customer_id,
        };
        payout_data.payout_attempt = db
            .update_payout_attempt(
                payout_attempt,
                updated_payout_attempt,
                &payout_data.payouts,
                merchant_account.storage_scheme,
            )
            .await
            .change_context(errors::ApiErrorResponse::InternalServerError)
            .attach_printable("Error updating payout_attempt")?;
    }
    Ok(())
}

pub(super) fn get_customer_details_from_request(
    request: &payouts::PayoutCreateRequest,
) -> CustomerDetails {
    let customer_id = request.get_customer_id().map(ToOwned::to_owned);

    let customer_name = request
        .customer
        .as_ref()
        .and_then(|customer_details| customer_details.name.clone())
        .or(request.name.clone());

    let customer_email = request
        .customer
        .as_ref()
        .and_then(|customer_details| customer_details.email.clone())
        .or(request.email.clone());

    let customer_phone = request
        .customer
        .as_ref()
        .and_then(|customer_details| customer_details.phone.clone())
        .or(request.phone.clone());

    let customer_phone_code = request
        .customer
        .as_ref()
        .and_then(|customer_details| customer_details.phone_country_code.clone())
        .or(request.phone_country_code.clone());

    CustomerDetails {
        customer_id,
        name: customer_name,
        email: customer_email,
        phone: customer_phone,
        phone_country_code: customer_phone_code,
    }
}<|MERGE_RESOLUTION|>--- conflicted
+++ resolved
@@ -5,11 +5,7 @@
     encryption::Encryption,
     errors::CustomResult,
     ext_traits::{AsyncExt, StringExt},
-<<<<<<< HEAD
-    fp_utils, id_type,
-=======
     fp_utils, id_type, type_name,
->>>>>>> 22743ac3
     types::{
         keymanager::{Identifier, KeyManagerState},
         MinorUnit,
@@ -18,12 +14,7 @@
 #[cfg(all(any(feature = "v1", feature = "v2"), not(feature = "customer_v2")))]
 use common_utils::{generate_customer_id_of_default_length, types::keymanager::ToEncryptable};
 use error_stack::{report, ResultExt};
-<<<<<<< HEAD
-#[cfg(all(any(feature = "v1", feature = "v2"), not(feature = "customer_v2")))]
-use hyperswitch_domain_models::type_encryption::batch_encrypt;
-=======
 use hyperswitch_domain_models::type_encryption::{crypto_operation, CryptoOperation};
->>>>>>> 22743ac3
 use masking::{PeekInterface, Secret};
 use router_env::logger;
 
@@ -615,11 +606,7 @@
 }
 
 #[cfg(all(feature = "v2", feature = "customer_v2"))]
-<<<<<<< HEAD
-pub async fn get_or_create_customer_details(
-=======
 pub(super) async fn get_or_create_customer_details(
->>>>>>> 22743ac3
     _state: &SessionState,
     _customer_details: &CustomerDetails,
     _merchant_account: &domain::MerchantAccount,
@@ -629,11 +616,7 @@
 }
 
 #[cfg(all(any(feature = "v1", feature = "v2"), not(feature = "customer_v2")))]
-<<<<<<< HEAD
-pub async fn get_or_create_customer_details(
-=======
 pub(super) async fn get_or_create_customer_details(
->>>>>>> 22743ac3
     state: &SessionState,
     customer_details: &CustomerDetails,
     merchant_account: &domain::MerchantAccount,
@@ -663,43 +646,6 @@
     {
         // Customer found
         Some(customer) => Ok(Some(customer)),
-<<<<<<< HEAD
-        None => {
-            let encrypted_data = batch_encrypt(
-                &state.into(),
-                CustomerRequestWithEmail::to_encryptable(CustomerRequestWithEmail {
-                    name: customer_details.name.clone(),
-                    email: customer_details.email.clone(),
-                    phone: customer_details.phone.clone(),
-                }),
-                Identifier::Merchant(key_store.merchant_id.clone()),
-                key,
-            )
-            .await
-            .change_context(errors::ApiErrorResponse::InternalServerError)?;
-            let encryptable_customer =
-                CustomerRequestWithEmail::from_encryptable(encrypted_data)
-                    .change_context(errors::ApiErrorResponse::InternalServerError)?;
-
-            let customer = domain::Customer {
-                customer_id,
-                merchant_id: merchant_id.to_owned().clone(),
-                name: encryptable_customer.name,
-                email: encryptable_customer.email,
-                phone: encryptable_customer.phone,
-                description: None,
-                phone_country_code: customer_details.phone_country_code.to_owned(),
-                metadata: None,
-                connector_customer: None,
-                created_at: common_utils::date_time::now(),
-                modified_at: common_utils::date_time::now(),
-                address_id: None,
-                default_payment_method_id: None,
-                updated_by: None,
-                version: common_enums::ApiVersion::V1,
-            };
-=======
->>>>>>> 22743ac3
 
         // Customer not found
         // create only if atleast one of the fields were provided for customer creation or else throw error
