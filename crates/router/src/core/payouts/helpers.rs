use api_models::{customers::CustomerRequestWithEmail, enums, payment_methods::Card, payouts};
use common_utils::{
    encryption::Encryption,
    errors::CustomResult,
    ext_traits::{AsyncExt, StringExt},
    fp_utils, generate_customer_id_of_default_length, id_type,
    types::{
        keymanager::{Identifier, KeyManagerState, ToEncryptable},
        MinorUnit,
    },
};
use error_stack::{report, ResultExt};
use hyperswitch_domain_models::type_encryption::batch_encrypt;
use masking::{PeekInterface, Secret};
use router_env::logger;

use super::PayoutData;
use crate::{
    core::{
        errors::{self, RouterResult, StorageErrorExt},
        payment_methods::{
            cards,
            transformers::{DataDuplicationCheck, StoreCardReq, StoreGenericReq, StoreLockerReq},
            vault,
        },
        payments::{
            customers::get_connector_customer_details_if_present, route_connector_v1, routing,
            CustomerDetails,
        },
        routing::TransactionData,
    },
    db::StorageInterface,
    routes::{metrics, SessionState},
    services,
    types::{
        api::{self, enums as api_enums},
        domain::{
            self,
            types::{self as domain_types, AsyncLift},
        },
        storage,
        transformers::ForeignFrom,
    },
    utils::{self, OptionExt},
};

#[allow(clippy::too_many_arguments)]
pub async fn make_payout_method_data<'a>(
    state: &'a SessionState,
    payout_method_data: Option<&api::PayoutMethodData>,
    payout_token: Option<&str>,
    customer_id: &id_type::CustomerId,
    merchant_id: &str,
    payout_type: Option<api_enums::PayoutType>,
    merchant_key_store: &domain::MerchantKeyStore,
    payout_data: Option<&mut PayoutData>,
    storage_scheme: storage::enums::MerchantStorageScheme,
) -> RouterResult<Option<api::PayoutMethodData>> {
    let db = &*state.store;
    let hyperswitch_token = if let Some(payout_token) = payout_token {
        if payout_token.starts_with("temporary_token_") {
            Some(payout_token.to_string())
        } else {
            let certain_payout_type = payout_type.get_required_value("payout_type")?.to_owned();
            let key = format!(
                "pm_token_{}_{}_hyperswitch",
                payout_token,
                api_enums::PaymentMethod::foreign_from(certain_payout_type)
            );

            let redis_conn = state
                .store
                .get_redis_conn()
                .change_context(errors::ApiErrorResponse::InternalServerError)
                .attach_printable("Failed to get redis connection")?;

            let hyperswitch_token = redis_conn
                .get_key::<Option<String>>(&key)
                .await
                .change_context(errors::ApiErrorResponse::InternalServerError)
                .attach_printable("Failed to fetch the token from redis")?
                .ok_or(error_stack::Report::new(
                    errors::ApiErrorResponse::UnprocessableEntity {
                        message: "Token is invalid or expired".to_owned(),
                    },
                ))?;
            let payment_token_data = hyperswitch_token
                .clone()
                .parse_struct("PaymentTokenData")
                .change_context(errors::ApiErrorResponse::InternalServerError)
                .attach_printable("failed to deserialize hyperswitch token data")?;

            let payment_token = match payment_token_data {
                storage::PaymentTokenData::PermanentCard(storage::CardTokenData {
                    locker_id,
                    token,
                    ..
                }) => locker_id.or(Some(token)),
                storage::PaymentTokenData::TemporaryGeneric(storage::GenericTokenData {
                    token,
                }) => Some(token),
                _ => None,
            };
            payment_token.or(Some(payout_token.to_string()))
        }
    } else {
        None
    };

    match (
        payout_method_data.to_owned(),
        hyperswitch_token,
        payout_data,
    ) {
        // Get operation
        (None, Some(payout_token), _) => {
            if payout_token.starts_with("temporary_token_")
                || payout_type == Some(api_enums::PayoutType::Bank)
            {
                let (pm, supplementary_data) = vault::Vault::get_payout_method_data_from_temporary_locker(
                    state,
                    &payout_token,
                    merchant_key_store,
                )
                .await
                .attach_printable(
                    "Payout method for given token not found or there was a problem fetching it",
                )?;
                utils::when(
                    supplementary_data
                        .customer_id
                        .ne(&Some(customer_id.to_owned())),
                    || {
                        Err(errors::ApiErrorResponse::PreconditionFailed { message: "customer associated with payout method and customer passed in payout are not same".into() })
                    },
                )?;
                Ok(pm)
            } else {
                let resp = cards::get_card_from_locker(
                    state,
                    customer_id,
                    merchant_id,
                    payout_token.as_ref(),
                )
                .await
                .attach_printable("Payout method [card] could not be fetched from HS locker")?;
                Ok(Some({
                    api::PayoutMethodData::Card(api::CardPayout {
                        card_number: resp.card_number,
                        expiry_month: resp.card_exp_month,
                        expiry_year: resp.card_exp_year,
                        card_holder_name: resp.name_on_card,
                    })
                }))
            }
        }

        // Create / Update operation
        (Some(payout_method), payout_token, Some(payout_data)) => {
            let lookup_key = vault::Vault::store_payout_method_data_in_locker(
                state,
                payout_token.to_owned(),
                payout_method,
                Some(customer_id.to_owned()),
                merchant_key_store,
            )
            .await?;

            // Update payout_token in payout_attempt table
            if payout_token.is_none() {
                let updated_payout_attempt = storage::PayoutAttemptUpdate::PayoutTokenUpdate {
                    payout_token: lookup_key,
                };
                payout_data.payout_attempt = db
                    .update_payout_attempt(
                        &payout_data.payout_attempt,
                        updated_payout_attempt,
                        &payout_data.payouts,
                        storage_scheme,
                    )
                    .await
                    .change_context(errors::ApiErrorResponse::InternalServerError)
                    .attach_printable("Error updating token in payout attempt")?;
            }
            Ok(Some(payout_method.clone()))
        }

        // Ignore if nothing is passed
        _ => Ok(None),
    }
}

pub async fn save_payout_data_to_locker(
    state: &SessionState,
    payout_data: &mut PayoutData,
    payout_method_data: &api::PayoutMethodData,
    merchant_account: &domain::MerchantAccount,
    key_store: &domain::MerchantKeyStore,
) -> RouterResult<()> {
    let payout_attempt = &payout_data.payout_attempt;
    let (mut locker_req, card_details, bank_details, wallet_details, payment_method_type) =
        match payout_method_data {
            payouts::PayoutMethodData::Card(card) => {
                let card_detail = api::CardDetail {
                    card_number: card.card_number.to_owned(),
                    card_holder_name: card.card_holder_name.to_owned(),
                    card_exp_month: card.expiry_month.to_owned(),
                    card_exp_year: card.expiry_year.to_owned(),
                    nick_name: None,
                    card_issuing_country: None,
                    card_network: None,
                    card_issuer: None,
                    card_type: None,
                };
                let payload = StoreLockerReq::LockerCard(StoreCardReq {
                    merchant_id: merchant_account.merchant_id.as_ref(),
                    merchant_customer_id: payout_attempt.customer_id.to_owned(),
                    card: Card {
                        card_number: card.card_number.to_owned(),
                        name_on_card: card.card_holder_name.to_owned(),
                        card_exp_month: card.expiry_month.to_owned(),
                        card_exp_year: card.expiry_year.to_owned(),
                        card_brand: None,
                        card_isin: None,
                        nick_name: None,
                    },
                    requestor_card_reference: None,
                    ttl: state.conf.locker.ttl_for_storage_in_secs,
                });
                (
                    payload,
                    Some(card_detail),
                    None,
                    None,
                    api_enums::PaymentMethodType::Debit,
                )
            }
            _ => {
                let key = key_store.key.get_inner().peek();
                let key_manager_state: KeyManagerState = state.into();
                let enc_data = async {
                    serde_json::to_value(payout_method_data.to_owned())
                        .change_context(errors::ApiErrorResponse::InternalServerError)
                        .attach_printable("Unable to encode payout method data")
                        .ok()
                        .map(|v| {
                            let secret: Secret<String> = Secret::new(v.to_string());
                            secret
                        })
                        .async_lift(|inner| {
                            domain_types::encrypt_optional(
                                &key_manager_state,
                                inner,
                                Identifier::Merchant(key_store.merchant_id.clone()),
                                key,
                            )
                        })
                        .await
                }
                .await
                .change_context(errors::ApiErrorResponse::InternalServerError)
                .attach_printable("Failed to encrypt payout method data")?
                .map(Encryption::from)
                .map(|e| e.into_inner())
                .map_or(Err(errors::ApiErrorResponse::InternalServerError), |e| {
                    Ok(hex::encode(e.peek()))
                })?;
                let payload = StoreLockerReq::LockerGeneric(StoreGenericReq {
                    merchant_id: merchant_account.merchant_id.as_ref(),
                    merchant_customer_id: payout_attempt.customer_id.to_owned(),
                    enc_data,
                    ttl: state.conf.locker.ttl_for_storage_in_secs,
                });
                match payout_method_data {
                    payouts::PayoutMethodData::Bank(bank) => (
                        payload,
                        None,
                        Some(bank.to_owned()),
                        None,
                        api_enums::PaymentMethodType::foreign_from(bank.to_owned()),
                    ),
                    payouts::PayoutMethodData::Wallet(wallet) => (
                        payload,
                        None,
                        None,
                        Some(wallet.to_owned()),
                        api_enums::PaymentMethodType::foreign_from(wallet.to_owned()),
                    ),
                    payouts::PayoutMethodData::Card(_) => {
                        Err(errors::ApiErrorResponse::InternalServerError)?
                    }
                }
            }
        };

    // Store payout method in locker
    let stored_resp = cards::call_to_locker_hs(
        state,
        &locker_req,
        &payout_attempt.customer_id,
        api_enums::LockerChoice::HyperswitchCardVault,
    )
    .await
    .change_context(errors::ApiErrorResponse::InternalServerError)?;

    let db = &*state.store;

    // Handle duplicates
    let (should_insert_in_pm_table, metadata_update) = match stored_resp.duplication_check {
        // Check if equivalent entry exists in payment_methods
        Some(duplication_check) => {
            let locker_ref = stored_resp.card_reference.clone();

            // Use locker ref as payment_method_id
            let existing_pm_by_pmid = db
                .find_payment_method(&locker_ref, merchant_account.storage_scheme)
                .await;

            match existing_pm_by_pmid {
                // If found, update locker's metadata [DELETE + INSERT OP], don't insert in payment_method's table
                Ok(pm) => (
                    false,
                    if duplication_check == DataDuplicationCheck::MetaDataChanged {
                        Some(pm.clone())
                    } else {
                        None
                    },
                ),

                // If not found, use locker ref as locker_id
                Err(err) => {
                    if err.current_context().is_db_not_found() {
                        match db
                            .find_payment_method_by_locker_id(
                                &locker_ref,
                                merchant_account.storage_scheme,
                            )
                            .await
                        {
                            // If found, update locker's metadata [DELETE + INSERT OP], don't insert in payment_methods table
                            Ok(pm) => (
                                false,
                                if duplication_check == DataDuplicationCheck::MetaDataChanged {
                                    Some(pm.clone())
                                } else {
                                    None
                                },
                            ),
                            Err(err) => {
                                // If not found, update locker's metadata [DELETE + INSERT OP], and insert in payment_methods table
                                if err.current_context().is_db_not_found() {
                                    (true, None)

                                // Misc. DB errors
                                } else {
                                    Err(err)
                                        .change_context(
                                            errors::ApiErrorResponse::InternalServerError,
                                        )
                                        .attach_printable(
                                            "DB failures while finding payment method by locker ID",
                                        )?
                                }
                            }
                        }
                    // Misc. DB errors
                    } else {
                        Err(err)
                            .change_context(errors::ApiErrorResponse::InternalServerError)
                            .attach_printable("DB failures while finding payment method by pm ID")?
                    }
                }
            }
        }

        // Not duplicate, should be inserted in payment_methods table
        None => (true, None),
    };

    // Form payment method entry and card's metadata whenever insertion or metadata update is required
    let (card_details_encrypted, new_payment_method) =
        if let (api::PayoutMethodData::Card(_), true, _)
        | (api::PayoutMethodData::Card(_), _, Some(_)) = (
            payout_method_data,
            should_insert_in_pm_table,
            metadata_update.as_ref(),
        ) {
            // Fetch card info from db
            let card_isin = card_details.as_ref().map(|c| c.card_number.get_card_isin());

            let mut payment_method = api::PaymentMethodCreate {
                payment_method: Some(api_enums::PaymentMethod::foreign_from(
                    payout_method_data.to_owned(),
                )),
                payment_method_type: Some(payment_method_type),
                payment_method_issuer: None,
                payment_method_issuer_code: None,
                bank_transfer: None,
                card: card_details.clone(),
                wallet: None,
                metadata: None,
                customer_id: Some(payout_attempt.customer_id.to_owned()),
                card_network: None,
                client_secret: None,
                payment_method_data: None,
                billing: None,
                connector_mandate_details: None,
                network_transaction_id: None,
            };

            let pm_data = card_isin
                .clone()
                .async_and_then(|card_isin| async move {
                    db.get_card_info(&card_isin)
                        .await
                        .map_err(|error| services::logger::warn!(card_info_error=?error))
                        .ok()
                })
                .await
                .flatten()
                .map(|card_info| {
                    payment_method
                        .payment_method_issuer
                        .clone_from(&card_info.card_issuer);
                    payment_method.card_network =
                        card_info.card_network.clone().map(|cn| cn.to_string());
                    api::payment_methods::PaymentMethodsData::Card(
                        api::payment_methods::CardDetailsPaymentMethod {
                            last4_digits: card_details.as_ref().map(|c| c.card_number.get_last4()),
                            issuer_country: card_info.card_issuing_country,
                            expiry_month: card_details.as_ref().map(|c| c.card_exp_month.clone()),
                            expiry_year: card_details.as_ref().map(|c| c.card_exp_year.clone()),
                            nick_name: card_details.as_ref().and_then(|c| c.nick_name.clone()),
                            card_holder_name: card_details
                                .as_ref()
                                .and_then(|c| c.card_holder_name.clone()),

                            card_isin: card_isin.clone(),
                            card_issuer: card_info.card_issuer,
                            card_network: card_info.card_network,
                            card_type: card_info.card_type,
                            saved_to_locker: true,
                        },
                    )
                })
                .unwrap_or_else(|| {
                    api::payment_methods::PaymentMethodsData::Card(
                        api::payment_methods::CardDetailsPaymentMethod {
                            last4_digits: card_details.as_ref().map(|c| c.card_number.get_last4()),
                            issuer_country: None,
                            expiry_month: card_details.as_ref().map(|c| c.card_exp_month.clone()),
                            expiry_year: card_details.as_ref().map(|c| c.card_exp_year.clone()),
                            nick_name: card_details.as_ref().and_then(|c| c.nick_name.clone()),
                            card_holder_name: card_details
                                .as_ref()
                                .and_then(|c| c.card_holder_name.clone()),

                            card_isin: card_isin.clone(),
                            card_issuer: None,
                            card_network: None,
                            card_type: None,
                            saved_to_locker: true,
                        },
                    )
                });
            (
<<<<<<< HEAD
                cards::create_encrypted_data(state, key_store, Some(pm_data))
                    .await
                    .map(|details| details.into()),
=======
                Some(
                    cards::create_encrypted_data(key_store, pm_data)
                        .await
                        .change_context(errors::ApiErrorResponse::InternalServerError)
                        .attach_printable("Unable to encrypt customer details")?,
                ),
>>>>>>> cabb9165
                payment_method,
            )
        } else {
            (
                None,
                api::PaymentMethodCreate {
                    payment_method: Some(api_enums::PaymentMethod::foreign_from(
                        payout_method_data.to_owned(),
                    )),
                    payment_method_type: Some(payment_method_type),
                    payment_method_issuer: None,
                    payment_method_issuer_code: None,
                    bank_transfer: bank_details,
                    card: None,
                    wallet: wallet_details,
                    metadata: None,
                    customer_id: Some(payout_attempt.customer_id.to_owned()),
                    card_network: None,
                    client_secret: None,
                    payment_method_data: None,
                    billing: None,
                    connector_mandate_details: None,
                    network_transaction_id: None,
                },
            )
        };

    // Insert new entry in payment_methods table
    if should_insert_in_pm_table {
        let payment_method_id = common_utils::generate_id(crate::consts::ID_LENGTH, "pm");
        cards::create_payment_method(
            state,
            &new_payment_method,
            &payout_attempt.customer_id,
            &payment_method_id,
            Some(stored_resp.card_reference.clone()),
            &merchant_account.merchant_id,
            None,
            None,
            card_details_encrypted.clone().map(Into::into),
            key_store,
            None,
            None,
            None,
            merchant_account.storage_scheme,
            None,
            None,
        )
        .await?;
    }

    /*  1. Delete from locker
     *  2. Create new entry in locker
     *  3. Handle creation response from locker
     *  4. Update card's metadata in payment_methods table
     */
    if let Some(existing_pm) = metadata_update {
        let card_reference = &existing_pm
            .locker_id
            .clone()
            .unwrap_or(existing_pm.payment_method_id.clone());
        // Delete from locker
        cards::delete_card_from_hs_locker(
            state,
            &payout_attempt.customer_id,
            &merchant_account.merchant_id,
            card_reference,
        )
        .await
        .attach_printable(
            "Failed to delete PMD from locker as a part of metadata update operation",
        )?;

        locker_req.update_requestor_card_reference(Some(card_reference.to_string()));

        // Store in locker
        let stored_resp = cards::call_to_locker_hs(
            state,
            &locker_req,
            &payout_attempt.customer_id,
            api_enums::LockerChoice::HyperswitchCardVault,
        )
        .await
        .change_context(errors::ApiErrorResponse::InternalServerError);

        // Check if locker operation was successful or not, if not, delete the entry from payment_methods table
        if let Err(err) = stored_resp {
            logger::error!(vault_err=?err);
            db.delete_payment_method_by_merchant_id_payment_method_id(
                &merchant_account.merchant_id,
                &existing_pm.payment_method_id,
            )
            .await
            .to_not_found_response(errors::ApiErrorResponse::PaymentMethodNotFound)?;

            Err(errors::ApiErrorResponse::InternalServerError).attach_printable(
                "Failed to insert PMD from locker as a part of metadata update operation",
            )?
        };

        // Update card's metadata in payment_methods table
        let pm_update = storage::PaymentMethodUpdate::PaymentMethodDataUpdate {
            payment_method_data: card_details_encrypted.map(Into::into),
        };
        db.update_payment_method(existing_pm, pm_update, merchant_account.storage_scheme)
            .await
            .change_context(errors::ApiErrorResponse::InternalServerError)
            .attach_printable("Failed to add payment method in db")?;
    };

    // Store card_reference in payouts table
    let updated_payout = storage::PayoutsUpdate::PayoutMethodIdUpdate {
        payout_method_id: stored_resp.card_reference.to_owned(),
    };
    payout_data.payouts = db
        .update_payout(
            &payout_data.payouts,
            updated_payout,
            payout_attempt,
            merchant_account.storage_scheme,
        )
        .await
        .change_context(errors::ApiErrorResponse::InternalServerError)
        .attach_printable("Error updating payouts in saved payout method")?;

    Ok(())
}

pub async fn get_or_create_customer_details(
    state: &SessionState,
    customer_details: &CustomerDetails,
    merchant_account: &domain::MerchantAccount,
    key_store: &domain::MerchantKeyStore,
) -> RouterResult<Option<domain::Customer>> {
    let db: &dyn StorageInterface = &*state.store;
    // Create customer_id if not passed in request
    let customer_id = customer_details
        .customer_id
        .clone()
        .unwrap_or_else(generate_customer_id_of_default_length);

    let merchant_id = &merchant_account.merchant_id;
    let key = key_store.key.get_inner().peek();

    match db
        .find_customer_optional_by_customer_id_merchant_id(
            state,
            &customer_id,
            merchant_id,
            key_store,
            merchant_account.storage_scheme,
        )
        .await
        .change_context(errors::ApiErrorResponse::InternalServerError)?
    {
        Some(customer) => Ok(Some(customer)),
        None => {
            let encrypted_data = batch_encrypt(
                &state.into(),
                CustomerRequestWithEmail::to_encryptable(CustomerRequestWithEmail {
                    name: customer_details.name.clone(),
                    email: customer_details.email.clone(),
                    phone: customer_details.phone.clone(),
                }),
                Identifier::Merchant(key_store.merchant_id.clone()),
                key,
            )
            .await
            .change_context(errors::ApiErrorResponse::InternalServerError)?;
            let encryptable_customer =
                CustomerRequestWithEmail::from_encryptable(encrypted_data)
                    .change_context(errors::ApiErrorResponse::InternalServerError)?;

            let customer = domain::Customer {
                customer_id,
                merchant_id: merchant_id.to_string(),
                name: encryptable_customer.name,
                email: encryptable_customer.email,
                phone: encryptable_customer.phone,
                description: None,
                phone_country_code: customer_details.phone_country_code.to_owned(),
                metadata: None,
                connector_customer: None,
                id: None,
                created_at: common_utils::date_time::now(),
                modified_at: common_utils::date_time::now(),
                address_id: None,
                default_payment_method_id: None,
                updated_by: None,
            };

            Ok(Some(
                db.insert_customer(state, customer, key_store, merchant_account.storage_scheme)
                    .await
                    .change_context(errors::ApiErrorResponse::InternalServerError)?,
            ))
        }
    }
}

pub async fn decide_payout_connector(
    state: &SessionState,
    merchant_account: &domain::MerchantAccount,
    key_store: &domain::MerchantKeyStore,
    request_straight_through: Option<api::routing::StraightThroughAlgorithm>,
    routing_data: &mut storage::RoutingData,
    payout_data: &mut PayoutData,
    eligible_connectors: Option<Vec<enums::RoutableConnectors>>,
) -> RouterResult<api::ConnectorCallType> {
    // 1. For existing attempts, use stored connector
    let payout_attempt = &payout_data.payout_attempt;
    if let Some(connector_name) = payout_attempt.connector.clone() {
        // Connector was already decided previously, use the same connector
        let connector_data = api::ConnectorData::get_payout_connector_by_name(
            &state.conf.connectors,
            &connector_name,
            api::GetToken::Connector,
            payout_attempt.merchant_connector_id.clone(),
        )
        .change_context(errors::ApiErrorResponse::InternalServerError)
        .attach_printable("Invalid connector name received in 'routed_through'")?;

        routing_data.routed_through = Some(connector_name.clone());
        return Ok(api::ConnectorCallType::PreDetermined(connector_data));
    }

    // 2. Check routing algorithm passed in the request
    if let Some(routing_algorithm) = request_straight_through {
        let (mut connectors, check_eligibility) =
            routing::perform_straight_through_routing(&routing_algorithm, None)
                .change_context(errors::ApiErrorResponse::InternalServerError)
                .attach_printable("Failed execution of straight through routing")?;

        if check_eligibility {
            connectors = routing::perform_eligibility_analysis_with_fallback(
                state,
                key_store,
                connectors,
                &TransactionData::<()>::Payout(payout_data),
                eligible_connectors,
                #[cfg(feature = "business_profile_routing")]
                Some(payout_attempt.profile_id.clone()),
            )
            .await
            .change_context(errors::ApiErrorResponse::InternalServerError)
            .attach_printable("failed eligibility analysis and fallback")?;
        }

        let first_connector_choice = connectors
            .first()
            .ok_or(errors::ApiErrorResponse::IncorrectPaymentMethodConfiguration)
            .attach_printable("Empty connector list returned")?
            .clone();

        let connector_data = connectors
            .into_iter()
            .map(|conn| {
                api::ConnectorData::get_payout_connector_by_name(
                    &state.conf.connectors,
                    &conn.connector.to_string(),
                    api::GetToken::Connector,
                    #[cfg(feature = "connector_choice_mca_id")]
                    payout_attempt.merchant_connector_id.clone(),
                    #[cfg(not(feature = "connector_choice_mca_id"))]
                    None,
                )
            })
            .collect::<CustomResult<Vec<_>, _>>()
            .change_context(errors::ApiErrorResponse::InternalServerError)
            .attach_printable("Invalid connector name received")?;

        routing_data.routed_through = Some(first_connector_choice.connector.to_string());
        #[cfg(feature = "connector_choice_mca_id")]
        {
            routing_data.merchant_connector_id = first_connector_choice.merchant_connector_id;
        }
        #[cfg(not(feature = "connector_choice_mca_id"))]
        {
            routing_data.business_sub_label = first_connector_choice.sub_label.clone();
        }
        routing_data.routing_info.algorithm = Some(routing_algorithm);
        return Ok(api::ConnectorCallType::Retryable(connector_data));
    }

    // 3. Check algorithm passed in routing data
    if let Some(ref routing_algorithm) = routing_data.algorithm {
        let (mut connectors, check_eligibility) =
            routing::perform_straight_through_routing(routing_algorithm, None)
                .change_context(errors::ApiErrorResponse::InternalServerError)
                .attach_printable("Failed execution of straight through routing")?;

        if check_eligibility {
            connectors = routing::perform_eligibility_analysis_with_fallback(
                state,
                key_store,
                connectors,
                &TransactionData::<()>::Payout(payout_data),
                eligible_connectors,
                #[cfg(feature = "business_profile_routing")]
                Some(payout_attempt.profile_id.clone()),
            )
            .await
            .change_context(errors::ApiErrorResponse::InternalServerError)
            .attach_printable("failed eligibility analysis and fallback")?;
        }

        let first_connector_choice = connectors
            .first()
            .ok_or(errors::ApiErrorResponse::IncorrectPaymentMethodConfiguration)
            .attach_printable("Empty connector list returned")?
            .clone();

        connectors.remove(0);

        let connector_data = connectors
            .into_iter()
            .map(|conn| {
                api::ConnectorData::get_payout_connector_by_name(
                    &state.conf.connectors,
                    &conn.connector.to_string(),
                    api::GetToken::Connector,
                    #[cfg(feature = "connector_choice_mca_id")]
                    payout_attempt.merchant_connector_id.clone(),
                    #[cfg(not(feature = "connector_choice_mca_id"))]
                    None,
                )
            })
            .collect::<CustomResult<Vec<_>, _>>()
            .change_context(errors::ApiErrorResponse::InternalServerError)
            .attach_printable("Invalid connector name received")?;

        routing_data.routed_through = Some(first_connector_choice.connector.to_string());
        #[cfg(feature = "connector_choice_mca_id")]
        {
            routing_data.merchant_connector_id = first_connector_choice.merchant_connector_id;
        }
        #[cfg(not(feature = "connector_choice_mca_id"))]
        {
            routing_data.business_sub_label = first_connector_choice.sub_label.clone();
        }
        return Ok(api::ConnectorCallType::Retryable(connector_data));
    }

    // 4. Route connector
    route_connector_v1(
        state,
        merchant_account,
        &payout_data.business_profile,
        key_store,
        TransactionData::<()>::Payout(payout_data),
        routing_data,
        eligible_connectors,
        None,
    )
    .await
}

pub async fn get_default_payout_connector(
    _state: &SessionState,
    request_connector: Option<serde_json::Value>,
) -> CustomResult<api::ConnectorChoice, errors::ApiErrorResponse> {
    Ok(request_connector.map_or(
        api::ConnectorChoice::Decide,
        api::ConnectorChoice::StraightThrough,
    ))
}

pub fn should_call_payout_connector_create_customer<'a>(
    state: &SessionState,
    connector: &api::ConnectorData,
    customer: &'a Option<domain::Customer>,
    connector_label: &str,
) -> (bool, Option<&'a str>) {
    // Check if create customer is required for the connector
    match enums::PayoutConnectors::try_from(connector.connector_name) {
        Ok(connector) => {
            let connector_needs_customer = state
                .conf
                .connector_customer
                .payout_connector_list
                .contains(&connector);

            if connector_needs_customer {
                let connector_customer_details = customer.as_ref().and_then(|customer| {
                    get_connector_customer_details_if_present(customer, connector_label)
                });
                let should_call_connector = connector_customer_details.is_none();
                (should_call_connector, connector_customer_details)
            } else {
                (false, None)
            }
        }
        _ => (false, None),
    }
}

pub async fn get_gsm_record(
    state: &SessionState,
    error_code: Option<String>,
    error_message: Option<String>,
    connector_name: Option<String>,
    flow: String,
) -> Option<storage::gsm::GatewayStatusMap> {
    let get_gsm = || async {
        state.store.find_gsm_rule(
                connector_name.clone().unwrap_or_default(),
                flow.clone(),
                "sub_flow".to_string(),
                error_code.clone().unwrap_or_default(), // TODO: make changes in connector to get a mandatory code in case of success or error response
                error_message.clone().unwrap_or_default(),
            )
            .await
            .map_err(|err| {
                if err.current_context().is_db_not_found() {
                    logger::warn!(
                        "GSM miss for connector - {}, flow - {}, error_code - {:?}, error_message - {:?}",
                        connector_name.unwrap_or_default(),
                        flow,
                        error_code,
                        error_message
                    );
                    metrics::AUTO_PAYOUT_RETRY_GSM_MISS_COUNT.add(&metrics::CONTEXT, 1, &[]);
                } else {
                    metrics::AUTO_PAYOUT_RETRY_GSM_FETCH_FAILURE_COUNT.add(&metrics::CONTEXT, 1, &[]);
                };
                err.change_context(errors::ApiErrorResponse::InternalServerError)
                    .attach_printable("failed to fetch decision from gsm")
            })
    };
    get_gsm()
        .await
        .map_err(|err| {
            // warn log should suffice here because we are not propagating this error
            logger::warn!(get_gsm_decision_fetch_error=?err, "error fetching gsm decision");
            err
        })
        .ok()
}

pub fn is_payout_initiated(status: api_enums::PayoutStatus) -> bool {
    !matches!(
        status,
        api_enums::PayoutStatus::RequiresCreation
            | api_enums::PayoutStatus::RequiresConfirmation
            | api_enums::PayoutStatus::RequiresPayoutMethodData
            | api_enums::PayoutStatus::RequiresVendorAccountCreation
    )
}

pub(crate) fn validate_payout_status_against_not_allowed_statuses(
    payout_status: &api_enums::PayoutStatus,
    not_allowed_statuses: &[api_enums::PayoutStatus],
    action: &'static str,
) -> Result<(), errors::ApiErrorResponse> {
    fp_utils::when(not_allowed_statuses.contains(payout_status), || {
        Err(errors::ApiErrorResponse::PreconditionFailed {
            message: format!(
                "You cannot {action} this payout because it has status {payout_status}",
            ),
        })
    })
}

pub fn is_payout_terminal_state(status: api_enums::PayoutStatus) -> bool {
    !matches!(
        status,
        api_enums::PayoutStatus::RequiresCreation
            | api_enums::PayoutStatus::RequiresConfirmation
            | api_enums::PayoutStatus::RequiresPayoutMethodData
            | api_enums::PayoutStatus::RequiresVendorAccountCreation
            // Initiated by the underlying connector
            | api_enums::PayoutStatus::Pending
            | api_enums::PayoutStatus::RequiresFulfillment
    )
}

pub fn is_payout_err_state(status: api_enums::PayoutStatus) -> bool {
    matches!(
        status,
        api_enums::PayoutStatus::Cancelled
            | api_enums::PayoutStatus::Failed
            | api_enums::PayoutStatus::Ineligible
    )
}

pub fn is_eligible_for_local_payout_cancellation(status: api_enums::PayoutStatus) -> bool {
    matches!(
        status,
        api_enums::PayoutStatus::RequiresCreation
            | api_enums::PayoutStatus::RequiresConfirmation
            | api_enums::PayoutStatus::RequiresPayoutMethodData
            | api_enums::PayoutStatus::RequiresVendorAccountCreation
    )
}

#[cfg(feature = "olap")]
pub(super) async fn filter_by_constraints(
    db: &dyn StorageInterface,
    constraints: &api::PayoutListConstraints,
    merchant_id: &str,
    storage_scheme: storage::enums::MerchantStorageScheme,
) -> CustomResult<Vec<storage::Payouts>, errors::DataStorageError> {
    let result = db
        .filter_payouts_by_constraints(merchant_id, &constraints.clone().into(), storage_scheme)
        .await?;
    Ok(result)
}

pub async fn update_payouts_and_payout_attempt(
    payout_data: &mut PayoutData,
    merchant_account: &domain::MerchantAccount,
    req: &payouts::PayoutCreateRequest,
    state: &SessionState,
) -> CustomResult<(), errors::ApiErrorResponse> {
    let payout_attempt = payout_data.payout_attempt.to_owned();
    let status = payout_attempt.status;
    let payout_id = payout_attempt.payout_id.clone();
    // Verify update feasibility
    if is_payout_terminal_state(status) || is_payout_initiated(status) {
        return Err(report!(errors::ApiErrorResponse::InvalidRequestData {
            message: format!(
                "Payout {} cannot be updated for status {}",
                payout_id, status
            ),
        }));
    }

    // Update DB with new data
    let payouts = payout_data.payouts.to_owned();
    let amount = MinorUnit::from(req.amount.unwrap_or(payouts.amount.into()));
    let updated_payouts = storage::PayoutsUpdate::Update {
        amount,
        destination_currency: req
            .currency
            .to_owned()
            .unwrap_or(payouts.destination_currency),
        source_currency: req.currency.to_owned().unwrap_or(payouts.source_currency),
        description: req
            .description
            .to_owned()
            .clone()
            .or(payouts.description.clone()),
        recurring: req.recurring.to_owned().unwrap_or(payouts.recurring),
        auto_fulfill: req.auto_fulfill.to_owned().unwrap_or(payouts.auto_fulfill),
        return_url: req
            .return_url
            .to_owned()
            .clone()
            .or(payouts.return_url.clone()),
        entity_type: req.entity_type.to_owned().unwrap_or(payouts.entity_type),
        metadata: req.metadata.clone().or(payouts.metadata.clone()),
        status: Some(status),
        profile_id: Some(payout_attempt.profile_id.clone()),
        confirm: req.confirm.to_owned(),
        payout_type: req
            .payout_type
            .to_owned()
            .or(payouts.payout_type.to_owned()),
    };
    let db = &*state.store;
    payout_data.payouts = db
        .update_payout(
            &payouts,
            updated_payouts,
            &payout_attempt,
            merchant_account.storage_scheme,
        )
        .await
        .change_context(errors::ApiErrorResponse::InternalServerError)
        .attach_printable("Error updating payouts")?;
    let updated_business_country =
        payout_attempt
            .business_country
            .map_or(req.business_country.to_owned(), |c| {
                req.business_country
                    .to_owned()
                    .and_then(|nc| if nc != c { Some(nc) } else { None })
            });
    let updated_business_label =
        payout_attempt
            .business_label
            .map_or(req.business_label.to_owned(), |l| {
                req.business_label
                    .to_owned()
                    .and_then(|nl| if nl != l { Some(nl) } else { None })
            });
    match (updated_business_country, updated_business_label) {
        (None, None) => Ok(()),
        (business_country, business_label) => {
            let payout_attempt = &payout_data.payout_attempt;
            let updated_payout_attempt = storage::PayoutAttemptUpdate::BusinessUpdate {
                business_country,
                business_label,
            };
            payout_data.payout_attempt = db
                .update_payout_attempt(
                    payout_attempt,
                    updated_payout_attempt,
                    &payout_data.payouts,
                    merchant_account.storage_scheme,
                )
                .await
                .change_context(errors::ApiErrorResponse::InternalServerError)
                .attach_printable("Error updating payout_attempt")?;
            Ok(())
        }
    }
}<|MERGE_RESOLUTION|>--- conflicted
+++ resolved
@@ -464,18 +464,12 @@
                     )
                 });
             (
-<<<<<<< HEAD
-                cards::create_encrypted_data(state, key_store, Some(pm_data))
-                    .await
-                    .map(|details| details.into()),
-=======
                 Some(
-                    cards::create_encrypted_data(key_store, pm_data)
+                    cards::create_encrypted_data(state, key_store, pm_data)
                         .await
                         .change_context(errors::ApiErrorResponse::InternalServerError)
                         .attach_printable("Unable to encrypt customer details")?,
                 ),
->>>>>>> cabb9165
                 payment_method,
             )
         } else {
