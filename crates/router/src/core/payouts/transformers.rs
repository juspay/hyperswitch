--- conflicted
+++ resolved
@@ -98,12 +98,7 @@
             created: Some(payout.created_at),
             connector_transaction_id: attempt.connector_transaction_id.clone(),
             priority: payout.priority,
-<<<<<<< HEAD
-            billing: None,
-=======
-            attempts: Some(vec![attempt]),
             billing: address,
->>>>>>> 09bf1f8b
             client_secret: None,
             payout_link: None,
             unified_code: attempt.unified_code.clone(),
