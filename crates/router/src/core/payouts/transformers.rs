--- conflicted
+++ resolved
@@ -1,14 +1,4 @@
-<<<<<<< HEAD
-use crate::{
-    routes::app::settings::PayoutRequiredFields,
-    types::{
-        api, domain, storage,
-        transformers::{ForeignFrom, ForeignInto},
-    },
-};
-use common_utils::link_utils::EnabledPaymentMethod;
-use std::collections::HashMap;
-=======
+use indexmap::IndexMap;
 #[cfg(all(
     any(feature = "v1", feature = "v2"),
     not(feature = "customer_v2"),
@@ -16,8 +6,8 @@
 ))]
 use crate::types::transformers::ForeignInto;
 #[cfg(feature = "olap")]
-use crate::types::{api, domain, storage, transformers::ForeignFrom};
->>>>>>> e659f989
+use crate::types::{api, domain, storage};
+use crate::types::transformers::ForeignFrom;
 
 #[cfg(all(feature = "v2", feature = "customer_v2", feature = "olap"))]
 impl
@@ -116,8 +106,6 @@
     }
 }
 
-use indexmap::IndexMap;
-
 impl ForeignFrom<(&PayoutRequiredFields, Vec<EnabledPaymentMethod>)>
     for Vec<api::PayoutEnabledPaymentMethodsInfo>
 {
