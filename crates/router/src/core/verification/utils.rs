--- conflicted
+++ resolved
@@ -83,13 +83,7 @@
     };
     #[cfg(all(feature = "v2", feature = "merchant_connector_account_v2"))]
     let updated_mca = storage::MerchantConnectorAccountUpdate::Update {
-<<<<<<< HEAD
-        merchant_id: None,
         connector_type: None,
-        connector_name: None,
-=======
-        connector_type: None,
->>>>>>> 537630f0
         connector_account_details: None,
         disabled: None,
         payment_methods_enabled: None,
