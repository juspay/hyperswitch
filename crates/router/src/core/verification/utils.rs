--- conflicted
+++ resolved
@@ -15,13 +15,8 @@
 pub async fn check_existence_and_add_domain_to_db(
     state: &SessionState,
     merchant_id: common_utils::id_type::MerchantId,
-<<<<<<< HEAD
-    profile_id_from_auth_layer: Option<String>,
+    profile_id_from_auth_layer: Option<common_utils::id_type::ProfileId>,
     merchant_connector_id: common_utils::id_type::MerchantConnectorAccountId,
-=======
-    profile_id_from_auth_layer: Option<common_utils::id_type::ProfileId>,
-    merchant_connector_id: String,
->>>>>>> 4585e162
     domain_from_req: Vec<String>,
 ) -> CustomResult<Vec<String>, errors::ApiErrorResponse> {
     let key_manager_state = &state.into();
