#![allow(dead_code, unused_variables)]

use api_models::errors::types::Extra;
use http::StatusCode;

#[derive(Clone, Debug, serde::Serialize)]
#[serde(rename_all = "snake_case")]
pub enum ErrorType {
    InvalidRequestError,
    ObjectNotFound,
    RouterError,
    ProcessingError,
    BadGateway,
    ServerNotAvailable,
    DuplicateRequest,
    ValidationError,
    ConnectorError,
}

#[allow(dead_code)]
#[derive(Debug, Clone, router_derive::ApiError)]
#[error(error_type_enum = ErrorType)]
pub enum ApiErrorResponse {
    #[error(error_type = ErrorType::ServerNotAvailable, code = "IR_00", message = "{message:?}")]
    NotImplemented { message: NotImplementedMessage },
    #[error(
        error_type = ErrorType::InvalidRequestError, code = "IR_01",
        message = "API key not provided or invalid API key used"
    )]
    Unauthorized,
    #[error(error_type = ErrorType::InvalidRequestError, code = "IR_02", message = "Unrecognized request URL")]
    InvalidRequestUrl,
    #[error(error_type = ErrorType::InvalidRequestError, code = "IR_03", message = "The HTTP method is not applicable for this API")]
    InvalidHttpMethod,
    #[error(error_type = ErrorType::InvalidRequestError, code = "IR_04", message = "Missing required param: {field_name}")]
    MissingRequiredField { field_name: &'static str },
    #[error(
        error_type = ErrorType::InvalidRequestError, code = "IR_05",
        message = "{field_name} contains invalid data. Expected format is {expected_format}"
    )]
    InvalidDataFormat {
        field_name: String,
        expected_format: String,
    },
    #[error(error_type = ErrorType::InvalidRequestError, code = "IR_06", message = "{message}")]
    InvalidRequestData { message: String },
    /// Typically used when a field has invalid value, or deserialization of the value contained in a field fails.
    #[error(error_type = ErrorType::InvalidRequestError, code = "IR_07", message = "Invalid value provided: {field_name}")]
    InvalidDataValue { field_name: &'static str },
    #[error(error_type = ErrorType::InvalidRequestError, code = "IR_08", message = "Client secret was not provided")]
    ClientSecretNotGiven,
    #[error(error_type = ErrorType::InvalidRequestError, code = "IR_08", message = "Client secret has expired")]
    ClientSecretExpired,
    #[error(error_type = ErrorType::InvalidRequestError, code = "IR_09", message = "The client_secret provided does not match the client_secret associated with the Payment")]
    ClientSecretInvalid,
    #[error(error_type = ErrorType::InvalidRequestError, code = "IR_10", message = "Customer has active mandate/subsciption")]
    MandateActive,
    #[error(error_type = ErrorType::InvalidRequestError, code = "IR_11", message = "Customer has already been redacted")]
    CustomerRedacted,
    #[error(error_type = ErrorType::InvalidRequestError, code = "IR_12", message = "Reached maximum refund attempts")]
    MaximumRefundCount,
    #[error(error_type = ErrorType::InvalidRequestError, code = "IR_13", message = "Refund amount exceeds the payment amount")]
    RefundAmountExceedsPaymentAmount,
    #[error(error_type = ErrorType::InvalidRequestError, code = "IR_14", message = "This Payment could not be {current_flow} because it has a {field_name} of {current_value}. The expected state is {states}")]
    PaymentUnexpectedState {
        current_flow: String,
        field_name: String,
        current_value: String,
        states: String,
    },
    #[error(error_type = ErrorType::InvalidRequestError, code = "IR_15", message = "Invalid Ephemeral Key for the customer")]
    InvalidEphemeralKey,
    /// Typically used when information involving multiple fields or previously provided information doesn't satisfy a condition.
    #[error(error_type = ErrorType::InvalidRequestError, code = "IR_16", message = "{message}")]
    PreconditionFailed { message: String },
    #[error(
        error_type = ErrorType::InvalidRequestError, code = "IR_17",
        message = "Access forbidden, invalid JWT token was used"
    )]
    InvalidJwtToken,
    #[error(
        error_type = ErrorType::InvalidRequestError, code = "IR_18",
        message = "{message}",
    )]
    GenericUnauthorized { message: String },
    #[error(error_type = ErrorType::InvalidRequestError, code = "IR_19", message = "{message}")]
    NotSupported { message: String },
    #[error(error_type = ErrorType::InvalidRequestError, code = "IR_20", message = "{flow} flow not supported by the {connector} connector")]
    FlowNotSupported { flow: String, connector: String },
    #[error(error_type = ErrorType::InvalidRequestError, code = "IR_21", message = "Missing required params")]
    MissingRequiredFields { field_names: Vec<&'static str> },
    #[error(error_type = ErrorType::ConnectorError, code = "CE_00", message = "{code}: {message}", ignore = "status_code")]
    ExternalConnectorError {
        code: String,
        message: String,
        connector: String,
        status_code: u16,
        reason: Option<String>,
    },
    #[error(error_type = ErrorType::ProcessingError, code = "CE_01", message = "Payment failed during authorization with connector. Retry payment")]
    PaymentAuthorizationFailed { data: Option<serde_json::Value> },
    #[error(error_type = ErrorType::ProcessingError, code = "CE_02", message = "Payment failed during authentication with connector. Retry payment")]
    PaymentAuthenticationFailed { data: Option<serde_json::Value> },
    #[error(error_type = ErrorType::ProcessingError, code = "CE_03", message = "Capture attempt failed while processing with connector")]
    PaymentCaptureFailed { data: Option<serde_json::Value> },
    #[error(error_type = ErrorType::ProcessingError, code = "CE_04", message = "The card data is invalid")]
    InvalidCardData { data: Option<serde_json::Value> },
    #[error(error_type = ErrorType::ProcessingError, code = "CE_05", message = "The card has expired")]
    CardExpired { data: Option<serde_json::Value> },
    #[error(error_type = ErrorType::ProcessingError, code = "CE_06", message = "Refund failed while processing with connector. Retry refund")]
    RefundFailed { data: Option<serde_json::Value> },
    #[error(error_type = ErrorType::ProcessingError, code = "CE_07", message = "Verification failed while processing with connector. Retry operation")]
    VerificationFailed { data: Option<serde_json::Value> },
    #[error(error_type = ErrorType::ProcessingError, code = "CE_08", message = "Dispute failed during authorization with connector. Retry operation")]
    DisputeFailed { data: Option<serde_json::Value> },

    #[error(error_type = ErrorType::ServerNotAvailable, code = "HE_00", message = "Something went wrong")]
    InternalServerError,
    #[error(error_type = ErrorType::DuplicateRequest, code = "HE_01", message = "Duplicate refund request. Refund already attempted with the refund ID")]
    DuplicateRefundRequest,
    #[error(error_type = ErrorType::DuplicateRequest, code = "HE_01", message = "Duplicate mandate request. Mandate already attempted with the Mandate ID")]
    DuplicateMandate,
    #[error(error_type = ErrorType::DuplicateRequest, code = "HE_01", message = "The merchant account with the specified details already exists in our records")]
    DuplicateMerchantAccount,
    #[error(error_type = ErrorType::DuplicateRequest, code = "HE_01", message = "The merchant connector account with the specified connector_label '{connector_label}' already exists in our records")]
    DuplicateMerchantConnectorAccount { connector_label: String },
    #[error(error_type = ErrorType::DuplicateRequest, code = "HE_01", message = "The payment method with the specified details already exists in our records")]
    DuplicatePaymentMethod,
    #[error(error_type = ErrorType::DuplicateRequest, code = "HE_01", message = "The payment with the specified payment_id '{payment_id}' already exists in our records")]
    DuplicatePayment { payment_id: String },
    #[error(error_type = ErrorType::ObjectNotFound, code = "HE_02", message = "Refund does not exist in our records")]
    RefundNotFound,
    #[error(error_type = ErrorType::ObjectNotFound, code = "HE_02", message = "Customer does not exist in our records")]
    CustomerNotFound,
    #[error(error_type = ErrorType::ObjectNotFound, code = "RE_02", message = "Config key does not exist in our records.")]
    ConfigNotFound,
    #[error(error_type = ErrorType::ObjectNotFound, code = "HE_02", message = "Payment does not exist in our records")]
    PaymentNotFound,
    #[error(error_type = ErrorType::ObjectNotFound, code = "HE_02", message = "Payment method does not exist in our records")]
    PaymentMethodNotFound,
    #[error(error_type = ErrorType::ObjectNotFound, code = "HE_02", message = "Merchant account does not exist in our records")]
    MerchantAccountNotFound,
    #[error(error_type = ErrorType::ObjectNotFound, code = "HE_02", message = "Merchant connector account with id '{id}' does not exist in our records")]
    MerchantConnectorAccountNotFound { id: String },
    #[error(error_type = ErrorType::ObjectNotFound, code = "HE_02", message = "Resource ID does not exist in our records")]
    ResourceIdNotFound,
    #[error(error_type = ErrorType::ObjectNotFound, code = "HE_02", message = "Mandate does not exist in our records")]
    MandateNotFound,
    #[error(error_type = ErrorType::ObjectNotFound, code = "HE_02", message = "Failed to update mandate")]
    MandateUpdateFailed,
    #[error(error_type = ErrorType::ObjectNotFound, code = "HE_02", message = "API Key does not exist in our records")]
    ApiKeyNotFound,
    #[error(error_type = ErrorType::ValidationError, code = "HE_03", message = "Return URL is not configured and not passed in payments request")]
    ReturnUrlUnavailable,
    #[error(error_type = ErrorType::ValidationError, code = "HE_03", message = "This refund is not possible through Hyperswitch. Please raise the refund through {connector} dashboard")]
    RefundNotPossible { connector: String },
    #[error(error_type = ErrorType::ValidationError, code = "HE_03", message = "Mandate Validation Failed" )]
    MandateValidationFailed { reason: String },
    #[error(error_type= ErrorType::ValidationError, code = "HE_03", message = "The payment has not succeeded yet. Please pass a successful payment to initiate refund")]
    PaymentNotSucceeded,
    #[error(error_type = ErrorType::ValidationError, code = "HE_03", message = "The specified merchant connector account is disabled")]
    MerchantConnectorAccountDisabled,
    #[error(error_type= ErrorType::ObjectNotFound, code = "HE_04", message = "Successful payment not found for the given payment id")]
    SuccessfulPaymentNotFound,
    #[error(error_type = ErrorType::ObjectNotFound, code = "HE_04", message = "The connector provided in the request is incorrect or not available")]
    IncorrectConnectorNameGiven,
    #[error(error_type = ErrorType::ObjectNotFound, code = "HE_04", message = "Address does not exist in our records")]
    AddressNotFound,
    #[error(error_type = ErrorType::ObjectNotFound, code = "HE_04", message = "Dispute does not exist in our records")]
    DisputeNotFound { dispute_id: String },
    #[error(error_type = ErrorType::ObjectNotFound, code = "HE_04", message = "File does not exist in our records")]
    FileNotFound,
    #[error(error_type = ErrorType::ObjectNotFound, code = "HE_04", message = "File not available")]
    FileNotAvailable,
    #[error(error_type = ErrorType::InvalidRequestError, code = "HE_04", message = "Dispute status validation failed")]
    DisputeStatusValidationFailed { reason: String },
    #[error(error_type = ErrorType::InvalidRequestError, code = "HE_04", message = "Card with the provided iin does not exist")]
    InvalidCardIin,
    #[error(error_type = ErrorType::InvalidRequestError, code = "HE_04", message = "The provided card IIN length is invalid, please provide an iin with 6 or 8 digits")]
    InvalidCardIinLength,
    #[error(error_type = ErrorType::ValidationError, code = "HE_03", message = "File validation failed")]
    FileValidationFailed { reason: String },
    #[error(error_type = ErrorType::InvalidRequestError, code = "HE_04", message = "File not found / valid in the request")]
    MissingFile,
    #[error(error_type = ErrorType::InvalidRequestError, code = "HE_04", message = "Dispute id not found in the request")]
    MissingDisputeId,
    #[error(error_type = ErrorType::InvalidRequestError, code = "HE_04", message = "File purpose not found in the request or is invalid")]
    MissingFilePurpose,
    #[error(error_type = ErrorType::InvalidRequestError, code = "HE_04", message = "File content type not found / valid")]
    MissingFileContentType,
    #[error(error_type = ErrorType::InvalidRequestError, code = "WE_01", message = "Failed to authenticate the webhook")]
    WebhookAuthenticationFailed,
    #[error(error_type = ErrorType::ObjectNotFound, code = "WE_04", message = "Webhook resource not found")]
    WebhookResourceNotFound,
    #[error(error_type = ErrorType::InvalidRequestError, code = "WE_02", message = "Bad request received in webhook")]
    WebhookBadRequest,
    #[error(error_type = ErrorType::RouterError, code = "WE_03", message = "There was some issue processing the webhook")]
    WebhookProcessingFailure,
    #[error(error_type = ErrorType::InvalidRequestError, code = "HE_04", message = "required payment method is not configured or configured incorrectly for all configured connectors")]
    IncorrectPaymentMethodConfiguration,
    #[error(error_type = ErrorType::InvalidRequestError, code = "WE_05", message = "Unable to process the webhook body")]
    WebhookUnprocessableEntity,
}

#[derive(Clone)]
pub enum NotImplementedMessage {
    Reason(String),
    Default,
}

impl std::fmt::Debug for NotImplementedMessage {
    fn fmt(&self, fmt: &mut std::fmt::Formatter<'_>) -> std::fmt::Result {
        match self {
            Self::Reason(message) => write!(fmt, "{message} is not implemented"),
            Self::Default => {
                write!(
                    fmt,
                    "This API is under development and will be made available soon."
                )
            }
        }
    }
}

impl ::core::fmt::Display for ApiErrorResponse {
    fn fmt(&self, f: &mut std::fmt::Formatter<'_>) -> std::fmt::Result {
        write!(
            f,
            r#"{{"error":{}}}"#,
            serde_json::to_string(self).unwrap_or_else(|_| "API error response".to_string())
        )
    }
}

impl actix_web::ResponseError for ApiErrorResponse {
    fn status_code(&self) -> StatusCode {
        match self {
            Self::Unauthorized
            | Self::InvalidEphemeralKey
            | Self::InvalidJwtToken
            | Self::GenericUnauthorized { .. }
            | Self::WebhookAuthenticationFailed => StatusCode::UNAUTHORIZED, // 401
            Self::ExternalConnectorError { status_code, .. } => {
                StatusCode::from_u16(*status_code).unwrap_or(StatusCode::INTERNAL_SERVER_ERROR)
            }
            Self::InvalidRequestUrl | Self::WebhookResourceNotFound => StatusCode::NOT_FOUND, // 404
            Self::InvalidHttpMethod => StatusCode::METHOD_NOT_ALLOWED,                        // 405
            Self::MissingRequiredField { .. }
            | Self::MissingRequiredFields { .. }
            | Self::InvalidDataValue { .. }
            | Self::InvalidCardIin
            | Self::InvalidCardIinLength => StatusCode::BAD_REQUEST, // 400
            Self::InvalidDataFormat { .. } | Self::InvalidRequestData { .. } => {
                StatusCode::UNPROCESSABLE_ENTITY
            } // 422

            Self::PaymentAuthorizationFailed { .. }
            | Self::PaymentAuthenticationFailed { .. }
            | Self::PaymentCaptureFailed { .. }
            | Self::InvalidCardData { .. }
            | Self::CardExpired { .. }
            | Self::RefundFailed { .. }
            | Self::RefundNotPossible { .. }
            | Self::VerificationFailed { .. }
            | Self::PaymentUnexpectedState { .. }
            | Self::MandateValidationFailed { .. }
<<<<<<< HEAD
            | Self::DisputeFailed { .. } => StatusCode::BAD_REQUEST, // 400
=======
            | Self::RefundAmountExceedsPaymentAmount
            | Self::MaximumRefundCount
            | Self::IncorrectPaymentMethodConfiguration
            | Self::PreconditionFailed { .. } => StatusCode::BAD_REQUEST, // 400
>>>>>>> 21627164

            Self::MandateUpdateFailed
            | Self::InternalServerError
            | Self::WebhookProcessingFailure => StatusCode::INTERNAL_SERVER_ERROR, // 500
            Self::DuplicateRefundRequest | Self::DuplicatePayment { .. } => StatusCode::BAD_REQUEST, // 400
            Self::RefundNotFound
            | Self::CustomerNotFound
            | Self::MandateActive
            | Self::CustomerRedacted
            | Self::PaymentNotFound
            | Self::PaymentMethodNotFound
            | Self::MerchantAccountNotFound
            | Self::MerchantConnectorAccountNotFound { .. }
            | Self::MerchantConnectorAccountDisabled
            | Self::MandateNotFound
            | Self::ClientSecretNotGiven
            | Self::ClientSecretExpired
            | Self::ClientSecretInvalid
            | Self::SuccessfulPaymentNotFound
            | Self::IncorrectConnectorNameGiven
            | Self::ResourceIdNotFound
            | Self::ConfigNotFound
            | Self::AddressNotFound
            | Self::NotSupported { .. }
            | Self::FlowNotSupported { .. }
            | Self::ApiKeyNotFound
            | Self::DisputeStatusValidationFailed { .. }
            | Self::WebhookBadRequest => StatusCode::BAD_REQUEST, // 400
            Self::DuplicateMerchantAccount
            | Self::DuplicateMerchantConnectorAccount { .. }
            | Self::DuplicatePaymentMethod
            | Self::DuplicateMandate
            | Self::DisputeNotFound { .. }
            | Self::MissingFile
            | Self::FileValidationFailed { .. }
            | Self::MissingFileContentType
            | Self::MissingFilePurpose
            | Self::MissingDisputeId
            | Self::FileNotFound
            | Self::FileNotAvailable => StatusCode::BAD_REQUEST, // 400
            Self::ReturnUrlUnavailable => StatusCode::SERVICE_UNAVAILABLE, // 503
            Self::PaymentNotSucceeded => StatusCode::BAD_REQUEST,          // 400
            Self::NotImplemented { .. } => StatusCode::NOT_IMPLEMENTED,    // 501
            Self::WebhookUnprocessableEntity => StatusCode::UNPROCESSABLE_ENTITY,
        }
    }

    fn error_response(&self) -> actix_web::HttpResponse {
        use actix_web::http::header;

        actix_web::HttpResponseBuilder::new(self.status_code())
            .insert_header((header::CONTENT_TYPE, mime::APPLICATION_JSON))
            .body(self.to_string())
    }
}

impl crate::services::EmbedError for error_stack::Report<ApiErrorResponse> {}

impl common_utils::errors::ErrorSwitch<api_models::errors::types::ApiErrorResponse>
    for ApiErrorResponse
{
    fn switch(&self) -> api_models::errors::types::ApiErrorResponse {
        use api_models::errors::types::{ApiError, ApiErrorResponse as AER};

        let error_message = self.error_message();
        let error_codes = self.error_code();
        let error_type = self.error_type();

        match self {
            Self::NotImplemented { message } => {
                AER::NotImplemented(ApiError::new("IR", 0, format!("{message:?}"), None))
            }
            Self::Unauthorized => AER::Unauthorized(ApiError::new(
                "IR",
                1,
                "API key not provided or invalid API key used", None
            )),
            Self::InvalidRequestUrl => {
                AER::NotFound(ApiError::new("IR", 2, "Unrecognized request URL", None))
            }
            Self::InvalidHttpMethod => AER::MethodNotAllowed(ApiError::new(
                "IR",
                3,
                "The HTTP method is not applicable for this API", None
            )),
            Self::MissingRequiredField { field_name } => AER::BadRequest(
                ApiError::new("IR", 4, format!("Missing required param: {field_name}"), None),
            ),
            Self::InvalidDataFormat {
                field_name,
                expected_format,
            } => AER::Unprocessable(ApiError::new(
                "IR",
                5,
                format!(
                    "{field_name} contains invalid data. Expected format is {expected_format}"
                ), None
            )),
            Self::InvalidRequestData { message } => {
                AER::Unprocessable(ApiError::new("IR", 6, message.to_string(), None))
            }
            Self::InvalidDataValue { field_name } => AER::BadRequest(ApiError::new(
                "IR",
                7,
                format!("Invalid value provided: {field_name}"), None
            )),
            Self::ClientSecretNotGiven => AER::BadRequest(ApiError::new(
                "IR",
                8,
                "client_secret was not provided", None
            )),
            Self::ClientSecretInvalid => {
                AER::BadRequest(ApiError::new("IR", 9, "The client_secret provided does not match the client_secret associated with the Payment", None))
            }
            Self::MandateActive => {
                AER::BadRequest(ApiError::new("IR", 10, "Customer has active mandate/subsciption", None))
            }
            Self::CustomerRedacted => {
                AER::BadRequest(ApiError::new("IR", 11, "Customer has already been redacted", None))
            }
            Self::MaximumRefundCount => AER::BadRequest(ApiError::new("IR", 12, "Reached maximum refund attempts", None)),
            Self::RefundAmountExceedsPaymentAmount => {
                AER::BadRequest(ApiError::new("IR", 13, "Refund amount exceeds the payment amount", None))
            }
            Self::PaymentUnexpectedState {
                current_flow,
                field_name,
                current_value,
                states,
            } => AER::BadRequest(ApiError::new("IR", 14, format!("This Payment could not be {current_flow} because it has a {field_name} of {current_value}. The expected state is {states}"), None)),
            Self::InvalidEphemeralKey => AER::Unauthorized(ApiError::new("IR", 15, "Invalid Ephemeral Key for the customer", None)),
            Self::PreconditionFailed { message } => {
                AER::BadRequest(ApiError::new("IR", 16, message.to_string(), None))
            }
            Self::InvalidJwtToken => AER::Unauthorized(ApiError::new("IR", 17, "Access forbidden, invalid JWT token was used", None)),
            Self::GenericUnauthorized { message } => {
                AER::Unauthorized(ApiError::new("IR", 18, message.to_string(), None))
            },
            Self::ClientSecretExpired => AER::BadRequest(ApiError::new(
                "IR",
                19,
                "The provided client_secret has expired", None
            )),
            Self::MissingRequiredFields { field_names } => AER::BadRequest(
                ApiError::new("IR", 21, "Missing required params".to_string(), Some(Extra {data: Some(serde_json::json!(field_names)), ..Default::default() })),
            ),
            Self::ExternalConnectorError {
                code,
                message,
                connector,
                reason,
                status_code,
            } => AER::ConnectorError(ApiError::new("CE", 0, format!("{code}: {message}"), Some(Extra {connector: Some(connector.clone()), reason: reason.clone(), ..Default::default()})), StatusCode::from_u16(*status_code).unwrap_or(StatusCode::INTERNAL_SERVER_ERROR)),
            Self::PaymentAuthorizationFailed { data } => {
                AER::BadRequest(ApiError::new("CE", 1, "Payment failed during authorization with connector. Retry payment", Some(Extra { data: data.clone(), ..Default::default()})))
            }
            Self::PaymentAuthenticationFailed { data } => {
                AER::BadRequest(ApiError::new("CE", 2, "Payment failed during authentication with connector. Retry payment", Some(Extra { data: data.clone(), ..Default::default()})))
            }
            Self::PaymentCaptureFailed { data } => {
                AER::BadRequest(ApiError::new("CE", 3, "Capture attempt failed while processing with connector", Some(Extra { data: data.clone(), ..Default::default()})))
            }
            Self::DisputeFailed { data } => {
                AER::BadRequest(ApiError::new("CE", 1, "Dispute failed during authorization with connector. Retry operation", Some(Extra { data: data.clone(), ..Default::default()})))
            }
            Self::InvalidCardData { data } => AER::BadRequest(ApiError::new("CE", 4, "The card data is invalid", Some(Extra { data: data.clone(), ..Default::default()}))),
            Self::CardExpired { data } => AER::BadRequest(ApiError::new("CE", 5, "The card has expired", Some(Extra { data: data.clone(), ..Default::default()}))),
            Self::RefundFailed { data } => AER::BadRequest(ApiError::new("CE", 6, "Refund failed while processing with connector. Retry refund", Some(Extra { data: data.clone(), ..Default::default()}))),
            Self::VerificationFailed { data } => {
                AER::BadRequest(ApiError::new("CE", 7, "Verification failed while processing with connector. Retry operation", Some(Extra { data: data.clone(), ..Default::default()})))
            },
            Self::MandateUpdateFailed | Self::InternalServerError => {
                AER::InternalServerError(ApiError::new("HE", 0, "Something went wrong", None))
            }
            Self::DuplicateRefundRequest => AER::BadRequest(ApiError::new("HE", 1, "Duplicate refund request. Refund already attempted with the refund ID", None)),
            Self::DuplicateMandate => AER::BadRequest(ApiError::new("HE", 1, "Duplicate mandate request. Mandate already attempted with the Mandate ID", None)),
            Self::DuplicateMerchantAccount => AER::BadRequest(ApiError::new("HE", 1, "The merchant account with the specified details already exists in our records", None)),
            Self::DuplicateMerchantConnectorAccount { connector_label } => {
                AER::BadRequest(ApiError::new("HE", 1, format!("The merchant connector account with the specified connector_label '{connector_label}' already exists in our records"), None))
            }
            Self::DuplicatePaymentMethod => AER::BadRequest(ApiError::new("HE", 1, "The payment method with the specified details already exists in our records", None)),
            Self::DuplicatePayment { payment_id } => {
                AER::BadRequest(ApiError::new("HE", 1, format!("The payment with the specified payment_id '{payment_id}' already exists in our records"), None))
            }
            Self::RefundNotFound => {
                AER::NotFound(ApiError::new("HE", 2, "Refund does not exist in our records.", None))
            }
            Self::CustomerNotFound => {
                AER::NotFound(ApiError::new("HE", 2, "Customer does not exist in our records", None))
            }
            Self::ConfigNotFound => {
                AER::NotFound(ApiError::new("HE", 2, "Config key does not exist in our records.", None))
            }
            Self::PaymentNotFound => {
                AER::NotFound(ApiError::new("HE", 2, "Payment does not exist in our records", None))
            }
            Self::PaymentMethodNotFound => {
                AER::NotFound(ApiError::new("HE", 2, "Payment method does not exist in our records", None))
            }
            Self::MerchantAccountNotFound => {
                AER::NotFound(ApiError::new("HE", 2, "Merchant account does not exist in our records", None))
            }
            Self::MerchantConnectorAccountNotFound { id } => {
                AER::NotFound(ApiError::new("HE", 2, format!("Merchant connector account with id '{id}' does not exist in our records"), None))
            }
            Self::MerchantConnectorAccountDisabled => {
                AER::BadRequest(ApiError::new("HE", 3, "The selected merchant connector account is disabled", None))
            }
            Self::ResourceIdNotFound => {
                AER::NotFound(ApiError::new("HE", 2, "Resource ID does not exist in our records", None))
            }
            Self::MandateNotFound => {
                AER::NotFound(ApiError::new("HE", 2, "Mandate does not exist in our records", None))
            }
            Self::ReturnUrlUnavailable => AER::NotFound(ApiError::new("HE", 3, "Return URL is not configured and not passed in payments request", None)),
            Self::RefundNotPossible { connector } => {
                AER::BadRequest(ApiError::new("HE", 3, "This refund is not possible through Hyperswitch. Please raise the refund through {connector} dashboard", None))
            }
            Self::MandateValidationFailed { reason } => {
                AER::BadRequest(ApiError::new("HE", 3, "Mandate Validation Failed", Some(Extra { reason: Some(reason.clone()), ..Default::default() })))
            }
            Self::PaymentNotSucceeded => AER::BadRequest(ApiError::new("HE", 3, "The payment has not succeeded yet. Please pass a successful payment to initiate refund", None)),
            Self::SuccessfulPaymentNotFound => {
                AER::NotFound(ApiError::new("HE", 4, "Successful payment not found for the given payment id", None))
            }
            Self::IncorrectConnectorNameGiven => {
                AER::NotFound(ApiError::new("HE", 4, "The connector provided in the request is incorrect or not available", None))
            }
            Self::AddressNotFound => {
                AER::NotFound(ApiError::new("HE", 4, "Address does not exist in our records", None))
            },
            Self::ApiKeyNotFound => {
                AER::NotFound(ApiError::new("HE", 2, "API Key does not exist in our records", None))
            }
            Self::NotSupported { message } => {
                AER::BadRequest(ApiError::new("HE", 3, "Payment method type not supported", Some(Extra {reason: Some(message.to_owned()), ..Default::default()})))
            },
            Self::InvalidCardIin => AER::BadRequest(ApiError::new("HE", 3, "The provided card IIN does not exist", None)),
            Self::InvalidCardIinLength  => AER::BadRequest(ApiError::new("HE", 3, "The provided card IIN length is invalid, please provide an IIN with 6 digits", None)),
            Self::FlowNotSupported { flow, connector } => {
                AER::BadRequest(ApiError::new("IR", 20, format!("{flow} flow not supported"), Some(Extra {connector: Some(connector.to_owned()), ..Default::default()}))) //FIXME: error message
            }
            Self::DisputeNotFound { .. } => {
                AER::NotFound(ApiError::new("HE", 2, "Dispute does not exist in our records", None))
            }
            Self::FileNotFound => {
                AER::NotFound(ApiError::new("HE", 2, "File does not exist in our records", None))
            }
            Self::FileNotAvailable => {
                AER::NotFound(ApiError::new("HE", 2, "File not available", None))
            }
            Self::DisputeStatusValidationFailed { .. } => {
                AER::BadRequest(ApiError::new("HE", 2, "Dispute status validation failed", None))
            }
            Self::FileValidationFailed { reason } => {
                AER::BadRequest(ApiError::new("HE", 2, format!("File validation failed {reason}"), None))
            }
            Self::MissingFile => {
                AER::BadRequest(ApiError::new("HE", 2, "File not found in the request", None))
            }
            Self::MissingFilePurpose => {
                AER::BadRequest(ApiError::new("HE", 2, "File purpose not found in the request or is invalid", None))
            }
            Self::MissingFileContentType => {
                AER::BadRequest(ApiError::new("HE", 2, "File content type not found", None))
            }
            Self::MissingDisputeId => {
                AER::BadRequest(ApiError::new("HE", 2, "Dispute id not found in the request", None))
            }
            Self::WebhookAuthenticationFailed => {
                AER::Unauthorized(ApiError::new("WE", 1, "Webhook authentication failed", None))
            }
            Self::WebhookResourceNotFound => {
                AER::NotFound(ApiError::new("WE", 4, "Webhook resource was not found", None))
            }
            Self::WebhookBadRequest => {
                AER::BadRequest(ApiError::new("WE", 2, "Bad request body received", None))
            }
            Self::WebhookProcessingFailure => {
                AER::InternalServerError(ApiError::new("WE", 3, "There was an issue processing the webhook", None))
            },
            Self::IncorrectPaymentMethodConfiguration => {
                AER::BadRequest(ApiError::new("HE", 4, "No eligible connector was found for the current payment method configuration", None))
            }
            Self::WebhookUnprocessableEntity => {
                AER::Unprocessable(ApiError::new("WE", 5, "There was an issue processing the webhook body", None))
            }
        }
    }
}<|MERGE_RESOLUTION|>--- conflicted
+++ resolved
@@ -264,14 +264,11 @@
             | Self::VerificationFailed { .. }
             | Self::PaymentUnexpectedState { .. }
             | Self::MandateValidationFailed { .. }
-<<<<<<< HEAD
-            | Self::DisputeFailed { .. } => StatusCode::BAD_REQUEST, // 400
-=======
+            | Self::DisputeFailed { .. }
             | Self::RefundAmountExceedsPaymentAmount
             | Self::MaximumRefundCount
             | Self::IncorrectPaymentMethodConfiguration
             | Self::PreconditionFailed { .. } => StatusCode::BAD_REQUEST, // 400
->>>>>>> 21627164
 
             Self::MandateUpdateFailed
             | Self::InternalServerError
