#![allow(dead_code, unused_variables)]

#[derive(Clone, Debug, serde::Serialize)]
#[serde(rename_all = "snake_case")]
pub enum ErrorType {
    InvalidRequestError,
    ObjectNotFound,
    RouterError,
    ProcessingError,
    BadGateway,
    ServerNotAvailable,
    DuplicateRequest,
    ValidationError,
    ConnectorError,
}

#[allow(dead_code)]
#[derive(Debug, Clone, router_derive::ApiError)]
#[error(error_type_enum = ErrorType)]
pub enum ApiErrorResponse {
    #[error(error_type = ErrorType::ServerNotAvailable, code = "IR_00", message = "This API is under development and will be made available soon")]
    NotImplemented,
    #[error(
        error_type = ErrorType::InvalidRequestError, code = "IR_01",
        message = "API key not provided or invalid API key used"
    )]
    Unauthorized,
    #[error(error_type = ErrorType::InvalidRequestError, code = "IR_02", message = "Unrecognized request URL")]
    InvalidRequestUrl,
    #[error(error_type = ErrorType::InvalidRequestError, code = "IR_03", message = "The HTTP method is not applicable for this API")]
    InvalidHttpMethod,
    #[error(error_type = ErrorType::InvalidRequestError, code = "IR_04", message = "Missing required param: {field_name}")]
    MissingRequiredField { field_name: String },
    #[error(
        error_type = ErrorType::InvalidRequestError, code = "IR_05",
        message = "{field_name} contains invalid data. Expected format is {expected_format}"
    )]
    InvalidDataFormat {
        field_name: String,
        expected_format: String,
    },
    #[error(error_type = ErrorType::InvalidRequestError, code = "IR_06", message = "{message}")]
    InvalidRequestData { message: String },
    /// Typically used when a field has invalid value, or deserialization of the value contained in a field fails.
    #[error(error_type = ErrorType::InvalidRequestError, code = "IR_07", message = "Invalid value provided: {field_name}")]
    InvalidDataValue { field_name: &'static str },
    #[error(error_type = ErrorType::InvalidRequestError, code = "IR_08", message = "Client secret was not provided")]
    ClientSecretNotGiven,
    #[error(error_type = ErrorType::InvalidRequestError, code = "IR_09", message = "The client_secret provided does not match the client_secret associated with the Payment")]
    ClientSecretInvalid,
    #[error(error_type = ErrorType::InvalidRequestError, code = "IR_10", message = "Customer has active mandate/subsciption")]
    MandateActive,
    #[error(error_type = ErrorType::InvalidRequestError, code = "IR_11", message = "Customer has already been redacted")]
    CustomerRedacted,
    #[error(error_type = ErrorType::InvalidRequestError, code = "IR_12", message = "Reached maximum refund attempts")]
    MaximumRefundCount,
    #[error(error_type = ErrorType::InvalidRequestError, code = "IR_13", message = "Refund amount exceeds the payment amount")]
    RefundAmountExceedsPaymentAmount,
    #[error(error_type = ErrorType::InvalidRequestError, code = "IR_14", message = "This Payment could not be {current_flow} because it has a {field_name} of {current_value}. The expected state is {states}")]
    PaymentUnexpectedState {
        current_flow: String,
        field_name: String,
        current_value: String,
        states: String,
    },
    #[error(error_type = ErrorType::InvalidRequestError, code = "IR_15", message = "Invalid Ephemeral Key for the customer")]
    InvalidEphemeralKey,
    /// Typically used when information involving multiple fields or previously provided information doesn't satisfy a condition.
    #[error(error_type = ErrorType::InvalidRequestError, code = "IR_16", message = "{message}")]
    PreconditionFailed { message: String },
    #[error(
        error_type = ErrorType::InvalidRequestError, code = "IR_17",
        message = "Access forbidden, invalid JWT token was used"
    )]
    InvalidJwtToken,
    #[error(error_type = ErrorType::ConnectorError, code = "CE_00", message = "{message}", ignore = "status_code")]
    ExternalConnectorError {
        message: String,
        connector: String,
        status_code: u16,
    },
    #[error(error_type = ErrorType::ProcessingError, code = "CE_01", message = "Payment failed during authorization with connector. Retry payment")]
    PaymentAuthorizationFailed { data: Option<serde_json::Value> },
    #[error(error_type = ErrorType::ProcessingError, code = "CE_02", message = "Payment failed during authentication with connector. Retry payment")]
    PaymentAuthenticationFailed { data: Option<serde_json::Value> },
    #[error(error_type = ErrorType::ProcessingError, code = "CE_03", message = "Capture attempt failed while processing with connector")]
    PaymentCaptureFailed { data: Option<serde_json::Value> },
    #[error(error_type = ErrorType::ProcessingError, code = "CE_04", message = "The card data is invalid")]
    InvalidCardData { data: Option<serde_json::Value> },
    #[error(error_type = ErrorType::ProcessingError, code = "CE_05", message = "The card has expired")]
    CardExpired { data: Option<serde_json::Value> },
    #[error(error_type = ErrorType::ProcessingError, code = "CE_06", message = "Refund failed while processing with connector. Retry refund")]
    RefundFailed { data: Option<serde_json::Value> },
    #[error(error_type = ErrorType::ProcessingError, code = "CE_07", message = "Verification failed while processing with connector. Retry operation")]
    VerificationFailed { data: Option<serde_json::Value> },

    #[error(error_type = ErrorType::ServerNotAvailable, code = "HE_00", message = "Something went wrong")]
    InternalServerError,
    #[error(error_type = ErrorType::DuplicateRequest, code = "HE_01", message = "Duplicate refund request. Refund already attempted with the refund ID")]
    DuplicateRefundRequest,
    #[error(error_type = ErrorType::DuplicateRequest, code = "HE_01", message = "Duplicate mandate request. Mandate already attempted with the Mandate ID")]
    DuplicateMandate,
    #[error(error_type = ErrorType::DuplicateRequest, code = "HE_01", message = "The merchant account with the specified details already exists in our records")]
    DuplicateMerchantAccount,
    #[error(error_type = ErrorType::DuplicateRequest, code = "HE_01", message = "The merchant connector account with the specified details already exists in our records")]
    DuplicateMerchantConnectorAccount,
    #[error(error_type = ErrorType::DuplicateRequest, code = "HE_01", message = "The payment method with the specified details already exists in our records")]
    DuplicatePaymentMethod,
    #[error(error_type = ErrorType::DuplicateRequest, code = "HE_01", message = "The payment with the specified payment_id '{payment_id}' already exists in our records")]
    DuplicatePayment { payment_id: String },
    #[error(error_type = ErrorType::ObjectNotFound, code = "HE_02", message = "Refund does not exist in our records")]
    RefundNotFound,
    #[error(error_type = ErrorType::ObjectNotFound, code = "HE_02", message = "Customer does not exist in our records")]
    CustomerNotFound,
    #[error(error_type = ErrorType::ObjectNotFound, code = "HE_02", message = "Payment does not exist in our records")]
    PaymentNotFound,
    #[error(error_type = ErrorType::ObjectNotFound, code = "HE_02", message = "Payment method does not exist in our records")]
    PaymentMethodNotFound,
    #[error(error_type = ErrorType::ObjectNotFound, code = "HE_02", message = "Merchant account does not exist in our records")]
    MerchantAccountNotFound,
    #[error(error_type = ErrorType::ObjectNotFound, code = "HE_02", message = "Merchant connector account does not exist in our records")]
    MerchantConnectorAccountNotFound,
    #[error(error_type = ErrorType::ObjectNotFound, code = "HE_02", message = "Resource ID does not exist in our records")]
    ResourceIdNotFound,
    #[error(error_type = ErrorType::ObjectNotFound, code = "HE_02", message = "Mandate does not exist in our records")]
    MandateNotFound,
    #[error(error_type = ErrorType::ValidationError, code = "HE_03", message = "Return URL is not configured and not passed in payments request")]
    ReturnUrlUnavailable,
    #[error(error_type = ErrorType::ValidationError, code = "HE_03", message = "This refund is not possible through Hyperswitch. Please raise the refund through {connector} dashboard")]
    RefundNotPossible { connector: String },
    #[error(error_type = ErrorType::ValidationError, code = "HE_03", message = "Mandate Validation Failed" )]
    MandateValidationFailed { reason: String },
    #[error(error_type= ErrorType::ValidationError, code = "HE_03", message = "The payment has not succeeded yet. Please pass a successful payment to initiate refund")]
    PaymentNotSucceeded,
    #[error(error_type= ErrorType::ObjectNotFound, code = "HE_04", message = "Successful payment not found for the given payment id")]
    SuccessfulPaymentNotFound,
    #[error(error_type = ErrorType::ObjectNotFound, code = "HE_04", message = "The connector provided in the request is incorrect or not available")]
    IncorrectConnectorNameGiven,
    #[error(error_type = ErrorType::ObjectNotFound, code = "HE_04", message = "Address does not exist in our records")]
    AddressNotFound,
<<<<<<< HEAD
=======
    #[error(error_type = ErrorType::ValidationError, code = "RE_03", message = "Mandate Validation Failed" )]
    MandateValidationFailed { reason: String },
    #[error(error_type = ErrorType::ServerNotAvailable, code = "IR_00", message = "{message:?}")]
    NotImplemented { message: NotImplementedMessage },
    #[error(error_type = ErrorType::ConnectorError, code = "CE_00", message = "{code}: {message}", ignore = "status_code")]
    ExternalConnectorError {
        code: String,
        message: String,
        connector: String,
        status_code: u16,
    },
>>>>>>> 8794f4c9
}

#[derive(Clone)]
pub enum NotImplementedMessage {
    Reason(String),
    Default,
}

impl std::fmt::Debug for NotImplementedMessage {
    fn fmt(&self, fmt: &mut std::fmt::Formatter<'_>) -> std::fmt::Result {
        match self {
            Self::Reason(message) => write!(fmt, "{message} is not implemented"),
            Self::Default => {
                write!(
                    fmt,
                    "This API is under development and will be made available soon."
                )
            }
        }
    }
}

impl ::core::fmt::Display for ApiErrorResponse {
    fn fmt(&self, f: &mut std::fmt::Formatter<'_>) -> std::fmt::Result {
        write!(
            f,
            r#"{{"error":{}}}"#,
            serde_json::to_string(self).unwrap_or_else(|_| "API error response".to_string())
        )
    }
}

impl actix_web::ResponseError for ApiErrorResponse {
    fn status_code(&self) -> reqwest::StatusCode {
        use reqwest::StatusCode;

        match self {
            Self::Unauthorized | Self::InvalidEphemeralKey | Self::InvalidJwtToken => {
                StatusCode::UNAUTHORIZED
            } // 401
            Self::ExternalConnectorError { status_code, .. } => {
                StatusCode::from_u16(*status_code).unwrap_or(StatusCode::INTERNAL_SERVER_ERROR)
            }
            Self::InvalidRequestUrl => StatusCode::NOT_FOUND, // 404
            Self::InvalidHttpMethod => StatusCode::METHOD_NOT_ALLOWED, // 405
            Self::MissingRequiredField { .. } | Self::InvalidDataValue { .. } => {
                StatusCode::BAD_REQUEST
            } // 400
            Self::InvalidDataFormat { .. } | Self::InvalidRequestData { .. } => {
                StatusCode::UNPROCESSABLE_ENTITY
            } // 422
            Self::RefundAmountExceedsPaymentAmount => StatusCode::BAD_REQUEST, // 400
            Self::MaximumRefundCount => StatusCode::BAD_REQUEST, // 400
            Self::PreconditionFailed { .. } => StatusCode::BAD_REQUEST, // 400

            Self::PaymentAuthorizationFailed { .. }
            | Self::PaymentAuthenticationFailed { .. }
            | Self::PaymentCaptureFailed { .. }
            | Self::InvalidCardData { .. }
            | Self::CardExpired { .. }
            | Self::RefundFailed { .. }
            | Self::RefundNotPossible { .. }
            | Self::VerificationFailed { .. }
            | Self::PaymentUnexpectedState { .. }
            | Self::MandateValidationFailed { .. } => StatusCode::BAD_REQUEST, // 400

            Self::InternalServerError => StatusCode::INTERNAL_SERVER_ERROR, // 500
            Self::DuplicateRefundRequest | Self::DuplicatePayment { .. } => StatusCode::BAD_REQUEST, // 400
            Self::RefundNotFound
            | Self::CustomerNotFound
            | Self::MandateActive
            | Self::CustomerRedacted
            | Self::PaymentNotFound
            | Self::PaymentMethodNotFound
            | Self::MerchantAccountNotFound
            | Self::MerchantConnectorAccountNotFound
            | Self::MandateNotFound
            | Self::ClientSecretNotGiven
            | Self::ClientSecretInvalid
            | Self::SuccessfulPaymentNotFound
            | Self::IncorrectConnectorNameGiven
            | Self::ResourceIdNotFound
            | Self::AddressNotFound => StatusCode::BAD_REQUEST, // 400
            Self::DuplicateMerchantAccount
            | Self::DuplicateMerchantConnectorAccount
            | Self::DuplicatePaymentMethod
            | Self::DuplicateMandate => StatusCode::BAD_REQUEST, // 400
            Self::ReturnUrlUnavailable => StatusCode::SERVICE_UNAVAILABLE, // 503
            Self::PaymentNotSucceeded => StatusCode::BAD_REQUEST,          // 400
            Self::NotImplemented { .. } => StatusCode::NOT_IMPLEMENTED,    // 501
        }
    }

    fn error_response(&self) -> actix_web::HttpResponse {
        use actix_web::http::header;

        actix_web::HttpResponseBuilder::new(self.status_code())
            .insert_header((header::CONTENT_TYPE, mime::APPLICATION_JSON))
            .insert_header((header::VIA, "Juspay_Router"))
            .body(self.to_string())
    }
}<|MERGE_RESOLUTION|>--- conflicted
+++ resolved
@@ -73,8 +73,9 @@
         message = "Access forbidden, invalid JWT token was used"
     )]
     InvalidJwtToken,
-    #[error(error_type = ErrorType::ConnectorError, code = "CE_00", message = "{message}", ignore = "status_code")]
+    #[error(error_type = ErrorType::ConnectorError, code = "CE_00", message = "{code}: {message}", ignore = "status_code")]
     ExternalConnectorError {
+        code: String,
         message: String,
         connector: String,
         status_code: u16,
@@ -138,20 +139,6 @@
     IncorrectConnectorNameGiven,
     #[error(error_type = ErrorType::ObjectNotFound, code = "HE_04", message = "Address does not exist in our records")]
     AddressNotFound,
-<<<<<<< HEAD
-=======
-    #[error(error_type = ErrorType::ValidationError, code = "RE_03", message = "Mandate Validation Failed" )]
-    MandateValidationFailed { reason: String },
-    #[error(error_type = ErrorType::ServerNotAvailable, code = "IR_00", message = "{message:?}")]
-    NotImplemented { message: NotImplementedMessage },
-    #[error(error_type = ErrorType::ConnectorError, code = "CE_00", message = "{code}: {message}", ignore = "status_code")]
-    ExternalConnectorError {
-        code: String,
-        message: String,
-        connector: String,
-        status_code: u16,
-    },
->>>>>>> 8794f4c9
 }
 
 #[derive(Clone)]
