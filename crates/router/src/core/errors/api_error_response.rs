#![allow(dead_code, unused_variables)]

use api_models::errors::types::Extra;
use http::StatusCode;

#[derive(Clone, Debug, serde::Serialize)]
#[serde(rename_all = "snake_case")]
pub enum ErrorType {
    InvalidRequestError,
    ObjectNotFound,
    RouterError,
    ProcessingError,
    BadGateway,
    ServerNotAvailable,
    DuplicateRequest,
    ValidationError,
    ConnectorError,
}

#[allow(dead_code)]
#[derive(Debug, Clone, router_derive::ApiError)]
#[error(error_type_enum = ErrorType)]
pub enum ApiErrorResponse {
    #[error(error_type = ErrorType::ServerNotAvailable, code = "IR_00", message = "{message:?}")]
    NotImplemented { message: NotImplementedMessage },
    #[error(
        error_type = ErrorType::InvalidRequestError, code = "IR_01",
        message = "API key not provided or invalid API key used"
    )]
    Unauthorized,
    #[error(error_type = ErrorType::InvalidRequestError, code = "IR_02", message = "Unrecognized request URL")]
    InvalidRequestUrl,
    #[error(error_type = ErrorType::InvalidRequestError, code = "IR_03", message = "The HTTP method is not applicable for this API")]
    InvalidHttpMethod,
    #[error(error_type = ErrorType::InvalidRequestError, code = "IR_04", message = "Missing required param: {field_name}")]
    MissingRequiredField { field_name: &'static str },
    #[error(
        error_type = ErrorType::InvalidRequestError, code = "IR_05",
        message = "{field_name} contains invalid data. Expected format is {expected_format}"
    )]
    InvalidDataFormat {
        field_name: String,
        expected_format: String,
    },
    #[error(error_type = ErrorType::InvalidRequestError, code = "IR_06", message = "{message}")]
    InvalidRequestData { message: String },
    /// Typically used when a field has invalid value, or deserialization of the value contained in a field fails.
    #[error(error_type = ErrorType::InvalidRequestError, code = "IR_07", message = "Invalid value provided: {field_name}")]
    InvalidDataValue { field_name: &'static str },
    #[error(error_type = ErrorType::InvalidRequestError, code = "IR_08", message = "Client secret was not provided")]
    ClientSecretNotGiven,
    #[error(error_type = ErrorType::InvalidRequestError, code = "IR_08", message = "Client secret has expired")]
    ClientSecretExpired,
    #[error(error_type = ErrorType::InvalidRequestError, code = "IR_09", message = "The client_secret provided does not match the client_secret associated with the Payment")]
    ClientSecretInvalid,
    #[error(error_type = ErrorType::InvalidRequestError, code = "IR_10", message = "Customer has active mandate/subsciption")]
    MandateActive,
    #[error(error_type = ErrorType::InvalidRequestError, code = "IR_11", message = "Customer has already been redacted")]
    CustomerRedacted,
    #[error(error_type = ErrorType::InvalidRequestError, code = "IR_12", message = "Reached maximum refund attempts")]
    MaximumRefundCount,
    #[error(error_type = ErrorType::InvalidRequestError, code = "IR_13", message = "Refund amount exceeds the payment amount")]
    RefundAmountExceedsPaymentAmount,
    #[error(error_type = ErrorType::InvalidRequestError, code = "IR_14", message = "This Payment could not be {current_flow} because it has a {field_name} of {current_value}. The expected state is {states}")]
    PaymentUnexpectedState {
        current_flow: String,
        field_name: String,
        current_value: String,
        states: String,
    },
    #[error(error_type = ErrorType::InvalidRequestError, code = "IR_15", message = "Invalid Ephemeral Key for the customer")]
    InvalidEphemeralKey,
    /// Typically used when information involving multiple fields or previously provided information doesn't satisfy a condition.
    #[error(error_type = ErrorType::InvalidRequestError, code = "IR_16", message = "{message}")]
    PreconditionFailed { message: String },
    #[error(
        error_type = ErrorType::InvalidRequestError, code = "IR_17",
        message = "Access forbidden, invalid JWT token was used"
    )]
    InvalidJwtToken,
    #[error(
        error_type = ErrorType::InvalidRequestError, code = "IR_18",
        message = "{message}",
    )]
    GenericUnauthorized { message: String },
    #[error(error_type = ErrorType::InvalidRequestError, code = "IR_19", message = "{message}")]
    NotSupported { message: String },
    #[error(error_type = ErrorType::InvalidRequestError, code = "IR_20", message = "{flow} flow not supported by the {connector} connector")]
    FlowNotSupported { flow: String, connector: String },
    #[error(error_type = ErrorType::ConnectorError, code = "CE_00", message = "{code}: {message}", ignore = "status_code")]
    ExternalConnectorError {
        code: String,
        message: String,
        connector: String,
        status_code: u16,
        reason: Option<String>,
    },
    #[error(error_type = ErrorType::ProcessingError, code = "CE_01", message = "Payment failed during authorization with connector. Retry payment")]
    PaymentAuthorizationFailed { data: Option<serde_json::Value> },
    #[error(error_type = ErrorType::ProcessingError, code = "CE_02", message = "Payment failed during authentication with connector. Retry payment")]
    PaymentAuthenticationFailed { data: Option<serde_json::Value> },
    #[error(error_type = ErrorType::ProcessingError, code = "CE_03", message = "Capture attempt failed while processing with connector")]
    PaymentCaptureFailed { data: Option<serde_json::Value> },
    #[error(error_type = ErrorType::ProcessingError, code = "CE_04", message = "The card data is invalid")]
    InvalidCardData { data: Option<serde_json::Value> },
    #[error(error_type = ErrorType::ProcessingError, code = "CE_05", message = "The card has expired")]
    CardExpired { data: Option<serde_json::Value> },
    #[error(error_type = ErrorType::ProcessingError, code = "CE_06", message = "Refund failed while processing with connector. Retry refund")]
    RefundFailed { data: Option<serde_json::Value> },
    #[error(error_type = ErrorType::ProcessingError, code = "CE_07", message = "Verification failed while processing with connector. Retry operation")]
    VerificationFailed { data: Option<serde_json::Value> },

    #[error(error_type = ErrorType::ServerNotAvailable, code = "HE_00", message = "Something went wrong")]
    InternalServerError,
    #[error(error_type = ErrorType::DuplicateRequest, code = "HE_01", message = "Duplicate refund request. Refund already attempted with the refund ID")]
    DuplicateRefundRequest,
    #[error(error_type = ErrorType::DuplicateRequest, code = "HE_01", message = "Duplicate mandate request. Mandate already attempted with the Mandate ID")]
    DuplicateMandate,
    #[error(error_type = ErrorType::DuplicateRequest, code = "HE_01", message = "The merchant account with the specified details already exists in our records")]
    DuplicateMerchantAccount,
    #[error(error_type = ErrorType::DuplicateRequest, code = "HE_01", message = "The merchant connector account with the specified details already exists in our records")]
    DuplicateMerchantConnectorAccount,
    #[error(error_type = ErrorType::DuplicateRequest, code = "HE_01", message = "The payment method with the specified details already exists in our records")]
    DuplicatePaymentMethod,
    #[error(error_type = ErrorType::DuplicateRequest, code = "HE_01", message = "The payment with the specified payment_id '{payment_id}' already exists in our records")]
    DuplicatePayment { payment_id: String },
    #[error(error_type = ErrorType::ObjectNotFound, code = "HE_02", message = "Refund does not exist in our records")]
    RefundNotFound,
    #[error(error_type = ErrorType::ObjectNotFound, code = "HE_02", message = "Customer does not exist in our records")]
    CustomerNotFound,
    #[error(error_type = ErrorType::ObjectNotFound, code = "RE_02", message = "Config key does not exist in our records.")]
    ConfigNotFound,
    #[error(error_type = ErrorType::ObjectNotFound, code = "HE_02", message = "Payment does not exist in our records")]
    PaymentNotFound,
    #[error(error_type = ErrorType::ObjectNotFound, code = "HE_02", message = "Payment method does not exist in our records")]
    PaymentMethodNotFound,
    #[error(error_type = ErrorType::ObjectNotFound, code = "HE_02", message = "Merchant account does not exist in our records")]
    MerchantAccountNotFound,
    #[error(error_type = ErrorType::ObjectNotFound, code = "HE_02", message = "Merchant connector account does not exist in our records")]
    MerchantConnectorAccountNotFound,
    #[error(error_type = ErrorType::ObjectNotFound, code = "HE_02", message = "Resource ID does not exist in our records")]
    ResourceIdNotFound,
    #[error(error_type = ErrorType::ObjectNotFound, code = "HE_02", message = "Mandate does not exist in our records")]
    MandateNotFound,
    #[error(error_type = ErrorType::ObjectNotFound, code = "HE_02", message = "API Key does not exist in our records")]
    ApiKeyNotFound,
    #[error(error_type = ErrorType::ValidationError, code = "HE_03", message = "Return URL is not configured and not passed in payments request")]
    ReturnUrlUnavailable,
    #[error(error_type = ErrorType::ValidationError, code = "HE_03", message = "This refund is not possible through Hyperswitch. Please raise the refund through {connector} dashboard")]
    RefundNotPossible { connector: String },
    #[error(error_type = ErrorType::ValidationError, code = "HE_03", message = "Mandate Validation Failed" )]
    MandateValidationFailed { reason: String },
    #[error(error_type= ErrorType::ValidationError, code = "HE_03", message = "The payment has not succeeded yet. Please pass a successful payment to initiate refund")]
    PaymentNotSucceeded,
    #[error(error_type= ErrorType::ObjectNotFound, code = "HE_04", message = "Successful payment not found for the given payment id")]
    SuccessfulPaymentNotFound,
    #[error(error_type = ErrorType::ObjectNotFound, code = "HE_04", message = "The connector provided in the request is incorrect or not available")]
    IncorrectConnectorNameGiven,
    #[error(error_type = ErrorType::ObjectNotFound, code = "HE_04", message = "Address does not exist in our records")]
    AddressNotFound,
    #[error(error_type = ErrorType::ObjectNotFound, code = "HE_04", message = "Dispute does not exist in our records")]
    DisputeNotFound { dispute_id: String },
    #[error(error_type = ErrorType::InvalidRequestError, code = "HE_04", message = "Card with the provided iin does not exist")]
    InvalidCardIin,
    #[error(error_type = ErrorType::InvalidRequestError, code = "HE_04", message = "The provided card IIN length is invalid, please provide an iin with 6 or 8 digits")]
    InvalidCardIinLength,
}

#[derive(Clone)]
pub enum NotImplementedMessage {
    Reason(String),
    Default,
}

impl std::fmt::Debug for NotImplementedMessage {
    fn fmt(&self, fmt: &mut std::fmt::Formatter<'_>) -> std::fmt::Result {
        match self {
            Self::Reason(message) => write!(fmt, "{message} is not implemented"),
            Self::Default => {
                write!(
                    fmt,
                    "This API is under development and will be made available soon."
                )
            }
        }
    }
}

impl ::core::fmt::Display for ApiErrorResponse {
    fn fmt(&self, f: &mut std::fmt::Formatter<'_>) -> std::fmt::Result {
        write!(
            f,
            r#"{{"error":{}}}"#,
            serde_json::to_string(self).unwrap_or_else(|_| "API error response".to_string())
        )
    }
}

impl actix_web::ResponseError for ApiErrorResponse {
    fn status_code(&self) -> StatusCode {
        match self {
            Self::Unauthorized
            | Self::InvalidEphemeralKey
            | Self::InvalidJwtToken
            | Self::GenericUnauthorized { .. } => StatusCode::UNAUTHORIZED, // 401
            Self::ExternalConnectorError { status_code, .. } => {
                StatusCode::from_u16(*status_code).unwrap_or(StatusCode::INTERNAL_SERVER_ERROR)
            }
            Self::InvalidRequestUrl => StatusCode::NOT_FOUND, // 404
            Self::InvalidHttpMethod => StatusCode::METHOD_NOT_ALLOWED, // 405
            Self::MissingRequiredField { .. }
            | Self::InvalidDataValue { .. }
            | Self::InvalidCardIin
            | Self::InvalidCardIinLength => StatusCode::BAD_REQUEST, // 400
            Self::InvalidDataFormat { .. } | Self::InvalidRequestData { .. } => {
                StatusCode::UNPROCESSABLE_ENTITY
            } // 422
            Self::RefundAmountExceedsPaymentAmount => StatusCode::BAD_REQUEST, // 400
            Self::MaximumRefundCount => StatusCode::BAD_REQUEST, // 400
            Self::PreconditionFailed { .. } => StatusCode::BAD_REQUEST, // 400

            Self::PaymentAuthorizationFailed { .. }
            | Self::PaymentAuthenticationFailed { .. }
            | Self::PaymentCaptureFailed { .. }
            | Self::InvalidCardData { .. }
            | Self::CardExpired { .. }
            | Self::RefundFailed { .. }
            | Self::RefundNotPossible { .. }
            | Self::VerificationFailed { .. }
            | Self::PaymentUnexpectedState { .. }
            | Self::MandateValidationFailed { .. } => StatusCode::BAD_REQUEST, // 400

            Self::InternalServerError => StatusCode::INTERNAL_SERVER_ERROR, // 500
            Self::DuplicateRefundRequest | Self::DuplicatePayment { .. } => StatusCode::BAD_REQUEST, // 400
            Self::RefundNotFound
            | Self::CustomerNotFound
            | Self::MandateActive
            | Self::CustomerRedacted
            | Self::PaymentNotFound
            | Self::PaymentMethodNotFound
            | Self::MerchantAccountNotFound
            | Self::MerchantConnectorAccountNotFound
            | Self::MandateNotFound
            | Self::ClientSecretNotGiven
            | Self::ClientSecretExpired
            | Self::ClientSecretInvalid
            | Self::SuccessfulPaymentNotFound
            | Self::IncorrectConnectorNameGiven
            | Self::ResourceIdNotFound
            | Self::ConfigNotFound
            | Self::AddressNotFound
            | Self::NotSupported { .. }
            | Self::FlowNotSupported { .. }
            | Self::ApiKeyNotFound => StatusCode::BAD_REQUEST, // 400
            Self::DuplicateMerchantAccount
            | Self::DuplicateMerchantConnectorAccount
            | Self::DuplicatePaymentMethod
            | Self::DuplicateMandate
            | Self::DisputeNotFound { .. } => StatusCode::BAD_REQUEST, // 400
            Self::ReturnUrlUnavailable => StatusCode::SERVICE_UNAVAILABLE, // 503
            Self::PaymentNotSucceeded => StatusCode::BAD_REQUEST,          // 400
            Self::NotImplemented { .. } => StatusCode::NOT_IMPLEMENTED,    // 501
        }
    }

    fn error_response(&self) -> actix_web::HttpResponse {
        use actix_web::http::header;

        actix_web::HttpResponseBuilder::new(self.status_code())
            .insert_header((header::CONTENT_TYPE, mime::APPLICATION_JSON))
            .body(self.to_string())
    }
}

impl common_utils::errors::ErrorSwitch<api_models::errors::types::ApiErrorResponse>
    for ApiErrorResponse
{
    fn switch(&self) -> api_models::errors::types::ApiErrorResponse {
        use api_models::errors::types::{ApiError, ApiErrorResponse as AER};

        let error_message = self.error_message();
        let error_codes = self.error_code();
        let error_type = self.error_type();

        match self {
            Self::NotImplemented { message } => {
                AER::NotImplemented(ApiError::new("IR", 0, format!("{message:?}"), None))
            }
            Self::Unauthorized => AER::Unauthorized(ApiError::new(
                "IR",
                1,
                "API key not provided or invalid API key used", None
            )),
            Self::InvalidRequestUrl => {
                AER::NotFound(ApiError::new("IR", 2, "Unrecognized request URL", None))
            }
            Self::InvalidHttpMethod => AER::MethodNotAllowed(ApiError::new(
                "IR",
                3,
                "The HTTP method is not applicable for this API", None
            )),
            Self::MissingRequiredField { field_name } => AER::BadRequest(
                ApiError::new("IR", 4, format!("Missing required param: {field_name}"), None),
            ),
            Self::InvalidDataFormat {
                field_name,
                expected_format,
            } => AER::Unprocessable(ApiError::new(
                "IR",
                5,
                format!(
                    "{field_name} contains invalid data. Expected format is {expected_format}"
                ), None
            )),
            Self::InvalidRequestData { message } => {
                AER::Unprocessable(ApiError::new("IR", 6, message.to_string(), None))
            }
            Self::InvalidDataValue { field_name } => AER::BadRequest(ApiError::new(
                "IR",
                7,
                format!("Invalid value provided: {field_name}"), None
            )),
            Self::ClientSecretNotGiven => AER::BadRequest(ApiError::new(
                "IR",
                8,
                "client_secret was not provided", None
            )),
            Self::ClientSecretInvalid => {
                AER::BadRequest(ApiError::new("IR", 9, "The client_secret provided does not match the client_secret associated with the Payment", None))
            }
            Self::MandateActive => {
                AER::BadRequest(ApiError::new("IR", 10, "Customer has active mandate/subsciption", None))
            }
            Self::CustomerRedacted => {
                AER::BadRequest(ApiError::new("IR", 11, "Customer has already been redacted", None))
            }
            Self::MaximumRefundCount => AER::BadRequest(ApiError::new("IR", 12, "Reached maximum refund attempts", None)),
            Self::RefundAmountExceedsPaymentAmount => {
                AER::BadRequest(ApiError::new("IR", 13, "Refund amount exceeds the payment amount", None))
            }
            Self::PaymentUnexpectedState {
                current_flow,
                field_name,
                current_value,
                states,
            } => AER::BadRequest(ApiError::new("IR", 14, format!("This Payment could not be {current_flow} because it has a {field_name} of {current_value}. The expected state is {states}"), None)),
            Self::InvalidEphemeralKey => AER::Unauthorized(ApiError::new("IR", 15, "Invalid Ephemeral Key for the customer", None)),
            Self::PreconditionFailed { message } => {
                AER::BadRequest(ApiError::new("IR", 16, message.to_string(), None))
            }
            Self::InvalidJwtToken => AER::Unauthorized(ApiError::new("IR", 17, "Access forbidden, invalid JWT token was used", None)),
            Self::GenericUnauthorized { message } => {
                AER::Unauthorized(ApiError::new("IR", 18, message.to_string(), None))
            },
            Self::ClientSecretExpired => AER::BadRequest(ApiError::new(
                "IR",
                19,
                "The provided client_secret has expired", None
            )),
            Self::ExternalConnectorError {
                code,
                message,
                connector,
                reason,
                status_code,
            } => AER::ConnectorError(ApiError::new("CE", 0, format!("{code}: {message}"), Some(Extra {connector: Some(connector.clone()), reason: reason.clone(), ..Default::default()})), StatusCode::from_u16(*status_code).unwrap_or(StatusCode::INTERNAL_SERVER_ERROR)),
            Self::PaymentAuthorizationFailed { data } => {
                AER::BadRequest(ApiError::new("CE", 1, "Payment failed during authorization with connector. Retry payment", Some(Extra { data: data.clone(), ..Default::default()})))
            }
            Self::PaymentAuthenticationFailed { data } => {
                AER::BadRequest(ApiError::new("CE", 2, "Payment failed during authentication with connector. Retry payment", Some(Extra { data: data.clone(), ..Default::default()})))
            }
            Self::PaymentCaptureFailed { data } => {
                AER::BadRequest(ApiError::new("CE", 3, "Capture attempt failed while processing with connector", Some(Extra { data: data.clone(), ..Default::default()})))
            }
            Self::InvalidCardData { data } => AER::BadRequest(ApiError::new("CE", 4, "The card data is invalid", Some(Extra { data: data.clone(), ..Default::default()}))),
            Self::CardExpired { data } => AER::BadRequest(ApiError::new("CE", 5, "The card has expired", Some(Extra { data: data.clone(), ..Default::default()}))),
            Self::RefundFailed { data } => AER::BadRequest(ApiError::new("CE", 6, "Refund failed while processing with connector. Retry refund", Some(Extra { data: data.clone(), ..Default::default()}))),
            Self::VerificationFailed { data } => {
                AER::BadRequest(ApiError::new("CE", 7, "Verification failed while processing with connector. Retry operation", Some(Extra { data: data.clone(), ..Default::default()})))
            }
            Self::InternalServerError => {
                AER::InternalServerError(ApiError::new("HE", 0, "Something went wrong", None))
            }
            Self::DuplicateRefundRequest => AER::BadRequest(ApiError::new("HE", 1, "Duplicate refund request. Refund already attempted with the refund ID", None)),
            Self::DuplicateMandate => AER::BadRequest(ApiError::new("HE", 1, "Duplicate mandate request. Mandate already attempted with the Mandate ID", None)),
            Self::DuplicateMerchantAccount => AER::BadRequest(ApiError::new("HE", 1, "The merchant account with the specified details already exists in our records", None)),
            Self::DuplicateMerchantConnectorAccount => {
                AER::BadRequest(ApiError::new("HE", 1, "The merchant connector account with the specified details already exists in our records", None))
            }
            Self::DuplicatePaymentMethod => AER::BadRequest(ApiError::new("HE", 1, "The payment method with the specified details already exists in our records", None)),
            Self::DuplicatePayment { payment_id } => {
                AER::BadRequest(ApiError::new("HE", 1, format!("The payment with the specified payment_id '{payment_id}' already exists in our records"), None))
            }
            Self::RefundNotFound => {
                AER::NotFound(ApiError::new("HE", 2, "Refund does not exist in our records.", None))
            }
            Self::CustomerNotFound => {
                AER::NotFound(ApiError::new("HE", 2, "Customer does not exist in our records", None))
            }
            Self::ConfigNotFound => {
                AER::NotFound(ApiError::new("HE", 2, "Config key does not exist in our records.", None))
            }
            Self::PaymentNotFound => {
                AER::NotFound(ApiError::new("HE", 2, "Payment does not exist in our records", None))
            }
            Self::PaymentMethodNotFound => {
                AER::NotFound(ApiError::new("HE", 2, "Payment method does not exist in our records", None))
            }
            Self::MerchantAccountNotFound => {
                AER::NotFound(ApiError::new("HE", 2, "Merchant account does not exist in our records", None))
            }
            Self::MerchantConnectorAccountNotFound => {
                AER::NotFound(ApiError::new("HE", 2, "Merchant connector account does not exist in our records", None))
            }
            Self::ResourceIdNotFound => {
                AER::NotFound(ApiError::new("HE", 2, "Resource ID does not exist in our records", None))
            }
            Self::MandateNotFound => {
                AER::NotFound(ApiError::new("HE", 2, "Mandate does not exist in our records", None))
            }
            Self::ReturnUrlUnavailable => AER::NotFound(ApiError::new("HE", 3, "Return URL is not configured and not passed in payments request", None)),
            Self::RefundNotPossible { connector } => {
                AER::BadRequest(ApiError::new("HE", 3, "This refund is not possible through Hyperswitch. Please raise the refund through {connector} dashboard", None))
            }
            Self::MandateValidationFailed { reason } => {
                AER::BadRequest(ApiError::new("HE", 3, "Mandate Validation Failed", Some(Extra { reason: Some(reason.clone()), ..Default::default() })))
            }
            Self::PaymentNotSucceeded => AER::BadRequest(ApiError::new("HE", 3, "The payment has not succeeded yet. Please pass a successful payment to initiate refund", None)),
            Self::SuccessfulPaymentNotFound => {
                AER::NotFound(ApiError::new("HE", 4, "Successful payment not found for the given payment id", None))
            }
            Self::IncorrectConnectorNameGiven => {
                AER::NotFound(ApiError::new("HE", 4, "The connector provided in the request is incorrect or not available", None))
            }
            Self::AddressNotFound => {
                AER::NotFound(ApiError::new("HE", 4, "Address does not exist in our records", None))
            },
            Self::ApiKeyNotFound => {
                AER::NotFound(ApiError::new("HE", 2, "API Key does not exist in our records", None))
            }
            Self::NotSupported { message } => {
                AER::BadRequest(ApiError::new("HE", 3, "Payment method type not supported", Some(Extra {reason: Some(message.to_owned()), ..Default::default()})))
            },
            Self::InvalidCardIin => AER::BadRequest(ApiError::new("HE", 3, "The provided card IIN does not exist", None)),
            Self::InvalidCardIinLength  => AER::BadRequest(ApiError::new("HE", 3, "The provided card IIN length is invalid, please provide an IIN with 6 digits", None)),
            Self::FlowNotSupported { flow, connector } => {
                AER::BadRequest(ApiError::new("IR", 20, format!("{flow} flow not supported"), Some(Extra {connector: Some(connector.to_owned()), ..Default::default()}))) //FIXME: error message
<<<<<<< HEAD
            }
            Self::DisputeNotFound { .. } => {
                AER::NotFound(ApiError::new("HE", 2, "Dispute does not exist in our records", None))
            }
=======
            },
>>>>>>> 1b94d25f
        }
    }
}<|MERGE_RESOLUTION|>--- conflicted
+++ resolved
@@ -446,14 +446,10 @@
             Self::InvalidCardIinLength  => AER::BadRequest(ApiError::new("HE", 3, "The provided card IIN length is invalid, please provide an IIN with 6 digits", None)),
             Self::FlowNotSupported { flow, connector } => {
                 AER::BadRequest(ApiError::new("IR", 20, format!("{flow} flow not supported"), Some(Extra {connector: Some(connector.to_owned()), ..Default::default()}))) //FIXME: error message
-<<<<<<< HEAD
-            }
+            },
             Self::DisputeNotFound { .. } => {
                 AER::NotFound(ApiError::new("HE", 2, "Dispute does not exist in our records", None))
-            }
-=======
             },
->>>>>>> 1b94d25f
         }
     }
 }