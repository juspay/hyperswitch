--- conflicted
+++ resolved
@@ -434,16 +434,12 @@
             }
             Self::NotSupported { message } => {
                 AER::BadRequest(ApiError::new("HE", 3, "Payment method type not supported", Some(Extra {reason: Some(message.to_owned()), ..Default::default()})))
-<<<<<<< HEAD
             },
             Self::InvalidCardIin => AER::BadRequest(ApiError::new("HE", 3, "The provided card IIN does not exist", None)),
-            Self::InvalidCardIinLength  => AER::BadRequest(ApiError::new("HE", 3, "The provoded card iin length is invalid, please provide an iin with 6 digits", None))
-=======
-            }
+            Self::InvalidCardIinLength  => AER::BadRequest(ApiError::new("HE", 3, "The provoded card iin length is invalid, please provide an iin with 6 digits", None)),
             Self::FlowNotSupported { flow, connector } => {
                 AER::BadRequest(ApiError::new("IR", 20, format!("{flow} flow not supported"), Some(Extra {connector: Some(connector.to_owned()), ..Default::default()})))
             }
->>>>>>> 168fa32f
         }
     }
 }