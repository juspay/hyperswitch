--- conflicted
+++ resolved
@@ -269,13 +269,10 @@
         message = "Invalid Cookie"
     )]
     InvalidCookie,
-<<<<<<< HEAD
+    #[error(error_type = ErrorType::InvalidRequestError, code = "IR_27", message = "Extended card info does not exist")]
+    ExtendedCardInfoNotFound,
     #[error(error_type = ErrorType::InvalidRequestError, code = "IR_27", message = "Invalid tenant id: {tenant_id}")]
     InvalidTenant { tenant_id: String },
-=======
-    #[error(error_type = ErrorType::InvalidRequestError, code = "IR_27", message = "Extended card info does not exist")]
-    ExtendedCardInfoNotFound,
->>>>>>> 2a302eb5
 }
 
 impl PTError for ApiErrorResponse {
