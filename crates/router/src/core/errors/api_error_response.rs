#![allow(dead_code, unused_variables)]

#[derive(Clone, Debug, serde::Serialize)]
#[serde(rename_all = "snake_case")]
pub enum ErrorType {
    InvalidRequestError,
    ObjectNotFound,
    RouterError,
    ProcessingError,
    BadGateway,
    ServerNotAvailable,
    DuplicateRequest,
    ValidationError,
    ConnectorError,
}

#[allow(dead_code)]
#[derive(Debug, Clone, router_derive::ApiError)]
#[error(error_type_enum = ErrorType)]
pub enum ApiErrorResponse {
    #[error(error_type = ErrorType::ServerNotAvailable, code = "IR_00", message = "This API is under development and will be made available soon")]
    NotImplemented,
    #[error(
        error_type = ErrorType::InvalidRequestError, code = "IR_01",
        message = "API key not provided or invalid API key used. Provide API key in the Authorization header using api-key (e.g api-key: API_KEY) or create new API key from dashboard"
    )]
    Unauthorized,
    #[error(error_type = ErrorType::InvalidRequestError, code = "IR_02", message = "Unrecognized request URL")]
    InvalidRequestUrl,
    #[error(error_type = ErrorType::InvalidRequestError, code = "IR_03", message = "The HTTP method is not applicable for this API")]
    InvalidHttpMethod,
    #[error(error_type = ErrorType::InvalidRequestError, code = "IR_04", message = "Missing required param: {field_name}")]
    MissingRequiredField { field_name: String },
    #[error(
        error_type = ErrorType::InvalidRequestError, code = "IR_05",
        message = "{field_name} contains invalid data. Expected format is {expected_format}"
    )]
    InvalidDataFormat {
        field_name: String,
        expected_format: String,
    },
    #[error(error_type = ErrorType::InvalidRequestError, code = "IR_06", message = "{message}")]
    InvalidRequestData { message: String },
    /// Typically used when a field has invalid value, or deserialization of the value contained in a field fails.
    #[error(error_type = ErrorType::InvalidRequestError, code = "IR_07", message = "Invalid value provided: {field_name}")]
    InvalidDataValue { field_name: &'static str },
    #[error(error_type = ErrorType::InvalidRequestError, code = "IR_08", message = "Client secret was not provided")]
    ClientSecretNotGiven,
    #[error(error_type = ErrorType::InvalidRequestError, code = "IR_09", message = "The client_secret provided does not match the client_secret associated with the Payment")]
    ClientSecretInvalid,
    #[error(error_type = ErrorType::InvalidRequestError, code = "IR_10", message = "Customer has active mandate/subsciption")]
    MandateActive,
    #[error(error_type = ErrorType::InvalidRequestError, code = "IR_11", message = "Customer has already been redacted")]
    CustomerRedacted,
    #[error(error_type = ErrorType::InvalidRequestError, code = "IR_12", message = "Reached maximum refund attempts")]
    MaximumRefundCount,
    #[error(error_type = ErrorType::InvalidRequestError, code = "IR_13", message = "Refund amount exceeds the payment amount")]
    RefundAmountExceedsPaymentAmount,
    #[error(error_type = ErrorType::InvalidRequestError, code = "IR_14", message = "This Payment could not be {current_flow} because it has a {field_name} of {current_value}. The expected state is {states}")]
    PaymentUnexpectedState {
        current_flow: String,
        field_name: String,
        current_value: String,
        states: String,
    },
    #[error(error_type = ErrorType::InvalidRequestError, code = "IR_15", message = "Invalid Ephemeral Key for the customer")]
    InvalidEphemeralKey,
    /// Typically used when information involving multiple fields or previously provided information doesn't satisfy a condition.
    #[error(error_type = ErrorType::InvalidRequestError, code = "IR_16", message = "{message}")]
    PreconditionFailed { message: String },
    #[error(
        error_type = ErrorType::InvalidRequestError, code = "IR_17",
        message = "Access forbidden, invalid JWT token was used"
    )]
    InvalidJwtToken,

    #[error(error_type = ErrorType::ProcessingError, code = "CE_01", message = "Payment failed during authorization with connector. Retry payment")]
    PaymentAuthorizationFailed { data: Option<serde_json::Value> },
    #[error(error_type = ErrorType::ProcessingError, code = "CE_02", message = "Payment failed during authentication with connector. Retry payment")]
    PaymentAuthenticationFailed { data: Option<serde_json::Value> },
    #[error(error_type = ErrorType::ProcessingError, code = "CE_03", message = "Capture attempt failed while processing with connector")]
    PaymentCaptureFailed { data: Option<serde_json::Value> },
    #[error(error_type = ErrorType::ProcessingError, code = "CE_04", message = "The card data is invalid")]
    InvalidCardData { data: Option<serde_json::Value> },
    #[error(error_type = ErrorType::ProcessingError, code = "CE_05", message = "The card has expired")]
    CardExpired { data: Option<serde_json::Value> },
    #[error(error_type = ErrorType::ProcessingError, code = "CE_06", message = "Refund failed while processing with connector. Retry refund")]
    RefundFailed { data: Option<serde_json::Value> },
    #[error(error_type = ErrorType::ProcessingError, code = "CE_07", message = "Verification failed while processing with connector. Retry operation")]
    VerificationFailed { data: Option<serde_json::Value> },

    #[error(error_type = ErrorType::ServerNotAvailable, code = "HE_00", message = "Something went wrong")]
    InternalServerError,
    #[error(error_type = ErrorType::DuplicateRequest, code = "HE_01", message = "Duplicate refund request. Refund already attempted with the refund ID")]
    DuplicateRefundRequest,
    #[error(error_type = ErrorType::DuplicateRequest, code = "HE_01", message = "Duplicate mandate request. Mandate already attempted with the Mandate ID")]
    DuplicateMandate,
    #[error(error_type = ErrorType::DuplicateRequest, code = "HE_01", message = "The merchant account with the specified details already exists in our records")]
    DuplicateMerchantAccount,
    #[error(error_type = ErrorType::DuplicateRequest, code = "HE_01", message = "The merchant connector account with the specified details already exists in our records")]
    DuplicateMerchantConnectorAccount,
    #[error(error_type = ErrorType::DuplicateRequest, code = "HE_01", message = "The payment method with the specified details already exists in our records")]
    DuplicatePaymentMethod,
    #[error(error_type = ErrorType::DuplicateRequest, code = "HE_01", message = "The payment with the specified payment_id '{payment_id}' already exists in our records")]
    DuplicatePayment { payment_id: String },
    #[error(error_type = ErrorType::ObjectNotFound, code = "HE_02", message = "Refund does not exist in our records")]
    RefundNotFound,
    #[error(error_type = ErrorType::ObjectNotFound, code = "HE_02", message = "Customer does not exist in our records")]
    CustomerNotFound,
    #[error(error_type = ErrorType::ObjectNotFound, code = "HE_02", message = "Payment does not exist in our records")]
    PaymentNotFound,
    #[error(error_type = ErrorType::ObjectNotFound, code = "HE_02", message = "Payment method does not exist in our records")]
    PaymentMethodNotFound,
    #[error(error_type = ErrorType::ObjectNotFound, code = "HE_02", message = "Merchant account does not exist in our records")]
    MerchantAccountNotFound,
    #[error(error_type = ErrorType::ObjectNotFound, code = "HE_02", message = "Merchant connector account does not exist in our records")]
    MerchantConnectorAccountNotFound,
    #[error(error_type = ErrorType::ObjectNotFound, code = "HE_02", message = "Resource ID does not exist in our records")]
    ResourceIdNotFound,
    #[error(error_type = ErrorType::ObjectNotFound, code = "HE_02", message = "Mandate does not exist in our records")]
    MandateNotFound,
    #[error(error_type = ErrorType::ValidationError, code = "HE_03", message = "Return URL is not configured and not passed in payments request")]
    ReturnUrlUnavailable,
    #[error(error_type = ErrorType::ValidationError, code = "HE_03", message = "Refunds not possible through Hyperswitch. Please raise Refunds through {connector} dashboard")]
    RefundNotPossible { connector: String },
    #[error(error_type = ErrorType::ValidationError, code = "HE_03", message = "Mandate Validation Failed" )]
    MandateValidationFailed { reason: String },
    #[error(error_type= ErrorType::ValidationError, code = "HE_04", message = "The payment has not succeeded yet. Please pass a successful payment to initiate refund")]
    PaymentNotSucceeded,
    #[error(error_type= ErrorType::ObjectNotFound, code = "HE_04", message = "Successful payment not found for the given payment id")]
    SuccessfulPaymentNotFound,
    #[error(error_type = ErrorType::ObjectNotFound, code = "HE_04", message = "The connector provided in the request is incorrect or not available")]
    IncorrectConnectorNameGiven,
    #[error(error_type = ErrorType::ObjectNotFound, code = "HE_04", message = "Address does not exist in our records")]
    AddressNotFound,
<<<<<<< HEAD
=======
    #[error(error_type = ErrorType::ValidationError, code = "RE_03", message = "Mandate Validation Failed" )]
    MandateValidationFailed { reason: String },
    #[error(error_type = ErrorType::ServerNotAvailable, code = "IR_00", message = "This API is under development and will be made available soon.")]
    NotImplemented,
    #[error(error_type = ErrorType::ConnectorError, code = "CE_00", message = "{message}", ignore = "status_code")]
    ExternalConnectorError {
        message: String,
        connector: String,
        status_code: u16,
    },
>>>>>>> 8113a57f
}

impl ::core::fmt::Display for ApiErrorResponse {
    fn fmt(&self, f: &mut std::fmt::Formatter<'_>) -> std::fmt::Result {
        write!(
            f,
            r#"{{"error":{}}}"#,
            serde_json::to_string(self).unwrap_or_else(|_| "API error response".to_string())
        )
    }
}

impl actix_web::ResponseError for ApiErrorResponse {
    fn status_code(&self) -> reqwest::StatusCode {
        use reqwest::StatusCode;

        match self {
            Self::Unauthorized | Self::InvalidEphemeralKey | Self::InvalidJwtToken => {
                StatusCode::UNAUTHORIZED
            } // 401
            Self::ExternalConnectorError { status_code, .. } => {
                StatusCode::from_u16(*status_code).unwrap_or(StatusCode::INTERNAL_SERVER_ERROR)
            }
            Self::InvalidRequestUrl => StatusCode::NOT_FOUND, // 404
            Self::InvalidHttpMethod => StatusCode::METHOD_NOT_ALLOWED, // 405
            Self::MissingRequiredField { .. } | Self::InvalidDataValue { .. } => {
                StatusCode::BAD_REQUEST
            } // 400
            Self::InvalidDataFormat { .. } | Self::InvalidRequestData { .. } => {
                StatusCode::UNPROCESSABLE_ENTITY
            } // 422
            Self::RefundAmountExceedsPaymentAmount => StatusCode::BAD_REQUEST, // 400
            Self::MaximumRefundCount => StatusCode::BAD_REQUEST, // 400
            Self::PreconditionFailed { .. } => StatusCode::BAD_REQUEST, // 400

            Self::PaymentAuthorizationFailed { .. }
            | Self::PaymentAuthenticationFailed { .. }
            | Self::PaymentCaptureFailed { .. }
            | Self::InvalidCardData { .. }
            | Self::CardExpired { .. }
            | Self::RefundFailed { .. }
            | Self::RefundNotPossible { .. }
            | Self::VerificationFailed { .. }
            | Self::PaymentUnexpectedState { .. }
            | Self::MandateValidationFailed { .. } => StatusCode::BAD_REQUEST, // 400

            Self::InternalServerError => StatusCode::INTERNAL_SERVER_ERROR, // 500
            Self::DuplicateRefundRequest | Self::DuplicatePayment { .. } => StatusCode::BAD_REQUEST, // 400
            Self::RefundNotFound
            | Self::CustomerNotFound
            | Self::MandateActive
            | Self::CustomerRedacted
            | Self::PaymentNotFound
            | Self::PaymentMethodNotFound
            | Self::MerchantAccountNotFound
            | Self::MerchantConnectorAccountNotFound
            | Self::MandateNotFound
            | Self::ClientSecretNotGiven
            | Self::ClientSecretInvalid
            | Self::SuccessfulPaymentNotFound
            | Self::IncorrectConnectorNameGiven
            | Self::ResourceIdNotFound
            | Self::AddressNotFound => StatusCode::BAD_REQUEST, // 400
            Self::DuplicateMerchantAccount
            | Self::DuplicateMerchantConnectorAccount
            | Self::DuplicatePaymentMethod
            | Self::DuplicateMandate => StatusCode::BAD_REQUEST, // 400
            Self::ReturnUrlUnavailable => StatusCode::SERVICE_UNAVAILABLE, // 503
            Self::PaymentNotSucceeded => StatusCode::BAD_REQUEST,          // 400
            Self::NotImplemented => StatusCode::NOT_IMPLEMENTED,           // 501
        }
    }

    fn error_response(&self) -> actix_web::HttpResponse {
        use actix_web::http::header;

        actix_web::HttpResponseBuilder::new(self.status_code())
            .insert_header((header::CONTENT_TYPE, mime::APPLICATION_JSON))
            .insert_header((header::VIA, "Juspay_Router"))
            .body(self.to_string())
    }
}<|MERGE_RESOLUTION|>--- conflicted
+++ resolved
@@ -73,7 +73,12 @@
         message = "Access forbidden, invalid JWT token was used"
     )]
     InvalidJwtToken,
-
+    #[error(error_type = ErrorType::ConnectorError, code = "CE_00", message = "{message}", ignore = "status_code")]
+    ExternalConnectorError {
+        message: String,
+        connector: String,
+        status_code: u16,
+    },
     #[error(error_type = ErrorType::ProcessingError, code = "CE_01", message = "Payment failed during authorization with connector. Retry payment")]
     PaymentAuthorizationFailed { data: Option<serde_json::Value> },
     #[error(error_type = ErrorType::ProcessingError, code = "CE_02", message = "Payment failed during authentication with connector. Retry payment")]
@@ -133,19 +138,6 @@
     IncorrectConnectorNameGiven,
     #[error(error_type = ErrorType::ObjectNotFound, code = "HE_04", message = "Address does not exist in our records")]
     AddressNotFound,
-<<<<<<< HEAD
-=======
-    #[error(error_type = ErrorType::ValidationError, code = "RE_03", message = "Mandate Validation Failed" )]
-    MandateValidationFailed { reason: String },
-    #[error(error_type = ErrorType::ServerNotAvailable, code = "IR_00", message = "This API is under development and will be made available soon.")]
-    NotImplemented,
-    #[error(error_type = ErrorType::ConnectorError, code = "CE_00", message = "{message}", ignore = "status_code")]
-    ExternalConnectorError {
-        message: String,
-        connector: String,
-        status_code: u16,
-    },
->>>>>>> 8113a57f
 }
 
 impl ::core::fmt::Display for ApiErrorResponse {
