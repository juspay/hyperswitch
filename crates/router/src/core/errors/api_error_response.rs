--- conflicted
+++ resolved
@@ -306,16 +306,10 @@
             | Self::MissingDisputeId
             | Self::FileNotFound
             | Self::FileNotAvailable => StatusCode::BAD_REQUEST, // 400
-<<<<<<< HEAD
-            Self::ReturnUrlUnavailable => StatusCode::NOT_FOUND, // 404
-            Self::PaymentNotSucceeded => StatusCode::BAD_REQUEST, // 400
-            Self::NotImplemented { .. } => StatusCode::NOT_IMPLEMENTED, // 501
-=======
             Self::ReturnUrlUnavailable => StatusCode::SERVICE_UNAVAILABLE, // 503
             Self::PaymentNotSucceeded => StatusCode::BAD_REQUEST,          // 400
             Self::NotImplemented { .. } => StatusCode::NOT_IMPLEMENTED,    // 501
             Self::WebhookUnprocessableEntity => StatusCode::UNPROCESSABLE_ENTITY,
->>>>>>> 11a827a7
         }
     }
 
