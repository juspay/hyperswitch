--- conflicted
+++ resolved
@@ -91,13 +91,10 @@
     MissingRequiredFields { field_names: Vec<&'static str> },
     #[error(error_type = ErrorType::InvalidRequestError, code = "IR_22", message = "Access forbidden. Not authorized to access this resource")]
     AccessForbidden,
-<<<<<<< HEAD
     #[error(error_type = ErrorType::InvalidRequestError, code = "IR_23", message = "{message}")]
     FileProviderNotSupported { message: String },
-=======
     #[error(error_type = ErrorType::InvalidRequestError, code = "IR_23", message = "{entity} expired or invalid")]
     UnprocessableEntity { entity: String },
->>>>>>> 88860b9c
     #[error(error_type = ErrorType::ConnectorError, code = "CE_00", message = "{code}: {message}", ignore = "status_code")]
     ExternalConnectorError {
         code: String,
@@ -352,13 +349,10 @@
                 ApiError::new("IR", 21, "Missing required params".to_string(), Some(Extra {data: Some(serde_json::json!(field_names)), ..Default::default() })),
             ),
             Self::AccessForbidden => AER::ForbiddenCommonResource(ApiError::new("IR", 22, "Access forbidden. Not authorized to access this resource", None)),
-<<<<<<< HEAD
             Self::FileProviderNotSupported { message } => {
                 AER::BadRequest(ApiError::new("IR", 23, message.to_string(), None))
             },
-=======
             Self::UnprocessableEntity {entity} => AER::Unprocessable(ApiError::new("IR", 23, format!("{entity} expired or invalid"), None)),
->>>>>>> 88860b9c
             Self::ExternalConnectorError {
                 code,
                 message,
