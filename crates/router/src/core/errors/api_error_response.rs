--- conflicted
+++ resolved
@@ -238,11 +238,7 @@
     WebhookInvalidMerchantSecret,
     #[error(error_type = ErrorType::InvalidRequestError, code = "IR_19", message = "{message}")]
     CurrencyNotSupported { message: String },
-<<<<<<< HEAD
-    #[error(error_type = ErrorType::ServerNotAvailable, code= "HE_00", message = "{component} health check is failiing with error: {message}")]
-=======
     #[error(error_type = ErrorType::ServerNotAvailable, code= "HE_00", message = "{component} health check is failing with error: {message}")]
->>>>>>> 892b04f8
     HealthCheckError {
         component: &'static str,
         message: String,
