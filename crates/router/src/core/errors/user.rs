use common_utils::errors::CustomResult;

use crate::services::ApplicationResponse;

pub type UserResult<T> = CustomResult<T, UserErrors>;
pub type UserResponse<T> = CustomResult<ApplicationResponse<T>, UserErrors>;
pub mod sample_data;

#[derive(Debug, thiserror::Error)]
pub enum UserErrors {
    #[error("User InternalServerError")]
    InternalServerError,
    #[error("InvalidCredentials")]
    InvalidCredentials,
    #[error("UserNotFound")]
    UserNotFound,
    #[error("UserExists")]
    UserExists,
    #[error("LinkInvalid")]
    LinkInvalid,
    #[error("UnverifiedUser")]
    UnverifiedUser,
    #[error("InvalidOldPassword")]
    InvalidOldPassword,
    #[error("EmailParsingError")]
    EmailParsingError,
    #[error("NameParsingError")]
    NameParsingError,
    #[error("PasswordParsingError")]
    PasswordParsingError,
    #[error("UserAlreadyVerified")]
    UserAlreadyVerified,
    #[error("CompanyNameParsingError")]
    CompanyNameParsingError,
    #[error("MerchantAccountCreationError: {0}")]
    MerchantAccountCreationError(String),
    #[error("InvalidEmailError")]
    InvalidEmailError,
    #[error("DuplicateOrganizationId")]
    DuplicateOrganizationId,
    #[error("MerchantIdNotFound")]
    MerchantIdNotFound,
    #[error("MetadataAlreadySet")]
    MetadataAlreadySet,
    #[error("InvalidRoleId")]
    InvalidRoleId,
    #[error("InvalidRoleOperation")]
    InvalidRoleOperation,
    #[error("IpAddressParsingFailed")]
    IpAddressParsingFailed,
    #[error("InvalidMetadataRequest")]
    InvalidMetadataRequest,
    #[error("MerchantIdParsingError")]
    MerchantIdParsingError,
    #[error("ChangePasswordError")]
    ChangePasswordError,
    #[error("InvalidDeleteOperation")]
    InvalidDeleteOperation,
    #[error("MaxInvitationsError")]
    MaxInvitationsError,
    #[error("RoleNotFound")]
    RoleNotFound,
    #[error("InvalidRoleOperationWithMessage")]
    InvalidRoleOperationWithMessage(String),
    #[error("RoleNameParsingError")]
    RoleNameParsingError,
    #[error("RoleNameAlreadyExists")]
    RoleNameAlreadyExists,
    #[error("TotpNotSetup")]
    TotpNotSetup,
    #[error("InvalidTotp")]
    InvalidTotp,
    #[error("TotpRequired")]
    TotpRequired,
<<<<<<< HEAD
    #[error("InvalidRecoveryCode")]
    InvalidRecoveryCode,
=======
    #[error("TwoFactorAuthRequired")]
    TwoFactorAuthRequired,
>>>>>>> 42e5ef15
    #[error("TwoFactorAuthNotSetup")]
    TwoFactorAuthNotSetup,
}

impl common_utils::errors::ErrorSwitch<api_models::errors::types::ApiErrorResponse> for UserErrors {
    fn switch(&self) -> api_models::errors::types::ApiErrorResponse {
        use api_models::errors::types::{ApiError, ApiErrorResponse as AER};
        let sub_code = "UR";
        match self {
            Self::InternalServerError => {
                AER::InternalServerError(ApiError::new("HE", 0, self.get_error_message(), None))
            }
            Self::InvalidCredentials => {
                AER::Unauthorized(ApiError::new(sub_code, 1, self.get_error_message(), None))
            }
            Self::UserNotFound => {
                AER::Unauthorized(ApiError::new(sub_code, 2, self.get_error_message(), None))
            }
            Self::UserExists => {
                AER::BadRequest(ApiError::new(sub_code, 3, self.get_error_message(), None))
            }
            Self::LinkInvalid => {
                AER::Unauthorized(ApiError::new(sub_code, 4, self.get_error_message(), None))
            }
            Self::UnverifiedUser => {
                AER::Unauthorized(ApiError::new(sub_code, 5, self.get_error_message(), None))
            }
            Self::InvalidOldPassword => {
                AER::BadRequest(ApiError::new(sub_code, 6, self.get_error_message(), None))
            }
            Self::EmailParsingError => {
                AER::BadRequest(ApiError::new(sub_code, 7, self.get_error_message(), None))
            }
            Self::NameParsingError => {
                AER::BadRequest(ApiError::new(sub_code, 8, self.get_error_message(), None))
            }
            Self::PasswordParsingError => {
                AER::BadRequest(ApiError::new(sub_code, 9, self.get_error_message(), None))
            }
            Self::UserAlreadyVerified => {
                AER::Unauthorized(ApiError::new(sub_code, 11, self.get_error_message(), None))
            }
            Self::CompanyNameParsingError => {
                AER::BadRequest(ApiError::new(sub_code, 14, self.get_error_message(), None))
            }
            Self::MerchantAccountCreationError(_) => AER::InternalServerError(ApiError::new(
                sub_code,
                15,
                self.get_error_message(),
                None,
            )),
            Self::InvalidEmailError => {
                AER::BadRequest(ApiError::new(sub_code, 16, self.get_error_message(), None))
            }
            Self::MerchantIdNotFound => {
                AER::BadRequest(ApiError::new(sub_code, 18, self.get_error_message(), None))
            }
            Self::MetadataAlreadySet => {
                AER::BadRequest(ApiError::new(sub_code, 19, self.get_error_message(), None))
            }
            Self::DuplicateOrganizationId => AER::InternalServerError(ApiError::new(
                sub_code,
                21,
                self.get_error_message(),
                None,
            )),
            Self::InvalidRoleId => {
                AER::BadRequest(ApiError::new(sub_code, 22, self.get_error_message(), None))
            }
            Self::InvalidRoleOperation => {
                AER::BadRequest(ApiError::new(sub_code, 23, self.get_error_message(), None))
            }
            Self::IpAddressParsingFailed => AER::InternalServerError(ApiError::new(
                sub_code,
                24,
                self.get_error_message(),
                None,
            )),
            Self::InvalidMetadataRequest => {
                AER::BadRequest(ApiError::new(sub_code, 26, self.get_error_message(), None))
            }
            Self::MerchantIdParsingError => {
                AER::BadRequest(ApiError::new(sub_code, 28, self.get_error_message(), None))
            }
            Self::ChangePasswordError => {
                AER::BadRequest(ApiError::new(sub_code, 29, self.get_error_message(), None))
            }
            Self::InvalidDeleteOperation => {
                AER::BadRequest(ApiError::new(sub_code, 30, self.get_error_message(), None))
            }
            Self::MaxInvitationsError => {
                AER::BadRequest(ApiError::new(sub_code, 31, self.get_error_message(), None))
            }
            Self::RoleNotFound => {
                AER::BadRequest(ApiError::new(sub_code, 32, self.get_error_message(), None))
            }
            Self::InvalidRoleOperationWithMessage(_) => {
                AER::BadRequest(ApiError::new(sub_code, 33, self.get_error_message(), None))
            }
            Self::RoleNameParsingError => {
                AER::BadRequest(ApiError::new(sub_code, 34, self.get_error_message(), None))
            }
            Self::RoleNameAlreadyExists => {
                AER::BadRequest(ApiError::new(sub_code, 35, self.get_error_message(), None))
            }
            Self::TotpNotSetup => {
                AER::BadRequest(ApiError::new(sub_code, 36, self.get_error_message(), None))
            }
            Self::InvalidTotp => {
                AER::BadRequest(ApiError::new(sub_code, 37, self.get_error_message(), None))
            }
            Self::TotpRequired => {
                AER::BadRequest(ApiError::new(sub_code, 38, self.get_error_message(), None))
            }
<<<<<<< HEAD
            Self::InvalidRecoveryCode => {
=======
            Self::TwoFactorAuthRequired => {
>>>>>>> 42e5ef15
                AER::BadRequest(ApiError::new(sub_code, 39, self.get_error_message(), None))
            }
            Self::TwoFactorAuthNotSetup => {
                AER::BadRequest(ApiError::new(sub_code, 40, self.get_error_message(), None))
            }
        }
    }
}

impl UserErrors {
    pub fn get_error_message(&self) -> &str {
        match self {
            Self::InternalServerError => "Something went wrong",
            Self::InvalidCredentials => "Incorrect email or password",
            Self::UserNotFound => "Email doesn’t exist. Register",
            Self::UserExists => "An account already exists with this email",
            Self::LinkInvalid => "Invalid or expired link",
            Self::UnverifiedUser => "Kindly verify your account",
            Self::InvalidOldPassword => "Old password incorrect. Please enter the correct password",
            Self::EmailParsingError => "Invalid Email",
            Self::NameParsingError => "Invalid Name",
            Self::PasswordParsingError => "Invalid Password",
            Self::UserAlreadyVerified => "User already verified",
            Self::CompanyNameParsingError => "Invalid Company Name",
            Self::MerchantAccountCreationError(error_message) => error_message,
            Self::InvalidEmailError => "Invalid Email",
            Self::MerchantIdNotFound => "Invalid Merchant ID",
            Self::MetadataAlreadySet => "Metadata already set",
            Self::DuplicateOrganizationId => "An Organization with the id already exists",
            Self::InvalidRoleId => "Invalid Role ID",
            Self::InvalidRoleOperation => "User Role Operation Not Supported",
            Self::IpAddressParsingFailed => "Something went wrong",
            Self::InvalidMetadataRequest => "Invalid Metadata Request",
            Self::MerchantIdParsingError => "Invalid Merchant Id",
            Self::ChangePasswordError => "Old and new password cannot be same",
            Self::InvalidDeleteOperation => "Delete Operation Not Supported",
            Self::MaxInvitationsError => "Maximum invite count per request exceeded",
            Self::RoleNotFound => "Role Not Found",
            Self::InvalidRoleOperationWithMessage(error_message) => error_message,
            Self::RoleNameParsingError => "Invalid Role Name",
            Self::RoleNameAlreadyExists => "Role name already exists",
            Self::TotpNotSetup => "TOTP not setup",
            Self::InvalidTotp => "Invalid TOTP",
            Self::TotpRequired => "TOTP required",
<<<<<<< HEAD
            Self::InvalidRecoveryCode => "Invalid Recovery Code",
=======
            Self::TwoFactorAuthRequired => "Two factor auth required",
>>>>>>> 42e5ef15
            Self::TwoFactorAuthNotSetup => "Two factor auth not setup",
        }
    }
}<|MERGE_RESOLUTION|>--- conflicted
+++ resolved
@@ -72,13 +72,10 @@
     InvalidTotp,
     #[error("TotpRequired")]
     TotpRequired,
-<<<<<<< HEAD
     #[error("InvalidRecoveryCode")]
     InvalidRecoveryCode,
-=======
     #[error("TwoFactorAuthRequired")]
     TwoFactorAuthRequired,
->>>>>>> 42e5ef15
     #[error("TwoFactorAuthNotSetup")]
     TwoFactorAuthNotSetup,
 }
@@ -193,15 +190,14 @@
             Self::TotpRequired => {
                 AER::BadRequest(ApiError::new(sub_code, 38, self.get_error_message(), None))
             }
-<<<<<<< HEAD
             Self::InvalidRecoveryCode => {
-=======
+                AER::BadRequest(ApiError::new(sub_code, 39, self.get_error_message(), None))
+            }
             Self::TwoFactorAuthRequired => {
->>>>>>> 42e5ef15
-                AER::BadRequest(ApiError::new(sub_code, 39, self.get_error_message(), None))
+                AER::BadRequest(ApiError::new(sub_code, 40, self.get_error_message(), None))
             }
             Self::TwoFactorAuthNotSetup => {
-                AER::BadRequest(ApiError::new(sub_code, 40, self.get_error_message(), None))
+                AER::BadRequest(ApiError::new(sub_code, 41, self.get_error_message(), None))
             }
         }
     }
@@ -242,11 +238,8 @@
             Self::TotpNotSetup => "TOTP not setup",
             Self::InvalidTotp => "Invalid TOTP",
             Self::TotpRequired => "TOTP required",
-<<<<<<< HEAD
             Self::InvalidRecoveryCode => "Invalid Recovery Code",
-=======
             Self::TwoFactorAuthRequired => "Two factor auth required",
->>>>>>> 42e5ef15
             Self::TwoFactorAuthNotSetup => "Two factor auth not setup",
         }
     }
