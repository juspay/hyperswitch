use common_utils::errors::CustomResult;

use crate::services::ApplicationResponse;

pub type UserResult<T> = CustomResult<T, UserErrors>;
pub type UserResponse<T> = CustomResult<ApplicationResponse<T>, UserErrors>;
pub mod sample_data;

#[derive(Debug, thiserror::Error)]
pub enum UserErrors {
    #[error("User InternalServerError")]
    InternalServerError,
    #[error("InvalidCredentials")]
    InvalidCredentials,
    #[error("UserNotFound")]
    UserNotFound,
    #[error("UserExists")]
    UserExists,
    #[error("LinkInvalid")]
    LinkInvalid,
    #[error("UnverifiedUser")]
    UnverifiedUser,
    #[error("InvalidOldPassword")]
    InvalidOldPassword,
    #[error("EmailParsingError")]
    EmailParsingError,
    #[error("NameParsingError")]
    NameParsingError,
    #[error("PasswordParsingError")]
    PasswordParsingError,
    #[error("UserAlreadyVerified")]
    UserAlreadyVerified,
    #[error("CompanyNameParsingError")]
    CompanyNameParsingError,
    #[error("MerchantAccountCreationError: {0}")]
    MerchantAccountCreationError(String),
    #[error("InvalidEmailError")]
    InvalidEmailError,
    #[error("DuplicateOrganizationId")]
    DuplicateOrganizationId,
    #[error("MerchantIdNotFound")]
    MerchantIdNotFound,
    #[error("MetadataAlreadySet")]
    MetadataAlreadySet,
    #[error("InvalidRoleId")]
    InvalidRoleId,
    #[error("InvalidRoleOperation")]
    InvalidRoleOperation,
    #[error("IpAddressParsingFailed")]
    IpAddressParsingFailed,
    #[error("InvalidMetadataRequest")]
    InvalidMetadataRequest,
    #[error("MerchantIdParsingError")]
    MerchantIdParsingError,
    #[error("ChangePasswordError")]
    ChangePasswordError,
    #[error("InvalidDeleteOperation")]
    InvalidDeleteOperation,
    #[error("MaxInvitationsError")]
    MaxInvitationsError,
    #[error("RoleNotFound")]
    RoleNotFound,
    #[error("InvalidRoleOperationWithMessage")]
    InvalidRoleOperationWithMessage(String),
    #[error("RoleNameParsingError")]
    RoleNameParsingError,
    #[error("RoleNameAlreadyExists")]
    RoleNameAlreadyExists,
    #[error("TotpNotSetup")]
    TotpNotSetup,
    #[error("InvalidTotp")]
    InvalidTotp,
    #[error("TotpRequired")]
    TotpRequired,
    #[error("InvalidRecoveryCode")]
    InvalidRecoveryCode,
    #[error("TwoFactorAuthRequired")]
    TwoFactorAuthRequired,
    #[error("TwoFactorAuthNotSetup")]
    TwoFactorAuthNotSetup,
    #[error("TOTP secret not found")]
    TotpSecretNotFound,
<<<<<<< HEAD
    #[error("SSO Failed")]
    SSOFailed,
=======
    #[error("User auth method already exists")]
    UserAuthMethodAlreadyExists,
    #[error("Invalid user auth method operation")]
    InvalidUserAuthMethodOperation,
    #[error("Auth config parsing error")]
    AuthConfigParsingError,
>>>>>>> a71fe033
}

impl common_utils::errors::ErrorSwitch<api_models::errors::types::ApiErrorResponse> for UserErrors {
    fn switch(&self) -> api_models::errors::types::ApiErrorResponse {
        use api_models::errors::types::{ApiError, ApiErrorResponse as AER};
        let sub_code = "UR";
        match self {
            Self::InternalServerError => {
                AER::InternalServerError(ApiError::new("HE", 0, self.get_error_message(), None))
            }
            Self::InvalidCredentials => {
                AER::Unauthorized(ApiError::new(sub_code, 1, self.get_error_message(), None))
            }
            Self::UserNotFound => {
                AER::Unauthorized(ApiError::new(sub_code, 2, self.get_error_message(), None))
            }
            Self::UserExists => {
                AER::BadRequest(ApiError::new(sub_code, 3, self.get_error_message(), None))
            }
            Self::LinkInvalid => {
                AER::Unauthorized(ApiError::new(sub_code, 4, self.get_error_message(), None))
            }
            Self::UnverifiedUser => {
                AER::Unauthorized(ApiError::new(sub_code, 5, self.get_error_message(), None))
            }
            Self::InvalidOldPassword => {
                AER::BadRequest(ApiError::new(sub_code, 6, self.get_error_message(), None))
            }
            Self::EmailParsingError => {
                AER::BadRequest(ApiError::new(sub_code, 7, self.get_error_message(), None))
            }
            Self::NameParsingError => {
                AER::BadRequest(ApiError::new(sub_code, 8, self.get_error_message(), None))
            }
            Self::PasswordParsingError => {
                AER::BadRequest(ApiError::new(sub_code, 9, self.get_error_message(), None))
            }
            Self::UserAlreadyVerified => {
                AER::Unauthorized(ApiError::new(sub_code, 11, self.get_error_message(), None))
            }
            Self::CompanyNameParsingError => {
                AER::BadRequest(ApiError::new(sub_code, 14, self.get_error_message(), None))
            }
            Self::MerchantAccountCreationError(_) => AER::InternalServerError(ApiError::new(
                sub_code,
                15,
                self.get_error_message(),
                None,
            )),
            Self::InvalidEmailError => {
                AER::BadRequest(ApiError::new(sub_code, 16, self.get_error_message(), None))
            }
            Self::MerchantIdNotFound => {
                AER::BadRequest(ApiError::new(sub_code, 18, self.get_error_message(), None))
            }
            Self::MetadataAlreadySet => {
                AER::BadRequest(ApiError::new(sub_code, 19, self.get_error_message(), None))
            }
            Self::DuplicateOrganizationId => AER::InternalServerError(ApiError::new(
                sub_code,
                21,
                self.get_error_message(),
                None,
            )),
            Self::InvalidRoleId => {
                AER::BadRequest(ApiError::new(sub_code, 22, self.get_error_message(), None))
            }
            Self::InvalidRoleOperation => {
                AER::BadRequest(ApiError::new(sub_code, 23, self.get_error_message(), None))
            }
            Self::IpAddressParsingFailed => AER::InternalServerError(ApiError::new(
                sub_code,
                24,
                self.get_error_message(),
                None,
            )),
            Self::InvalidMetadataRequest => {
                AER::BadRequest(ApiError::new(sub_code, 26, self.get_error_message(), None))
            }
            Self::MerchantIdParsingError => {
                AER::BadRequest(ApiError::new(sub_code, 28, self.get_error_message(), None))
            }
            Self::ChangePasswordError => {
                AER::BadRequest(ApiError::new(sub_code, 29, self.get_error_message(), None))
            }
            Self::InvalidDeleteOperation => {
                AER::BadRequest(ApiError::new(sub_code, 30, self.get_error_message(), None))
            }
            Self::MaxInvitationsError => {
                AER::BadRequest(ApiError::new(sub_code, 31, self.get_error_message(), None))
            }
            Self::RoleNotFound => {
                AER::BadRequest(ApiError::new(sub_code, 32, self.get_error_message(), None))
            }
            Self::InvalidRoleOperationWithMessage(_) => {
                AER::BadRequest(ApiError::new(sub_code, 33, self.get_error_message(), None))
            }
            Self::RoleNameParsingError => {
                AER::BadRequest(ApiError::new(sub_code, 34, self.get_error_message(), None))
            }
            Self::RoleNameAlreadyExists => {
                AER::BadRequest(ApiError::new(sub_code, 35, self.get_error_message(), None))
            }
            Self::TotpNotSetup => {
                AER::BadRequest(ApiError::new(sub_code, 36, self.get_error_message(), None))
            }
            Self::InvalidTotp => {
                AER::BadRequest(ApiError::new(sub_code, 37, self.get_error_message(), None))
            }
            Self::TotpRequired => {
                AER::BadRequest(ApiError::new(sub_code, 38, self.get_error_message(), None))
            }
            Self::InvalidRecoveryCode => {
                AER::BadRequest(ApiError::new(sub_code, 39, self.get_error_message(), None))
            }
            Self::TwoFactorAuthRequired => {
                AER::BadRequest(ApiError::new(sub_code, 40, self.get_error_message(), None))
            }
            Self::TwoFactorAuthNotSetup => {
                AER::BadRequest(ApiError::new(sub_code, 41, self.get_error_message(), None))
            }
            Self::TotpSecretNotFound => {
                AER::BadRequest(ApiError::new(sub_code, 42, self.get_error_message(), None))
            }
<<<<<<< HEAD
            Self::SSOFailed => {
                AER::BadRequest(ApiError::new(sub_code, 43, self.get_error_message(), None))
            }
=======
            Self::UserAuthMethodAlreadyExists => {
                AER::BadRequest(ApiError::new(sub_code, 43, self.get_error_message(), None))
            }
            Self::InvalidUserAuthMethodOperation => {
                AER::BadRequest(ApiError::new(sub_code, 44, self.get_error_message(), None))
            }
            Self::AuthConfigParsingError => {
                AER::BadRequest(ApiError::new(sub_code, 45, self.get_error_message(), None))
            }
>>>>>>> a71fe033
        }
    }
}

impl UserErrors {
    pub fn get_error_message(&self) -> &str {
        match self {
            Self::InternalServerError => "Something went wrong",
            Self::InvalidCredentials => "Incorrect email or password",
            Self::UserNotFound => "Email doesn’t exist. Register",
            Self::UserExists => "An account already exists with this email",
            Self::LinkInvalid => "Invalid or expired link",
            Self::UnverifiedUser => "Kindly verify your account",
            Self::InvalidOldPassword => "Old password incorrect. Please enter the correct password",
            Self::EmailParsingError => "Invalid Email",
            Self::NameParsingError => "Invalid Name",
            Self::PasswordParsingError => "Invalid Password",
            Self::UserAlreadyVerified => "User already verified",
            Self::CompanyNameParsingError => "Invalid Company Name",
            Self::MerchantAccountCreationError(error_message) => error_message,
            Self::InvalidEmailError => "Invalid Email",
            Self::MerchantIdNotFound => "Invalid Merchant ID",
            Self::MetadataAlreadySet => "Metadata already set",
            Self::DuplicateOrganizationId => "An Organization with the id already exists",
            Self::InvalidRoleId => "Invalid Role ID",
            Self::InvalidRoleOperation => "User Role Operation Not Supported",
            Self::IpAddressParsingFailed => "Something went wrong",
            Self::InvalidMetadataRequest => "Invalid Metadata Request",
            Self::MerchantIdParsingError => "Invalid Merchant Id",
            Self::ChangePasswordError => "Old and new password cannot be same",
            Self::InvalidDeleteOperation => "Delete Operation Not Supported",
            Self::MaxInvitationsError => "Maximum invite count per request exceeded",
            Self::RoleNotFound => "Role Not Found",
            Self::InvalidRoleOperationWithMessage(error_message) => error_message,
            Self::RoleNameParsingError => "Invalid Role Name",
            Self::RoleNameAlreadyExists => "Role name already exists",
            Self::TotpNotSetup => "TOTP not setup",
            Self::InvalidTotp => "Invalid TOTP",
            Self::TotpRequired => "TOTP required",
            Self::InvalidRecoveryCode => "Invalid Recovery Code",
            Self::TwoFactorAuthRequired => "Two factor auth required",
            Self::TwoFactorAuthNotSetup => "Two factor auth not setup",
            Self::TotpSecretNotFound => "TOTP secret not found",
<<<<<<< HEAD
            Self::SSOFailed => "Invalid SSO request"
=======
            Self::UserAuthMethodAlreadyExists => "User auth method already exists",
            Self::InvalidUserAuthMethodOperation => "Invalid user auth method operation",
            Self::AuthConfigParsingError => "Auth config parsing error",
>>>>>>> a71fe033
        }
    }
}<|MERGE_RESOLUTION|>--- conflicted
+++ resolved
@@ -80,17 +80,14 @@
     TwoFactorAuthNotSetup,
     #[error("TOTP secret not found")]
     TotpSecretNotFound,
-<<<<<<< HEAD
-    #[error("SSO Failed")]
-    SSOFailed,
-=======
     #[error("User auth method already exists")]
     UserAuthMethodAlreadyExists,
     #[error("Invalid user auth method operation")]
     InvalidUserAuthMethodOperation,
     #[error("Auth config parsing error")]
     AuthConfigParsingError,
->>>>>>> a71fe033
+    #[error("SSO Failed")]
+    SSOFailed,
 }
 
 impl common_utils::errors::ErrorSwitch<api_models::errors::types::ApiErrorResponse> for UserErrors {
@@ -215,21 +212,18 @@
             Self::TotpSecretNotFound => {
                 AER::BadRequest(ApiError::new(sub_code, 42, self.get_error_message(), None))
             }
-<<<<<<< HEAD
+            Self::UserAuthMethodAlreadyExists => {
+                AER::BadRequest(ApiError::new(sub_code, 43, self.get_error_message(), None))
+            }
+            Self::InvalidUserAuthMethodOperation => {
+                AER::BadRequest(ApiError::new(sub_code, 44, self.get_error_message(), None))
+            }
+            Self::AuthConfigParsingError => {
+                AER::BadRequest(ApiError::new(sub_code, 45, self.get_error_message(), None))
+            }
             Self::SSOFailed => {
                 AER::BadRequest(ApiError::new(sub_code, 43, self.get_error_message(), None))
             }
-=======
-            Self::UserAuthMethodAlreadyExists => {
-                AER::BadRequest(ApiError::new(sub_code, 43, self.get_error_message(), None))
-            }
-            Self::InvalidUserAuthMethodOperation => {
-                AER::BadRequest(ApiError::new(sub_code, 44, self.get_error_message(), None))
-            }
-            Self::AuthConfigParsingError => {
-                AER::BadRequest(ApiError::new(sub_code, 45, self.get_error_message(), None))
-            }
->>>>>>> a71fe033
         }
     }
 }
@@ -273,13 +267,10 @@
             Self::TwoFactorAuthRequired => "Two factor auth required",
             Self::TwoFactorAuthNotSetup => "Two factor auth not setup",
             Self::TotpSecretNotFound => "TOTP secret not found",
-<<<<<<< HEAD
             Self::SSOFailed => "Invalid SSO request"
-=======
             Self::UserAuthMethodAlreadyExists => "User auth method already exists",
             Self::InvalidUserAuthMethodOperation => "Invalid user auth method operation",
             Self::AuthConfigParsingError => "Auth config parsing error",
->>>>>>> a71fe033
         }
     }
 }