--- conflicted
+++ resolved
@@ -54,13 +54,10 @@
     MerchantIdParsingError,
     #[error("ChangePasswordError")]
     ChangePasswordError,
-<<<<<<< HEAD
+    #[error("InvalidDeleteOperation")]
+    InvalidDeleteOperation,
     #[error("MaxInvitationsError")]
     MaxInvitationsError,
-=======
-    #[error("InvalidDeleteOperation")]
-    InvalidDeleteOperation,
->>>>>>> d827c9af
 }
 
 impl common_utils::errors::ErrorSwitch<api_models::errors::types::ApiErrorResponse> for UserErrors {
@@ -140,12 +137,14 @@
             Self::MerchantIdParsingError => {
                 AER::BadRequest(ApiError::new(sub_code, 28, self.get_error_message(), None))
             }
-<<<<<<< HEAD
             Self::ChangePasswordError => {
                 AER::BadRequest(ApiError::new(sub_code, 29, self.get_error_message(), None))
             }
+            Self::InvalidDeleteOperation => {
+                AER::BadRequest(ApiError::new(sub_code, 30, self.get_error_message(), None))
+            }
             Self::MaxInvitationsError => {
-                AER::BadRequest(ApiError::new(sub_code, 30, self.get_error_message(), None))
+                AER::BadRequest(ApiError::new(sub_code, 31, self.get_error_message(), None))
             }
         }
     }
@@ -177,21 +176,8 @@
             Self::InvalidMetadataRequest => "Invalid Metadata Request",
             Self::MerchantIdParsingError => "Invalid Merchant Id",
             Self::ChangePasswordError => "Old and new password cannot be the same",
+            Self::InvalidDeleteOperation => "Delete Operation Not Supported",
             Self::MaxInvitationsError => "Maximum invite count per request exceeded",
-=======
-            Self::ChangePasswordError => AER::BadRequest(ApiError::new(
-                sub_code,
-                29,
-                "Old and new password cannot be same",
-                None,
-            )),
-            Self::InvalidDeleteOperation => AER::BadRequest(ApiError::new(
-                sub_code,
-                30,
-                "Delete Operation Not Supported",
-                None,
-            )),
->>>>>>> d827c9af
         }
     }
 }