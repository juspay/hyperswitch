use super::DatabaseError;
use crate::{core::errors, logger};

pub(crate) trait StorageErrorExt {
    fn to_not_found_response(
        self,
        not_found_response: errors::ApiErrorResponse,
    ) -> error_stack::Report<errors::ApiErrorResponse>;

    fn to_duplicate_response(
        self,
        duplicate_response: errors::ApiErrorResponse,
    ) -> error_stack::Report<errors::ApiErrorResponse>;
}

impl StorageErrorExt for error_stack::Report<errors::StorageError> {
    fn to_not_found_response(
        self,
        not_found_response: errors::ApiErrorResponse,
    ) -> error_stack::Report<errors::ApiErrorResponse> {
        match self.current_context() {
            errors::StorageError::DatabaseError(DatabaseError::NotFound) => {
                self.change_context(not_found_response)
            }
            _ => self.change_context(errors::ApiErrorResponse::InternalServerError),
        }
    }

    fn to_duplicate_response(
        self,
        duplicate_response: errors::ApiErrorResponse,
    ) -> error_stack::Report<errors::ApiErrorResponse> {
        match self.current_context() {
            errors::StorageError::DatabaseError(DatabaseError::UniqueViolation) => {
                self.change_context(duplicate_response)
            }
            _ => self.change_context(errors::ApiErrorResponse::InternalServerError),
        }
    }
}

pub(crate) trait ApiClientErrorExt {
    fn to_unsuccessful_processing_step_response(
        self,
    ) -> error_stack::Report<errors::ConnectorError>;
}

impl ApiClientErrorExt for error_stack::Report<errors::ApiClientError> {
    fn to_unsuccessful_processing_step_response(
        self,
    ) -> error_stack::Report<errors::ConnectorError> {
        let data = match self.current_context() {
            errors::ApiClientError::BadRequestReceived(bytes)
            | errors::ApiClientError::UnauthorizedReceived(bytes)
            | errors::ApiClientError::NotFoundReceived(bytes)
            | errors::ApiClientError::UnprocessableEntityReceived(bytes) => Some(bytes.clone()),
            _ => None,
        };
        self.change_context(errors::ConnectorError::ProcessingStepFailed(data))
    }
}

pub(crate) trait ConnectorErrorExt {
<<<<<<< HEAD
    fn to_refund_failed_response(self) -> error_stack::Report<super::ApiErrorResponse>;
    fn to_payment_failed_response(self) -> error_stack::Report<super::ApiErrorResponse>;
    fn to_verify_failed_response(self) -> error_stack::Report<super::ApiErrorResponse>;
=======
    fn to_refund_failed_response(self) -> error_stack::Report<errors::ApiErrorResponse>;
    fn to_payment_failed_response(self) -> error_stack::Report<errors::ApiErrorResponse>;
    fn to_verify_failed_response(self) -> error_stack::Report<errors::ApiErrorResponse>;
>>>>>>> 27c5e8f6
}

// FIXME: The implementation can be improved by handling BOM maybe?
impl ConnectorErrorExt for error_stack::Report<errors::ConnectorError> {
    fn to_refund_failed_response(self) -> error_stack::Report<errors::ApiErrorResponse> {
        let data = match self.current_context() {
            errors::ConnectorError::ProcessingStepFailed(Some(bytes)) => {
                let response_str = std::str::from_utf8(bytes);
                match response_str {
                    Ok(s) => serde_json::from_str(s)
                        .map_err(
                            |error| logger::error!(%error,"Failed to convert response to JSON"),
                        )
                        .ok(),
                    Err(error) => {
                        logger::error!(%error,"Failed to convert response to UTF8 string");
                        None
                    }
                }
            }
            _ => None,
        };
        self.change_context(errors::ApiErrorResponse::RefundFailed { data })
    }

    fn to_payment_failed_response(self) -> error_stack::Report<errors::ApiErrorResponse> {
        let data = match self.current_context() {
            errors::ConnectorError::ProcessingStepFailed(Some(bytes)) => {
                let response_str = std::str::from_utf8(bytes);
                match response_str {
                    Ok(s) => serde_json::from_str(s)
                        .map_err(
                            |error| logger::error!(%error,"Failed to convert response to JSON"),
                        )
                        .ok(),
                    Err(error) => {
                        logger::error!(%error,"Failed to convert response to UTF8 string");
                        None
                    }
                }
            }
            _ => None,
        };
        self.change_context(errors::ApiErrorResponse::PaymentAuthorizationFailed { data })
    }

    fn to_verify_failed_response(self) -> error_stack::Report<errors::ApiErrorResponse> {
        let data = match self.current_context() {
            errors::ConnectorError::ProcessingStepFailed(Some(bytes)) => {
                let response_str = std::str::from_utf8(bytes);
                match response_str {
                    Ok(s) => serde_json::from_str(s)
                        .map_err(|err| logger::error!(%err, "Failed to convert response to JSON"))
                        .ok(),
                    Err(err) => {
                        logger::error!(%err, "Failed to convert response to UTF8 string");
                        None
                    }
                }
            }
            _ => None,
        };
        self.change_context(errors::ApiErrorResponse::PaymentAuthorizationFailed { data })
    }

    fn to_verify_failed_response(self) -> error_stack::Report<super::ApiErrorResponse> {
        let data = match self.current_context() {
            super::ConnectorError::ProcessingStepFailed(Some(bytes)) => {
                let response_str = std::str::from_utf8(bytes);
                match response_str {
                    Ok(s) => serde_json::from_str(s)
                        .map_err(|err| logger::error!(%err, "Failed to convert response to JSON"))
                        .ok(),
                    Err(err) => {
                        logger::error!(%err, "Failed to convert response to UTF8 string");
                        None
                    }
                }
            }
            _ => None,
        };
        self.change_context(super::ApiErrorResponse::PaymentAuthorizationFailed { data })
    }
}<|MERGE_RESOLUTION|>--- conflicted
+++ resolved
@@ -61,15 +61,9 @@
 }
 
 pub(crate) trait ConnectorErrorExt {
-<<<<<<< HEAD
-    fn to_refund_failed_response(self) -> error_stack::Report<super::ApiErrorResponse>;
-    fn to_payment_failed_response(self) -> error_stack::Report<super::ApiErrorResponse>;
-    fn to_verify_failed_response(self) -> error_stack::Report<super::ApiErrorResponse>;
-=======
     fn to_refund_failed_response(self) -> error_stack::Report<errors::ApiErrorResponse>;
     fn to_payment_failed_response(self) -> error_stack::Report<errors::ApiErrorResponse>;
     fn to_verify_failed_response(self) -> error_stack::Report<errors::ApiErrorResponse>;
->>>>>>> 27c5e8f6
 }
 
 // FIXME: The implementation can be improved by handling BOM maybe?
@@ -134,23 +128,4 @@
         };
         self.change_context(errors::ApiErrorResponse::PaymentAuthorizationFailed { data })
     }
-
-    fn to_verify_failed_response(self) -> error_stack::Report<super::ApiErrorResponse> {
-        let data = match self.current_context() {
-            super::ConnectorError::ProcessingStepFailed(Some(bytes)) => {
-                let response_str = std::str::from_utf8(bytes);
-                match response_str {
-                    Ok(s) => serde_json::from_str(s)
-                        .map_err(|err| logger::error!(%err, "Failed to convert response to JSON"))
-                        .ok(),
-                    Err(err) => {
-                        logger::error!(%err, "Failed to convert response to UTF8 string");
-                        None
-                    }
-                }
-            }
-            _ => None,
-        };
-        self.change_context(super::ApiErrorResponse::PaymentAuthorizationFailed { data })
-    }
 }