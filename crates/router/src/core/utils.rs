--- conflicted
+++ resolved
@@ -62,12 +62,6 @@
         connector_auth_type: auth_type,
         description: None,
         return_url: payment_intent.return_url.clone(),
-<<<<<<< HEAD
-        router_return_url: None,
-        complete_authorize_url: None,
-        webhook_url: None,
-=======
->>>>>>> 6ad518f3
         payment_method_id: payment_attempt.payment_method_id.clone(),
         // Does refund need shipping/billing address ?
         address: PaymentAddress::default(),
