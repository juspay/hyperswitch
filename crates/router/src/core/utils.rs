use std::marker::PhantomData;

use api_models::enums::{DisputeStage, DisputeStatus};
use common_utils::errors::CustomResult;
use error_stack::ResultExt;
use router_env::{instrument, tracing};

use super::payments::{helpers, PaymentAddress};
use crate::{
    consts,
    core::errors::{self, RouterResult},
    routes::AppState,
    types::{
        self,
        storage::{self, enums},
        ErrorResponse,
    },
    utils::{generate_id, OptionExt, ValueExt},
};

#[instrument(skip_all)]
#[allow(clippy::too_many_arguments)]
pub async fn construct_refund_router_data<'a, F>(
    state: &'a AppState,
    connector_id: &str,
    merchant_account: &storage::MerchantAccount,
    money: (i64, enums::Currency),
    payment_intent: &'a storage::PaymentIntent,
    payment_attempt: &storage::PaymentAttempt,
    refund: &'a storage::Refund,
    creds_identifier: Option<String>,
) -> RouterResult<types::RefundsRouterData<F>> {
    let db = &*state.store;

    let connector_label = helpers::get_connector_label(
        payment_intent.business_country,
        &payment_intent.business_label,
        None,
        connector_id,
    );

    let merchant_connector_account = helpers::get_merchant_connector_account(
        db,
        merchant_account.merchant_id.as_str(),
        &connector_label,
        creds_identifier,
    )
    .await?;

    let auth_type: types::ConnectorAuthType = merchant_connector_account
        .get_connector_account_details()
        .parse_value("ConnectorAuthType")
        .change_context(errors::ApiErrorResponse::InternalServerError)?;

    let status = payment_attempt.status;

    let (amount, currency) = money;

    let payment_method_type = payment_attempt
        .payment_method
        .get_required_value("payment_method_type")?;

    let router_data = types::RouterData {
        flow: PhantomData,
        merchant_id: merchant_account.merchant_id.clone(),
        customer_id: payment_intent.customer_id.to_owned(),
        connector: connector_id.to_string(),
        payment_id: payment_attempt.payment_id.clone(),
        attempt_id: payment_attempt.attempt_id.clone(),
        status,
        payment_method: payment_method_type,
        connector_auth_type: auth_type,
        description: None,
        return_url: payment_intent.return_url.clone(),
        payment_method_id: payment_attempt.payment_method_id.clone(),
        // Does refund need shipping/billing address ?
        address: PaymentAddress::default(),
        auth_type: payment_attempt.authentication_type.unwrap_or_default(),
        connector_meta_data: merchant_connector_account.get_metadata(),
        amount_captured: payment_intent.amount_captured,
        request: types::RefundsData {
            refund_id: refund.refund_id.clone(),
            connector_transaction_id: refund.connector_transaction_id.clone(),
            refund_amount: refund.refund_amount,
            currency,
            amount,
            connector_metadata: payment_attempt.connector_metadata.clone(),
            reason: refund.refund_reason.clone(),
            connector_refund_id: refund.connector_refund_id.clone(),
        },

        response: Ok(types::RefundsResponseData {
            connector_refund_id: refund.connector_refund_id.clone().unwrap_or_default(),
            refund_status: refund.refund_status,
        }),
        access_token: None,
        session_token: None,
        reference_id: None,
        payment_method_token: None,
<<<<<<< HEAD
        preprocessing_id: None,
        customer_id: None,
=======
        connector_customer: None,
>>>>>>> 3131bc84
    };

    Ok(router_data)
}

pub fn get_or_generate_id(
    key: &str,
    provided_id: &Option<String>,
    prefix: &str,
) -> Result<String, errors::ApiErrorResponse> {
    let validate_id = |id| validate_id(id, key);
    provided_id
        .clone()
        .map_or(Ok(generate_id(consts::ID_LENGTH, prefix)), validate_id)
}

fn invalid_id_format_error(key: &str) -> errors::ApiErrorResponse {
    errors::ApiErrorResponse::InvalidDataFormat {
        field_name: key.to_string(),
        expected_format: format!(
            "length should be less than {} characters",
            consts::MAX_ID_LENGTH
        ),
    }
}

pub fn validate_id(id: String, key: &str) -> Result<String, errors::ApiErrorResponse> {
    if id.len() > consts::MAX_ID_LENGTH {
        Err(invalid_id_format_error(key))
    } else {
        Ok(id)
    }
}

#[cfg(test)]
mod tests {
    use super::*;

    #[test]
    fn validate_id_length_constraint() {
        let payment_id =
            "abcdefghijlkmnopqrstuvwzyzabcdefghijknlmnopsjkdnfjsknfkjsdnfspoig".to_string(); //length = 65

        let result = validate_id(payment_id, "payment_id");
        assert!(result.is_err());
    }

    #[test]
    fn validate_id_proper_response() {
        let payment_id = "abcdefghijlkmnopqrstjhbjhjhkhbhgcxdfxvmhb".to_string();

        let result = validate_id(payment_id.clone(), "payment_id");
        assert!(result.is_ok());
        let result = result.unwrap_or_default();
        assert_eq!(result, payment_id);
    }

    #[test]
    fn test_generate_id() {
        let generated_id = generate_id(consts::ID_LENGTH, "ref");
        assert_eq!(generated_id.len(), consts::ID_LENGTH + 4)
    }
}

// Dispute Stage can move linearly from PreDispute -> Dispute -> PreArbitration
pub fn validate_dispute_stage(
    prev_dispute_stage: &DisputeStage,
    dispute_stage: &DisputeStage,
) -> bool {
    match prev_dispute_stage {
        DisputeStage::PreDispute => true,
        DisputeStage::Dispute => !matches!(dispute_stage, DisputeStage::PreDispute),
        DisputeStage::PreArbitration => matches!(dispute_stage, DisputeStage::PreArbitration),
    }
}

//Dispute status can go from Opened -> (Expired | Accepted | Cancelled | Challenged -> (Won | Lost))
pub fn validate_dispute_status(
    prev_dispute_status: DisputeStatus,
    dispute_status: DisputeStatus,
) -> bool {
    match prev_dispute_status {
        DisputeStatus::DisputeOpened => true,
        DisputeStatus::DisputeExpired => {
            matches!(dispute_status, DisputeStatus::DisputeExpired)
        }
        DisputeStatus::DisputeAccepted => {
            matches!(dispute_status, DisputeStatus::DisputeAccepted)
        }
        DisputeStatus::DisputeCancelled => {
            matches!(dispute_status, DisputeStatus::DisputeCancelled)
        }
        DisputeStatus::DisputeChallenged => matches!(
            dispute_status,
            DisputeStatus::DisputeChallenged
                | DisputeStatus::DisputeWon
                | DisputeStatus::DisputeLost
        ),
        DisputeStatus::DisputeWon => matches!(dispute_status, DisputeStatus::DisputeWon),
        DisputeStatus::DisputeLost => matches!(dispute_status, DisputeStatus::DisputeLost),
    }
}

pub fn validate_dispute_stage_and_dispute_status(
    prev_dispute_stage: DisputeStage,
    prev_dispute_status: DisputeStatus,
    dispute_stage: DisputeStage,
    dispute_status: DisputeStatus,
) -> CustomResult<(), errors::WebhooksFlowError> {
    let dispute_stage_validation = validate_dispute_stage(&prev_dispute_stage, &dispute_stage);
    let dispute_status_validation = if dispute_stage == prev_dispute_stage {
        validate_dispute_status(prev_dispute_status, dispute_status)
    } else {
        true
    };
    common_utils::fp_utils::when(
        !(dispute_stage_validation && dispute_status_validation),
        || {
            super::metrics::INCOMING_DISPUTE_WEBHOOK_VALIDATION_FAILURE_METRIC.add(
                &super::metrics::CONTEXT,
                1,
                &[],
            );
            Err(errors::WebhooksFlowError::DisputeWebhookValidationFailed)?
        },
    )
}

#[instrument(skip_all)]
pub async fn construct_accept_dispute_router_data<'a>(
    state: &'a AppState,
    payment_intent: &'a storage::PaymentIntent,
    payment_attempt: &storage::PaymentAttempt,
    merchant_account: &storage::MerchantAccount,
    dispute: &storage::Dispute,
) -> RouterResult<types::AcceptDisputeRouterData> {
    let db = &*state.store;
    let connector_id = &dispute.connector;
    let connector_label = helpers::get_connector_label(
        payment_intent.business_country,
        &payment_intent.business_label,
        payment_attempt.business_sub_label.as_ref(),
        connector_id,
    );
    let merchant_connector_account = helpers::get_merchant_connector_account(
        db,
        merchant_account.merchant_id.as_str(),
        &connector_label,
        None,
    )
    .await?;
    let auth_type: types::ConnectorAuthType = merchant_connector_account
        .get_connector_account_details()
        .parse_value("ConnectorAuthType")
        .change_context(errors::ApiErrorResponse::InternalServerError)?;
    let payment_method = payment_attempt
        .payment_method
        .get_required_value("payment_method_type")?;
    let router_data = types::RouterData {
        flow: PhantomData,
        merchant_id: merchant_account.merchant_id.clone(),
        connector: connector_id.to_string(),
        payment_id: payment_attempt.payment_id.clone(),
        attempt_id: payment_attempt.attempt_id.clone(),
        status: payment_attempt.status,
        payment_method,
        connector_auth_type: auth_type,
        description: None,
        return_url: payment_intent.return_url.clone(),
        payment_method_id: payment_attempt.payment_method_id.clone(),
        address: PaymentAddress::default(),
        auth_type: payment_attempt.authentication_type.unwrap_or_default(),
        connector_meta_data: merchant_connector_account.get_metadata(),
        amount_captured: payment_intent.amount_captured,
        request: types::AcceptDisputeRequestData {
            dispute_id: dispute.dispute_id.clone(),
            connector_dispute_id: dispute.connector_dispute_id.clone(),
        },
        response: Err(types::ErrorResponse::default()),
        access_token: None,
        session_token: None,
        reference_id: None,
        payment_method_token: None,
        connector_customer: None,
        customer_id: None,
    };
    Ok(router_data)
}

#[instrument(skip_all)]
pub async fn construct_submit_evidence_router_data<'a>(
    state: &'a AppState,
    payment_intent: &'a storage::PaymentIntent,
    payment_attempt: &storage::PaymentAttempt,
    merchant_account: &storage::MerchantAccount,
    dispute: &storage::Dispute,
    submit_evidence_request_data: types::SubmitEvidenceRequestData,
) -> RouterResult<types::SubmitEvidenceRouterData> {
    let db = &*state.store;
    let connector_id = &dispute.connector;
    let connector_label = helpers::get_connector_label(
        payment_intent.business_country,
        &payment_intent.business_label,
        payment_attempt.business_sub_label.as_ref(),
        connector_id,
    );
    let merchant_connector_account = helpers::get_merchant_connector_account(
        db,
        merchant_account.merchant_id.as_str(),
        &connector_label,
        None,
    )
    .await?;
    let auth_type: types::ConnectorAuthType = merchant_connector_account
        .get_connector_account_details()
        .parse_value("ConnectorAuthType")
        .change_context(errors::ApiErrorResponse::InternalServerError)?;
    let payment_method = payment_attempt
        .payment_method
        .get_required_value("payment_method_type")?;
    let router_data = types::RouterData {
        flow: PhantomData,
        merchant_id: merchant_account.merchant_id.clone(),
        connector: connector_id.to_string(),
        payment_id: payment_attempt.payment_id.clone(),
        attempt_id: payment_attempt.attempt_id.clone(),
        status: payment_attempt.status,
        payment_method,
        connector_auth_type: auth_type,
        description: None,
        return_url: payment_intent.return_url.clone(),
        payment_method_id: payment_attempt.payment_method_id.clone(),
        address: PaymentAddress::default(),
        auth_type: payment_attempt.authentication_type.unwrap_or_default(),
        connector_meta_data: merchant_connector_account.get_metadata(),
        amount_captured: payment_intent.amount_captured,
        request: submit_evidence_request_data,
        response: Err(types::ErrorResponse::default()),
        access_token: None,
        session_token: None,
        reference_id: None,
        payment_method_token: None,
        connector_customer: None,
        customer_id: None,
    };
    Ok(router_data)
}

#[instrument(skip_all)]
pub async fn construct_upload_file_router_data<'a>(
    state: &'a AppState,
    payment_intent: &'a storage::PaymentIntent,
    payment_attempt: &storage::PaymentAttempt,
    merchant_account: &storage::MerchantAccount,
    create_file_request: &types::api::CreateFileRequest,
    connector_id: &str,
    file_key: String,
) -> RouterResult<types::UploadFileRouterData> {
    let db = &*state.store;
    let connector_label = helpers::get_connector_label(
        payment_intent.business_country,
        &payment_intent.business_label,
        payment_attempt.business_sub_label.as_ref(),
        connector_id,
    );
    let merchant_connector_account = helpers::get_merchant_connector_account(
        db,
        merchant_account.merchant_id.as_str(),
        &connector_label,
        None,
    )
    .await?;
    let auth_type: types::ConnectorAuthType = merchant_connector_account
        .get_connector_account_details()
        .parse_value("ConnectorAuthType")
        .change_context(errors::ApiErrorResponse::InternalServerError)?;
    let payment_method = payment_attempt
        .payment_method
        .get_required_value("payment_method_type")?;
    let router_data = types::RouterData {
        flow: PhantomData,
        merchant_id: merchant_account.merchant_id.clone(),
        connector: connector_id.to_string(),
        payment_id: payment_attempt.payment_id.clone(),
        attempt_id: payment_attempt.attempt_id.clone(),
        status: payment_attempt.status,
        payment_method,
        connector_auth_type: auth_type,
        description: None,
        return_url: payment_intent.return_url.clone(),
        payment_method_id: payment_attempt.payment_method_id.clone(),
        address: PaymentAddress::default(),
        auth_type: payment_attempt.authentication_type.unwrap_or_default(),
        connector_meta_data: merchant_connector_account.get_metadata(),
        amount_captured: payment_intent.amount_captured,
        request: types::UploadFileRequestData {
            file_key,
            file: create_file_request.file.clone(),
            file_type: create_file_request.file_type.clone(),
            file_size: create_file_request.file_size,
        },
        response: Err(types::ErrorResponse::default()),
        access_token: None,
        session_token: None,
        reference_id: None,
        payment_method_token: None,
        connector_customer: None,
        customer_id: None,
    };
    Ok(router_data)
}

#[instrument(skip_all)]
pub async fn construct_defend_dispute_router_data<'a>(
    state: &'a AppState,
    payment_intent: &'a storage::PaymentIntent,
    payment_attempt: &storage::PaymentAttempt,
    merchant_account: &storage::MerchantAccount,
    dispute: &storage::Dispute,
) -> RouterResult<types::DefendDisputeRouterData> {
    let db = &*state.store;
    let connector_id = &dispute.connector;
    let connector_label = helpers::get_connector_label(
        payment_intent.business_country,
        &payment_intent.business_label,
        payment_attempt.business_sub_label.as_ref(),
        connector_id,
    );
    let merchant_connector_account = helpers::get_merchant_connector_account(
        db,
        merchant_account.merchant_id.as_str(),
        &connector_label,
        None,
    )
    .await?;
    let auth_type: types::ConnectorAuthType = merchant_connector_account
        .get_connector_account_details()
        .parse_value("ConnectorAuthType")
        .change_context(errors::ApiErrorResponse::InternalServerError)?;
    let payment_method = payment_attempt
        .payment_method
        .get_required_value("payment_method_type")?;
    let router_data = types::RouterData {
        flow: PhantomData,
        merchant_id: merchant_account.merchant_id.clone(),
        connector: connector_id.to_string(),
        payment_id: payment_attempt.payment_id.clone(),
        attempt_id: payment_attempt.attempt_id.clone(),
        status: payment_attempt.status,
        payment_method,
        connector_auth_type: auth_type,
        description: None,
        return_url: payment_intent.return_url.clone(),
        payment_method_id: payment_attempt.payment_method_id.clone(),
        address: PaymentAddress::default(),
        auth_type: payment_attempt.authentication_type.unwrap_or_default(),
        connector_meta_data: merchant_connector_account.get_metadata(),
        amount_captured: payment_intent.amount_captured,
        request: types::DefendDisputeRequestData {
            dispute_id: dispute.dispute_id.clone(),
            connector_dispute_id: dispute.connector_dispute_id.clone(),
        },
        response: Err(ErrorResponse::get_not_implemented()),
        access_token: None,
        session_token: None,
        reference_id: None,
        payment_method_token: None,
        customer_id: None,
        connector_customer: None,
    };
    Ok(router_data)
}<|MERGE_RESOLUTION|>--- conflicted
+++ resolved
@@ -97,12 +97,8 @@
         session_token: None,
         reference_id: None,
         payment_method_token: None,
-<<<<<<< HEAD
+        connector_customer: None,
         preprocessing_id: None,
-        customer_id: None,
-=======
-        connector_customer: None,
->>>>>>> 3131bc84
     };
 
     Ok(router_data)
@@ -288,6 +284,7 @@
         payment_method_token: None,
         connector_customer: None,
         customer_id: None,
+        preprocessing_id: None,
     };
     Ok(router_data)
 }
@@ -347,6 +344,7 @@
         payment_method_token: None,
         connector_customer: None,
         customer_id: None,
+        preprocessing_id: None,
     };
     Ok(router_data)
 }
@@ -411,6 +409,7 @@
         payment_method_token: None,
         connector_customer: None,
         customer_id: None,
+        preprocessing_id: None,
     };
     Ok(router_data)
 }
@@ -472,6 +471,7 @@
         payment_method_token: None,
         customer_id: None,
         connector_customer: None,
+        preprocessing_id: None,
     };
     Ok(router_data)
 }