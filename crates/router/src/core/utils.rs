--- conflicted
+++ resolved
@@ -250,13 +250,8 @@
     merchant_context: &domain::MerchantContext,
     payment_intent: &'a storage::PaymentIntent,
     payment_attempt: &storage::PaymentAttempt,
-<<<<<<< HEAD
-    refund: &'a storage::Refund,
+    refund: &'a diesel_refund::Refund,
     merchant_connector_account: &domain::MerchantConnectorAccountTypeDetails,
-=======
-    refund: &'a diesel_refund::Refund,
-    merchant_connector_account: &MerchantConnectorAccount,
->>>>>>> c5c0e677
 ) -> RouterResult<types::RefundsRouterData<F>> {
     let auth_type = merchant_connector_account
         .get_connector_account_details()
