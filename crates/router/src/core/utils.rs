--- conflicted
+++ resolved
@@ -150,13 +150,8 @@
 
     let router_data = types::RouterData {
         flow: PhantomData,
-<<<<<<< HEAD
-        merchant_id: merchant_account.merchant_id.to_owned(),
+        merchant_id: merchant_account.get_id().to_owned(),
         customer_id: customer_details.to_owned().map(|c| c.get_customer_id()),
-=======
-        merchant_id: merchant_account.get_id().to_owned(),
-        customer_id: customer_details.to_owned().map(|c| c.customer_id),
->>>>>>> 623cf4c8
         connector_customer: connector_customer_id,
         connector: connector_name.to_string(),
         payment_id: "".to_string(),
