--- conflicted
+++ resolved
@@ -237,17 +237,6 @@
 #[instrument(skip_all)]
 #[allow(clippy::too_many_arguments)]
 pub async fn construct_refund_router_data<'a, F>(
-<<<<<<< HEAD
-    _state: &'a SessionState,
-    _connector_id: &str,
-    _merchant_context: &domain::MerchantContext,
-    _money: (MinorUnit, enums::Currency),
-    _payment_intent: &'a storage::PaymentIntent,
-    _payment_attempt: &storage::PaymentAttempt,
-    _refund: &'a storage::Refund,
-    _creds_identifier: Option<String>,
-    _split_refunds: Option<router_request_types::SplitRefundsRequest>,
-=======
     state: &'a SessionState,
     connector_enum: Connector,
     merchant_account: &domain::MerchantAccount,
@@ -256,7 +245,6 @@
     payment_attempt: &storage::PaymentAttempt,
     refund: &'a storage::Refund,
     merchant_connector_account: &MerchantConnectorAccount,
->>>>>>> 2c9b8abd
 ) -> RouterResult<types::RefundsRouterData<F>> {
     let auth_type = merchant_connector_account
         .get_connector_account_details()
