--- conflicted
+++ resolved
@@ -1315,13 +1315,8 @@
     }
 }
 
-<<<<<<< HEAD
 pub(crate) trait GetProfileId {
-    fn get_profile_id(&self) -> Option<&String>;
-=======
-pub(super) trait GetProfileId {
     fn get_profile_id(&self) -> Option<&common_utils::id_type::ProfileId>;
->>>>>>> 4585e162
 }
 
 impl GetProfileId for MerchantConnectorAccount {
@@ -1406,13 +1401,8 @@
     }
 }
 
-<<<<<<< HEAD
 pub(crate) fn validate_profile_id_from_auth_layer<T: GetProfileId + std::fmt::Debug>(
-    profile_id_auth_layer: Option<String>,
-=======
-pub(super) fn validate_profile_id_from_auth_layer<T: GetProfileId + std::fmt::Debug>(
     profile_id_auth_layer: Option<common_utils::id_type::ProfileId>,
->>>>>>> 4585e162
     object: &T,
 ) -> RouterResult<()> {
     match (profile_id_auth_layer, object.get_profile_id()) {
