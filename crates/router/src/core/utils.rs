--- conflicted
+++ resolved
@@ -1365,22 +1365,14 @@
     }
 }
 
-<<<<<<< HEAD
-#[cfg(all(any(feature = "v1", feature = "v2"), not(feature = "routing_v2")))]
-=======
 #[cfg(feature = "v1")]
->>>>>>> 1c39cc12
 impl GetProfileId for api_models::routing::RoutingConfigRequest {
     fn get_profile_id(&self) -> Option<&common_utils::id_type::ProfileId> {
         self.profile_id.as_ref()
     }
 }
 
-<<<<<<< HEAD
-#[cfg(all(feature = "v2", feature = "routing_v2"))]
-=======
 #[cfg(feature = "v2")]
->>>>>>> 1c39cc12
 impl GetProfileId for api_models::routing::RoutingConfigRequest {
     fn get_profile_id(&self) -> Option<&common_utils::id_type::ProfileId> {
         Some(&self.profile_id)
