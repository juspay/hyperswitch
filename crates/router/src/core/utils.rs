pub mod refunds_transformers;
pub mod refunds_validator;

use std::{collections::HashSet, marker::PhantomData, str::FromStr};

use api_models::enums::{Connector, DisputeStage, DisputeStatus};
#[cfg(feature = "payouts")]
use api_models::payouts::PayoutVendorAccountDetails;
use common_enums::{IntentStatus, RequestIncrementalAuthorization};
#[cfg(feature = "payouts")]
use common_utils::{crypto::Encryptable, pii::Email};
use common_utils::{
    errors::CustomResult,
    ext_traits::AsyncExt,
    types::{keymanager::KeyManagerState, ConnectorTransactionIdTrait, MinorUnit},
};
use diesel_models::refund as diesel_refund;
use error_stack::{report, ResultExt};
#[cfg(feature = "v2")]
use hyperswitch_domain_models::types::VaultRouterData;
use hyperswitch_domain_models::{
    merchant_connector_account::MerchantConnectorAccount, payment_address::PaymentAddress,
    router_data::ErrorResponse, router_request_types, types::OrderDetailsWithAmount,
};
#[cfg(feature = "v2")]
use hyperswitch_domain_models::{
    router_data_v2::flow_common_types::VaultConnectorFlowData, types::VaultRouterDataV2,
};
use hyperswitch_interfaces::api::ConnectorSpecifications;
#[cfg(feature = "v2")]
use masking::ExposeOptionInterface;
use masking::Secret;
#[cfg(feature = "payouts")]
use masking::{ExposeInterface, PeekInterface};
use maud::{html, PreEscaped};
use regex::Regex;
use router_env::{instrument, tracing};

use super::payments::helpers;
#[cfg(feature = "payouts")]
use super::payouts::{helpers as payout_helpers, PayoutData};
#[cfg(feature = "payouts")]
use crate::core::payments;
#[cfg(feature = "v2")]
use crate::core::payments::helpers as payment_helpers;
use crate::{
    configs::Settings,
    consts,
    core::{
        errors::{self, RouterResult, StorageErrorExt},
        payments::PaymentData,
    },
    db::StorageInterface,
    routes::SessionState,
    types::{
        self, api, domain,
        storage::{self, enums},
        PollConfig,
    },
    utils::{generate_id, OptionExt, ValueExt},
};

pub const IRRELEVANT_CONNECTOR_REQUEST_REFERENCE_ID_IN_DISPUTE_FLOW: &str =
    "irrelevant_connector_request_reference_id_in_dispute_flow";
#[cfg(feature = "payouts")]
pub const IRRELEVANT_CONNECTOR_REQUEST_REFERENCE_ID_IN_PAYOUTS_FLOW: &str =
    "irrelevant_connector_request_reference_id_in_payouts_flow";
const IRRELEVANT_ATTEMPT_ID_IN_DISPUTE_FLOW: &str = "irrelevant_attempt_id_in_dispute_flow";

#[cfg(all(feature = "payouts", feature = "v2"))]
#[instrument(skip_all)]
pub async fn construct_payout_router_data<'a, F>(
    _state: &SessionState,
    _connector_data: &api::ConnectorData,
    _merchant_context: &domain::MerchantContext,
    _payout_data: &mut PayoutData,
) -> RouterResult<types::PayoutsRouterData<F>> {
    todo!()
}

#[cfg(all(feature = "payouts", feature = "v1"))]
#[instrument(skip_all)]
pub async fn construct_payout_router_data<'a, F>(
    state: &SessionState,
    connector_data: &api::ConnectorData,
    merchant_context: &domain::MerchantContext,
    payout_data: &mut PayoutData,
) -> RouterResult<types::PayoutsRouterData<F>> {
    let merchant_connector_account = payout_data
        .merchant_connector_account
        .clone()
        .get_required_value("merchant_connector_account")?;
    let connector_name = connector_data.connector_name;
    let connector_auth_type: types::ConnectorAuthType = merchant_connector_account
        .get_connector_account_details()
        .parse_value("ConnectorAuthType")
        .change_context(errors::ApiErrorResponse::InternalServerError)?;

    let billing = payout_data.billing_address.to_owned();

    let billing_address = billing.map(|a| {
        let phone_details = api_models::payments::PhoneDetails {
            number: a.phone_number.clone().map(Encryptable::into_inner),
            country_code: a.country_code.to_owned(),
        };
        let address_details = api_models::payments::AddressDetails {
            city: a.city.to_owned(),
            country: a.country.to_owned(),
            line1: a.line1.clone().map(Encryptable::into_inner),
            line2: a.line2.clone().map(Encryptable::into_inner),
            line3: a.line3.clone().map(Encryptable::into_inner),
            zip: a.zip.clone().map(Encryptable::into_inner),
            first_name: a.first_name.clone().map(Encryptable::into_inner),
            last_name: a.last_name.clone().map(Encryptable::into_inner),
            state: a.state.map(Encryptable::into_inner),
        };

        api_models::payments::Address {
            phone: Some(phone_details),
            address: Some(address_details),
            email: a.email.to_owned().map(Email::from),
        }
    });

    let address = PaymentAddress::new(None, billing_address.map(From::from), None, None);

    let test_mode: Option<bool> = merchant_connector_account.is_test_mode_on();
    let payouts = &payout_data.payouts;
    let payout_attempt = &payout_data.payout_attempt;
    let customer_details = &payout_data.customer_details;
    let connector_label = format!(
        "{}_{}",
        payout_data.profile_id.get_string_repr(),
        connector_name
    );
    let connector_customer_id = customer_details
        .as_ref()
        .and_then(|c| c.connector_customer.as_ref())
        .and_then(|connector_customer_value| {
            connector_customer_value
                .clone()
                .expose()
                .get(connector_label)
                .cloned()
        })
        .and_then(|id| serde_json::from_value::<String>(id).ok());

    let vendor_details: Option<PayoutVendorAccountDetails> =
        match api_models::enums::PayoutConnectors::try_from(connector_name.to_owned()).map_err(
            |err| report!(errors::ApiErrorResponse::InternalServerError).attach_printable(err),
        )? {
            api_models::enums::PayoutConnectors::Stripe => {
                payout_data.payouts.metadata.to_owned().and_then(|meta| {
                    let val = meta
                        .peek()
                        .to_owned()
                        .parse_value("PayoutVendorAccountDetails")
                        .ok();
                    val
                })
            }
            _ => None,
        };

    let connector_transfer_method_id =
        payout_helpers::should_create_connector_transfer_method(&*payout_data, connector_data)?;

    let router_data = types::RouterData {
        flow: PhantomData,
        merchant_id: merchant_context.get_merchant_account().get_id().to_owned(),
        customer_id: customer_details.to_owned().map(|c| c.customer_id),
        tenant_id: state.tenant.tenant_id.clone(),
        connector_customer: connector_customer_id,
        connector: connector_name.to_string(),
        payment_id: common_utils::id_type::PaymentId::get_irrelevant_id("payout")
            .get_string_repr()
            .to_owned(),
        attempt_id: "".to_string(),
        status: enums::AttemptStatus::Failure,
        payment_method: enums::PaymentMethod::default(),
        connector_auth_type,
        description: None,
        address,
        auth_type: enums::AuthenticationType::default(),
        connector_meta_data: merchant_connector_account.get_metadata(),
        connector_wallets_details: merchant_connector_account.get_connector_wallets_details(),
        amount_captured: None,
        minor_amount_captured: None,
        payment_method_status: None,
        request: types::PayoutsData {
            payout_id: payouts.payout_id.clone(),
            amount: payouts.amount.get_amount_as_i64(),
            minor_amount: payouts.amount,
            connector_payout_id: payout_attempt.connector_payout_id.clone(),
            destination_currency: payouts.destination_currency,
            source_currency: payouts.source_currency,
            entity_type: payouts.entity_type.to_owned(),
            payout_type: payouts.payout_type,
            vendor_details,
            priority: payouts.priority,
            customer_details: customer_details
                .to_owned()
                .map(|c| payments::CustomerDetails {
                    customer_id: Some(c.customer_id),
                    name: c.name.map(Encryptable::into_inner),
                    email: c.email.map(Email::from),
                    phone: c.phone.map(Encryptable::into_inner),
                    phone_country_code: c.phone_country_code,
                }),
            connector_transfer_method_id,
        },
        response: Ok(types::PayoutsResponseData::default()),
        access_token: None,
        session_token: None,
        reference_id: None,
        payment_method_token: None,
        recurring_mandate_payment_data: None,
        preprocessing_id: None,
        connector_request_reference_id: payout_attempt.payout_attempt_id.clone(),
        payout_method_data: payout_data.payout_method_data.to_owned(),
        quote_id: None,
        test_mode,
        payment_method_balance: None,
        connector_api_version: None,
        connector_http_status_code: None,
        external_latency: None,
        apple_pay_flow: None,
        frm_metadata: None,
        refund_id: None,
        dispute_id: None,
        connector_response: None,
        integrity_check: Ok(()),
        additional_merchant_data: None,
        header_payload: None,
        connector_mandate_request_reference_id: None,
        authentication_id: None,
        psd2_sca_exemption_type: None,
<<<<<<< HEAD
        whole_connector_response: None,
        is_payment_id_from_merchant: None,
=======
        raw_connector_response: None,
>>>>>>> 2253d981
    };

    Ok(router_data)
}

#[cfg(feature = "v2")]
#[instrument(skip_all)]
#[allow(clippy::too_many_arguments)]
pub async fn construct_refund_router_data<'a, F>(
    state: &'a SessionState,
    connector_enum: Connector,
    merchant_context: &domain::MerchantContext,
    payment_intent: &'a storage::PaymentIntent,
    payment_attempt: &storage::PaymentAttempt,
    refund: &'a diesel_refund::Refund,
    merchant_connector_account: &domain::MerchantConnectorAccountTypeDetails,
) -> RouterResult<types::RefundsRouterData<F>> {
    let auth_type = merchant_connector_account
        .get_connector_account_details()
        .change_context(errors::ApiErrorResponse::InternalServerError)?;

    let status = payment_attempt.status;

    let payment_amount = payment_attempt.get_total_amount();
    let currency = payment_intent.get_currency();

    let payment_method_type = payment_attempt.payment_method_type;

    let webhook_url = match merchant_connector_account {
        domain::MerchantConnectorAccountTypeDetails::MerchantConnectorAccount(
            merchant_connector_account,
        ) => Some(helpers::create_webhook_url(
            &state.base_url.clone(),
            merchant_context.get_merchant_account().get_id(),
            merchant_connector_account.get_id().get_string_repr(),
        )),
        // TODO: Implement for connectors that require a webhook URL to be included in the request payload.
        domain::MerchantConnectorAccountTypeDetails::MerchantConnectorDetails(_) => None,
    };

    let supported_connector = &state
        .conf
        .multiple_api_version_supported_connectors
        .supported_connectors;

    let connector_api_version = if supported_connector.contains(&connector_enum) {
        state
            .store
            .find_config_by_key(&format!("connector_api_version_{connector_enum}"))
            .await
            .map(|value| value.config)
            .ok()
    } else {
        None
    };

    let browser_info = payment_attempt
        .browser_info
        .clone()
        .map(types::BrowserInformation::from);

    let connector_refund_id = refund.get_optional_connector_refund_id().cloned();
    let capture_method = payment_intent.capture_method;

    let customer_id = payment_intent
        .get_optional_customer_id()
        .change_context(errors::ApiErrorResponse::InternalServerError)
        .attach_printable("Failed to get optional customer id")?;

    let braintree_metadata = payment_intent
        .get_optional_connector_metadata()
        .change_context(errors::ApiErrorResponse::InternalServerError)
        .attach_printable("Failed parsing ConnectorMetadata")?
        .and_then(|cm| cm.braintree);

    let merchant_account_id = braintree_metadata
        .as_ref()
        .and_then(|braintree| braintree.merchant_account_id.clone());

    let merchant_config_currency =
        braintree_metadata.and_then(|braintree| braintree.merchant_config_currency);

    let connector_wallets_details = match merchant_connector_account {
        domain::MerchantConnectorAccountTypeDetails::MerchantConnectorAccount(
            merchant_connector_account,
        ) => merchant_connector_account.get_connector_wallets_details(),
        domain::MerchantConnectorAccountTypeDetails::MerchantConnectorDetails(_) => None,
    };

    let router_data = types::RouterData {
        flow: PhantomData,
        merchant_id: merchant_context.get_merchant_account().get_id().clone(),
        customer_id,
        tenant_id: state.tenant.tenant_id.clone(),
        connector: connector_enum.to_string(),
        payment_id: payment_attempt.payment_id.get_string_repr().to_owned(),
        attempt_id: payment_attempt.id.get_string_repr().to_string().clone(),
        status,
        payment_method: payment_method_type,
        connector_auth_type: auth_type,
        description: None,
        // Does refund need shipping/billing address ?
        address: PaymentAddress::default(),
        auth_type: payment_attempt.authentication_type,
        connector_meta_data: merchant_connector_account.get_metadata(),
        connector_wallets_details,
        amount_captured: payment_intent
            .amount_captured
            .map(|amt| amt.get_amount_as_i64()),
        payment_method_status: None,
        minor_amount_captured: payment_intent.amount_captured,
        request: types::RefundsData {
            refund_id: refund.id.get_string_repr().to_string(),
            connector_transaction_id: refund.get_connector_transaction_id().clone(),
            refund_amount: refund.refund_amount.get_amount_as_i64(),
            minor_refund_amount: refund.refund_amount,
            currency,
            payment_amount: payment_amount.get_amount_as_i64(),
            minor_payment_amount: payment_amount,
            webhook_url,
            connector_metadata: payment_attempt.connector_metadata.clone().expose_option(),
            reason: refund.refund_reason.clone(),
            connector_refund_id: connector_refund_id.clone(),
            browser_info,
            split_refunds: None,
            integrity_object: None,
            refund_status: refund.refund_status,
            merchant_account_id,
            merchant_config_currency,
            refund_connector_metadata: refund.metadata.clone(),
            capture_method: Some(capture_method),
            additional_payment_method_data: None,
        },

        response: Ok(types::RefundsResponseData {
            connector_refund_id: connector_refund_id.unwrap_or_default(),
            refund_status: refund.refund_status,
        }),
        access_token: None,
        session_token: None,
        reference_id: None,
        payment_method_token: None,
        connector_customer: None,
        recurring_mandate_payment_data: None,
        preprocessing_id: None,
        connector_request_reference_id: refund.id.get_string_repr().to_string().clone(),
        #[cfg(feature = "payouts")]
        payout_method_data: None,
        #[cfg(feature = "payouts")]
        quote_id: None,
        test_mode: None,
        payment_method_balance: None,
        connector_api_version,
        connector_http_status_code: None,
        external_latency: None,
        apple_pay_flow: None,
        frm_metadata: None,
        refund_id: Some(refund.id.get_string_repr().to_string().clone()),
        dispute_id: None,
        connector_response: None,
        integrity_check: Ok(()),
        additional_merchant_data: None,
        header_payload: None,
        connector_mandate_request_reference_id: None,
        authentication_id: None,
        psd2_sca_exemption_type: None,
<<<<<<< HEAD
        whole_connector_response: None,
        is_payment_id_from_merchant: None,
=======
        raw_connector_response: None,
>>>>>>> 2253d981
    };

    Ok(router_data)
}

#[cfg(feature = "v1")]
#[instrument(skip_all)]
#[allow(clippy::too_many_arguments)]
pub async fn construct_refund_router_data<'a, F>(
    state: &'a SessionState,
    connector_id: &str,
    merchant_context: &domain::MerchantContext,
    money: (MinorUnit, enums::Currency),
    payment_intent: &'a storage::PaymentIntent,
    payment_attempt: &storage::PaymentAttempt,
    refund: &'a diesel_refund::Refund,
    creds_identifier: Option<String>,
    split_refunds: Option<router_request_types::SplitRefundsRequest>,
) -> RouterResult<types::RefundsRouterData<F>> {
    let profile_id = payment_intent
        .profile_id
        .as_ref()
        .get_required_value("profile_id")
        .change_context(errors::ApiErrorResponse::InternalServerError)
        .attach_printable("profile_id is not set in payment_intent")?;

    let merchant_connector_account = helpers::get_merchant_connector_account(
        state,
        merchant_context.get_merchant_account().get_id(),
        creds_identifier.as_deref(),
        merchant_context.get_merchant_key_store(),
        profile_id,
        connector_id,
        payment_attempt.merchant_connector_id.as_ref(),
    )
    .await?;

    let auth_type: types::ConnectorAuthType = merchant_connector_account
        .get_connector_account_details()
        .parse_value("ConnectorAuthType")
        .change_context(errors::ApiErrorResponse::InternalServerError)?;

    let status = payment_attempt.status;

    let (payment_amount, currency) = money;

    let payment_method_type = payment_attempt
        .payment_method
        .get_required_value("payment_method_type")
        .change_context(errors::ApiErrorResponse::InternalServerError)?;
    let merchant_connector_account_id_or_connector_name = payment_attempt
        .merchant_connector_id
        .as_ref()
        .map(|mca_id| mca_id.get_string_repr())
        .unwrap_or(connector_id);

    let webhook_url = Some(helpers::create_webhook_url(
        &state.base_url.clone(),
        merchant_context.get_merchant_account().get_id(),
        merchant_connector_account_id_or_connector_name,
    ));
    let test_mode: Option<bool> = merchant_connector_account.is_test_mode_on();

    let supported_connector = &state
        .conf
        .multiple_api_version_supported_connectors
        .supported_connectors;
    let connector_enum = Connector::from_str(connector_id)
        .change_context(errors::ConnectorError::InvalidConnectorName)
        .change_context(errors::ApiErrorResponse::InvalidDataValue {
            field_name: "connector",
        })
        .attach_printable_lazy(|| format!("unable to parse connector name {connector_id:?}"))?;

    let connector_api_version = if supported_connector.contains(&connector_enum) {
        state
            .store
            .find_config_by_key(&format!("connector_api_version_{connector_id}"))
            .await
            .map(|value| value.config)
            .ok()
    } else {
        None
    };

    let browser_info: Option<types::BrowserInformation> = payment_attempt
        .browser_info
        .clone()
        .map(|b| b.parse_value("BrowserInformation"))
        .transpose()
        .change_context(errors::ApiErrorResponse::InvalidDataValue {
            field_name: "browser_info",
        })?;

    let connector_refund_id = refund.get_optional_connector_refund_id().cloned();
    let capture_method = payment_attempt.capture_method;

    let braintree_metadata = payment_intent
        .connector_metadata
        .clone()
        .map(|cm| {
            cm.parse_value::<api_models::payments::ConnectorMetadata>("ConnectorMetadata")
                .change_context(errors::ApiErrorResponse::InternalServerError)
                .attach_printable("Failed parsing ConnectorMetadata")
        })
        .transpose()?
        .and_then(|cm| cm.braintree);

    let merchant_account_id = braintree_metadata
        .as_ref()
        .and_then(|braintree| braintree.merchant_account_id.clone());
    let merchant_config_currency =
        braintree_metadata.and_then(|braintree| braintree.merchant_config_currency);
    let additional_payment_method_data: Option<api_models::payments::AdditionalPaymentData> =
        payment_attempt
            .payment_method_data
            .clone()
            .and_then(|value| match serde_json::from_value(value) {
                Ok(data) => Some(data),
                Err(e) => {
                    router_env::logger::error!("Failed to deserialize payment_method_data: {}", e);
                    None
                }
            });

    let router_data = types::RouterData {
        flow: PhantomData,
        merchant_id: merchant_context.get_merchant_account().get_id().clone(),
        customer_id: payment_intent.customer_id.to_owned(),
        tenant_id: state.tenant.tenant_id.clone(),
        connector: connector_id.to_string(),
        payment_id: payment_attempt.payment_id.get_string_repr().to_owned(),
        attempt_id: payment_attempt.attempt_id.clone(),
        status,
        payment_method: payment_method_type,
        connector_auth_type: auth_type,
        description: None,
        // Does refund need shipping/billing address ?
        address: PaymentAddress::default(),
        auth_type: payment_attempt.authentication_type.unwrap_or_default(),
        connector_meta_data: merchant_connector_account.get_metadata(),
        connector_wallets_details: merchant_connector_account.get_connector_wallets_details(),
        amount_captured: payment_intent
            .amount_captured
            .map(|amt| amt.get_amount_as_i64()),
        payment_method_status: None,
        minor_amount_captured: payment_intent.amount_captured,
        request: types::RefundsData {
            refund_id: refund.refund_id.clone(),
            connector_transaction_id: refund.get_connector_transaction_id().clone(),
            refund_amount: refund.refund_amount.get_amount_as_i64(),
            minor_refund_amount: refund.refund_amount,
            currency,
            payment_amount: payment_amount.get_amount_as_i64(),
            minor_payment_amount: payment_amount,
            webhook_url,
            connector_metadata: payment_attempt.connector_metadata.clone(),
            refund_connector_metadata: refund.metadata.clone(),
            reason: refund.refund_reason.clone(),
            connector_refund_id: connector_refund_id.clone(),
            browser_info,
            split_refunds,
            integrity_object: None,
            refund_status: refund.refund_status,
            merchant_account_id,
            merchant_config_currency,
            capture_method,
            additional_payment_method_data,
        },

        response: Ok(types::RefundsResponseData {
            connector_refund_id: connector_refund_id.unwrap_or_default(),
            refund_status: refund.refund_status,
        }),
        access_token: None,
        session_token: None,
        reference_id: None,
        payment_method_token: None,
        connector_customer: None,
        recurring_mandate_payment_data: None,
        preprocessing_id: None,
        connector_request_reference_id: refund.refund_id.clone(),
        #[cfg(feature = "payouts")]
        payout_method_data: None,
        #[cfg(feature = "payouts")]
        quote_id: None,
        test_mode,
        payment_method_balance: None,
        connector_api_version,
        connector_http_status_code: None,
        external_latency: None,
        apple_pay_flow: None,
        frm_metadata: None,
        refund_id: Some(refund.refund_id.clone()),
        dispute_id: None,
        connector_response: None,
        integrity_check: Ok(()),
        additional_merchant_data: None,
        header_payload: None,
        connector_mandate_request_reference_id: None,
        authentication_id: None,
        psd2_sca_exemption_type: None,
<<<<<<< HEAD
        whole_connector_response: None,
        is_payment_id_from_merchant: None,
=======
        raw_connector_response: None,
>>>>>>> 2253d981
    };

    Ok(router_data)
}

pub fn get_or_generate_id(
    key: &str,
    provided_id: &Option<String>,
    prefix: &str,
) -> Result<String, errors::ApiErrorResponse> {
    let validate_id = |id| validate_id(id, key);
    provided_id
        .clone()
        .map_or(Ok(generate_id(consts::ID_LENGTH, prefix)), validate_id)
}

fn invalid_id_format_error(key: &str) -> errors::ApiErrorResponse {
    errors::ApiErrorResponse::InvalidDataFormat {
        field_name: key.to_string(),
        expected_format: format!(
            "length should be less than {} characters",
            consts::MAX_ID_LENGTH
        ),
    }
}

pub fn validate_id(id: String, key: &str) -> Result<String, errors::ApiErrorResponse> {
    if id.len() > consts::MAX_ID_LENGTH {
        Err(invalid_id_format_error(key))
    } else {
        Ok(id)
    }
}

#[cfg(feature = "v1")]
pub fn get_split_refunds(
    split_refund_input: refunds_transformers::SplitRefundInput,
) -> RouterResult<Option<router_request_types::SplitRefundsRequest>> {
    match split_refund_input.split_payment_request.as_ref() {
        Some(common_types::payments::SplitPaymentsRequest::StripeSplitPayment(stripe_payment)) => {
            let (charge_id_option, charge_type_option) = match (
                &split_refund_input.payment_charges,
                &split_refund_input.split_payment_request,
            ) {
                (
                    Some(common_types::payments::ConnectorChargeResponseData::StripeSplitPayment(
                        stripe_split_payment_response,
                    )),
                    _,
                ) => (
                    stripe_split_payment_response.charge_id.clone(),
                    Some(stripe_split_payment_response.charge_type.clone()),
                ),
                (
                    _,
                    Some(common_types::payments::SplitPaymentsRequest::StripeSplitPayment(
                        stripe_split_payment_request,
                    )),
                ) => (
                    split_refund_input.charge_id,
                    Some(stripe_split_payment_request.charge_type.clone()),
                ),
                (_, _) => (None, None),
            };

            if let Some(charge_id) = charge_id_option {
                let options = refunds_validator::validate_stripe_charge_refund(
                    charge_type_option,
                    &split_refund_input.refund_request,
                )?;

                Ok(Some(
                    router_request_types::SplitRefundsRequest::StripeSplitRefund(
                        router_request_types::StripeSplitRefund {
                            charge_id,
                            charge_type: stripe_payment.charge_type.clone(),
                            transfer_account_id: stripe_payment.transfer_account_id.clone(),
                            options,
                        },
                    ),
                ))
            } else {
                Ok(None)
            }
        }
        Some(common_types::payments::SplitPaymentsRequest::AdyenSplitPayment(_)) => {
            match &split_refund_input.payment_charges {
                Some(common_types::payments::ConnectorChargeResponseData::AdyenSplitPayment(
                    adyen_split_payment_response,
                )) => {
                    if let Some(common_types::refunds::SplitRefund::AdyenSplitRefund(
                        split_refund_request,
                    )) = split_refund_input.refund_request.clone()
                    {
                        refunds_validator::validate_adyen_charge_refund(
                            adyen_split_payment_response,
                            &split_refund_request,
                        )?;

                        Ok(Some(
                            router_request_types::SplitRefundsRequest::AdyenSplitRefund(
                                split_refund_request,
                            ),
                        ))
                    } else {
                        Ok(None)
                    }
                }
                _ => Ok(None),
            }
        }
        Some(common_types::payments::SplitPaymentsRequest::XenditSplitPayment(_)) => {
            match (
                &split_refund_input.payment_charges,
                &split_refund_input.refund_request,
            ) {
                (
                    Some(common_types::payments::ConnectorChargeResponseData::XenditSplitPayment(
                        xendit_split_payment_response,
                    )),
                    Some(common_types::refunds::SplitRefund::XenditSplitRefund(
                        split_refund_request,
                    )),
                ) => {
                    let user_id = refunds_validator::validate_xendit_charge_refund(
                        xendit_split_payment_response,
                        split_refund_request,
                    )?;

                    Ok(user_id.map(|for_user_id| {
                        router_request_types::SplitRefundsRequest::XenditSplitRefund(
                            common_types::domain::XenditSplitSubMerchantData { for_user_id },
                        )
                    }))
                }
                (
                    Some(common_types::payments::ConnectorChargeResponseData::XenditSplitPayment(
                        xendit_split_payment_response,
                    )),
                    None,
                ) => {
                    let option_for_user_id = match xendit_split_payment_response {
                        common_types::payments::XenditChargeResponseData::MultipleSplits(
                            common_types::payments::XenditMultipleSplitResponse {
                                for_user_id, ..
                            },
                        ) => for_user_id.clone(),
                        common_types::payments::XenditChargeResponseData::SingleSplit(
                            common_types::domain::XenditSplitSubMerchantData { for_user_id },
                        ) => Some(for_user_id.clone()),
                    };

                    if option_for_user_id.is_some() {
                        Err(errors::ApiErrorResponse::MissingRequiredField {
                            field_name: "split_refunds.xendit_split_refund.for_user_id",
                        })?
                    } else {
                        Ok(None)
                    }
                }
                _ => Ok(None),
            }
        }
        _ => Ok(None),
    }
}
#[cfg(test)]
mod tests {
    #![allow(clippy::expect_used)]
    use super::*;

    #[test]
    fn validate_id_length_constraint() {
        let payment_id =
            "abcdefghijlkmnopqrstuvwzyzabcdefghijknlmnopsjkdnfjsknfkjsdnfspoig".to_string(); //length = 65

        let result = validate_id(payment_id, "payment_id");
        assert!(result.is_err());
    }

    #[test]
    fn validate_id_proper_response() {
        let payment_id = "abcdefghijlkmnopqrstjhbjhjhkhbhgcxdfxvmhb".to_string();

        let result = validate_id(payment_id.clone(), "payment_id");
        assert!(result.is_ok());
        let result = result.unwrap_or_default();
        assert_eq!(result, payment_id);
    }

    #[test]
    fn test_generate_id() {
        let generated_id = generate_id(consts::ID_LENGTH, "ref");
        assert_eq!(generated_id.len(), consts::ID_LENGTH + 4)
    }

    #[test]
    fn test_filter_objects_based_on_profile_id_list() {
        #[derive(PartialEq, Debug, Clone)]
        struct Object {
            profile_id: Option<common_utils::id_type::ProfileId>,
        }

        impl Object {
            pub fn new(profile_id: &'static str) -> Self {
                Self {
                    profile_id: Some(
                        common_utils::id_type::ProfileId::try_from(std::borrow::Cow::from(
                            profile_id,
                        ))
                        .expect("invalid profile ID"),
                    ),
                }
            }
        }

        impl GetProfileId for Object {
            fn get_profile_id(&self) -> Option<&common_utils::id_type::ProfileId> {
                self.profile_id.as_ref()
            }
        }

        fn new_profile_id(profile_id: &'static str) -> common_utils::id_type::ProfileId {
            common_utils::id_type::ProfileId::try_from(std::borrow::Cow::from(profile_id))
                .expect("invalid profile ID")
        }

        // non empty object_list and profile_id_list
        let object_list = vec![
            Object::new("p1"),
            Object::new("p2"),
            Object::new("p2"),
            Object::new("p4"),
            Object::new("p5"),
        ];
        let profile_id_list = vec![
            new_profile_id("p1"),
            new_profile_id("p2"),
            new_profile_id("p3"),
        ];
        let filtered_list =
            filter_objects_based_on_profile_id_list(Some(profile_id_list), object_list.clone());
        let expected_result = vec![Object::new("p1"), Object::new("p2"), Object::new("p2")];
        assert_eq!(filtered_list, expected_result);

        // non empty object_list and empty profile_id_list
        let empty_profile_id_list = vec![];
        let filtered_list = filter_objects_based_on_profile_id_list(
            Some(empty_profile_id_list),
            object_list.clone(),
        );
        let expected_result = vec![];
        assert_eq!(filtered_list, expected_result);

        // non empty object_list and None profile_id_list
        let profile_id_list_as_none = None;
        let filtered_list =
            filter_objects_based_on_profile_id_list(profile_id_list_as_none, object_list);
        let expected_result = vec![
            Object::new("p1"),
            Object::new("p2"),
            Object::new("p2"),
            Object::new("p4"),
            Object::new("p5"),
        ];
        assert_eq!(filtered_list, expected_result);
    }
}

// Dispute Stage can move linearly from PreDispute -> Dispute -> PreArbitration
pub fn validate_dispute_stage(
    prev_dispute_stage: DisputeStage,
    dispute_stage: DisputeStage,
) -> bool {
    match prev_dispute_stage {
        DisputeStage::PreDispute => true,
        DisputeStage::Dispute => !matches!(dispute_stage, DisputeStage::PreDispute),
        DisputeStage::PreArbitration => matches!(dispute_stage, DisputeStage::PreArbitration),
    }
}

//Dispute status can go from Opened -> (Expired | Accepted | Cancelled | Challenged -> (Won | Lost))
pub fn validate_dispute_status(
    prev_dispute_status: DisputeStatus,
    dispute_status: DisputeStatus,
) -> bool {
    match prev_dispute_status {
        DisputeStatus::DisputeOpened => true,
        DisputeStatus::DisputeExpired => {
            matches!(dispute_status, DisputeStatus::DisputeExpired)
        }
        DisputeStatus::DisputeAccepted => {
            matches!(dispute_status, DisputeStatus::DisputeAccepted)
        }
        DisputeStatus::DisputeCancelled => {
            matches!(dispute_status, DisputeStatus::DisputeCancelled)
        }
        DisputeStatus::DisputeChallenged => matches!(
            dispute_status,
            DisputeStatus::DisputeChallenged
                | DisputeStatus::DisputeWon
                | DisputeStatus::DisputeLost
        ),
        DisputeStatus::DisputeWon => matches!(dispute_status, DisputeStatus::DisputeWon),
        DisputeStatus::DisputeLost => matches!(dispute_status, DisputeStatus::DisputeLost),
    }
}

pub fn validate_dispute_stage_and_dispute_status(
    prev_dispute_stage: DisputeStage,
    prev_dispute_status: DisputeStatus,
    dispute_stage: DisputeStage,
    dispute_status: DisputeStatus,
) -> CustomResult<(), errors::WebhooksFlowError> {
    let dispute_stage_validation = validate_dispute_stage(prev_dispute_stage, dispute_stage);
    let dispute_status_validation = if dispute_stage == prev_dispute_stage {
        validate_dispute_status(prev_dispute_status, dispute_status)
    } else {
        true
    };
    common_utils::fp_utils::when(
        !(dispute_stage_validation && dispute_status_validation),
        || {
            super::metrics::INCOMING_DISPUTE_WEBHOOK_VALIDATION_FAILURE_METRIC.add(1, &[]);
            Err(errors::WebhooksFlowError::DisputeWebhookValidationFailed)?
        },
    )
}

#[cfg(feature = "v1")]
#[instrument(skip_all)]
pub async fn construct_accept_dispute_router_data<'a>(
    state: &'a SessionState,
    payment_intent: &'a storage::PaymentIntent,
    payment_attempt: &storage::PaymentAttempt,
    merchant_context: &domain::MerchantContext,
    dispute: &storage::Dispute,
) -> RouterResult<types::AcceptDisputeRouterData> {
    let profile_id = payment_intent
        .profile_id
        .as_ref()
        .get_required_value("profile_id")
        .change_context(errors::ApiErrorResponse::InternalServerError)
        .attach_printable("profile_id is not set in payment_intent")?
        .clone();

    let merchant_connector_account = helpers::get_merchant_connector_account(
        state,
        merchant_context.get_merchant_account().get_id(),
        None,
        merchant_context.get_merchant_key_store(),
        &profile_id,
        &dispute.connector,
        payment_attempt.merchant_connector_id.as_ref(),
    )
    .await?;

    let test_mode: Option<bool> = merchant_connector_account.is_test_mode_on();
    let auth_type: types::ConnectorAuthType = merchant_connector_account
        .get_connector_account_details()
        .parse_value("ConnectorAuthType")
        .change_context(errors::ApiErrorResponse::InternalServerError)?;
    let payment_method = payment_attempt
        .payment_method
        .get_required_value("payment_method_type")?;
    let router_data = types::RouterData {
        flow: PhantomData,
        merchant_id: merchant_context.get_merchant_account().get_id().clone(),
        connector: dispute.connector.to_string(),
        tenant_id: state.tenant.tenant_id.clone(),
        payment_id: payment_attempt.payment_id.get_string_repr().to_owned(),
        attempt_id: payment_attempt.attempt_id.clone(),
        status: payment_attempt.status,
        payment_method,
        connector_auth_type: auth_type,
        description: None,
        address: PaymentAddress::default(),
        auth_type: payment_attempt.authentication_type.unwrap_or_default(),
        connector_meta_data: merchant_connector_account.get_metadata(),
        connector_wallets_details: merchant_connector_account.get_connector_wallets_details(),
        amount_captured: payment_intent
            .amount_captured
            .map(|amt| amt.get_amount_as_i64()),
        minor_amount_captured: payment_intent.amount_captured,
        payment_method_status: None,
        request: types::AcceptDisputeRequestData {
            dispute_id: dispute.dispute_id.clone(),
            connector_dispute_id: dispute.connector_dispute_id.clone(),
        },
        response: Err(ErrorResponse::default()),
        access_token: None,
        session_token: None,
        reference_id: None,
        payment_method_token: None,
        connector_customer: None,
        customer_id: None,
        recurring_mandate_payment_data: None,
        preprocessing_id: None,
        connector_request_reference_id: get_connector_request_reference_id(
            &state.conf,
            merchant_context.get_merchant_account().get_id(),
            payment_intent,
            payment_attempt,
            &dispute.connector,
        )?,
        #[cfg(feature = "payouts")]
        payout_method_data: None,
        #[cfg(feature = "payouts")]
        quote_id: None,
        test_mode,
        payment_method_balance: None,
        connector_api_version: None,
        connector_http_status_code: None,
        external_latency: None,
        apple_pay_flow: None,
        frm_metadata: None,
        dispute_id: Some(dispute.dispute_id.clone()),
        refund_id: None,
        connector_response: None,
        integrity_check: Ok(()),
        additional_merchant_data: None,
        header_payload: None,
        connector_mandate_request_reference_id: None,
        authentication_id: None,
        psd2_sca_exemption_type: None,
<<<<<<< HEAD
        whole_connector_response: None,
        is_payment_id_from_merchant: None,
=======
        raw_connector_response: None,
>>>>>>> 2253d981
    };
    Ok(router_data)
}

#[cfg(feature = "v1")]
#[instrument(skip_all)]
pub async fn construct_submit_evidence_router_data<'a>(
    state: &'a SessionState,
    payment_intent: &'a storage::PaymentIntent,
    payment_attempt: &storage::PaymentAttempt,
    merchant_context: &domain::MerchantContext,
    dispute: &storage::Dispute,
    submit_evidence_request_data: types::SubmitEvidenceRequestData,
) -> RouterResult<types::SubmitEvidenceRouterData> {
    let connector_id = &dispute.connector;
    let profile_id = payment_intent
        .profile_id
        .as_ref()
        .get_required_value("profile_id")
        .change_context(errors::ApiErrorResponse::InternalServerError)
        .attach_printable("profile_id is not set in payment_intent")?
        .clone();

    let merchant_connector_account = helpers::get_merchant_connector_account(
        state,
        merchant_context.get_merchant_account().get_id(),
        None,
        merchant_context.get_merchant_key_store(),
        &profile_id,
        connector_id,
        payment_attempt.merchant_connector_id.as_ref(),
    )
    .await?;

    let test_mode: Option<bool> = merchant_connector_account.is_test_mode_on();
    let auth_type: types::ConnectorAuthType = merchant_connector_account
        .get_connector_account_details()
        .parse_value("ConnectorAuthType")
        .change_context(errors::ApiErrorResponse::InternalServerError)?;
    let payment_method = payment_attempt
        .payment_method
        .get_required_value("payment_method_type")?;
    let router_data = types::RouterData {
        flow: PhantomData,
        merchant_id: merchant_context.get_merchant_account().get_id().clone(),
        connector: connector_id.to_string(),
        payment_id: payment_attempt.payment_id.get_string_repr().to_owned(),
        tenant_id: state.tenant.tenant_id.clone(),
        attempt_id: payment_attempt.attempt_id.clone(),
        status: payment_attempt.status,
        payment_method,
        connector_auth_type: auth_type,
        description: None,
        address: PaymentAddress::default(),
        auth_type: payment_attempt.authentication_type.unwrap_or_default(),
        connector_meta_data: merchant_connector_account.get_metadata(),
        connector_wallets_details: merchant_connector_account.get_connector_wallets_details(),
        amount_captured: payment_intent
            .amount_captured
            .map(|amt| amt.get_amount_as_i64()),
        minor_amount_captured: payment_intent.amount_captured,
        request: submit_evidence_request_data,
        response: Err(ErrorResponse::default()),
        access_token: None,
        session_token: None,
        reference_id: None,
        payment_method_token: None,
        connector_customer: None,
        customer_id: None,
        recurring_mandate_payment_data: None,
        preprocessing_id: None,
        payment_method_balance: None,
        payment_method_status: None,
        connector_request_reference_id: get_connector_request_reference_id(
            &state.conf,
            merchant_context.get_merchant_account().get_id(),
            payment_intent,
            payment_attempt,
            connector_id,
        )?,
        #[cfg(feature = "payouts")]
        payout_method_data: None,
        #[cfg(feature = "payouts")]
        quote_id: None,
        test_mode,
        connector_api_version: None,
        connector_http_status_code: None,
        external_latency: None,
        apple_pay_flow: None,
        frm_metadata: None,
        refund_id: None,
        dispute_id: Some(dispute.dispute_id.clone()),
        connector_response: None,
        integrity_check: Ok(()),
        additional_merchant_data: None,
        header_payload: None,
        connector_mandate_request_reference_id: None,
        authentication_id: None,
        psd2_sca_exemption_type: None,
<<<<<<< HEAD
        whole_connector_response: None,
        is_payment_id_from_merchant: None,
=======
        raw_connector_response: None,
>>>>>>> 2253d981
    };
    Ok(router_data)
}

#[cfg(feature = "v1")]
#[instrument(skip_all)]
#[allow(clippy::too_many_arguments)]
pub async fn construct_upload_file_router_data<'a>(
    state: &'a SessionState,
    payment_intent: &'a storage::PaymentIntent,
    payment_attempt: &storage::PaymentAttempt,
    merchant_context: &domain::MerchantContext,
    create_file_request: &api::CreateFileRequest,
    connector_id: &str,
    file_key: String,
) -> RouterResult<types::UploadFileRouterData> {
    let profile_id = payment_intent
        .profile_id
        .as_ref()
        .get_required_value("profile_id")
        .change_context(errors::ApiErrorResponse::InternalServerError)
        .attach_printable("profile_id is not set in payment_intent")?
        .clone();

    let merchant_connector_account = helpers::get_merchant_connector_account(
        state,
        merchant_context.get_merchant_account().get_id(),
        None,
        merchant_context.get_merchant_key_store(),
        &profile_id,
        connector_id,
        payment_attempt.merchant_connector_id.as_ref(),
    )
    .await?;

    let test_mode: Option<bool> = merchant_connector_account.is_test_mode_on();
    let auth_type: types::ConnectorAuthType = merchant_connector_account
        .get_connector_account_details()
        .parse_value("ConnectorAuthType")
        .change_context(errors::ApiErrorResponse::InternalServerError)?;
    let payment_method = payment_attempt
        .payment_method
        .get_required_value("payment_method_type")?;
    let router_data = types::RouterData {
        flow: PhantomData,
        merchant_id: merchant_context.get_merchant_account().get_id().clone(),
        connector: connector_id.to_string(),
        payment_id: payment_attempt.payment_id.get_string_repr().to_owned(),
        tenant_id: state.tenant.tenant_id.clone(),
        attempt_id: payment_attempt.attempt_id.clone(),
        status: payment_attempt.status,
        payment_method,
        connector_auth_type: auth_type,
        description: None,
        address: PaymentAddress::default(),
        auth_type: payment_attempt.authentication_type.unwrap_or_default(),
        connector_meta_data: merchant_connector_account.get_metadata(),
        connector_wallets_details: merchant_connector_account.get_connector_wallets_details(),
        amount_captured: payment_intent
            .amount_captured
            .map(|amt| amt.get_amount_as_i64()),
        minor_amount_captured: payment_intent.amount_captured,
        payment_method_status: None,
        request: types::UploadFileRequestData {
            file_key,
            file: create_file_request.file.clone(),
            file_type: create_file_request.file_type.clone(),
            file_size: create_file_request.file_size,
        },
        response: Err(ErrorResponse::default()),
        access_token: None,
        session_token: None,
        reference_id: None,
        payment_method_token: None,
        connector_customer: None,
        customer_id: None,
        recurring_mandate_payment_data: None,
        preprocessing_id: None,
        payment_method_balance: None,
        connector_request_reference_id: get_connector_request_reference_id(
            &state.conf,
            merchant_context.get_merchant_account().get_id(),
            payment_intent,
            payment_attempt,
            connector_id,
        )?,
        #[cfg(feature = "payouts")]
        payout_method_data: None,
        #[cfg(feature = "payouts")]
        quote_id: None,
        test_mode,
        connector_api_version: None,
        connector_http_status_code: None,
        external_latency: None,
        apple_pay_flow: None,
        frm_metadata: None,
        refund_id: None,
        dispute_id: None,
        connector_response: None,
        integrity_check: Ok(()),
        additional_merchant_data: None,
        header_payload: None,
        connector_mandate_request_reference_id: None,
        authentication_id: None,
        psd2_sca_exemption_type: None,
<<<<<<< HEAD
        whole_connector_response: None,
        is_payment_id_from_merchant: None,
=======
        raw_connector_response: None,
>>>>>>> 2253d981
    };
    Ok(router_data)
}

#[cfg(feature = "v2")]
pub async fn construct_payments_dynamic_tax_calculation_router_data<F: Clone>(
    state: &SessionState,
    merchant_context: &domain::MerchantContext,
    payment_data: &mut PaymentData<F>,
    merchant_connector_account: &MerchantConnectorAccount,
) -> RouterResult<types::PaymentsTaxCalculationRouterData> {
    todo!()
}

#[cfg(feature = "v1")]
pub async fn construct_payments_dynamic_tax_calculation_router_data<F: Clone>(
    state: &SessionState,
    merchant_context: &domain::MerchantContext,
    payment_data: &mut PaymentData<F>,
    merchant_connector_account: &MerchantConnectorAccount,
) -> RouterResult<types::PaymentsTaxCalculationRouterData> {
    let payment_intent = &payment_data.payment_intent.clone();
    let payment_attempt = &payment_data.payment_attempt.clone();

    #[cfg(feature = "v1")]
    let test_mode: Option<bool> = merchant_connector_account.test_mode;

    #[cfg(feature = "v2")]
    let test_mode = None;

    let connector_auth_type: types::ConnectorAuthType = merchant_connector_account
        .connector_account_details
        .clone()
        .parse_value("ConnectorAuthType")
        .change_context(errors::ApiErrorResponse::InternalServerError)
        .attach_printable("Failed while parsing value for ConnectorAuthType")?;

    let shipping_address = payment_data
        .tax_data
        .clone()
        .map(|tax_data| tax_data.shipping_details)
        .clone()
        .ok_or(errors::ApiErrorResponse::InternalServerError)
        .attach_printable("Missing shipping_details")?;

    let order_details: Option<Vec<OrderDetailsWithAmount>> = payment_intent
        .order_details
        .clone()
        .map(|order_details| {
            order_details
                .iter()
                .map(|data| {
                    data.to_owned()
                        .parse_value("OrderDetailsWithAmount")
                        .change_context(errors::ApiErrorResponse::InvalidDataValue {
                            field_name: "OrderDetailsWithAmount",
                        })
                        .attach_printable("Unable to parse OrderDetailsWithAmount")
                })
                .collect::<Result<Vec<_>, _>>()
        })
        .transpose()?;

    let router_data = types::RouterData {
        flow: PhantomData,
        merchant_id: merchant_context.get_merchant_account().get_id().to_owned(),
        customer_id: None,
        connector_customer: None,
        connector: merchant_connector_account.connector_name.clone(),
        payment_id: payment_attempt.payment_id.get_string_repr().to_owned(),
        attempt_id: payment_attempt.attempt_id.clone(),
        tenant_id: state.tenant.tenant_id.clone(),
        status: payment_attempt.status,
        payment_method: diesel_models::enums::PaymentMethod::default(),
        connector_auth_type,
        description: None,
        address: payment_data.address.clone(),
        auth_type: payment_attempt.authentication_type.unwrap_or_default(),
        connector_meta_data: None,
        connector_wallets_details: None,
        amount_captured: None,
        access_token: None,
        session_token: None,
        reference_id: None,
        payment_method_token: None,
        recurring_mandate_payment_data: None,
        preprocessing_id: None,
        payment_method_balance: None,
        connector_api_version: None,
        request: types::PaymentsTaxCalculationData {
            amount: payment_intent.amount,
            shipping_cost: payment_intent.shipping_cost,
            order_details,
            currency: payment_data.currency,
            shipping_address,
        },
        response: Err(ErrorResponse::default()),
        connector_request_reference_id: get_connector_request_reference_id(
            &state.conf,
            merchant_context.get_merchant_account().get_id(),
            payment_intent,
            payment_attempt,
            &merchant_connector_account.connector_name,
        )?,
        #[cfg(feature = "payouts")]
        payout_method_data: None,
        #[cfg(feature = "payouts")]
        quote_id: None,
        test_mode,
        connector_http_status_code: None,
        external_latency: None,
        apple_pay_flow: None,
        frm_metadata: None,
        refund_id: None,
        dispute_id: None,
        connector_response: None,
        payment_method_status: None,
        minor_amount_captured: None,
        integrity_check: Ok(()),
        additional_merchant_data: None,
        header_payload: None,
        connector_mandate_request_reference_id: None,
        authentication_id: None,
        psd2_sca_exemption_type: None,
<<<<<<< HEAD
        whole_connector_response: None,
        is_payment_id_from_merchant: None,
=======
        raw_connector_response: None,
>>>>>>> 2253d981
    };
    Ok(router_data)
}

#[cfg(feature = "v1")]
#[instrument(skip_all)]
pub async fn construct_defend_dispute_router_data<'a>(
    state: &'a SessionState,
    payment_intent: &'a storage::PaymentIntent,
    payment_attempt: &storage::PaymentAttempt,
    merchant_context: &domain::MerchantContext,
    dispute: &storage::Dispute,
) -> RouterResult<types::DefendDisputeRouterData> {
    let _db = &*state.store;
    let connector_id = &dispute.connector;
    let profile_id = payment_intent
        .profile_id
        .as_ref()
        .get_required_value("profile_id")
        .change_context(errors::ApiErrorResponse::InternalServerError)
        .attach_printable("profile_id is not set in payment_intent")?
        .clone();

    let merchant_connector_account = helpers::get_merchant_connector_account(
        state,
        merchant_context.get_merchant_account().get_id(),
        None,
        merchant_context.get_merchant_key_store(),
        &profile_id,
        connector_id,
        payment_attempt.merchant_connector_id.as_ref(),
    )
    .await?;

    let test_mode: Option<bool> = merchant_connector_account.is_test_mode_on();
    let auth_type: types::ConnectorAuthType = merchant_connector_account
        .get_connector_account_details()
        .parse_value("ConnectorAuthType")
        .change_context(errors::ApiErrorResponse::InternalServerError)?;
    let payment_method = payment_attempt
        .payment_method
        .get_required_value("payment_method_type")?;
    let router_data = types::RouterData {
        flow: PhantomData,
        merchant_id: merchant_context.get_merchant_account().get_id().clone(),
        connector: connector_id.to_string(),
        payment_id: payment_attempt.payment_id.get_string_repr().to_owned(),
        tenant_id: state.tenant.tenant_id.clone(),
        attempt_id: payment_attempt.attempt_id.clone(),
        status: payment_attempt.status,
        payment_method,
        connector_auth_type: auth_type,
        description: None,
        address: PaymentAddress::default(),
        auth_type: payment_attempt.authentication_type.unwrap_or_default(),
        connector_meta_data: merchant_connector_account.get_metadata(),
        connector_wallets_details: merchant_connector_account.get_connector_wallets_details(),
        amount_captured: payment_intent
            .amount_captured
            .map(|amt| amt.get_amount_as_i64()),
        minor_amount_captured: payment_intent.amount_captured,
        payment_method_status: None,
        request: types::DefendDisputeRequestData {
            dispute_id: dispute.dispute_id.clone(),
            connector_dispute_id: dispute.connector_dispute_id.clone(),
        },
        response: Err(ErrorResponse::get_not_implemented()),
        access_token: None,
        session_token: None,
        reference_id: None,
        payment_method_token: None,
        customer_id: None,
        connector_customer: None,
        recurring_mandate_payment_data: None,
        preprocessing_id: None,
        payment_method_balance: None,
        connector_request_reference_id: get_connector_request_reference_id(
            &state.conf,
            merchant_context.get_merchant_account().get_id(),
            payment_intent,
            payment_attempt,
            connector_id,
        )?,
        #[cfg(feature = "payouts")]
        payout_method_data: None,
        #[cfg(feature = "payouts")]
        quote_id: None,
        test_mode,
        connector_api_version: None,
        connector_http_status_code: None,
        external_latency: None,
        apple_pay_flow: None,
        frm_metadata: None,
        refund_id: None,
        dispute_id: Some(dispute.dispute_id.clone()),
        connector_response: None,
        integrity_check: Ok(()),
        additional_merchant_data: None,
        header_payload: None,
        connector_mandate_request_reference_id: None,
        authentication_id: None,
        psd2_sca_exemption_type: None,
<<<<<<< HEAD
        whole_connector_response: None,
        is_payment_id_from_merchant: None,
=======
        raw_connector_response: None,
>>>>>>> 2253d981
    };
    Ok(router_data)
}

#[instrument(skip_all)]
pub async fn construct_retrieve_file_router_data<'a>(
    state: &'a SessionState,
    merchant_context: &domain::MerchantContext,
    file_metadata: &diesel_models::file::FileMetadata,
    connector_id: &str,
) -> RouterResult<types::RetrieveFileRouterData> {
    let profile_id = file_metadata
        .profile_id
        .as_ref()
        .ok_or(errors::ApiErrorResponse::MissingRequiredField {
            field_name: "profile_id",
        })
        .change_context(errors::ApiErrorResponse::InternalServerError)
        .attach_printable("profile_id is not set in file_metadata")?;

    let merchant_connector_account = helpers::get_merchant_connector_account(
        state,
        merchant_context.get_merchant_account().get_id(),
        None,
        merchant_context.get_merchant_key_store(),
        profile_id,
        connector_id,
        file_metadata.merchant_connector_id.as_ref(),
    )
    .await?;

    let test_mode: Option<bool> = merchant_connector_account.is_test_mode_on();
    let auth_type: types::ConnectorAuthType = merchant_connector_account
        .get_connector_account_details()
        .parse_value("ConnectorAuthType")
        .change_context(errors::ApiErrorResponse::InternalServerError)?;
    let router_data = types::RouterData {
        flow: PhantomData,
        merchant_id: merchant_context.get_merchant_account().get_id().clone(),
        connector: connector_id.to_string(),
        tenant_id: state.tenant.tenant_id.clone(),
        customer_id: None,
        connector_customer: None,
        payment_id: common_utils::id_type::PaymentId::get_irrelevant_id("dispute")
            .get_string_repr()
            .to_owned(),
        attempt_id: IRRELEVANT_ATTEMPT_ID_IN_DISPUTE_FLOW.to_string(),
        status: diesel_models::enums::AttemptStatus::default(),
        payment_method: diesel_models::enums::PaymentMethod::default(),
        connector_auth_type: auth_type,
        description: None,
        address: PaymentAddress::default(),
        auth_type: diesel_models::enums::AuthenticationType::default(),
        connector_meta_data: merchant_connector_account.get_metadata(),
        connector_wallets_details: merchant_connector_account.get_connector_wallets_details(),
        amount_captured: None,
        minor_amount_captured: None,
        payment_method_status: None,
        request: types::RetrieveFileRequestData {
            provider_file_id: file_metadata
                .provider_file_id
                .clone()
                .ok_or(errors::ApiErrorResponse::InternalServerError)
                .attach_printable("Missing provider file id")?,
        },
        response: Err(ErrorResponse::default()),
        access_token: None,
        session_token: None,
        reference_id: None,
        payment_method_token: None,
        recurring_mandate_payment_data: None,
        preprocessing_id: None,
        payment_method_balance: None,
        connector_request_reference_id: IRRELEVANT_CONNECTOR_REQUEST_REFERENCE_ID_IN_DISPUTE_FLOW
            .to_string(),
        #[cfg(feature = "payouts")]
        payout_method_data: None,
        #[cfg(feature = "payouts")]
        quote_id: None,
        test_mode,
        connector_api_version: None,
        connector_http_status_code: None,
        external_latency: None,
        apple_pay_flow: None,
        frm_metadata: None,
        refund_id: None,
        dispute_id: None,
        connector_response: None,
        integrity_check: Ok(()),
        additional_merchant_data: None,
        header_payload: None,
        connector_mandate_request_reference_id: None,
        authentication_id: None,
        psd2_sca_exemption_type: None,
<<<<<<< HEAD
        whole_connector_response: None,
        is_payment_id_from_merchant: None,
=======
        raw_connector_response: None,
>>>>>>> 2253d981
    };
    Ok(router_data)
}

pub fn is_merchant_enabled_for_payment_id_as_connector_request_id(
    conf: &Settings,
    merchant_id: &common_utils::id_type::MerchantId,
) -> bool {
    let config_map = &conf
        .connector_request_reference_id_config
        .merchant_ids_send_payment_id_as_connector_request_id;
    config_map.contains(merchant_id)
}

#[cfg(feature = "v1")]
pub fn get_connector_request_reference_id(
    conf: &Settings,
    merchant_id: &common_utils::id_type::MerchantId,
    payment_intent: &hyperswitch_domain_models::payments::PaymentIntent,
    payment_attempt: &hyperswitch_domain_models::payments::payment_attempt::PaymentAttempt,
    connector_name: &str,
) -> CustomResult<String, errors::ApiErrorResponse> {
    let is_config_enabled_to_send_payment_id_as_connector_request_id =
        is_merchant_enabled_for_payment_id_as_connector_request_id(conf, merchant_id);

    let connector_data = api::ConnectorData::get_connector_by_name(
        &conf.connectors,
        connector_name,
        api::GetToken::Connector,
        payment_attempt.merchant_connector_id.clone(),
    )
    .change_context(errors::ApiErrorResponse::InternalServerError)
    .attach_printable_lazy(|| "Failed to construct connector data")?;

    let connector_request_reference_id = connector_data
        .connector
        .generate_connector_request_reference_id(
            payment_intent,
            payment_attempt,
            is_config_enabled_to_send_payment_id_as_connector_request_id,
        );
    Ok(connector_request_reference_id)
}

// TODO: Based on the connector configuration, the connector_request_reference_id should be generated
#[cfg(feature = "v2")]
pub fn get_connector_request_reference_id(
    conf: &Settings,
    merchant_id: &common_utils::id_type::MerchantId,
    payment_attempt: &hyperswitch_domain_models::payments::payment_attempt::PaymentAttempt,
) -> String {
    todo!()
}

/// Validate whether the profile_id exists and is associated with the merchant_id
pub async fn validate_and_get_business_profile(
    db: &dyn StorageInterface,
    key_manager_state: &KeyManagerState,
    merchant_key_store: &domain::MerchantKeyStore,
    profile_id: Option<&common_utils::id_type::ProfileId>,
    merchant_id: &common_utils::id_type::MerchantId,
) -> RouterResult<Option<domain::Profile>> {
    profile_id
        .async_map(|profile_id| async {
            db.find_business_profile_by_profile_id(
                key_manager_state,
                merchant_key_store,
                profile_id,
            )
            .await
            .to_not_found_response(errors::ApiErrorResponse::ProfileNotFound {
                id: profile_id.get_string_repr().to_owned(),
            })
        })
        .await
        .transpose()?
        .map(|business_profile| {
            // Check if the merchant_id of business profile is same as the current merchant_id
            if business_profile.merchant_id.ne(merchant_id) {
                Err(errors::ApiErrorResponse::AccessForbidden {
                    resource: business_profile.get_id().get_string_repr().to_owned(),
                }
                .into())
            } else {
                Ok(business_profile)
            }
        })
        .transpose()
}

fn connector_needs_business_sub_label(connector_name: &str) -> bool {
    let connectors_list = [Connector::Cybersource];
    connectors_list
        .map(|connector| connector.to_string())
        .contains(&connector_name.to_string())
}

/// Create the connector label
/// {connector_name}_{country}_{business_label}
pub fn get_connector_label(
    business_country: Option<api_models::enums::CountryAlpha2>,
    business_label: Option<&String>,
    business_sub_label: Option<&String>,
    connector_name: &str,
) -> Option<String> {
    business_country
        .zip(business_label)
        .map(|(business_country, business_label)| {
            let mut connector_label =
                format!("{connector_name}_{business_country}_{business_label}");

            // Business sub label is currently being used only for cybersource
            // To ensure backwards compatibality, cybersource mca's created before this change
            // will have the business_sub_label value as default.
            //
            // Even when creating the connector account, if no sub label is provided, default will be used
            if connector_needs_business_sub_label(connector_name) {
                if let Some(sub_label) = business_sub_label {
                    connector_label.push_str(&format!("_{sub_label}"));
                } else {
                    connector_label.push_str("_default"); // For backwards compatibality
                }
            }

            connector_label
        })
}

#[cfg(feature = "v1")]
/// If profile_id is not passed, use default profile if available, or
/// If business_details (business_country and business_label) are passed, get the business_profile
/// or return a `MissingRequiredField` error
#[allow(clippy::too_many_arguments)]
pub async fn get_profile_id_from_business_details(
    key_manager_state: &KeyManagerState,
    business_country: Option<api_models::enums::CountryAlpha2>,
    business_label: Option<&String>,
    merchant_context: &domain::MerchantContext,
    request_profile_id: Option<&common_utils::id_type::ProfileId>,
    db: &dyn StorageInterface,
    should_validate: bool,
) -> RouterResult<common_utils::id_type::ProfileId> {
    match request_profile_id.or(merchant_context
        .get_merchant_account()
        .default_profile
        .as_ref())
    {
        Some(profile_id) => {
            // Check whether this business profile belongs to the merchant
            if should_validate {
                let _ = validate_and_get_business_profile(
                    db,
                    key_manager_state,
                    merchant_context.get_merchant_key_store(),
                    Some(profile_id),
                    merchant_context.get_merchant_account().get_id(),
                )
                .await?;
            }
            Ok(profile_id.clone())
        }
        None => match business_country.zip(business_label) {
            Some((business_country, business_label)) => {
                let profile_name = format!("{business_country}_{business_label}");
                let business_profile = db
                    .find_business_profile_by_profile_name_merchant_id(
                        key_manager_state,
                        merchant_context.get_merchant_key_store(),
                        &profile_name,
                        merchant_context.get_merchant_account().get_id(),
                    )
                    .await
                    .to_not_found_response(errors::ApiErrorResponse::ProfileNotFound {
                        id: profile_name,
                    })?;

                Ok(business_profile.get_id().to_owned())
            }
            _ => Err(report!(errors::ApiErrorResponse::MissingRequiredField {
                field_name: "profile_id or business_country, business_label"
            })),
        },
    }
}

pub fn get_poll_id(merchant_id: &common_utils::id_type::MerchantId, unique_id: String) -> String {
    merchant_id.get_poll_id(&unique_id)
}

pub fn get_external_authentication_request_poll_id(
    payment_id: &common_utils::id_type::PaymentId,
) -> String {
    payment_id.get_external_authentication_request_poll_id()
}
pub fn get_html_redirect_response_popup(
    return_url_with_query_params: String,
) -> RouterResult<String> {
    Ok(html! {
        head {
            title { "Redirect Form" }
            (PreEscaped(format!(r#"
                    <script>
                        let return_url = "{return_url_with_query_params}";
                        try {{
                            // if inside iframe, send post message to parent for redirection
                            if (window.self !== window.parent) {{
                                window.parent.postMessage({{openurl_if_required: return_url}}, '*')
                            // if parent, redirect self to return_url
                            }} else {{
                                window.location.href = return_url
                            }}
                        }}
                        catch(err) {{
                            // if error occurs, send post message to parent and wait for 10 secs to redirect. if doesn't redirect, redirect self to return_url
                            window.parent.postMessage({{openurl_if_required: return_url}}, '*')
                            setTimeout(function() {{
                                window.location.href = return_url
                            }}, 10000);
                            console.log(err.message)
                        }}
                    </script>
                    "#)))
        }
    }
    .into_string())
}

#[cfg(feature = "v1")]
pub fn get_html_redirect_response_for_external_authentication(
    return_url_with_query_params: String,
    payment_response: &api_models::payments::PaymentsResponse,
    payment_id: common_utils::id_type::PaymentId,
    poll_config: &PollConfig,
) -> RouterResult<String> {
    // if intent_status is requires_customer_action then set poll_id, fetch poll config and do a poll_status post message, else do open_url post message to redirect to return_url
    let html = match payment_response.status {
            IntentStatus::RequiresCustomerAction => {
                // Request poll id sent to client for retrieve_poll_status api
                let req_poll_id = get_external_authentication_request_poll_id(&payment_id);
                let poll_frequency = poll_config.frequency;
                let poll_delay_in_secs = poll_config.delay_in_secs;
                html! {
                    head {
                        title { "Redirect Form" }
                        (PreEscaped(format!(r#"
                                <script>
                                    let return_url = "{return_url_with_query_params}";
                                    let poll_status_data = {{
                                        'poll_id': '{req_poll_id}',
                                        'frequency': '{poll_frequency}',
                                        'delay_in_secs': '{poll_delay_in_secs}',
                                        'return_url_with_query_params': return_url
                                    }};
                                    try {{
                                        // if inside iframe, send post message to parent for redirection
                                        if (window.self !== window.parent) {{
                                            window.parent.postMessage({{poll_status: poll_status_data}}, '*')
                                        // if parent, redirect self to return_url
                                        }} else {{
                                            window.location.href = return_url
                                        }}
                                    }}
                                    catch(err) {{
                                        // if error occurs, send post message to parent and wait for 10 secs to redirect. if doesn't redirect, redirect self to return_url
                                        window.parent.postMessage({{poll_status: poll_status_data}}, '*')
                                        setTimeout(function() {{
                                            window.location.href = return_url
                                        }}, 10000);
                                        console.log(err.message)
                                    }}
                                </script>
                                "#)))
                    }
                }
                .into_string()
            },
            _ => {
                html! {
                    head {
                        title { "Redirect Form" }
                        (PreEscaped(format!(r#"
                                <script>
                                    let return_url = "{return_url_with_query_params}";
                                    try {{
                                        // if inside iframe, send post message to parent for redirection
                                        if (window.self !== window.parent) {{
                                            window.parent.postMessage({{openurl_if_required: return_url}}, '*')
                                        // if parent, redirect self to return_url
                                        }} else {{
                                            window.location.href = return_url
                                        }}
                                    }}
                                    catch(err) {{
                                        // if error occurs, send post message to parent and wait for 10 secs to redirect. if doesn't redirect, redirect self to return_url
                                        window.parent.postMessage({{openurl_if_required: return_url}}, '*')
                                        setTimeout(function() {{
                                            window.location.href = return_url
                                        }}, 10000);
                                        console.log(err.message)
                                    }}
                                </script>
                                "#)))
                    }
                }
                .into_string()
            },
        };
    Ok(html)
}

#[inline]
pub fn get_flow_name<F>() -> RouterResult<String> {
    Ok(std::any::type_name::<F>()
        .to_string()
        .rsplit("::")
        .next()
        .ok_or(errors::ApiErrorResponse::InternalServerError)
        .attach_printable("Flow stringify failed")?
        .to_string())
}

pub fn get_request_incremental_authorization_value(
    request_incremental_authorization: Option<bool>,
    capture_method: Option<common_enums::CaptureMethod>,
) -> RouterResult<Option<RequestIncrementalAuthorization>> {
    Some(request_incremental_authorization
        .map(|request_incremental_authorization| {
            if request_incremental_authorization {
                if matches!(
                    capture_method,
                    Some(common_enums::CaptureMethod::Automatic) | Some(common_enums::CaptureMethod::SequentialAutomatic)
                ) {
                    Err(errors::ApiErrorResponse::NotSupported { message: "incremental authorization is not supported when capture_method is automatic".to_owned() })?
                }
                Ok(RequestIncrementalAuthorization::True)
            } else {
                Ok(RequestIncrementalAuthorization::False)
            }
        })
        .unwrap_or(Ok(RequestIncrementalAuthorization::default()))).transpose()
}

pub fn get_incremental_authorization_allowed_value(
    incremental_authorization_allowed: Option<bool>,
    request_incremental_authorization: Option<RequestIncrementalAuthorization>,
) -> Option<bool> {
    if request_incremental_authorization == Some(RequestIncrementalAuthorization::False) {
        Some(false)
    } else {
        incremental_authorization_allowed
    }
}

pub(crate) trait GetProfileId {
    fn get_profile_id(&self) -> Option<&common_utils::id_type::ProfileId>;
}

impl GetProfileId for MerchantConnectorAccount {
    fn get_profile_id(&self) -> Option<&common_utils::id_type::ProfileId> {
        Some(&self.profile_id)
    }
}

impl GetProfileId for storage::PaymentIntent {
    #[cfg(feature = "v1")]
    fn get_profile_id(&self) -> Option<&common_utils::id_type::ProfileId> {
        self.profile_id.as_ref()
    }

    // TODO: handle this in a better way for v2
    #[cfg(feature = "v2")]
    fn get_profile_id(&self) -> Option<&common_utils::id_type::ProfileId> {
        Some(&self.profile_id)
    }
}

impl<A> GetProfileId for (storage::PaymentIntent, A) {
    fn get_profile_id(&self) -> Option<&common_utils::id_type::ProfileId> {
        self.0.get_profile_id()
    }
}

impl GetProfileId for diesel_models::Dispute {
    fn get_profile_id(&self) -> Option<&common_utils::id_type::ProfileId> {
        self.profile_id.as_ref()
    }
}

impl GetProfileId for diesel_models::Refund {
    fn get_profile_id(&self) -> Option<&common_utils::id_type::ProfileId> {
        self.profile_id.as_ref()
    }
}

#[cfg(feature = "v1")]
impl GetProfileId for api_models::routing::RoutingConfigRequest {
    fn get_profile_id(&self) -> Option<&common_utils::id_type::ProfileId> {
        self.profile_id.as_ref()
    }
}

#[cfg(feature = "v2")]
impl GetProfileId for api_models::routing::RoutingConfigRequest {
    fn get_profile_id(&self) -> Option<&common_utils::id_type::ProfileId> {
        Some(&self.profile_id)
    }
}

impl GetProfileId for api_models::routing::RoutingRetrieveLinkQuery {
    fn get_profile_id(&self) -> Option<&common_utils::id_type::ProfileId> {
        self.profile_id.as_ref()
    }
}

impl GetProfileId for diesel_models::routing_algorithm::RoutingProfileMetadata {
    fn get_profile_id(&self) -> Option<&common_utils::id_type::ProfileId> {
        Some(&self.profile_id)
    }
}

impl GetProfileId for domain::Profile {
    fn get_profile_id(&self) -> Option<&common_utils::id_type::ProfileId> {
        Some(self.get_id())
    }
}

#[cfg(feature = "payouts")]
impl GetProfileId for storage::Payouts {
    fn get_profile_id(&self) -> Option<&common_utils::id_type::ProfileId> {
        Some(&self.profile_id)
    }
}
#[cfg(feature = "payouts")]
impl<T, F, R> GetProfileId for (storage::Payouts, T, F, R) {
    fn get_profile_id(&self) -> Option<&common_utils::id_type::ProfileId> {
        self.0.get_profile_id()
    }
}

/// Filter Objects based on profile ids
pub(super) fn filter_objects_based_on_profile_id_list<
    T: GetProfileId,
    U: IntoIterator<Item = T> + FromIterator<T>,
>(
    profile_id_list_auth_layer: Option<Vec<common_utils::id_type::ProfileId>>,
    object_list: U,
) -> U {
    if let Some(profile_id_list) = profile_id_list_auth_layer {
        let profile_ids_to_filter: HashSet<_> = profile_id_list.iter().collect();
        object_list
            .into_iter()
            .filter_map(|item| {
                if item
                    .get_profile_id()
                    .is_some_and(|profile_id| profile_ids_to_filter.contains(profile_id))
                {
                    Some(item)
                } else {
                    None
                }
            })
            .collect()
    } else {
        object_list
    }
}

pub(crate) fn validate_profile_id_from_auth_layer<T: GetProfileId + std::fmt::Debug>(
    profile_id_auth_layer: Option<common_utils::id_type::ProfileId>,
    object: &T,
) -> RouterResult<()> {
    match (profile_id_auth_layer, object.get_profile_id()) {
        (Some(auth_profile_id), Some(object_profile_id)) => {
            auth_profile_id.eq(object_profile_id).then_some(()).ok_or(
                errors::ApiErrorResponse::PreconditionFailed {
                    message: "Profile id authentication failed. Please use the correct JWT token"
                        .to_string(),
                }
                .into(),
            )
        }
        (Some(_auth_profile_id), None) => RouterResult::Err(
            errors::ApiErrorResponse::PreconditionFailed {
                message: "Couldn't find profile_id in record for authentication".to_string(),
            }
            .into(),
        )
        .attach_printable(format!("Couldn't find profile_id in entity {object:?}")),
        (None, None) | (None, Some(_)) => Ok(()),
    }
}

#[cfg(feature = "v2")]
pub async fn construct_vault_router_data<F>(
    state: &SessionState,
    merchant_account: &domain::MerchantAccount,
    merchant_connector_account: &domain::MerchantConnectorAccountTypeDetails,
    payment_method_vaulting_data: Option<domain::PaymentMethodVaultingData>,
    connector_vault_id: Option<String>,
    connector_customer_id: Option<String>,
) -> RouterResult<VaultRouterDataV2<F>> {
    let connector_name = merchant_connector_account
        .get_connector_name()
        .ok_or(errors::ApiErrorResponse::InternalServerError)
        .attach_printable("Connector name not present for external vault")?; // always get the connector name from the merchant_connector_account
    let connector_auth_type = merchant_connector_account
        .get_connector_account_details()
        .change_context(errors::ApiErrorResponse::InternalServerError)?;

    let resource_common_data = VaultConnectorFlowData {
        merchant_id: merchant_account.get_id().to_owned(),
    };

    let router_data = types::RouterDataV2 {
        flow: PhantomData,
        resource_common_data,
        tenant_id: state.tenant.tenant_id.clone(),
        connector_auth_type,
        request: types::VaultRequestData {
            payment_method_vaulting_data,
            connector_vault_id,
            connector_customer_id,
        },
        response: Ok(types::VaultResponseData::default()),
    };

    Ok(router_data)
}

pub fn validate_bank_account_data(data: &types::MerchantAccountData) -> RouterResult<()> {
    match data {
        types::MerchantAccountData::Iban { iban, .. } => validate_iban(iban),

        types::MerchantAccountData::Sepa { iban, .. } => validate_iban(iban),

        types::MerchantAccountData::SepaInstant { iban, .. } => validate_iban(iban),

        types::MerchantAccountData::Bacs {
            account_number,
            sort_code,
            ..
        } => validate_uk_account(account_number, sort_code),

        types::MerchantAccountData::FasterPayments {
            account_number,
            sort_code,
            ..
        } => validate_uk_account(account_number, sort_code),

        types::MerchantAccountData::Elixir { iban, .. } => validate_elixir_account(iban),

        types::MerchantAccountData::Bankgiro { number, .. } => validate_bankgiro_number(number),

        types::MerchantAccountData::Plusgiro { number, .. } => validate_plusgiro_number(number),
    }
}

fn validate_iban(iban: &Secret<String>) -> RouterResult<()> {
    let iban_str = iban.peek();

    if iban_str.len() > consts::IBAN_MAX_LENGTH || iban_str.len() < consts::IBAN_MIN_LENGTH {
        return Err(errors::ApiErrorResponse::InvalidRequestData {
            message: format!(
                "IBAN length must be between {} and {} characters",
                consts::IBAN_MIN_LENGTH,
                consts::IBAN_MAX_LENGTH
            ),
        }
        .into());
    }

    if iban.peek().len() > consts::IBAN_MAX_LENGTH {
        return Err(errors::ApiErrorResponse::InvalidRequestData {
            message: "IBAN length must be up to 34 characters".to_string(),
        }
        .into());
    }
    let pattern = Regex::new(r"^[A-Z0-9]*$")
        .change_context(errors::ApiErrorResponse::InternalServerError)
        .attach_printable("failed to create regex pattern")?;

    let mut iban = iban.peek().to_string();

    if !pattern.is_match(iban.as_str()) {
        return Err(errors::ApiErrorResponse::InvalidRequestData {
            message: "IBAN data must be alphanumeric".to_string(),
        }
        .into());
    }

    // MOD check
    let first_4 = iban.chars().take(4).collect::<String>();
    iban.push_str(first_4.as_str());
    let len = iban.len();

    let rearranged_iban = iban
        .chars()
        .rev()
        .take(len - 4)
        .collect::<String>()
        .chars()
        .rev()
        .collect::<String>();

    let mut result = String::new();

    rearranged_iban.chars().for_each(|c| {
        if c.is_ascii_uppercase() {
            let digit = (u32::from(c) - u32::from('A')) + 10;
            result.push_str(&format!("{digit:02}"));
        } else {
            result.push(c);
        }
    });

    let num = result
        .parse::<u128>()
        .change_context(errors::ApiErrorResponse::InternalServerError)
        .attach_printable("failed to validate IBAN")?;

    if num % 97 != 1 {
        return Err(errors::ApiErrorResponse::InvalidRequestData {
            message: "Invalid IBAN".to_string(),
        }
        .into());
    }

    Ok(())
}

fn validate_uk_account(
    account_number: &Secret<String>,
    sort_code: &Secret<String>,
) -> RouterResult<()> {
    if account_number.peek().len() > consts::BACS_MAX_ACCOUNT_NUMBER_LENGTH
        || sort_code.peek().len() != consts::BACS_SORT_CODE_LENGTH
    {
        return Err(errors::ApiErrorResponse::InvalidRequestData {
            message: "Invalid BACS numbers".to_string(),
        }
        .into());
    }

    Ok(())
}

fn validate_elixir_account(iban: &Secret<String>) -> RouterResult<()> {
    let iban_str = iban.peek();

    // Validate IBAN first
    validate_iban(iban)?;

    // Check if IBAN is Polish
    if !iban_str.starts_with("PL") {
        return Err(errors::ApiErrorResponse::InvalidRequestData {
            message: "Elixir IBAN must be Polish (PL)".to_string(),
        }
        .into());
    }

    // Validate IBAN length for Poland
    if iban_str.len() != consts::ELIXIR_IBAN_LENGTH {
        return Err(errors::ApiErrorResponse::InvalidRequestData {
            message: "Polish IBAN must be 28 characters".to_string(),
        }
        .into());
    }

    Ok(())
}

fn validate_bankgiro_number(number: &Secret<String>) -> RouterResult<()> {
    let num_str = number.peek();
    let clean_number = num_str.replace("-", "").replace(" ", "");

    // Length validation
    if clean_number.len() < consts::BANKGIRO_MIN_LENGTH
        || clean_number.len() > consts::BANKGIRO_MAX_LENGTH
    {
        return Err(errors::ApiErrorResponse::InvalidRequestData {
            message: format!(
                "Bankgiro number must be between {} and {} digits",
                consts::BANKGIRO_MIN_LENGTH,
                consts::BANKGIRO_MAX_LENGTH
            ),
        }
        .into());
    }

    // Must be numeric
    if !clean_number.chars().all(|c| c.is_ascii_digit()) {
        return Err(errors::ApiErrorResponse::InvalidRequestData {
            message: "Bankgiro number must be numeric".to_string(),
        }
        .into());
    }
    Ok(())
}

fn validate_plusgiro_number(number: &Secret<String>) -> RouterResult<()> {
    let num_str = number.peek();
    let clean_number = num_str.replace("-", "").replace(" ", "");

    // Length validation
    if clean_number.len() < consts::PLUSGIRO_MIN_LENGTH
        || clean_number.len() > consts::PLUSGIRO_MAX_LENGTH
    {
        return Err(errors::ApiErrorResponse::InvalidRequestData {
            message: format!(
                "Plusgiro number must be between {} and {} digits",
                consts::PLUSGIRO_MIN_LENGTH,
                consts::PLUSGIRO_MAX_LENGTH
            ),
        }
        .into());
    }

    // Must be numeric
    if !clean_number.chars().all(|c| c.is_ascii_digit()) {
        return Err(errors::ApiErrorResponse::InvalidRequestData {
            message: "Plusgiro number must be numeric".to_string(),
        }
        .into());
    }
    Ok(())
}<|MERGE_RESOLUTION|>--- conflicted
+++ resolved
@@ -235,12 +235,8 @@
         connector_mandate_request_reference_id: None,
         authentication_id: None,
         psd2_sca_exemption_type: None,
-<<<<<<< HEAD
-        whole_connector_response: None,
+        raw_connector_response: None,
         is_payment_id_from_merchant: None,
-=======
-        raw_connector_response: None,
->>>>>>> 2253d981
     };
 
     Ok(router_data)
@@ -407,12 +403,8 @@
         connector_mandate_request_reference_id: None,
         authentication_id: None,
         psd2_sca_exemption_type: None,
-<<<<<<< HEAD
-        whole_connector_response: None,
+        raw_connector_response: None,
         is_payment_id_from_merchant: None,
-=======
-        raw_connector_response: None,
->>>>>>> 2253d981
     };
 
     Ok(router_data)
@@ -615,12 +607,8 @@
         connector_mandate_request_reference_id: None,
         authentication_id: None,
         psd2_sca_exemption_type: None,
-<<<<<<< HEAD
-        whole_connector_response: None,
+        raw_connector_response: None,
         is_payment_id_from_merchant: None,
-=======
-        raw_connector_response: None,
->>>>>>> 2253d981
     };
 
     Ok(router_data)
@@ -1046,12 +1034,8 @@
         connector_mandate_request_reference_id: None,
         authentication_id: None,
         psd2_sca_exemption_type: None,
-<<<<<<< HEAD
-        whole_connector_response: None,
+        raw_connector_response: None,
         is_payment_id_from_merchant: None,
-=======
-        raw_connector_response: None,
->>>>>>> 2253d981
     };
     Ok(router_data)
 }
@@ -1151,12 +1135,8 @@
         connector_mandate_request_reference_id: None,
         authentication_id: None,
         psd2_sca_exemption_type: None,
-<<<<<<< HEAD
-        whole_connector_response: None,
+        raw_connector_response: None,
         is_payment_id_from_merchant: None,
-=======
-        raw_connector_response: None,
->>>>>>> 2253d981
     };
     Ok(router_data)
 }
@@ -1262,12 +1242,8 @@
         connector_mandate_request_reference_id: None,
         authentication_id: None,
         psd2_sca_exemption_type: None,
-<<<<<<< HEAD
-        whole_connector_response: None,
+        raw_connector_response: None,
         is_payment_id_from_merchant: None,
-=======
-        raw_connector_response: None,
->>>>>>> 2253d981
     };
     Ok(router_data)
 }
@@ -1392,12 +1368,8 @@
         connector_mandate_request_reference_id: None,
         authentication_id: None,
         psd2_sca_exemption_type: None,
-<<<<<<< HEAD
-        whole_connector_response: None,
+        raw_connector_response: None,
         is_payment_id_from_merchant: None,
-=======
-        raw_connector_response: None,
->>>>>>> 2253d981
     };
     Ok(router_data)
 }
@@ -1500,12 +1472,8 @@
         connector_mandate_request_reference_id: None,
         authentication_id: None,
         psd2_sca_exemption_type: None,
-<<<<<<< HEAD
-        whole_connector_response: None,
+        raw_connector_response: None,
         is_payment_id_from_merchant: None,
-=======
-        raw_connector_response: None,
->>>>>>> 2253d981
     };
     Ok(router_data)
 }
@@ -1600,12 +1568,8 @@
         connector_mandate_request_reference_id: None,
         authentication_id: None,
         psd2_sca_exemption_type: None,
-<<<<<<< HEAD
-        whole_connector_response: None,
+        raw_connector_response: None,
         is_payment_id_from_merchant: None,
-=======
-        raw_connector_response: None,
->>>>>>> 2253d981
     };
     Ok(router_data)
 }
