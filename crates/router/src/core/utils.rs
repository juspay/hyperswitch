--- conflicted
+++ resolved
@@ -6,10 +6,7 @@
 use super::payments::PaymentAddress;
 use crate::{
     consts,
-    core::{
-        errors::{self, RouterResult},
-        payment_methods::vault,
-    },
+    core::errors::{self, RouterResult},
     routes::AppState,
     types::{
         self,
@@ -50,20 +47,6 @@
     let payment_method_type = payment_attempt
         .payment_method
         .get_required_value("payment_method_type")?;
-<<<<<<< HEAD
-    let payment_method_data = match payment_method_data.cloned() {
-        Some(v) => v,
-        None => {
-            let (pm, _) = vault::Vault::get_payment_method_data_from_locker(
-                state,
-                &payment_attempt.attempt_id,
-            )
-            .await?;
-            pm.get_required_value("payment_method_data")?
-        }
-    };
-=======
->>>>>>> 5809408c
 
     let router_data = types::RouterData {
         flow: PhantomData,
