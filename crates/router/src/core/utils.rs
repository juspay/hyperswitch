--- conflicted
+++ resolved
@@ -72,11 +72,8 @@
             refund_amount: refund.refund_amount,
             currency,
             amount,
-<<<<<<< HEAD
             connector_specific_data: None,
-=======
             reason: refund.refund_reason.clone(),
->>>>>>> ca994f6a
         },
 
         response: Ok(types::RefundsResponseData {
