--- conflicted
+++ resolved
@@ -71,13 +71,8 @@
 #[cfg(feature = "payouts")]
 #[instrument(skip_all)]
 pub async fn construct_payout_router_data<'a, F>(
-<<<<<<< HEAD
     state: &'a SessionState,
-    connector_id: &str,
-=======
-    state: &'a AppState,
     connector_name: &api_models::enums::Connector,
->>>>>>> 2a302eb5
     merchant_account: &domain::MerchantAccount,
     key_store: &domain::MerchantKeyStore,
     payout_data: &mut PayoutData,
