--- conflicted
+++ resolved
@@ -776,17 +776,10 @@
         .attach_printable("Failed to get redis connection")?;
 
     redis_conn
-<<<<<<< HEAD
-        .set_key_with_expiry(
-            redis_key.as_str(),
-            bytes::Bytes::from(encrypted_payload),
-            i64::from(LOCKER_REDIS_EXPIRY_SECONDS),
-=======
         .set_key_if_not_exists_with_expiry(
             redis_key.as_str(),
             bytes::Bytes::from(encrypted_payload),
             Some(i64::from(LOCKER_REDIS_EXPIRY_SECONDS)),
->>>>>>> 67d00627
         )
         .await
         .map(|_| lookup_key)
