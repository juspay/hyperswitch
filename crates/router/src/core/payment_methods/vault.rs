use common_enums::PaymentMethodType;
#[cfg(feature = "v2")]
use common_utils::request;
use common_utils::{
    crypto::{DecodeMessage, EncodeMessage, GcmAes256},
    ext_traits::{BytesExt, Encode},
    generate_id_with_default_len, id_type,
    pii::Email,
};
use error_stack::{report, ResultExt};
#[cfg(feature = "v2")]
use hyperswitch_domain_models::router_flow_types::{
    ExternalVaultDeleteFlow, ExternalVaultRetrieveFlow,
};
use hyperswitch_domain_models::{
    router_data_v2::flow_common_types::VaultConnectorFlowData, types::VaultRouterData,
};
use masking::PeekInterface;
use router_env::{instrument, tracing};
use scheduler::{types::process_data, utils as process_tracker_utils};

#[cfg(feature = "payouts")]
use crate::types::api::payouts;
use crate::{
    consts,
    core::{
        errors::{self, ConnectorErrorExt, CustomResult, RouterResult},
        payments, utils as core_utils,
    },
    db, logger,
    routes::{self, metrics},
    services::{self, connector_integration_interface::RouterDataConversion},
    types::{
        self, api, domain,
        storage::{self, enums},
    },
    utils::StringExt,
};
#[cfg(feature = "v2")]
use crate::{
    core::{
        errors::StorageErrorExt,
        payment_methods::{transformers as pm_transforms, utils},
        payments::{self as payments_core, helpers as payment_helpers},
    },
    headers, settings,
    types::payment_methods as pm_types,
    utils::{ext_traits::OptionExt, ConnectorResponseExt},
};

const VAULT_SERVICE_NAME: &str = "CARD";

pub struct SupplementaryVaultData {
    pub customer_id: Option<id_type::CustomerId>,
    pub payment_method_id: Option<String>,
}

pub trait Vaultable: Sized {
    fn get_value1(
        &self,
        customer_id: Option<id_type::CustomerId>,
    ) -> CustomResult<String, errors::VaultError>;
    fn get_value2(
        &self,
        _customer_id: Option<id_type::CustomerId>,
    ) -> CustomResult<String, errors::VaultError> {
        Ok(String::new())
    }
    fn from_values(
        value1: String,
        value2: String,
    ) -> CustomResult<(Self, SupplementaryVaultData), errors::VaultError>;
}

impl Vaultable for domain::Card {
    fn get_value1(
        &self,
        _customer_id: Option<id_type::CustomerId>,
    ) -> CustomResult<String, errors::VaultError> {
        let value1 = domain::TokenizedCardValue1 {
            card_number: self.card_number.peek().clone(),
            exp_year: self.card_exp_year.peek().clone(),
            exp_month: self.card_exp_month.peek().clone(),
            nickname: self.nick_name.as_ref().map(|name| name.peek().clone()),
            card_last_four: None,
            card_token: None,
            card_holder_name: self.card_holder_name.clone(),
        };

        value1
            .encode_to_string_of_json()
            .change_context(errors::VaultError::RequestEncodingFailed)
            .attach_printable("Failed to encode card value1")
    }

    fn get_value2(
        &self,
        customer_id: Option<id_type::CustomerId>,
    ) -> CustomResult<String, errors::VaultError> {
        let value2 = domain::TokenizedCardValue2 {
            card_security_code: Some(self.card_cvc.peek().clone()),
            card_fingerprint: None,
            external_id: None,
            customer_id,
            payment_method_id: None,
        };

        value2
            .encode_to_string_of_json()
            .change_context(errors::VaultError::RequestEncodingFailed)
            .attach_printable("Failed to encode card value2")
    }

    fn from_values(
        value1: String,
        value2: String,
    ) -> CustomResult<(Self, SupplementaryVaultData), errors::VaultError> {
        let value1: domain::TokenizedCardValue1 = value1
            .parse_struct("TokenizedCardValue1")
            .change_context(errors::VaultError::ResponseDeserializationFailed)
            .attach_printable("Could not deserialize into card value1")?;

        let value2: domain::TokenizedCardValue2 = value2
            .parse_struct("TokenizedCardValue2")
            .change_context(errors::VaultError::ResponseDeserializationFailed)
            .attach_printable("Could not deserialize into card value2")?;

        let card = Self {
            card_number: cards::CardNumber::try_from(value1.card_number)
                .change_context(errors::VaultError::ResponseDeserializationFailed)
                .attach_printable("Invalid card number format from the mock locker")?,
            card_exp_month: value1.exp_month.into(),
            card_exp_year: value1.exp_year.into(),
            card_cvc: value2.card_security_code.unwrap_or_default().into(),
            card_issuer: None,
            card_network: None,
            bank_code: None,
            card_issuing_country: None,
            card_type: None,
            nick_name: value1.nickname.map(masking::Secret::new),
            card_holder_name: value1.card_holder_name,
            co_badged_card_data: None,
        };

        let supp_data = SupplementaryVaultData {
            customer_id: value2.customer_id,
            payment_method_id: value2.payment_method_id,
        };

        Ok((card, supp_data))
    }
}

impl Vaultable for domain::BankTransferData {
    fn get_value1(
        &self,
        _customer_id: Option<id_type::CustomerId>,
    ) -> CustomResult<String, errors::VaultError> {
        let value1 = domain::TokenizedBankTransferValue1 {
            data: self.to_owned(),
        };

        value1
            .encode_to_string_of_json()
            .change_context(errors::VaultError::RequestEncodingFailed)
            .attach_printable("Failed to encode bank transfer data")
    }

    fn get_value2(
        &self,
        customer_id: Option<id_type::CustomerId>,
    ) -> CustomResult<String, errors::VaultError> {
        let value2 = domain::TokenizedBankTransferValue2 { customer_id };

        value2
            .encode_to_string_of_json()
            .change_context(errors::VaultError::RequestEncodingFailed)
            .attach_printable("Failed to encode bank transfer supplementary data")
    }

    fn from_values(
        value1: String,
        value2: String,
    ) -> CustomResult<(Self, SupplementaryVaultData), errors::VaultError> {
        let value1: domain::TokenizedBankTransferValue1 = value1
            .parse_struct("TokenizedBankTransferValue1")
            .change_context(errors::VaultError::ResponseDeserializationFailed)
            .attach_printable("Could not deserialize into bank transfer data")?;

        let value2: domain::TokenizedBankTransferValue2 = value2
            .parse_struct("TokenizedBankTransferValue2")
            .change_context(errors::VaultError::ResponseDeserializationFailed)
            .attach_printable("Could not deserialize into supplementary bank transfer data")?;

        let bank_transfer_data = value1.data;

        let supp_data = SupplementaryVaultData {
            customer_id: value2.customer_id,
            payment_method_id: None,
        };

        Ok((bank_transfer_data, supp_data))
    }
}

impl Vaultable for domain::WalletData {
    fn get_value1(
        &self,
        _customer_id: Option<id_type::CustomerId>,
    ) -> CustomResult<String, errors::VaultError> {
        let value1 = domain::TokenizedWalletValue1 {
            data: self.to_owned(),
        };

        value1
            .encode_to_string_of_json()
            .change_context(errors::VaultError::RequestEncodingFailed)
            .attach_printable("Failed to encode wallet data value1")
    }

    fn get_value2(
        &self,
        customer_id: Option<id_type::CustomerId>,
    ) -> CustomResult<String, errors::VaultError> {
        let value2 = domain::TokenizedWalletValue2 { customer_id };

        value2
            .encode_to_string_of_json()
            .change_context(errors::VaultError::RequestEncodingFailed)
            .attach_printable("Failed to encode wallet data value2")
    }

    fn from_values(
        value1: String,
        value2: String,
    ) -> CustomResult<(Self, SupplementaryVaultData), errors::VaultError> {
        let value1: domain::TokenizedWalletValue1 = value1
            .parse_struct("TokenizedWalletValue1")
            .change_context(errors::VaultError::ResponseDeserializationFailed)
            .attach_printable("Could not deserialize into wallet data value1")?;

        let value2: domain::TokenizedWalletValue2 = value2
            .parse_struct("TokenizedWalletValue2")
            .change_context(errors::VaultError::ResponseDeserializationFailed)
            .attach_printable("Could not deserialize into wallet data value2")?;

        let wallet = value1.data;

        let supp_data = SupplementaryVaultData {
            customer_id: value2.customer_id,
            payment_method_id: None,
        };

        Ok((wallet, supp_data))
    }
}

impl Vaultable for domain::BankRedirectData {
    fn get_value1(
        &self,
        _customer_id: Option<id_type::CustomerId>,
    ) -> CustomResult<String, errors::VaultError> {
        let value1 = domain::TokenizedBankRedirectValue1 {
            data: self.to_owned(),
        };

        value1
            .encode_to_string_of_json()
            .change_context(errors::VaultError::RequestEncodingFailed)
            .attach_printable("Failed to encode bank redirect data")
    }

    fn get_value2(
        &self,
        customer_id: Option<id_type::CustomerId>,
    ) -> CustomResult<String, errors::VaultError> {
        let value2 = domain::TokenizedBankRedirectValue2 { customer_id };

        value2
            .encode_to_string_of_json()
            .change_context(errors::VaultError::RequestEncodingFailed)
            .attach_printable("Failed to encode bank redirect supplementary data")
    }

    fn from_values(
        value1: String,
        value2: String,
    ) -> CustomResult<(Self, SupplementaryVaultData), errors::VaultError> {
        let value1: domain::TokenizedBankRedirectValue1 = value1
            .parse_struct("TokenizedBankRedirectValue1")
            .change_context(errors::VaultError::ResponseDeserializationFailed)
            .attach_printable("Could not deserialize into bank redirect data")?;

        let value2: domain::TokenizedBankRedirectValue2 = value2
            .parse_struct("TokenizedBankRedirectValue2")
            .change_context(errors::VaultError::ResponseDeserializationFailed)
            .attach_printable("Could not deserialize into supplementary bank redirect data")?;

        let bank_transfer_data = value1.data;

        let supp_data = SupplementaryVaultData {
            customer_id: value2.customer_id,
            payment_method_id: None,
        };

        Ok((bank_transfer_data, supp_data))
    }
}

impl Vaultable for domain::BankDebitData {
    fn get_value1(
        &self,
        _customer_id: Option<id_type::CustomerId>,
    ) -> CustomResult<String, errors::VaultError> {
        let value1 = domain::TokenizedBankDebitValue1 {
            data: self.to_owned(),
        };

        value1
            .encode_to_string_of_json()
            .change_context(errors::VaultError::RequestEncodingFailed)
            .attach_printable("Failed to encode bank debit data")
    }

    fn get_value2(
        &self,
        customer_id: Option<id_type::CustomerId>,
    ) -> CustomResult<String, errors::VaultError> {
        let value2 = domain::TokenizedBankDebitValue2 { customer_id };

        value2
            .encode_to_string_of_json()
            .change_context(errors::VaultError::RequestEncodingFailed)
            .attach_printable("Failed to encode bank debit supplementary data")
    }

    fn from_values(
        value1: String,
        value2: String,
    ) -> CustomResult<(Self, SupplementaryVaultData), errors::VaultError> {
        let value1: domain::TokenizedBankDebitValue1 = value1
            .parse_struct("TokenizedBankDebitValue1")
            .change_context(errors::VaultError::ResponseDeserializationFailed)
            .attach_printable("Could not deserialize into bank debit data")?;

        let value2: domain::TokenizedBankDebitValue2 = value2
            .parse_struct("TokenizedBankDebitValue2")
            .change_context(errors::VaultError::ResponseDeserializationFailed)
            .attach_printable("Could not deserialize into supplementary bank debit data")?;

        let bank_transfer_data = value1.data;

        let supp_data = SupplementaryVaultData {
            customer_id: value2.customer_id,
            payment_method_id: None,
        };

        Ok((bank_transfer_data, supp_data))
    }
}

#[derive(Debug, Clone, serde::Serialize, serde::Deserialize)]
#[serde(tag = "type", content = "value", rename_all = "snake_case")]
pub enum VaultPaymentMethod {
    Card(String),
    Wallet(String),
    BankTransfer(String),
    BankRedirect(String),
    BankDebit(String),
}

impl Vaultable for domain::PaymentMethodData {
    fn get_value1(
        &self,
        customer_id: Option<id_type::CustomerId>,
    ) -> CustomResult<String, errors::VaultError> {
        let value1 = match self {
            Self::Card(card) => VaultPaymentMethod::Card(card.get_value1(customer_id)?),
            Self::Wallet(wallet) => VaultPaymentMethod::Wallet(wallet.get_value1(customer_id)?),
            Self::BankTransfer(bank_transfer) => {
                VaultPaymentMethod::BankTransfer(bank_transfer.get_value1(customer_id)?)
            }
            Self::BankRedirect(bank_redirect) => {
                VaultPaymentMethod::BankRedirect(bank_redirect.get_value1(customer_id)?)
            }
            Self::BankDebit(bank_debit) => {
                VaultPaymentMethod::BankDebit(bank_debit.get_value1(customer_id)?)
            }
            _ => Err(errors::VaultError::PaymentMethodNotSupported)
                .attach_printable("Payment method not supported")?,
        };

        value1
            .encode_to_string_of_json()
            .change_context(errors::VaultError::RequestEncodingFailed)
            .attach_printable("Failed to encode payment method value1")
    }

    fn get_value2(
        &self,
        customer_id: Option<id_type::CustomerId>,
    ) -> CustomResult<String, errors::VaultError> {
        let value2 = match self {
            Self::Card(card) => VaultPaymentMethod::Card(card.get_value2(customer_id)?),
            Self::Wallet(wallet) => VaultPaymentMethod::Wallet(wallet.get_value2(customer_id)?),
            Self::BankTransfer(bank_transfer) => {
                VaultPaymentMethod::BankTransfer(bank_transfer.get_value2(customer_id)?)
            }
            Self::BankRedirect(bank_redirect) => {
                VaultPaymentMethod::BankRedirect(bank_redirect.get_value2(customer_id)?)
            }
            Self::BankDebit(bank_debit) => {
                VaultPaymentMethod::BankDebit(bank_debit.get_value2(customer_id)?)
            }
            _ => Err(errors::VaultError::PaymentMethodNotSupported)
                .attach_printable("Payment method not supported")?,
        };

        value2
            .encode_to_string_of_json()
            .change_context(errors::VaultError::RequestEncodingFailed)
            .attach_printable("Failed to encode payment method value2")
    }

    fn from_values(
        value1: String,
        value2: String,
    ) -> CustomResult<(Self, SupplementaryVaultData), errors::VaultError> {
        let value1: VaultPaymentMethod = value1
            .parse_struct("PaymentMethodValue1")
            .change_context(errors::VaultError::ResponseDeserializationFailed)
            .attach_printable("Could not deserialize into payment method value 1")?;

        let value2: VaultPaymentMethod = value2
            .parse_struct("PaymentMethodValue2")
            .change_context(errors::VaultError::ResponseDeserializationFailed)
            .attach_printable("Could not deserialize into payment method value 2")?;

        match (value1, value2) {
            (VaultPaymentMethod::Card(mvalue1), VaultPaymentMethod::Card(mvalue2)) => {
                let (card, supp_data) = domain::Card::from_values(mvalue1, mvalue2)?;
                Ok((Self::Card(card), supp_data))
            }
            (VaultPaymentMethod::Wallet(mvalue1), VaultPaymentMethod::Wallet(mvalue2)) => {
                let (wallet, supp_data) = domain::WalletData::from_values(mvalue1, mvalue2)?;
                Ok((Self::Wallet(wallet), supp_data))
            }
            (
                VaultPaymentMethod::BankTransfer(mvalue1),
                VaultPaymentMethod::BankTransfer(mvalue2),
            ) => {
                let (bank_transfer, supp_data) =
                    domain::BankTransferData::from_values(mvalue1, mvalue2)?;
                Ok((Self::BankTransfer(Box::new(bank_transfer)), supp_data))
            }
            (
                VaultPaymentMethod::BankRedirect(mvalue1),
                VaultPaymentMethod::BankRedirect(mvalue2),
            ) => {
                let (bank_redirect, supp_data) =
                    domain::BankRedirectData::from_values(mvalue1, mvalue2)?;
                Ok((Self::BankRedirect(bank_redirect), supp_data))
            }
            (VaultPaymentMethod::BankDebit(mvalue1), VaultPaymentMethod::BankDebit(mvalue2)) => {
                let (bank_debit, supp_data) = domain::BankDebitData::from_values(mvalue1, mvalue2)?;
                Ok((Self::BankDebit(bank_debit), supp_data))
            }

            _ => Err(errors::VaultError::PaymentMethodNotSupported)
                .attach_printable("Payment method not supported"),
        }
    }
}

#[cfg(feature = "payouts")]
impl Vaultable for api::CardPayout {
    fn get_value1(
        &self,
        _customer_id: Option<id_type::CustomerId>,
    ) -> CustomResult<String, errors::VaultError> {
        let value1 = api::TokenizedCardValue1 {
            card_number: self.card_number.peek().clone(),
            exp_year: self.expiry_year.peek().clone(),
            exp_month: self.expiry_month.peek().clone(),
            name_on_card: self.card_holder_name.clone().map(|n| n.peek().to_string()),
            nickname: None,
            card_last_four: None,
            card_token: None,
            card_network: self.card_network.clone(),
        };

        value1
            .encode_to_string_of_json()
            .change_context(errors::VaultError::RequestEncodingFailed)
            .attach_printable("Failed to encode card value1")
    }

    fn get_value2(
        &self,
        customer_id: Option<id_type::CustomerId>,
    ) -> CustomResult<String, errors::VaultError> {
        let value2 = api::TokenizedCardValue2 {
            card_security_code: None,
            card_fingerprint: None,
            external_id: None,
            customer_id,
            payment_method_id: None,
        };

        value2
            .encode_to_string_of_json()
            .change_context(errors::VaultError::RequestEncodingFailed)
            .attach_printable("Failed to encode card value2")
    }

    fn from_values(
        value1: String,
        value2: String,
    ) -> CustomResult<(Self, SupplementaryVaultData), errors::VaultError> {
        let value1: api::TokenizedCardValue1 = value1
            .parse_struct("TokenizedCardValue1")
            .change_context(errors::VaultError::ResponseDeserializationFailed)
            .attach_printable("Could not deserialize into card value1")?;

        let value2: api::TokenizedCardValue2 = value2
            .parse_struct("TokenizedCardValue2")
            .change_context(errors::VaultError::ResponseDeserializationFailed)
            .attach_printable("Could not deserialize into card value2")?;

        let card = Self {
            card_number: value1
                .card_number
                .parse()
                .map_err(|_| errors::VaultError::FetchCardFailed)?,
            expiry_month: value1.exp_month.into(),
            expiry_year: value1.exp_year.into(),
            card_holder_name: value1.name_on_card.map(masking::Secret::new),
            card_network: value1.card_network,
        };

        let supp_data = SupplementaryVaultData {
            customer_id: value2.customer_id,
            payment_method_id: value2.payment_method_id,
        };

        Ok((card, supp_data))
    }
}

#[derive(Debug, serde::Serialize, serde::Deserialize)]
pub struct TokenizedWalletSensitiveValues {
    pub email: Option<Email>,
    pub telephone_number: Option<masking::Secret<String>>,
    pub wallet_id: Option<masking::Secret<String>>,
    pub wallet_type: PaymentMethodType,
    pub dpan: Option<cards::CardNumber>,
    pub expiry_month: Option<masking::Secret<String>>,
    pub expiry_year: Option<masking::Secret<String>>,
    pub card_holder_name: Option<masking::Secret<String>>,
}

#[derive(Debug, serde::Serialize, serde::Deserialize)]
pub struct TokenizedWalletInsensitiveValues {
    pub customer_id: Option<id_type::CustomerId>,
    pub card_network: Option<common_enums::CardNetwork>,
}

#[cfg(feature = "payouts")]
impl Vaultable for api::WalletPayout {
    fn get_value1(
        &self,
        _customer_id: Option<id_type::CustomerId>,
    ) -> CustomResult<String, errors::VaultError> {
        let value1 = match self {
            Self::Paypal(paypal_data) => TokenizedWalletSensitiveValues {
                email: paypal_data.email.clone(),
                telephone_number: paypal_data.telephone_number.clone(),
                wallet_id: paypal_data.paypal_id.clone(),
                wallet_type: PaymentMethodType::Paypal,
                dpan: None,
                expiry_month: None,
                expiry_year: None,
                card_holder_name: None,
            },
            Self::Venmo(venmo_data) => TokenizedWalletSensitiveValues {
                email: None,
                telephone_number: venmo_data.telephone_number.clone(),
                wallet_id: None,
                wallet_type: PaymentMethodType::Venmo,
                dpan: None,
                expiry_month: None,
                expiry_year: None,
                card_holder_name: None,
            },
            Self::ApplePayDecrypt(apple_pay_decrypt_data) => TokenizedWalletSensitiveValues {
                email: None,
                telephone_number: None,
                wallet_id: None,
                wallet_type: PaymentMethodType::ApplePay,
                dpan: Some(apple_pay_decrypt_data.dpan.clone()),
                expiry_month: Some(apple_pay_decrypt_data.expiry_month.clone()),
                expiry_year: Some(apple_pay_decrypt_data.expiry_year.clone()),
                card_holder_name: apple_pay_decrypt_data.card_holder_name.clone(),
            },
        };

        value1
            .encode_to_string_of_json()
            .change_context(errors::VaultError::RequestEncodingFailed)
            .attach_printable("Failed to encode wallet data - TokenizedWalletSensitiveValues")
    }

    fn get_value2(
        &self,
        customer_id: Option<id_type::CustomerId>,
    ) -> CustomResult<String, errors::VaultError> {
        let value2 = match self {
            Self::Paypal(_paypal_data) => TokenizedWalletInsensitiveValues {
                customer_id,
                card_network: None,
            },
            Self::Venmo(_venmo_data) => TokenizedWalletInsensitiveValues {
                customer_id,
                card_network: None,
            },
            Self::ApplePayDecrypt(apple_pay_decrypt_data) => TokenizedWalletInsensitiveValues {
                customer_id,
                card_network: apple_pay_decrypt_data.card_network.clone(),
            },
        };

        value2
            .encode_to_string_of_json()
            .change_context(errors::VaultError::RequestEncodingFailed)
            .attach_printable("Failed to encode data - TokenizedWalletInsensitiveValues")
    }

    fn from_values(
        value1: String,
        value2: String,
    ) -> CustomResult<(Self, SupplementaryVaultData), errors::VaultError> {
        let value1: TokenizedWalletSensitiveValues = value1
            .parse_struct("TokenizedWalletSensitiveValues")
            .change_context(errors::VaultError::ResponseDeserializationFailed)
            .attach_printable("Could not deserialize into wallet data wallet_sensitive_data")?;

        let value2: TokenizedWalletInsensitiveValues = value2
            .parse_struct("TokenizedWalletInsensitiveValues")
            .change_context(errors::VaultError::ResponseDeserializationFailed)
            .attach_printable("Could not deserialize into wallet data wallet_insensitive_data")?;

        let wallet = match value1.wallet_type {
            PaymentMethodType::Paypal => Self::Paypal(api_models::payouts::Paypal {
                email: value1.email,
                telephone_number: value1.telephone_number,
                paypal_id: value1.wallet_id,
            }),
            PaymentMethodType::Venmo => Self::Venmo(api_models::payouts::Venmo {
                telephone_number: value1.telephone_number,
            }),
            PaymentMethodType::ApplePay => {
                match (value1.dpan, value1.expiry_month, value1.expiry_year) {
                    (Some(dpan), Some(expiry_month), Some(expiry_year)) => {
                        Self::ApplePayDecrypt(api_models::payouts::ApplePayDecrypt {
                            dpan,
                            expiry_month,
                            expiry_year,
                            card_holder_name: value1.card_holder_name,
                            card_network: value2.card_network,
                        })
                    }
                    _ => Err(errors::VaultError::ResponseDeserializationFailed)?,
                }
            }
            _ => Err(errors::VaultError::PayoutMethodNotSupported)?,
        };
        let supp_data = SupplementaryVaultData {
            customer_id: value2.customer_id,
            payment_method_id: None,
        };

        Ok((wallet, supp_data))
    }
}

#[derive(Debug, serde::Serialize, serde::Deserialize)]
pub struct TokenizedBankSensitiveValues {
    pub bank_account_number: Option<masking::Secret<String>>,
    pub bank_routing_number: Option<masking::Secret<String>>,
    pub bic: Option<masking::Secret<String>>,
    pub bank_sort_code: Option<masking::Secret<String>>,
    pub iban: Option<masking::Secret<String>>,
    pub pix_key: Option<masking::Secret<String>>,
    pub tax_id: Option<masking::Secret<String>>,
}

#[derive(Debug, serde::Serialize, serde::Deserialize)]
pub struct TokenizedBankInsensitiveValues {
    pub customer_id: Option<id_type::CustomerId>,
    pub bank_name: Option<String>,
    pub bank_country_code: Option<api::enums::CountryAlpha2>,
    pub bank_city: Option<String>,
    pub bank_branch: Option<String>,
}

#[cfg(feature = "payouts")]
impl Vaultable for api::BankPayout {
    fn get_value1(
        &self,
        _customer_id: Option<id_type::CustomerId>,
    ) -> CustomResult<String, errors::VaultError> {
        let bank_sensitive_data = match self {
            Self::Ach(b) => TokenizedBankSensitiveValues {
                bank_account_number: Some(b.bank_account_number.clone()),
                bank_routing_number: Some(b.bank_routing_number.to_owned()),
                bic: None,
                bank_sort_code: None,
                iban: None,
                pix_key: None,
                tax_id: None,
            },
            Self::Bacs(b) => TokenizedBankSensitiveValues {
                bank_account_number: Some(b.bank_account_number.to_owned()),
                bank_routing_number: None,
                bic: None,
                bank_sort_code: Some(b.bank_sort_code.to_owned()),
                iban: None,
                pix_key: None,
                tax_id: None,
            },
            Self::Sepa(b) => TokenizedBankSensitiveValues {
                bank_account_number: None,
                bank_routing_number: None,
                bic: b.bic.to_owned(),
                bank_sort_code: None,
                iban: Some(b.iban.to_owned()),
                pix_key: None,
                tax_id: None,
            },
            Self::Pix(bank_details) => TokenizedBankSensitiveValues {
                bank_account_number: Some(bank_details.bank_account_number.to_owned()),
                bank_routing_number: None,
                bic: None,
                bank_sort_code: None,
                iban: None,
                pix_key: Some(bank_details.pix_key.to_owned()),
                tax_id: bank_details.tax_id.to_owned(),
            },
        };

        bank_sensitive_data
            .encode_to_string_of_json()
            .change_context(errors::VaultError::RequestEncodingFailed)
            .attach_printable("Failed to encode data - bank_sensitive_data")
    }

    fn get_value2(
        &self,
        customer_id: Option<id_type::CustomerId>,
    ) -> CustomResult<String, errors::VaultError> {
        let bank_insensitive_data = match self {
            Self::Ach(b) => TokenizedBankInsensitiveValues {
                customer_id,
                bank_name: b.bank_name.to_owned(),
                bank_country_code: b.bank_country_code.to_owned(),
                bank_city: b.bank_city.to_owned(),
                bank_branch: None,
            },
            Self::Bacs(b) => TokenizedBankInsensitiveValues {
                customer_id,
                bank_name: b.bank_name.to_owned(),
                bank_country_code: b.bank_country_code.to_owned(),
                bank_city: b.bank_city.to_owned(),
                bank_branch: None,
            },
            Self::Sepa(bank_details) => TokenizedBankInsensitiveValues {
                customer_id,
                bank_name: bank_details.bank_name.to_owned(),
                bank_country_code: bank_details.bank_country_code.to_owned(),
                bank_city: bank_details.bank_city.to_owned(),
                bank_branch: None,
            },
            Self::Pix(bank_details) => TokenizedBankInsensitiveValues {
                customer_id,
                bank_name: bank_details.bank_name.to_owned(),
                bank_country_code: None,
                bank_city: None,
                bank_branch: bank_details.bank_branch.to_owned(),
            },
        };

        bank_insensitive_data
            .encode_to_string_of_json()
            .change_context(errors::VaultError::RequestEncodingFailed)
            .attach_printable("Failed to encode wallet data bank_insensitive_data")
    }

    fn from_values(
        bank_sensitive_data: String,
        bank_insensitive_data: String,
    ) -> CustomResult<(Self, SupplementaryVaultData), errors::VaultError> {
        let bank_sensitive_data: TokenizedBankSensitiveValues = bank_sensitive_data
            .parse_struct("TokenizedBankValue1")
            .change_context(errors::VaultError::ResponseDeserializationFailed)
            .attach_printable("Could not deserialize into bank data bank_sensitive_data")?;

        let bank_insensitive_data: TokenizedBankInsensitiveValues = bank_insensitive_data
            .parse_struct("TokenizedBankValue2")
            .change_context(errors::VaultError::ResponseDeserializationFailed)
            .attach_printable("Could not deserialize into wallet data bank_insensitive_data")?;

        let bank = match (
            // ACH + BACS + PIX
            bank_sensitive_data.bank_account_number.to_owned(),
            bank_sensitive_data.bank_routing_number.to_owned(), // ACH
            bank_sensitive_data.bank_sort_code.to_owned(),      // BACS
            // SEPA
            bank_sensitive_data.iban.to_owned(),
            bank_sensitive_data.bic,
            // PIX
            bank_sensitive_data.pix_key,
            bank_sensitive_data.tax_id,
        ) {
            (Some(ban), Some(brn), None, None, None, None, None) => {
                Self::Ach(payouts::AchBankTransfer {
                    bank_account_number: ban,
                    bank_routing_number: brn,
                    bank_name: bank_insensitive_data.bank_name,
                    bank_country_code: bank_insensitive_data.bank_country_code,
                    bank_city: bank_insensitive_data.bank_city,
                })
            }
            (Some(ban), None, Some(bsc), None, None, None, None) => {
                Self::Bacs(payouts::BacsBankTransfer {
                    bank_account_number: ban,
                    bank_sort_code: bsc,
                    bank_name: bank_insensitive_data.bank_name,
                    bank_country_code: bank_insensitive_data.bank_country_code,
                    bank_city: bank_insensitive_data.bank_city,
                })
            }
            (None, None, None, Some(iban), bic, None, None) => {
                Self::Sepa(payouts::SepaBankTransfer {
                    iban,
                    bic,
                    bank_name: bank_insensitive_data.bank_name,
                    bank_country_code: bank_insensitive_data.bank_country_code,
                    bank_city: bank_insensitive_data.bank_city,
                })
            }
            (Some(ban), None, None, None, None, Some(pix_key), tax_id) => {
                Self::Pix(payouts::PixBankTransfer {
                    bank_account_number: ban,
                    bank_branch: bank_insensitive_data.bank_branch,
                    bank_name: bank_insensitive_data.bank_name,
                    pix_key,
                    tax_id,
                })
            }
            _ => Err(errors::VaultError::ResponseDeserializationFailed)?,
        };

        let supp_data = SupplementaryVaultData {
            customer_id: bank_insensitive_data.customer_id,
            payment_method_id: None,
        };

        Ok((bank, supp_data))
    }
}

#[cfg(feature = "payouts")]
#[derive(Debug, Clone, serde::Serialize, serde::Deserialize)]
#[serde(tag = "type", content = "value", rename_all = "snake_case")]
pub enum VaultPayoutMethod {
    Card(String),
    Bank(String),
    Wallet(String),
    BankRedirect(String),
    Passthrough(String),
}

#[cfg(feature = "payouts")]
impl Vaultable for api::PayoutMethodData {
    fn get_value1(
        &self,
        customer_id: Option<id_type::CustomerId>,
    ) -> CustomResult<String, errors::VaultError> {
        let value1 = match self {
            Self::Card(card) => VaultPayoutMethod::Card(card.get_value1(customer_id)?),
            Self::Bank(bank) => VaultPayoutMethod::Bank(bank.get_value1(customer_id)?),
            Self::Wallet(wallet) => VaultPayoutMethod::Wallet(wallet.get_value1(customer_id)?),
            Self::BankRedirect(bank_redirect) => {
                VaultPayoutMethod::BankRedirect(bank_redirect.get_value1(customer_id)?)
            }
            Self::Passthrough(passthrough) => {
                VaultPayoutMethod::Passthrough(passthrough.get_value1(customer_id)?)
            }
        };

        value1
            .encode_to_string_of_json()
            .change_context(errors::VaultError::RequestEncodingFailed)
            .attach_printable("Failed to encode payout method value1")
    }

    fn get_value2(
        &self,
        customer_id: Option<id_type::CustomerId>,
    ) -> CustomResult<String, errors::VaultError> {
        let value2 = match self {
            Self::Card(card) => VaultPayoutMethod::Card(card.get_value2(customer_id)?),
            Self::Bank(bank) => VaultPayoutMethod::Bank(bank.get_value2(customer_id)?),
            Self::Wallet(wallet) => VaultPayoutMethod::Wallet(wallet.get_value2(customer_id)?),
            Self::BankRedirect(bank_redirect) => {
                VaultPayoutMethod::BankRedirect(bank_redirect.get_value2(customer_id)?)
            }
            Self::Passthrough(passthrough) => {
                VaultPayoutMethod::Passthrough(passthrough.get_value2(customer_id)?)
            }
        };

        value2
            .encode_to_string_of_json()
            .change_context(errors::VaultError::RequestEncodingFailed)
            .attach_printable("Failed to encode payout method value2")
    }

    fn from_values(
        value1: String,
        value2: String,
    ) -> CustomResult<(Self, SupplementaryVaultData), errors::VaultError> {
        let value1: VaultPayoutMethod = value1
            .parse_struct("VaultMethodValue1")
            .change_context(errors::VaultError::ResponseDeserializationFailed)
            .attach_printable("Could not deserialize into vault method value 1")?;

        let value2: VaultPayoutMethod = value2
            .parse_struct("VaultMethodValue2")
            .change_context(errors::VaultError::ResponseDeserializationFailed)
            .attach_printable("Could not deserialize into vault method value 2")?;

        match (value1, value2) {
            (VaultPayoutMethod::Card(mvalue1), VaultPayoutMethod::Card(mvalue2)) => {
                let (card, supp_data) = api::CardPayout::from_values(mvalue1, mvalue2)?;
                Ok((Self::Card(card), supp_data))
            }
            (VaultPayoutMethod::Bank(mvalue1), VaultPayoutMethod::Bank(mvalue2)) => {
                let (bank, supp_data) = api::BankPayout::from_values(mvalue1, mvalue2)?;
                Ok((Self::Bank(bank), supp_data))
            }
            (VaultPayoutMethod::Wallet(mvalue1), VaultPayoutMethod::Wallet(mvalue2)) => {
                let (wallet, supp_data) = api::WalletPayout::from_values(mvalue1, mvalue2)?;
                Ok((Self::Wallet(wallet), supp_data))
            }
            (
                VaultPayoutMethod::BankRedirect(mvalue1),
                VaultPayoutMethod::BankRedirect(mvalue2),
            ) => {
                let (bank_redirect, supp_data) =
                    api::BankRedirectPayout::from_values(mvalue1, mvalue2)?;
                Ok((Self::BankRedirect(bank_redirect), supp_data))
            }
            (VaultPayoutMethod::Passthrough(mvalue1), VaultPayoutMethod::Passthrough(mvalue2)) => {
                let (passthrough, supp_data) =
                    api::PassthroughPayout::from_values(mvalue1, mvalue2)?;
                Ok((Self::Passthrough(passthrough), supp_data))
            }
            _ => Err(errors::VaultError::PayoutMethodNotSupported)
                .attach_printable("Payout method not supported"),
        }
    }
}

#[cfg(feature = "payouts")]
impl Vaultable for api::BankRedirectPayout {
    fn get_value1(
        &self,
        _customer_id: Option<id_type::CustomerId>,
    ) -> CustomResult<String, errors::VaultError> {
        let value1 = match self {
            Self::Interac(interac_data) => TokenizedBankRedirectSensitiveValues {
                email: interac_data.email.clone(),
                bank_redirect_type: PaymentMethodType::Interac,
            },
        };

        value1
            .encode_to_string_of_json()
            .change_context(errors::VaultError::RequestEncodingFailed)
            .attach_printable(
                "Failed to encode bank redirect data - TokenizedBankRedirectSensitiveValues",
            )
    }

    fn get_value2(
        &self,
        customer_id: Option<id_type::CustomerId>,
    ) -> CustomResult<String, errors::VaultError> {
        let value2 = TokenizedBankRedirectInsensitiveValues { customer_id };

        value2
            .encode_to_string_of_json()
            .change_context(errors::VaultError::RequestEncodingFailed)
            .attach_printable("Failed to encode wallet data value2")
    }

    fn from_values(
        value1: String,
        value2: String,
    ) -> CustomResult<(Self, SupplementaryVaultData), errors::VaultError> {
        let value1: TokenizedBankRedirectSensitiveValues = value1
            .parse_struct("TokenizedBankRedirectSensitiveValues")
            .change_context(errors::VaultError::ResponseDeserializationFailed)
            .attach_printable("Could not deserialize into wallet data value1")?;

        let value2: TokenizedBankRedirectInsensitiveValues = value2
            .parse_struct("TokenizedBankRedirectInsensitiveValues")
            .change_context(errors::VaultError::ResponseDeserializationFailed)
            .attach_printable("Could not deserialize into wallet data value2")?;

        let bank_redirect = match value1.bank_redirect_type {
            PaymentMethodType::Interac => Self::Interac(api_models::payouts::Interac {
                email: value1.email,
            }),
            _ => Err(errors::VaultError::PayoutMethodNotSupported)
                .attach_printable("Payout method not supported")?,
        };

        let supp_data = SupplementaryVaultData {
            customer_id: value2.customer_id,
            payment_method_id: None,
        };

        Ok((bank_redirect, supp_data))
    }
}

#[cfg(feature = "payouts")]
impl Vaultable for api::PassthroughPayout {
    fn get_value1(
        &self,
        _customer_id: Option<id_type::CustomerId>,
    ) -> CustomResult<String, errors::VaultError> {
        let value1 = TokenizedPassthroughSensitiveValues {
            psp_token: self.psp_token.clone(),
        };

        value1
            .encode_to_string_of_json()
            .change_context(errors::VaultError::RequestEncodingFailed)
            .attach_printable(
                "Failed to encode passthrough data - TokenizedPassthroughSensitiveValues",
            )
    }

    fn get_value2(
        &self,
        customer_id: Option<id_type::CustomerId>,
    ) -> CustomResult<String, errors::VaultError> {
        let value2 = TokenizedPassthroughInsensitiveValues {
            customer_id,
            token_type: self.token_type,
        };

        value2
            .encode_to_string_of_json()
            .change_context(errors::VaultError::RequestEncodingFailed)
            .attach_printable("Failed to encode passthrough data value2")
    }

    fn from_values(
        value1: String,
        value2: String,
    ) -> CustomResult<(Self, SupplementaryVaultData), errors::VaultError> {
        let value1: TokenizedPassthroughSensitiveValues = value1
            .parse_struct("TokenizedPassthroughSensitiveValues")
            .change_context(errors::VaultError::ResponseDeserializationFailed)
            .attach_printable("Could not deserialize into connector token data value1")?;

        let value2: TokenizedPassthroughInsensitiveValues = value2
            .parse_struct("TokenizedPassthroughInsensitiveValues")
            .change_context(errors::VaultError::ResponseDeserializationFailed)
            .attach_printable("Could not deserialize into connector token data value2")?;

        let passthrough = Self {
            psp_token: value1.psp_token,
            token_type: value2.token_type,
        };

        let supp_data = SupplementaryVaultData {
            customer_id: value2.customer_id,
            payment_method_id: None,
        };

        Ok((passthrough, supp_data))
    }
}

#[derive(Debug, serde::Serialize, serde::Deserialize)]
pub struct TokenizedBankRedirectSensitiveValues {
    pub email: Email,
    pub bank_redirect_type: PaymentMethodType,
}

#[derive(Debug, serde::Serialize, serde::Deserialize)]
pub struct TokenizedBankRedirectInsensitiveValues {
    pub customer_id: Option<id_type::CustomerId>,
}

#[derive(Debug, serde::Serialize, serde::Deserialize)]
pub struct TokenizedPassthroughSensitiveValues {
    pub psp_token: masking::Secret<String>,
}

#[derive(Debug, serde::Serialize, serde::Deserialize)]
pub struct TokenizedPassthroughInsensitiveValues {
    pub customer_id: Option<id_type::CustomerId>,
    pub token_type: PaymentMethodType,
}

#[derive(Debug, Clone, serde::Serialize, serde::Deserialize)]
pub struct MockTokenizeDBValue {
    pub value1: String,
    pub value2: String,
}

pub struct Vault;

impl Vault {
    #[instrument(skip_all)]
    pub async fn get_payment_method_data_from_locker(
        state: &routes::SessionState,
        lookup_key: &str,
        merchant_key_store: &domain::MerchantKeyStore,
    ) -> RouterResult<(Option<domain::PaymentMethodData>, SupplementaryVaultData)> {
        let de_tokenize =
            get_tokenized_data(state, lookup_key, true, merchant_key_store.key.get_inner()).await?;
        let (payment_method, customer_id) =
            domain::PaymentMethodData::from_values(de_tokenize.value1, de_tokenize.value2)
                .change_context(errors::ApiErrorResponse::InternalServerError)
                .attach_printable("Error parsing Payment Method from Values")?;

        Ok((Some(payment_method), customer_id))
    }

    #[instrument(skip_all)]
    pub async fn store_payment_method_data_in_locker(
        state: &routes::SessionState,
        token_id: Option<String>,
        payment_method: &domain::PaymentMethodData,
        customer_id: Option<id_type::CustomerId>,
        pm: enums::PaymentMethod,
        merchant_key_store: &domain::MerchantKeyStore,
    ) -> RouterResult<String> {
        let value1 = payment_method
            .get_value1(customer_id.clone())
            .change_context(errors::ApiErrorResponse::InternalServerError)
            .attach_printable("Error getting Value1 for locker")?;

        let value2 = payment_method
            .get_value2(customer_id)
            .change_context(errors::ApiErrorResponse::InternalServerError)
            .attach_printable("Error getting Value12 for locker")?;

        let lookup_key = token_id.unwrap_or_else(|| generate_id_with_default_len("token"));

        let lookup_key = create_tokenize(
            state,
            value1,
            Some(value2),
            lookup_key,
            merchant_key_store.key.get_inner(),
        )
        .await?;
        add_delete_tokenized_data_task(&*state.store, &lookup_key, pm).await?;
        metrics::TOKENIZED_DATA_COUNT.add(1, &[]);
        Ok(lookup_key)
    }

    #[cfg(feature = "payouts")]
    #[instrument(skip_all)]
    pub async fn get_payout_method_data_from_temporary_locker(
        state: &routes::SessionState,
        lookup_key: &str,
        merchant_key_store: &domain::MerchantKeyStore,
    ) -> RouterResult<(Option<api::PayoutMethodData>, SupplementaryVaultData)> {
        let de_tokenize =
            get_tokenized_data(state, lookup_key, true, merchant_key_store.key.get_inner()).await?;
        let (payout_method, supp_data) =
            api::PayoutMethodData::from_values(de_tokenize.value1, de_tokenize.value2)
                .change_context(errors::ApiErrorResponse::InternalServerError)
                .attach_printable("Error parsing Payout Method from Values")?;

        Ok((Some(payout_method), supp_data))
    }

    #[cfg(feature = "payouts")]
    #[instrument(skip_all)]
    pub async fn store_payout_method_data_in_locker(
        state: &routes::SessionState,
        token_id: Option<String>,
        payout_method: &api::PayoutMethodData,
        customer_id: Option<id_type::CustomerId>,
        merchant_key_store: &domain::MerchantKeyStore,
    ) -> RouterResult<String> {
        let value1 = payout_method
            .get_value1(customer_id.clone())
            .change_context(errors::ApiErrorResponse::InternalServerError)
            .attach_printable("Error getting Value1 for locker")?;

        let value2 = payout_method
            .get_value2(customer_id)
            .change_context(errors::ApiErrorResponse::InternalServerError)
            .attach_printable("Error getting Value2 for locker")?;

        let lookup_key =
            token_id.unwrap_or_else(|| generate_id_with_default_len("temporary_token"));

        let lookup_key = create_tokenize(
            state,
            value1,
            Some(value2),
            lookup_key,
            merchant_key_store.key.get_inner(),
        )
        .await?;
        // add_delete_tokenized_data_task(&*state.store, &lookup_key, pm).await?;
        // scheduler_metrics::TOKENIZED_DATA_COUNT.add(1, &[]);
        Ok(lookup_key)
    }

    #[instrument(skip_all)]
    pub async fn delete_locker_payment_method_by_lookup_key(
        state: &routes::SessionState,
        lookup_key: &Option<String>,
    ) {
        if let Some(lookup_key) = lookup_key {
            delete_tokenized_data(state, lookup_key)
                .await
                .map(|_| logger::info!("Card From locker deleted Successfully"))
                .map_err(|err| logger::error!("Error: Deleting Card From Redis Locker : {:?}", err))
                .ok();
        }
    }
}

//------------------------------------------------TokenizeService------------------------------------------------

#[inline(always)]
fn get_redis_locker_key(lookup_key: &str) -> String {
    format!("{}_{}", consts::LOCKER_REDIS_PREFIX, lookup_key)
}

#[instrument(skip(state, value1, value2))]
pub async fn create_tokenize(
    state: &routes::SessionState,
    value1: String,
    value2: Option<String>,
    lookup_key: String,
    encryption_key: &masking::Secret<Vec<u8>>,
) -> RouterResult<String> {
    let redis_key = get_redis_locker_key(lookup_key.as_str());
    let func = || async {
        metrics::CREATED_TOKENIZED_CARD.add(1, &[]);

        let payload_to_be_encrypted = api::TokenizePayloadRequest {
            value1: value1.clone(),
            value2: value2.clone().unwrap_or_default(),
            lookup_key: lookup_key.clone(),
            service_name: VAULT_SERVICE_NAME.to_string(),
        };

        let payload = payload_to_be_encrypted
            .encode_to_string_of_json()
            .change_context(errors::ApiErrorResponse::InternalServerError)?;

        let encrypted_payload = GcmAes256
            .encode_message(encryption_key.peek().as_ref(), payload.as_bytes())
            .change_context(errors::ApiErrorResponse::InternalServerError)
            .attach_printable("Failed to encode redis temp locker data")?;

        let redis_conn = state
            .store
            .get_redis_conn()
            .change_context(errors::ApiErrorResponse::InternalServerError)
            .attach_printable("Failed to get redis connection")?;

        redis_conn
            .set_key_if_not_exists_with_expiry(
                &redis_key.as_str().into(),
                bytes::Bytes::from(encrypted_payload),
                Some(i64::from(consts::LOCKER_REDIS_EXPIRY_SECONDS)),
            )
            .await
            .map(|_| lookup_key.clone())
            .inspect_err(|error| {
                metrics::TEMP_LOCKER_FAILURES.add(1, &[]);
                logger::error!(?error, "Failed to store tokenized data in Redis");
            })
            .change_context(errors::ApiErrorResponse::InternalServerError)
            .attach_printable("Error from redis locker")
    };

    match func().await {
        Ok(s) => {
            logger::info!(
                "Insert payload in redis locker successful with lookup key: {:?}",
                redis_key
            );
            Ok(s)
        }
        Err(err) => {
            logger::error!("Redis Temp locker Failed: {:?}", err);
            Err(err)
        }
    }
}

#[instrument(skip(state))]
pub async fn get_tokenized_data(
    state: &routes::SessionState,
    lookup_key: &str,
    _should_get_value2: bool,
    encryption_key: &masking::Secret<Vec<u8>>,
) -> RouterResult<api::TokenizePayloadRequest> {
    let redis_key = get_redis_locker_key(lookup_key);
    let func = || async {
        metrics::GET_TOKENIZED_CARD.add(1, &[]);

        let redis_conn = state
            .store
            .get_redis_conn()
            .change_context(errors::ApiErrorResponse::InternalServerError)
            .attach_printable("Failed to get redis connection")?;

        let response = redis_conn
            .get_key::<bytes::Bytes>(&redis_key.as_str().into())
            .await;

        match response {
            Ok(resp) => {
                let decrypted_payload = GcmAes256
                    .decode_message(
                        encryption_key.peek().as_ref(),
                        masking::Secret::new(resp.into()),
                    )
                    .change_context(errors::ApiErrorResponse::InternalServerError)
                    .attach_printable("Failed to decode redis temp locker data")?;

                let get_response: api::TokenizePayloadRequest =
                    bytes::Bytes::from(decrypted_payload)
                        .parse_struct("TokenizePayloadRequest")
                        .change_context(errors::ApiErrorResponse::InternalServerError)
                        .attach_printable(
                            "Error getting TokenizePayloadRequest from tokenize response",
                        )?;

                Ok(get_response)
            }
            Err(err) => {
                metrics::TEMP_LOCKER_FAILURES.add(1, &[]);
                Err(err).change_context(errors::ApiErrorResponse::UnprocessableEntity {
                    message: "Token is invalid or expired".into(),
                })
            }
        }
    };

    match func().await {
        Ok(s) => {
            logger::info!(
                "Fetch payload in redis locker successful with lookup key: {:?}",
                redis_key
            );
            Ok(s)
        }
        Err(err) => {
            logger::error!("Redis Temp locker Failed: {:?}", err);
            Err(err)
        }
    }
}

#[instrument(skip(state))]
pub async fn delete_tokenized_data(
    state: &routes::SessionState,
    lookup_key: &str,
) -> RouterResult<()> {
    let redis_key = get_redis_locker_key(lookup_key);
    let func = || async {
        metrics::DELETED_TOKENIZED_CARD.add(1, &[]);

        let redis_conn = state
            .store
            .get_redis_conn()
            .change_context(errors::ApiErrorResponse::InternalServerError)
            .attach_printable("Failed to get redis connection")?;

        let response = redis_conn.delete_key(&redis_key.as_str().into()).await;

        match response {
            Ok(redis_interface::DelReply::KeyDeleted) => Ok(()),
            Ok(redis_interface::DelReply::KeyNotDeleted) => {
                Err(errors::ApiErrorResponse::InternalServerError)
                    .attach_printable("Token invalid or expired")
            }
            Err(err) => {
                metrics::TEMP_LOCKER_FAILURES.add(1, &[]);
                Err(errors::ApiErrorResponse::InternalServerError).attach_printable_lazy(|| {
                    format!("Failed to delete from redis locker: {err:?}")
                })
            }
        }
    };
    match func().await {
        Ok(s) => {
            logger::info!(
                "Delete payload in redis locker successful with lookup key: {:?}",
                redis_key
            );
            Ok(s)
        }
        Err(err) => {
            logger::error!("Redis Temp locker Failed: {:?}", err);
            Err(err)
        }
    }
}

#[cfg(feature = "v2")]
async fn create_vault_request<R: pm_types::VaultingInterface>(
    jwekey: &settings::Jwekey,
    locker: &settings::Locker,
    payload: Vec<u8>,
    tenant_id: id_type::TenantId,
) -> CustomResult<request::Request, errors::VaultError> {
    let private_key = jwekey.vault_private_key.peek().as_bytes();

    let jws = services::encryption::jws_sign_payload(
        &payload,
        &locker.locker_signing_key_id,
        private_key,
    )
    .await
    .change_context(errors::VaultError::RequestEncryptionFailed)?;

    let jwe_payload = pm_transforms::create_jwe_body_for_vault(jwekey, &jws).await?;

    let mut url = locker.host.to_owned();
    url.push_str(R::get_vaulting_request_url());
    let mut request = request::Request::new(services::Method::Post, &url);
    request.add_header(
        headers::CONTENT_TYPE,
        consts::VAULT_HEADER_CONTENT_TYPE.into(),
    );
    request.add_header(
        headers::X_TENANT_ID,
        tenant_id.get_string_repr().to_owned().into(),
    );
    request.set_body(request::RequestContent::Json(Box::new(jwe_payload)));
    Ok(request)
}

#[cfg(feature = "v2")]
#[instrument(skip_all)]
pub async fn call_to_vault<V: pm_types::VaultingInterface>(
    state: &routes::SessionState,
    payload: Vec<u8>,
) -> CustomResult<String, errors::VaultError> {
    let locker = &state.conf.locker;
    let jwekey = state.conf.jwekey.get_inner();

    let request =
        create_vault_request::<V>(jwekey, locker, payload, state.tenant.tenant_id.to_owned())
            .await?;
    let response = services::call_connector_api(state, request, V::get_vaulting_flow_name())
        .await
        .change_context(errors::VaultError::VaultAPIError);

    let jwe_body: services::JweBody = response
        .get_response_inner("JweBody")
        .change_context(errors::VaultError::ResponseDeserializationFailed)
        .attach_printable("Failed to get JweBody from vault response")?;

    let decrypted_payload = pm_transforms::get_decrypted_vault_response_payload(
        jwekey,
        jwe_body,
        locker.decryption_scheme.clone(),
    )
    .await
    .change_context(errors::VaultError::ResponseDecryptionFailed)
    .attach_printable("Error getting decrypted vault response payload")?;

    Ok(decrypted_payload)
}

#[cfg(feature = "v2")]
#[instrument(skip_all)]
pub async fn get_fingerprint_id_from_vault<D: domain::VaultingDataInterface + serde::Serialize>(
    state: &routes::SessionState,
    data: &D,
    key: String,
) -> CustomResult<String, errors::VaultError> {
    let data = serde_json::to_string(data)
        .change_context(errors::VaultError::RequestEncodingFailed)
        .attach_printable("Failed to encode Vaulting data to string")?;

    let payload = pm_types::VaultFingerprintRequest { key, data }
        .encode_to_vec()
        .change_context(errors::VaultError::RequestEncodingFailed)
        .attach_printable("Failed to encode VaultFingerprintRequest")?;

    let resp = call_to_vault::<pm_types::GetVaultFingerprint>(state, payload)
        .await
        .change_context(errors::VaultError::VaultAPIError)
        .attach_printable("Call to vault failed")?;

    let fingerprint_resp: pm_types::VaultFingerprintResponse = resp
        .parse_struct("VaultFingerprintResponse")
        .change_context(errors::VaultError::ResponseDeserializationFailed)
        .attach_printable("Failed to parse data into VaultFingerprintResponse")?;

    Ok(fingerprint_resp.fingerprint_id)
}

#[cfg(feature = "v2")]
#[instrument(skip_all)]
pub async fn add_payment_method_to_vault(
    state: &routes::SessionState,
    platform: &domain::Platform,
    pmd: &domain::PaymentMethodVaultingData,
    existing_vault_id: Option<domain::VaultId>,
    customer_id: &id_type::GlobalCustomerId,
) -> CustomResult<pm_types::AddVaultResponse, errors::VaultError> {
    let payload = pm_types::AddVaultRequest {
        entity_id: customer_id.to_owned(),
        vault_id: existing_vault_id
            .unwrap_or(domain::VaultId::generate(uuid::Uuid::now_v7().to_string())),
        data: pmd,
        ttl: state.conf.locker.ttl_for_storage_in_secs,
    }
    .encode_to_vec()
    .change_context(errors::VaultError::RequestEncodingFailed)
    .attach_printable("Failed to encode AddVaultRequest")?;

    let resp = call_to_vault::<pm_types::AddVault>(state, payload)
        .await
        .change_context(errors::VaultError::VaultAPIError)
        .attach_printable("Call to vault failed")?;

    let stored_pm_resp: pm_types::AddVaultResponse = resp
        .parse_struct("AddVaultResponse")
        .change_context(errors::VaultError::ResponseDeserializationFailed)
        .attach_printable("Failed to parse data into AddVaultResponse")?;

    Ok(stored_pm_resp)
}

#[cfg(feature = "v2")]
#[instrument(skip_all)]
pub async fn retrieve_payment_method_from_vault_internal(
    state: &routes::SessionState,
    platform: &domain::Platform,
    vault_id: &domain::VaultId,
    customer_id: &id_type::GlobalCustomerId,
) -> CustomResult<pm_types::VaultRetrieveResponse, errors::VaultError> {
    let payload = pm_types::VaultRetrieveRequest {
        entity_id: customer_id.to_owned(),
        vault_id: vault_id.to_owned(),
    }
    .encode_to_vec()
    .change_context(errors::VaultError::RequestEncodingFailed)
    .attach_printable("Failed to encode VaultRetrieveRequest")?;

    let resp = call_to_vault::<pm_types::VaultRetrieve>(state, payload)
        .await
        .change_context(errors::VaultError::VaultAPIError)
        .attach_printable("Call to vault failed")?;

    let stored_pm_resp: pm_types::VaultRetrieveResponse = resp
        .parse_struct("VaultRetrieveResponse")
        .change_context(errors::VaultError::ResponseDeserializationFailed)
        .attach_printable("Failed to parse data into VaultRetrieveResponse")?;

    Ok(stored_pm_resp)
}

#[cfg(all(feature = "v2", feature = "tokenization_v2"))]
#[instrument(skip_all)]
pub async fn retrieve_value_from_vault(
    state: &routes::SessionState,
    request: pm_types::VaultRetrieveRequest,
) -> CustomResult<serde_json::value::Value, errors::VaultError> {
    let payload = request
        .encode_to_vec()
        .change_context(errors::VaultError::RequestEncodingFailed)
        .attach_printable("Failed to encode VaultRetrieveRequest")?;

    let resp = call_to_vault::<pm_types::VaultRetrieve>(state, payload)
        .await
        .change_context(errors::VaultError::VaultAPIError)
        .attach_printable("Call to vault failed")?;

    let stored_resp: serde_json::Value = resp
        .parse_struct("VaultRetrieveResponse")
        .change_context(errors::VaultError::ResponseDeserializationFailed)
        .attach_printable("Failed to parse data into VaultRetrieveResponse")?;

    Ok(stored_resp)
}

#[cfg(feature = "v2")]
#[instrument(skip_all)]
pub async fn retrieve_payment_method_from_vault_external(
    state: &routes::SessionState,
    merchant_account: &domain::MerchantAccount,
    pm: &domain::PaymentMethod,
    merchant_connector_account: domain::MerchantConnectorAccountTypeDetails,
) -> RouterResult<pm_types::VaultRetrieveResponse> {
    let connector_vault_id = pm
        .locker_id
        .clone()
        .map(|id| id.get_string_repr().to_owned());

    let merchant_connector_account = match &merchant_connector_account {
        domain::MerchantConnectorAccountTypeDetails::MerchantConnectorAccount(mca) => {
            Ok(mca.as_ref())
        }
        domain::MerchantConnectorAccountTypeDetails::MerchantConnectorDetails(_) => {
            Err(report!(errors::ApiErrorResponse::InternalServerError)
                .attach_printable("MerchantConnectorDetails not supported for vault operations"))
        }
    }?;

    let router_data = core_utils::construct_vault_router_data(
        state,
        merchant_account.get_id(),
        merchant_connector_account,
        None,
        connector_vault_id,
        None,
        None,
    )
    .await?;

    let mut old_router_data = VaultConnectorFlowData::to_old_router_data(router_data)
        .change_context(errors::ApiErrorResponse::InternalServerError)
        .attach_printable(
            "Cannot construct router data for making the external vault retrieve api call",
        )?;

    let connector_name = merchant_connector_account.get_connector_name_as_string(); // always get the connector name from this call

    let connector_data = api::ConnectorData::get_external_vault_connector_by_name(
        &state.conf.connectors,
        connector_name,
        api::GetToken::Connector,
        Some(merchant_connector_account.get_id()),
    )
    .change_context(errors::ApiErrorResponse::InternalServerError)
    .attach_printable("Failed to get the connector data")?;

    let connector_integration: services::BoxedVaultConnectorIntegrationInterface<
        ExternalVaultRetrieveFlow,
        types::VaultRequestData,
        types::VaultResponseData,
    > = connector_data.connector.get_connector_integration();

    let router_data_resp = services::execute_connector_processing_step(
        state,
        connector_integration,
        &old_router_data,
        payments_core::CallConnectorAction::Trigger,
        None,
        None,
    )
    .await
    .to_vault_failed_response()?;

    get_vault_response_for_retrieve_payment_method_data::<ExternalVaultRetrieveFlow>(
        router_data_resp,
    )
}

#[cfg(feature = "v2")]
pub fn get_vault_response_for_retrieve_payment_method_data<F>(
    router_data: VaultRouterData<F>,
) -> RouterResult<pm_types::VaultRetrieveResponse> {
    match router_data.response {
        Ok(response) => match response {
            types::VaultResponseData::ExternalVaultRetrieveResponse { vault_data } => {
                Ok(pm_types::VaultRetrieveResponse { data: vault_data })
            }
            types::VaultResponseData::ExternalVaultInsertResponse { .. }
            | types::VaultResponseData::ExternalVaultDeleteResponse { .. }
            | types::VaultResponseData::ExternalVaultCreateResponse { .. } => {
                Err(report!(errors::ApiErrorResponse::InternalServerError)
                    .attach_printable("Invalid Vault Response"))
            }
        },
        Err(err) => Err(report!(errors::ApiErrorResponse::InternalServerError)
            .attach_printable("Failed to retrieve payment method")),
    }
}

#[cfg(feature = "v2")]
#[instrument(skip_all)]
pub async fn retrieve_payment_method_from_vault_using_payment_token(
    state: &routes::SessionState,
    platform: &domain::Platform,
    profile: &domain::Profile,
    payment_token: &String,
    payment_method_type: &common_enums::PaymentMethod,
) -> RouterResult<(domain::PaymentMethod, domain::PaymentMethodVaultingData)> {
    let pm_token_data = utils::retrieve_payment_token_data(
        state,
        payment_token.to_string(),
        Some(payment_method_type),
    )
    .await?;

    let payment_method_id = match pm_token_data {
        storage::PaymentTokenData::PermanentCard(card_token_data) => {
            card_token_data.payment_method_id
        }
        storage::PaymentTokenData::TemporaryGeneric(_) => {
            Err(errors::ApiErrorResponse::NotImplemented {
                message: errors::NotImplementedMessage::Reason(
                    "TemporaryGeneric Token not implemented".to_string(),
                ),
            })?
        }
        storage::PaymentTokenData::AuthBankDebit(_) => {
            Err(errors::ApiErrorResponse::NotImplemented {
                message: errors::NotImplementedMessage::Reason(
                    "AuthBankDebit Token not implemented".to_string(),
                ),
            })?
        }
    };
    let db = &*state.store;

    let storage_scheme = platform.get_processor().get_account().storage_scheme;

    let payment_method = db
        .find_payment_method(
<<<<<<< HEAD
            merchant_context.get_merchant_key_store(),
=======
            key_manager_state,
            platform.get_processor().get_key_store(),
>>>>>>> dd527179
            &payment_method_id,
            storage_scheme,
        )
        .await
        .to_not_found_response(errors::ApiErrorResponse::PaymentNotFound)?;

    let vault_data = retrieve_payment_method_from_vault(state, platform, profile, &payment_method)
        .await
        .change_context(errors::ApiErrorResponse::InternalServerError)
        .attach_printable("Failed to retrieve payment method from vault")?
        .data;

    Ok((payment_method, vault_data))
}

#[derive(Debug, Clone, serde::Serialize, serde::Deserialize)]
pub struct TemporaryVaultCvc {
    card_cvc: masking::Secret<String>,
}

#[cfg(feature = "v2")]
#[instrument(skip_all)]
pub async fn insert_cvc_using_payment_token(
    state: &routes::SessionState,
    payment_token: &String,
    payment_method_data: api_models::payment_methods::PaymentMethodCreateData,
    payment_method: common_enums::PaymentMethod,
    fulfillment_time: i64,
    encryption_key: &masking::Secret<Vec<u8>>,
) -> RouterResult<()> {
    let card_cvc = domain::PaymentMethodVaultingData::try_from(payment_method_data)?
        .get_card()
        .and_then(|card| card.card_cvc.clone());

    if let Some(card_cvc) = card_cvc {
        let redis_conn = state
            .store
            .get_redis_conn()
            .change_context(errors::ApiErrorResponse::InternalServerError)
            .attach_printable("Failed to get redis connection")?;

        let key = format!("pm_token_{payment_token}_{payment_method}_hyperswitch_cvc");

        let payload_to_be_encrypted = TemporaryVaultCvc { card_cvc };

        let payload = payload_to_be_encrypted
            .encode_to_string_of_json()
            .change_context(errors::ApiErrorResponse::InternalServerError)?;

        // Encrypt the CVC and store it in Redis
        let encrypted_payload = GcmAes256
            .encode_message(encryption_key.peek().as_ref(), payload.as_bytes())
            .change_context(errors::ApiErrorResponse::InternalServerError)
            .attach_printable("Failed to encode TemporaryVaultCvc for vault")?;

        redis_conn
            .set_key_if_not_exists_with_expiry(
                &key.as_str().into(),
                bytes::Bytes::from(encrypted_payload),
                Some(fulfillment_time),
            )
            .await
            .change_context(errors::StorageError::KVError)
            .change_context(errors::ApiErrorResponse::InternalServerError)
            .attach_printable("Failed to add token in redis")?;
    };

    Ok(())
}

#[cfg(feature = "v2")]
#[instrument(skip_all)]
pub async fn retrieve_and_delete_cvc_from_payment_token(
    state: &routes::SessionState,
    payment_token: &String,
    payment_method: common_enums::PaymentMethod,
    encryption_key: &masking::Secret<Vec<u8>>,
) -> RouterResult<masking::Secret<String>> {
    let redis_conn = state
        .store
        .get_redis_conn()
        .change_context(errors::ApiErrorResponse::InternalServerError)
        .attach_printable("Failed to get redis connection")?;

    let key = format!("pm_token_{payment_token}_{payment_method}_hyperswitch_cvc",);

    let data = redis_conn
        .get_key::<bytes::Bytes>(&key.clone().into())
        .await
        .change_context(errors::ApiErrorResponse::InternalServerError)
        .attach_printable("Failed to fetch the token from redis")?;

    // decrypt the cvc data
    let decrypted_payload = GcmAes256
        .decode_message(
            encryption_key.peek().as_ref(),
            masking::Secret::new(data.into()),
        )
        .change_context(errors::ApiErrorResponse::InternalServerError)
        .attach_printable("Failed to decode TemporaryVaultCvc from vault")?;

    let cvc_data: TemporaryVaultCvc = bytes::Bytes::from(decrypted_payload)
        .parse_struct("TemporaryVaultCvc")
        .change_context(errors::ApiErrorResponse::InternalServerError)
        .attach_printable("Failed to deserialize TemporaryVaultCvc")?;

    // delete key after retrieving the cvc
    redis_conn.delete_key(&key.into()).await.map_err(|err| {
        logger::error!("Failed to delete token from redis: {:?}", err);
    });

    Ok(cvc_data.card_cvc)
}

#[cfg(feature = "v2")]
#[instrument(skip_all)]
pub async fn delete_payment_token(
    state: &routes::SessionState,
    key_for_token: &str,
    intent_status: enums::IntentStatus,
) -> RouterResult<()> {
    if ![
        enums::IntentStatus::RequiresCustomerAction,
        enums::IntentStatus::RequiresMerchantAction,
    ]
    .contains(&intent_status)
    {
        utils::delete_payment_token_data(state, key_for_token)
            .await
            .change_context(errors::ApiErrorResponse::InternalServerError)
            .attach_printable("Unable to delete payment_token")?;
    }
    Ok(())
}

#[cfg(feature = "v2")]
#[instrument(skip_all)]
pub async fn retrieve_payment_method_from_vault(
    state: &routes::SessionState,
    platform: &domain::Platform,
    profile: &domain::Profile,
    pm: &domain::PaymentMethod,
) -> RouterResult<pm_types::VaultRetrieveResponse> {
    let is_external_vault_enabled = profile.is_external_vault_enabled();

    match is_external_vault_enabled {
        true => {
            let external_vault_source = pm.external_vault_source.as_ref();

            let merchant_connector_account =
                domain::MerchantConnectorAccountTypeDetails::MerchantConnectorAccount(Box::new(
                    payments_core::helpers::get_merchant_connector_account_v2(
                        state,
                        platform.get_processor().get_key_store(),
                        external_vault_source,
                    )
                    .await
                    .attach_printable(
                        "failed to fetch merchant connector account for external vault retrieve",
                    )?,
                ));

            retrieve_payment_method_from_vault_external(
                state,
                platform.get_processor().get_account(),
                pm,
                merchant_connector_account,
            )
            .await
        }
        false => {
            let vault_id = pm
                .locker_id
                .clone()
                .ok_or(errors::VaultError::MissingRequiredField {
                    field_name: "locker_id",
                })
                .change_context(errors::ApiErrorResponse::InternalServerError)
                .attach_printable("Missing locker_id for VaultRetrieveRequest")?;
            retrieve_payment_method_from_vault_internal(state, platform, &vault_id, &pm.customer_id)
                .await
                .change_context(errors::ApiErrorResponse::InternalServerError)
                .attach_printable("Failed to retrieve payment method from vault")
        }
    }
}

#[cfg(feature = "v2")]
pub async fn delete_payment_method_data_from_vault_internal(
    state: &routes::SessionState,
    platform: &domain::Platform,
    vault_id: domain::VaultId,
    customer_id: &id_type::GlobalCustomerId,
) -> CustomResult<pm_types::VaultDeleteResponse, errors::VaultError> {
    let payload = pm_types::VaultDeleteRequest {
        entity_id: customer_id.to_owned(),
        vault_id,
    }
    .encode_to_vec()
    .change_context(errors::VaultError::RequestEncodingFailed)
    .attach_printable("Failed to encode VaultDeleteRequest")?;

    let resp = call_to_vault::<pm_types::VaultDelete>(state, payload)
        .await
        .change_context(errors::VaultError::VaultAPIError)
        .attach_printable("Call to vault failed")?;

    let stored_pm_resp: pm_types::VaultDeleteResponse = resp
        .parse_struct("VaultDeleteResponse")
        .change_context(errors::VaultError::ResponseDeserializationFailed)
        .attach_printable("Failed to parse data into VaultDeleteResponse")?;

    Ok(stored_pm_resp)
}

#[cfg(feature = "v2")]
pub async fn delete_payment_method_data_from_vault_external(
    state: &routes::SessionState,
    merchant_account: &domain::MerchantAccount,
    merchant_connector_account: domain::MerchantConnectorAccountTypeDetails,
    vault_id: domain::VaultId,
    customer_id: &id_type::GlobalCustomerId,
) -> RouterResult<pm_types::VaultDeleteResponse> {
    let connector_vault_id = vault_id.get_string_repr().to_owned();

    // Extract MerchantConnectorAccount from the enum
    let merchant_connector_account = match &merchant_connector_account {
        domain::MerchantConnectorAccountTypeDetails::MerchantConnectorAccount(mca) => {
            Ok(mca.as_ref())
        }
        domain::MerchantConnectorAccountTypeDetails::MerchantConnectorDetails(_) => {
            Err(report!(errors::ApiErrorResponse::InternalServerError)
                .attach_printable("MerchantConnectorDetails not supported for vault operations"))
        }
    }?;

    let router_data = core_utils::construct_vault_router_data(
        state,
        merchant_account.get_id(),
        merchant_connector_account,
        None,
        Some(connector_vault_id),
        None,
        None,
    )
    .await?;

    let mut old_router_data = VaultConnectorFlowData::to_old_router_data(router_data)
        .change_context(errors::ApiErrorResponse::InternalServerError)
        .attach_printable(
            "Cannot construct router data for making the external vault delete api call",
        )?;

    let connector_name = merchant_connector_account.get_connector_name_as_string(); // always get the connector name from this call

    let connector_data = api::ConnectorData::get_external_vault_connector_by_name(
        &state.conf.connectors,
        connector_name,
        api::GetToken::Connector,
        Some(merchant_connector_account.get_id()),
    )
    .change_context(errors::ApiErrorResponse::InternalServerError)
    .attach_printable("Failed to get the connector data")?;

    let connector_integration: services::BoxedVaultConnectorIntegrationInterface<
        ExternalVaultDeleteFlow,
        types::VaultRequestData,
        types::VaultResponseData,
    > = connector_data.connector.get_connector_integration();

    let router_data_resp = services::execute_connector_processing_step(
        state,
        connector_integration,
        &old_router_data,
        payments_core::CallConnectorAction::Trigger,
        None,
        None,
    )
    .await
    .to_vault_failed_response()?;

    get_vault_response_for_delete_payment_method_data::<ExternalVaultDeleteFlow>(
        router_data_resp,
        customer_id.to_owned(),
    )
}

#[cfg(feature = "v2")]
pub fn get_vault_response_for_delete_payment_method_data<F>(
    router_data: VaultRouterData<F>,
    customer_id: id_type::GlobalCustomerId,
) -> RouterResult<pm_types::VaultDeleteResponse> {
    match router_data.response {
        Ok(response) => match response {
            types::VaultResponseData::ExternalVaultDeleteResponse { connector_vault_id } => {
                Ok(pm_types::VaultDeleteResponse {
                    vault_id: domain::VaultId::generate(connector_vault_id), // converted to VaultId type
                    entity_id: customer_id,
                })
            }
            types::VaultResponseData::ExternalVaultInsertResponse { .. }
            | types::VaultResponseData::ExternalVaultRetrieveResponse { .. }
            | types::VaultResponseData::ExternalVaultCreateResponse { .. } => {
                Err(report!(errors::ApiErrorResponse::InternalServerError)
                    .attach_printable("Invalid Vault Response"))
            }
        },
        Err(err) => Err(report!(errors::ApiErrorResponse::InternalServerError)
            .attach_printable("Failed to retrieve payment method")),
    }
}

#[cfg(feature = "v2")]
pub async fn delete_payment_method_data_from_vault(
    state: &routes::SessionState,
    platform: &domain::Platform,
    profile: &domain::Profile,
    pm: &domain::PaymentMethod,
) -> RouterResult<pm_types::VaultDeleteResponse> {
    let is_external_vault_enabled = profile.is_external_vault_enabled();

    let vault_id = pm
        .locker_id
        .clone()
        .get_required_value("locker_id")
        .attach_printable("Missing locker_id in PaymentMethod")?;

    match is_external_vault_enabled {
        true => {
            let external_vault_source = pm.external_vault_source.as_ref();

            let merchant_connector_account =
                domain::MerchantConnectorAccountTypeDetails::MerchantConnectorAccount(Box::new(
                    payments_core::helpers::get_merchant_connector_account_v2(
                        state,
                        platform.get_processor().get_key_store(),
                        external_vault_source,
                    )
                    .await
                    .attach_printable(
                        "failed to fetch merchant connector account for external vault delete",
                    )?,
                ));

            delete_payment_method_data_from_vault_external(
                state,
                platform.get_processor().get_account(),
                merchant_connector_account,
                vault_id.clone(),
                &pm.customer_id,
            )
            .await
        }
        false => delete_payment_method_data_from_vault_internal(
            state,
            platform,
            vault_id,
            &pm.customer_id,
        )
        .await
        .change_context(errors::ApiErrorResponse::InternalServerError)
        .attach_printable("Failed to delete payment method from vault"),
    }
}

#[cfg(feature = "v1")]
#[instrument(skip_all)]
pub async fn retrieve_payment_method_from_vault_external_v1(
    state: &routes::SessionState,
    merchant_id: &id_type::MerchantId,
    pm: &domain::PaymentMethod,
    merchant_connector_account: hyperswitch_domain_models::merchant_connector_account::MerchantConnectorAccount,
) -> RouterResult<hyperswitch_domain_models::vault::PaymentMethodVaultingData> {
    let connector_vault_id = pm.locker_id.clone().map(|id| id.to_string());

    let router_data = core_utils::construct_vault_router_data(
        state,
        merchant_id,
        &merchant_connector_account,
        None,
        connector_vault_id,
        None,
        None,
    )
    .await?;

    let old_router_data = VaultConnectorFlowData::to_old_router_data(router_data)
        .change_context(errors::ApiErrorResponse::InternalServerError)
        .attach_printable(
            "Cannot construct router data for making the external vault retrieve api call",
        )?;

    let connector_name = merchant_connector_account.get_connector_name_as_string();

    let connector_data = api::ConnectorData::get_external_vault_connector_by_name(
        &state.conf.connectors,
        connector_name,
        api::GetToken::Connector,
        Some(merchant_connector_account.get_id()),
    )
    .change_context(errors::ApiErrorResponse::InternalServerError)
    .attach_printable("Failed to get the connector data")?;

    let connector_integration: services::BoxedVaultConnectorIntegrationInterface<
        hyperswitch_domain_models::router_flow_types::ExternalVaultRetrieveFlow,
        types::VaultRequestData,
        types::VaultResponseData,
    > = connector_data.connector.get_connector_integration();

    let router_data_resp = services::execute_connector_processing_step(
        state,
        connector_integration,
        &old_router_data,
        payments::CallConnectorAction::Trigger,
        None,
        None,
    )
    .await
    .to_vault_failed_response()?;

    get_vault_response_for_retrieve_payment_method_data_v1(router_data_resp)
}

pub fn get_vault_response_for_retrieve_payment_method_data_v1<F>(
    router_data: VaultRouterData<F>,
) -> RouterResult<hyperswitch_domain_models::vault::PaymentMethodVaultingData> {
    match router_data.response {
        Ok(response) => match response {
            types::VaultResponseData::ExternalVaultRetrieveResponse { vault_data } => {
                Ok(vault_data)
            }
            types::VaultResponseData::ExternalVaultInsertResponse { .. }
            | types::VaultResponseData::ExternalVaultDeleteResponse { .. }
            | types::VaultResponseData::ExternalVaultCreateResponse { .. } => {
                Err(report!(errors::ApiErrorResponse::InternalServerError)
                    .attach_printable("Invalid Vault Response"))
            }
        },
        Err(err) => {
            logger::error!(
                "Failed to retrieve payment method from external vault: {:?}",
                err
            );
            Err(report!(errors::ApiErrorResponse::InternalServerError)
                .attach_printable("Failed to retrieve payment method from external vault"))
        }
    }
}

// ********************************************** PROCESS TRACKER **********************************************

pub async fn add_delete_tokenized_data_task(
    db: &dyn db::StorageInterface,
    lookup_key: &str,
    pm: enums::PaymentMethod,
) -> RouterResult<()> {
    let runner = storage::ProcessTrackerRunner::DeleteTokenizeDataWorkflow;
    let process_tracker_id = format!("{runner}_{lookup_key}");
    let task = runner.to_string();
    let tag = ["BASILISK-V3"];
    let tracking_data = storage::TokenizeCoreWorkflow {
        lookup_key: lookup_key.to_owned(),
        pm,
    };
    let schedule_time = get_delete_tokenize_schedule_time(db, pm, 0)
        .await
        .ok_or(errors::ApiErrorResponse::InternalServerError)
        .attach_printable("Failed to obtain initial process tracker schedule time")?;

    let process_tracker_entry = storage::ProcessTrackerNew::new(
        process_tracker_id,
        &task,
        runner,
        tag,
        tracking_data,
        None,
        schedule_time,
        common_types::consts::API_VERSION,
    )
    .change_context(errors::ApiErrorResponse::InternalServerError)
    .attach_printable("Failed to construct delete tokenized data process tracker task")?;

    let response = db.insert_process(process_tracker_entry).await;
    response.map(|_| ()).or_else(|err| {
        if err.current_context().is_db_unique_violation() {
            Ok(())
        } else {
            Err(report!(errors::ApiErrorResponse::InternalServerError))
        }
    })
}

pub async fn start_tokenize_data_workflow(
    state: &routes::SessionState,
    tokenize_tracker: &storage::ProcessTracker,
) -> Result<(), errors::ProcessTrackerError> {
    let db = &*state.store;
    let delete_tokenize_data = serde_json::from_value::<storage::TokenizeCoreWorkflow>(
        tokenize_tracker.tracking_data.clone(),
    )
    .change_context(errors::ApiErrorResponse::InternalServerError)
    .attach_printable_lazy(|| {
        format!(
            "unable to convert into DeleteTokenizeByTokenRequest {:?}",
            tokenize_tracker.tracking_data
        )
    })?;

    match delete_tokenized_data(state, &delete_tokenize_data.lookup_key).await {
        Ok(()) => {
            logger::info!("Card From locker deleted Successfully");
            //mark task as finished
            db.as_scheduler()
                .finish_process_with_business_status(
                    tokenize_tracker.clone(),
                    diesel_models::process_tracker::business_status::COMPLETED_BY_PT,
                )
                .await?;
        }
        Err(err) => {
            logger::error!("Err: Deleting Card From Locker : {:?}", err);
            retry_delete_tokenize(db, delete_tokenize_data.pm, tokenize_tracker.to_owned()).await?;
            metrics::RETRIED_DELETE_DATA_COUNT.add(1, &[]);
        }
    }
    Ok(())
}

pub async fn get_delete_tokenize_schedule_time(
    db: &dyn db::StorageInterface,
    pm: enums::PaymentMethod,
    retry_count: i32,
) -> Option<time::PrimitiveDateTime> {
    let redis_mapping = db::get_and_deserialize_key(
        db,
        &format!("pt_mapping_delete_{pm}_tokenize_data"),
        "PaymentMethodsPTMapping",
    )
    .await;
    let mapping = match redis_mapping {
        Ok(x) => x,
        Err(error) => {
            logger::info!(?error, "Redis Mapping Error");
            process_data::PaymentMethodsPTMapping::default()
        }
    };
    let time_delta = process_tracker_utils::get_pm_schedule_time(mapping, pm, retry_count + 1);

    process_tracker_utils::get_time_from_delta(time_delta)
}

pub async fn retry_delete_tokenize(
    db: &dyn db::StorageInterface,
    pm: enums::PaymentMethod,
    pt: storage::ProcessTracker,
) -> Result<(), errors::ProcessTrackerError> {
    let schedule_time = get_delete_tokenize_schedule_time(db, pm, pt.retry_count).await;

    match schedule_time {
        Some(s_time) => {
            let retry_schedule = db
                .as_scheduler()
                .retry_process(pt, s_time)
                .await
                .map_err(Into::into);
            metrics::TASKS_RESET_COUNT.add(
                1,
                router_env::metric_attributes!(("flow", "DeleteTokenizeData")),
            );
            retry_schedule
        }
        None => db
            .as_scheduler()
            .finish_process_with_business_status(
                pt,
                diesel_models::process_tracker::business_status::RETRIES_EXCEEDED,
            )
            .await
            .map_err(Into::into),
    }
}

// Fallback logic of old temp locker needs to be removed later<|MERGE_RESOLUTION|>--- conflicted
+++ resolved
@@ -1745,12 +1745,7 @@
 
     let payment_method = db
         .find_payment_method(
-<<<<<<< HEAD
-            merchant_context.get_merchant_key_store(),
-=======
-            key_manager_state,
             platform.get_processor().get_key_store(),
->>>>>>> dd527179
             &payment_method_id,
             storage_scheme,
         )
