--- conflicted
+++ resolved
@@ -918,22 +918,6 @@
     }
 }
 
-<<<<<<< HEAD
-fn get_redis_temp_locker_encryption_key(state: &routes::AppState) -> RouterResult<Vec<u8>> {
-    #[cfg(feature = "kms")]
-    let secret = state
-        .kms_secrets
-        .redis_temp_locker_encryption_key
-        .peek()
-        .as_bytes()
-        .to_owned();
-
-    #[cfg(not(feature = "kms"))]
-    let secret = hex::decode(&state.conf.locker.redis_temp_locker_encryption_key)
-        .into_report()
-        .change_context(errors::ApiErrorResponse::InternalServerError)
-        .attach_printable("Failed to decode redis temp locker data")?;
-=======
 #[cfg(feature = "basilisk")]
 async fn get_locker_jwe_keys(
     keys: &settings::ActiveKmsSecrets,
@@ -947,7 +931,6 @@
     } else {
         return Err(errors::EncryptionError.into());
     };
->>>>>>> 027385ec
 
     Ok((public_key.to_string(), private_key.to_string()))
 }
