--- conflicted
+++ resolved
@@ -941,78 +941,6 @@
     }
 }
 
-<<<<<<< HEAD
-pub fn get_network_token_resource_object(
-    request_details: &api::IncomingWebhookRequestDetails<'_>,
-) -> CustomResult<Box<dyn masking::ErasedMaskSerialize>, errors::NetworkTokenizationError> {
-    let response: NetworkTokenWebhookResponse = request_details
-        .body
-        .parse_struct("NetworkTokenWebhookResponse")
-        .change_context(errors::NetworkTokenizationError::ResponseDeserializationFailed)?;
-    Ok(Box::new(response))
-}
-
-#[derive(Debug, Clone, Deserialize, Serialize)]
-#[serde(untagged)]
-pub enum NetworkTokenWebhookResponse {
-    PanMetadataUpdate(PanMetadataUpdateBody),
-    NetworkTokenMetadataUpdate(NetworkTokenMetaDataUpdateBody),
-}
-
-impl NetworkTokenWebhookResponse {
-    fn get_network_token_requestor_ref_id(&self) -> String {
-        match self {
-            Self::PanMetadataUpdate(data) => data.card.card_reference.clone(),
-            Self::NetworkTokenMetadataUpdate(data) => data.token.card_reference.clone(),
-        }
-    }
-
-    pub async fn fetch_merchant_id_payment_method_id_customer_id_from_callback_mapper(
-        &self,
-        state: &routes::SessionState,
-    ) -> errors::RouterResult<(id_type::MerchantId, String, id_type::CustomerId)> {
-        let network_token_requestor_ref_id = &self.get_network_token_requestor_ref_id();
-
-        let db = &*state.store;
-        let callback_mapper_data = db
-            .find_call_back_mapper_by_id(network_token_requestor_ref_id)
-            .await
-            .change_context(errors::ApiErrorResponse::InternalServerError)?;
-
-        let callback_data: domain::callback_mapper::CallBackMapperData = callback_mapper_data
-            .data
-            .parse_value("CallbackMapperData")
-            .change_context(errors::ApiErrorResponse::InvalidDataValue {
-                field_name: "callback mapper data",
-            })?;
-
-        match callback_data {
-            domain::callback_mapper::CallBackMapperData::NetworkTokenWebhook {
-                merchant_id,
-                payment_method_id,
-                customer_id,
-            } => Ok((merchant_id, payment_method_id, customer_id)),
-        }
-    }
-}
-
-#[derive(Debug, Clone, Deserialize, Serialize)]
-pub struct NetworkTokenRequestorData {
-    pub card_reference: String,
-    pub customer_id: String,
-    pub expiry_year: Secret<String>,
-    pub expiry_month: Secret<String>,
-}
-
-#[derive(Debug, Clone, Deserialize, Serialize)]
-pub struct NetworkTokenMetaDataUpdateBody {
-    pub token: NetworkTokenRequestorData,
-}
-
-#[derive(Debug, Clone, Deserialize, Serialize)]
-pub struct PanMetadataUpdateBody {
-    pub card: NetworkTokenRequestorData,
-=======
 #[cfg(all(feature = "v2", feature = "payment_methods_v2"))]
 pub async fn delete_network_token_from_locker_and_token_service(
     _state: &routes::SessionState,
@@ -1023,5 +951,76 @@
     _network_token_requestor_reference_id: String,
 ) -> errors::RouterResult<DeleteCardResp> {
     todo!()
->>>>>>> fd844c3d
+}
+
+pub fn get_network_token_resource_object(
+    request_details: &api::IncomingWebhookRequestDetails<'_>,
+) -> CustomResult<Box<dyn masking::ErasedMaskSerialize>, errors::NetworkTokenizationError> {
+    let response: NetworkTokenWebhookResponse = request_details
+        .body
+        .parse_struct("NetworkTokenWebhookResponse")
+        .change_context(errors::NetworkTokenizationError::ResponseDeserializationFailed)?;
+    Ok(Box::new(response))
+}
+
+#[derive(Debug, Clone, Deserialize, Serialize)]
+#[serde(untagged)]
+pub enum NetworkTokenWebhookResponse {
+    PanMetadataUpdate(PanMetadataUpdateBody),
+    NetworkTokenMetadataUpdate(NetworkTokenMetaDataUpdateBody),
+}
+
+impl NetworkTokenWebhookResponse {
+    fn get_network_token_requestor_ref_id(&self) -> String {
+        match self {
+            Self::PanMetadataUpdate(data) => data.card.card_reference.clone(),
+            Self::NetworkTokenMetadataUpdate(data) => data.token.card_reference.clone(),
+        }
+    }
+
+    pub async fn fetch_merchant_id_payment_method_id_customer_id_from_callback_mapper(
+        &self,
+        state: &routes::SessionState,
+    ) -> errors::RouterResult<(id_type::MerchantId, String, id_type::CustomerId)> {
+        let network_token_requestor_ref_id = &self.get_network_token_requestor_ref_id();
+
+        let db = &*state.store;
+        let callback_mapper_data = db
+            .find_call_back_mapper_by_id(network_token_requestor_ref_id)
+            .await
+            .change_context(errors::ApiErrorResponse::InternalServerError)?;
+
+        let callback_data: domain::callback_mapper::CallBackMapperData = callback_mapper_data
+            .data
+            .parse_value("CallbackMapperData")
+            .change_context(errors::ApiErrorResponse::InvalidDataValue {
+                field_name: "callback mapper data",
+            })?;
+
+        match callback_data {
+            domain::callback_mapper::CallBackMapperData::NetworkTokenWebhook {
+                merchant_id,
+                payment_method_id,
+                customer_id,
+            } => Ok((merchant_id, payment_method_id, customer_id)),
+        }
+    }
+}
+
+#[derive(Debug, Clone, Deserialize, Serialize)]
+pub struct NetworkTokenRequestorData {
+    pub card_reference: String,
+    pub customer_id: String,
+    pub expiry_year: Secret<String>,
+    pub expiry_month: Secret<String>,
+}
+
+#[derive(Debug, Clone, Deserialize, Serialize)]
+pub struct NetworkTokenMetaDataUpdateBody {
+    pub token: NetworkTokenRequestorData,
+}
+
+#[derive(Debug, Clone, Deserialize, Serialize)]
+pub struct PanMetadataUpdateBody {
+    pub card: NetworkTokenRequestorData,
 }