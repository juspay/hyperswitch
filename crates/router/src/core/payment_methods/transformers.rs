--- conflicted
+++ resolved
@@ -614,16 +614,6 @@
         .payment_method_data
         .clone()
         .map(|data| data.into_inner().expose())
-<<<<<<< HEAD
-        .map(|decrypted_value| decrypted_value.parse_value("PaymentMethodCreateData"))
-        .transpose()
-        .change_context(errors::ApiErrorResponse::InternalServerError)
-        .attach_printable("unable to parse PaymentMethodCreateData")?
-        .map(|data| match data {
-            api::PaymentMethodCreateData::Card(card) => {
-                api::PaymentMethodResponseData::Card(card.clone())
-            }
-=======
         .map(|decrypted_value| decrypted_value.parse_value("PaymentMethodsData"))
         .transpose()
         .change_context(errors::ApiErrorResponse::InternalServerError)
@@ -633,7 +623,6 @@
                 Some(api::PaymentMethodResponseData::Card(card.into()))
             }
             _ => None,
->>>>>>> ad7ef430
         });
 
     let resp = api::PaymentMethodResponse {
