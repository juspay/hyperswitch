use error_stack::ResultExt;
use serde::{Deserialize, Serialize};

use crate::{
    configs::settings::Locker,
    core::errors::{self, CustomResult},
    headers,
    pii::{self, prelude::*, Secret},
    services::api as services,
    types::{api, storage},
    utils::{self, OptionExt},
};

#[derive(Debug, Deserialize, Serialize)]
#[serde(rename_all = "camelCase")]
pub struct AddCardRequest<'a> {
    pub card_number: Secret<String, pii::CardNumber>,
    pub customer_id: &'a str,
    pub card_exp_month: Secret<String>,
    pub card_exp_year: Secret<String>,
    pub merchant_id: &'a str,
    pub email_address: Option<Secret<String, pii::Email>>,
    pub name_on_card: Option<Secret<String>>,
    pub nickname: Option<String>,
}

#[derive(Debug, Deserialize, Serialize)]
#[serde(rename_all = "camelCase")]
pub struct GetCard<'a> {
    merchant_id: &'a str,
    card_id: &'a str,
}

#[derive(Debug, Deserialize, Serialize)]
#[serde(rename_all = "camelCase")]
pub struct AddCardResponse {
    pub card_id: String,
    pub external_id: String,
    pub card_fingerprint: Secret<String>,
    pub card_global_fingerprint: Secret<String>,
    #[serde(rename = "merchant_id")]
    pub merchant_id: Option<String>,
    pub card_number: Option<Secret<String, pii::CardNumber>>,
    pub card_exp_year: Option<Secret<String>>,
    pub card_exp_month: Option<Secret<String>>,
    pub name_on_card: Option<Secret<String>>,
    pub nickname: Option<String>,
    pub customer_id: Option<String>,
    pub duplicate: Option<bool>,
}

#[derive(Debug, Deserialize, Serialize)]
pub struct GetCardResponse {
    pub card: AddCardResponse,
}

#[derive(Debug, Deserialize, Serialize)]
#[serde(rename_all = "camelCase")]
pub struct DeleteCardResponse {
    pub card_id: String,
    pub external_id: String,
    pub card_isin: Option<Secret<String>>,
    pub status: String,
}

pub fn mk_add_card_request(
    locker: &Locker,
    card: &api::CardDetail,
    customer_id: &str,
    _req: &api::CreatePaymentMethod,
<<<<<<< HEAD
) -> CustomResult<services::Request, errors::VaultError> {
=======
    locker_id: &str,
    _merchant_id: &str,
) -> CustomResult<services::Request, errors::CardVaultError> {
    #[cfg(feature = "sandbox")]
    let customer_id = format!("{}::{}", customer_id, _merchant_id);
>>>>>>> 59573efe
    let add_card_req = AddCardRequest {
        card_number: card.card_number.clone(),
        customer_id: &customer_id,
        card_exp_month: card.card_exp_month.clone(),
        card_exp_year: card.card_exp_year.clone(),
        merchant_id: locker_id,
        email_address: Some("dummy@gmail.com".to_string().into()), //
        name_on_card: Some("juspay".to_string().into()),           // [#256]
        nickname: Some("router".to_string()),                      //
    };
    let body = utils::Encode::<AddCardRequest<'_>>::encode(&add_card_req)
        .change_context(errors::VaultError::RequestEncodingFailed)?;
    let mut url = locker.host.to_owned();
    url.push_str("/card/addCard");
    let mut request = services::Request::new(services::Method::Post, &url);
    request.add_header(headers::CONTENT_TYPE, "application/x-www-form-urlencoded");
    request.set_body(body);
    Ok(request)
}

pub fn mk_add_card_response(
    card: api::CardDetail,
    response: AddCardResponse,
    req: api::CreatePaymentMethod,
    merchant_id: &str,
) -> api::PaymentMethodResponse {
    let mut card_number = card.card_number.peek().to_owned();
    let card = api::CardDetailFromLocker {
        scheme: None,
        last4_digits: Some(card_number.split_off(card_number.len() - 4)),
        issuer_country: None, // [#256] bin mapping
        card_number: Some(card.card_number),
        expiry_month: Some(card.card_exp_month),
        expiry_year: Some(card.card_exp_year),
        card_token: Some(response.external_id.into()), // [#256]
        card_fingerprint: Some(response.card_fingerprint),
        card_holder_name: None,
    };
    api::PaymentMethodResponse {
        merchant_id: merchant_id.to_owned(),
        customer_id: req.customer_id,
        payment_method_id: response.card_id,
        payment_method: req.payment_method,
        payment_method_type: req.payment_method_type,
        payment_method_issuer: req.payment_method_issuer,
        card: Some(card),
        metadata: req.metadata,
        created: Some(common_utils::date_time::now()),
        payment_method_issuer_code: req.payment_method_issuer_code,
        recurring_enabled: false,           // [#256]
        installment_payment_enabled: false, // #[#256]
        payment_experience: Some(vec![
            api_models::payment_methods::PaymentExperience::RedirectToUrl,
        ]), // [#256]
    }
}

pub fn mk_get_card_request<'a>(
    locker: &Locker,
    locker_id: &'a str,
    card_id: &'a str,
) -> CustomResult<services::Request, errors::VaultError> {
    let get_card_req = GetCard {
        merchant_id: locker_id,
        card_id,
    };

    let body = utils::Encode::<GetCard<'_>>::encode(&get_card_req)
        .change_context(errors::VaultError::RequestEncodingFailed)?;
    let mut url = locker.host.to_owned();
    url.push_str("/card/getCard");
    let mut request = services::Request::new(services::Method::Post, &url);
    request.add_header(headers::CONTENT_TYPE, "application/x-www-form-urlencoded");
    request.set_body(body);
    Ok(request)
}

pub fn mk_delete_card_request<'a>(
    locker: &Locker,
    merchant_id: &'a str,
    card_id: &'a str,
) -> CustomResult<services::Request, errors::VaultError> {
    let delete_card_req = GetCard {
        merchant_id,
        card_id,
    };
    let body = utils::Encode::<GetCard<'_>>::encode(&delete_card_req)
        .change_context(errors::VaultError::RequestEncodingFailed)?;
    let mut url = locker.host.to_owned();
    url.push_str("/card/deleteCard");
    let mut request = services::Request::new(services::Method::Post, &url);
    request.add_header(headers::X_ROUTER, "test");
    request.add_header(headers::CONTENT_TYPE, "application/x-www-form-urlencoded");
    //request.add_content_type(Content::FORMURLENCODED);
    request.set_body(body);
    Ok(request)
}

pub fn get_card_detail(
    pm: &storage::PaymentMethod,
    response: AddCardResponse,
) -> CustomResult<api::CardDetailFromLocker, errors::VaultError> {
    let card_number = response
        .card_number
        .get_required_value("card_number")
        .change_context(errors::VaultError::FetchCardFailed)?;
    let mut last4_digits = card_number.peek().to_owned();
    let card_detail = api::CardDetailFromLocker {
        scheme: pm.scheme.clone(),
        issuer_country: pm.issuer_country.clone(),
        last4_digits: Some(last4_digits.split_off(last4_digits.len() - 4)),
        card_number: Some(card_number),
        expiry_month: response.card_exp_month,
        expiry_year: response.card_exp_year,
        card_token: Some(response.external_id.into()), //TODO ?
        card_fingerprint: Some(response.card_fingerprint),
        card_holder_name: None,
    };
    Ok(card_detail)
}

//------------------------------------------------TokenizeService------------------------------------------------
pub fn mk_crud_locker_request(
    locker: &Locker,
    path: &str,
    req: api::TokenizePayloadEncrypted,
) -> CustomResult<services::Request, errors::VaultError> {
    let body = utils::Encode::<api::TokenizePayloadEncrypted>::encode_to_value(&req)
        .change_context(errors::VaultError::RequestEncodingFailed)?;
    let mut url = locker.basilisk_host.to_owned();
    url.push_str(path);
    let mut request = services::Request::new(services::Method::Post, &url);
    request.add_header(headers::X_ROUTER, "test");
    request.add_header(headers::CONTENT_TYPE, "application/json");
    request.set_body(body.to_string());
    Ok(request)
}

pub fn mk_card_value1(
    card_number: String,
    exp_year: String,
    exp_month: String,
    name_on_card: Option<String>,
    nickname: Option<String>,
    card_last_four: Option<String>,
    card_token: Option<String>,
) -> CustomResult<String, errors::VaultError> {
    let value1 = api::TokenizedCardValue1 {
        card_number,
        exp_year,
        exp_month,
        name_on_card,
        nickname,
        card_last_four,
        card_token,
    };
    let value1_req = utils::Encode::<api::TokenizedCardValue1>::encode_to_string_of_json(&value1)
        .change_context(errors::VaultError::FetchCardFailed)?;
    Ok(value1_req)
}

pub fn mk_card_value2(
    card_security_code: Option<String>,
    card_fingerprint: Option<String>,
    external_id: Option<String>,
    customer_id: Option<String>,
    payment_method_id: Option<String>,
) -> CustomResult<String, errors::VaultError> {
    let value2 = api::TokenizedCardValue2 {
        card_security_code,
        card_fingerprint,
        external_id,
        customer_id,
        payment_method_id,
    };
    let value2_req = utils::Encode::<api::TokenizedCardValue2>::encode_to_string_of_json(&value2)
        .change_context(errors::VaultError::FetchCardFailed)?;
    Ok(value2_req)
}<|MERGE_RESOLUTION|>--- conflicted
+++ resolved
@@ -68,18 +68,14 @@
     card: &api::CardDetail,
     customer_id: &str,
     _req: &api::CreatePaymentMethod,
-<<<<<<< HEAD
-) -> CustomResult<services::Request, errors::VaultError> {
-=======
     locker_id: &str,
     _merchant_id: &str,
-) -> CustomResult<services::Request, errors::CardVaultError> {
+) -> CustomResult<services::Request, errors::VaultError> {
     #[cfg(feature = "sandbox")]
-    let customer_id = format!("{}::{}", customer_id, _merchant_id);
->>>>>>> 59573efe
+    let customer_id = &format!("{}::{}", customer_id, _merchant_id);
     let add_card_req = AddCardRequest {
         card_number: card.card_number.clone(),
-        customer_id: &customer_id,
+        customer_id,
         card_exp_month: card.card_exp_month.clone(),
         card_exp_year: card.card_exp_year.clone(),
         merchant_id: locker_id,
