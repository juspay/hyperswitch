#[cfg(all(feature = "v2", feature = "payment_methods_v2"))]
use std::str::FromStr;

use api_models::{enums as api_enums, payment_methods::Card};
use common_utils::{
    ext_traits::{Encode, StringExt},
    id_type,
    pii::Email,
    request::RequestContent,
};
use error_stack::ResultExt;
use josekit::jwe;
use serde::{Deserialize, Serialize};

use crate::{
    configs::settings,
    core::errors::{self, CustomResult},
    headers,
    pii::{prelude::*, Secret},
<<<<<<< HEAD
    services::{api as services, encryption, EncryptionAlgorithm},
    types::{api, storage},
=======
    services::{api as services, encryption},
    types::{api, domain},
>>>>>>> 21352cf8
    utils::OptionExt,
};

#[derive(Debug, Serialize)]
#[serde(untagged)]
pub enum StoreLockerReq {
    LockerCard(StoreCardReq),
    LockerGeneric(StoreGenericReq),
}

impl StoreLockerReq {
    pub fn update_requestor_card_reference(&mut self, card_reference: Option<String>) {
        match self {
            Self::LockerCard(c) => c.requestor_card_reference = card_reference,
            Self::LockerGeneric(_) => (),
        }
    }
}

#[derive(Debug, Deserialize, Serialize)]
pub struct StoreCardReq {
    pub merchant_id: id_type::MerchantId,
    pub merchant_customer_id: id_type::CustomerId,
    #[serde(skip_serializing_if = "Option::is_none")]
    pub requestor_card_reference: Option<String>,
    pub card: Card,
    pub ttl: i64,
}

#[derive(Debug, Deserialize, Serialize)]
pub struct StoreGenericReq {
    pub merchant_id: id_type::MerchantId,
    pub merchant_customer_id: id_type::CustomerId,
    #[serde(rename = "enc_card_data")]
    pub enc_data: String,
    pub ttl: i64,
}

#[derive(Debug, Deserialize, Serialize)]
pub struct StoreCardResp {
    pub status: String,
    pub error_message: Option<String>,
    pub error_code: Option<String>,
    pub payload: Option<StoreCardRespPayload>,
}

#[derive(Debug, Deserialize, Serialize)]
pub struct StoreCardRespPayload {
    pub card_reference: String,
    pub duplication_check: Option<DataDuplicationCheck>,
}

#[derive(Debug, Deserialize, Serialize, PartialEq)]
#[serde(rename_all = "snake_case")]
pub enum DataDuplicationCheck {
    Duplicated,
    MetaDataChanged,
}

#[derive(Debug, Deserialize, Serialize)]
pub struct CardReqBody {
    pub merchant_id: id_type::MerchantId,
    pub merchant_customer_id: id_type::CustomerId,
    pub card_reference: String,
}

#[cfg(all(feature = "v2", feature = "customer_v2"))]
#[derive(Debug, Deserialize, Serialize)]
pub struct CardReqBodyV2 {
    pub merchant_id: id_type::MerchantId,
    pub merchant_customer_id: String, // Not changing this as it might lead to api contract failure
    pub card_reference: String,
}

#[derive(Debug, Deserialize, Serialize)]
pub struct RetrieveCardResp {
    pub status: String,
    pub error_message: Option<String>,
    pub error_code: Option<String>,
    pub payload: Option<RetrieveCardRespPayload>,
}

#[derive(Debug, Deserialize, Serialize)]
pub struct RetrieveCardRespPayload {
    pub card: Option<Card>,
    pub enc_card_data: Option<Secret<String>>,
}

#[derive(Debug, Deserialize, Serialize)]
pub struct DeleteCardResp {
    pub status: String,
    pub error_message: Option<String>,
    pub error_code: Option<String>,
}

#[derive(Debug, Deserialize, Serialize)]
#[serde(rename_all = "camelCase")]
pub struct AddCardRequest {
    pub card_number: cards::CardNumber,
    pub customer_id: id_type::CustomerId,
    pub card_exp_month: Secret<String>,
    pub card_exp_year: Secret<String>,
    pub merchant_id: id_type::MerchantId,
    pub email_address: Option<Email>,
    pub name_on_card: Option<Secret<String>>,
    pub nickname: Option<String>,
}

#[derive(Clone, Debug, Deserialize, Serialize)]
#[serde(rename_all = "camelCase")]
pub struct AddCardResponse {
    pub card_id: String,
    pub external_id: String,
    pub card_fingerprint: Secret<String>,
    pub card_global_fingerprint: Secret<String>,
    #[serde(rename = "merchant_id")]
    pub merchant_id: Option<id_type::MerchantId>,
    pub card_number: Option<cards::CardNumber>,
    pub card_exp_year: Option<Secret<String>>,
    pub card_exp_month: Option<Secret<String>>,
    pub name_on_card: Option<Secret<String>>,
    pub nickname: Option<String>,
    pub customer_id: Option<id_type::CustomerId>,
    pub duplicate: Option<bool>,
}

#[derive(Clone, Debug, Deserialize, Serialize)]
#[serde(rename_all = "camelCase")]
pub struct AddPaymentMethodResponse {
    pub payment_method_id: String,
    pub external_id: String,
    #[serde(rename = "merchant_id")]
    pub merchant_id: Option<id_type::MerchantId>,
    pub nickname: Option<String>,
    pub customer_id: Option<id_type::CustomerId>,
    pub duplicate: Option<bool>,
    pub payment_method_data: Secret<String>,
}

#[derive(Debug, Deserialize, Serialize)]
pub struct GetPaymentMethodResponse {
    pub payment_method: AddPaymentMethodResponse,
}

#[derive(Debug, Deserialize, Serialize)]
pub struct GetCardResponse {
    pub card: AddCardResponse,
}

#[derive(Debug, Deserialize, Serialize)]
#[serde(rename_all = "camelCase")]
pub struct GetCard<'a> {
    merchant_id: &'a str,
    card_id: &'a str,
}

#[derive(Debug, Deserialize, Serialize)]
#[serde(rename_all = "camelCase")]
pub struct DeleteCardResponse {
    pub card_id: Option<String>,
    pub external_id: Option<String>,
    pub card_isin: Option<Secret<String>>,
    pub status: String,
}

#[derive(Debug, Deserialize, Serialize)]
#[serde(transparent)]
pub struct PaymentMethodMetadata {
    pub payment_method_tokenization: std::collections::HashMap<String, String>,
}

pub fn get_dotted_jwe(jwe: encryption::JweBody) -> String {
    let header = jwe.header;
    let encryption_key = jwe.encrypted_key;
    let iv = jwe.iv;
    let encryption_payload = jwe.encrypted_payload;
    let tag = jwe.tag;
    format!("{header}.{encryption_key}.{iv}.{encryption_payload}.{tag}")
}

pub fn get_dotted_jws(jws: encryption::JwsBody) -> String {
    let header = jws.header;
    let payload = jws.payload;
    let signature = jws.signature;
    format!("{header}.{payload}.{signature}")
}

pub async fn get_decrypted_response_payload(
    jwekey: &settings::Jwekey,
    jwe_body: encryption::JweBody,
    locker_choice: Option<api_enums::LockerChoice>,
    decryption_scheme: settings::DecryptionScheme,
) -> CustomResult<String, errors::VaultError> {
    let target_locker = locker_choice.unwrap_or(api_enums::LockerChoice::HyperswitchCardVault);

    let public_key = match target_locker {
        api_enums::LockerChoice::HyperswitchCardVault => {
            jwekey.vault_encryption_key.peek().as_bytes()
        }
    };

    let private_key = jwekey.vault_private_key.peek().as_bytes();

    let jwt = get_dotted_jwe(jwe_body);
    let alg = match decryption_scheme {
        settings::DecryptionScheme::RsaOaep => jwe::RSA_OAEP,
        settings::DecryptionScheme::RsaOaep256 => jwe::RSA_OAEP_256,
    };

    let jwe_decrypted = encryption::decrypt_jwe(
        &jwt,
        encryption::KeyIdCheck::SkipKeyIdCheck,
        private_key,
        alg,
    )
    .await
    .change_context(errors::VaultError::SaveCardFailed)
    .attach_printable("Jwe Decryption failed for JweBody for vault")?;

    let jws = jwe_decrypted
        .parse_struct("JwsBody")
        .change_context(errors::VaultError::ResponseDeserializationFailed)?;
    let jws_body = get_dotted_jws(jws);

    encryption::verify_sign(jws_body, public_key)
        .change_context(errors::VaultError::SaveCardFailed)
        .attach_printable("Jws Decryption failed for JwsBody for vault")
}

pub async fn mk_basilisk_req(
    jwekey: &settings::Jwekey,
    jws: &str,
    locker_choice: api_enums::LockerChoice,
) -> CustomResult<encryption::JweBody, errors::VaultError> {
    let jws_payload: Vec<&str> = jws.split('.').collect();

    let generate_jws_body = |payload: Vec<&str>| -> Option<encryption::JwsBody> {
        Some(encryption::JwsBody {
            header: payload.first()?.to_string(),
            payload: payload.get(1)?.to_string(),
            signature: payload.get(2)?.to_string(),
        })
    };

    let jws_body = generate_jws_body(jws_payload).ok_or(errors::VaultError::SaveCardFailed)?;

    let payload = jws_body
        .encode_to_vec()
        .change_context(errors::VaultError::SaveCardFailed)?;

    let public_key = match locker_choice {
        api_enums::LockerChoice::HyperswitchCardVault => {
            jwekey.vault_encryption_key.peek().as_bytes()
        }
    };

    let jwe_encrypted =
        encryption::encrypt_jwe(&payload, public_key, EncryptionAlgorithm::A256GCM, None)
            .await
            .change_context(errors::VaultError::SaveCardFailed)
            .attach_printable("Error on jwe encrypt")?;
    let jwe_payload: Vec<&str> = jwe_encrypted.split('.').collect();

    let generate_jwe_body = |payload: Vec<&str>| -> Option<encryption::JweBody> {
        Some(encryption::JweBody {
            header: payload.first()?.to_string(),
            iv: payload.get(2)?.to_string(),
            encrypted_payload: payload.get(3)?.to_string(),
            tag: payload.get(4)?.to_string(),
            encrypted_key: payload.get(1)?.to_string(),
        })
    };

    let jwe_body = generate_jwe_body(jwe_payload).ok_or(errors::VaultError::SaveCardFailed)?;

    Ok(jwe_body)
}

pub async fn mk_add_locker_request_hs(
    jwekey: &settings::Jwekey,
    locker: &settings::Locker,
    payload: &StoreLockerReq,
    locker_choice: api_enums::LockerChoice,
) -> CustomResult<services::Request, errors::VaultError> {
    let payload = payload
        .encode_to_vec()
        .change_context(errors::VaultError::RequestEncodingFailed)?;

    let private_key = jwekey.vault_private_key.peek().as_bytes();

    let jws = encryption::jws_sign_payload(&payload, &locker.locker_signing_key_id, private_key)
        .await
        .change_context(errors::VaultError::RequestEncodingFailed)?;

    let jwe_payload = mk_basilisk_req(jwekey, &jws, locker_choice).await?;
    let mut url = match locker_choice {
        api_enums::LockerChoice::HyperswitchCardVault => locker.host.to_owned(),
    };
    url.push_str("/cards/add");
    let mut request = services::Request::new(services::Method::Post, &url);
    request.add_header(headers::CONTENT_TYPE, "application/json".into());
    request.set_body(RequestContent::Json(Box::new(jwe_payload)));
    Ok(request)
}

#[cfg(all(
    any(feature = "v1", feature = "v2"),
    not(feature = "payment_methods_v2"),
    feature = "payouts"
))]
pub fn mk_add_bank_response_hs(
    bank: api::BankPayout,
    bank_reference: String,
    req: api::PaymentMethodCreate,
    merchant_id: &id_type::MerchantId,
) -> api::PaymentMethodResponse {
    api::PaymentMethodResponse {
        merchant_id: merchant_id.to_owned(),
        customer_id: req.customer_id,
        payment_method_id: bank_reference,
        payment_method: req.payment_method,
        payment_method_type: req.payment_method_type,
        bank_transfer: Some(bank),
        card: None,
        metadata: req.metadata,
        created: Some(common_utils::date_time::now()),
        recurring_enabled: false,           // [#256]
        installment_payment_enabled: false, // #[#256]
        payment_experience: Some(vec![api_models::enums::PaymentExperience::RedirectToUrl]),
        last_used_at: Some(common_utils::date_time::now()),
        client_secret: None,
    }
}

#[cfg(all(feature = "v2", feature = "payment_methods_v2", feature = "payouts"))]
pub fn mk_add_bank_response_hs(
    _bank: api::BankPayout,
    _bank_reference: String,
    _req: api::PaymentMethodCreate,
    _merchant_id: &id_type::MerchantId,
) -> api::PaymentMethodResponse {
    todo!()
}

#[cfg(all(
    any(feature = "v1", feature = "v2"),
    not(feature = "payment_methods_v2")
))]
pub fn mk_add_card_response_hs(
    card: api::CardDetail,
    card_reference: String,
    req: api::PaymentMethodCreate,
    merchant_id: &id_type::MerchantId,
) -> api::PaymentMethodResponse {
    let card_number = card.card_number.clone();
    let last4_digits = card_number.get_last4();
    let card_isin = card_number.get_card_isin();

    let card = api::CardDetailFromLocker {
        scheme: card
            .card_network
            .clone()
            .map(|card_network| card_network.to_string()),
        last4_digits: Some(last4_digits),
        issuer_country: card.card_issuing_country,
        card_number: Some(card.card_number.clone()),
        expiry_month: Some(card.card_exp_month.clone()),
        expiry_year: Some(card.card_exp_year.clone()),
        card_token: None,
        card_fingerprint: None,
        card_holder_name: card.card_holder_name.clone(),
        nick_name: card.nick_name.clone(),
        card_isin: Some(card_isin),
        card_issuer: card.card_issuer,
        card_network: card.card_network,
        card_type: card.card_type,
        saved_to_locker: true,
    };
    api::PaymentMethodResponse {
        merchant_id: merchant_id.to_owned(),
        customer_id: req.customer_id,
        payment_method_id: card_reference,
        payment_method: req.payment_method,
        payment_method_type: req.payment_method_type,
        #[cfg(feature = "payouts")]
        bank_transfer: None,
        card: Some(card),
        metadata: req.metadata,
        created: Some(common_utils::date_time::now()),
        recurring_enabled: false,           // [#256]
        installment_payment_enabled: false, // #[#256]
        payment_experience: Some(vec![api_models::enums::PaymentExperience::RedirectToUrl]),
        last_used_at: Some(common_utils::date_time::now()), // [#256]
        client_secret: req.client_secret,
    }
}

#[cfg(all(feature = "v2", feature = "payment_methods_v2"))]
pub fn mk_add_card_response_hs(
    _card: api::CardDetail,
    _card_reference: String,
    _req: api::PaymentMethodCreate,
    _merchant_id: &id_type::MerchantId,
) -> api::PaymentMethodResponse {
    todo!()
}

pub async fn mk_get_card_request_hs(
    jwekey: &settings::Jwekey,
    locker: &settings::Locker,
    customer_id: &id_type::CustomerId,
    merchant_id: &id_type::MerchantId,
    card_reference: &str,
    locker_choice: Option<api_enums::LockerChoice>,
) -> CustomResult<services::Request, errors::VaultError> {
    let merchant_customer_id = customer_id.to_owned();
    let card_req_body = CardReqBody {
        merchant_id: merchant_id.to_owned(),
        merchant_customer_id,
        card_reference: card_reference.to_owned(),
    };
    let payload = card_req_body
        .encode_to_vec()
        .change_context(errors::VaultError::RequestEncodingFailed)?;

    let private_key = jwekey.vault_private_key.peek().as_bytes();

    let jws = encryption::jws_sign_payload(&payload, &locker.locker_signing_key_id, private_key)
        .await
        .change_context(errors::VaultError::RequestEncodingFailed)?;

    let target_locker = locker_choice.unwrap_or(api_enums::LockerChoice::HyperswitchCardVault);

    let jwe_payload = mk_basilisk_req(jwekey, &jws, target_locker).await?;
    let mut url = match target_locker {
        api_enums::LockerChoice::HyperswitchCardVault => locker.host.to_owned(),
    };
    url.push_str("/cards/retrieve");
    let mut request = services::Request::new(services::Method::Post, &url);
    request.add_header(headers::CONTENT_TYPE, "application/json".into());
    request.set_body(RequestContent::Json(Box::new(jwe_payload)));
    Ok(request)
}

pub fn mk_get_card_request(
    locker: &settings::Locker,
    locker_id: &'static str,
    card_id: &'static str,
) -> CustomResult<services::Request, errors::VaultError> {
    let get_card_req = GetCard {
        merchant_id: locker_id,
        card_id,
    };

    let mut url = locker.host.to_owned();
    url.push_str("/card/getCard");
    let mut request = services::Request::new(services::Method::Post, &url);
    request.set_body(RequestContent::FormUrlEncoded(Box::new(get_card_req)));
    Ok(request)
}

pub fn mk_get_card_response(card: GetCardResponse) -> errors::RouterResult<Card> {
    Ok(Card {
        card_number: card.card.card_number.get_required_value("card_number")?,
        name_on_card: card.card.name_on_card,
        card_exp_month: card
            .card
            .card_exp_month
            .get_required_value("card_exp_month")?,
        card_exp_year: card
            .card
            .card_exp_year
            .get_required_value("card_exp_year")?,
        card_brand: None,
        card_isin: None,
        nick_name: card.card.nickname,
    })
}

pub async fn mk_delete_card_request_hs(
    jwekey: &settings::Jwekey,
    locker: &settings::Locker,
    customer_id: &id_type::CustomerId,
    merchant_id: &id_type::MerchantId,
    card_reference: &str,
) -> CustomResult<services::Request, errors::VaultError> {
    let merchant_customer_id = customer_id.to_owned();
    let card_req_body = CardReqBody {
        merchant_id: merchant_id.to_owned(),
        merchant_customer_id,
        card_reference: card_reference.to_owned(),
    };
    let payload = card_req_body
        .encode_to_vec()
        .change_context(errors::VaultError::RequestEncodingFailed)?;

    let private_key = jwekey.vault_private_key.peek().as_bytes();

    let jws = encryption::jws_sign_payload(&payload, &locker.locker_signing_key_id, private_key)
        .await
        .change_context(errors::VaultError::RequestEncodingFailed)?;

    let jwe_payload =
        mk_basilisk_req(jwekey, &jws, api_enums::LockerChoice::HyperswitchCardVault).await?;

    let mut url = locker.host.to_owned();
    url.push_str("/cards/delete");
    let mut request = services::Request::new(services::Method::Post, &url);
    request.add_header(headers::CONTENT_TYPE, "application/json".into());
    request.set_body(RequestContent::Json(Box::new(jwe_payload)));
    Ok(request)
}

// Need to fix this once we start moving to v2 completion
#[cfg(all(feature = "v2", feature = "customer_v2"))]
pub async fn mk_delete_card_request_hs_by_id(
    jwekey: &settings::Jwekey,
    locker: &settings::Locker,
    id: &String,
    merchant_id: &id_type::MerchantId,
    card_reference: &str,
) -> CustomResult<services::Request, errors::VaultError> {
    let merchant_customer_id = id.to_owned();
    let card_req_body = CardReqBodyV2 {
        merchant_id: merchant_id.to_owned(),
        merchant_customer_id,
        card_reference: card_reference.to_owned(),
    };
    let payload = card_req_body
        .encode_to_vec()
        .change_context(errors::VaultError::RequestEncodingFailed)?;

    let private_key = jwekey.vault_private_key.peek().as_bytes();

    let jws = encryption::jws_sign_payload(&payload, &locker.locker_signing_key_id, private_key)
        .await
        .change_context(errors::VaultError::RequestEncodingFailed)?;

    let jwe_payload =
        mk_basilisk_req(jwekey, &jws, api_enums::LockerChoice::HyperswitchCardVault).await?;

    let mut url = locker.host.to_owned();
    url.push_str("/cards/delete");
    let mut request = services::Request::new(services::Method::Post, &url);
    request.add_header(headers::CONTENT_TYPE, "application/json".into());
    request.set_body(RequestContent::Json(Box::new(jwe_payload)));
    Ok(request)
}

pub fn mk_delete_card_response(
    response: DeleteCardResponse,
) -> errors::RouterResult<DeleteCardResp> {
    Ok(DeleteCardResp {
        status: response.status,
        error_message: None,
        error_code: None,
    })
}

#[cfg(all(
    any(feature = "v1", feature = "v2"),
    not(feature = "payment_methods_v2")
))]
pub fn get_card_detail(
    pm: &domain::PaymentMethod,
    response: Card,
) -> CustomResult<api::CardDetailFromLocker, errors::VaultError> {
    let card_number = response.card_number;
    let last4_digits = card_number.clone().get_last4();
    //fetch form card bin

    let card_detail = api::CardDetailFromLocker {
        scheme: pm.scheme.to_owned(),
        issuer_country: pm.issuer_country.clone(),
        last4_digits: Some(last4_digits),
        card_number: Some(card_number),
        expiry_month: Some(response.card_exp_month),
        expiry_year: Some(response.card_exp_year),
        card_token: None,
        card_fingerprint: None,
        card_holder_name: response.name_on_card,
        nick_name: response.nick_name.map(Secret::new),
        card_isin: None,
        card_issuer: None,
        card_network: None,
        card_type: None,
        saved_to_locker: true,
    };
    Ok(card_detail)
}

#[cfg(all(feature = "v2", feature = "payment_methods_v2"))]
pub fn get_card_detail(
    _pm: &domain::PaymentMethod,
    response: Card,
) -> CustomResult<api::CardDetailFromLocker, errors::VaultError> {
    let card_number = response.card_number;
    let last4_digits = card_number.clone().get_last4();
    //fetch form card bin

    let card_detail = api::CardDetailFromLocker {
        issuer_country: None,
        last4_digits: Some(last4_digits),
        card_number: Some(card_number),
        expiry_month: Some(response.card_exp_month),
        expiry_year: Some(response.card_exp_year),
        card_fingerprint: None,
        card_holder_name: response.name_on_card,
        nick_name: response.nick_name.map(Secret::new),
        card_isin: None,
        card_issuer: None,
        card_network: None,
        card_type: None,
        saved_to_locker: true,
    };
    Ok(card_detail)
}

//------------------------------------------------TokenizeService------------------------------------------------
pub fn mk_crud_locker_request(
    locker: &settings::Locker,
    path: &str,
    req: api::TokenizePayloadEncrypted,
) -> CustomResult<services::Request, errors::VaultError> {
    let mut url = locker.basilisk_host.to_owned();
    url.push_str(path);
    let mut request = services::Request::new(services::Method::Post, &url);
    request.add_default_headers();
    request.add_header(headers::CONTENT_TYPE, "application/json".into());
    request.set_body(RequestContent::Json(Box::new(req)));
    Ok(request)
}

pub fn mk_card_value1(
    card_number: cards::CardNumber,
    exp_year: String,
    exp_month: String,
    name_on_card: Option<String>,
    nickname: Option<String>,
    card_last_four: Option<String>,
    card_token: Option<String>,
) -> CustomResult<String, errors::VaultError> {
    let value1 = api::TokenizedCardValue1 {
        card_number: card_number.peek().clone(),
        exp_year,
        exp_month,
        name_on_card,
        nickname,
        card_last_four,
        card_token,
    };
    let value1_req = value1
        .encode_to_string_of_json()
        .change_context(errors::VaultError::FetchCardFailed)?;
    Ok(value1_req)
}

pub fn mk_card_value2(
    card_security_code: Option<String>,
    card_fingerprint: Option<String>,
    external_id: Option<String>,
    customer_id: Option<id_type::CustomerId>,
    payment_method_id: Option<String>,
) -> CustomResult<String, errors::VaultError> {
    let value2 = api::TokenizedCardValue2 {
        card_security_code,
        card_fingerprint,
        external_id,
        customer_id,
        payment_method_id,
    };
    let value2_req = value2
        .encode_to_string_of_json()
        .change_context(errors::VaultError::FetchCardFailed)?;
    Ok(value2_req)
}<|MERGE_RESOLUTION|>--- conflicted
+++ resolved
@@ -17,13 +17,8 @@
     core::errors::{self, CustomResult},
     headers,
     pii::{prelude::*, Secret},
-<<<<<<< HEAD
     services::{api as services, encryption, EncryptionAlgorithm},
-    types::{api, storage},
-=======
-    services::{api as services, encryption},
     types::{api, domain},
->>>>>>> 21352cf8
     utils::OptionExt,
 };
 
