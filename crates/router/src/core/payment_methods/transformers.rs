use error_stack::ResultExt;
use serde::{Deserialize, Serialize};

use crate::{
    configs::settings::Locker,
    core::errors::{self, CustomResult},
    headers,
    pii::{self, prelude::*, Secret},
    services::api as services,
    types::{api, storage},
    utils::{self, OptionExt},
};

#[derive(Debug, Deserialize, Serialize)]
#[serde(rename_all = "camelCase")]
pub struct AddCardRequest<'a> {
    pub card_number: Secret<String, pii::CardNumber>,
    pub customer_id: &'a str,
    pub card_exp_month: Secret<String>,
    pub card_exp_year: Secret<String>,
    pub merchant_id: &'a str,
    pub email_address: Option<Secret<String, pii::Email>>,
    pub name_on_card: Option<Secret<String>>,
    pub nickname: Option<String>,
}

#[derive(Debug, Deserialize, Serialize)]
#[serde(rename_all = "camelCase")]
pub struct GetCard<'a> {
    merchant_id: &'a str,
    card_id: &'a str,
}

#[derive(Debug, Deserialize, Serialize)]
#[serde(rename_all = "camelCase")]
pub struct AddCardResponse {
    pub card_id: String,
    pub external_id: String,
    pub card_fingerprint: Secret<String>,
    pub card_global_fingerprint: Secret<String>,
    #[serde(rename = "merchant_id")]
    pub merchant_id: Option<String>,
    pub card_number: Option<Secret<String, pii::CardNumber>>,
    pub card_exp_year: Option<Secret<String>>,
    pub card_exp_month: Option<Secret<String>>,
    pub name_on_card: Option<Secret<String>>,
    pub nickname: Option<String>,
    pub customer_id: Option<String>,
    pub duplicate: Option<bool>,
}

#[derive(Debug, Deserialize, Serialize)]
pub struct GetCardResponse {
    pub card: AddCardResponse,
}

#[derive(Debug, Deserialize, Serialize)]
#[serde(rename_all = "camelCase")]
pub struct DeleteCardResponse {
    pub card_id: String,
    pub external_id: String,
    pub card_isin: Option<Secret<String>>,
    pub status: String,
}

pub fn mk_add_card_request(
    locker: &Locker,
    card: &api::CardDetail,
    customer_id: &str,
    _req: &api::CreatePaymentMethod,
    locker_id: &str,
<<<<<<< HEAD
    _merchant_id: &str,
) -> CustomResult<services::Request, errors::CardVaultError> {
    #[cfg(feature = "sandbox")]
    let customer_id = &format!("{}::{}", customer_id, _merchant_id);
=======
    merchant_id: &str,
) -> CustomResult<services::Request, errors::VaultError> {
    let customer_id = if cfg!(feature = "sandbox") {
        format!("{}::{}", customer_id, merchant_id)
    } else {
        customer_id.to_owned()
    };
>>>>>>> c7665d7f
    let add_card_req = AddCardRequest {
        card_number: card.card_number.clone(),
        customer_id,
        card_exp_month: card.card_exp_month.clone(),
        card_exp_year: card.card_exp_year.clone(),
        merchant_id: locker_id,
        email_address: Some("dummy@gmail.com".to_string().into()), //
        name_on_card: Some("juspay".to_string().into()),           // [#256]
        nickname: Some("router".to_string()),                      //
    };
    let body = utils::Encode::<AddCardRequest<'_>>::encode(&add_card_req)
        .change_context(errors::VaultError::RequestEncodingFailed)?;
    let mut url = locker.host.to_owned();
    url.push_str("/card/addCard");
    let mut request = services::Request::new(services::Method::Post, &url);
    request.add_header(headers::CONTENT_TYPE, "application/x-www-form-urlencoded");
    request.set_body(body);
    Ok(request)
}

pub fn mk_add_card_response(
    card: api::CardDetail,
    response: AddCardResponse,
    req: api::CreatePaymentMethod,
    merchant_id: &str,
) -> api::PaymentMethodResponse {
    let mut card_number = card.card_number.peek().to_owned();
    let card = api::CardDetailFromLocker {
        scheme: None,
        last4_digits: Some(card_number.split_off(card_number.len() - 4)),
        issuer_country: None, // [#256] bin mapping
        card_number: Some(card.card_number),
        expiry_month: Some(card.card_exp_month),
        expiry_year: Some(card.card_exp_year),
        card_token: Some(response.external_id.into()), // [#256]
        card_fingerprint: Some(response.card_fingerprint),
        card_holder_name: None,
    };
    api::PaymentMethodResponse {
        merchant_id: merchant_id.to_owned(),
        customer_id: req.customer_id,
        payment_method_id: response.card_id,
        payment_method: req.payment_method,
        payment_method_type: req.payment_method_type,
        payment_method_issuer: req.payment_method_issuer,
        card: Some(card),
        metadata: req.metadata,
        created: Some(common_utils::date_time::now()),
        payment_method_issuer_code: req.payment_method_issuer_code,
        recurring_enabled: false,           // [#256]
        installment_payment_enabled: false, // #[#256]
        payment_experience: Some(vec![
            api_models::payment_methods::PaymentExperience::RedirectToUrl,
        ]), // [#256]
    }
}

pub fn mk_get_card_request<'a>(
    locker: &Locker,
    locker_id: &'a str,
    card_id: &'a str,
) -> CustomResult<services::Request, errors::VaultError> {
    let get_card_req = GetCard {
        merchant_id: locker_id,
        card_id,
    };

    let body = utils::Encode::<GetCard<'_>>::encode(&get_card_req)
        .change_context(errors::VaultError::RequestEncodingFailed)?;
    let mut url = locker.host.to_owned();
    url.push_str("/card/getCard");
    let mut request = services::Request::new(services::Method::Post, &url);
    request.add_header(headers::CONTENT_TYPE, "application/x-www-form-urlencoded");
    request.set_body(body);
    Ok(request)
}

pub fn mk_delete_card_request<'a>(
    locker: &Locker,
    merchant_id: &'a str,
    card_id: &'a str,
) -> CustomResult<services::Request, errors::VaultError> {
    let delete_card_req = GetCard {
        merchant_id,
        card_id,
    };
    let body = utils::Encode::<GetCard<'_>>::encode(&delete_card_req)
        .change_context(errors::VaultError::RequestEncodingFailed)?;
    let mut url = locker.host.to_owned();
    url.push_str("/card/deleteCard");
    let mut request = services::Request::new(services::Method::Post, &url);
    request.add_header(headers::X_ROUTER, "test");
    request.add_header(headers::CONTENT_TYPE, "application/x-www-form-urlencoded");
    //request.add_content_type(Content::FORMURLENCODED);
    request.set_body(body);
    Ok(request)
}

pub fn get_card_detail(
    pm: &storage::PaymentMethod,
    response: AddCardResponse,
) -> CustomResult<api::CardDetailFromLocker, errors::VaultError> {
    let card_number = response
        .card_number
        .get_required_value("card_number")
        .change_context(errors::VaultError::FetchCardFailed)?;
    let mut last4_digits = card_number.peek().to_owned();
    let card_detail = api::CardDetailFromLocker {
        scheme: pm.scheme.clone(),
        issuer_country: pm.issuer_country.clone(),
        last4_digits: Some(last4_digits.split_off(last4_digits.len() - 4)),
        card_number: Some(card_number),
        expiry_month: response.card_exp_month,
        expiry_year: response.card_exp_year,
        card_token: Some(response.external_id.into()), //TODO ?
        card_fingerprint: Some(response.card_fingerprint),
        card_holder_name: None,
    };
    Ok(card_detail)
}

//------------------------------------------------TokenizeService------------------------------------------------
pub fn mk_crud_locker_request(
    locker: &Locker,
    path: &str,
    req: api::TokenizePayloadEncrypted,
) -> CustomResult<services::Request, errors::VaultError> {
    let body = utils::Encode::<api::TokenizePayloadEncrypted>::encode_to_value(&req)
        .change_context(errors::VaultError::RequestEncodingFailed)?;
    let mut url = locker.basilisk_host.to_owned();
    url.push_str(path);
    let mut request = services::Request::new(services::Method::Post, &url);
    request.add_header(headers::X_ROUTER, "test");
    request.add_header(headers::CONTENT_TYPE, "application/json");
    request.set_body(body.to_string());
    Ok(request)
}

pub fn mk_card_value1(
    card_number: String,
    exp_year: String,
    exp_month: String,
    name_on_card: Option<String>,
    nickname: Option<String>,
    card_last_four: Option<String>,
    card_token: Option<String>,
) -> CustomResult<String, errors::VaultError> {
    let value1 = api::TokenizedCardValue1 {
        card_number,
        exp_year,
        exp_month,
        name_on_card,
        nickname,
        card_last_four,
        card_token,
    };
    let value1_req = utils::Encode::<api::TokenizedCardValue1>::encode_to_string_of_json(&value1)
        .change_context(errors::VaultError::FetchCardFailed)?;
    Ok(value1_req)
}

pub fn mk_card_value2(
    card_security_code: Option<String>,
    card_fingerprint: Option<String>,
    external_id: Option<String>,
    customer_id: Option<String>,
    payment_method_id: Option<String>,
) -> CustomResult<String, errors::VaultError> {
    let value2 = api::TokenizedCardValue2 {
        card_security_code,
        card_fingerprint,
        external_id,
        customer_id,
        payment_method_id,
    };
    let value2_req = utils::Encode::<api::TokenizedCardValue2>::encode_to_string_of_json(&value2)
        .change_context(errors::VaultError::FetchCardFailed)?;
    Ok(value2_req)
}<|MERGE_RESOLUTION|>--- conflicted
+++ resolved
@@ -69,12 +69,6 @@
     customer_id: &str,
     _req: &api::CreatePaymentMethod,
     locker_id: &str,
-<<<<<<< HEAD
-    _merchant_id: &str,
-) -> CustomResult<services::Request, errors::CardVaultError> {
-    #[cfg(feature = "sandbox")]
-    let customer_id = &format!("{}::{}", customer_id, _merchant_id);
-=======
     merchant_id: &str,
 ) -> CustomResult<services::Request, errors::VaultError> {
     let customer_id = if cfg!(feature = "sandbox") {
@@ -82,10 +76,9 @@
     } else {
         customer_id.to_owned()
     };
->>>>>>> c7665d7f
     let add_card_req = AddCardRequest {
         card_number: card.card_number.clone(),
-        customer_id,
+        customer_id: &customer_id,
         card_exp_month: card.card_exp_month.clone(),
         card_exp_year: card.card_exp_year.clone(),
         merchant_id: locker_id,
