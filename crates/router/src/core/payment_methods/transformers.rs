use common_utils::ext_traits::StringExt;
use error_stack::ResultExt;
use josekit::jwe;
use serde::{Deserialize, Serialize};

use crate::{
    configs::settings::{Jwekey, Locker},
    core::errors::{self, CustomResult},
    headers,
    pii::{self, prelude::*, Secret},
    services::{api as services, encryption},
    types::{api, storage},
    utils,
};

#[derive(Debug, Deserialize, Serialize)]
pub struct StoreCardReq<'a> {
    pub merchant_id: &'a str,
    pub merchant_customer_id: String,
    pub card: Card,
}

#[derive(Debug, Deserialize, Serialize)]
pub struct Card {
    pub card_number: Secret<String, pii::CardNumber>,
    pub name_on_card: Option<Secret<String>>,
    pub card_exp_month: Secret<String>,
    pub card_exp_year: Secret<String>,
    pub card_brand: Option<String>,
    pub card_isin: Option<String>,
    pub nick_name: Option<String>,
}

#[derive(Debug, Deserialize, Serialize)]
pub struct StoreCardResp {
    pub status: String,
    pub error_message: Option<String>,
    pub error_code: Option<String>,
    pub payload: Option<StoreCardRespPayload>,
}

#[derive(Debug, Deserialize, Serialize)]
pub struct StoreCardRespPayload {
    pub card_reference: String,
}

#[derive(Debug, Deserialize, Serialize)]
pub struct CardReqBody<'a> {
    pub merchant_id: &'a str,
    pub merchant_customer_id: String,
    pub card_reference: String,
}

#[derive(Debug, Deserialize, Serialize)]
pub struct RetrieveCardResp {
    pub status: String,
    pub error_message: Option<String>,
    pub error_code: Option<String>,
    pub payload: Option<RetrieveCardRespPayload>,
}

#[derive(Debug, Deserialize, Serialize)]
pub struct RetrieveCardRespPayload {
    pub card: Option<Card>,
    pub enc_card_data: Option<String>,
}

#[derive(Debug, Deserialize, Serialize)]
pub struct DeleteCardResp {
    pub status: String,
    pub error_message: Option<String>,
    pub error_code: Option<String>,
}

pub fn basilisk_hs_key_id() -> &'static str {
    "1"
}

pub fn get_dotted_jwe(jwe: encryption::JweBody) -> String {
    let header = jwe.header;
    let encryption_key = jwe.encrypted_key;
    let iv = jwe.iv;
    let encryption_payload = jwe.encrypted_payload;
    let tag = jwe.tag;
    format!("{header}.{encryption_key}.{iv}.{encryption_payload}.{tag}")
}

pub fn get_dotted_jws(jws: encryption::JwsBody) -> String {
    let header = jws.header;
    let payload = jws.payload;
    let signature = jws.signature;
    format!("{header}.{payload}.{signature}")
}

pub async fn get_decrypted_response_payload(
    jwekey: &Jwekey,
    jwe_body: encryption::JweBody,
) -> CustomResult<String, errors::VaultError> {
    let public_key = encryption::KeyHandler::get_kms_decrypted_key(
        jwekey,
        jwekey.vault_encryption_key.to_string(),
    )
    .await
    .change_context(errors::VaultError::SaveCardFailed)
    .attach_printable("Fails to get public key of vault")?;
    let private_key =
        encryption::KeyHandler::get_kms_decrypted_key(jwekey, jwekey.vault_private_key.to_string())
            .await
            .change_context(errors::VaultError::SaveCardFailed)
            .attach_printable("Error getting private key for signing jws")?;

    let jwt = get_dotted_jwe(jwe_body);
    let key_id = basilisk_hs_key_id();
    let alg = jwe::RSA_OAEP;
    let jwe_decrypted = encryption::decrypt_jwe(jwekey, &jwt, key_id, key_id, private_key, alg)
        .await
        .change_context(errors::VaultError::SaveCardFailed)
        .attach_printable("Jwe Decryption failed for JweBody for vault")?;

    let jws = jwe_decrypted
        .parse_struct("JwsBody")
        .change_context(errors::VaultError::ResponseDeserializationFailed)?;
    let jws_body = get_dotted_jws(jws);

    encryption::verify_sign(jws_body, &public_key)
        .change_context(errors::VaultError::SaveCardFailed)
        .attach_printable("Jws Decryption failed for JwsBody for vault")
}

pub async fn mk_basilisk_req(
    jwekey: &Jwekey,
    jws: &str,
) -> CustomResult<encryption::JweBody, errors::VaultError> {
    let jws_payload: Vec<&str> = jws.split('.').collect();

    let generate_jws_body = |payload: Vec<&str>| -> Option<encryption::JwsBody> {
        Some(encryption::JwsBody {
            header: payload.first()?.to_string(),
            payload: payload.get(1)?.to_string(),
            signature: payload.get(2)?.to_string(),
        })
    };

    let jws_body = generate_jws_body(jws_payload).ok_or(errors::VaultError::SaveCardFailed)?;

    let payload = utils::Encode::<encryption::JwsBody>::encode_to_vec(&jws_body)
        .change_context(errors::VaultError::SaveCardFailed)?;

    let public_key = encryption::KeyHandler::get_kms_decrypted_key(
        jwekey,
        jwekey.vault_encryption_key.to_string(),
    )
    .await
    .change_context(errors::VaultError::SaveCardFailed)
    .attach_printable("Fails to get encryption key of vault")?;

    let jwe_encrypted = encryption::encrypt_jwe(jwekey, &payload, public_key)
        .await
        .change_context(errors::VaultError::SaveCardFailed)
        .attach_printable("Error on jwe encrypt")?;
    let jwe_payload: Vec<&str> = jwe_encrypted.split('.').collect();

    let generate_jwe_body = |payload: Vec<&str>| -> Option<encryption::JweBody> {
        Some(encryption::JweBody {
            header: payload.first()?.to_string(),
            iv: payload.get(2)?.to_string(),
            encrypted_payload: payload.get(3)?.to_string(),
            tag: payload.get(4)?.to_string(),
            encrypted_key: payload.get(1)?.to_string(),
        })
    };

    let jwe_body = generate_jwe_body(jwe_payload).ok_or(errors::VaultError::SaveCardFailed)?;

    Ok(jwe_body)
}

pub async fn mk_add_card_request_hs(
    jwekey: &Jwekey,
    locker: &Locker,
    card: &api::CardDetail,
    customer_id: &str,
<<<<<<< HEAD
    _req: &api::CreatePaymentMethod,
    _locker_id: &str,
=======
    _req: &api::PaymentMethodCreate,
    locker_id: &str,
>>>>>>> 763ee094
    merchant_id: &str,
) -> CustomResult<services::Request, errors::VaultError> {
    let merchant_customer_id = if cfg!(feature = "sandbox") {
        format!("{customer_id}::{merchant_id}")
    } else {
        customer_id.to_owned()
    };
    let card = Card {
        card_number: card.card_number.to_owned(),
        name_on_card: card.card_holder_name.to_owned(),
        card_exp_month: card.card_exp_month.to_owned(),
        card_exp_year: card.card_exp_year.to_owned(),
        card_brand: None,
        card_isin: None,
        nick_name: None,
    };
    let store_card_req = StoreCardReq {
        merchant_id,
        merchant_customer_id,
        card,
    };
    let payload = utils::Encode::<StoreCardReq<'_>>::encode_to_vec(&store_card_req)
        .change_context(errors::VaultError::RequestEncodingFailed)?;

    let private_key =
        encryption::KeyHandler::get_kms_decrypted_key(jwekey, jwekey.vault_private_key.to_string())
            .await
            .change_context(errors::VaultError::SaveCardFailed)
            .attach_printable("Error getting private key for signing jws")?;

    let jws = encryption::jws_sign_payload(&payload, basilisk_hs_key_id(), private_key)
        .await
        .change_context(errors::VaultError::RequestEncodingFailed)?;

    let jwe_payload = mk_basilisk_req(jwekey, &jws).await?;

    let body = utils::Encode::<encryption::JweBody>::encode_to_value(&jwe_payload)
        .change_context(errors::VaultError::RequestEncodingFailed)?;
    let mut url = locker.host.to_owned();
    url.push_str("/cards/add");
    let mut request = services::Request::new(services::Method::Post, &url);
    request.add_header(headers::CONTENT_TYPE, "application/json");
    request.set_body(body.to_string());
    Ok(request)
}

pub fn mk_add_card_response_hs(
    card: api::CardDetail,
<<<<<<< HEAD
    card_reference: String,
    req: api::CreatePaymentMethod,
=======
    response: AddCardResponse,
    req: api::PaymentMethodCreate,
>>>>>>> 763ee094
    merchant_id: &str,
) -> api::PaymentMethodResponse {
    let mut card_number = card.card_number.peek().to_owned();
    let card = api::CardDetailFromLocker {
        scheme: None,
        last4_digits: Some(card_number.split_off(card_number.len() - 4)),
        issuer_country: None, // [#256] bin mapping
        card_number: Some(card.card_number),
        expiry_month: Some(card.card_exp_month),
        expiry_year: Some(card.card_exp_year),
        card_token: None,       // [#256]
        card_fingerprint: None, // fingerprint not send by basilisk-hs need to have this feature in case we need it in future
        card_holder_name: card.card_holder_name,
    };
    api::PaymentMethodResponse {
        merchant_id: merchant_id.to_owned(),
        customer_id: req.customer_id,
        payment_method_id: card_reference,
        payment_method: req.payment_method,
        payment_method_type: req.payment_method_type,
        card: Some(card),
        metadata: req.metadata,
        created: Some(common_utils::date_time::now()),
        recurring_enabled: false,           // [#256]
        installment_payment_enabled: false, // #[#256]
        payment_experience: Some(vec![api_models::enums::PaymentExperience::RedirectToUrl]), // [#256]
    }
}

pub async fn mk_get_card_request_hs(
    jwekey: &Jwekey,
    locker: &Locker,
    customer_id: &str,
    merchant_id: &str,
    card_reference: &str,
) -> CustomResult<services::Request, errors::VaultError> {
    let merchant_customer_id = if cfg!(feature = "sandbox") {
        format!("{customer_id}::{merchant_id}")
    } else {
        customer_id.to_owned()
    };
    let card_req_body = CardReqBody {
        merchant_id,
        merchant_customer_id,
        card_reference: card_reference.to_owned(),
    };
    let payload = utils::Encode::<CardReqBody<'_>>::encode_to_vec(&card_req_body)
        .change_context(errors::VaultError::RequestEncodingFailed)?;

    let private_key =
        encryption::KeyHandler::get_kms_decrypted_key(jwekey, jwekey.vault_private_key.to_string())
            .await
            .change_context(errors::VaultError::SaveCardFailed)
            .attach_printable("Error getting private key for signing jws")?;

    let jws = encryption::jws_sign_payload(&payload, basilisk_hs_key_id(), private_key)
        .await
        .change_context(errors::VaultError::RequestEncodingFailed)?;

    let jwe_payload = mk_basilisk_req(jwekey, &jws).await?;

    let body = utils::Encode::<encryption::JweBody>::encode_to_value(&jwe_payload)
        .change_context(errors::VaultError::RequestEncodingFailed)?;
    let mut url = locker.host.to_owned();
    url.push_str("/cards/retrieve");
    let mut request = services::Request::new(services::Method::Post, &url);
    request.add_header(headers::CONTENT_TYPE, "application/json");
    request.set_body(body.to_string());
    Ok(request)
}

pub async fn mk_delete_card_request_hs(
    jwekey: &Jwekey,
    locker: &Locker,
    customer_id: &str,
    merchant_id: &str,
    card_reference: &str,
) -> CustomResult<services::Request, errors::VaultError> {
    let merchant_customer_id = if cfg!(feature = "sandbox") {
        format!("{customer_id}::{merchant_id}")
    } else {
        customer_id.to_owned()
    };
    let card_req_body = CardReqBody {
        merchant_id,
        merchant_customer_id,
        card_reference: card_reference.to_owned(),
    };
    let payload = utils::Encode::<CardReqBody<'_>>::encode_to_vec(&card_req_body)
        .change_context(errors::VaultError::RequestEncodingFailed)?;

    let private_key =
        encryption::KeyHandler::get_kms_decrypted_key(jwekey, jwekey.vault_private_key.to_string())
            .await
            .change_context(errors::VaultError::SaveCardFailed)
            .attach_printable("Error getting private key for signing jws")?;

    let jws = encryption::jws_sign_payload(&payload, basilisk_hs_key_id(), private_key)
        .await
        .change_context(errors::VaultError::RequestEncodingFailed)?;

    let jwe_payload = mk_basilisk_req(jwekey, &jws).await?;

    let body = utils::Encode::<encryption::JweBody>::encode_to_value(&jwe_payload)
        .change_context(errors::VaultError::RequestEncodingFailed)?;
    let mut url = locker.host.to_owned();
    url.push_str("/cards/delete");
    let mut request = services::Request::new(services::Method::Post, &url);
    request.add_header(headers::CONTENT_TYPE, "application/json");
    request.set_body(body.to_string());
    Ok(request)
}

pub fn get_card_detail(
    pm: &storage::PaymentMethod,
    response: Card,
) -> CustomResult<api::CardDetailFromLocker, errors::VaultError> {
    let card_number = response.card_number;
    let mut last4_digits = card_number.peek().to_owned();
    let card_detail = api::CardDetailFromLocker {
        scheme: pm.scheme.to_owned(),
        issuer_country: pm.issuer_country.clone(),
        last4_digits: Some(last4_digits.split_off(last4_digits.len() - 4)),
        card_number: Some(card_number),
        expiry_month: Some(response.card_exp_month),
        expiry_year: Some(response.card_exp_year),
        card_token: None,
        card_fingerprint: None,
        card_holder_name: None,
    };
    Ok(card_detail)
}

//------------------------------------------------TokenizeService------------------------------------------------
pub fn mk_crud_locker_request(
    locker: &Locker,
    path: &str,
    req: api::TokenizePayloadEncrypted,
) -> CustomResult<services::Request, errors::VaultError> {
    let body = utils::Encode::<api::TokenizePayloadEncrypted>::encode_to_value(&req)
        .change_context(errors::VaultError::RequestEncodingFailed)?;
    let mut url = locker.basilisk_host.to_owned();
    url.push_str(path);
    let mut request = services::Request::new(services::Method::Post, &url);
    request.add_header(headers::X_ROUTER, "test");
    request.add_header(headers::CONTENT_TYPE, "application/json");
    request.set_body(body.to_string());
    Ok(request)
}

pub fn mk_card_value1(
    card_number: String,
    exp_year: String,
    exp_month: String,
    name_on_card: Option<String>,
    nickname: Option<String>,
    card_last_four: Option<String>,
    card_token: Option<String>,
) -> CustomResult<String, errors::VaultError> {
    let value1 = api::TokenizedCardValue1 {
        card_number,
        exp_year,
        exp_month,
        name_on_card,
        nickname,
        card_last_four,
        card_token,
    };
    let value1_req = utils::Encode::<api::TokenizedCardValue1>::encode_to_string_of_json(&value1)
        .change_context(errors::VaultError::FetchCardFailed)?;
    Ok(value1_req)
}

pub fn mk_card_value2(
    card_security_code: Option<String>,
    card_fingerprint: Option<String>,
    external_id: Option<String>,
    customer_id: Option<String>,
    payment_method_id: Option<String>,
) -> CustomResult<String, errors::VaultError> {
    let value2 = api::TokenizedCardValue2 {
        card_security_code,
        card_fingerprint,
        external_id,
        customer_id,
        payment_method_id,
    };
    let value2_req = utils::Encode::<api::TokenizedCardValue2>::encode_to_string_of_json(&value2)
        .change_context(errors::VaultError::FetchCardFailed)?;
    Ok(value2_req)
}<|MERGE_RESOLUTION|>--- conflicted
+++ resolved
@@ -8,7 +8,7 @@
     core::errors::{self, CustomResult},
     headers,
     pii::{self, prelude::*, Secret},
-    services::{api as services, encryption},
+    services::{api as services, encryption, kms},
     types::{api, storage},
     utils,
 };
@@ -96,19 +96,28 @@
     jwekey: &Jwekey,
     jwe_body: encryption::JweBody,
 ) -> CustomResult<String, errors::VaultError> {
-    let public_key = encryption::KeyHandler::get_kms_decrypted_key(
-        jwekey,
+    #[cfg(feature = "kms")]
+    let public_key = kms::KeyHandler::get_kms_decrypted_key(
+        &jwekey.aws_region,
+        &jwekey.aws_key_id,
         jwekey.vault_encryption_key.to_string(),
     )
     .await
     .change_context(errors::VaultError::SaveCardFailed)
     .attach_printable("Fails to get public key of vault")?;
-    let private_key =
-        encryption::KeyHandler::get_kms_decrypted_key(jwekey, jwekey.vault_private_key.to_string())
-            .await
-            .change_context(errors::VaultError::SaveCardFailed)
-            .attach_printable("Error getting private key for signing jws")?;
-
+    #[cfg(not(feature = "kms"))]
+    let public_key = jwekey.vault_encryption_key.to_owned();
+    #[cfg(feature = "kms")]
+    let private_key = kms::KeyHandler::get_kms_decrypted_key(
+        &jwekey.aws_region,
+        &jwekey.aws_key_id,
+        jwekey.vault_private_key.to_string(),
+    )
+    .await
+    .change_context(errors::VaultError::SaveCardFailed)
+    .attach_printable("Error getting private key for signing jws")?;
+    #[cfg(not(feature = "kms"))]
+    let private_key = jwekey.vault_private_key.to_owned();
     let jwt = get_dotted_jwe(jwe_body);
     let key_id = basilisk_hs_key_id();
     let alg = jwe::RSA_OAEP;
@@ -145,14 +154,17 @@
 
     let payload = utils::Encode::<encryption::JwsBody>::encode_to_vec(&jws_body)
         .change_context(errors::VaultError::SaveCardFailed)?;
-
-    let public_key = encryption::KeyHandler::get_kms_decrypted_key(
-        jwekey,
+    #[cfg(feature = "kms")]
+    let public_key = kms::KeyHandler::get_kms_decrypted_key(
+        &jwekey.aws_region,
+        &jwekey.aws_key_id,
         jwekey.vault_encryption_key.to_string(),
     )
     .await
     .change_context(errors::VaultError::SaveCardFailed)
     .attach_printable("Fails to get encryption key of vault")?;
+    #[cfg(not(feature = "kms"))]
+    let public_key = jwekey.vault_encryption_key.to_owned();
 
     let jwe_encrypted = encryption::encrypt_jwe(jwekey, &payload, public_key)
         .await
@@ -180,13 +192,8 @@
     locker: &Locker,
     card: &api::CardDetail,
     customer_id: &str,
-<<<<<<< HEAD
-    _req: &api::CreatePaymentMethod,
+    _req: &api::PaymentMethodCreate,
     _locker_id: &str,
-=======
-    _req: &api::PaymentMethodCreate,
-    locker_id: &str,
->>>>>>> 763ee094
     merchant_id: &str,
 ) -> CustomResult<services::Request, errors::VaultError> {
     let merchant_customer_id = if cfg!(feature = "sandbox") {
@@ -210,12 +217,17 @@
     };
     let payload = utils::Encode::<StoreCardReq<'_>>::encode_to_vec(&store_card_req)
         .change_context(errors::VaultError::RequestEncodingFailed)?;
-
-    let private_key =
-        encryption::KeyHandler::get_kms_decrypted_key(jwekey, jwekey.vault_private_key.to_string())
-            .await
-            .change_context(errors::VaultError::SaveCardFailed)
-            .attach_printable("Error getting private key for signing jws")?;
+    #[cfg(feature = "kms")]
+    let private_key = kms::KeyHandler::get_kms_decrypted_key(
+        &jwekey.aws_region,
+        &jwekey.aws_key_id,
+        jwekey.vault_private_key.to_string(),
+    )
+    .await
+    .change_context(errors::VaultError::SaveCardFailed)
+    .attach_printable("Error getting private key for signing jws")?;
+    #[cfg(not(feature = "kms"))]
+    let private_key = jwekey.vault_private_key.to_owned();
 
     let jws = encryption::jws_sign_payload(&payload, basilisk_hs_key_id(), private_key)
         .await
@@ -235,13 +247,8 @@
 
 pub fn mk_add_card_response_hs(
     card: api::CardDetail,
-<<<<<<< HEAD
     card_reference: String,
-    req: api::CreatePaymentMethod,
-=======
-    response: AddCardResponse,
     req: api::PaymentMethodCreate,
->>>>>>> 763ee094
     merchant_id: &str,
 ) -> api::PaymentMethodResponse {
     let mut card_number = card.card_number.peek().to_owned();
@@ -290,12 +297,17 @@
     };
     let payload = utils::Encode::<CardReqBody<'_>>::encode_to_vec(&card_req_body)
         .change_context(errors::VaultError::RequestEncodingFailed)?;
-
-    let private_key =
-        encryption::KeyHandler::get_kms_decrypted_key(jwekey, jwekey.vault_private_key.to_string())
-            .await
-            .change_context(errors::VaultError::SaveCardFailed)
-            .attach_printable("Error getting private key for signing jws")?;
+    #[cfg(feature = "kms")]
+    let private_key = kms::KeyHandler::get_kms_decrypted_key(
+        &jwekey.aws_region,
+        &jwekey.aws_key_id,
+        jwekey.vault_private_key.to_string(),
+    )
+    .await
+    .change_context(errors::VaultError::SaveCardFailed)
+    .attach_printable("Error getting private key for signing jws")?;
+    #[cfg(not(feature = "kms"))]
+    let private_key = jwekey.vault_private_key.to_owned();
 
     let jws = encryption::jws_sign_payload(&payload, basilisk_hs_key_id(), private_key)
         .await
@@ -332,12 +344,18 @@
     };
     let payload = utils::Encode::<CardReqBody<'_>>::encode_to_vec(&card_req_body)
         .change_context(errors::VaultError::RequestEncodingFailed)?;
-
-    let private_key =
-        encryption::KeyHandler::get_kms_decrypted_key(jwekey, jwekey.vault_private_key.to_string())
-            .await
-            .change_context(errors::VaultError::SaveCardFailed)
-            .attach_printable("Error getting private key for signing jws")?;
+    #[cfg(feature = "kms")]
+    let private_key = kms::KeyHandler::get_kms_decrypted_key(
+        &jwekey.aws_region,
+        &jwekey.aws_key_id,
+        jwekey.vault_private_key.to_string(),
+    )
+    .await
+    .change_context(errors::VaultError::SaveCardFailed)
+    .attach_printable("Error getting private key for signing jws")?;
+
+    #[cfg(not(feature = "kms"))]
+    let private_key = jwekey.vault_private_key.to_owned();
 
     let jws = encryption::jws_sign_payload(&payload, basilisk_hs_key_id(), private_key)
         .await
