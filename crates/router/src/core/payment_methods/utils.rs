--- conflicted
+++ resolved
@@ -609,7 +609,6 @@
                     .make_in_aggregator(dir_countries, None, None::<()>)
                     .map_err(KgraphError::GraphConstructionError)?;
 
-<<<<<<< HEAD
                 agg_nodes.push((
                     config_country_agg_node,
                     cgraph::Relation::Positive,
@@ -623,13 +622,6 @@
             .make_all_aggregator(&agg_nodes, None, None::<()>, None)
             .map_err(KgraphError::GraphConstructionError)?,
     ))
-=======
-                return Ok(Some(config_country_agg_node));
-            }
-        }
-    }
-    Ok(None)
->>>>>>> 52759b58
 }
 
 fn compile_accepted_currency_for_mca(
@@ -684,20 +676,12 @@
         .get(connector.as_str())
         .or_else(|| config.0.get("default"))
     {
-<<<<<<< HEAD
-        // Currency from config
-=======
->>>>>>> 52759b58
         if let Some(value) = config
             .0
             .get(&settings::PaymentMethodFilterKey::PaymentMethodType(
                 *payment_method_type,
             ))
         {
-<<<<<<< HEAD
-=======
-            // Currency from config
->>>>>>> 52759b58
             if let Some(config_currencies) = value.currency.as_ref() {
                 let config_currency: Vec<common_enums::Currency> =
                     Vec::from_iter(config_currencies)
@@ -714,7 +698,6 @@
                     .make_in_aggregator(dir_currencies, None, None::<()>)
                     .map_err(KgraphError::GraphConstructionError)?;
 
-<<<<<<< HEAD
                 agg_nodes.push((
                     config_currency_agg_node,
                     cgraph::Relation::Positive,
@@ -728,11 +711,4 @@
             .make_all_aggregator(&agg_nodes, None, None::<()>, None)
             .map_err(KgraphError::GraphConstructionError)?,
     ))
-=======
-                return Ok(Some(config_currency_agg_node));
-            }
-        }
-    }
-    Ok(None)
->>>>>>> 52759b58
 }