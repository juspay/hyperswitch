--- conflicted
+++ resolved
@@ -457,15 +457,11 @@
     let surcharge_amount = match surcharge_details.surcharge.clone() {
         surcharge_decision_configs::SurchargeOutput::Fixed { amount } => amount,
         surcharge_decision_configs::SurchargeOutput::Rate(percentage) => percentage
-<<<<<<< HEAD
-            .apply_and_ceil_result(payment_attempt.net_amount.get_order_amount())
-=======
             .apply_and_ceil_result(
                 payment_attempt
                     .net_amount
                     .get_total_amount_excluding_surcharge(),
             )
->>>>>>> 985a0f13
             .change_context(ConfigError::DslExecutionError)
             .attach_printable("Failed to Calculate surcharge amount by applying percentage")?,
     };
