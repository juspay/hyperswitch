use std::sync::Arc;

use api_models::{
    payment_methods::SurchargeDetailsResponse,
    payments, routing,
    surcharge_decision_configs::{self, SurchargeDecisionConfigs, SurchargeDecisionManagerRecord},
};
use common_utils::{ext_traits::StringExt, static_cache::StaticCache, types as common_utils_types};
use error_stack::{self, ResultExt};
use euclid::{
    backend,
    backend::{inputs as dsl_inputs, EuclidBackend},
};
use router_env::{instrument, tracing};

use crate::{
    core::{
        errors::ConditionalConfigError as ConfigError,
        payments::{
            conditional_configs::ConditionalConfigResult, routing::make_dsl_input_for_surcharge,
            types, PaymentData,
        },
    },
<<<<<<< HEAD
    SessionState,
=======
    db::StorageInterface,
    types::{
        storage::{self, payment_attempt::PaymentAttemptExt},
        transformers::ForeignTryFrom,
    },
    AppState,
>>>>>>> 832968c0
};

static CONF_CACHE: StaticCache<VirInterpreterBackendCacheWrapper> = StaticCache::new();

struct VirInterpreterBackendCacheWrapper {
    cached_algorithm: backend::VirInterpreterBackend<SurchargeDecisionConfigs>,
    merchant_surcharge_configs: surcharge_decision_configs::MerchantSurchargeConfigs,
}

impl TryFrom<SurchargeDecisionManagerRecord> for VirInterpreterBackendCacheWrapper {
    type Error = error_stack::Report<ConfigError>;

    fn try_from(value: SurchargeDecisionManagerRecord) -> Result<Self, Self::Error> {
        let cached_algorithm = backend::VirInterpreterBackend::with_program(value.algorithm)
            .change_context(ConfigError::DslBackendInitError)
            .attach_printable("Error initializing DSL interpreter backend")?;
        let merchant_surcharge_configs = value.merchant_surcharge_configs;
        Ok(Self {
            cached_algorithm,
            merchant_surcharge_configs,
        })
    }
}

enum SurchargeSource {
    /// Surcharge will be generated through the surcharge rules
    Generate(Arc<VirInterpreterBackendCacheWrapper>),
    /// Surcharge is predefined by the merchant through payment create request
    Predetermined(payments::RequestSurchargeDetails),
}

impl SurchargeSource {
    pub fn generate_surcharge_details_and_populate_surcharge_metadata(
        &self,
        backend_input: &backend::BackendInput,
        payment_attempt: &storage::PaymentAttempt,
        surcharge_metadata_and_key: (&mut types::SurchargeMetadata, types::SurchargeKey),
    ) -> ConditionalConfigResult<Option<types::SurchargeDetails>> {
        match self {
            Self::Generate(interpreter) => {
                let surcharge_output = execute_dsl_and_get_conditional_config(
                    backend_input.clone(),
                    &interpreter.cached_algorithm,
                )?;
                Ok(surcharge_output
                    .surcharge_details
                    .map(|surcharge_details| {
                        get_surcharge_details_from_surcharge_output(
                            surcharge_details,
                            payment_attempt,
                        )
                    })
                    .transpose()?
                    .map(|surcharge_details| {
                        let (surcharge_metadata, surcharge_key) = surcharge_metadata_and_key;
                        surcharge_metadata
                            .insert_surcharge_details(surcharge_key, surcharge_details.clone());
                        surcharge_details
                    }))
            }
            Self::Predetermined(request_surcharge_details) => Ok(Some(
                types::SurchargeDetails::from((request_surcharge_details, payment_attempt)),
            )),
        }
    }
}

pub async fn perform_surcharge_decision_management_for_payment_method_list(
    state: &SessionState,
    algorithm_ref: routing::RoutingAlgorithmRef,
    payment_attempt: &storage::PaymentAttempt,
    payment_intent: &storage::PaymentIntent,
    billing_address: Option<payments::Address>,
    response_payment_method_types: &mut [api_models::payment_methods::ResponsePaymentMethodsEnabled],
) -> ConditionalConfigResult<(
    types::SurchargeMetadata,
    surcharge_decision_configs::MerchantSurchargeConfigs,
)> {
    let mut surcharge_metadata = types::SurchargeMetadata::new(payment_attempt.attempt_id.clone());

    let (surcharge_source, merchant_surcharge_configs) = match (
        payment_attempt.get_surcharge_details(),
        algorithm_ref.surcharge_config_algo_id,
    ) {
        (Some(request_surcharge_details), _) => (
            SurchargeSource::Predetermined(request_surcharge_details),
            surcharge_decision_configs::MerchantSurchargeConfigs::default(),
        ),
        (None, Some(algorithm_id)) => {
            let key = ensure_algorithm_cached(
                &*state.store,
                &payment_attempt.merchant_id,
                algorithm_ref.timestamp,
                algorithm_id.as_str(),
            )
            .await?;
            let cached_algo = CONF_CACHE
                .retrieve(&key)
                .change_context(ConfigError::CacheMiss)
                .attach_printable(
                    "Unable to retrieve cached routing algorithm even after refresh",
                )?;
            let merchant_surcharge_config = cached_algo.merchant_surcharge_configs.clone();
            (
                SurchargeSource::Generate(cached_algo),
                merchant_surcharge_config,
            )
        }
        (None, None) => {
            return Ok((
                surcharge_metadata,
                surcharge_decision_configs::MerchantSurchargeConfigs::default(),
            ))
        }
    };

    let mut backend_input =
        make_dsl_input_for_surcharge(payment_attempt, payment_intent, billing_address)
            .change_context(ConfigError::InputConstructionError)?;

    for payment_methods_enabled in response_payment_method_types.iter_mut() {
        for payment_method_type_response in
            &mut payment_methods_enabled.payment_method_types.iter_mut()
        {
            let payment_method_type = payment_method_type_response.payment_method_type;
            backend_input.payment_method.payment_method_type = Some(payment_method_type);
            backend_input.payment_method.payment_method =
                Some(payment_methods_enabled.payment_method);

            if let Some(card_network_list) = &mut payment_method_type_response.card_networks {
                for card_network_type in card_network_list.iter_mut() {
                    backend_input.payment_method.card_network =
                        Some(card_network_type.card_network.clone());
                    let surcharge_details = surcharge_source
                        .generate_surcharge_details_and_populate_surcharge_metadata(
                            &backend_input,
                            payment_attempt,
                            (
                                &mut surcharge_metadata,
                                types::SurchargeKey::PaymentMethodData(
                                    payment_methods_enabled.payment_method,
                                    payment_method_type_response.payment_method_type,
                                    Some(card_network_type.card_network.clone()),
                                ),
                            ),
                        )?;
                    card_network_type.surcharge_details = surcharge_details
                        .map(|surcharge_details| {
                            SurchargeDetailsResponse::foreign_try_from((
                                &surcharge_details,
                                payment_attempt,
                            ))
                            .change_context(ConfigError::DslExecutionError)
                            .attach_printable("Error while constructing Surcharge response type")
                        })
                        .transpose()?;
                }
            } else {
                let surcharge_details = surcharge_source
                    .generate_surcharge_details_and_populate_surcharge_metadata(
                        &backend_input,
                        payment_attempt,
                        (
                            &mut surcharge_metadata,
                            types::SurchargeKey::PaymentMethodData(
                                payment_methods_enabled.payment_method,
                                payment_method_type_response.payment_method_type,
                                None,
                            ),
                        ),
                    )?;
                payment_method_type_response.surcharge_details = surcharge_details
                    .map(|surcharge_details| {
                        SurchargeDetailsResponse::foreign_try_from((
                            &surcharge_details,
                            payment_attempt,
                        ))
                        .change_context(ConfigError::DslExecutionError)
                        .attach_printable("Error while constructing Surcharge response type")
                    })
                    .transpose()?;
            }
        }
    }
    Ok((surcharge_metadata, merchant_surcharge_configs))
}

pub async fn perform_surcharge_decision_management_for_session_flow<O>(
    state: &SessionState,
    algorithm_ref: routing::RoutingAlgorithmRef,
    payment_data: &mut PaymentData<O>,
    payment_method_type_list: &Vec<common_enums::PaymentMethodType>,
) -> ConditionalConfigResult<types::SurchargeMetadata>
where
    O: Send + Clone,
{
    let mut surcharge_metadata =
        types::SurchargeMetadata::new(payment_data.payment_attempt.attempt_id.clone());
    let surcharge_source = match (
        payment_data.payment_attempt.get_surcharge_details(),
        algorithm_ref.surcharge_config_algo_id,
    ) {
        (Some(request_surcharge_details), _) => {
            SurchargeSource::Predetermined(request_surcharge_details)
        }
        (None, Some(algorithm_id)) => {
            let key = ensure_algorithm_cached(
                &*state.store,
                &payment_data.payment_attempt.merchant_id,
                algorithm_ref.timestamp,
                algorithm_id.as_str(),
            )
            .await?;
            let cached_algo = CONF_CACHE
                .retrieve(&key)
                .change_context(ConfigError::CacheMiss)
                .attach_printable(
                    "Unable to retrieve cached routing algorithm even after refresh",
                )?;
            SurchargeSource::Generate(cached_algo)
        }
        (None, None) => return Ok(surcharge_metadata),
    };
    let mut backend_input = make_dsl_input_for_surcharge(
        &payment_data.payment_attempt,
        &payment_data.payment_intent,
        payment_data.address.get_payment_method_billing().cloned(),
    )
    .change_context(ConfigError::InputConstructionError)?;
    for payment_method_type in payment_method_type_list {
        backend_input.payment_method.payment_method_type = Some(*payment_method_type);
        // in case of session flow, payment_method will always be wallet
        backend_input.payment_method.payment_method = Some(payment_method_type.to_owned().into());
        surcharge_source.generate_surcharge_details_and_populate_surcharge_metadata(
            &backend_input,
            &payment_data.payment_attempt,
            (
                &mut surcharge_metadata,
                types::SurchargeKey::PaymentMethodData(
                    payment_method_type.to_owned().into(),
                    *payment_method_type,
                    None,
                ),
            ),
        )?;
    }
    Ok(surcharge_metadata)
}
pub async fn perform_surcharge_decision_management_for_saved_cards(
    state: &SessionState,
    algorithm_ref: routing::RoutingAlgorithmRef,
    payment_attempt: &storage::PaymentAttempt,
    payment_intent: &storage::PaymentIntent,
    customer_payment_method_list: &mut [api_models::payment_methods::CustomerPaymentMethod],
) -> ConditionalConfigResult<types::SurchargeMetadata> {
    let mut surcharge_metadata = types::SurchargeMetadata::new(payment_attempt.attempt_id.clone());
    let surcharge_source = match (
        payment_attempt.get_surcharge_details(),
        algorithm_ref.surcharge_config_algo_id,
    ) {
        (Some(request_surcharge_details), _) => {
            SurchargeSource::Predetermined(request_surcharge_details)
        }
        (None, Some(algorithm_id)) => {
            let key = ensure_algorithm_cached(
                &*state.store,
                &payment_attempt.merchant_id,
                algorithm_ref.timestamp,
                algorithm_id.as_str(),
            )
            .await?;
            let cached_algo = CONF_CACHE
                .retrieve(&key)
                .change_context(ConfigError::CacheMiss)
                .attach_printable(
                    "Unable to retrieve cached routing algorithm even after refresh",
                )?;
            SurchargeSource::Generate(cached_algo)
        }
        (None, None) => return Ok(surcharge_metadata),
    };
    let mut backend_input = make_dsl_input_for_surcharge(payment_attempt, payment_intent, None)
        .change_context(ConfigError::InputConstructionError)?;

    for customer_payment_method in customer_payment_method_list.iter_mut() {
        backend_input.payment_method.payment_method = Some(customer_payment_method.payment_method);
        backend_input.payment_method.payment_method_type =
            customer_payment_method.payment_method_type;
        backend_input.payment_method.card_network = customer_payment_method
            .card
            .as_ref()
            .and_then(|card| card.scheme.as_ref())
            .map(|scheme| {
                scheme
                    .clone()
                    .parse_enum("CardNetwork")
                    .change_context(ConfigError::DslExecutionError)
            })
            .transpose()?;
        let surcharge_details = surcharge_source
            .generate_surcharge_details_and_populate_surcharge_metadata(
                &backend_input,
                payment_attempt,
                (
                    &mut surcharge_metadata,
                    types::SurchargeKey::Token(customer_payment_method.payment_token.clone()),
                ),
            )?;
        customer_payment_method.surcharge_details = surcharge_details
            .map(|surcharge_details| {
                SurchargeDetailsResponse::foreign_try_from((&surcharge_details, payment_attempt))
                    .change_context(ConfigError::DslParsingError)
            })
            .transpose()?;
    }
    Ok(surcharge_metadata)
}

fn get_surcharge_details_from_surcharge_output(
    surcharge_details: surcharge_decision_configs::SurchargeDetailsOutput,
    payment_attempt: &storage::PaymentAttempt,
) -> ConditionalConfigResult<types::SurchargeDetails> {
    let surcharge_amount = match surcharge_details.surcharge.clone() {
        surcharge_decision_configs::SurchargeOutput::Fixed { amount } => amount,
        surcharge_decision_configs::SurchargeOutput::Rate(percentage) => percentage
            .apply_and_ceil_result(payment_attempt.amount)
            .change_context(ConfigError::DslExecutionError)
            .attach_printable("Failed to Calculate surcharge amount by applying percentage")?,
    };
    let tax_on_surcharge_amount = surcharge_details
        .tax_on_surcharge
        .clone()
        .map(|tax_on_surcharge| {
            tax_on_surcharge
                .apply_and_ceil_result(surcharge_amount)
                .change_context(ConfigError::DslExecutionError)
                .attach_printable("Failed to Calculate tax amount")
        })
        .transpose()?
        .unwrap_or_default();
    Ok(types::SurchargeDetails {
        original_amount: payment_attempt.amount,
        surcharge: match surcharge_details.surcharge {
            surcharge_decision_configs::SurchargeOutput::Fixed { amount } => {
                common_utils_types::Surcharge::Fixed(amount)
            }
            surcharge_decision_configs::SurchargeOutput::Rate(percentage) => {
                common_utils_types::Surcharge::Rate(percentage)
            }
        },
        tax_on_surcharge: surcharge_details.tax_on_surcharge,
        surcharge_amount,
        tax_on_surcharge_amount,
        final_amount: payment_attempt.amount + surcharge_amount + tax_on_surcharge_amount,
    })
}

#[instrument(skip_all)]
pub async fn ensure_algorithm_cached(
    store: &dyn StorageInterface,
    merchant_id: &str,
    timestamp: i64,
    algorithm_id: &str,
) -> ConditionalConfigResult<String> {
    let key = format!("surcharge_dsl_{merchant_id}");
    let present = CONF_CACHE
        .present(&key)
        .change_context(ConfigError::DslCachePoisoned)
        .attach_printable("Error checking presence of DSL")?;
    let expired = CONF_CACHE
        .expired(&key, timestamp)
        .change_context(ConfigError::DslCachePoisoned)
        .attach_printable("Error checking presence of DSL")?;

    if !present || expired {
        refresh_surcharge_algorithm_cache(store, key.clone(), algorithm_id, timestamp).await?
    }
    Ok(key)
}

#[instrument(skip_all)]
pub async fn refresh_surcharge_algorithm_cache(
    store: &dyn StorageInterface,
    key: String,
    algorithm_id: &str,
    timestamp: i64,
) -> ConditionalConfigResult<()> {
    let config = store
        .find_config_by_key(algorithm_id)
        .await
        .change_context(ConfigError::DslMissingInDb)
        .attach_printable("Error parsing DSL from config")?;
    let record: SurchargeDecisionManagerRecord = config
        .config
        .parse_struct("Program")
        .change_context(ConfigError::DslParsingError)
        .attach_printable("Error parsing routing algorithm from configs")?;
    let value_to_cache = VirInterpreterBackendCacheWrapper::try_from(record)?;
    CONF_CACHE
        .save(key, value_to_cache, timestamp)
        .change_context(ConfigError::DslCachePoisoned)
        .attach_printable("Error saving DSL to cache")?;
    Ok(())
}

pub fn execute_dsl_and_get_conditional_config(
    backend_input: dsl_inputs::BackendInput,
    interpreter: &backend::VirInterpreterBackend<SurchargeDecisionConfigs>,
) -> ConditionalConfigResult<SurchargeDecisionConfigs> {
    let routing_output = interpreter
        .execute(backend_input)
        .map(|out| out.connector_selection)
        .change_context(ConfigError::DslExecutionError)?;
    Ok(routing_output)
}<|MERGE_RESOLUTION|>--- conflicted
+++ resolved
@@ -21,16 +21,12 @@
             types, PaymentData,
         },
     },
-<<<<<<< HEAD
-    SessionState,
-=======
     db::StorageInterface,
     types::{
         storage::{self, payment_attempt::PaymentAttemptExt},
         transformers::ForeignTryFrom,
     },
-    AppState,
->>>>>>> 832968c0
+    SessionState,
 };
 
 static CONF_CACHE: StaticCache<VirInterpreterBackendCacheWrapper> = StaticCache::new();
