--- conflicted
+++ resolved
@@ -3675,11 +3675,7 @@
         .unwrap_or_default();
 
     // TODO: Move to business profile surcharge decision column
-<<<<<<< HEAD
     #[cfg(feature = "v2")]
-=======
-    #[cfg(all(feature = "v2", feature = "merchant_account_v2"))]
->>>>>>> f8227309
     let algorithm_ref: routing_types::RoutingAlgorithmRef = todo!();
 
     let (surcharge_results, merchant_sucharge_configs) =
@@ -3736,11 +3732,7 @@
         .attach_printable("Could not decode the routing algorithm")?
         .unwrap_or_default();
     // TODO: Move to business profile surcharge column
-<<<<<<< HEAD
     #[cfg(feature = "v2")]
-=======
-    #[cfg(all(feature = "v2", feature = "merchant_account_v2"))]
->>>>>>> f8227309
     let algorithm_ref: routing_types::RoutingAlgorithmRef = todo!();
 
     let surcharge_results = perform_surcharge_decision_management_for_saved_cards(
@@ -3977,11 +3969,7 @@
     _mca_id: String,
     _payment_methods: &[Secret<serde_json::Value>],
     _req: &mut api::PaymentMethodListRequest,
-<<<<<<< HEAD
-    _resp: &mut Vec<ResponsePaymentMethodIntermediate>,
-=======
     _resp: &mut [ResponsePaymentMethodIntermediate],
->>>>>>> f8227309
     _payment_intent: Option<&storage::PaymentIntent>,
     _payment_attempt: Option<&storage::PaymentAttempt>,
     _address: Option<&domain::Address>,
@@ -4850,11 +4838,7 @@
                     pi.off_session_payment_flag,
                     pi.business_profile
                         .as_ref()
-<<<<<<< HEAD
-                        .map(|profile| profile.profile_id.clone()),
-=======
                         .map(|profile| profile.get_id().to_owned()),
->>>>>>> f8227309
                 )
             })
             .unwrap_or((false, false, false, Default::default()));
