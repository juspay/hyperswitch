--- conflicted
+++ resolved
@@ -2799,16 +2799,7 @@
     for pm in resp.into_iter() {
         let parent_payment_method_token = generate_id(consts::ID_LENGTH, "token");
 
-<<<<<<< HEAD
-        #[allow(unused_variables)]
-        let (card, pmd, hyperswitch_token_data): (
-            Option<api::CardDetailFromLocker>,
-            Option<api::BankPayout>,
-            PaymentTokenData,
-        ) = match pm.payment_method {
-=======
         let payment_method_retrieval_context = match pm.payment_method {
->>>>>>> dec9b677
             enums::PaymentMethod::Card => {
                 let card_details = get_card_details_with_locker_fallback(&pm, key, state).await?;
 
