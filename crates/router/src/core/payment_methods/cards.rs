use std::{
    collections::{HashMap, HashSet},
    fmt::Debug,
    str::FromStr,
};

use ::payment_methods::{
    configs::payment_connector_required_fields::{
        get_billing_required_fields, get_shipping_required_fields,
    },
    controller::PaymentMethodsController,
};
#[cfg(feature = "v1")]
use api_models::admin::PaymentMethodsEnabled;
use api_models::{
    enums as api_enums,
    payment_methods::{
        BankAccountTokenData, Card, CardDetailUpdate, CardDetailsPaymentMethod, CardNetworkTypes,
        CountryCodeWithName, ListCountriesCurrenciesRequest, ListCountriesCurrenciesResponse,
        MaskedBankDetails, PaymentExperienceTypes, PaymentMethodsData, RequestPaymentMethodTypes,
        RequiredFieldInfo, ResponsePaymentMethodIntermediate, ResponsePaymentMethodTypes,
        ResponsePaymentMethodsEnabled,
    },
    payments::BankCodeResponse,
    pm_auth::PaymentMethodAuthConfig,
    surcharge_decision_configs as api_surcharge_decision_configs,
};
use common_enums::{enums::MerchantStorageScheme, ConnectorType};
use common_utils::{
    consts,
    crypto::{self, Encryptable},
    encryption::Encryption,
    ext_traits::{AsyncExt, BytesExt, Encode, StringExt, ValueExt},
    generate_id, id_type,
    request::Request,
    type_name,
    types::{
        keymanager::{Identifier, KeyManagerState},
        MinorUnit,
    },
};
use diesel_models::payment_method;
use error_stack::{report, ResultExt};
use euclid::{
    dssa::graph::{AnalysisContext, CgraphExt},
    frontend::dir,
};
use hyperswitch_constraint_graph as cgraph;
#[cfg(feature = "v1")]
use hyperswitch_domain_models::customer::CustomerUpdate;
use hyperswitch_domain_models::mandates::CommonMandateReference;
use hyperswitch_interfaces::secrets_interface::secret_state::RawSecret;
#[cfg(feature = "v1")]
use kgraph_utils::transformers::IntoDirValue;
use masking::Secret;
use router_env::{instrument, tracing};
use scheduler::errors as sch_errors;
use strum::IntoEnumIterator;

#[cfg(feature = "v1")]
use super::surcharge_decision_configs::{
    perform_surcharge_decision_management_for_payment_method_list,
    perform_surcharge_decision_management_for_saved_cards,
};
#[cfg(feature = "v1")]
use super::tokenize::NetworkTokenizationProcess;
#[cfg(feature = "v1")]
use crate::core::payment_methods::{
    add_payment_method_status_update_task, tokenize,
    utils::{get_merchant_pm_filter_graph, make_pm_graph, refresh_pm_filters_cache},
};
#[cfg(feature = "v1")]
use crate::routes::app::SessionStateInfo;
#[cfg(feature = "payouts")]
use crate::types::domain::types::AsyncLift;
use crate::{
    configs::settings,
    consts as router_consts,
    core::{
        configs,
        errors::{self, StorageErrorExt},
        payment_methods::{
            network_tokenization, transformers as payment_methods, utils as payment_method_utils,
            vault,
        },
        payments::{
            helpers,
            routing::{self, SessionFlowRoutingInput},
        },
        utils as core_utils,
    },
    db, logger,
    pii::prelude::*,
    routes::{self, metrics, payment_methods::ParentPaymentMethodToken},
    services,
    types::{
        api::{self, routing as routing_types, PaymentMethodCreateExt},
        domain::{self, Profile},
        storage::{self, enums, PaymentMethodListContext, PaymentTokenData},
        transformers::{ForeignFrom, ForeignTryFrom},
    },
    utils,
    utils::OptionExt,
};
#[cfg(feature = "v2")]
use crate::{
    core::payment_methods as pm_core, headers, types::payment_methods as pm_types,
    utils::ConnectorResponseExt,
};
pub struct PmCards<'a> {
    pub state: &'a routes::SessionState,
    pub merchant_context: &'a domain::MerchantContext,
}

#[async_trait::async_trait]
impl PaymentMethodsController for PmCards<'_> {
    #[cfg(feature = "v1")]
    #[instrument(skip_all)]
    #[allow(clippy::too_many_arguments)]
    async fn create_payment_method(
        &self,
        req: &api::PaymentMethodCreate,
        customer_id: &id_type::CustomerId,
        payment_method_id: &str,
        locker_id: Option<String>,
        merchant_id: &id_type::MerchantId,
        pm_metadata: Option<serde_json::Value>,
        customer_acceptance: Option<serde_json::Value>,
        payment_method_data: crypto::OptionalEncryptableValue,
        connector_mandate_details: Option<serde_json::Value>,
        status: Option<enums::PaymentMethodStatus>,
        network_transaction_id: Option<String>,
        payment_method_billing_address: crypto::OptionalEncryptableValue,
        card_scheme: Option<String>,
        network_token_requestor_reference_id: Option<String>,
        network_token_locker_id: Option<String>,
        network_token_payment_method_data: crypto::OptionalEncryptableValue,
        vault_source_details: Option<domain::PaymentMethodVaultSourceDetails>,
    ) -> errors::CustomResult<domain::PaymentMethod, errors::ApiErrorResponse> {
        let db = &*self.state.store;
        let customer = db
            .find_customer_by_customer_id_merchant_id(
                customer_id,
                merchant_id,
                self.merchant_context.get_merchant_key_store(),
                self.merchant_context.get_merchant_account().storage_scheme,
            )
            .await
            .to_not_found_response(errors::ApiErrorResponse::CustomerNotFound)?;

        let client_secret = generate_id(
            consts::ID_LENGTH,
            format!("{payment_method_id}_secret").as_str(),
        );

        let current_time = common_utils::date_time::now();

        let response = db
            .insert_payment_method(
                self.merchant_context.get_merchant_key_store(),
                domain::PaymentMethod {
                    customer_id: customer_id.to_owned(),
                    merchant_id: merchant_id.to_owned(),
                    payment_method_id: payment_method_id.to_string(),
                    locker_id,
                    payment_method: req.payment_method,
                    payment_method_type: req.payment_method_type,
                    payment_method_issuer: req.payment_method_issuer.clone(),
                    scheme: req.card_network.clone().or(card_scheme),
                    metadata: pm_metadata.map(Secret::new),
                    payment_method_data,
                    connector_mandate_details,
                    customer_acceptance: customer_acceptance.map(Secret::new),
                    client_secret: Some(client_secret),
                    status: status.unwrap_or(enums::PaymentMethodStatus::Active),
                    network_transaction_id: network_transaction_id.to_owned(),
                    payment_method_issuer_code: None,
                    accepted_currency: None,
                    token: None,
                    cardholder_name: None,
                    issuer_name: None,
                    issuer_country: None,
                    payer_country: None,
                    is_stored: None,
                    swift_code: None,
                    direct_debit_token: None,
                    created_at: current_time,
                    last_modified: current_time,
                    last_used_at: current_time,
                    payment_method_billing_address,
                    updated_by: None,
                    version: common_types::consts::API_VERSION,
                    network_token_requestor_reference_id,
                    network_token_locker_id,
                    network_token_payment_method_data,
                    vault_source_details: vault_source_details
                        .unwrap_or(domain::PaymentMethodVaultSourceDetails::InternalVault),
                },
                self.merchant_context.get_merchant_account().storage_scheme,
            )
            .await
            .change_context(errors::ApiErrorResponse::InternalServerError)
            .attach_printable("Failed to add payment method in db")?;

        if customer.default_payment_method_id.is_none() && req.payment_method.is_some() {
            let _ = self
                .set_default_payment_method(merchant_id, customer_id, payment_method_id.to_owned())
                .await
                .map_err(|error| {
                    logger::error!(?error, "Failed to set the payment method as default")
                });
        }
        Ok(response)
    }
    #[cfg(feature = "v1")]
    fn store_default_payment_method(
        &self,
        req: &api::PaymentMethodCreate,
        customer_id: &id_type::CustomerId,
        merchant_id: &id_type::MerchantId,
    ) -> (
        api::PaymentMethodResponse,
        Option<payment_methods::DataDuplicationCheck>,
    ) {
        let pm_id = generate_id(consts::ID_LENGTH, "pm");
        let payment_method_response = api::PaymentMethodResponse {
            merchant_id: merchant_id.to_owned(),
            customer_id: Some(customer_id.to_owned()),
            payment_method_id: pm_id,
            payment_method: req.payment_method,
            payment_method_type: req.payment_method_type,
            #[cfg(feature = "payouts")]
            bank_transfer: None,
            card: None,
            metadata: req.metadata.clone(),
            created: Some(common_utils::date_time::now()),
            recurring_enabled: Some(false),           //[#219]
            installment_payment_enabled: Some(false), //[#219]
            payment_experience: Some(vec![api_models::enums::PaymentExperience::RedirectToUrl]),
            last_used_at: Some(common_utils::date_time::now()),
            client_secret: None,
        };

        (payment_method_response, None)
    }

    #[cfg(feature = "v2")]
    fn store_default_payment_method(
        &self,
        _req: &api::PaymentMethodCreate,
        _customer_id: &id_type::CustomerId,
        _merchant_id: &id_type::MerchantId,
    ) -> (
        api::PaymentMethodResponse,
        Option<payment_methods::DataDuplicationCheck>,
    ) {
        todo!()
    }

    #[cfg(feature = "v1")]
    #[instrument(skip_all)]
    async fn get_or_insert_payment_method(
        &self,
        req: api::PaymentMethodCreate,
        resp: &mut api::PaymentMethodResponse,
        customer_id: &id_type::CustomerId,
        key_store: &domain::MerchantKeyStore,
    ) -> errors::RouterResult<domain::PaymentMethod> {
        let mut payment_method_id = resp.payment_method_id.clone();
        let mut locker_id = None;
        let db = &*self.state.store;
        let payment_method = {
            let existing_pm_by_pmid = db
                .find_payment_method(
                    key_store,
                    &payment_method_id,
                    self.merchant_context.get_merchant_account().storage_scheme,
                )
                .await;

            if let Err(err) = existing_pm_by_pmid {
                if err.current_context().is_db_not_found() {
                    locker_id = Some(payment_method_id.clone());
                    let existing_pm_by_locker_id = db
                        .find_payment_method_by_locker_id(
                            key_store,
                            &payment_method_id,
                            self.merchant_context.get_merchant_account().storage_scheme,
                        )
                        .await;

                    match &existing_pm_by_locker_id {
                        Ok(pm) => payment_method_id.clone_from(pm.get_id()),
                        Err(_) => payment_method_id = generate_id(consts::ID_LENGTH, "pm"),
                    };
                    existing_pm_by_locker_id
                } else {
                    Err(err)
                }
            } else {
                existing_pm_by_pmid
            }
        };
        payment_method_id.clone_into(&mut resp.payment_method_id);

        match payment_method {
            Ok(pm) => Ok(pm),
            Err(err) => {
                if err.current_context().is_db_not_found() {
                    self.insert_payment_method(
                        resp,
                        &req,
                        key_store,
                        self.merchant_context.get_merchant_account().get_id(),
                        customer_id,
                        resp.metadata.clone().map(|val| val.expose()),
                        None,
                        locker_id,
                        None,
                        req.network_transaction_id.clone(),
                        None,
                        None,
                        None,
                        None,
                        Default::default(),
                    )
                    .await
                } else {
                    Err(err)
                        .change_context(errors::ApiErrorResponse::InternalServerError)
                        .attach_printable("Error while finding payment method")
                }
            }
        }
    }

    #[cfg(feature = "v2")]
    async fn get_or_insert_payment_method(
        &self,
        _req: api::PaymentMethodCreate,
        _resp: &mut api::PaymentMethodResponse,
        _customer_id: &id_type::CustomerId,
        _key_store: &domain::MerchantKeyStore,
    ) -> errors::RouterResult<domain::PaymentMethod> {
        todo!()
    }

    #[cfg(feature = "v1")]
    #[allow(clippy::too_many_arguments)]
    async fn save_network_token_and_update_payment_method(
        &self,
        req: &api::PaymentMethodMigrate,
        key_store: &domain::MerchantKeyStore,
        network_token_data: &api_models::payment_methods::MigrateNetworkTokenData,
        network_token_requestor_ref_id: String,
        pm_id: String,
    ) -> errors::RouterResult<bool> {
        let payment_method_create_request =
            api::PaymentMethodCreate::get_payment_method_create_from_payment_method_migrate(
                network_token_data.network_token_number.clone(),
                req,
            );
        let customer_id = req.customer_id.clone().get_required_value("customer_id")?;

        let network_token_details = api::CardDetail {
            card_number: network_token_data.network_token_number.clone(),
            card_exp_month: network_token_data.network_token_exp_month.clone(),
            card_exp_year: network_token_data.network_token_exp_year.clone(),
            card_holder_name: network_token_data.card_holder_name.clone(),
            nick_name: network_token_data.nick_name.clone(),
            card_issuing_country: network_token_data.card_issuing_country.clone(),
            card_network: network_token_data.card_network.clone(),
            card_issuer: network_token_data.card_issuer.clone(),
            card_type: network_token_data.card_type.clone(),
        };

        logger::debug!(
            "Adding network token to locker for customer_id: {:?}",
            customer_id
        );

        let token_resp = Box::pin(self.add_card_to_locker(
            payment_method_create_request.clone(),
            &network_token_details,
            &customer_id,
            None,
        ))
        .await
        .change_context(errors::ApiErrorResponse::InternalServerError)
        .attach_printable("Add Network Token failed");
        let key_manager_state = &self.state.into();

        match token_resp {
            Ok(resp) => {
                logger::debug!("Network token added to locker");
                let (token_pm_resp, _duplication_check) = resp;
                let pm_token_details = token_pm_resp.card.as_ref().map(|card| {
                    PaymentMethodsData::Card(CardDetailsPaymentMethod::from((card.clone(), None)))
                });
                let pm_network_token_data_encrypted = pm_token_details
                    .async_map(|pm_card| {
                        create_encrypted_data(key_manager_state, key_store, pm_card)
                    })
                    .await
                    .transpose()
                    .change_context(errors::ApiErrorResponse::InternalServerError)
                    .attach_printable("Unable to encrypt payment method data")?;

                let pm_update = storage::PaymentMethodUpdate::NetworkTokenDataUpdate {
                    network_token_requestor_reference_id: Some(network_token_requestor_ref_id),
                    network_token_locker_id: Some(token_pm_resp.payment_method_id),
                    network_token_payment_method_data: pm_network_token_data_encrypted
                        .map(Into::into),
                };
                let db = &*self.state.store;
                let existing_pm = db
                    .find_payment_method(
                        key_store,
                        &pm_id,
                        self.merchant_context.get_merchant_account().storage_scheme,
                    )
                    .await
                    .change_context(errors::ApiErrorResponse::InternalServerError)
                    .attach_printable(format!(
                        "Failed to fetch payment method for existing pm_id: {pm_id:?} in db",
                    ))?;

                db.update_payment_method(
                    key_store,
                    existing_pm,
                    pm_update,
                    self.merchant_context.get_merchant_account().storage_scheme,
                )
                .await
                .change_context(errors::ApiErrorResponse::InternalServerError)
                .attach_printable(format!(
                    "Failed to update payment method for existing pm_id: {pm_id:?} in db",
                ))?;

                logger::debug!("Network token added to locker and payment method updated");
                Ok(true)
            }
            Err(err) => {
                logger::debug!("Network token added to locker failed {:?}", err);
                Ok(false)
            }
        }
    }

    #[cfg(feature = "v1")]
    #[allow(clippy::too_many_arguments)]
    async fn insert_payment_method(
        &self,
        resp: &api::PaymentMethodResponse,
        req: &api::PaymentMethodCreate,
        key_store: &domain::MerchantKeyStore,
        merchant_id: &id_type::MerchantId,
        customer_id: &id_type::CustomerId,
        pm_metadata: Option<serde_json::Value>,
        customer_acceptance: Option<serde_json::Value>,
        locker_id: Option<String>,
        connector_mandate_details: Option<serde_json::Value>,
        network_transaction_id: Option<String>,
        payment_method_billing_address: crypto::OptionalEncryptableValue,
        network_token_requestor_reference_id: Option<String>,
        network_token_locker_id: Option<String>,
        network_token_payment_method_data: crypto::OptionalEncryptableValue,
        vault_source_details: Option<domain::PaymentMethodVaultSourceDetails>,
    ) -> errors::RouterResult<domain::PaymentMethod> {
        let pm_card_details = resp.card.clone().map(|card| {
            PaymentMethodsData::Card(CardDetailsPaymentMethod::from((card.clone(), None)))
        });
        let key_manager_state = self.state.into();
        let pm_data_encrypted: crypto::OptionalEncryptableValue = pm_card_details
            .clone()
            .async_map(|pm_card| create_encrypted_data(&key_manager_state, key_store, pm_card))
            .await
            .transpose()
            .change_context(errors::ApiErrorResponse::InternalServerError)
            .attach_printable("Unable to encrypt payment method data")?;

        self.create_payment_method(
            req,
            customer_id,
            &resp.payment_method_id,
            locker_id,
            merchant_id,
            pm_metadata,
            customer_acceptance,
            pm_data_encrypted,
            connector_mandate_details,
            None,
            network_transaction_id,
            payment_method_billing_address,
            resp.card.clone().and_then(|card| {
                card.card_network
                    .map(|card_network| card_network.to_string())
            }),
            network_token_requestor_reference_id,
            network_token_locker_id,
            network_token_payment_method_data,
            vault_source_details,
        )
        .await
    }

    #[cfg(feature = "v2")]
    #[allow(clippy::too_many_arguments)]
    async fn insert_payment_method(
        &self,
        resp: &api::PaymentMethodResponse,
        req: &api::PaymentMethodCreate,
        key_store: &domain::MerchantKeyStore,
        merchant_id: &id_type::MerchantId,
        customer_id: &id_type::CustomerId,
        pm_metadata: Option<serde_json::Value>,
        customer_acceptance: Option<serde_json::Value>,
        locker_id: Option<String>,
        connector_mandate_details: Option<serde_json::Value>,
        network_transaction_id: Option<String>,
        payment_method_billing_address: Option<Encryption>,
    ) -> errors::RouterResult<domain::PaymentMethod> {
        todo!()
    }

    #[cfg(feature = "payouts")]
    async fn add_bank_to_locker(
        &self,
        req: api::PaymentMethodCreate,
        key_store: &domain::MerchantKeyStore,
        bank: &api::BankPayout,
        customer_id: &id_type::CustomerId,
    ) -> errors::CustomResult<
        (
            api::PaymentMethodResponse,
            Option<payment_methods::DataDuplicationCheck>,
        ),
        errors::VaultError,
    > {
        let key = key_store.key.get_inner().peek();
        let payout_method_data = api::PayoutMethodData::Bank(bank.clone());
        let key_manager_state: KeyManagerState = self.state.into();
        let enc_data = async {
            serde_json::to_value(payout_method_data.to_owned())
                .map_err(|err| {
                    logger::error!("Error while encoding payout method data: {err:?}");
                    errors::VaultError::SavePaymentMethodFailed
                })
                .change_context(errors::VaultError::SavePaymentMethodFailed)
                .attach_printable("Unable to encode payout method data")
                .ok()
                .map(|v| {
                    let secret: Secret<String> = Secret::new(v.to_string());
                    secret
                })
                .async_lift(|inner| async {
                    domain::types::crypto_operation(
                        &key_manager_state,
                        type_name!(payment_method::PaymentMethod),
                        domain::types::CryptoOperation::EncryptOptional(inner),
                        Identifier::Merchant(key_store.merchant_id.clone()),
                        key,
                    )
                    .await
                    .and_then(|val| val.try_into_optionaloperation())
                })
                .await
        }
        .await
        .change_context(errors::VaultError::SavePaymentMethodFailed)
        .attach_printable("Failed to encrypt payout method data")?
        .map(Encryption::from)
        .map(|e| e.into_inner())
        .map_or(Err(errors::VaultError::SavePaymentMethodFailed), |e| {
            Ok(hex::encode(e.peek()))
        })?;

        let payload =
            payment_methods::StoreLockerReq::LockerGeneric(payment_methods::StoreGenericReq {
                merchant_id: self
                    .merchant_context
                    .get_merchant_account()
                    .get_id()
                    .to_owned(),
                merchant_customer_id: customer_id.to_owned(),
                enc_data,
                ttl: self.state.conf.locker.ttl_for_storage_in_secs,
            });
        let store_resp = add_card_to_hs_locker(
            self.state,
            &payload,
            customer_id,
            api_enums::LockerChoice::HyperswitchCardVault,
        )
        .await?;
        let payment_method_resp = payment_methods::mk_add_bank_response_hs(
            bank.clone(),
            store_resp.card_reference,
            req,
            self.merchant_context.get_merchant_account().get_id(),
        );
        Ok((payment_method_resp, store_resp.duplication_check))
    }

    /// The response will be the tuple of PaymentMethodResponse and the duplication check of payment_method
    async fn add_card_to_locker(
        &self,
        req: api::PaymentMethodCreate,
        card: &api::CardDetail,
        customer_id: &id_type::CustomerId,
        card_reference: Option<&str>,
    ) -> errors::CustomResult<
        (
            api::PaymentMethodResponse,
            Option<payment_methods::DataDuplicationCheck>,
        ),
        errors::VaultError,
    > {
        metrics::STORED_TO_LOCKER.add(1, &[]);
        let add_card_to_hs_resp = Box::pin(common_utils::metrics::utils::record_operation_time(
            async {
                self.add_card_hs(
                    req.clone(),
                    card,
                    customer_id,
                    api_enums::LockerChoice::HyperswitchCardVault,
                    card_reference,
                )
                .await
                .inspect_err(|_| {
                    metrics::CARD_LOCKER_FAILURES.add(
                        1,
                        router_env::metric_attributes!(("locker", "rust"), ("operation", "add")),
                    );
                })
            },
            &metrics::CARD_ADD_TIME,
            router_env::metric_attributes!(("locker", "rust")),
        ))
        .await?;

        logger::debug!("card added to hyperswitch-card-vault");
        Ok(add_card_to_hs_resp)
    }

    async fn delete_card_from_locker(
        &self,
        customer_id: &id_type::CustomerId,
        merchant_id: &id_type::MerchantId,
        card_reference: &str,
    ) -> errors::RouterResult<payment_methods::DeleteCardResp> {
        metrics::DELETE_FROM_LOCKER.add(1, &[]);

        common_utils::metrics::utils::record_operation_time(
            async move {
                delete_card_from_hs_locker(self.state, customer_id, merchant_id, card_reference)
                    .await
                    .inspect_err(|_| {
                        metrics::CARD_LOCKER_FAILURES.add(
                            1,
                            router_env::metric_attributes!(
                                ("locker", "rust"),
                                ("operation", "delete")
                            ),
                        );
                    })
            },
            &metrics::CARD_DELETE_TIME,
            &[],
        )
        .await
        .change_context(errors::ApiErrorResponse::InternalServerError)
        .attach_printable("Failed while deleting card from locker")
    }

    #[instrument(skip_all)]
    async fn add_card_hs(
        &self,
        req: api::PaymentMethodCreate,
        card: &api::CardDetail,
        customer_id: &id_type::CustomerId,
        locker_choice: api_enums::LockerChoice,
        card_reference: Option<&str>,
    ) -> errors::CustomResult<
        (
            api::PaymentMethodResponse,
            Option<payment_methods::DataDuplicationCheck>,
        ),
        errors::VaultError,
    > {
        let payload = payment_methods::StoreLockerReq::LockerCard(payment_methods::StoreCardReq {
            merchant_id: self
                .merchant_context
                .get_merchant_account()
                .get_id()
                .to_owned(),
            merchant_customer_id: customer_id.to_owned(),
            requestor_card_reference: card_reference.map(str::to_string),
            card: Card {
                card_number: card.card_number.to_owned(),
                name_on_card: card.card_holder_name.to_owned(),
                card_exp_month: card.card_exp_month.to_owned(),
                card_exp_year: card.card_exp_year.to_owned(),
                card_brand: card.card_network.as_ref().map(ToString::to_string),
                card_isin: None,
                nick_name: card.nick_name.as_ref().map(Secret::peek).cloned(),
            },
            ttl: self.state.conf.locker.ttl_for_storage_in_secs,
        });

        let store_card_payload =
            add_card_to_hs_locker(self.state, &payload, customer_id, locker_choice).await?;

        let payment_method_resp = payment_methods::mk_add_card_response_hs(
            card.clone(),
            store_card_payload.card_reference,
            req,
            self.merchant_context.get_merchant_account().get_id(),
        );
        Ok((payment_method_resp, store_card_payload.duplication_check))
    }

    #[cfg(feature = "v1")]
    async fn get_card_details_with_locker_fallback(
        &self,
        pm: &domain::PaymentMethod,
    ) -> errors::RouterResult<Option<api::CardDetailFromLocker>> {
        let card_decrypted = pm
            .payment_method_data
            .clone()
            .map(|x| x.into_inner().expose())
            .and_then(|v| serde_json::from_value::<PaymentMethodsData>(v).ok())
            .and_then(|pmd| match pmd {
                PaymentMethodsData::Card(crd) => Some(api::CardDetailFromLocker::from(crd)),
                _ => None,
            });

        Ok(if let Some(mut crd) = card_decrypted {
            crd.scheme.clone_from(&pm.scheme);
            Some(crd)
        } else {
            logger::debug!(
                "Getting card details from locker as it is not found in payment methods table"
            );
            Some(get_card_details_from_locker(self.state, pm).await?)
        })
    }

    #[cfg(feature = "v1")]
    async fn get_card_details_without_locker_fallback(
        &self,
        pm: &domain::PaymentMethod,
    ) -> errors::RouterResult<api::CardDetailFromLocker> {
        let card_decrypted = pm
            .payment_method_data
            .clone()
            .map(|x| x.into_inner().expose())
            .and_then(|v| serde_json::from_value::<PaymentMethodsData>(v).ok())
            .and_then(|pmd| match pmd {
                PaymentMethodsData::Card(crd) => Some(api::CardDetailFromLocker::from(crd)),
                _ => None,
            });

        Ok(if let Some(mut crd) = card_decrypted {
            crd.scheme.clone_from(&pm.scheme);
            crd
        } else {
            logger::debug!(
                "Getting card details from locker as it is not found in payment methods table"
            );
            get_card_details_from_locker(self.state, pm).await?
        })
    }

    #[cfg(feature = "v1")]
    async fn set_default_payment_method(
        &self,
        merchant_id: &id_type::MerchantId,
        customer_id: &id_type::CustomerId,
        payment_method_id: String,
    ) -> errors::RouterResponse<api_models::payment_methods::CustomerDefaultPaymentMethodResponse>
    {
        let db = &*self.state.store;
        // check for the customer
        // TODO: customer need not be checked again here, this function can take an optional customer and check for existence of customer based on the optional value
        let customer = db
            .find_customer_by_customer_id_merchant_id(
                customer_id,
                merchant_id,
                self.merchant_context.get_merchant_key_store(),
                self.merchant_context.get_merchant_account().storage_scheme,
            )
            .await
            .to_not_found_response(errors::ApiErrorResponse::CustomerNotFound)?;
        // check for the presence of payment_method
        let payment_method = db
            .find_payment_method(
                self.merchant_context.get_merchant_key_store(),
                &payment_method_id,
                self.merchant_context.get_merchant_account().storage_scheme,
            )
            .await
            .to_not_found_response(errors::ApiErrorResponse::PaymentMethodNotFound)?;
        let pm = payment_method
            .get_payment_method_type()
            .get_required_value("payment_method")?;

        utils::when(
            &payment_method.customer_id != customer_id
                || payment_method.merchant_id != *merchant_id,
            || {
                Err(errors::ApiErrorResponse::PreconditionFailed {
                    message: "The payment_method_id is not valid".to_string(),
                })
            },
        )?;

        utils::when(
            Some(payment_method_id.clone()) == customer.default_payment_method_id,
            || {
                Err(errors::ApiErrorResponse::PreconditionFailed {
                    message: "Payment Method is already set as default".to_string(),
                })
            },
        )?;

        let customer_id = customer.customer_id.clone();

        let customer_update = CustomerUpdate::UpdateDefaultPaymentMethod {
            default_payment_method_id: Some(Some(payment_method_id.to_owned())),
        };
        // update the db with the default payment method id

        let updated_customer_details = db
            .update_customer_by_customer_id_merchant_id(
                customer_id.to_owned(),
                merchant_id.to_owned(),
                customer,
                customer_update,
                self.merchant_context.get_merchant_key_store(),
                self.merchant_context.get_merchant_account().storage_scheme,
            )
            .await
            .change_context(errors::ApiErrorResponse::InternalServerError)
            .attach_printable("Failed to update the default payment method id for the customer")?;

        let resp = api_models::payment_methods::CustomerDefaultPaymentMethodResponse {
            default_payment_method_id: updated_customer_details.default_payment_method_id,
            customer_id,
            payment_method_type: payment_method.get_payment_method_subtype(),
            payment_method: pm,
        };

        Ok(services::ApplicationResponse::Json(resp))
    }

    #[cfg(feature = "v1")]
    async fn add_payment_method_status_update_task(
        &self,
        payment_method: &domain::PaymentMethod,
        prev_status: common_enums::PaymentMethodStatus,
        curr_status: common_enums::PaymentMethodStatus,
        merchant_id: &id_type::MerchantId,
    ) -> Result<(), sch_errors::ProcessTrackerError> {
        add_payment_method_status_update_task(
            &*self.state.store,
            payment_method,
            prev_status,
            curr_status,
            merchant_id,
        )
        .await
    }

    #[cfg(feature = "v1")]
    async fn validate_merchant_connector_ids_in_connector_mandate_details(
        &self,
        key_store: &domain::MerchantKeyStore,
        connector_mandate_details: &api_models::payment_methods::CommonMandateReference,
        merchant_id: &id_type::MerchantId,
        card_network: Option<common_enums::CardNetwork>,
    ) -> errors::RouterResult<()> {
        helpers::validate_merchant_connector_ids_in_connector_mandate_details(
            self.state,
            key_store,
            connector_mandate_details,
            merchant_id,
            card_network,
        )
        .await
    }

    #[cfg(feature = "v1")]
    async fn get_card_details_from_locker(
        &self,
        pm: &domain::PaymentMethod,
    ) -> errors::RouterResult<api::CardDetailFromLocker> {
        get_card_details_from_locker(self.state, pm).await
    }

    #[cfg(feature = "v1")]
    #[instrument(skip_all)]
    async fn retrieve_payment_method(
        &self,
        pm: api::PaymentMethodId,
    ) -> errors::RouterResponse<api::PaymentMethodResponse> {
        let db = self.state.store.as_ref();
        let pm = db
            .find_payment_method(
                self.merchant_context.get_merchant_key_store(),
                &pm.payment_method_id,
                self.merchant_context.get_merchant_account().storage_scheme,
            )
            .await
            .to_not_found_response(errors::ApiErrorResponse::PaymentMethodNotFound)?;

        let card = if pm.get_payment_method_type() == Some(enums::PaymentMethod::Card) {
            let card_detail = if self.state.conf.locker.locker_enabled {
                let card = get_card_from_locker(
                    self.state,
                    &pm.customer_id,
                    &pm.merchant_id,
                    pm.locker_id.as_ref().unwrap_or(&pm.payment_method_id),
                )
                .await
                .change_context(errors::ApiErrorResponse::InternalServerError)
                .attach_printable("Error getting card from card vault")?;
                payment_methods::get_card_detail(&pm, card)
                    .change_context(errors::ApiErrorResponse::InternalServerError)
                    .attach_printable("Failed while getting card details from locker")?
            } else {
                self.get_card_details_without_locker_fallback(&pm).await?
            };
            Some(card_detail)
        } else {
            None
        };
        Ok(services::ApplicationResponse::Json(
            api::PaymentMethodResponse {
                merchant_id: pm.merchant_id.clone(),
                customer_id: Some(pm.customer_id.clone()),
                payment_method_id: pm.payment_method_id.clone(),
                payment_method: pm.get_payment_method_type(),
                payment_method_type: pm.get_payment_method_subtype(),
                #[cfg(feature = "payouts")]
                bank_transfer: None,
                card,
                metadata: pm.metadata,
                created: Some(pm.created_at),
                recurring_enabled: Some(false),
                installment_payment_enabled: Some(false),
                payment_experience: Some(vec![api_models::enums::PaymentExperience::RedirectToUrl]),
                last_used_at: Some(pm.last_used_at),
                client_secret: pm.client_secret,
            },
        ))
    }

    #[cfg(feature = "v1")]
    #[instrument(skip_all)]
    async fn delete_payment_method(
        &self,
        pm_id: api::PaymentMethodId,
    ) -> errors::RouterResponse<api::PaymentMethodDeleteResponse> {
        let db = self.state.store.as_ref();
        let key = db
            .find_payment_method(
                self.merchant_context.get_merchant_key_store(),
                pm_id.payment_method_id.as_str(),
                self.merchant_context.get_merchant_account().storage_scheme,
            )
            .await
            .to_not_found_response(errors::ApiErrorResponse::PaymentMethodNotFound)?;

        let customer = db
            .find_customer_by_customer_id_merchant_id(
                &key.customer_id,
                self.merchant_context.get_merchant_account().get_id(),
                self.merchant_context.get_merchant_key_store(),
                self.merchant_context.get_merchant_account().storage_scheme,
            )
            .await
            .to_not_found_response(errors::ApiErrorResponse::InternalServerError)
            .attach_printable("Customer not found for the payment method")?;

        if key.get_payment_method_type() == Some(enums::PaymentMethod::Card) {
            let response = self
                .delete_card_from_locker(
                    &key.customer_id,
                    &key.merchant_id,
                    key.locker_id.as_ref().unwrap_or(&key.payment_method_id),
                )
                .await?;

            if let Some(network_token_ref_id) = key.network_token_requestor_reference_id {
                let resp =
                    network_tokenization::delete_network_token_from_locker_and_token_service(
                        self.state,
                        &key.customer_id,
                        &key.merchant_id,
                        key.payment_method_id.clone(),
                        key.network_token_locker_id,
                        network_token_ref_id,
                        self.merchant_context,
                    )
                    .await?;

                if resp.status == "Ok" {
                    logger::info!("Token From locker deleted Successfully!");
                } else {
                    logger::error!("Error: Deleting Token From Locker!\n{:#?}", resp);
                }
            }

            if response.status == "Ok" {
                logger::info!("Card From locker deleted Successfully!");
            } else {
                logger::error!("Error: Deleting Card From Locker!\n{:#?}", response);
                Err(errors::ApiErrorResponse::InternalServerError)?
            }
        }

        db.delete_payment_method_by_merchant_id_payment_method_id(
            self.merchant_context.get_merchant_key_store(),
            self.merchant_context.get_merchant_account().get_id(),
            pm_id.payment_method_id.as_str(),
        )
        .await
        .to_not_found_response(errors::ApiErrorResponse::PaymentMethodNotFound)?;

        if customer.default_payment_method_id.as_ref() == Some(&pm_id.payment_method_id) {
            let customer_update = CustomerUpdate::UpdateDefaultPaymentMethod {
                default_payment_method_id: Some(None),
            };
            db.update_customer_by_customer_id_merchant_id(
                key.customer_id,
                key.merchant_id,
                customer,
                customer_update,
                self.merchant_context.get_merchant_key_store(),
                self.merchant_context.get_merchant_account().storage_scheme,
            )
            .await
            .change_context(errors::ApiErrorResponse::InternalServerError)
            .attach_printable("Failed to update the default payment method id for the customer")?;
        };

        Ok(services::ApplicationResponse::Json(
            api::PaymentMethodDeleteResponse {
                payment_method_id: key.payment_method_id.clone(),
                deleted: true,
            },
        ))
    }

    #[cfg(feature = "v1")]
    #[instrument(skip_all)]
    async fn add_payment_method(
        &self,
        req: &api::PaymentMethodCreate,
    ) -> errors::RouterResponse<api::PaymentMethodResponse> {
        req.validate()?;
        let db = &*self.state.store;
        let merchant_id = self.merchant_context.get_merchant_account().get_id();
        let customer_id = req.customer_id.clone().get_required_value("customer_id")?;
        let payment_method = req.payment_method.get_required_value("payment_method")?;
        let key_manager_state = self.state.into();
        let payment_method_billing_address: Option<Encryptable<Secret<serde_json::Value>>> = req
            .billing
            .clone()
            .async_map(|billing| {
                create_encrypted_data(
                    &key_manager_state,
                    self.merchant_context.get_merchant_key_store(),
                    billing,
                )
            })
            .await
            .transpose()
            .change_context(errors::ApiErrorResponse::InternalServerError)
            .attach_printable("Unable to encrypt Payment method billing address")?;

        let connector_mandate_details = req
            .connector_mandate_details
            .clone()
            .map(serde_json::to_value)
            .transpose()
            .change_context(errors::ApiErrorResponse::InternalServerError)?;
        let response = match payment_method {
            #[cfg(feature = "payouts")]
            api_enums::PaymentMethod::BankTransfer => match req.bank_transfer.clone() {
                Some(bank) => self
                    .add_bank_to_locker(
                        req.clone(),
                        self.merchant_context.get_merchant_key_store(),
                        &bank,
                        &customer_id,
                    )
                    .await
                    .change_context(errors::ApiErrorResponse::InternalServerError)
                    .attach_printable("Add PaymentMethod Failed"),
                _ => Ok(self.store_default_payment_method(req, &customer_id, merchant_id)),
            },
            api_enums::PaymentMethod::Card => match req.card.clone() {
                Some(card) => {
                    let mut card_details = card;
                    card_details = helpers::populate_bin_details_for_payment_method_create(
                        card_details.clone(),
                        db.get_payment_methods_store(),
                    )
                    .await;
                    helpers::validate_card_expiry(
                        &card_details.card_exp_month,
                        &card_details.card_exp_year,
                    )?;
                    Box::pin(self.add_card_to_locker(
                        req.clone(),
                        &card_details,
                        &customer_id,
                        None,
                    ))
                    .await
                    .change_context(errors::ApiErrorResponse::InternalServerError)
                    .attach_printable("Add Card Failed")
                }
                _ => Ok(self.store_default_payment_method(req, &customer_id, merchant_id)),
            },
            _ => Ok(self.store_default_payment_method(req, &customer_id, merchant_id)),
        };

        let (mut resp, duplication_check) = response?;

        match duplication_check {
            Some(duplication_check) => match duplication_check {
                payment_methods::DataDuplicationCheck::Duplicated => {
                    let existing_pm = self
                        .get_or_insert_payment_method(
                            req.clone(),
                            &mut resp,
                            &customer_id,
                            self.merchant_context.get_merchant_key_store(),
                        )
                        .await?;

                    resp.client_secret = existing_pm.client_secret;
                }
                payment_methods::DataDuplicationCheck::MetaDataChanged => {
                    if let Some(card) = req.card.clone() {
                        let existing_pm = self
                            .get_or_insert_payment_method(
                                req.clone(),
                                &mut resp,
                                &customer_id,
                                self.merchant_context.get_merchant_key_store(),
                            )
                            .await?;

                        let client_secret = existing_pm.client_secret.clone();

                        self.delete_card_from_locker(
                            &customer_id,
                            merchant_id,
                            existing_pm
                                .locker_id
                                .as_ref()
                                .unwrap_or(&existing_pm.payment_method_id),
                        )
                        .await?;

                        let add_card_resp = self
                            .add_card_hs(
                                req.clone(),
                                &card,
                                &customer_id,
                                api::enums::LockerChoice::HyperswitchCardVault,
                                Some(
                                    existing_pm
                                        .locker_id
                                        .as_ref()
                                        .unwrap_or(&existing_pm.payment_method_id),
                                ),
                            )
                            .await;

                        if let Err(err) = add_card_resp {
                            logger::error!(vault_err=?err);
                            db.delete_payment_method_by_merchant_id_payment_method_id(
                                self.merchant_context.get_merchant_key_store(),
                                merchant_id,
                                &resp.payment_method_id,
                            )
                            .await
                            .to_not_found_response(
                                errors::ApiErrorResponse::PaymentMethodNotFound,
                            )?;

                            Err(report!(errors::ApiErrorResponse::InternalServerError)
                                .attach_printable("Failed while updating card metadata changes"))?
                        };

                        let existing_pm_data = self
                            .get_card_details_without_locker_fallback(&existing_pm)
                            .await?;

                        let updated_card = Some(api::CardDetailFromLocker {
                            scheme: existing_pm.scheme.clone(),
                            last4_digits: Some(card.card_number.get_last4()),
                            issuer_country: card
                                .card_issuing_country
                                .or(existing_pm_data.issuer_country),
                            card_isin: Some(card.card_number.get_card_isin()),
                            card_number: Some(card.card_number),
                            expiry_month: Some(card.card_exp_month),
                            expiry_year: Some(card.card_exp_year),
                            card_token: None,
                            card_fingerprint: None,
                            card_holder_name: card
                                .card_holder_name
                                .or(existing_pm_data.card_holder_name),
                            nick_name: card.nick_name.or(existing_pm_data.nick_name),
                            card_network: card.card_network.or(existing_pm_data.card_network),
                            card_issuer: card.card_issuer.or(existing_pm_data.card_issuer),
                            card_type: card.card_type.or(existing_pm_data.card_type),
                            saved_to_locker: true,
                        });

                        let updated_pmd = updated_card.as_ref().map(|card| {
                            PaymentMethodsData::Card(CardDetailsPaymentMethod::from((
                                card.clone(),
                                None,
                            )))
                        });
                        let pm_data_encrypted: Option<Encryptable<Secret<serde_json::Value>>> =
                            updated_pmd
                                .async_map(|updated_pmd| {
                                    create_encrypted_data(
                                        &key_manager_state,
                                        self.merchant_context.get_merchant_key_store(),
                                        updated_pmd,
                                    )
                                })
                                .await
                                .transpose()
                                .change_context(errors::ApiErrorResponse::InternalServerError)
                                .attach_printable("Unable to encrypt payment method data")?;

                        let pm_update = storage::PaymentMethodUpdate::PaymentMethodDataUpdate {
                            payment_method_data: pm_data_encrypted.map(Into::into),
                        };

                        db.update_payment_method(
                            self.merchant_context.get_merchant_key_store(),
                            existing_pm,
                            pm_update,
                            self.merchant_context.get_merchant_account().storage_scheme,
                        )
                        .await
                        .change_context(errors::ApiErrorResponse::InternalServerError)
                        .attach_printable("Failed to add payment method in db")?;

                        resp.client_secret = client_secret;
                    }
                }
            },
            None => {
                let pm_metadata = resp.metadata.as_ref().map(|data| data.peek());

                let locker_id = if resp.payment_method == Some(api_enums::PaymentMethod::Card)
                    || resp.payment_method == Some(api_enums::PaymentMethod::BankTransfer)
                {
                    Some(resp.payment_method_id)
                } else {
                    None
                };
                resp.payment_method_id = generate_id(consts::ID_LENGTH, "pm");
                let pm = self
                    .insert_payment_method(
                        &resp,
                        req,
                        self.merchant_context.get_merchant_key_store(),
                        merchant_id,
                        &customer_id,
                        pm_metadata.cloned(),
                        None,
                        locker_id,
                        connector_mandate_details,
                        req.network_transaction_id.clone(),
                        payment_method_billing_address,
                        None,
                        None,
                        None,
                        Default::default(), //Currently this method is used for adding payment method via PaymentMethodCreate API which doesn't support external vault. hence Default i.e. InternalVault is passed for vault source and type
                    )
                    .await?;

                resp.client_secret = pm.client_secret;
            }
        }

        Ok(services::ApplicationResponse::Json(resp))
    }
}

#[cfg(feature = "v1")]
#[instrument(skip_all)]
pub async fn get_client_secret_or_add_payment_method(
    state: &routes::SessionState,
    req: api::PaymentMethodCreate,
    merchant_context: &domain::MerchantContext,
) -> errors::RouterResponse<api::PaymentMethodResponse> {
    let merchant_id = merchant_context.get_merchant_account().get_id();
    let customer_id = req.customer_id.clone().get_required_value("customer_id")?;
    let cards = PmCards {
        state,
        merchant_context,
    };
    #[cfg(not(feature = "payouts"))]
    let condition = req.card.is_some();
    #[cfg(feature = "payouts")]
    let condition = req.card.is_some() || req.bank_transfer.is_some() || req.wallet.is_some();
    let key_manager_state = state.into();
    let payment_method_billing_address: Option<Encryptable<Secret<serde_json::Value>>> = req
        .billing
        .clone()
        .async_map(|billing| {
            create_encrypted_data(
                &key_manager_state,
                merchant_context.get_merchant_key_store(),
                billing,
            )
        })
        .await
        .transpose()
        .change_context(errors::ApiErrorResponse::InternalServerError)
        .attach_printable("Unable to encrypt Payment method billing address")?;

    let connector_mandate_details = req
        .connector_mandate_details
        .clone()
        .map(serde_json::to_value)
        .transpose()
        .change_context(errors::ApiErrorResponse::InternalServerError)?;

    if condition {
        Box::pin(cards.add_payment_method(&req)).await
    } else {
        let payment_method_id = generate_id(consts::ID_LENGTH, "pm");

        let res = cards
            .create_payment_method(
                &req,
                &customer_id,
                payment_method_id.as_str(),
                None,
                merchant_id,
                None,
                None,
                None,
                connector_mandate_details,
                Some(enums::PaymentMethodStatus::AwaitingData),
                None,
                payment_method_billing_address,
                None,
                None,
                None,
                None,
                Default::default(), //Currently this method is used for adding payment method via PaymentMethodCreate API which doesn't support external vault. hence Default i.e. InternalVault is passed for vault type
            )
            .await?;

        if res.status == enums::PaymentMethodStatus::AwaitingData {
            add_payment_method_status_update_task(
                &*state.store,
                &res,
                enums::PaymentMethodStatus::AwaitingData,
                enums::PaymentMethodStatus::Inactive,
                merchant_id,
            )
            .await
            .change_context(errors::ApiErrorResponse::InternalServerError)
            .attach_printable(
                "Failed to add payment method status update task in process tracker",
            )?;
        }

        Ok(services::api::ApplicationResponse::Json(
            api::PaymentMethodResponse::foreign_from((None, res)),
        ))
    }
}

#[instrument(skip_all)]
pub fn authenticate_pm_client_secret_and_check_expiry(
    req_client_secret: &String,
    payment_method: &domain::PaymentMethod,
) -> errors::CustomResult<bool, errors::ApiErrorResponse> {
    let stored_client_secret = payment_method
        .client_secret
        .clone()
        .get_required_value("client_secret")
        .change_context(errors::ApiErrorResponse::MissingRequiredField {
            field_name: "client_secret",
        })
        .attach_printable("client secret not found in db")?;

    if req_client_secret != &stored_client_secret {
        Err((errors::ApiErrorResponse::ClientSecretInvalid).into())
    } else {
        let current_timestamp = common_utils::date_time::now();
        let session_expiry = payment_method
            .created_at
            .saturating_add(time::Duration::seconds(consts::DEFAULT_SESSION_EXPIRY));

        let expired = current_timestamp > session_expiry;

        Ok(expired)
    }
}

#[cfg(feature = "v1")]
#[instrument(skip_all)]
pub async fn add_payment_method_data(
    state: routes::SessionState,
    req: api::PaymentMethodCreate,
    merchant_context: domain::MerchantContext,
    pm_id: String,
) -> errors::RouterResponse<api::PaymentMethodResponse> {
    let db = &*state.store;
    let cards = PmCards {
        state: &state,
        merchant_context: &merchant_context,
    };

    let pmd = req
        .payment_method_data
        .clone()
        .get_required_value("payment_method_data")?;
    req.payment_method.get_required_value("payment_method")?;
    let client_secret = req
        .client_secret
        .clone()
        .get_required_value("client_secret")?;
    let payment_method = db
        .find_payment_method(
            merchant_context.get_merchant_key_store(),
            pm_id.as_str(),
            merchant_context.get_merchant_account().storage_scheme,
        )
        .await
        .change_context(errors::ApiErrorResponse::PaymentMethodNotFound)
        .attach_printable("Unable to find payment method")?;

    if payment_method.status != enums::PaymentMethodStatus::AwaitingData {
        return Err((errors::ApiErrorResponse::ClientSecretExpired).into());
    }

    let customer_id = payment_method.customer_id.clone();

    let customer = db
        .find_customer_by_customer_id_merchant_id(
            &customer_id,
            merchant_context.get_merchant_account().get_id(),
            merchant_context.get_merchant_key_store(),
            merchant_context.get_merchant_account().storage_scheme,
        )
        .await
        .to_not_found_response(errors::ApiErrorResponse::CustomerNotFound)?;

    let client_secret_expired =
        authenticate_pm_client_secret_and_check_expiry(&client_secret, &payment_method)?;

    if client_secret_expired {
        return Err((errors::ApiErrorResponse::ClientSecretExpired).into());
    };
    let key_manager_state = (&state).into();
    match pmd {
        api_models::payment_methods::PaymentMethodCreateData::Card(card) => {
            helpers::validate_card_expiry(&card.card_exp_month, &card.card_exp_year)?;
            let resp = Box::pin(cards.add_card_to_locker(req.clone(), &card, &customer_id, None))
                .await
                .change_context(errors::ApiErrorResponse::InternalServerError);

            match resp {
                Ok((mut pm_resp, duplication_check)) => {
                    if duplication_check.is_some() {
                        let pm_update = storage::PaymentMethodUpdate::StatusUpdate {
                            status: Some(enums::PaymentMethodStatus::Inactive),
                        };

                        db.update_payment_method(
                            merchant_context.get_merchant_key_store(),
                            payment_method,
                            pm_update,
                            merchant_context.get_merchant_account().storage_scheme,
                        )
                        .await
                        .change_context(errors::ApiErrorResponse::InternalServerError)
                        .attach_printable("Failed to add payment method in db")?;

                        cards
                            .get_or_insert_payment_method(
                                req.clone(),
                                &mut pm_resp,
                                &customer_id,
                                merchant_context.get_merchant_key_store(),
                            )
                            .await?;

                        return Ok(services::ApplicationResponse::Json(pm_resp));
                    } else {
                        let locker_id = pm_resp.payment_method_id.clone();
                        pm_resp.payment_method_id.clone_from(&pm_id);
                        pm_resp.client_secret = Some(client_secret.clone());

                        let card_isin = card.card_number.get_card_isin();

                        let card_info = db
                            .get_card_info(card_isin.as_str())
                            .await
                            .change_context(errors::ApiErrorResponse::InternalServerError)
                            .attach_printable("Failed to get card info")?;

                        let updated_card = CardDetailsPaymentMethod {
                            issuer_country: card_info
                                .as_ref()
                                .and_then(|ci| ci.card_issuing_country.clone()),
                            last4_digits: Some(card.card_number.get_last4()),
                            expiry_month: Some(card.card_exp_month),
                            expiry_year: Some(card.card_exp_year),
                            nick_name: card.nick_name,
                            card_holder_name: card.card_holder_name,
                            card_network: card_info.as_ref().and_then(|ci| ci.card_network.clone()),
                            card_isin: Some(card_isin),
                            card_issuer: card_info.as_ref().and_then(|ci| ci.card_issuer.clone()),
                            card_type: card_info.as_ref().and_then(|ci| ci.card_type.clone()),
                            saved_to_locker: true,
                            co_badged_card_data: None,
                        };
                        let pm_data_encrypted: Encryptable<Secret<serde_json::Value>> =
                            create_encrypted_data(
                                &key_manager_state,
                                merchant_context.get_merchant_key_store(),
                                PaymentMethodsData::Card(updated_card),
                            )
                            .await
                            .change_context(errors::ApiErrorResponse::InternalServerError)
                            .attach_printable("Unable to encrypt payment method data")?;

                        let pm_update = storage::PaymentMethodUpdate::AdditionalDataUpdate {
                            payment_method_data: Some(pm_data_encrypted.into()),
                            status: Some(enums::PaymentMethodStatus::Active),
                            locker_id: Some(locker_id),
                            network_token_requestor_reference_id: None,
                            payment_method: req.payment_method,
                            payment_method_issuer: req.payment_method_issuer,
                            payment_method_type: req.payment_method_type,
                            network_token_locker_id: None,
                            network_token_payment_method_data: None,
                        };

                        db.update_payment_method(
                            merchant_context.get_merchant_key_store(),
                            payment_method,
                            pm_update,
                            merchant_context.get_merchant_account().storage_scheme,
                        )
                        .await
                        .change_context(errors::ApiErrorResponse::InternalServerError)
                        .attach_printable("Failed to add payment method in db")?;

                        if customer.default_payment_method_id.is_none() {
                            let _ = cards
                                .set_default_payment_method(
                                    merchant_context.get_merchant_account().get_id(),
                                    &customer_id,
                                    pm_id,
                                )
                                .await
                                .map_err(|error| {
                                    logger::error!(
                                        ?error,
                                        "Failed to set the payment method as default"
                                    )
                                });
                        }

                        return Ok(services::ApplicationResponse::Json(pm_resp));
                    }
                }
                Err(e) => {
                    let pm_update = storage::PaymentMethodUpdate::StatusUpdate {
                        status: Some(enums::PaymentMethodStatus::Inactive),
                    };

                    db.update_payment_method(
                        merchant_context.get_merchant_key_store(),
                        payment_method,
                        pm_update,
                        merchant_context.get_merchant_account().storage_scheme,
                    )
                    .await
                    .change_context(errors::ApiErrorResponse::InternalServerError)
                    .attach_printable("Failed to update payment method in db")?;

                    return Err(e.attach_printable("Failed to add card to locker"));
                }
            }
        }
    }
}

#[cfg(feature = "v1")]
#[instrument(skip_all)]
pub async fn update_customer_payment_method(
    state: routes::SessionState,
    merchant_context: domain::MerchantContext,
    req: api::PaymentMethodUpdate,
    payment_method_id: &str,

    pm_data: Option<domain::PaymentMethod>,
) -> errors::RouterResponse<api::CustomerPaymentMethodUpdateResponse> {
    let db = state.store.as_ref();

<<<<<<< HEAD
    let pm = db
        .find_payment_method(
=======
    let pm = if let Some(pm) = pm_data {
        pm
    } else {
        db.find_payment_method(
            &((&state).into()),
>>>>>>> 60161f72
            merchant_context.get_merchant_key_store(),
            payment_method_id,
            merchant_context.get_merchant_account().storage_scheme,
        )
        .await
        .to_not_found_response(errors::ApiErrorResponse::PaymentMethodNotFound)?
    };

    if let Some(cs) = &req.client_secret {
        let is_client_secret_expired = authenticate_pm_client_secret_and_check_expiry(cs, &pm)?;

        if is_client_secret_expired {
            return Err((errors::ApiErrorResponse::ClientSecretExpired).into());
        };
    };

    // Currently update is supported only for cards and wallets
    if let Some(card_update) = req.card.clone() {
        if pm.status == enums::PaymentMethodStatus::AwaitingData {
            return Err(report!(errors::ApiErrorResponse::NotSupported {
                message: "Payment method is awaiting data so it cannot be updated".into()
            }));
        }

        if pm.payment_method_data.is_none() {
            return Err(report!(errors::ApiErrorResponse::GenericNotFoundError {
                message: "payment_method_data not found".to_string()
            }));
        }

        // Fetch the existing payment method data from db
        let existing_card_data =
            pm.payment_method_data
                .clone()
                .map(|x| x.into_inner().expose())
                .map(
                    |value| -> Result<
                        PaymentMethodsData,
                        error_stack::Report<errors::ApiErrorResponse>,
                    > {
                        value
                            .parse_value::<PaymentMethodsData>("PaymentMethodsData")
                            .change_context(errors::ApiErrorResponse::InternalServerError)
                            .attach_printable("Failed to deserialize payment methods data")
                    },
                )
                .transpose()?
                .and_then(|pmd| match pmd {
                    PaymentMethodsData::Card(crd) => Some(api::CardDetailFromLocker::from(crd)),
                    _ => None,
                })
                .ok_or(errors::ApiErrorResponse::InternalServerError)
                .attach_printable("Failed to obtain decrypted card object from db")?;

        let is_card_updation_required =
            validate_payment_method_update(card_update.clone(), existing_card_data.clone());

        let response = if is_card_updation_required {
            // Fetch the existing card data from locker for getting card number
            let card_data_from_locker = get_card_from_locker(
                &state,
                &pm.customer_id,
                &pm.merchant_id,
                pm.locker_id.as_ref().unwrap_or(&pm.payment_method_id),
            )
            .await
            .attach_printable("Error getting card from locker")?;

            if card_update.card_exp_month.is_some() || card_update.card_exp_year.is_some() {
                helpers::validate_card_expiry(
                    card_update
                        .card_exp_month
                        .as_ref()
                        .unwrap_or(&card_data_from_locker.card_exp_month),
                    card_update
                        .card_exp_year
                        .as_ref()
                        .unwrap_or(&card_data_from_locker.card_exp_year),
                )?;
            }

            let updated_card_details = card_update.apply(card_data_from_locker.clone());

            // Construct new payment method object from request
            let new_pm = api::PaymentMethodCreate {
                payment_method: pm.get_payment_method_type(),
                payment_method_type: pm.get_payment_method_subtype(),
                payment_method_issuer: pm.payment_method_issuer.clone(),
                payment_method_issuer_code: pm.payment_method_issuer_code,
                #[cfg(feature = "payouts")]
                bank_transfer: None,
                card: Some(updated_card_details.clone()),
                #[cfg(feature = "payouts")]
                wallet: None,
                metadata: None,
                customer_id: Some(pm.customer_id.clone()),
                client_secret: pm.client_secret.clone(),
                payment_method_data: None,
                card_network: None,
                billing: None,
                connector_mandate_details: None,
                network_transaction_id: None,
            };
            new_pm.validate()?;
            let cards = PmCards {
                state: &state,
                merchant_context: &merchant_context,
            };
            // Delete old payment method from locker
            cards
                .delete_card_from_locker(
                    &pm.customer_id,
                    &pm.merchant_id,
                    pm.locker_id.as_ref().unwrap_or(&pm.payment_method_id),
                )
                .await?;

            // Add the updated payment method data to locker
            let (mut add_card_resp, _) = Box::pin(cards.add_card_to_locker(
                new_pm.clone(),
                &updated_card_details,
                &pm.customer_id,
                Some(pm.locker_id.as_ref().unwrap_or(&pm.payment_method_id)),
            ))
            .await
            .change_context(errors::ApiErrorResponse::InternalServerError)
            .attach_printable("Failed to add updated payment method to locker")?;

            // Construct new updated card object. Consider a field if passed in request or else populate it with the existing value from existing_card_data
            let updated_card = Some(api::CardDetailFromLocker {
                scheme: existing_card_data.scheme,
                last4_digits: card_update
                    .last4_digits
                    .or(Some(card_data_from_locker.card_number.get_last4())),
                issuer_country: card_update
                    .issuer_country
                    .or(existing_card_data.issuer_country),
                card_number: existing_card_data.card_number,
                expiry_month: card_update
                    .card_exp_month
                    .or(existing_card_data.expiry_month),
                expiry_year: card_update.card_exp_year.or(existing_card_data.expiry_year),
                card_token: existing_card_data.card_token,
                card_fingerprint: existing_card_data.card_fingerprint,
                card_holder_name: card_update
                    .card_holder_name
                    .or(existing_card_data.card_holder_name),
                nick_name: card_update.nick_name.or(existing_card_data.nick_name),
                card_network: card_update.card_network.or(existing_card_data.card_network),
                card_isin: existing_card_data.card_isin,
                card_issuer: card_update.card_issuer.or(existing_card_data.card_issuer),
                card_type: existing_card_data.card_type,
                saved_to_locker: true,
            });

            let updated_pmd = updated_card.as_ref().map(|card| {
                PaymentMethodsData::Card(CardDetailsPaymentMethod::from((card.clone(), None)))
            });
            let key_manager_state = (&state).into();
            let pm_data_encrypted: Option<Encryptable<Secret<serde_json::Value>>> = updated_pmd
                .async_map(|updated_pmd| {
                    create_encrypted_data(
                        &key_manager_state,
                        merchant_context.get_merchant_key_store(),
                        updated_pmd,
                    )
                })
                .await
                .transpose()
                .change_context(errors::ApiErrorResponse::InternalServerError)
                .attach_printable("Unable to encrypt payment method data")?;

            let pm_update = storage::PaymentMethodUpdate::PaymentMethodDataUpdate {
                payment_method_data: pm_data_encrypted.map(Into::into),
            };

            add_card_resp
                .payment_method_id
                .clone_from(&pm.payment_method_id);

            db.update_payment_method(
                merchant_context.get_merchant_key_store(),
                pm,
                pm_update,
                merchant_context.get_merchant_account().storage_scheme,
            )
            .await
            .change_context(errors::ApiErrorResponse::InternalServerError)
            .attach_printable("Failed to update payment method in db")?;

            api::CustomerPaymentMethodUpdateResponse {
                merchant_id: add_card_resp.merchant_id,
                customer_id: add_card_resp.customer_id,
                payment_method_id: add_card_resp.payment_method_id,
                payment_method: add_card_resp.payment_method,
                payment_method_type: add_card_resp.payment_method_type,
                #[cfg(feature = "payouts")]
                bank_transfer: add_card_resp.bank_transfer,
                card: add_card_resp.card,
                wallet: None,
                metadata: add_card_resp.metadata,
                created: add_card_resp.created,
                recurring_enabled: add_card_resp.recurring_enabled,
                installment_payment_enabled: add_card_resp.installment_payment_enabled,
                payment_experience: add_card_resp.payment_experience,
                last_used_at: add_card_resp.last_used_at,
                client_secret: add_card_resp.client_secret,
            }
        } else {
            // Return existing payment method data as response without any changes
            api::CustomerPaymentMethodUpdateResponse {
                merchant_id: pm.merchant_id.to_owned(),
                customer_id: Some(pm.customer_id.clone()),
                payment_method_id: pm.payment_method_id.clone(),
                payment_method: pm.get_payment_method_type(),
                payment_method_type: pm.get_payment_method_subtype(),
                #[cfg(feature = "payouts")]
                bank_transfer: None,
                card: Some(existing_card_data),
                wallet: None,
                metadata: pm.metadata,
                created: Some(pm.created_at),
                recurring_enabled: Some(false),
                installment_payment_enabled: Some(false),
                payment_experience: Some(vec![api_models::enums::PaymentExperience::RedirectToUrl]),
                last_used_at: Some(common_utils::date_time::now()),
                client_secret: pm.client_secret.clone(),
            }
        };

        Ok(services::ApplicationResponse::Json(response))
    } else if let Some(wallet_update) = req.wallet.clone() {
        if pm.payment_method != Some(common_enums::PaymentMethod::Wallet) {
            return Err((errors::ApiErrorResponse::InvalidRequestData {
                message: "The Payment Method is not wallet".to_string(),
            })
            .into());
        }

        let updated_pmd = PaymentMethodsData::WalletDetails(wallet_update);
        let key_manager_state = (&state).into();
        let pm_data_encrypted = create_encrypted_data(
            &key_manager_state,
            merchant_context.get_merchant_key_store(),
            updated_pmd,
        )
        .await
        .change_context(errors::ApiErrorResponse::InternalServerError)
        .attach_printable("Unable to encrypt payment method data")?;

        let pm_update = storage::PaymentMethodUpdate::PaymentMethodDataUpdate {
            payment_method_data: Some(pm_data_encrypted.into()),
        };

        let pm = db
            .update_payment_method(
                merchant_context.get_merchant_key_store(),
                pm,
                pm_update,
                merchant_context.get_merchant_account().storage_scheme,
            )
            .await
            .change_context(errors::ApiErrorResponse::InternalServerError)
            .attach_printable("Failed to update payment method in db")?;

        Ok(services::ApplicationResponse::Json(
            api::CustomerPaymentMethodUpdateResponse {
                merchant_id: pm.merchant_id.to_owned(),
                customer_id: Some(pm.customer_id.clone()),
                payment_method_id: pm.payment_method_id.clone(),
                payment_method: pm.get_payment_method_type(),
                payment_method_type: pm.get_payment_method_subtype(),
                #[cfg(feature = "payouts")]
                bank_transfer: None,
                card: None,
                wallet: req.wallet.clone(),
                metadata: pm.metadata,
                created: Some(pm.created_at),
                recurring_enabled: Some(false),
                installment_payment_enabled: Some(false),
                payment_experience: Some(vec![api_models::enums::PaymentExperience::RedirectToUrl]),
                last_used_at: Some(common_utils::date_time::now()),
                client_secret: pm.client_secret.clone(),
            },
        ))
    } else {
        Err(report!(errors::ApiErrorResponse::NotSupported {
            message: "Payment method update for the given payment method is not supported".into()
        }))
    }
}

#[cfg(feature = "v1")]
pub fn validate_payment_method_update(
    card_updation_obj: CardDetailUpdate,
    existing_card_data: api::CardDetailFromLocker,
) -> bool {
    // Return true If any one of the below condition returns true,
    // If a field is not passed in the update request, return false.
    // If the field is present, it depends on the existing field data:
    // - If existing field data is not present, or if it is present and doesn't match
    //   the update request data, then return true.
    // - Or else return false
    card_updation_obj
        .card_exp_month
        .map(|exp_month| exp_month.expose())
        .is_some_and(|new_exp_month| {
            existing_card_data
                .expiry_month
                .map(|exp_month| exp_month.expose())
                != Some(new_exp_month)
        })
        || card_updation_obj
            .card_exp_year
            .map(|exp_year| exp_year.expose())
            .is_some_and(|new_exp_year| {
                existing_card_data
                    .expiry_year
                    .map(|exp_year| exp_year.expose())
                    != Some(new_exp_year)
            })
        || card_updation_obj
            .card_holder_name
            .map(|name| name.expose())
            .is_some_and(|new_card_holder_name| {
                existing_card_data
                    .card_holder_name
                    .map(|name| name.expose())
                    != Some(new_card_holder_name)
            })
        || card_updation_obj
            .nick_name
            .map(|nick_name| nick_name.expose())
            .is_some_and(|new_nick_name| {
                existing_card_data
                    .nick_name
                    .map(|nick_name| nick_name.expose())
                    != Some(new_nick_name)
            })
}

#[cfg(feature = "v2")]
pub fn validate_payment_method_update(
    _card_updation_obj: CardDetailUpdate,
    _existing_card_data: api::CardDetailFromLocker,
) -> bool {
    todo!()
}

// Wrapper function to switch lockers

pub async fn get_card_from_locker(
    state: &routes::SessionState,
    customer_id: &id_type::CustomerId,
    merchant_id: &id_type::MerchantId,
    card_reference: &str,
) -> errors::RouterResult<Card> {
    metrics::GET_FROM_LOCKER.add(1, &[]);

    let get_card_from_rs_locker_resp = common_utils::metrics::utils::record_operation_time(
        async {
            get_card_from_hs_locker(
                state,
                customer_id,
                merchant_id,
                card_reference,
                api_enums::LockerChoice::HyperswitchCardVault,
            )
            .await
            .map_err(|err| match err.current_context() {
                errors::VaultError::FetchCardFailed => {
                    err.change_context(errors::ApiErrorResponse::GenericNotFoundError {
                        message: "Card not found in vault".to_string(),
                    })
                }
                _ => err
                    .change_context(errors::ApiErrorResponse::InternalServerError)
                    .attach_printable("Error getting card from card vault"),
            })
            .inspect_err(|_| {
                metrics::CARD_LOCKER_FAILURES.add(
                    1,
                    router_env::metric_attributes!(("locker", "rust"), ("operation", "get")),
                );
            })
        },
        &metrics::CARD_GET_TIME,
        router_env::metric_attributes!(("locker", "rust")),
    )
    .await?;

    logger::debug!("card retrieved from rust locker");
    Ok(get_card_from_rs_locker_resp)
}

#[cfg(feature = "v2")]
pub async fn delete_card_by_locker_id(
    state: &routes::SessionState,
    id: &id_type::GlobalCustomerId,
    merchant_id: &id_type::MerchantId,
) -> errors::RouterResult<payment_methods::DeleteCardResp> {
    todo!()
}

#[instrument(skip_all)]
pub async fn decode_and_decrypt_locker_data(
    state: &routes::SessionState,
    key_store: &domain::MerchantKeyStore,
    enc_card_data: String,
) -> errors::CustomResult<Secret<String>, errors::VaultError> {
    let key = key_store.key.get_inner().peek();
    let decoded_bytes = hex::decode(&enc_card_data)
        .change_context(errors::VaultError::ResponseDeserializationFailed)
        .attach_printable("Failed to decode hex string into bytes")?;
    // Decrypt
    domain::types::crypto_operation(
        &state.into(),
        type_name!(payment_method::PaymentMethod),
        domain::types::CryptoOperation::DecryptOptional(Some(Encryption::new(
            decoded_bytes.into(),
        ))),
        Identifier::Merchant(key_store.merchant_id.clone()),
        key,
    )
    .await
    .and_then(|val| val.try_into_optionaloperation())
    .change_context(errors::VaultError::FetchPaymentMethodFailed)?
    .map_or(
        Err(report!(errors::VaultError::FetchPaymentMethodFailed)),
        |d| Ok(d.into_inner()),
    )
}

#[instrument(skip_all)]
pub async fn get_payment_method_from_hs_locker<'a>(
    state: &'a routes::SessionState,
    key_store: &domain::MerchantKeyStore,
    customer_id: &id_type::CustomerId,
    merchant_id: &id_type::MerchantId,
    payment_method_reference: &'a str,
    locker_choice: Option<api_enums::LockerChoice>,
) -> errors::CustomResult<Secret<String>, errors::VaultError> {
    let locker = &state.conf.locker;
    let jwekey = state.conf.jwekey.get_inner();

    let payment_method_data = if !locker.mock_locker {
        let request = payment_methods::mk_get_card_request_hs(
            jwekey,
            locker,
            customer_id,
            merchant_id,
            payment_method_reference,
            locker_choice,
            state.tenant.tenant_id.clone(),
            state.request_id,
        )
        .await
        .change_context(errors::VaultError::FetchPaymentMethodFailed)
        .attach_printable("Making get payment method request failed")?;

        let get_card_resp = call_locker_api::<payment_methods::RetrieveCardResp>(
            state,
            request,
            "get_pm_from_locker",
            locker_choice,
        )
        .await
        .change_context(errors::VaultError::FetchPaymentMethodFailed)?;

        let retrieve_card_resp = get_card_resp
            .payload
            .get_required_value("RetrieveCardRespPayload")
            .change_context(errors::VaultError::FetchPaymentMethodFailed)
            .attach_printable("Failed to retrieve field - payload from RetrieveCardResp")?;
        let enc_card_data = retrieve_card_resp
            .enc_card_data
            .get_required_value("enc_card_data")
            .change_context(errors::VaultError::FetchPaymentMethodFailed)
            .attach_printable(
                "Failed to retrieve field - enc_card_data from RetrieveCardRespPayload",
            )?;
        decode_and_decrypt_locker_data(state, key_store, enc_card_data.peek().to_string()).await?
    } else {
        mock_get_payment_method(state, key_store, payment_method_reference)
            .await?
            .payment_method
            .payment_method_data
    };
    Ok(payment_method_data)
}

#[instrument(skip_all)]
pub async fn add_card_to_hs_locker(
    state: &routes::SessionState,
    payload: &payment_methods::StoreLockerReq,
    customer_id: &id_type::CustomerId,
    locker_choice: api_enums::LockerChoice,
) -> errors::CustomResult<payment_methods::StoreCardRespPayload, errors::VaultError> {
    let locker = &state.conf.locker;
    let jwekey = state.conf.jwekey.get_inner();
    let db = &*state.store;
    let stored_card_response = if !locker.mock_locker {
        let request = payment_methods::mk_add_locker_request_hs(
            jwekey,
            locker,
            payload,
            locker_choice,
            state.tenant.tenant_id.clone(),
            state.request_id,
        )
        .await?;
        call_locker_api::<payment_methods::StoreCardResp>(
            state,
            request,
            "add_card_to_hs_locker",
            Some(locker_choice),
        )
        .await
        .change_context(errors::VaultError::SaveCardFailed)?
    } else {
        let card_id = generate_id(consts::ID_LENGTH, "card");
        mock_call_to_locker_hs(db, &card_id, payload, None, None, Some(customer_id)).await?
    };

    let stored_card = stored_card_response
        .payload
        .get_required_value("StoreCardRespPayload")
        .change_context(errors::VaultError::SaveCardFailed)?;
    Ok(stored_card)
}

#[instrument(skip_all)]
pub async fn call_locker_api<T>(
    state: &routes::SessionState,
    request: Request,
    flow_name: &str,
    locker_choice: Option<api_enums::LockerChoice>,
) -> errors::CustomResult<T, errors::VaultError>
where
    T: serde::de::DeserializeOwned,
{
    let locker = &state.conf.locker;
    let jwekey = state.conf.jwekey.get_inner();
    let response_type_name = type_name!(T);

    let response = services::call_connector_api(state, request, flow_name)
        .await
        .change_context(errors::VaultError::ApiError)?;

    let is_locker_call_succeeded = response.is_ok();

    let jwe_body = response
        .unwrap_or_else(|err| err)
        .response
        .parse_struct::<services::JweBody>("JweBody")
        .change_context(errors::VaultError::ResponseDeserializationFailed)
        .attach_printable("Failed while parsing locker response into JweBody")?;

    let decrypted_payload = payment_methods::get_decrypted_response_payload(
        jwekey,
        jwe_body,
        locker_choice,
        locker.decryption_scheme.clone(),
    )
    .await
    .change_context(errors::VaultError::ResponseDeserializationFailed)
    .attach_printable("Failed while decrypting locker payload response")?;

    // Irrespective of locker's response status, payload is JWE + JWS decrypted. But based on locker's status,
    // if Ok, deserialize the decrypted payload into given type T
    // if Err, raise an error including locker error message too
    if is_locker_call_succeeded {
        let stored_card_resp: Result<T, error_stack::Report<errors::VaultError>> =
            decrypted_payload
                .parse_struct(response_type_name)
                .change_context(errors::VaultError::ResponseDeserializationFailed)
                .attach_printable_lazy(|| {
                    format!("Failed while parsing locker response into {response_type_name}")
                });
        stored_card_resp
    } else {
        Err::<T, error_stack::Report<errors::VaultError>>((errors::VaultError::ApiError).into())
            .attach_printable_lazy(|| format!("Locker error response: {decrypted_payload:?}"))
    }
}

#[cfg(feature = "v1")]
pub async fn update_payment_method_metadata_and_last_used(
    key_store: &domain::MerchantKeyStore,
    db: &dyn db::StorageInterface,
    pm: domain::PaymentMethod,
    pm_metadata: Option<serde_json::Value>,
    storage_scheme: MerchantStorageScheme,
) -> errors::CustomResult<(), errors::VaultError> {
    let pm_update = payment_method::PaymentMethodUpdate::MetadataUpdateAndLastUsed {
        metadata: pm_metadata,
        last_used_at: common_utils::date_time::now(),
    };
    db.update_payment_method(key_store, pm, pm_update, storage_scheme)
        .await
        .change_context(errors::VaultError::UpdateInPaymentMethodDataTableFailed)?;
    Ok(())
}

pub async fn update_payment_method_and_last_used(
    key_store: &domain::MerchantKeyStore,
    db: &dyn db::StorageInterface,
    pm: domain::PaymentMethod,
    payment_method_update: Option<Encryption>,
    storage_scheme: MerchantStorageScheme,
    card_scheme: Option<String>,
) -> errors::CustomResult<(), errors::VaultError> {
    let pm_update = payment_method::PaymentMethodUpdate::UpdatePaymentMethodDataAndLastUsed {
        payment_method_data: payment_method_update,
        scheme: card_scheme,
        last_used_at: common_utils::date_time::now(),
    };
    db.update_payment_method(key_store, pm, pm_update, storage_scheme)
        .await
        .change_context(errors::VaultError::UpdateInPaymentMethodDataTableFailed)?;
    Ok(())
}

#[cfg(feature = "v2")]
pub async fn update_payment_method_connector_mandate_details(
    state: &routes::SessionState,
    key_store: &domain::MerchantKeyStore,
    db: &dyn db::StorageInterface,
    pm: domain::PaymentMethod,
    connector_mandate_details: Option<CommonMandateReference>,
    storage_scheme: MerchantStorageScheme,
) -> errors::CustomResult<(), errors::VaultError> {
    let pm_update = payment_method::PaymentMethodUpdate::ConnectorMandateDetailsUpdate {
        connector_mandate_details: connector_mandate_details.map(|cmd| cmd.into()),
    };

    db.update_payment_method( key_store, pm, pm_update, storage_scheme)
        .await
        .change_context(errors::VaultError::UpdateInPaymentMethodDataTableFailed)?;
    Ok(())
}

#[cfg(feature = "v1")]
pub async fn update_payment_method_connector_mandate_details(
    key_store: &domain::MerchantKeyStore,
    db: &dyn db::StorageInterface,
    pm: domain::PaymentMethod,
    connector_mandate_details: Option<CommonMandateReference>,
    storage_scheme: MerchantStorageScheme,
) -> errors::CustomResult<(), errors::VaultError> {
    let connector_mandate_details_value = connector_mandate_details
        .map(|common_mandate| {
            common_mandate.get_mandate_details_value().map_err(|err| {
                router_env::logger::error!("Failed to get get_mandate_details_value : {:?}", err);
                errors::VaultError::UpdateInPaymentMethodDataTableFailed
            })
        })
        .transpose()?;

    let pm_update = payment_method::PaymentMethodUpdate::ConnectorMandateDetailsUpdate {
        connector_mandate_details: connector_mandate_details_value,
    };

    db.update_payment_method(key_store, pm, pm_update, storage_scheme)
        .await
        .change_context(errors::VaultError::UpdateInPaymentMethodDataTableFailed)?;
    Ok(())
}
#[instrument(skip_all)]
pub async fn get_card_from_hs_locker<'a>(
    state: &'a routes::SessionState,
    customer_id: &id_type::CustomerId,
    merchant_id: &id_type::MerchantId,
    card_reference: &'a str,
    locker_choice: api_enums::LockerChoice,
) -> errors::CustomResult<Card, errors::VaultError> {
    let locker = &state.conf.locker;
    let jwekey = &state.conf.jwekey.get_inner();

    if !locker.mock_locker {
        let request = payment_methods::mk_get_card_request_hs(
            jwekey,
            locker,
            customer_id,
            merchant_id,
            card_reference,
            Some(locker_choice),
            state.tenant.tenant_id.clone(),
            state.request_id,
        )
        .await
        .change_context(errors::VaultError::FetchCardFailed)
        .attach_printable("Making get card request failed")?;
        let get_card_resp = call_locker_api::<payment_methods::RetrieveCardResp>(
            state,
            request,
            "get_card_from_locker",
            Some(locker_choice),
        )
        .await
        .change_context(errors::VaultError::FetchCardFailed)?;

        let retrieve_card_resp = get_card_resp
            .payload
            .get_required_value("RetrieveCardRespPayload")
            .change_context(errors::VaultError::FetchCardFailed)?;
        retrieve_card_resp
            .card
            .get_required_value("Card")
            .change_context(errors::VaultError::FetchCardFailed)
    } else {
        let (get_card_resp, _) = mock_get_card(&*state.store, card_reference).await?;
        payment_methods::mk_get_card_response(get_card_resp)
            .change_context(errors::VaultError::ResponseDeserializationFailed)
    }
}

#[instrument(skip_all)]
pub async fn delete_card_from_hs_locker<'a>(
    state: &routes::SessionState,
    customer_id: &id_type::CustomerId,
    merchant_id: &id_type::MerchantId,
    card_reference: &'a str,
) -> errors::CustomResult<payment_methods::DeleteCardResp, errors::VaultError> {
    let locker = &state.conf.locker;
    let jwekey = &state.conf.jwekey.get_inner();

    let request = payment_methods::mk_delete_card_request_hs(
        jwekey,
        locker,
        customer_id,
        merchant_id,
        card_reference,
        state.tenant.tenant_id.clone(),
        state.request_id,
    )
    .await
    .change_context(errors::VaultError::DeleteCardFailed)
    .attach_printable("Making delete card request failed")?;

    if !locker.mock_locker {
        call_locker_api::<payment_methods::DeleteCardResp>(
            state,
            request,
            "delete_card_from_locker",
            Some(api_enums::LockerChoice::HyperswitchCardVault),
        )
        .await
        .change_context(errors::VaultError::DeleteCardFailed)
    } else {
        Ok(mock_delete_card_hs(&*state.store, card_reference)
            .await
            .change_context(errors::VaultError::DeleteCardFailed)?)
    }
}

// Need to fix this function while completing v2
#[cfg(feature = "v2")]
#[instrument(skip_all)]
pub async fn delete_card_from_hs_locker_by_global_id<'a>(
    state: &routes::SessionState,
    id: &str,
    merchant_id: &id_type::MerchantId,
    card_reference: &'a str,
) -> errors::RouterResult<payment_methods::DeleteCardResp> {
    todo!()
}

///Mock api for local testing
pub async fn mock_call_to_locker_hs(
    db: &dyn db::StorageInterface,
    card_id: &str,
    payload: &payment_methods::StoreLockerReq,
    card_cvc: Option<String>,
    payment_method_id: Option<String>,
    customer_id: Option<&id_type::CustomerId>,
) -> errors::CustomResult<payment_methods::StoreCardResp, errors::VaultError> {
    let mut locker_mock_up = storage::LockerMockUpNew {
        card_id: card_id.to_string(),
        external_id: uuid::Uuid::new_v4().to_string(),
        card_fingerprint: uuid::Uuid::new_v4().to_string(),
        card_global_fingerprint: uuid::Uuid::new_v4().to_string(),
        merchant_id: id_type::MerchantId::default(),
        card_number: "4111111111111111".to_string(),
        card_exp_year: "2099".to_string(),
        card_exp_month: "12".to_string(),
        card_cvc,
        payment_method_id,
        customer_id: customer_id.map(ToOwned::to_owned),
        name_on_card: None,
        nickname: None,
        enc_card_data: None,
    };
    locker_mock_up = match payload {
        payment_methods::StoreLockerReq::LockerCard(store_card_req) => storage::LockerMockUpNew {
            merchant_id: store_card_req.merchant_id.to_owned(),
            card_number: store_card_req.card.card_number.peek().to_string(),
            card_exp_year: store_card_req.card.card_exp_year.peek().to_string(),
            card_exp_month: store_card_req.card.card_exp_month.peek().to_string(),
            name_on_card: store_card_req.card.name_on_card.to_owned().expose_option(),
            nickname: store_card_req.card.nick_name.to_owned(),
            ..locker_mock_up
        },
        payment_methods::StoreLockerReq::LockerGeneric(store_generic_req) => {
            storage::LockerMockUpNew {
                merchant_id: store_generic_req.merchant_id.to_owned(),
                enc_card_data: Some(store_generic_req.enc_data.to_owned()),
                ..locker_mock_up
            }
        }
    };

    let response = db
        .insert_locker_mock_up(locker_mock_up)
        .await
        .change_context(errors::VaultError::SaveCardFailed)?;
    let payload = payment_methods::StoreCardRespPayload {
        card_reference: response.card_id,
        duplication_check: None,
    };
    Ok(payment_methods::StoreCardResp {
        status: "Ok".to_string(),
        error_code: None,
        error_message: None,
        payload: Some(payload),
    })
}

#[instrument(skip_all)]
pub async fn mock_get_card<'a>(
    db: &dyn db::StorageInterface,
    card_id: &'a str,
) -> errors::CustomResult<(payment_methods::GetCardResponse, Option<String>), errors::VaultError> {
    let locker_mock_up = db
        .find_locker_by_card_id(card_id)
        .await
        .change_context(errors::VaultError::FetchCardFailed)?;
    let add_card_response = payment_methods::AddCardResponse {
        card_id: locker_mock_up
            .payment_method_id
            .unwrap_or(locker_mock_up.card_id),
        external_id: locker_mock_up.external_id,
        card_fingerprint: locker_mock_up.card_fingerprint.into(),
        card_global_fingerprint: locker_mock_up.card_global_fingerprint.into(),
        merchant_id: Some(locker_mock_up.merchant_id),
        card_number: cards::CardNumber::try_from(locker_mock_up.card_number)
            .change_context(errors::VaultError::ResponseDeserializationFailed)
            .attach_printable("Invalid card number format from the mock locker")
            .map(Some)?,
        card_exp_year: Some(locker_mock_up.card_exp_year.into()),
        card_exp_month: Some(locker_mock_up.card_exp_month.into()),
        name_on_card: locker_mock_up.name_on_card.map(|card| card.into()),
        nickname: locker_mock_up.nickname,
        customer_id: locker_mock_up.customer_id,
        duplicate: locker_mock_up.duplicate,
    };
    Ok((
        payment_methods::GetCardResponse {
            card: add_card_response,
        },
        locker_mock_up.card_cvc,
    ))
}

#[instrument(skip_all)]
pub async fn mock_get_payment_method<'a>(
    state: &routes::SessionState,
    key_store: &domain::MerchantKeyStore,
    card_id: &'a str,
) -> errors::CustomResult<payment_methods::GetPaymentMethodResponse, errors::VaultError> {
    let db = &*state.store;
    let locker_mock_up = db
        .find_locker_by_card_id(card_id)
        .await
        .change_context(errors::VaultError::FetchPaymentMethodFailed)?;
    let dec_data = if let Some(e) = locker_mock_up.enc_card_data {
        decode_and_decrypt_locker_data(state, key_store, e).await
    } else {
        Err(report!(errors::VaultError::FetchPaymentMethodFailed))
    }?;
    let payment_method_response = payment_methods::AddPaymentMethodResponse {
        payment_method_id: locker_mock_up
            .payment_method_id
            .unwrap_or(locker_mock_up.card_id),
        external_id: locker_mock_up.external_id,
        merchant_id: Some(locker_mock_up.merchant_id.to_owned()),
        nickname: locker_mock_up.nickname,
        customer_id: locker_mock_up.customer_id,
        duplicate: locker_mock_up.duplicate,
        payment_method_data: dec_data,
    };
    Ok(payment_methods::GetPaymentMethodResponse {
        payment_method: payment_method_response,
    })
}

#[instrument(skip_all)]
pub async fn mock_delete_card_hs<'a>(
    db: &dyn db::StorageInterface,
    card_id: &'a str,
) -> errors::CustomResult<payment_methods::DeleteCardResp, errors::VaultError> {
    db.delete_locker_mock_up(card_id)
        .await
        .change_context(errors::VaultError::FetchCardFailed)?;
    Ok(payment_methods::DeleteCardResp {
        status: "Ok".to_string(),
        error_code: None,
        error_message: None,
    })
}

#[instrument(skip_all)]
pub async fn mock_delete_card<'a>(
    db: &dyn db::StorageInterface,
    card_id: &'a str,
) -> errors::CustomResult<payment_methods::DeleteCardResponse, errors::VaultError> {
    let locker_mock_up = db
        .delete_locker_mock_up(card_id)
        .await
        .change_context(errors::VaultError::FetchCardFailed)?;
    Ok(payment_methods::DeleteCardResponse {
        card_id: Some(locker_mock_up.card_id),
        external_id: Some(locker_mock_up.external_id),
        card_isin: None,
        status: "Ok".to_string(),
    })
}
//------------------------------------------------------------------------------
pub fn get_banks(
    state: &routes::SessionState,
    pm_type: common_enums::enums::PaymentMethodType,
    connectors: Vec<String>,
) -> Result<Vec<BankCodeResponse>, errors::ApiErrorResponse> {
    let mut bank_names_hm: HashMap<String, HashSet<common_enums::enums::BankNames>> =
        HashMap::new();

    if matches!(
        pm_type,
        api_enums::PaymentMethodType::Giropay | api_enums::PaymentMethodType::Sofort
    ) {
        Ok(vec![BankCodeResponse {
            bank_name: vec![],
            eligible_connectors: connectors,
        }])
    } else {
        let mut bank_code_responses = vec![];
        for connector in &connectors {
            if let Some(connector_bank_names) = state.conf.bank_config.0.get(&pm_type) {
                if let Some(connector_hash_set) = connector_bank_names.0.get(connector) {
                    bank_names_hm.insert(connector.clone(), connector_hash_set.banks.clone());
                } else {
                    logger::error!("Could not find any configured connectors for payment_method -> {pm_type} for connector -> {connector}");
                }
            } else {
                logger::error!("Could not find any configured banks for payment_method -> {pm_type} for connector -> {connector}");
            }
        }

        let vector_of_hashsets = bank_names_hm
            .values()
            .map(|bank_names_hashset| bank_names_hashset.to_owned())
            .collect::<Vec<_>>();

        let mut common_bank_names = HashSet::new();
        if let Some(first_element) = vector_of_hashsets.first() {
            common_bank_names = vector_of_hashsets
                .iter()
                .skip(1)
                .fold(first_element.to_owned(), |acc, hs| {
                    acc.intersection(hs).copied().collect()
                });
        }

        if !common_bank_names.is_empty() {
            bank_code_responses.push(BankCodeResponse {
                bank_name: common_bank_names.clone().into_iter().collect(),
                eligible_connectors: connectors.clone(),
            });
        }

        for connector in connectors {
            if let Some(all_bank_codes_for_connector) = bank_names_hm.get(&connector) {
                let remaining_bank_codes: HashSet<_> = all_bank_codes_for_connector
                    .difference(&common_bank_names)
                    .collect();

                if !remaining_bank_codes.is_empty() {
                    bank_code_responses.push(BankCodeResponse {
                        bank_name: remaining_bank_codes
                            .into_iter()
                            .map(|ele| ele.to_owned())
                            .collect(),
                        eligible_connectors: vec![connector],
                    })
                }
            } else {
                logger::error!("Could not find any configured banks for payment_method -> {pm_type} for connector -> {connector}");
            }
        }
        Ok(bank_code_responses)
    }
}

fn get_val(str: String, val: &serde_json::Value) -> Option<String> {
    str.split('.')
        .try_fold(val, |acc, x| acc.get(x))
        .and_then(|v| v.as_str())
        .map(|s| s.to_string())
}

#[cfg(feature = "v1")]
pub async fn list_payment_methods(
    state: routes::SessionState,
    merchant_context: domain::MerchantContext,
    mut req: api::PaymentMethodListRequest,
) -> errors::RouterResponse<api::PaymentMethodListResponse> {
    let db = &*state.store;
    let pm_config_mapping = &state.conf.pm_filters;
    let payment_intent = if let Some(cs) = &req.client_secret {
        if cs.starts_with("pm_") {
            validate_payment_method_and_client_secret(cs, db, &merchant_context).await?;
            None
        } else {
            helpers::verify_payment_intent_time_and_client_secret(
                &state,
                &merchant_context,
                req.client_secret.clone(),
            )
            .await?
        }
    } else {
        None
    };

    let shipping_address = payment_intent
        .as_ref()
        .async_map(|pi| async {
            helpers::get_address_by_id(
                &state,
                pi.shipping_address_id.clone(),
                merchant_context.get_merchant_key_store(),
                &pi.payment_id,
                merchant_context.get_merchant_account().get_id(),
                merchant_context.get_merchant_account().storage_scheme,
            )
            .await
        })
        .await
        .transpose()?
        .flatten();

    let billing_address = payment_intent
        .as_ref()
        .async_map(|pi| async {
            helpers::get_address_by_id(
                &state,
                pi.billing_address_id.clone(),
                merchant_context.get_merchant_key_store(),
                &pi.payment_id,
                merchant_context.get_merchant_account().get_id(),
                merchant_context.get_merchant_account().storage_scheme,
            )
            .await
        })
        .await
        .transpose()?
        .flatten();

    let customer = payment_intent
        .as_ref()
        .async_and_then(|pi| async {
            pi.customer_id
                .as_ref()
                .async_and_then(|cust| async {
                    db.find_customer_by_customer_id_merchant_id(
                        cust,
                        &pi.merchant_id,
                        merchant_context.get_merchant_key_store(),
                        merchant_context.get_merchant_account().storage_scheme,
                    )
                    .await
                    .to_not_found_response(errors::ApiErrorResponse::CustomerNotFound)
                    .ok()
                })
                .await
        })
        .await;

    let payment_attempt = payment_intent
        .as_ref()
        .async_map(|pi| async {
            db.find_payment_attempt_by_payment_id_merchant_id_attempt_id(
                &pi.payment_id,
                &pi.merchant_id,
                &pi.active_attempt.get_id(),
                merchant_context.get_merchant_account().storage_scheme,
            )
            .await
            .change_context(errors::ApiErrorResponse::PaymentNotFound)
        })
        .await
        .transpose()?;
    let setup_future_usage = payment_intent.as_ref().and_then(|pi| pi.setup_future_usage);
    let is_cit_transaction = payment_attempt
        .as_ref()
        .map(|pa| pa.mandate_details.is_some())
        .unwrap_or(false)
        || setup_future_usage
            .map(|future_usage| future_usage == common_enums::FutureUsage::OffSession)
            .unwrap_or(false);
    let payment_type = payment_attempt.as_ref().map(|pa| {
        let amount = api::Amount::from(pa.net_amount.get_order_amount());
        let mandate_type = if pa.mandate_id.is_some() {
            Some(api::MandateTransactionType::RecurringMandateTransaction)
        } else if is_cit_transaction {
            Some(api::MandateTransactionType::NewMandateTransaction)
        } else {
            None
        };

        helpers::infer_payment_type(amount, mandate_type.as_ref())
    });

    let all_mcas = db
        .find_merchant_connector_account_by_merchant_id_and_disabled_list(
            merchant_context.get_merchant_account().get_id(),
            false,
            merchant_context.get_merchant_key_store(),
        )
        .await
        .to_not_found_response(errors::ApiErrorResponse::MerchantAccountNotFound)?;

    let profile_id = payment_intent
        .as_ref()
        .and_then(|payment_intent| payment_intent.profile_id.as_ref())
        .get_required_value("profile_id")
        .change_context(errors::ApiErrorResponse::GenericNotFoundError {
            message: "Profile id not found".to_string(),
        })?;
    let business_profile = db
        .find_business_profile_by_profile_id(merchant_context.get_merchant_key_store(), profile_id)
        .await
        .to_not_found_response(errors::ApiErrorResponse::ProfileNotFound {
            id: profile_id.get_string_repr().to_owned(),
        })?;

    // filter out payment connectors based on profile_id
    let filtered_mcas = all_mcas
        .clone()
        .filter_based_on_profile_and_connector_type(profile_id, ConnectorType::PaymentProcessor);

    logger::debug!(mca_before_filtering=?filtered_mcas);

    let mut response: Vec<ResponsePaymentMethodIntermediate> = vec![];
    // Key creation for storing PM_FILTER_CGRAPH
    let key = {
        format!(
            "pm_filters_cgraph_{}_{}",
            merchant_context
                .get_merchant_account()
                .get_id()
                .get_string_repr(),
            profile_id.get_string_repr()
        )
    };

    if let Some(graph) = get_merchant_pm_filter_graph(&state, &key).await {
        // Derivation of PM_FILTER_CGRAPH from MokaCache successful
        for mca in &filtered_mcas {
            let payment_methods = match &mca.payment_methods_enabled {
                Some(pm) => pm,
                None => continue,
            };
            filter_payment_methods(
                &graph,
                mca.get_id(),
                payment_methods,
                &mut req,
                &mut response,
                payment_intent.as_ref(),
                payment_attempt.as_ref(),
                billing_address.as_ref(),
                mca.connector_name.clone(),
                &state.conf,
            )
            .await?;
        }
    } else {
        // No PM_FILTER_CGRAPH Cache present in MokaCache
        let mut builder = cgraph::ConstraintGraphBuilder::new();
        for mca in &filtered_mcas {
            let domain_id = builder.make_domain(
                mca.get_id().get_string_repr().to_string(),
                mca.connector_name.as_str(),
            );

            let Ok(domain_id) = domain_id else {
                logger::error!("Failed to construct domain for list payment methods");
                return Err(errors::ApiErrorResponse::InternalServerError.into());
            };

            let payment_methods = match &mca.payment_methods_enabled {
                Some(pm) => pm,
                None => continue,
            };
            if let Err(e) = make_pm_graph(
                &mut builder,
                domain_id,
                payment_methods,
                mca.connector_name.clone(),
                pm_config_mapping,
                &state.conf.mandates.supported_payment_methods,
                &state.conf.mandates.update_mandate_supported,
            ) {
                logger::error!(
                    "Failed to construct constraint graph for list payment methods {e:?}"
                );
            }
        }

        // Refreshing our CGraph cache
        let graph = refresh_pm_filters_cache(&state, &key, builder.build()).await;

        for mca in &filtered_mcas {
            let payment_methods = match &mca.payment_methods_enabled {
                Some(pm) => pm,
                None => continue,
            };
            filter_payment_methods(
                &graph,
                mca.get_id().clone(),
                payment_methods,
                &mut req,
                &mut response,
                payment_intent.as_ref(),
                payment_attempt.as_ref(),
                billing_address.as_ref(),
                mca.connector_name.clone(),
                &state.conf,
            )
            .await?;
        }
    }
    logger::info!(
        "The Payment Methods available after Constraint Graph filtering are {:?}",
        response
    );

    let mut pmt_to_auth_connector: HashMap<
        enums::PaymentMethod,
        HashMap<enums::PaymentMethodType, String>,
    > = HashMap::new();

    if let Some((payment_attempt, payment_intent)) =
        payment_attempt.as_ref().zip(payment_intent.as_ref())
    {
        let routing_enabled_pms = &router_consts::ROUTING_ENABLED_PAYMENT_METHODS;

        let routing_enabled_pm_types = &router_consts::ROUTING_ENABLED_PAYMENT_METHOD_TYPES;

        let mut chosen = api::SessionConnectorDatas::new(Vec::new());
        for intermediate in &response {
            if routing_enabled_pm_types.contains(&intermediate.payment_method_type)
                || routing_enabled_pms.contains(&intermediate.payment_method)
            {
                let connector_data = helpers::get_connector_data_with_token(
                    &state,
                    intermediate.connector.to_string(),
                    None,
                    intermediate.payment_method_type,
                )
                .change_context(errors::ApiErrorResponse::InternalServerError)
                .attach_printable("invalid connector name received")?;

                chosen.push(api::SessionConnectorData {
                    payment_method_sub_type: intermediate.payment_method_type,
                    payment_method_type: intermediate.payment_method,
                    connector: connector_data,
                    business_sub_label: None,
                });
            }
        }
        let sfr = SessionFlowRoutingInput {
            state: &state,
            country: billing_address.clone().and_then(|ad| ad.country),
            key_store: merchant_context.get_merchant_key_store(),
            merchant_account: merchant_context.get_merchant_account(),
            payment_attempt,
            payment_intent,
            chosen,
        };
        let (result, routing_approach) = routing::perform_session_flow_routing(
            sfr,
            &business_profile,
            &enums::TransactionType::Payment,
        )
        .await
        .change_context(errors::ApiErrorResponse::InternalServerError)
        .attach_printable("error performing session flow routing")?;

        response.retain(|intermediate| {
            if !routing_enabled_pm_types.contains(&intermediate.payment_method_type)
                && !routing_enabled_pms.contains(&intermediate.payment_method)
            {
                return true;
            }

            if let Some(choice) = result.get(&intermediate.payment_method_type) {
                if let Some(first_routable_connector) = choice.first() {
                    intermediate.connector
                        == first_routable_connector
                            .connector
                            .connector_name
                            .to_string()
                        && first_routable_connector
                            .connector
                            .merchant_connector_id
                            .as_ref()
                            .map(|merchant_connector_id| {
                                *merchant_connector_id.get_string_repr()
                                    == intermediate.merchant_connector_id
                            })
                            .unwrap_or_default()
                } else {
                    false
                }
            } else {
                false
            }
        });

        let mut routing_info: storage::PaymentRoutingInfo = payment_attempt
            .straight_through_algorithm
            .clone()
            .map(|val| val.parse_value("PaymentRoutingInfo"))
            .transpose()
            .change_context(errors::ApiErrorResponse::InternalServerError)
            .attach_printable("Invalid PaymentRoutingInfo format found in payment attempt")?
            .unwrap_or(storage::PaymentRoutingInfo {
                algorithm: None,
                pre_routing_results: None,
            });

        let mut pre_routing_results: HashMap<
            api_enums::PaymentMethodType,
            storage::PreRoutingConnectorChoice,
        > = HashMap::new();

        for (pm_type, routing_choice) in result {
            let mut routable_choice_list = vec![];
            for choice in routing_choice {
                let routable_choice = routing_types::RoutableConnectorChoice {
                    choice_kind: routing_types::RoutableChoiceKind::FullStruct,
                    connector: choice
                        .connector
                        .connector_name
                        .to_string()
                        .parse::<api_enums::RoutableConnectors>()
                        .change_context(errors::ApiErrorResponse::InternalServerError)?,
                    merchant_connector_id: choice.connector.merchant_connector_id.clone(),
                };
                routable_choice_list.push(routable_choice);
            }
            pre_routing_results.insert(
                pm_type,
                storage::PreRoutingConnectorChoice::Multiple(routable_choice_list),
            );
        }

        let redis_conn = db
            .get_redis_conn()
            .map_err(|redis_error| logger::error!(?redis_error))
            .ok();

        let mut val = Vec::new();

        for (payment_method_type, routable_connector_choice) in &pre_routing_results {
            let routable_connector_list = match routable_connector_choice {
                storage::PreRoutingConnectorChoice::Single(routable_connector) => {
                    vec![routable_connector.clone()]
                }
                storage::PreRoutingConnectorChoice::Multiple(routable_connector_list) => {
                    routable_connector_list.clone()
                }
            };

            let first_routable_connector = routable_connector_list
                .first()
                .ok_or(errors::ApiErrorResponse::IncorrectPaymentMethodConfiguration)?;

            let matched_mca = filtered_mcas.iter().find(|m| {
                first_routable_connector.merchant_connector_id.as_ref() == Some(&m.get_id())
            });

            if let Some(m) = matched_mca {
                let pm_auth_config = m
                    .pm_auth_config
                    .as_ref()
                    .map(|config| {
                        serde_json::from_value::<PaymentMethodAuthConfig>(config.clone().expose())
                            .change_context(errors::StorageError::DeserializationFailed)
                            .attach_printable("Failed to deserialize Payment Method Auth config")
                    })
                    .transpose()
                    .unwrap_or_else(|error| {
                        logger::error!(?error);
                        None
                    });

                if let Some(config) = pm_auth_config {
                    for inner_config in config.enabled_payment_methods.iter() {
                        let is_active_mca = all_mcas
                            .iter()
                            .any(|mca| mca.get_id() == inner_config.mca_id);

                        if inner_config.payment_method_type == *payment_method_type && is_active_mca
                        {
                            let pm = pmt_to_auth_connector
                                .get(&inner_config.payment_method)
                                .cloned();

                            let inner_map = if let Some(mut inner_map) = pm {
                                inner_map.insert(
                                    *payment_method_type,
                                    inner_config.connector_name.clone(),
                                );
                                inner_map
                            } else {
                                HashMap::from([(
                                    *payment_method_type,
                                    inner_config.connector_name.clone(),
                                )])
                            };

                            pmt_to_auth_connector.insert(inner_config.payment_method, inner_map);
                            val.push(inner_config.clone());
                        }
                    }
                };
            }
        }

        let pm_auth_key = payment_intent.payment_id.get_pm_auth_key();
        let redis_expiry = state.conf.payment_method_auth.get_inner().redis_expiry;

        if let Some(rc) = redis_conn {
            rc.serialize_and_set_key_with_expiry(&pm_auth_key.as_str().into(), val, redis_expiry)
                .await
                .attach_printable("Failed to store pm auth data in redis")
                .unwrap_or_else(|error| {
                    logger::error!(?error);
                })
        };

        routing_info.pre_routing_results = Some(pre_routing_results);

        let encoded = routing_info
            .encode_to_value()
            .change_context(errors::ApiErrorResponse::InternalServerError)
            .attach_printable("Unable to serialize payment routing info to value")?;

        let attempt_update = storage::PaymentAttemptUpdate::UpdateTrackers {
            payment_token: None,
            connector: None,
            straight_through_algorithm: Some(encoded),
            amount_capturable: None,
            updated_by: merchant_context
                .get_merchant_account()
                .storage_scheme
                .to_string(),
            merchant_connector_id: None,
            surcharge_amount: None,
            tax_amount: None,
            routing_approach,
            is_stored_credential: None,
        };

        state
            .store
            .update_payment_attempt_with_attempt_id(
                payment_attempt.clone(),
                attempt_update,
                merchant_context.get_merchant_account().storage_scheme,
            )
            .await
            .to_not_found_response(errors::ApiErrorResponse::PaymentNotFound)?;
    }

    // Check for `use_billing_as_payment_method_billing` config under business_profile
    // If this is disabled, then the billing details in required fields will be empty and have to be collected by the customer
    let billing_address_for_calculating_required_fields = business_profile
        .use_billing_as_payment_method_billing
        .unwrap_or(true)
        .then_some(billing_address.as_ref())
        .flatten();

    let req = api_models::payments::PaymentsRequest::foreign_try_from((
        payment_attempt.as_ref(),
        payment_intent.as_ref(),
        shipping_address.as_ref(),
        billing_address_for_calculating_required_fields,
        customer.as_ref(),
    ))?;

    let req_val = serde_json::to_value(req).ok();
    logger::debug!(filtered_payment_methods=?response);

    let mut payment_experiences_consolidated_hm: HashMap<
        api_enums::PaymentMethod,
        HashMap<api_enums::PaymentMethodType, HashMap<api_enums::PaymentExperience, Vec<String>>>,
    > = HashMap::new();

    let mut card_networks_consolidated_hm: HashMap<
        api_enums::PaymentMethod,
        HashMap<api_enums::PaymentMethodType, HashMap<api_enums::CardNetwork, Vec<String>>>,
    > = HashMap::new();

    let mut banks_consolidated_hm: HashMap<api_enums::PaymentMethodType, Vec<String>> =
        HashMap::new();

    let mut bank_debits_consolidated_hm =
        HashMap::<api_enums::PaymentMethodType, Vec<String>>::new();

    let mut bank_transfer_consolidated_hm =
        HashMap::<api_enums::PaymentMethodType, Vec<String>>::new();

    // All the required fields will be stored here and later filtered out based on business profile config
    let mut required_fields_hm = HashMap::<
        api_enums::PaymentMethod,
        HashMap<api_enums::PaymentMethodType, HashMap<String, RequiredFieldInfo>>,
    >::new();

    for element in response.clone() {
        let payment_method = element.payment_method;
        let payment_method_type = element.payment_method_type;
        let connector = element.connector.clone();

        let connector_variant = api_enums::Connector::from_str(connector.as_str())
            .change_context(errors::ConnectorError::InvalidConnectorName)
            .change_context(errors::ApiErrorResponse::InvalidDataValue {
                field_name: "connector",
            })
            .attach_printable_lazy(|| format!("unable to parse connector name {connector:?}"))?;
        state.conf.required_fields.0.get(&payment_method).map(
            |required_fields_hm_for_each_payment_method_type| {
                required_fields_hm_for_each_payment_method_type
                    .0
                    .get(&payment_method_type)
                    .map(|required_fields_hm_for_each_connector| {
                        required_fields_hm.entry(payment_method).or_default();
                        required_fields_hm_for_each_connector
                            .fields
                            .get(&connector_variant)
                            .map(|required_fields_final| {
                                let mut required_fields_hs = required_fields_final.common.clone();
                                    if is_cit_transaction {
                                        required_fields_hs
                                            .extend(required_fields_final.mandate.clone());
                                    } else {
                                        required_fields_hs
                                            .extend(required_fields_final.non_mandate.clone());
                                    }
                                 required_fields_hs = should_collect_shipping_or_billing_details_from_wallet_connector(
                                    payment_method,
                                    element.payment_experience.as_ref(),
                                    &business_profile,
                                    required_fields_hs.clone(),
                                );

                                // get the config, check the enums while adding
                                {
                                    for (key, val) in &mut required_fields_hs {
                                        let temp = req_val
                                            .as_ref()
                                            .and_then(|r| get_val(key.to_owned(), r));
                                        if let Some(s) = temp {
                                            val.value = Some(s.into())
                                        };
                                    }
                                }

                                let existing_req_fields_hs = required_fields_hm
                                    .get_mut(&payment_method)
                                    .and_then(|inner_hm| inner_hm.get_mut(&payment_method_type));

                                // If payment_method_type already exist in required_fields_hm, extend the required_fields hs to existing hs.
                                if let Some(inner_hs) = existing_req_fields_hs {
                                    inner_hs.extend(required_fields_hs);
                                } else {
                                    required_fields_hm.get_mut(&payment_method).map(|inner_hm| {
                                        inner_hm.insert(payment_method_type, required_fields_hs)
                                    });
                                }
                            })
                    })
            },
        );

        if let Some(payment_experience) = element.payment_experience {
            if let Some(payment_method_hm) =
                payment_experiences_consolidated_hm.get_mut(&payment_method)
            {
                if let Some(payment_method_type_hm) =
                    payment_method_hm.get_mut(&payment_method_type)
                {
                    if let Some(vector_of_connectors) =
                        payment_method_type_hm.get_mut(&payment_experience)
                    {
                        vector_of_connectors.push(connector);
                    } else {
                        payment_method_type_hm.insert(payment_experience, vec![connector]);
                    }
                } else {
                    payment_method_hm.insert(
                        payment_method_type,
                        HashMap::from([(payment_experience, vec![connector])]),
                    );
                }
            } else {
                let inner_hm = HashMap::from([(payment_experience, vec![connector])]);
                let payment_method_type_hm = HashMap::from([(payment_method_type, inner_hm)]);
                payment_experiences_consolidated_hm.insert(payment_method, payment_method_type_hm);
            }
        }

        if let Some(card_networks) = element.card_networks {
            if let Some(payment_method_hm) = card_networks_consolidated_hm.get_mut(&payment_method)
            {
                if let Some(payment_method_type_hm) =
                    payment_method_hm.get_mut(&payment_method_type)
                {
                    for card_network in card_networks {
                        if let Some(vector_of_connectors) =
                            payment_method_type_hm.get_mut(&card_network)
                        {
                            let connector = element.connector.clone();
                            vector_of_connectors.push(connector);
                        } else {
                            let connector = element.connector.clone();
                            payment_method_type_hm.insert(card_network, vec![connector]);
                        }
                    }
                } else {
                    let mut inner_hashmap: HashMap<api_enums::CardNetwork, Vec<String>> =
                        HashMap::new();
                    for card_network in card_networks {
                        if let Some(vector_of_connectors) = inner_hashmap.get_mut(&card_network) {
                            let connector = element.connector.clone();
                            vector_of_connectors.push(connector);
                        } else {
                            let connector = element.connector.clone();
                            inner_hashmap.insert(card_network, vec![connector]);
                        }
                    }
                    payment_method_hm.insert(payment_method_type, inner_hashmap);
                }
            } else {
                let mut inner_hashmap: HashMap<api_enums::CardNetwork, Vec<String>> =
                    HashMap::new();
                for card_network in card_networks {
                    if let Some(vector_of_connectors) = inner_hashmap.get_mut(&card_network) {
                        let connector = element.connector.clone();
                        vector_of_connectors.push(connector);
                    } else {
                        let connector = element.connector.clone();
                        inner_hashmap.insert(card_network, vec![connector]);
                    }
                }
                let payment_method_type_hm = HashMap::from([(payment_method_type, inner_hashmap)]);
                card_networks_consolidated_hm.insert(payment_method, payment_method_type_hm);
            }
        }

        if element.payment_method == api_enums::PaymentMethod::BankRedirect {
            let connector = element.connector.clone();
            if let Some(vector_of_connectors) =
                banks_consolidated_hm.get_mut(&element.payment_method_type)
            {
                vector_of_connectors.push(connector);
            } else {
                banks_consolidated_hm.insert(element.payment_method_type, vec![connector]);
            }
        }

        if element.payment_method == api_enums::PaymentMethod::BankDebit {
            let connector = element.connector.clone();
            if let Some(vector_of_connectors) =
                bank_debits_consolidated_hm.get_mut(&element.payment_method_type)
            {
                vector_of_connectors.push(connector);
            } else {
                bank_debits_consolidated_hm.insert(element.payment_method_type, vec![connector]);
            }
        }

        if element.payment_method == api_enums::PaymentMethod::BankTransfer {
            let connector = element.connector.clone();
            if let Some(vector_of_connectors) =
                bank_transfer_consolidated_hm.get_mut(&element.payment_method_type)
            {
                vector_of_connectors.push(connector);
            } else {
                bank_transfer_consolidated_hm.insert(element.payment_method_type, vec![connector]);
            }
        }
    }

    let mut payment_method_responses: Vec<ResponsePaymentMethodsEnabled> = vec![];
    for key in payment_experiences_consolidated_hm.iter() {
        let mut payment_method_types = vec![];
        for payment_method_types_hm in key.1 {
            let mut payment_experience_types = vec![];
            for payment_experience_type in payment_method_types_hm.1 {
                payment_experience_types.push(PaymentExperienceTypes {
                    payment_experience_type: *payment_experience_type.0,
                    eligible_connectors: payment_experience_type.1.clone(),
                })
            }

            payment_method_types.push(ResponsePaymentMethodTypes {
                payment_method_type: *payment_method_types_hm.0,
                payment_experience: Some(payment_experience_types),
                card_networks: None,
                bank_names: None,
                bank_debits: None,
                bank_transfers: None,
                // Required fields for PayLater payment method
                required_fields: required_fields_hm
                    .get(key.0)
                    .and_then(|inner_hm| inner_hm.get(payment_method_types_hm.0))
                    .cloned(),
                surcharge_details: None,
                pm_auth_connector: pmt_to_auth_connector
                    .get(key.0)
                    .and_then(|pm_map| pm_map.get(payment_method_types_hm.0))
                    .cloned(),
            })
        }

        payment_method_responses.push(ResponsePaymentMethodsEnabled {
            payment_method: *key.0,
            payment_method_types,
        })
    }

    for key in card_networks_consolidated_hm.iter() {
        let mut payment_method_types = vec![];
        for payment_method_types_hm in key.1 {
            let mut card_network_types = vec![];
            for card_network_type in payment_method_types_hm.1 {
                card_network_types.push(CardNetworkTypes {
                    card_network: card_network_type.0.clone(),
                    eligible_connectors: card_network_type.1.clone(),
                    surcharge_details: None,
                })
            }

            payment_method_types.push(ResponsePaymentMethodTypes {
                payment_method_type: *payment_method_types_hm.0,
                card_networks: Some(card_network_types),
                payment_experience: None,
                bank_names: None,
                bank_debits: None,
                bank_transfers: None,
                // Required fields for Card payment method
                required_fields: required_fields_hm
                    .get(key.0)
                    .and_then(|inner_hm| inner_hm.get(payment_method_types_hm.0))
                    .cloned(),
                surcharge_details: None,
                pm_auth_connector: pmt_to_auth_connector
                    .get(key.0)
                    .and_then(|pm_map| pm_map.get(payment_method_types_hm.0))
                    .cloned(),
            })
        }

        payment_method_responses.push(ResponsePaymentMethodsEnabled {
            payment_method: *key.0,
            payment_method_types,
        })
    }

    let mut bank_redirect_payment_method_types = vec![];

    for key in banks_consolidated_hm.iter() {
        let payment_method_type = *key.0;
        let connectors = key.1.clone();
        let bank_names = get_banks(&state, payment_method_type, connectors)?;
        bank_redirect_payment_method_types.push({
            ResponsePaymentMethodTypes {
                payment_method_type,
                bank_names: Some(bank_names),
                payment_experience: None,
                card_networks: None,
                bank_debits: None,
                bank_transfers: None,
                // Required fields for BankRedirect payment method
                required_fields: required_fields_hm
                    .get(&api_enums::PaymentMethod::BankRedirect)
                    .and_then(|inner_hm| inner_hm.get(key.0))
                    .cloned(),
                surcharge_details: None,
                pm_auth_connector: pmt_to_auth_connector
                    .get(&enums::PaymentMethod::BankRedirect)
                    .and_then(|pm_map| pm_map.get(key.0))
                    .cloned(),
            }
        })
    }

    if !bank_redirect_payment_method_types.is_empty() {
        payment_method_responses.push(ResponsePaymentMethodsEnabled {
            payment_method: api_enums::PaymentMethod::BankRedirect,
            payment_method_types: bank_redirect_payment_method_types,
        });
    }

    let mut bank_debit_payment_method_types = vec![];

    for key in bank_debits_consolidated_hm.iter() {
        let payment_method_type = *key.0;
        let connectors = key.1.clone();
        bank_debit_payment_method_types.push({
            ResponsePaymentMethodTypes {
                payment_method_type,
                bank_names: None,
                payment_experience: None,
                card_networks: None,
                bank_debits: Some(api_models::payment_methods::BankDebitTypes {
                    eligible_connectors: connectors.clone(),
                }),
                bank_transfers: None,
                // Required fields for BankDebit payment method
                required_fields: required_fields_hm
                    .get(&api_enums::PaymentMethod::BankDebit)
                    .and_then(|inner_hm| inner_hm.get(key.0))
                    .cloned(),
                surcharge_details: None,
                pm_auth_connector: pmt_to_auth_connector
                    .get(&enums::PaymentMethod::BankDebit)
                    .and_then(|pm_map| pm_map.get(key.0))
                    .cloned(),
            }
        })
    }

    if !bank_debit_payment_method_types.is_empty() {
        payment_method_responses.push(ResponsePaymentMethodsEnabled {
            payment_method: api_enums::PaymentMethod::BankDebit,
            payment_method_types: bank_debit_payment_method_types,
        });
    }

    let mut bank_transfer_payment_method_types = vec![];

    for key in bank_transfer_consolidated_hm.iter() {
        let payment_method_type = *key.0;
        let connectors = key.1.clone();
        bank_transfer_payment_method_types.push({
            ResponsePaymentMethodTypes {
                payment_method_type,
                bank_names: None,
                payment_experience: None,
                card_networks: None,
                bank_debits: None,
                bank_transfers: Some(api_models::payment_methods::BankTransferTypes {
                    eligible_connectors: connectors,
                }),
                // Required fields for BankTransfer payment method
                required_fields: required_fields_hm
                    .get(&api_enums::PaymentMethod::BankTransfer)
                    .and_then(|inner_hm| inner_hm.get(key.0))
                    .cloned(),
                surcharge_details: None,
                pm_auth_connector: pmt_to_auth_connector
                    .get(&enums::PaymentMethod::BankTransfer)
                    .and_then(|pm_map| pm_map.get(key.0))
                    .cloned(),
            }
        })
    }

    if !bank_transfer_payment_method_types.is_empty() {
        payment_method_responses.push(ResponsePaymentMethodsEnabled {
            payment_method: api_enums::PaymentMethod::BankTransfer,
            payment_method_types: bank_transfer_payment_method_types,
        });
    }
    let currency = payment_intent.as_ref().and_then(|pi| pi.currency);
    let skip_external_tax_calculation = payment_intent
        .as_ref()
        .and_then(|intent| intent.skip_external_tax_calculation)
        .unwrap_or(false);
    let request_external_three_ds_authentication = payment_intent
        .as_ref()
        .and_then(|intent| intent.request_external_three_ds_authentication)
        .unwrap_or(false);
    let sdk_next_action = payment_method_utils::get_sdk_next_action_for_payment_method_list(
        db,
        merchant_context.get_merchant_account().get_id(),
    )
    .await;
    let merchant_surcharge_configs = if let Some((payment_attempt, payment_intent)) =
        payment_attempt.as_ref().zip(payment_intent)
    {
        Box::pin(call_surcharge_decision_management(
            state,
            &merchant_context,
            &business_profile,
            payment_attempt,
            payment_intent,
            billing_address,
            &mut payment_method_responses,
        ))
        .await?
    } else {
        api_surcharge_decision_configs::MerchantSurchargeConfigs::default()
    };

    let collect_shipping_details_from_wallets = if business_profile
        .always_collect_shipping_details_from_wallet_connector
        .unwrap_or(false)
    {
        business_profile.always_collect_shipping_details_from_wallet_connector
    } else {
        business_profile.collect_shipping_details_from_wallet_connector
    };

    let collect_billing_details_from_wallets = if business_profile
        .always_collect_billing_details_from_wallet_connector
        .unwrap_or(false)
    {
        business_profile.always_collect_billing_details_from_wallet_connector
    } else {
        business_profile.collect_billing_details_from_wallet_connector
    };

    let is_tax_connector_enabled = business_profile.get_is_tax_connector_enabled();

    Ok(services::ApplicationResponse::Json(
        api::PaymentMethodListResponse {
            redirect_url: business_profile.return_url.clone(),
            merchant_name: merchant_context
                .get_merchant_account()
                .merchant_name
                .to_owned(),
            payment_type,
            payment_methods: payment_method_responses,
            mandate_payment: payment_attempt.and_then(|inner| inner.mandate_details).map(
                |d| match d {
                    hyperswitch_domain_models::mandates::MandateDataType::SingleUse(i) => {
                        api::MandateType::SingleUse(api::MandateAmountData {
                            amount: i.amount,
                            currency: i.currency,
                            start_date: i.start_date,
                            end_date: i.end_date,
                            metadata: i.metadata,
                        })
                    }
                    hyperswitch_domain_models::mandates::MandateDataType::MultiUse(Some(i)) => {
                        api::MandateType::MultiUse(Some(api::MandateAmountData {
                            amount: i.amount,
                            currency: i.currency,
                            start_date: i.start_date,
                            end_date: i.end_date,
                            metadata: i.metadata,
                        }))
                    }
                    hyperswitch_domain_models::mandates::MandateDataType::MultiUse(None) => {
                        api::MandateType::MultiUse(None)
                    }
                },
            ),
            show_surcharge_breakup_screen: merchant_surcharge_configs
                .show_surcharge_breakup_screen
                .unwrap_or_default(),
            currency,
            request_external_three_ds_authentication,
            collect_shipping_details_from_wallets,
            collect_billing_details_from_wallets,
            is_tax_calculation_enabled: is_tax_connector_enabled && !skip_external_tax_calculation,
            sdk_next_action,
        },
    ))
}

#[cfg(feature = "v1")]
fn should_collect_shipping_or_billing_details_from_wallet_connector(
    payment_method: api_enums::PaymentMethod,
    payment_experience_optional: Option<&api_enums::PaymentExperience>,
    business_profile: &Profile,
    mut required_fields_hs: HashMap<String, RequiredFieldInfo>,
) -> HashMap<String, RequiredFieldInfo> {
    match (payment_method, payment_experience_optional) {
        (api_enums::PaymentMethod::Wallet, Some(api_enums::PaymentExperience::InvokeSdkClient))
        | (
            api_enums::PaymentMethod::PayLater,
            Some(api_enums::PaymentExperience::InvokeSdkClient),
        ) => {
            let always_send_billing_details =
                business_profile.always_collect_billing_details_from_wallet_connector;

            let always_send_shipping_details =
                business_profile.always_collect_shipping_details_from_wallet_connector;

            if always_send_billing_details == Some(true) {
                let billing_details = get_billing_required_fields();
                required_fields_hs.extend(billing_details)
            };
            if always_send_shipping_details == Some(true) {
                let shipping_details = get_shipping_required_fields();
                required_fields_hs.extend(shipping_details)
            };

            required_fields_hs
        }
        _ => required_fields_hs,
    }
}

#[cfg(feature = "v1")]
async fn validate_payment_method_and_client_secret(
    cs: &String,
    db: &dyn db::StorageInterface,
    merchant_context: &domain::MerchantContext,
) -> Result<(), error_stack::Report<errors::ApiErrorResponse>> {
    let pm_vec = cs.split("_secret").collect::<Vec<&str>>();
    let pm_id = pm_vec
        .first()
        .ok_or(errors::ApiErrorResponse::MissingRequiredField {
            field_name: "client_secret",
        })?;

    let payment_method = db
        .find_payment_method(
            merchant_context.get_merchant_key_store(),
            pm_id,
            merchant_context.get_merchant_account().storage_scheme,
        )
        .await
        .change_context(errors::ApiErrorResponse::PaymentMethodNotFound)
        .attach_printable("Unable to find payment method")?;

    let client_secret_expired =
        authenticate_pm_client_secret_and_check_expiry(cs, &payment_method)?;
    if client_secret_expired {
        return Err::<(), error_stack::Report<errors::ApiErrorResponse>>(
            (errors::ApiErrorResponse::ClientSecretExpired).into(),
        );
    }
    Ok(())
}

#[cfg(feature = "v1")]
#[allow(clippy::too_many_arguments)]
pub async fn call_surcharge_decision_management(
    state: routes::SessionState,
    merchant_context: &domain::MerchantContext,
    business_profile: &Profile,
    payment_attempt: &storage::PaymentAttempt,
    payment_intent: storage::PaymentIntent,
    billing_address: Option<domain::Address>,
    response_payment_method_types: &mut [ResponsePaymentMethodsEnabled],
) -> errors::RouterResult<api_surcharge_decision_configs::MerchantSurchargeConfigs> {
    #[cfg(feature = "v1")]
    let algorithm_ref: routing_types::RoutingAlgorithmRef = merchant_context
        .get_merchant_account()
        .routing_algorithm
        .clone()
        .map(|val| val.parse_value("routing algorithm"))
        .transpose()
        .change_context(errors::ApiErrorResponse::InternalServerError)
        .attach_printable("Could not decode the routing algorithm")?
        .unwrap_or_default();

    // TODO: Move to business profile surcharge decision column
    #[cfg(feature = "v2")]
    let algorithm_ref: routing_types::RoutingAlgorithmRef = todo!();

    let (surcharge_results, merchant_sucharge_configs) =
        perform_surcharge_decision_management_for_payment_method_list(
            &state,
            algorithm_ref,
            payment_attempt,
            &payment_intent,
            billing_address.as_ref().map(Into::into),
            response_payment_method_types,
        )
        .await
        .change_context(errors::ApiErrorResponse::InternalServerError)
        .attach_printable("error performing surcharge decision operation")?;
    if !surcharge_results.is_empty_result() {
        surcharge_results
            .persist_individual_surcharge_details_in_redis(&state, business_profile)
            .await?;
        let _ = state
            .store
            .update_payment_intent(
                payment_intent,
                storage::PaymentIntentUpdate::SurchargeApplicableUpdate {
                    surcharge_applicable: true,
                    updated_by: merchant_context
                        .get_merchant_account()
                        .storage_scheme
                        .to_string(),
                },
                merchant_context.get_merchant_key_store(),
                merchant_context.get_merchant_account().storage_scheme,
            )
            .await
            .to_not_found_response(errors::ApiErrorResponse::PaymentNotFound)
            .attach_printable("Failed to update surcharge_applicable in Payment Intent");
    }
    Ok(merchant_sucharge_configs)
}

#[cfg(feature = "v1")]
pub async fn call_surcharge_decision_management_for_saved_card(
    state: &routes::SessionState,
    merchant_context: &domain::MerchantContext,
    business_profile: &Profile,
    payment_attempt: &storage::PaymentAttempt,
    payment_intent: storage::PaymentIntent,
    customer_payment_method_response: &mut api::CustomerPaymentMethodsListResponse,
) -> errors::RouterResult<()> {
    #[cfg(feature = "v1")]
    let algorithm_ref: routing_types::RoutingAlgorithmRef = merchant_context
        .get_merchant_account()
        .routing_algorithm
        .clone()
        .map(|val| val.parse_value("routing algorithm"))
        .transpose()
        .change_context(errors::ApiErrorResponse::InternalServerError)
        .attach_printable("Could not decode the routing algorithm")?
        .unwrap_or_default();
    #[cfg(feature = "v2")]
    let algorithm_ref: routing_types::RoutingAlgorithmRef = todo!();

    // TODO: Move to business profile surcharge column
    let surcharge_results = perform_surcharge_decision_management_for_saved_cards(
        state,
        algorithm_ref,
        payment_attempt,
        &payment_intent,
        &mut customer_payment_method_response.customer_payment_methods,
    )
    .await
    .change_context(errors::ApiErrorResponse::InternalServerError)
    .attach_printable("error performing surcharge decision operation")?;
    if !surcharge_results.is_empty_result() {
        surcharge_results
            .persist_individual_surcharge_details_in_redis(state, business_profile)
            .await?;
        let _ = state
            .store
            .update_payment_intent(
                payment_intent,
                storage::PaymentIntentUpdate::SurchargeApplicableUpdate {
                    surcharge_applicable: true,
                    updated_by: merchant_context
                        .get_merchant_account()
                        .storage_scheme
                        .to_string(),
                },
                merchant_context.get_merchant_key_store(),
                merchant_context.get_merchant_account().storage_scheme,
            )
            .await
            .to_not_found_response(errors::ApiErrorResponse::PaymentNotFound)
            .attach_printable("Failed to update surcharge_applicable in Payment Intent");
    }
    Ok(())
}

#[cfg(feature = "v1")]
#[allow(clippy::too_many_arguments)]
pub async fn filter_payment_methods(
    graph: &cgraph::ConstraintGraph<dir::DirValue>,
    mca_id: id_type::MerchantConnectorAccountId,
    payment_methods: &[Secret<serde_json::Value>],
    req: &mut api::PaymentMethodListRequest,
    resp: &mut Vec<ResponsePaymentMethodIntermediate>,
    payment_intent: Option<&storage::PaymentIntent>,
    payment_attempt: Option<&storage::PaymentAttempt>,
    address: Option<&domain::Address>,
    connector: String,
    configs: &settings::Settings<RawSecret>,
) -> errors::CustomResult<(), errors::ApiErrorResponse> {
    for payment_method in payment_methods.iter() {
        let parse_result = serde_json::from_value::<PaymentMethodsEnabled>(
            payment_method.clone().expose().clone(),
        );
        if let Ok(payment_methods_enabled) = parse_result {
            let payment_method = payment_methods_enabled.payment_method;

            let allowed_payment_method_types = payment_intent.and_then(|payment_intent| {
                payment_intent
                    .allowed_payment_method_types
                    .clone()
                    .map(|val| val.parse_value("Vec<PaymentMethodType>"))
                    .transpose()
                    .unwrap_or_else(|error| {
                        logger::error!(
                            ?error,
                            "Failed to deserialize PaymentIntent allowed_payment_method_types"
                        );
                        None
                    })
            });

            for payment_method_type_info in payment_methods_enabled
                .payment_method_types
                .unwrap_or_default()
            {
                if filter_recurring_based(&payment_method_type_info, req.recurring_enabled)
                    && filter_installment_based(
                        &payment_method_type_info,
                        req.installment_payment_enabled,
                    )
                    && filter_amount_based(&payment_method_type_info, req.amount)
                {
                    let payment_method_object = payment_method_type_info.clone();

                    let pm_dir_value: dir::DirValue =
                        (payment_method_type_info.payment_method_type, payment_method)
                            .into_dir_value()
                            .change_context(errors::ApiErrorResponse::InternalServerError)
                            .attach_printable("pm_value_node not created")?;

                    let connector_variant = api_enums::Connector::from_str(connector.as_str())
                        .change_context(errors::ConnectorError::InvalidConnectorName)
                        .change_context(errors::ApiErrorResponse::InvalidDataValue {
                            field_name: "connector",
                        })
                        .attach_printable_lazy(|| {
                            format!("unable to parse connector name {connector:?}")
                        })?;

                    let mut context_values: Vec<dir::DirValue> = Vec::new();
                    context_values.push(pm_dir_value.clone());

                    payment_intent.map(|intent| {
                        intent.currency.map(|currency| {
                            context_values.push(dir::DirValue::PaymentCurrency(currency))
                        })
                    });
                    address.map(|address| {
                        address.country.map(|country| {
                            context_values.push(dir::DirValue::BillingCountry(
                                common_enums::Country::from_alpha2(country),
                            ))
                        })
                    });

                    // Addition of Connector to context
                    if let Ok(connector) = api_enums::RoutableConnectors::from_str(
                        connector_variant.to_string().as_str(),
                    ) {
                        context_values.push(dir::DirValue::Connector(Box::new(
                            api_models::routing::ast::ConnectorChoice { connector },
                        )));
                    };

                    let filter_pm_based_on_allowed_types = filter_pm_based_on_allowed_types(
                        allowed_payment_method_types.as_ref(),
                        payment_method_object.payment_method_type,
                    );

                    // Filter logic for payment method types based on the below conditions
                    // Case 1: If the payment method type support Zero Mandate flow, filter only payment method type that support it
                    // Case 2: Whether the payment method type support Mandates or not, list all the payment method types
                    if payment_attempt
                        .and_then(|attempt| attempt.mandate_details.as_ref())
                        .is_some()
                        || payment_intent
                            .and_then(|intent| intent.setup_future_usage)
                            .map(|future_usage| {
                                future_usage == common_enums::FutureUsage::OffSession
                            })
                            .unwrap_or(false)
                    {
                        payment_intent.map(|intent| intent.amount).map(|amount| {
                            if amount == MinorUnit::zero() {
                                if configs
                                    .zero_mandates
                                    .supported_payment_methods
                                    .0
                                    .get(&payment_method)
                                    .and_then(|supported_pm_for_mandates| {
                                        supported_pm_for_mandates
                                            .0
                                            .get(&payment_method_type_info.payment_method_type)
                                            .map(|supported_connector_for_mandates| {
                                                supported_connector_for_mandates
                                                    .connector_list
                                                    .contains(&connector_variant)
                                            })
                                    })
                                    .unwrap_or(false)
                                {
                                    context_values.push(dir::DirValue::PaymentType(
                                        euclid::enums::PaymentType::SetupMandate,
                                    ));
                                }
                            } else if configs
                                .mandates
                                .supported_payment_methods
                                .0
                                .get(&payment_method)
                                .and_then(|supported_pm_for_mandates| {
                                    supported_pm_for_mandates
                                        .0
                                        .get(&payment_method_type_info.payment_method_type)
                                        .map(|supported_connector_for_mandates| {
                                            supported_connector_for_mandates
                                                .connector_list
                                                .contains(&connector_variant)
                                        })
                                })
                                .unwrap_or(false)
                            {
                                context_values.push(dir::DirValue::PaymentType(
                                    euclid::enums::PaymentType::NewMandate,
                                ));
                            } else {
                                context_values.push(dir::DirValue::PaymentType(
                                    euclid::enums::PaymentType::NonMandate,
                                ));
                            }
                        });
                    } else {
                        context_values.push(dir::DirValue::PaymentType(
                            euclid::enums::PaymentType::NonMandate,
                        ));
                    }

                    payment_attempt
                        .and_then(|attempt| attempt.mandate_data.as_ref())
                        .map(|mandate_detail| {
                            if mandate_detail.update_mandate_id.is_some() {
                                context_values.push(dir::DirValue::PaymentType(
                                    euclid::enums::PaymentType::UpdateMandate,
                                ));
                            }
                        });

                    payment_attempt
                        .and_then(|inner| inner.capture_method)
                        .map(|capture_method| {
                            context_values.push(dir::DirValue::CaptureMethod(capture_method));
                        });

                    let filter_pm_card_network_based = filter_pm_card_network_based(
                        payment_method_object.card_networks.as_ref(),
                        req.card_networks.as_ref(),
                        payment_method_object.payment_method_type,
                    );

                    let saved_payment_methods_filter = req
                        .client_secret
                        .as_ref()
                        .map(|cs| {
                            if cs.starts_with("pm_") {
                                configs
                                    .saved_payment_methods
                                    .sdk_eligible_payment_methods
                                    .contains(payment_method.to_string().as_str())
                            } else {
                                true
                            }
                        })
                        .unwrap_or(true);

                    let context = AnalysisContext::from_dir_values(context_values.clone());
                    logger::info!("Context created for List Payment method is {:?}", context);

                    let domain_ident: &[String] = &[mca_id.clone().get_string_repr().to_string()];
                    let result = graph.key_value_analysis(
                        pm_dir_value.clone(),
                        &context,
                        &mut cgraph::Memoization::new(),
                        &mut cgraph::CycleCheck::new(),
                        Some(domain_ident),
                    );
                    if let Err(ref e) = result {
                        logger::error!(
                            "Error while performing Constraint graph's key value analysis
                            for list payment methods {:?}",
                            e
                        );
                    } else if filter_pm_based_on_allowed_types
                        && filter_pm_card_network_based
                        && saved_payment_methods_filter
                        && matches!(result, Ok(()))
                    {
                        let response_pm_type = ResponsePaymentMethodIntermediate::new(
                            payment_method_object,
                            connector.clone(),
                            mca_id.get_string_repr().to_string(),
                            payment_method,
                        );
                        resp.push(response_pm_type);
                    } else {
                        logger::error!("Filtering Payment Methods Failed");
                    }
                }
            }
        }
    }
    Ok(())
}

fn filter_amount_based(
    payment_method: &RequestPaymentMethodTypes,
    amount: Option<MinorUnit>,
) -> bool {
    let min_check = amount
        .and_then(|amt| payment_method.minimum_amount.map(|min_amt| amt >= min_amt))
        .unwrap_or(true);
    let max_check = amount
        .and_then(|amt| payment_method.maximum_amount.map(|max_amt| amt <= max_amt))
        .unwrap_or(true);
    (min_check && max_check) || amount == Some(MinorUnit::zero())
}

fn filter_installment_based(
    payment_method: &RequestPaymentMethodTypes,
    installment_payment_enabled: Option<bool>,
) -> bool {
    installment_payment_enabled
        .is_none_or(|enabled| payment_method.installment_payment_enabled == Some(enabled))
}

fn filter_pm_card_network_based(
    pm_card_networks: Option<&Vec<api_enums::CardNetwork>>,
    request_card_networks: Option<&Vec<api_enums::CardNetwork>>,
    pm_type: api_enums::PaymentMethodType,
) -> bool {
    match pm_type {
        api_enums::PaymentMethodType::Credit | api_enums::PaymentMethodType::Debit => {
            match (pm_card_networks, request_card_networks) {
                (Some(pm_card_networks), Some(request_card_networks)) => request_card_networks
                    .iter()
                    .all(|card_network| pm_card_networks.contains(card_network)),
                (None, Some(_)) => false,
                _ => true,
            }
        }
        _ => true,
    }
}

fn filter_pm_based_on_allowed_types(
    allowed_types: Option<&Vec<api_enums::PaymentMethodType>>,
    payment_method_type: api_enums::PaymentMethodType,
) -> bool {
    allowed_types.is_none_or(|pm| pm.contains(&payment_method_type))
}

fn filter_recurring_based(
    payment_method: &RequestPaymentMethodTypes,
    recurring_enabled: Option<bool>,
) -> bool {
    recurring_enabled.is_none_or(|enabled| payment_method.recurring_enabled == Some(enabled))
}

#[cfg(feature = "v1")]
pub async fn do_list_customer_pm_fetch_customer_if_not_passed(
    state: routes::SessionState,
    merchant_context: domain::MerchantContext,
    req: Option<api::PaymentMethodListRequest>,
    customer_id: Option<&id_type::CustomerId>,
    ephemeral_api_key: Option<&str>,
) -> errors::RouterResponse<api::CustomerPaymentMethodsListResponse> {
    let limit = req.clone().and_then(|pml_req| pml_req.limit);

    let auth_cust = if let Some(key) = ephemeral_api_key {
        let key = state
            .store()
            .get_ephemeral_key(key)
            .await
            .change_context(errors::ApiErrorResponse::Unauthorized)?;

        Some(key.customer_id.clone())
    } else {
        None
    };

    let customer_id = customer_id.or(auth_cust.as_ref());

    if let Some(customer_id) = customer_id {
        Box::pin(list_customer_payment_method(
            &state,
            merchant_context.clone(),
            None,
            customer_id,
            limit,
        ))
        .await
    } else {
        let cloned_secret = req.and_then(|r| r.client_secret.as_ref().cloned());
        let payment_intent: Option<hyperswitch_domain_models::payments::PaymentIntent> =
            helpers::verify_payment_intent_time_and_client_secret(
                &state,
                &merchant_context,
                cloned_secret,
            )
            .await?;

        match payment_intent
            .as_ref()
            .and_then(|intent| intent.customer_id.to_owned())
        {
            Some(customer_id) => {
                Box::pin(list_customer_payment_method(
                    &state,
                    merchant_context,
                    payment_intent,
                    &customer_id,
                    limit,
                ))
                .await
            }
            None => {
                let response = api::CustomerPaymentMethodsListResponse {
                    customer_payment_methods: Vec::new(),
                    is_guest_customer: Some(true),
                };
                Ok(services::ApplicationResponse::Json(response))
            }
        }
    }
}

#[cfg(feature = "v1")]
pub async fn list_customer_payment_method(
    state: &routes::SessionState,
    merchant_context: domain::MerchantContext,
    payment_intent: Option<storage::PaymentIntent>,
    customer_id: &id_type::CustomerId,
    limit: Option<i64>,
) -> errors::RouterResponse<api::CustomerPaymentMethodsListResponse> {
    let db = &*state.store;
    let off_session_payment_flag = payment_intent
        .as_ref()
        .map(|pi| {
            matches!(
                pi.setup_future_usage,
                Some(common_enums::FutureUsage::OffSession)
            )
        })
        .unwrap_or(false);

    let customer = db
        .find_customer_by_customer_id_merchant_id(
            customer_id,
            merchant_context.get_merchant_account().get_id(),
            merchant_context.get_merchant_key_store(),
            merchant_context.get_merchant_account().storage_scheme,
        )
        .await
        .to_not_found_response(errors::ApiErrorResponse::CustomerNotFound)?;

    let requires_cvv = configs::get_config_bool(
        state,
        router_consts::superposition::REQUIRES_CVV, // superposition key
        &merchant_context
            .get_merchant_account()
            .get_id()
            .get_requires_cvv_key(), // database key
        Some(
            external_services::superposition::ConfigContext::new().with(
                "merchant_id",
                merchant_context
                    .get_merchant_account()
                    .get_id()
                    .get_string_repr(),
            ),
        ), // context
        true,                                       // default value
    )
    .await
    .change_context(errors::ApiErrorResponse::InternalServerError)
    .attach_printable("Failed to fetch requires_cvv config")?;

    let resp = db
        .find_payment_method_by_customer_id_merchant_id_status(
            merchant_context.get_merchant_key_store(),
            customer_id,
            merchant_context.get_merchant_account().get_id(),
            common_enums::PaymentMethodStatus::Active,
            limit,
            merchant_context.get_merchant_account().storage_scheme,
        )
        .await
        .to_not_found_response(errors::ApiErrorResponse::PaymentMethodNotFound)?;
    let mut customer_pms = Vec::new();

    let profile_id = payment_intent
        .as_ref()
        .map(|payment_intent| {
            payment_intent
                .profile_id
                .clone()
                .get_required_value("profile_id")
                .change_context(errors::ApiErrorResponse::InternalServerError)
                .attach_printable("profile_id is not set in payment_intent")
        })
        .transpose()?;

    let business_profile = core_utils::validate_and_get_business_profile(
        db,
        merchant_context.get_merchant_key_store(),
        profile_id.as_ref(),
        merchant_context.get_merchant_account().get_id(),
    )
    .await?;

    let is_connector_agnostic_mit_enabled = business_profile
        .as_ref()
        .and_then(|business_profile| business_profile.is_connector_agnostic_mit_enabled)
        .unwrap_or(false);

    for pm in resp.into_iter() {
        let parent_payment_method_token = generate_id(consts::ID_LENGTH, "token");

        let payment_method = pm
            .get_payment_method_type()
            .get_required_value("payment_method")?;

        let pm_list_context = get_pm_list_context(
            state,
            &payment_method,
            merchant_context.get_merchant_key_store(),
            &pm,
            Some(parent_payment_method_token.clone()),
            true,
            false,
            &merchant_context,
        )
        .await?;

        if pm_list_context.is_none() {
            continue;
        }

        let pm_list_context = pm_list_context.get_required_value("PaymentMethodListContext")?;

        // Retrieve the masked bank details to be sent as a response
        let bank_details = if payment_method == enums::PaymentMethod::BankDebit {
            get_masked_bank_details(&pm).await.unwrap_or_else(|error| {
                logger::error!(?error);
                None
            })
        } else {
            None
        };

        let payment_method_billing = pm
            .payment_method_billing_address
            .clone()
            .map(|decrypted_data| decrypted_data.into_inner().expose())
            .map(|decrypted_value| decrypted_value.parse_value("payment method billing address"))
            .transpose()
            .change_context(errors::ApiErrorResponse::InternalServerError)
            .attach_printable("unable to decrypt payment method billing address details")?;
        let connector_mandate_details = pm
            .get_common_mandate_reference()
            .change_context(errors::ApiErrorResponse::InternalServerError)
            .attach_printable("Failed to deserialize to Payment Mandate Reference ")?;
        let mca_enabled = get_mca_status(
            state,
            merchant_context.get_merchant_key_store(),
            profile_id.clone(),
            merchant_context.get_merchant_account().get_id(),
            is_connector_agnostic_mit_enabled,
            Some(connector_mandate_details),
            pm.network_transaction_id.as_ref(),
        )
        .await?;

        let requires_cvv = if is_connector_agnostic_mit_enabled {
            requires_cvv
                && !(off_session_payment_flag
                    && (pm.connector_mandate_details.is_some()
                        || pm.network_transaction_id.is_some()))
        } else {
            requires_cvv && !(off_session_payment_flag && pm.connector_mandate_details.is_some())
        };
        // Need validation for enabled payment method ,querying MCA
        let pma = api::CustomerPaymentMethod {
            payment_token: parent_payment_method_token.to_owned(),
            payment_method_id: pm.payment_method_id.clone(),
            customer_id: pm.customer_id.clone(),
            payment_method,
            payment_method_type: pm.get_payment_method_subtype(),
            payment_method_issuer: pm.payment_method_issuer,
            card: pm_list_context.card_details,
            metadata: pm.metadata,
            payment_method_issuer_code: pm.payment_method_issuer_code,
            recurring_enabled: mca_enabled,
            installment_payment_enabled: Some(false),
            payment_experience: Some(vec![api_models::enums::PaymentExperience::RedirectToUrl]),
            created: Some(pm.created_at),
            #[cfg(feature = "payouts")]
            bank_transfer: pm_list_context.bank_transfer_details,
            bank: bank_details,
            surcharge_details: None,
            requires_cvv,
            last_used_at: Some(pm.last_used_at),
            default_payment_method_set: customer.default_payment_method_id.is_some()
                && customer.default_payment_method_id == Some(pm.payment_method_id),
            billing: payment_method_billing,
        };
        if requires_cvv || mca_enabled.unwrap_or(false) {
            customer_pms.push(pma.to_owned());
        }

        let redis_conn = state
            .store
            .get_redis_conn()
            .change_context(errors::ApiErrorResponse::InternalServerError)
            .attach_printable("Failed to get redis connection")?;

        let intent_fulfillment_time = business_profile
            .as_ref()
            .and_then(|b_profile| b_profile.get_order_fulfillment_time())
            .unwrap_or(consts::DEFAULT_INTENT_FULFILLMENT_TIME);

        let hyperswitch_token_data = pm_list_context
            .hyperswitch_token_data
            .get_required_value("PaymentTokenData")?;

        ParentPaymentMethodToken::create_key_for_token((
            &parent_payment_method_token,
            pma.payment_method,
        ))
        .insert(intent_fulfillment_time, hyperswitch_token_data, state)
        .await?;

        if let Some(metadata) = pma.metadata {
            let pm_metadata_vec: payment_methods::PaymentMethodMetadata = metadata
                .parse_value("PaymentMethodMetadata")
                .change_context(errors::ApiErrorResponse::InternalServerError)
                .attach_printable(
                    "Failed to deserialize metadata to PaymentmethodMetadata struct",
                )?;

            for pm_metadata in pm_metadata_vec.payment_method_tokenization {
                let key = format!(
                    "pm_token_{}_{}_{}",
                    parent_payment_method_token, pma.payment_method, pm_metadata.0
                );

                redis_conn
                    .set_key_with_expiry(&key.into(), pm_metadata.1, intent_fulfillment_time)
                    .await
                    .change_context(errors::StorageError::KVError)
                    .change_context(errors::ApiErrorResponse::InternalServerError)
                    .attach_printable("Failed to add data in redis")?;
            }
        }
    }

    let mut response = api::CustomerPaymentMethodsListResponse {
        customer_payment_methods: customer_pms,
        is_guest_customer: payment_intent.as_ref().map(|_| false), //to return this key only when the request is tied to a payment intent
    };

    Box::pin(perform_surcharge_ops(
        payment_intent,
        state,
        merchant_context,
        business_profile,
        &mut response,
    ))
    .await?;

    Ok(services::ApplicationResponse::Json(response))
}

#[cfg(feature = "v1")]
#[allow(clippy::too_many_arguments)]
pub async fn get_pm_list_context(
    state: &routes::SessionState,
    payment_method: &enums::PaymentMethod,
    #[cfg(feature = "payouts")] key_store: &domain::MerchantKeyStore,
    #[cfg(not(feature = "payouts"))] _key_store: &domain::MerchantKeyStore,
    pm: &domain::PaymentMethod,
    #[cfg(feature = "payouts")] parent_payment_method_token: Option<String>,
    #[cfg(not(feature = "payouts"))] _parent_payment_method_token: Option<String>,
    is_payment_associated: bool,
    force_fetch_card_from_vault: bool,
    merchant_context: &domain::MerchantContext,
) -> Result<Option<PaymentMethodListContext>, error_stack::Report<errors::ApiErrorResponse>> {
    let cards = PmCards {
        state,
        merchant_context,
    };
    let payment_method_retrieval_context = match payment_method {
        enums::PaymentMethod::Card => {
            let card_details = if force_fetch_card_from_vault {
                Some(cards.get_card_details_from_locker(pm).await?)
            } else {
                cards.get_card_details_with_locker_fallback(pm).await?
            };

            card_details.as_ref().map(|card| PaymentMethodListContext {
                card_details: Some(card.clone()),
                #[cfg(feature = "payouts")]
                bank_transfer_details: None,
                hyperswitch_token_data: is_payment_associated.then_some(
                    PaymentTokenData::permanent_card(
                        Some(pm.get_id().clone()),
                        pm.locker_id.clone().or(Some(pm.get_id().clone())),
                        pm.locker_id.clone().unwrap_or(pm.get_id().clone()),
                        pm.network_token_requestor_reference_id
                            .clone()
                            .or(Some(pm.get_id().clone())),
                    ),
                ),
            })
        }

        enums::PaymentMethod::BankDebit => {
            // Retrieve the pm_auth connector details so that it can be tokenized
            let bank_account_token_data = get_bank_account_connector_details(pm)
                .await
                .unwrap_or_else(|err| {
                    logger::error!(error=?err);
                    None
                });

            bank_account_token_data.map(|data| {
                let token_data = PaymentTokenData::AuthBankDebit(data);

                PaymentMethodListContext {
                    card_details: None,
                    #[cfg(feature = "payouts")]
                    bank_transfer_details: None,
                    hyperswitch_token_data: is_payment_associated.then_some(token_data),
                }
            })
        }

        enums::PaymentMethod::Wallet => Some(PaymentMethodListContext {
            card_details: None,
            #[cfg(feature = "payouts")]
            bank_transfer_details: None,
            hyperswitch_token_data: is_payment_associated
                .then_some(PaymentTokenData::wallet_token(pm.get_id().clone())),
        }),

        #[cfg(feature = "payouts")]
        enums::PaymentMethod::BankTransfer => Some(PaymentMethodListContext {
            card_details: None,
            bank_transfer_details: Some(
                get_bank_from_hs_locker(
                    state,
                    key_store,
                    parent_payment_method_token.as_ref(),
                    &pm.customer_id,
                    &pm.merchant_id,
                    pm.locker_id.as_ref().unwrap_or(pm.get_id()),
                )
                .await?,
            ),
            hyperswitch_token_data: parent_payment_method_token
                .map(|token| PaymentTokenData::temporary_generic(token.clone())),
        }),

        _ => Some(PaymentMethodListContext {
            card_details: None,
            #[cfg(feature = "payouts")]
            bank_transfer_details: None,
            hyperswitch_token_data: is_payment_associated.then_some(
                PaymentTokenData::temporary_generic(generate_id(consts::ID_LENGTH, "token")),
            ),
        }),
    };

    Ok(payment_method_retrieval_context)
}

#[cfg(feature = "v1")]
async fn perform_surcharge_ops(
    payment_intent: Option<storage::PaymentIntent>,
    state: &routes::SessionState,
    merchant_context: domain::MerchantContext,
    business_profile: Option<Profile>,
    response: &mut api::CustomerPaymentMethodsListResponse,
) -> Result<(), error_stack::Report<errors::ApiErrorResponse>> {
    let payment_attempt = payment_intent
        .as_ref()
        .async_map(|payment_intent| async {
            state
                .store
                .find_payment_attempt_by_payment_id_merchant_id_attempt_id(
                    payment_intent.get_id(),
                    merchant_context.get_merchant_account().get_id(),
                    &payment_intent.active_attempt.get_id(),
                    merchant_context.get_merchant_account().storage_scheme,
                )
                .await
                .to_not_found_response(errors::ApiErrorResponse::PaymentNotFound)
        })
        .await
        .transpose()?;
    if let Some((payment_attempt, payment_intent, business_profile)) = payment_attempt
        .zip(payment_intent)
        .zip(business_profile)
        .map(|((pa, pi), bp)| (pa, pi, bp))
    {
        call_surcharge_decision_management_for_saved_card(
            state,
            &merchant_context,
            &business_profile,
            &payment_attempt,
            payment_intent,
            response,
        )
        .await?;
    }

    Ok(())
}

#[cfg(feature = "v2")]
pub async fn perform_surcharge_ops(
    _payment_intent: Option<storage::PaymentIntent>,
    _state: &routes::SessionState,
    _merchant_context: &domain::MerchantContext,
    _business_profile: Option<Profile>,
    _response: &mut api_models::payment_methods::CustomerPaymentMethodsListResponse,
) -> Result<(), error_stack::Report<errors::ApiErrorResponse>> {
    todo!()
}

#[cfg(feature = "v1")]
pub async fn get_mca_status(
    state: &routes::SessionState,
    key_store: &domain::MerchantKeyStore,
    profile_id: Option<id_type::ProfileId>,
    merchant_id: &id_type::MerchantId,
    is_connector_agnostic_mit_enabled: bool,
    connector_mandate_details: Option<CommonMandateReference>,
    network_transaction_id: Option<&String>,
) -> errors::RouterResult<Option<bool>> {
    if is_connector_agnostic_mit_enabled && network_transaction_id.is_some() {
        return Ok(Some(true));
    }
    if let Some(connector_mandate_details) = connector_mandate_details {
        let mcas = state
            .store
            .find_merchant_connector_account_by_merchant_id_and_disabled_list(
                merchant_id,
                true,
                key_store,
            )
            .await
            .change_context(errors::ApiErrorResponse::MerchantConnectorAccountNotFound {
                id: merchant_id.get_string_repr().to_owned(),
            })?;

        return Ok(Some(
            mcas.is_merchant_connector_account_id_in_connector_mandate_details(
                profile_id.as_ref(),
                &connector_mandate_details,
            ),
        ));
    }
    Ok(Some(false))
}

#[cfg(feature = "v2")]
#[allow(clippy::too_many_arguments)]
pub async fn get_mca_status(
    state: &routes::SessionState,
    key_store: &domain::MerchantKeyStore,
    profile_id: Option<id_type::ProfileId>,
    merchant_id: &id_type::MerchantId,
    is_connector_agnostic_mit_enabled: bool,
    connector_mandate_details: Option<&CommonMandateReference>,
    network_transaction_id: Option<&String>,
    merchant_connector_accounts: &domain::MerchantConnectorAccounts,
) -> bool {
    if is_connector_agnostic_mit_enabled && network_transaction_id.is_some() {
        return true;
    }
    match connector_mandate_details {
        Some(connector_mandate_details) => merchant_connector_accounts
            .is_merchant_connector_account_id_in_connector_mandate_details(
                profile_id.as_ref(),
                connector_mandate_details,
            ),
        None => false,
    }
}

pub async fn decrypt_generic_data<T>(
    state: &routes::SessionState,
    data: Option<Encryption>,
    key_store: &domain::MerchantKeyStore,
) -> errors::RouterResult<Option<T>>
where
    T: serde::de::DeserializeOwned,
{
    let key = key_store.key.get_inner().peek();
    let identifier = Identifier::Merchant(key_store.merchant_id.clone());
    let decrypted_data = domain::types::crypto_operation::<serde_json::Value, masking::WithType>(
        &state.into(),
        type_name!(T),
        domain::types::CryptoOperation::DecryptOptional(data),
        identifier,
        key,
    )
    .await
    .and_then(|val| val.try_into_optionaloperation())
    .change_context(errors::StorageError::DecryptionError)
    .change_context(errors::ApiErrorResponse::InternalServerError)
    .attach_printable("unable to decrypt data")?;

    decrypted_data
        .map(|decrypted_data| decrypted_data.into_inner().expose())
        .map(|decrypted_value| decrypted_value.parse_value("generic_data"))
        .transpose()
        .change_context(errors::ApiErrorResponse::InternalServerError)
        .attach_printable("unable to parse generic data value")
}

#[cfg(feature = "v1")]
pub async fn get_card_details_from_locker(
    state: &routes::SessionState,
    pm: &domain::PaymentMethod,
) -> errors::RouterResult<api::CardDetailFromLocker> {
    let card = get_card_from_locker(
        state,
        &pm.customer_id,
        &pm.merchant_id,
        pm.locker_id.as_ref().unwrap_or(pm.get_id()),
    )
    .await
    .attach_printable("Error getting card from card vault")?;

    payment_methods::get_card_detail(pm, card)
        .change_context(errors::ApiErrorResponse::InternalServerError)
        .attach_printable("Get Card Details Failed")
}

#[cfg(feature = "v1")]
pub async fn get_lookup_key_from_locker(
    state: &routes::SessionState,
    payment_token: &str,
    pm: &domain::PaymentMethod,
    merchant_key_store: &domain::MerchantKeyStore,
) -> errors::RouterResult<api::CardDetailFromLocker> {
    let card_detail = get_card_details_from_locker(state, pm).await?;
    let card = card_detail.clone();

    let resp = TempLockerCardSupport::create_payment_method_data_in_temp_locker(
        state,
        payment_token,
        card,
        pm,
        merchant_key_store,
    )
    .await?;
    Ok(resp)
}

pub async fn get_masked_bank_details(
    pm: &domain::PaymentMethod,
) -> errors::RouterResult<Option<MaskedBankDetails>> {
    #[cfg(feature = "v1")]
    let payment_method_data = pm
        .payment_method_data
        .clone()
        .map(|x| x.into_inner().expose())
        .map(
            |v| -> Result<PaymentMethodsData, error_stack::Report<errors::ApiErrorResponse>> {
                v.parse_value::<PaymentMethodsData>("PaymentMethodsData")
                    .change_context(errors::StorageError::DeserializationFailed)
                    .change_context(errors::ApiErrorResponse::InternalServerError)
                    .attach_printable("Failed to deserialize Payment Method Auth config")
            },
        )
        .transpose()?;

    #[cfg(feature = "v2")]
    let payment_method_data = pm.payment_method_data.clone().map(|x| x.into_inner());

    match payment_method_data {
        Some(pmd) => match pmd {
            PaymentMethodsData::Card(_) => Ok(None),
            PaymentMethodsData::BankDetails(bank_details) => Ok(Some(MaskedBankDetails {
                mask: bank_details.mask,
            })),
            PaymentMethodsData::WalletDetails(_) => Ok(None),
        },
        None => Err(report!(errors::ApiErrorResponse::InternalServerError))
            .attach_printable("Unable to fetch payment method data"),
    }
}

#[cfg(feature = "v1")]
pub async fn get_bank_account_connector_details(
    pm: &domain::PaymentMethod,
) -> errors::RouterResult<Option<BankAccountTokenData>> {
    let payment_method_data = pm
        .payment_method_data
        .clone()
        .map(|x| x.into_inner().expose())
        .map(
            |v| -> Result<PaymentMethodsData, error_stack::Report<errors::ApiErrorResponse>> {
                v.parse_value::<PaymentMethodsData>("PaymentMethodsData")
                    .change_context(errors::StorageError::DeserializationFailed)
                    .change_context(errors::ApiErrorResponse::InternalServerError)
                    .attach_printable("Failed to deserialize Payment Method Auth config")
            },
        )
        .transpose()?;

    match payment_method_data {
        Some(pmd) => match pmd {
            PaymentMethodsData::Card(_) => Err(errors::ApiErrorResponse::UnprocessableEntity {
                message: "Card is not a valid entity".to_string(),
            }
            .into()),
            PaymentMethodsData::WalletDetails(_) => {
                Err(errors::ApiErrorResponse::UnprocessableEntity {
                    message: "Wallet is not a valid entity".to_string(),
                }
                .into())
            }
            PaymentMethodsData::BankDetails(bank_details) => {
                let connector_details = bank_details
                    .connector_details
                    .first()
                    .ok_or(errors::ApiErrorResponse::InternalServerError)?;

                let pm_type = pm
                    .get_payment_method_subtype()
                    .get_required_value("payment_method_type")
                    .attach_printable("PaymentMethodType not found")?;

                let pm = pm
                    .get_payment_method_type()
                    .get_required_value("payment_method")
                    .attach_printable("PaymentMethod not found")?;

                let token_data = BankAccountTokenData {
                    payment_method_type: pm_type,
                    payment_method: pm,
                    connector_details: connector_details.clone(),
                };

                Ok(Some(token_data))
            }
        },
        None => Ok(None),
    }
}

pub async fn update_last_used_at(
    payment_method: &domain::PaymentMethod,
    state: &routes::SessionState,
    storage_scheme: MerchantStorageScheme,
    key_store: &domain::MerchantKeyStore,
) -> errors::RouterResult<()> {
    let update_last_used = storage::PaymentMethodUpdate::LastUsedUpdate {
        last_used_at: common_utils::date_time::now(),
    };

    state
        .store
        .update_payment_method(
            key_store,
            payment_method.clone(),
            update_last_used,
            storage_scheme,
        )
        .await
        .change_context(errors::ApiErrorResponse::InternalServerError)
        .attach_printable("Failed to update the last_used_at in db")?;

    Ok(())
}
#[cfg(feature = "payouts")]
pub async fn get_bank_from_hs_locker(
    state: &routes::SessionState,
    key_store: &domain::MerchantKeyStore,
    temp_token: Option<&String>,
    customer_id: &id_type::CustomerId,
    merchant_id: &id_type::MerchantId,
    token_ref: &str,
) -> errors::RouterResult<api::BankPayout> {
    let payment_method = get_payment_method_from_hs_locker(
        state,
        key_store,
        customer_id,
        merchant_id,
        token_ref,
        None,
    )
    .await
    .change_context(errors::ApiErrorResponse::InternalServerError)
    .attach_printable("Error getting payment method from locker")?;
    let pm_parsed: api::PayoutMethodData = payment_method
        .peek()
        .to_string()
        .parse_struct("PayoutMethodData")
        .change_context(errors::ApiErrorResponse::InternalServerError)?;
    match &pm_parsed {
        api::PayoutMethodData::Bank(bank) => {
            if let Some(token) = temp_token {
                vault::Vault::store_payout_method_data_in_locker(
                    state,
                    Some(token.clone()),
                    &pm_parsed,
                    Some(customer_id.to_owned()),
                    key_store,
                )
                .await
                .change_context(errors::ApiErrorResponse::InternalServerError)
                .attach_printable("Error storing payout method data in temporary locker")?;
            }
            Ok(bank.to_owned())
        }
        api::PayoutMethodData::Card(_) => Err(errors::ApiErrorResponse::InvalidRequestData {
            message: "Expected bank details, found card details instead".to_string(),
        }
        .into()),
        api::PayoutMethodData::Wallet(_) => Err(errors::ApiErrorResponse::InvalidRequestData {
            message: "Expected bank details, found wallet details instead".to_string(),
        }
        .into()),
        api::PayoutMethodData::BankRedirect(_) => {
            Err(errors::ApiErrorResponse::InvalidRequestData {
                message: "Expected bank details, found bank redirect details instead".to_string(),
            }
            .into())
        }
        api::PayoutMethodData::Passthrough(_) => {
            Err(errors::ApiErrorResponse::InvalidRequestData {
                message: "Expected bank details, found passthrough details instead".to_string(),
            }
            .into())
        }
    }
}

#[cfg(feature = "v1")]
pub struct TempLockerCardSupport;

#[cfg(feature = "v1")]
impl TempLockerCardSupport {
    #[instrument(skip_all)]
    async fn create_payment_method_data_in_temp_locker(
        state: &routes::SessionState,
        payment_token: &str,
        card: api::CardDetailFromLocker,
        pm: &domain::PaymentMethod,
        merchant_key_store: &domain::MerchantKeyStore,
    ) -> errors::RouterResult<api::CardDetailFromLocker> {
        let card_number = card.card_number.clone().get_required_value("card_number")?;
        let card_exp_month = card
            .expiry_month
            .clone()
            .expose_option()
            .get_required_value("expiry_month")?;
        let card_exp_year = card
            .expiry_year
            .clone()
            .expose_option()
            .get_required_value("expiry_year")?;
        let card_holder_name = card
            .card_holder_name
            .clone()
            .expose_option()
            .unwrap_or_default();
        let value1 = payment_methods::mk_card_value1(
            card_number,
            card_exp_year,
            card_exp_month,
            Some(card_holder_name),
            None,
            None,
            None,
        )
        .change_context(errors::ApiErrorResponse::InternalServerError)
        .attach_printable("Error getting Value1 for locker")?;
        let value2 = payment_methods::mk_card_value2(
            None,
            None,
            None,
            Some(pm.customer_id.clone()),
            Some(pm.get_id().to_string()),
        )
        .change_context(errors::ApiErrorResponse::InternalServerError)
        .attach_printable("Error getting Value2 for locker")?;

        let value1 = vault::VaultPaymentMethod::Card(value1);
        let value2 = vault::VaultPaymentMethod::Card(value2);

        let value1 = value1
            .encode_to_string_of_json()
            .change_context(errors::ApiErrorResponse::InternalServerError)
            .attach_printable("Wrapped value1 construction failed when saving card to locker")?;

        let value2 = value2
            .encode_to_string_of_json()
            .change_context(errors::ApiErrorResponse::InternalServerError)
            .attach_printable("Wrapped value2 construction failed when saving card to locker")?;

        let lookup_key = vault::create_tokenize(
            state,
            value1,
            Some(value2),
            payment_token.to_string(),
            merchant_key_store.key.get_inner(),
        )
        .await?;
        vault::add_delete_tokenized_data_task(
            &*state.store,
            &lookup_key,
            enums::PaymentMethod::Card,
        )
        .await?;
        metrics::TOKENIZED_DATA_COUNT.add(1, &[]);
        metrics::TASKS_ADDED_COUNT.add(
            1,
            router_env::metric_attributes!(("flow", "DeleteTokenizeData")),
        );
        Ok(card)
    }
}

pub async fn create_encrypted_data<T>(
    key_manager_state: &KeyManagerState,
    key_store: &domain::MerchantKeyStore,
    data: T,
) -> Result<Encryptable<Secret<serde_json::Value>>, error_stack::Report<errors::StorageError>>
where
    T: Debug + serde::Serialize,
{
    let key = key_store.key.get_inner().peek();
    let identifier = Identifier::Merchant(key_store.merchant_id.clone());

    let encoded_data = Encode::encode_to_value(&data)
        .change_context(errors::StorageError::SerializationFailed)
        .attach_printable("Unable to encode data")?;

    let secret_data = Secret::<_, masking::WithType>::new(encoded_data);

    let encrypted_data = domain::types::crypto_operation(
        key_manager_state,
        type_name!(payment_method::PaymentMethod),
        domain::types::CryptoOperation::Encrypt(secret_data),
        identifier.clone(),
        key,
    )
    .await
    .and_then(|val| val.try_into_operation())
    .change_context(errors::StorageError::EncryptionError)
    .attach_printable("Unable to encrypt data")?;

    Ok(encrypted_data)
}

pub async fn list_countries_currencies_for_connector_payment_method(
    state: routes::SessionState,
    req: ListCountriesCurrenciesRequest,
    _profile_id: Option<id_type::ProfileId>,
) -> errors::RouterResponse<ListCountriesCurrenciesResponse> {
    Ok(services::ApplicationResponse::Json(
        list_countries_currencies_for_connector_payment_method_util(
            state.conf.pm_filters.clone(),
            req.connector,
            req.payment_method_type,
        )
        .await,
    ))
}

// This feature will be more efficient as a WASM function rather than as an API.
// So extracting this logic to a separate function so that it can be used in WASM as well.
pub async fn list_countries_currencies_for_connector_payment_method_util(
    connector_filters: settings::ConnectorFilters,
    connector: api_enums::Connector,
    payment_method_type: api_enums::PaymentMethodType,
) -> ListCountriesCurrenciesResponse {
    let payment_method_type =
        settings::PaymentMethodFilterKey::PaymentMethodType(payment_method_type);

    let (currencies, country_codes) = connector_filters
        .0
        .get(&connector.to_string())
        .and_then(|filter| filter.0.get(&payment_method_type))
        .map(|filter| (filter.currency.clone(), filter.country.clone()))
        .unwrap_or_else(|| {
            connector_filters
                .0
                .get("default")
                .and_then(|filter| filter.0.get(&payment_method_type))
                .map_or((None, None), |filter| {
                    (filter.currency.clone(), filter.country.clone())
                })
        });

    let currencies =
        currencies.unwrap_or_else(|| api_enums::Currency::iter().collect::<HashSet<_>>());
    let country_codes =
        country_codes.unwrap_or_else(|| api_enums::CountryAlpha2::iter().collect::<HashSet<_>>());

    ListCountriesCurrenciesResponse {
        currencies,
        countries: country_codes
            .into_iter()
            .map(|country_code| CountryCodeWithName {
                code: country_code,
                name: common_enums::Country::from_alpha2(country_code),
            })
            .collect(),
    }
}

#[cfg(feature = "v1")]
pub async fn tokenize_card_flow(
    state: &routes::SessionState,
    req: domain::CardNetworkTokenizeRequest,
    merchant_context: &domain::MerchantContext,
) -> errors::RouterResult<api::CardNetworkTokenizeResponse> {
    match req.data {
        domain::TokenizeDataRequest::Card(ref card_req) => {
            let executor = tokenize::CardNetworkTokenizeExecutor::new(
                state,
                merchant_context,
                card_req,
                &req.customer,
            );
            let builder =
                tokenize::NetworkTokenizationBuilder::<tokenize::TokenizeWithCard>::default();
            execute_card_tokenization(executor, builder, card_req).await
        }
        domain::TokenizeDataRequest::ExistingPaymentMethod(ref payment_method) => {
            let executor = tokenize::CardNetworkTokenizeExecutor::new(
                state,
                merchant_context,
                payment_method,
                &req.customer,
            );
            let builder =
                tokenize::NetworkTokenizationBuilder::<tokenize::TokenizeWithPmId>::default();
            Box::pin(execute_payment_method_tokenization(
                executor,
                builder,
                payment_method,
            ))
            .await
        }
    }
}

#[cfg(feature = "v1")]
pub async fn execute_card_tokenization(
    executor: tokenize::CardNetworkTokenizeExecutor<'_, domain::TokenizeCardRequest>,
    builder: tokenize::NetworkTokenizationBuilder<'_, tokenize::TokenizeWithCard>,
    req: &domain::TokenizeCardRequest,
) -> errors::RouterResult<api::CardNetworkTokenizeResponse> {
    // Validate request and get optional customer
    let optional_customer = executor
        .validate_request_and_fetch_optional_customer()
        .await?;
    let builder = builder.set_validate_result();

    // Perform BIN lookup and validate card network
    let optional_card_info = executor
        .fetch_bin_details_and_validate_card_network(
            req.raw_card_number.clone(),
            req.card_issuer.as_ref(),
            req.card_network.as_ref(),
            req.card_type.as_ref(),
            req.card_issuing_country.as_ref(),
        )
        .await?;
    let builder = builder.set_card_details(req, optional_card_info);

    // Create customer if not present
    let customer = match optional_customer {
        Some(customer) => customer,
        None => executor.create_customer().await?,
    };
    let builder = builder.set_customer(&customer);

    // Tokenize card
    let (optional_card, optional_cvc) = builder.get_optional_card_and_cvc();
    let domain_card = optional_card
        .get_required_value("card")
        .change_context(errors::ApiErrorResponse::InternalServerError)?;
    let network_token_details = executor
        .tokenize_card(&customer.id, &domain_card, optional_cvc)
        .await?;
    let builder = builder.set_token_details(&network_token_details);

    // Store card and token in locker
    let store_card_and_token_resp = executor
        .store_card_and_token_in_locker(&network_token_details, &domain_card, &customer.id)
        .await?;
    let builder = builder.set_stored_card_response(&store_card_and_token_resp);
    let builder = builder.set_stored_token_response(&store_card_and_token_resp);

    // Create payment method
    let payment_method = executor
        .create_payment_method(
            &store_card_and_token_resp,
            &network_token_details,
            &domain_card,
            &customer.id,
        )
        .await?;
    let builder = builder.set_payment_method_response(&payment_method);

    Ok(builder.build())
}

#[cfg(feature = "v1")]
pub async fn execute_payment_method_tokenization(
    executor: tokenize::CardNetworkTokenizeExecutor<'_, domain::TokenizePaymentMethodRequest>,
    builder: tokenize::NetworkTokenizationBuilder<'_, tokenize::TokenizeWithPmId>,
    req: &domain::TokenizePaymentMethodRequest,
) -> errors::RouterResult<api::CardNetworkTokenizeResponse> {
    // Fetch payment method
    let payment_method = executor
        .fetch_payment_method(&req.payment_method_id)
        .await?;
    let builder = builder.set_payment_method(&payment_method);

    // Validate payment method and customer
    let (locker_id, customer) = executor
        .validate_request_and_locker_reference_and_customer(&payment_method)
        .await?;
    let builder = builder.set_validate_result(&customer);

    // Fetch card from locker
    let card_details = get_card_from_locker(
        executor.state,
        &customer.id,
        executor.merchant_account.get_id(),
        &locker_id,
    )
    .await?;

    // Perform BIN lookup and validate card network
    let optional_card_info = executor
        .fetch_bin_details_and_validate_card_network(
            card_details.card_number.clone(),
            None,
            None,
            None,
            None,
        )
        .await?;
    let builder = builder.set_card_details(&card_details, optional_card_info, req.card_cvc.clone());

    // Tokenize card
    let (optional_card, optional_cvc) = builder.get_optional_card_and_cvc();
    let domain_card = optional_card.get_required_value("card")?;
    let network_token_details = executor
        .tokenize_card(&customer.id, &domain_card, optional_cvc)
        .await?;
    let builder = builder.set_token_details(&network_token_details);

    // Store token in locker
    let store_token_resp = executor
        .store_network_token_in_locker(
            &network_token_details,
            &customer.id,
            card_details.name_on_card.clone(),
            card_details.nick_name.clone().map(Secret::new),
        )
        .await?;
    let builder = builder.set_stored_token_response(&store_token_resp);

    // Update payment method
    let updated_payment_method = executor
        .update_payment_method(
            &store_token_resp,
            payment_method,
            &network_token_details,
            &domain_card,
        )
        .await?;
    let builder = builder.set_payment_method(&updated_payment_method);

    Ok(builder.build())
}<|MERGE_RESOLUTION|>--- conflicted
+++ resolved
@@ -1621,16 +1621,10 @@
 ) -> errors::RouterResponse<api::CustomerPaymentMethodUpdateResponse> {
     let db = state.store.as_ref();
 
-<<<<<<< HEAD
-    let pm = db
-        .find_payment_method(
-=======
     let pm = if let Some(pm) = pm_data {
         pm
     } else {
         db.find_payment_method(
-            &((&state).into()),
->>>>>>> 60161f72
             merchant_context.get_merchant_key_store(),
             payment_method_id,
             merchant_context.get_merchant_account().storage_scheme,
