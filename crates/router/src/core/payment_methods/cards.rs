use std::{
    collections::{HashMap, HashSet},
    fmt::Debug,
    str::FromStr,
};

use api_models::{
    admin::PaymentMethodsEnabled,
    enums as api_enums,
    payment_methods::{
        BankAccountTokenData, Card, CardDetailUpdate, CardDetailsPaymentMethod, CardNetworkTypes,
        CountryCodeWithName, CustomerDefaultPaymentMethodResponse, ListCountriesCurrenciesRequest,
        ListCountriesCurrenciesResponse, MaskedBankDetails, PaymentExperienceTypes,
        PaymentMethodsData, RequestPaymentMethodTypes, RequiredFieldInfo,
        ResponsePaymentMethodIntermediate, ResponsePaymentMethodTypes,
        ResponsePaymentMethodsEnabled,
    },
    payments::BankCodeResponse,
    pm_auth::PaymentMethodAuthConfig,
    surcharge_decision_configs as api_surcharge_decision_configs,
};
use common_enums::{enums::MerchantStorageScheme, ConnectorType};
use common_utils::{
    consts,
    crypto::Encryptable,
    encryption::Encryption,
    ext_traits::{AsyncExt, Encode, StringExt, ValueExt},
    generate_id, id_type, type_name,
    types::{
        keymanager::{Identifier, KeyManagerState},
        MinorUnit,
    },
};
use diesel_models::payment_method;
use error_stack::{report, ResultExt};
use euclid::{
    dssa::graph::{AnalysisContext, CgraphExt},
    frontend::dir,
};
use hyperswitch_constraint_graph as cgraph;
#[cfg(all(any(feature = "v1", feature = "v2"), not(feature = "customer_v2")))]
use hyperswitch_domain_models::customer::CustomerUpdate;
use kgraph_utils::transformers::IntoDirValue;
use masking::Secret;
use router_env::{instrument, metrics::add_attributes, tracing};
use strum::IntoEnumIterator;

use super::surcharge_decision_configs::{
    perform_surcharge_decision_management_for_payment_method_list,
    perform_surcharge_decision_management_for_saved_cards,
};
#[cfg(all(
    any(feature = "v2", feature = "v1"),
    not(feature = "payment_methods_v2"),
    not(feature = "customer_v2")
))]
use crate::routes::app::SessionStateInfo;
#[cfg(feature = "payouts")]
use crate::types::domain::types::AsyncLift;
#[cfg(all(any(feature = "v1", feature = "v2"), not(feature = "customer_v2")))]
use crate::utils::{self};
use crate::{
    configs::settings,
    core::{
        errors::{self, StorageErrorExt},
        payment_methods::{
            add_payment_method_status_update_task, transformers as payment_methods,
            utils::{get_merchant_pm_filter_graph, make_pm_graph, refresh_pm_filters_cache},
            vault,
        },
        payments::{
            helpers,
            routing::{self, SessionFlowRoutingInput},
        },
        utils as core_utils,
    },
    db, logger,
    pii::prelude::*,
    routes::{self, metrics, payment_methods::ParentPaymentMethodToken},
    services,
    types::{
        api::{self, routing as routing_types, PaymentMethodCreateExt},
        domain::{self, BusinessProfile},
        storage::{self, enums, PaymentMethodListContext, PaymentTokenData},
        transformers::{ForeignFrom, ForeignTryFrom},
    },
    utils::{ConnectorResponseExt, OptionExt},
};

<<<<<<< HEAD
#[cfg(all(
    any(feature = "v1", feature = "v2"),
    not(feature = "payment_methods_v2")
))]
=======
#[cfg(all(feature = "v2", feature = "customer_v2"))]
#[instrument(skip_all)]
#[allow(clippy::too_many_arguments)]
pub async fn create_payment_method(
    state: &routes::SessionState,
    req: &api::PaymentMethodCreate,
    customer_id: &id_type::CustomerId,
    payment_method_id: &str,
    locker_id: Option<String>,
    merchant_id: &id_type::MerchantId,
    pm_metadata: Option<serde_json::Value>,
    customer_acceptance: Option<serde_json::Value>,
    payment_method_data: Option<Encryption>,
    key_store: &domain::MerchantKeyStore,
    connector_mandate_details: Option<serde_json::Value>,
    status: Option<enums::PaymentMethodStatus>,
    network_transaction_id: Option<String>,
    storage_scheme: MerchantStorageScheme,
    payment_method_billing_address: Option<Encryption>,
    card_scheme: Option<String>,
) -> errors::CustomResult<storage::PaymentMethod, errors::ApiErrorResponse> {
    todo!()
}

#[cfg(all(any(feature = "v1", feature = "v2"), not(feature = "customer_v2")))]
>>>>>>> 66cc0a3b
#[instrument(skip_all)]
#[allow(clippy::too_many_arguments)]
pub async fn create_payment_method(
    state: &routes::SessionState,
    req: &api::PaymentMethodCreate,
    customer_id: &id_type::CustomerId,
    payment_method_id: &str,
    locker_id: Option<String>,
    merchant_id: &id_type::MerchantId,
    pm_metadata: Option<serde_json::Value>,
    customer_acceptance: Option<serde_json::Value>,
    payment_method_data: Option<Encryption>,
    key_store: &domain::MerchantKeyStore,
    connector_mandate_details: Option<serde_json::Value>,
    status: Option<enums::PaymentMethodStatus>,
    network_transaction_id: Option<String>,
    storage_scheme: MerchantStorageScheme,
    payment_method_billing_address: Option<Encryption>,
    card_scheme: Option<String>,
) -> errors::CustomResult<storage::PaymentMethod, errors::ApiErrorResponse> {
    let db = &*state.store;
    let customer = db
        .find_customer_by_customer_id_merchant_id(
            &state.into(),
            customer_id,
            merchant_id,
            key_store,
            storage_scheme,
        )
        .await
        .to_not_found_response(errors::ApiErrorResponse::CustomerNotFound)?;

    let client_secret = generate_id(
        consts::ID_LENGTH,
        format!("{payment_method_id}_secret").as_str(),
    );

    let current_time = common_utils::date_time::now();

    let response = db
        .insert_payment_method(
            storage::PaymentMethodNew {
                customer_id: customer_id.to_owned(),
                merchant_id: merchant_id.to_owned(),
                payment_method_id: payment_method_id.to_string(),
                locker_id,
                payment_method: req.payment_method,
                payment_method_type: req.payment_method_type,
                payment_method_issuer: req.payment_method_issuer.clone(),
                scheme: req.card_network.clone().or(card_scheme),
                metadata: pm_metadata.map(Secret::new),
                payment_method_data,
                connector_mandate_details,
                customer_acceptance: customer_acceptance.map(Secret::new),
                client_secret: Some(client_secret),
                status: status.unwrap_or(enums::PaymentMethodStatus::Active),
                network_transaction_id: network_transaction_id.to_owned(),
                payment_method_issuer_code: None,
                accepted_currency: None,
                token: None,
                cardholder_name: None,
                issuer_name: None,
                issuer_country: None,
                payer_country: None,
                is_stored: None,
                swift_code: None,
                direct_debit_token: None,
                created_at: current_time,
                last_modified: current_time,
                last_used_at: current_time,
                payment_method_billing_address,
                updated_by: None,
            },
            storage_scheme,
        )
        .await
        .change_context(errors::ApiErrorResponse::InternalServerError)
        .attach_printable("Failed to add payment method in db")?;

    if customer.default_payment_method_id.is_none() && req.payment_method.is_some() {
        let _ = set_default_payment_method(
            state,
            merchant_id,
            key_store.clone(),
            customer_id,
            payment_method_id.to_owned(),
            storage_scheme,
        )
        .await
        .map_err(|error| logger::error!(?error, "Failed to set the payment method as default"));
    }
    Ok(response)
}

#[cfg(all(feature = "v2", feature = "payment_methods_v2"))]
#[instrument(skip_all)]
#[allow(clippy::too_many_arguments)]
pub async fn create_payment_method(
    _state: &routes::SessionState,
    _req: &api::PaymentMethodCreate,
    _customer_id: &id_type::CustomerId,
    _payment_method_id: &str,
    _locker_id: Option<String>,
    _merchant_id: &id_type::MerchantId,
    _pm_metadata: Option<serde_json::Value>,
    _customer_acceptance: Option<serde_json::Value>,
    _payment_method_data: Option<Encryption>,
    _key_store: &domain::MerchantKeyStore,
    _connector_mandate_details: Option<serde_json::Value>,
    _status: Option<enums::PaymentMethodStatus>,
    _network_transaction_id: Option<String>,
    _storage_scheme: MerchantStorageScheme,
    _payment_method_billing_address: Option<Encryption>,
    _card_scheme: Option<String>,
) -> errors::CustomResult<storage::PaymentMethod, errors::ApiErrorResponse> {
    todo!()
}

#[cfg(all(
    any(feature = "v1", feature = "v2"),
    not(feature = "payment_methods_v2")
))]
pub fn store_default_payment_method(
    req: &api::PaymentMethodCreate,
    customer_id: &id_type::CustomerId,
    merchant_id: &id_type::MerchantId,
) -> (
    api::PaymentMethodResponse,
    Option<payment_methods::DataDuplicationCheck>,
) {
    let pm_id = generate_id(consts::ID_LENGTH, "pm");
    let payment_method_response = api::PaymentMethodResponse {
        merchant_id: merchant_id.to_owned(),
        customer_id: Some(customer_id.to_owned()),
        payment_method_id: pm_id,
        payment_method: req.payment_method,
        payment_method_type: req.payment_method_type,
        #[cfg(feature = "payouts")]
        bank_transfer: None,
        card: None,
        metadata: req.metadata.clone(),
        created: Some(common_utils::date_time::now()),
        recurring_enabled: false,           //[#219]
        installment_payment_enabled: false, //[#219]
        payment_experience: Some(vec![api_models::enums::PaymentExperience::RedirectToUrl]),
        last_used_at: Some(common_utils::date_time::now()),
        client_secret: None,
    };

    (payment_method_response, None)
}

#[cfg(all(feature = "v2", feature = "payment_methods_v2"))]
pub fn store_default_payment_method(
    req: &api::PaymentMethodCreate,
    customer_id: &id_type::CustomerId,
    merchant_id: &id_type::MerchantId,
) -> (
    api::PaymentMethodResponse,
    Option<payment_methods::DataDuplicationCheck>,
) {
    let pm_id = generate_id(consts::ID_LENGTH, "pm");
    let payment_method_response = api::PaymentMethodResponse {
        merchant_id: merchant_id.to_owned(),
        customer_id: Some(customer_id.to_owned()),
        payment_method_id: pm_id,
        payment_method: req.payment_method,
        payment_method_type: req.payment_method_type,
        payment_method_data: None,
        metadata: req.metadata.clone(),
        created: Some(common_utils::date_time::now()),
        recurring_enabled: false, //[#219]
        last_used_at: Some(common_utils::date_time::now()),
        client_secret: None,
    };

    (payment_method_response, None)
}
#[instrument(skip_all)]
pub async fn get_or_insert_payment_method(
    state: &routes::SessionState,
    req: api::PaymentMethodCreate,
    resp: &mut api::PaymentMethodResponse,
    merchant_account: &domain::MerchantAccount,
    customer_id: &id_type::CustomerId,
    key_store: &domain::MerchantKeyStore,
) -> errors::RouterResult<diesel_models::PaymentMethod> {
    let mut payment_method_id = resp.payment_method_id.clone();
    let mut locker_id = None;
    let db = &*state.store;
    let payment_method = {
        let existing_pm_by_pmid = db
            .find_payment_method(&payment_method_id, merchant_account.storage_scheme)
            .await;

        if let Err(err) = existing_pm_by_pmid {
            if err.current_context().is_db_not_found() {
                locker_id = Some(payment_method_id.clone());
                let existing_pm_by_locker_id = db
                    .find_payment_method_by_locker_id(
                        &payment_method_id,
                        merchant_account.storage_scheme,
                    )
                    .await;

                match &existing_pm_by_locker_id {
                    Ok(pm) => payment_method_id.clone_from(&pm.payment_method_id),
                    Err(_) => payment_method_id = generate_id(consts::ID_LENGTH, "pm"),
                };
                existing_pm_by_locker_id
            } else {
                Err(err)
            }
        } else {
            existing_pm_by_pmid
        }
    };
    payment_method_id.clone_into(&mut resp.payment_method_id);

    match payment_method {
        Ok(pm) => Ok(pm),
        Err(err) => {
            if err.current_context().is_db_not_found() {
                insert_payment_method(
                    state,
                    resp,
                    &req,
                    key_store,
                    merchant_account.get_id(),
                    customer_id,
                    resp.metadata.clone().map(|val| val.expose()),
                    None,
                    locker_id,
                    None,
                    req.network_transaction_id.clone(),
                    merchant_account.storage_scheme,
                    None,
                )
                .await
            } else {
                Err(err)
                    .change_context(errors::ApiErrorResponse::InternalServerError)
                    .attach_printable("Error while finding payment method")
            }
        }
    }
}

#[cfg(all(
    any(feature = "v1", feature = "v2"),
    not(feature = "payment_methods_v2")
))]
pub async fn migrate_payment_method(
    state: routes::SessionState,
    req: api::PaymentMethodMigrate,
    merchant_id: &id_type::MerchantId,
    merchant_account: &domain::MerchantAccount,
    key_store: &domain::MerchantKeyStore,
) -> errors::RouterResponse<api::PaymentMethodResponse> {
    let mut req = req;
    let card_details = req.card.as_ref().get_required_value("card")?;

    let card_number_validation_result =
        cards::CardNumber::from_str(card_details.card_number.peek());

    let card_bin_details =
        populate_bin_details_for_masked_card(card_details, &*state.store).await?;

    req.card = Some(api_models::payment_methods::MigrateCardDetail {
        card_issuing_country: card_bin_details.issuer_country.clone(),
        card_network: card_bin_details.card_network.clone(),
        card_issuer: card_bin_details.card_issuer.clone(),
        card_type: card_bin_details.card_type.clone(),
        ..card_details.clone()
    });

    if let Some(connector_mandate_details) = &req.connector_mandate_details {
        helpers::validate_merchant_connector_ids_in_connector_mandate_details(
            &state,
            key_store,
            connector_mandate_details,
            merchant_id,
            card_bin_details.card_network.clone(),
        )
        .await?;
    };

    match card_number_validation_result {
        Ok(card_number) => {
            let payment_method_create_request =
                api::PaymentMethodCreate::get_payment_method_create_from_payment_method_migrate(
                    card_number,
                    &req,
                );
            get_client_secret_or_add_payment_method(
                &state,
                payment_method_create_request,
                merchant_account,
                key_store,
            )
            .await
        }
        Err(card_validation_error) => {
            logger::debug!("Card number to be migrated is invalid, skip saving in locker {card_validation_error}");
            skip_locker_call_and_migrate_payment_method(
                state,
                &req,
                merchant_id.to_owned(),
                key_store,
                merchant_account,
                card_bin_details.clone(),
            )
            .await
        }
    }
}

#[cfg(all(feature = "v2", feature = "payment_methods_v2"))]
pub async fn migrate_payment_method(
    _state: routes::SessionState,
    _req: api::PaymentMethodMigrate,
    _merchant_id: &id_type::MerchantId,
    _merchant_account: &domain::MerchantAccount,
    _key_store: &domain::MerchantKeyStore,
) -> errors::RouterResponse<api::PaymentMethodResponse> {
    todo!()
}

pub async fn populate_bin_details_for_masked_card(
    card_details: &api_models::payment_methods::MigrateCardDetail,
    db: &dyn db::StorageInterface,
) -> errors::CustomResult<api::CardDetailFromLocker, errors::ApiErrorResponse> {
    helpers::validate_card_expiry(&card_details.card_exp_month, &card_details.card_exp_year)?;
    let card_number = card_details.card_number.clone();

    let (card_isin, _last4_digits) = get_card_bin_and_last4_digits_for_masked_card(
        card_number.peek(),
    )
    .change_context(errors::ApiErrorResponse::InvalidRequestData {
        message: "Invalid card number".to_string(),
    })?;

    let card_bin_details = if card_details.card_issuer.is_some()
        && card_details.card_network.is_some()
        && card_details.card_type.is_some()
        && card_details.card_issuing_country.is_some()
    {
        api_models::payment_methods::CardDetailFromLocker::foreign_try_from((card_details, None))?
    } else {
        let card_info = db
            .get_card_info(&card_isin)
            .await
            .map_err(|error| services::logger::error!(card_info_error=?error))
            .ok()
            .flatten();

        api_models::payment_methods::CardDetailFromLocker::foreign_try_from((
            card_details,
            card_info,
        ))?
    };
    Ok(card_bin_details)
}

#[cfg(all(
    any(feature = "v1", feature = "v2"),
    not(feature = "payment_methods_v2")
))]
impl
    ForeignTryFrom<(
        &api_models::payment_methods::MigrateCardDetail,
        Option<diesel_models::CardInfo>,
    )> for api_models::payment_methods::CardDetailFromLocker
{
    type Error = error_stack::Report<errors::ApiErrorResponse>;
    fn foreign_try_from(
        (card_details, card_info): (
            &api_models::payment_methods::MigrateCardDetail,
            Option<diesel_models::CardInfo>,
        ),
    ) -> Result<Self, Self::Error> {
        let (card_isin, last4_digits) =
            get_card_bin_and_last4_digits_for_masked_card(card_details.card_number.peek())
                .change_context(errors::ApiErrorResponse::InvalidRequestData {
                    message: "Invalid card number".to_string(),
                })?;
        if let Some(card_bin_info) = card_info {
            Ok(Self {
                scheme: card_details
                    .card_network
                    .clone()
                    .or(card_bin_info.card_network.clone())
                    .map(|card_network| card_network.to_string()),
                last4_digits: Some(last4_digits.clone()),
                issuer_country: card_details
                    .card_issuing_country
                    .clone()
                    .or(card_bin_info.card_issuing_country),
                card_number: None,
                expiry_month: Some(card_details.card_exp_month.clone()),
                expiry_year: Some(card_details.card_exp_year.clone()),
                card_token: None,
                card_fingerprint: None,
                card_holder_name: card_details.card_holder_name.clone(),
                nick_name: card_details.nick_name.clone(),
                card_isin: Some(card_isin.clone()),
                card_issuer: card_details
                    .card_issuer
                    .clone()
                    .or(card_bin_info.card_issuer),
                card_network: card_details
                    .card_network
                    .clone()
                    .or(card_bin_info.card_network),
                card_type: card_details.card_type.clone().or(card_bin_info.card_type),
                saved_to_locker: false,
            })
        } else {
            Ok(Self {
                scheme: card_details
                    .card_network
                    .clone()
                    .map(|card_network| card_network.to_string()),
                last4_digits: Some(last4_digits.clone()),
                issuer_country: card_details.card_issuing_country.clone(),
                card_number: None,
                expiry_month: Some(card_details.card_exp_month.clone()),
                expiry_year: Some(card_details.card_exp_year.clone()),
                card_token: None,
                card_fingerprint: None,
                card_holder_name: card_details.card_holder_name.clone(),
                nick_name: card_details.nick_name.clone(),
                card_isin: Some(card_isin.clone()),
                card_issuer: card_details.card_issuer.clone(),
                card_network: card_details.card_network.clone(),
                card_type: card_details.card_type.clone(),
                saved_to_locker: false,
            })
        }
    }
}

<<<<<<< HEAD
#[cfg(all(feature = "v2", feature = "payment_methods_v2"))]
impl
    ForeignTryFrom<(
        &api_models::payment_methods::MigrateCardDetail,
        Option<diesel_models::CardInfo>,
    )> for api_models::payment_methods::CardDetailFromLocker
{
    type Error = error_stack::Report<errors::ApiErrorResponse>;
    fn foreign_try_from(
        (card_details, card_info): (
            &api_models::payment_methods::MigrateCardDetail,
            Option<diesel_models::CardInfo>,
        ),
    ) -> Result<Self, Self::Error> {
        let (card_isin, last4_digits) =
            get_card_bin_and_last4_digits_for_masked_card(card_details.card_number.peek())
                .change_context(errors::ApiErrorResponse::InvalidRequestData {
                    message: "Invalid card number".to_string(),
                })?;
        if let Some(card_bin_info) = card_info {
            Ok(Self {
                last4_digits: Some(last4_digits.clone()),
                issuer_country: card_details
                    .card_issuing_country
                    .as_ref()
                    .map(|c| api_enums::CountryAlpha2::from_str(c))
                    .transpose()
                    .ok()
                    .flatten()
                    .or(card_bin_info
                        .card_issuing_country
                        .as_ref()
                        .map(|c| api_enums::CountryAlpha2::from_str(c))
                        .transpose()
                        .ok()
                        .flatten()),
                card_number: None,
                expiry_month: Some(card_details.card_exp_month.clone()),
                expiry_year: Some(card_details.card_exp_year.clone()),
                card_fingerprint: None,
                card_holder_name: card_details.card_holder_name.clone(),
                nick_name: card_details.nick_name.clone(),
                card_isin: Some(card_isin.clone()),
                card_issuer: card_details
                    .card_issuer
                    .clone()
                    .or(card_bin_info.card_issuer),
                card_network: card_details
                    .card_network
                    .clone()
                    .or(card_bin_info.card_network),
                card_type: card_details.card_type.clone().or(card_bin_info.card_type),
                saved_to_locker: false,
            })
        } else {
            Ok(Self {
                last4_digits: Some(last4_digits.clone()),
                issuer_country: card_details
                    .card_issuing_country
                    .as_ref()
                    .map(|c| api_enums::CountryAlpha2::from_str(c))
                    .transpose()
                    .ok()
                    .flatten(),
                card_number: None,
                expiry_month: Some(card_details.card_exp_month.clone()),
                expiry_year: Some(card_details.card_exp_year.clone()),
                card_fingerprint: None,
                card_holder_name: card_details.card_holder_name.clone(),
                nick_name: card_details.nick_name.clone(),
                card_isin: Some(card_isin.clone()),
                card_issuer: card_details.card_issuer.clone(),
                card_network: card_details.card_network.clone(),
                card_type: card_details.card_type.clone(),
                saved_to_locker: false,
            })
        }
    }
}

#[cfg(all(
    any(feature = "v1", feature = "v2"),
    not(feature = "payment_methods_v2")
))]
=======
#[cfg(all(feature = "v2", feature = "customer_v2"))]
pub async fn skip_locker_call_and_migrate_payment_method(
    _state: routes::SessionState,
    _req: &api::PaymentMethodMigrate,
    _merchant_id: id_type::MerchantId,
    _key_store: &domain::MerchantKeyStore,
    _merchant_account: &domain::MerchantAccount,
    _card: api_models::payment_methods::CardDetailFromLocker,
) -> errors::RouterResponse<api::PaymentMethodResponse> {
    todo!()
}

#[cfg(all(any(feature = "v1", feature = "v2"), not(feature = "customer_v2")))]
>>>>>>> 66cc0a3b
pub async fn skip_locker_call_and_migrate_payment_method(
    state: routes::SessionState,
    req: &api::PaymentMethodMigrate,
    merchant_id: id_type::MerchantId,
    key_store: &domain::MerchantKeyStore,
    merchant_account: &domain::MerchantAccount,
    card: api_models::payment_methods::CardDetailFromLocker,
) -> errors::RouterResponse<api::PaymentMethodResponse> {
    let db = &*state.store;
    let customer_id = req.customer_id.clone().get_required_value("customer_id")?;

    // In this case, since we do not have valid card details, recurring payments can only be done through connector mandate details.
    let connector_mandate_details_req = req
        .connector_mandate_details
        .clone()
        .get_required_value("connector mandate details")?;

    let connector_mandate_details = serde_json::to_value(&connector_mandate_details_req)
        .change_context(errors::ApiErrorResponse::InternalServerError)
        .attach_printable("Failed to parse connector mandate details")?;

    let payment_method_billing_address: Option<Encryptable<Secret<serde_json::Value>>> = req
        .billing
        .clone()
        .async_map(|billing| create_encrypted_data(&state, key_store, billing))
        .await
        .transpose()
        .change_context(errors::ApiErrorResponse::InternalServerError)
        .attach_printable("Unable to encrypt Payment method billing address")?;

    let customer = db
        .find_customer_by_customer_id_merchant_id(
            &(&state).into(),
            &customer_id,
            &merchant_id,
            key_store,
            merchant_account.storage_scheme,
        )
        .await
        .to_not_found_response(errors::ApiErrorResponse::CustomerNotFound)?;

    let payment_method_card_details =
        PaymentMethodsData::Card(CardDetailsPaymentMethod::from(card.clone()));

    let payment_method_data_encrypted: Option<Encryptable<Secret<serde_json::Value>>> = Some(
        create_encrypted_data(&state, key_store, payment_method_card_details)
            .await
            .change_context(errors::ApiErrorResponse::InternalServerError)
            .attach_printable("Unable to encrypt Payment method card details")?,
    );

    let payment_method_metadata: Option<serde_json::Value> =
        req.metadata.as_ref().map(|data| data.peek()).cloned();

    let payment_method_id = generate_id(consts::ID_LENGTH, "pm");

    let current_time = common_utils::date_time::now();

    let response = db
        .insert_payment_method(
            storage::PaymentMethodNew {
                customer_id: customer_id.to_owned(),
                merchant_id: merchant_id.to_owned(),
                payment_method_id: payment_method_id.to_string(),
                locker_id: None,
                payment_method: req.payment_method,
                payment_method_type: req.payment_method_type,
                payment_method_issuer: req.payment_method_issuer.clone(),
                scheme: req.card_network.clone().or(card.scheme.clone()),
                metadata: payment_method_metadata.map(Secret::new),
                payment_method_data: payment_method_data_encrypted.map(Into::into),
                connector_mandate_details: Some(connector_mandate_details),
                customer_acceptance: None,
                client_secret: None,
                status: enums::PaymentMethodStatus::Active,
                network_transaction_id: None,
                payment_method_issuer_code: None,
                accepted_currency: None,
                token: None,
                cardholder_name: None,
                issuer_name: None,
                issuer_country: None,
                payer_country: None,
                is_stored: None,
                swift_code: None,
                direct_debit_token: None,
                created_at: current_time,
                last_modified: current_time,
                last_used_at: current_time,
                payment_method_billing_address: payment_method_billing_address.map(Into::into),
                updated_by: None,
            },
            merchant_account.storage_scheme,
        )
        .await
        .change_context(errors::ApiErrorResponse::InternalServerError)
        .attach_printable("Failed to add payment method in db")?;

    logger::debug!("Payment method inserted in db");

    if customer.default_payment_method_id.is_none() && req.payment_method.is_some() {
        let _ = set_default_payment_method(
            &state,
            &merchant_id,
            key_store.clone(),
            &customer_id,
            payment_method_id.to_owned(),
            merchant_account.storage_scheme,
        )
        .await
        .map_err(|error| logger::error!(?error, "Failed to set the payment method as default"));
    }
    Ok(services::api::ApplicationResponse::Json(
        api::PaymentMethodResponse::foreign_from((Some(card), response)),
    ))
}

// need to discuss regarding the migration APIs for v2
#[cfg(all(feature = "v2", feature = "payment_methods_v2"))]
pub async fn skip_locker_call_and_migrate_payment_method(
    _state: routes::SessionState,
    _req: &api::PaymentMethodMigrate,
    _merchant_id: id_type::MerchantId,
    _key_store: &domain::MerchantKeyStore,
    _merchant_account: &domain::MerchantAccount,
    _card: api_models::payment_methods::CardDetailFromLocker,
) -> errors::RouterResponse<api::PaymentMethodResponse> {
    todo!()
}

pub fn get_card_bin_and_last4_digits_for_masked_card(
    masked_card_number: &str,
) -> Result<(String, String), cards::CardNumberValidationErr> {
    let last4_digits = masked_card_number
        .chars()
        .rev()
        .take(4)
        .collect::<String>()
        .chars()
        .rev()
        .collect::<String>();

    let card_isin = masked_card_number.chars().take(6).collect::<String>();

    cards::validate::validate_card_number_chars(&card_isin)
        .and_then(|_| cards::validate::validate_card_number_chars(&last4_digits))?;

    Ok((card_isin, last4_digits))
}

#[cfg(all(
    any(feature = "v1", feature = "v2"),
    not(feature = "payment_methods_v2")
))]
#[instrument(skip_all)]
pub async fn get_client_secret_or_add_payment_method(
    state: &routes::SessionState,
    req: api::PaymentMethodCreate,
    merchant_account: &domain::MerchantAccount,
    key_store: &domain::MerchantKeyStore,
) -> errors::RouterResponse<api::PaymentMethodResponse> {
    let merchant_id = merchant_account.get_id();
    let customer_id = req.customer_id.clone().get_required_value("customer_id")?;

    #[cfg(not(feature = "payouts"))]
    let condition = req.card.is_some();
    #[cfg(feature = "payouts")]
    let condition = req.card.is_some() || req.bank_transfer.is_some() || req.wallet.is_some();

    let payment_method_billing_address: Option<Encryptable<Secret<serde_json::Value>>> = req
        .billing
        .clone()
        .async_map(|billing| create_encrypted_data(state, key_store, billing))
        .await
        .transpose()
        .change_context(errors::ApiErrorResponse::InternalServerError)
        .attach_printable("Unable to encrypt Payment method billing address")?;

    let connector_mandate_details = req
        .connector_mandate_details
        .clone()
        .map(serde_json::to_value)
        .transpose()
        .change_context(errors::ApiErrorResponse::InternalServerError)?;

    if condition {
        Box::pin(add_payment_method(state, req, merchant_account, key_store)).await
    } else {
        let payment_method_id = generate_id(consts::ID_LENGTH, "pm");

        let res = create_payment_method(
            state,
            &req,
            &customer_id,
            payment_method_id.as_str(),
            None,
            merchant_id,
            None,
            None,
            None,
            key_store,
            connector_mandate_details,
            Some(enums::PaymentMethodStatus::AwaitingData),
            None,
            merchant_account.storage_scheme,
            payment_method_billing_address.map(Into::into),
            None,
        )
        .await?;

        if res.status == enums::PaymentMethodStatus::AwaitingData {
            add_payment_method_status_update_task(
                &*state.store,
                &res,
                enums::PaymentMethodStatus::AwaitingData,
                enums::PaymentMethodStatus::Inactive,
                merchant_id,
            )
            .await
            .change_context(errors::ApiErrorResponse::InternalServerError)
            .attach_printable(
                "Failed to add payment method status update task in process tracker",
            )?;
        }

        Ok(services::api::ApplicationResponse::Json(
            api::PaymentMethodResponse::foreign_from((None, res)),
        ))
    }
}

#[cfg(all(feature = "v2", feature = "payment_methods_v2"))]
#[instrument(skip_all)]
pub async fn get_client_secret_or_add_payment_method(
    _state: &routes::SessionState,
    _req: api::PaymentMethodCreate,
    _merchant_account: &domain::MerchantAccount,
    _key_store: &domain::MerchantKeyStore,
) -> errors::RouterResponse<api::PaymentMethodResponse> {
    todo!()
}

#[instrument(skip_all)]
pub fn authenticate_pm_client_secret_and_check_expiry(
    req_client_secret: &String,
    payment_method: &diesel_models::PaymentMethod,
) -> errors::CustomResult<bool, errors::ApiErrorResponse> {
    let stored_client_secret = payment_method
        .client_secret
        .clone()
        .get_required_value("client_secret")
        .change_context(errors::ApiErrorResponse::MissingRequiredField {
            field_name: "client_secret",
        })
        .attach_printable("client secret not found in db")?;

    if req_client_secret != &stored_client_secret {
        Err((errors::ApiErrorResponse::ClientSecretInvalid).into())
    } else {
        let current_timestamp = common_utils::date_time::now();
        let session_expiry = payment_method
            .created_at
            .saturating_add(time::Duration::seconds(consts::DEFAULT_SESSION_EXPIRY));

        let expired = current_timestamp > session_expiry;

        Ok(expired)
    }
}

<<<<<<< HEAD
#[cfg(all(
    any(feature = "v1", feature = "v2"),
    not(feature = "payment_methods_v2")
))]
=======
#[cfg(all(feature = "v2", feature = "customer_v2"))]
#[instrument(skip_all)]
pub async fn add_payment_method_data(
    _state: routes::SessionState,
    _req: api::PaymentMethodCreate,
    _merchant_account: domain::MerchantAccount,
    _key_store: domain::MerchantKeyStore,
    _pm_id: String,
) -> errors::RouterResponse<api::PaymentMethodResponse> {
    todo!()
}

#[cfg(all(any(feature = "v1", feature = "v2"), not(feature = "customer_v2")))]
>>>>>>> 66cc0a3b
#[instrument(skip_all)]
pub async fn add_payment_method_data(
    state: routes::SessionState,
    req: api::PaymentMethodCreate,
    merchant_account: domain::MerchantAccount,
    key_store: domain::MerchantKeyStore,
    pm_id: String,
) -> errors::RouterResponse<api::PaymentMethodResponse> {
    let db = &*state.store;

    let pmd = req
        .payment_method_data
        .clone()
        .get_required_value("payment_method_data")?;
    req.payment_method.get_required_value("payment_method")?;
    let client_secret = req
        .client_secret
        .clone()
        .get_required_value("client_secret")?;
    let payment_method = db
        .find_payment_method(pm_id.as_str(), merchant_account.storage_scheme)
        .await
        .change_context(errors::ApiErrorResponse::PaymentMethodNotFound)
        .attach_printable("Unable to find payment method")?;

    if payment_method.status != enums::PaymentMethodStatus::AwaitingData {
        return Err((errors::ApiErrorResponse::ClientSecretExpired).into());
    }

    let customer_id = payment_method.customer_id.clone();

    let customer = db
        .find_customer_by_customer_id_merchant_id(
            &(&state).into(),
            &customer_id,
            merchant_account.get_id(),
            &key_store,
            merchant_account.storage_scheme,
        )
        .await
        .to_not_found_response(errors::ApiErrorResponse::CustomerNotFound)?;

    let client_secret_expired =
        authenticate_pm_client_secret_and_check_expiry(&client_secret, &payment_method)?;

    if client_secret_expired {
        return Err((errors::ApiErrorResponse::ClientSecretExpired).into());
    };

    match pmd {
        api_models::payment_methods::PaymentMethodCreateData::Card(card) => {
            helpers::validate_card_expiry(&card.card_exp_month, &card.card_exp_year)?;
            let resp = Box::pin(add_card_to_locker(
                &state,
                req.clone(),
                &card,
                &customer_id,
                &merchant_account,
                None,
            ))
            .await
            .change_context(errors::ApiErrorResponse::InternalServerError);

            match resp {
                Ok((mut pm_resp, duplication_check)) => {
                    if duplication_check.is_some() {
                        let pm_update = storage::PaymentMethodUpdate::StatusUpdate {
                            status: Some(enums::PaymentMethodStatus::Inactive),
                        };

                        db.update_payment_method(
                            payment_method,
                            pm_update,
                            merchant_account.storage_scheme,
                        )
                        .await
                        .change_context(errors::ApiErrorResponse::InternalServerError)
                        .attach_printable("Failed to add payment method in db")?;

                        get_or_insert_payment_method(
                            &state,
                            req.clone(),
                            &mut pm_resp,
                            &merchant_account,
                            &customer_id,
                            &key_store,
                        )
                        .await?;

                        return Ok(services::ApplicationResponse::Json(pm_resp));
                    } else {
                        let locker_id = pm_resp.payment_method_id.clone();
                        pm_resp.payment_method_id.clone_from(&pm_id);
                        pm_resp.client_secret = Some(client_secret.clone());

                        let card_isin = card.card_number.get_card_isin();

                        let card_info = db
                            .get_card_info(card_isin.as_str())
                            .await
                            .change_context(errors::ApiErrorResponse::InternalServerError)
                            .attach_printable("Failed to get card info")?;

                        let updated_card = CardDetailsPaymentMethod {
                            issuer_country: card_info
                                .as_ref()
                                .and_then(|ci| ci.card_issuing_country.clone()),
                            last4_digits: Some(card.card_number.get_last4()),
                            expiry_month: Some(card.card_exp_month),
                            expiry_year: Some(card.card_exp_year),
                            nick_name: card.nick_name,
                            card_holder_name: card.card_holder_name,
                            card_network: card_info.as_ref().and_then(|ci| ci.card_network.clone()),
                            card_isin: Some(card_isin),
                            card_issuer: card_info.as_ref().and_then(|ci| ci.card_issuer.clone()),
                            card_type: card_info.as_ref().and_then(|ci| ci.card_type.clone()),
                            saved_to_locker: true,
                        };

                        let pm_data_encrypted: Encryptable<Secret<serde_json::Value>> =
                            create_encrypted_data(
                                &state,
                                &key_store,
                                PaymentMethodsData::Card(updated_card),
                            )
                            .await
                            .change_context(errors::ApiErrorResponse::InternalServerError)
                            .attach_printable("Unable to encrypt payment method data")?;

                        let pm_update = storage::PaymentMethodUpdate::AdditionalDataUpdate {
                            payment_method_data: Some(pm_data_encrypted.into()),
                            status: Some(enums::PaymentMethodStatus::Active),
                            locker_id: Some(locker_id),
                            payment_method: req.payment_method,
                            payment_method_issuer: req.payment_method_issuer,
                            payment_method_type: req.payment_method_type,
                        };

                        db.update_payment_method(
                            payment_method,
                            pm_update,
                            merchant_account.storage_scheme,
                        )
                        .await
                        .change_context(errors::ApiErrorResponse::InternalServerError)
                        .attach_printable("Failed to add payment method in db")?;

                        if customer.default_payment_method_id.is_none() {
                            let _ = set_default_payment_method(
                                &state,
                                merchant_account.get_id(),
                                key_store.clone(),
                                &customer_id,
                                pm_id,
                                merchant_account.storage_scheme,
                            )
                            .await
                            .map_err(|error| {
                                logger::error!(
                                    ?error,
                                    "Failed to set the payment method as default"
                                )
                            });
                        }

                        return Ok(services::ApplicationResponse::Json(pm_resp));
                    }
                }
                Err(e) => {
                    let pm_update = storage::PaymentMethodUpdate::StatusUpdate {
                        status: Some(enums::PaymentMethodStatus::Inactive),
                    };

                    db.update_payment_method(
                        payment_method,
                        pm_update,
                        merchant_account.storage_scheme,
                    )
                    .await
                    .change_context(errors::ApiErrorResponse::InternalServerError)
                    .attach_printable("Failed to update payment method in db")?;

                    return Err(e.attach_printable("Failed to add card to locker"));
                }
            }
        }
    }
}

#[cfg(all(
    any(feature = "v1", feature = "v2"),
    not(feature = "payment_methods_v2")
))]
#[instrument(skip_all)]
pub async fn add_payment_method(
    state: &routes::SessionState,
    req: api::PaymentMethodCreate,
    merchant_account: &domain::MerchantAccount,
    key_store: &domain::MerchantKeyStore,
) -> errors::RouterResponse<api::PaymentMethodResponse> {
    req.validate()?;
    let db = &*state.store;
    let merchant_id = merchant_account.get_id();
    let customer_id = req.customer_id.clone().get_required_value("customer_id")?;
    let payment_method = req.payment_method.get_required_value("payment_method")?;
    let payment_method_billing_address: Option<Encryptable<Secret<serde_json::Value>>> = req
        .billing
        .clone()
        .async_map(|billing| create_encrypted_data(state, key_store, billing))
        .await
        .transpose()
        .change_context(errors::ApiErrorResponse::InternalServerError)
        .attach_printable("Unable to encrypt Payment method billing address")?;

    let connector_mandate_details = req
        .connector_mandate_details
        .clone()
        .map(serde_json::to_value)
        .transpose()
        .change_context(errors::ApiErrorResponse::InternalServerError)?;

    let response = match payment_method {
        #[cfg(feature = "payouts")]
        api_enums::PaymentMethod::BankTransfer => match req.bank_transfer.clone() {
            Some(bank) => add_bank_to_locker(
                state,
                req.clone(),
                merchant_account,
                key_store,
                &bank,
                &customer_id,
            )
            .await
            .change_context(errors::ApiErrorResponse::InternalServerError)
            .attach_printable("Add PaymentMethod Failed"),
            _ => Ok(store_default_payment_method(
                &req,
                &customer_id,
                merchant_id,
            )),
        },
        api_enums::PaymentMethod::Card => match req.card.clone() {
            Some(card) => {
                let mut card_details = card;
                card_details = helpers::populate_bin_details_for_payment_method_create(
                    card_details.clone(),
                    db,
                )
                .await;
                helpers::validate_card_expiry(
                    &card_details.card_exp_month,
                    &card_details.card_exp_year,
                )?;
                Box::pin(add_card_to_locker(
                    state,
                    req.clone(),
                    &card_details,
                    &customer_id,
                    merchant_account,
                    None,
                ))
                .await
                .change_context(errors::ApiErrorResponse::InternalServerError)
                .attach_printable("Add Card Failed")
            }
            _ => Ok(store_default_payment_method(
                &req,
                &customer_id,
                merchant_id,
            )),
        },
        _ => Ok(store_default_payment_method(
            &req,
            &customer_id,
            merchant_id,
        )),
    };

    let (mut resp, duplication_check) = response?;

    match duplication_check {
        Some(duplication_check) => match duplication_check {
            payment_methods::DataDuplicationCheck::Duplicated => {
                let existing_pm = get_or_insert_payment_method(
                    state,
                    req.clone(),
                    &mut resp,
                    merchant_account,
                    &customer_id,
                    key_store,
                )
                .await?;

                resp.client_secret = existing_pm.client_secret;
            }
            payment_methods::DataDuplicationCheck::MetaDataChanged => {
                if let Some(card) = req.card.clone() {
                    let existing_pm = get_or_insert_payment_method(
                        state,
                        req.clone(),
                        &mut resp,
                        merchant_account,
                        &customer_id,
                        key_store,
                    )
                    .await?;

                    let client_secret = existing_pm.client_secret.clone();

                    delete_card_from_locker(
                        state,
                        &customer_id,
                        merchant_id,
                        existing_pm
                            .locker_id
                            .as_ref()
                            .unwrap_or(&existing_pm.payment_method_id),
                    )
                    .await?;

                    let add_card_resp = add_card_hs(
                        state,
                        req.clone(),
                        &card,
                        &customer_id,
                        merchant_account,
                        api::enums::LockerChoice::HyperswitchCardVault,
                        Some(
                            existing_pm
                                .locker_id
                                .as_ref()
                                .unwrap_or(&existing_pm.payment_method_id),
                        ),
                    )
                    .await;

                    if let Err(err) = add_card_resp {
                        logger::error!(vault_err=?err);
                        db.delete_payment_method_by_merchant_id_payment_method_id(
                            merchant_id,
                            &resp.payment_method_id,
                        )
                        .await
                        .to_not_found_response(errors::ApiErrorResponse::PaymentMethodNotFound)?;

                        Err(report!(errors::ApiErrorResponse::InternalServerError)
                            .attach_printable("Failed while updating card metadata changes"))?
                    };

                    let existing_pm_data =
                        get_card_details_without_locker_fallback(&existing_pm, state, key_store)
                            .await?;

                    let updated_card = Some(api::CardDetailFromLocker {
                        scheme: existing_pm.scheme.clone(),
                        last4_digits: Some(card.card_number.get_last4()),
                        issuer_country: card
                            .card_issuing_country
                            .or(existing_pm_data.issuer_country),
                        card_isin: Some(card.card_number.get_card_isin()),
                        card_number: Some(card.card_number),
                        expiry_month: Some(card.card_exp_month),
                        expiry_year: Some(card.card_exp_year),
                        card_token: None,
                        card_fingerprint: None,
                        card_holder_name: card
                            .card_holder_name
                            .or(existing_pm_data.card_holder_name),
                        nick_name: card.nick_name.or(existing_pm_data.nick_name),
                        card_network: card.card_network.or(existing_pm_data.card_network),
                        card_issuer: card.card_issuer.or(existing_pm_data.card_issuer),
                        card_type: card.card_type.or(existing_pm_data.card_type),
                        saved_to_locker: true,
                    });

                    let updated_pmd = updated_card.as_ref().map(|card| {
                        PaymentMethodsData::Card(CardDetailsPaymentMethod::from(card.clone()))
                    });
                    let pm_data_encrypted: Option<Encryptable<Secret<serde_json::Value>>> =
                        updated_pmd
                            .async_map(|updated_pmd| {
                                create_encrypted_data(state, key_store, updated_pmd)
                            })
                            .await
                            .transpose()
                            .change_context(errors::ApiErrorResponse::InternalServerError)
                            .attach_printable("Unable to encrypt payment method data")?;

                    let pm_update = storage::PaymentMethodUpdate::PaymentMethodDataUpdate {
                        payment_method_data: pm_data_encrypted.map(Into::into),
                    };

                    db.update_payment_method(
                        existing_pm,
                        pm_update,
                        merchant_account.storage_scheme,
                    )
                    .await
                    .change_context(errors::ApiErrorResponse::InternalServerError)
                    .attach_printable("Failed to add payment method in db")?;

                    resp.client_secret = client_secret;
                }
            }
        },
        None => {
            let pm_metadata = resp.metadata.as_ref().map(|data| data.peek());

            let locker_id = if resp.payment_method == Some(api_enums::PaymentMethod::Card)
                || resp.payment_method == Some(api_enums::PaymentMethod::BankTransfer)
            {
                Some(resp.payment_method_id)
            } else {
                None
            };
            resp.payment_method_id = generate_id(consts::ID_LENGTH, "pm");
            let pm = insert_payment_method(
                state,
                &resp,
                &req,
                key_store,
                merchant_id,
                &customer_id,
                pm_metadata.cloned(),
                None,
                locker_id,
                connector_mandate_details,
                req.network_transaction_id.clone(),
                merchant_account.storage_scheme,
                payment_method_billing_address.map(Into::into),
            )
            .await?;

            resp.client_secret = pm.client_secret;
        }
    }

    Ok(services::ApplicationResponse::Json(resp))
}

#[cfg(all(feature = "v2", feature = "payment_methods_v2"))]
#[instrument(skip_all)]
pub async fn add_payment_method(
    _state: &routes::SessionState,
    _req: api::PaymentMethodCreate,
    _merchant_account: &domain::MerchantAccount,
    _key_store: &domain::MerchantKeyStore,
) -> errors::RouterResponse<api::PaymentMethodResponse> {
    todo!()
}

#[cfg(all(
    any(feature = "v1", feature = "v2"),
    not(feature = "payment_methods_v2")
))]
#[allow(clippy::too_many_arguments)]
pub async fn insert_payment_method(
    state: &routes::SessionState,
    resp: &api::PaymentMethodResponse,
    req: &api::PaymentMethodCreate,
    key_store: &domain::MerchantKeyStore,
    merchant_id: &id_type::MerchantId,
    customer_id: &id_type::CustomerId,
    pm_metadata: Option<serde_json::Value>,
    customer_acceptance: Option<serde_json::Value>,
    locker_id: Option<String>,
    connector_mandate_details: Option<serde_json::Value>,
    network_transaction_id: Option<String>,
    storage_scheme: MerchantStorageScheme,
    payment_method_billing_address: Option<Encryption>,
) -> errors::RouterResult<diesel_models::PaymentMethod> {
    let pm_card_details = resp
        .card
        .clone()
        .map(|card| PaymentMethodsData::Card(CardDetailsPaymentMethod::from(card.clone())));

    let pm_data_encrypted: Option<Encryptable<Secret<serde_json::Value>>> = pm_card_details
        .clone()
        .async_map(|pm_card| create_encrypted_data(state, key_store, pm_card))
        .await
        .transpose()
        .change_context(errors::ApiErrorResponse::InternalServerError)
        .attach_printable("Unable to encrypt payment method data")?;

    create_payment_method(
        state,
        req,
        customer_id,
        &resp.payment_method_id,
        locker_id,
        merchant_id,
        pm_metadata,
        customer_acceptance,
        pm_data_encrypted.map(Into::into),
        key_store,
        connector_mandate_details,
        None,
        network_transaction_id,
        storage_scheme,
        payment_method_billing_address,
        resp.card.clone().and_then(|card| {
            card.card_network
                .map(|card_network| card_network.to_string())
        }),
    )
    .await
}

#[cfg(all(feature = "v2", feature = "payment_methods_v2"))]
#[allow(clippy::too_many_arguments)]
pub async fn insert_payment_method(
    state: &routes::SessionState,
    resp: &api::PaymentMethodResponse,
    req: &api::PaymentMethodCreate,
    key_store: &domain::MerchantKeyStore,
    merchant_id: &id_type::MerchantId,
    customer_id: &id_type::CustomerId,
    pm_metadata: Option<serde_json::Value>,
    customer_acceptance: Option<serde_json::Value>,
    locker_id: Option<String>,
    connector_mandate_details: Option<serde_json::Value>,
    network_transaction_id: Option<String>,
    storage_scheme: MerchantStorageScheme,
    payment_method_billing_address: Option<Encryption>,
) -> errors::RouterResult<diesel_models::PaymentMethod> {
    let pm_card_details = match &resp.payment_method_data {
        Some(api::PaymentMethodResponseData::Card(card_data)) => Some(PaymentMethodsData::Card(
            CardDetailsPaymentMethod::from(card_data.clone()),
        )),
        _ => None,
    };

    let pm_data_encrypted: Option<Encryptable<Secret<serde_json::Value>>> = pm_card_details
        .clone()
        .async_map(|pm_card| create_encrypted_data(state, key_store, pm_card))
        .await
        .transpose()
        .change_context(errors::ApiErrorResponse::InternalServerError)
        .attach_printable("Unable to encrypt payment method data")?;

    create_payment_method(
        state,
        req,
        customer_id,
        &resp.payment_method_id,
        locker_id,
        merchant_id,
        pm_metadata,
        customer_acceptance,
        pm_data_encrypted.map(Into::into),
        key_store,
        connector_mandate_details,
        None,
        network_transaction_id,
        storage_scheme,
        payment_method_billing_address,
        None,
    )
    .await
}

#[cfg(all(
    any(feature = "v1", feature = "v2"),
    not(feature = "payment_methods_v2")
))]
#[instrument(skip_all)]
pub async fn update_customer_payment_method(
    state: routes::SessionState,
    merchant_account: domain::MerchantAccount,
    req: api::PaymentMethodUpdate,
    payment_method_id: &str,
    key_store: domain::MerchantKeyStore,
) -> errors::RouterResponse<api::PaymentMethodResponse> {
    // Currently update is supported only for cards
    if let Some(card_update) = req.card.clone() {
        let db = state.store.as_ref();

        let pm = db
            .find_payment_method(payment_method_id, merchant_account.storage_scheme)
            .await
            .to_not_found_response(errors::ApiErrorResponse::PaymentMethodNotFound)?;

        if let Some(cs) = &req.client_secret {
            let is_client_secret_expired = authenticate_pm_client_secret_and_check_expiry(cs, &pm)?;

            if is_client_secret_expired {
                return Err((errors::ApiErrorResponse::ClientSecretExpired).into());
            };
        };

        if pm.status == enums::PaymentMethodStatus::AwaitingData {
            return Err(report!(errors::ApiErrorResponse::NotSupported {
                message: "Payment method is awaiting data so it cannot be updated".into()
            }));
        }

        if pm.payment_method_data.is_none() {
            return Err(report!(errors::ApiErrorResponse::GenericNotFoundError {
                message: "payment_method_data not found".to_string()
            }));
        }

        // Fetch the existing payment method data from db
        let existing_card_data = domain::types::crypto_operation::<
            serde_json::Value,
            masking::WithType,
        >(
            &(&state).into(),
            type_name!(payment_method::PaymentMethod),
            domain::types::CryptoOperation::DecryptOptional(pm.payment_method_data.clone()),
            Identifier::Merchant(key_store.merchant_id.clone()),
            key_store.key.get_inner().peek(),
        )
        .await
        .and_then(|val| val.try_into_optionaloperation())
        .change_context(errors::ApiErrorResponse::InternalServerError)
        .attach_printable("Failed to decrypt card details")?
        .map(|x| x.into_inner().expose())
        .map(
            |value| -> Result<PaymentMethodsData, error_stack::Report<errors::ApiErrorResponse>> {
                value
                    .parse_value::<PaymentMethodsData>("PaymentMethodsData")
                    .change_context(errors::ApiErrorResponse::InternalServerError)
                    .attach_printable("Failed to deserialize payment methods data")
            },
        )
        .transpose()?
        .and_then(|pmd| match pmd {
            PaymentMethodsData::Card(crd) => Some(api::CardDetailFromLocker::from(crd)),
            _ => None,
        })
        .ok_or(errors::ApiErrorResponse::InternalServerError)
        .attach_printable("Failed to obtain decrypted card object from db")?;

        let is_card_updation_required =
            validate_payment_method_update(card_update.clone(), existing_card_data.clone());

        let response = if is_card_updation_required {
            // Fetch the existing card data from locker for getting card number
            let card_data_from_locker = get_card_from_locker(
                &state,
                &pm.customer_id,
                &pm.merchant_id,
                pm.locker_id.as_ref().unwrap_or(&pm.payment_method_id),
            )
            .await
            .change_context(errors::ApiErrorResponse::InternalServerError)
            .attach_printable("Error getting card from locker")?;

            if card_update.card_exp_month.is_some() || card_update.card_exp_year.is_some() {
                helpers::validate_card_expiry(
                    card_update
                        .card_exp_month
                        .as_ref()
                        .unwrap_or(&card_data_from_locker.card_exp_month),
                    card_update
                        .card_exp_year
                        .as_ref()
                        .unwrap_or(&card_data_from_locker.card_exp_year),
                )?;
            }

            let updated_card_details = card_update.apply(card_data_from_locker.clone());

            // Construct new payment method object from request
            let new_pm = api::PaymentMethodCreate {
                payment_method: pm.payment_method,
                payment_method_type: pm.payment_method_type,
                payment_method_issuer: pm.payment_method_issuer.clone(),
                payment_method_issuer_code: pm.payment_method_issuer_code,
                #[cfg(feature = "payouts")]
                bank_transfer: None,
                card: Some(updated_card_details.clone()),
                #[cfg(feature = "payouts")]
                wallet: None,
                metadata: None,
                customer_id: Some(pm.customer_id.clone()),
                client_secret: pm.client_secret.clone(),
                payment_method_data: None,
                card_network: None,
                billing: None,
                connector_mandate_details: None,
                network_transaction_id: None,
            };
            new_pm.validate()?;

            // Delete old payment method from locker
            delete_card_from_locker(
                &state,
                &pm.customer_id,
                &pm.merchant_id,
                pm.locker_id.as_ref().unwrap_or(&pm.payment_method_id),
            )
            .await?;

            // Add the updated payment method data to locker
            let (mut add_card_resp, _) = Box::pin(add_card_to_locker(
                &state,
                new_pm.clone(),
                &updated_card_details,
                &pm.customer_id,
                &merchant_account,
                Some(pm.locker_id.as_ref().unwrap_or(&pm.payment_method_id)),
            ))
            .await
            .change_context(errors::ApiErrorResponse::InternalServerError)
            .attach_printable("Failed to add updated payment method to locker")?;

            // Construct new updated card object. Consider a field if passed in request or else populate it with the existing value from existing_card_data
            let updated_card = Some(api::CardDetailFromLocker {
                scheme: existing_card_data.scheme,
                last4_digits: Some(card_data_from_locker.card_number.get_last4()),
                issuer_country: existing_card_data.issuer_country,
                card_number: existing_card_data.card_number,
                expiry_month: card_update
                    .card_exp_month
                    .or(existing_card_data.expiry_month),
                expiry_year: card_update.card_exp_year.or(existing_card_data.expiry_year),
                card_token: existing_card_data.card_token,
                card_fingerprint: existing_card_data.card_fingerprint,
                card_holder_name: card_update
                    .card_holder_name
                    .or(existing_card_data.card_holder_name),
                nick_name: card_update.nick_name.or(existing_card_data.nick_name),
                card_network: existing_card_data.card_network,
                card_isin: existing_card_data.card_isin,
                card_issuer: existing_card_data.card_issuer,
                card_type: existing_card_data.card_type,
                saved_to_locker: true,
            });

            let updated_pmd = updated_card
                .as_ref()
                .map(|card| PaymentMethodsData::Card(CardDetailsPaymentMethod::from(card.clone())));

            let pm_data_encrypted: Option<Encryptable<Secret<serde_json::Value>>> = updated_pmd
                .async_map(|updated_pmd| create_encrypted_data(&state, &key_store, updated_pmd))
                .await
                .transpose()
                .change_context(errors::ApiErrorResponse::InternalServerError)
                .attach_printable("Unable to encrypt payment method data")?;

            let pm_update = storage::PaymentMethodUpdate::PaymentMethodDataUpdate {
                payment_method_data: pm_data_encrypted.map(Into::into),
            };

            add_card_resp
                .payment_method_id
                .clone_from(&pm.payment_method_id);

            db.update_payment_method(pm, pm_update, merchant_account.storage_scheme)
                .await
                .change_context(errors::ApiErrorResponse::InternalServerError)
                .attach_printable("Failed to update payment method in db")?;

            add_card_resp
        } else {
            // Return existing payment method data as response without any changes
            api::PaymentMethodResponse {
                merchant_id: pm.merchant_id.to_owned(),
                customer_id: Some(pm.customer_id),
                payment_method_id: pm.payment_method_id,
                payment_method: pm.payment_method,
                payment_method_type: pm.payment_method_type,
                #[cfg(feature = "payouts")]
                bank_transfer: None,
                card: Some(existing_card_data),
                metadata: pm.metadata,
                created: Some(pm.created_at),
                recurring_enabled: false,
                installment_payment_enabled: false,
                payment_experience: Some(vec![api_models::enums::PaymentExperience::RedirectToUrl]),
                last_used_at: Some(common_utils::date_time::now()),
                client_secret: pm.client_secret.clone(),
            }
        };

        Ok(services::ApplicationResponse::Json(response))
    } else {
        Err(report!(errors::ApiErrorResponse::NotSupported {
            message: "Payment method update for the given payment method is not supported".into()
        }))
    }
}

#[cfg(all(feature = "v2", feature = "payment_methods_v2"))]
#[instrument(skip_all)]
pub async fn update_customer_payment_method(
    _state: routes::SessionState,
    _merchant_account: domain::MerchantAccount,
    _req: api::PaymentMethodUpdate,
    _payment_method_id: &str,
    _key_store: domain::MerchantKeyStore,
) -> errors::RouterResponse<api::PaymentMethodResponse> {
    todo!()
}

pub fn validate_payment_method_update(
    card_updation_obj: CardDetailUpdate,
    existing_card_data: api::CardDetailFromLocker,
) -> bool {
    // Return true If any one of the below condition returns true,
    // If a field is not passed in the update request, return false.
    // If the field is present, it depends on the existing field data:
    // - If existing field data is not present, or if it is present and doesn't match
    //   the update request data, then return true.
    // - Or else return false
    card_updation_obj
        .card_exp_month
        .map(|exp_month| exp_month.expose())
        .map_or(false, |new_exp_month| {
            existing_card_data
                .expiry_month
                .map(|exp_month| exp_month.expose())
                .map_or(true, |old_exp_month| new_exp_month != old_exp_month)
        })
        || card_updation_obj
            .card_exp_year
            .map(|exp_year| exp_year.expose())
            .map_or(false, |new_exp_year| {
                existing_card_data
                    .expiry_year
                    .map(|exp_year| exp_year.expose())
                    .map_or(true, |old_exp_year| new_exp_year != old_exp_year)
            })
        || card_updation_obj
            .card_holder_name
            .map(|name| name.expose())
            .map_or(false, |new_card_holder_name| {
                existing_card_data
                    .card_holder_name
                    .map(|name| name.expose())
                    .map_or(true, |old_card_holder_name| {
                        new_card_holder_name != old_card_holder_name
                    })
            })
        || card_updation_obj
            .nick_name
            .map(|nick_name| nick_name.expose())
            .map_or(false, |new_nick_name| {
                existing_card_data
                    .nick_name
                    .map(|nick_name| nick_name.expose())
                    .map_or(true, |old_nick_name| new_nick_name != old_nick_name)
            })
}

// Wrapper function to switch lockers

#[cfg(feature = "payouts")]
pub async fn add_bank_to_locker(
    state: &routes::SessionState,
    req: api::PaymentMethodCreate,
    merchant_account: &domain::MerchantAccount,
    key_store: &domain::MerchantKeyStore,
    bank: &api::BankPayout,
    customer_id: &id_type::CustomerId,
) -> errors::CustomResult<
    (
        api::PaymentMethodResponse,
        Option<payment_methods::DataDuplicationCheck>,
    ),
    errors::VaultError,
> {
    let key = key_store.key.get_inner().peek();
    let payout_method_data = api::PayoutMethodData::Bank(bank.clone());
    let key_manager_state: KeyManagerState = state.into();
    let enc_data = async {
        serde_json::to_value(payout_method_data.to_owned())
            .map_err(|err| {
                logger::error!("Error while encoding payout method data: {err:?}");
                errors::VaultError::SavePaymentMethodFailed
            })
            .change_context(errors::VaultError::SavePaymentMethodFailed)
            .attach_printable("Unable to encode payout method data")
            .ok()
            .map(|v| {
                let secret: Secret<String> = Secret::new(v.to_string());
                secret
            })
            .async_lift(|inner| async {
                domain::types::crypto_operation(
                    &key_manager_state,
                    type_name!(payment_method::PaymentMethod),
                    domain::types::CryptoOperation::EncryptOptional(inner),
                    Identifier::Merchant(key_store.merchant_id.clone()),
                    key,
                )
                .await
                .and_then(|val| val.try_into_optionaloperation())
            })
            .await
    }
    .await
    .change_context(errors::VaultError::SavePaymentMethodFailed)
    .attach_printable("Failed to encrypt payout method data")?
    .map(Encryption::from)
    .map(|e| e.into_inner())
    .map_or(Err(errors::VaultError::SavePaymentMethodFailed), |e| {
        Ok(hex::encode(e.peek()))
    })?;

    let payload =
        payment_methods::StoreLockerReq::LockerGeneric(payment_methods::StoreGenericReq {
            merchant_id: merchant_account.get_id().to_owned(),
            merchant_customer_id: customer_id.to_owned(),
            enc_data,
            ttl: state.conf.locker.ttl_for_storage_in_secs,
        });
    let store_resp = call_to_locker_hs(
        state,
        &payload,
        customer_id,
        api_enums::LockerChoice::HyperswitchCardVault,
    )
    .await?;
    let payment_method_resp = payment_methods::mk_add_bank_response_hs(
        bank.clone(),
        store_resp.card_reference,
        req,
        merchant_account.get_id(),
    );
    Ok((payment_method_resp, store_resp.duplication_check))
}

/// The response will be the tuple of PaymentMethodResponse and the duplication check of payment_method
pub async fn add_card_to_locker(
    state: &routes::SessionState,
    req: api::PaymentMethodCreate,
    card: &api::CardDetail,
    customer_id: &id_type::CustomerId,
    merchant_account: &domain::MerchantAccount,
    card_reference: Option<&str>,
) -> errors::CustomResult<
    (
        api::PaymentMethodResponse,
        Option<payment_methods::DataDuplicationCheck>,
    ),
    errors::VaultError,
> {
    metrics::STORED_TO_LOCKER.add(&metrics::CONTEXT, 1, &[]);
    let add_card_to_hs_resp = Box::pin(common_utils::metrics::utils::record_operation_time(
        async {
            add_card_hs(
                state,
                req.clone(),
                card,
                customer_id,
                merchant_account,
                api_enums::LockerChoice::HyperswitchCardVault,
                card_reference,
            )
            .await
            .inspect_err(|error| {
                metrics::CARD_LOCKER_FAILURES.add(
                    &metrics::CONTEXT,
                    1,
                    &[
                        router_env::opentelemetry::KeyValue::new("locker", "rust"),
                        router_env::opentelemetry::KeyValue::new("operation", "add"),
                    ],
                );
                logger::error!(?error, "Failed to add card in locker");
            })
        },
        &metrics::CARD_ADD_TIME,
        &metrics::CONTEXT,
        &[router_env::opentelemetry::KeyValue::new("locker", "rust")],
    ))
    .await?;

    logger::debug!("card added to hyperswitch-card-vault");
    Ok(add_card_to_hs_resp)
}

pub async fn get_card_from_locker(
    state: &routes::SessionState,
    customer_id: &id_type::CustomerId,
    merchant_id: &id_type::MerchantId,
    card_reference: &str,
) -> errors::RouterResult<Card> {
    metrics::GET_FROM_LOCKER.add(&metrics::CONTEXT, 1, &[]);

    let get_card_from_rs_locker_resp = common_utils::metrics::utils::record_operation_time(
        async {
            get_card_from_hs_locker(
                state,
                customer_id,
                merchant_id,
                card_reference,
                api_enums::LockerChoice::HyperswitchCardVault,
            )
            .await
            .change_context(errors::ApiErrorResponse::InternalServerError)
            .attach_printable("Failed while getting card from hyperswitch card vault")
            .inspect_err(|error| {
                metrics::CARD_LOCKER_FAILURES.add(
                    &metrics::CONTEXT,
                    1,
                    &[
                        router_env::opentelemetry::KeyValue::new("locker", "rust"),
                        router_env::opentelemetry::KeyValue::new("operation", "get"),
                    ],
                );
                logger::error!(?error, "Failed to retrieve card from locker");
            })
        },
        &metrics::CARD_GET_TIME,
        &metrics::CONTEXT,
        &[router_env::opentelemetry::KeyValue::new("locker", "rust")],
    )
    .await?;

    logger::debug!("card retrieved from rust locker");
    Ok(get_card_from_rs_locker_resp)
}

pub async fn delete_card_from_locker(
    state: &routes::SessionState,
    customer_id: &id_type::CustomerId,
    merchant_id: &id_type::MerchantId,
    card_reference: &str,
) -> errors::RouterResult<payment_methods::DeleteCardResp> {
    metrics::DELETE_FROM_LOCKER.add(&metrics::CONTEXT, 1, &[]);

    common_utils::metrics::utils::record_operation_time(
        async move {
            delete_card_from_hs_locker(state, customer_id, merchant_id, card_reference)
                .await
                .inspect_err(|error| {
                    metrics::CARD_LOCKER_FAILURES.add(&metrics::CONTEXT, 1, &[]);
                    logger::error!(?error, "Failed to delete card from locker");
                })
        },
        &metrics::CARD_DELETE_TIME,
        &metrics::CONTEXT,
        &[],
    )
    .await
}

#[instrument(skip_all)]
pub async fn add_card_hs(
    state: &routes::SessionState,
    req: api::PaymentMethodCreate,
    card: &api::CardDetail,
    customer_id: &id_type::CustomerId,
    merchant_account: &domain::MerchantAccount,
    locker_choice: api_enums::LockerChoice,
    card_reference: Option<&str>,
) -> errors::CustomResult<
    (
        api::PaymentMethodResponse,
        Option<payment_methods::DataDuplicationCheck>,
    ),
    errors::VaultError,
> {
    let payload = payment_methods::StoreLockerReq::LockerCard(payment_methods::StoreCardReq {
        merchant_id: merchant_account.get_id().to_owned(),
        merchant_customer_id: customer_id.to_owned(),
        requestor_card_reference: card_reference.map(str::to_string),
        card: Card {
            card_number: card.card_number.to_owned(),
            name_on_card: card.card_holder_name.to_owned(),
            card_exp_month: card.card_exp_month.to_owned(),
            card_exp_year: card.card_exp_year.to_owned(),
            card_brand: card.card_network.as_ref().map(ToString::to_string),
            card_isin: None,
            nick_name: card.nick_name.as_ref().map(Secret::peek).cloned(),
        },
        ttl: state.conf.locker.ttl_for_storage_in_secs,
    });

    let store_card_payload = call_to_locker_hs(state, &payload, customer_id, locker_choice).await?;

    let payment_method_resp = payment_methods::mk_add_card_response_hs(
        card.clone(),
        store_card_payload.card_reference,
        req,
        merchant_account.get_id(),
    );
    Ok((payment_method_resp, store_card_payload.duplication_check))
}

#[instrument(skip_all)]
pub async fn decode_and_decrypt_locker_data(
    state: &routes::SessionState,
    key_store: &domain::MerchantKeyStore,
    enc_card_data: String,
) -> errors::CustomResult<Secret<String>, errors::VaultError> {
    // Fetch key
    let key = key_store.key.get_inner().peek();
    // Decode
    let decoded_bytes = hex::decode(&enc_card_data)
        .change_context(errors::VaultError::ResponseDeserializationFailed)
        .attach_printable("Failed to decode hex string into bytes")?;
    // Decrypt
    domain::types::crypto_operation(
        &state.into(),
        type_name!(payment_method::PaymentMethod),
        domain::types::CryptoOperation::DecryptOptional(Some(Encryption::new(
            decoded_bytes.into(),
        ))),
        Identifier::Merchant(key_store.merchant_id.clone()),
        key,
    )
    .await
    .and_then(|val| val.try_into_optionaloperation())
    .change_context(errors::VaultError::FetchPaymentMethodFailed)?
    .map_or(
        Err(report!(errors::VaultError::FetchPaymentMethodFailed)),
        |d| Ok(d.into_inner()),
    )
}

#[instrument(skip_all)]
pub async fn get_payment_method_from_hs_locker<'a>(
    state: &'a routes::SessionState,
    key_store: &domain::MerchantKeyStore,
    customer_id: &id_type::CustomerId,
    merchant_id: &id_type::MerchantId,
    payment_method_reference: &'a str,
    locker_choice: Option<api_enums::LockerChoice>,
) -> errors::CustomResult<Secret<String>, errors::VaultError> {
    let locker = &state.conf.locker;
    let jwekey = state.conf.jwekey.get_inner();

    let payment_method_data = if !locker.mock_locker {
        let request = payment_methods::mk_get_card_request_hs(
            jwekey,
            locker,
            customer_id,
            merchant_id,
            payment_method_reference,
            locker_choice,
        )
        .await
        .change_context(errors::VaultError::FetchPaymentMethodFailed)
        .attach_printable("Making get payment method request failed")?;
        let response = services::call_connector_api(state, request, "add_card_to_locker")
            .await
            .change_context(errors::VaultError::FetchPaymentMethodFailed)
            .attach_printable("Failed while executing call_connector_api for get_card");
        let jwe_body: services::JweBody = response
            .get_response_inner("JweBody")
            .change_context(errors::VaultError::FetchPaymentMethodFailed)?;
        let decrypted_payload = payment_methods::get_decrypted_response_payload(
            jwekey,
            jwe_body,
            locker_choice,
            locker.decryption_scheme.clone(),
        )
        .await
        .change_context(errors::VaultError::FetchPaymentMethodFailed)
        .attach_printable("Error getting decrypted response payload for get card")?;
        let get_card_resp: payment_methods::RetrieveCardResp = decrypted_payload
            .parse_struct("RetrieveCardResp")
            .change_context(errors::VaultError::FetchPaymentMethodFailed)
            .attach_printable("Failed to parse struct to RetrieveCardResp")?;
        let retrieve_card_resp = get_card_resp
            .payload
            .get_required_value("RetrieveCardRespPayload")
            .change_context(errors::VaultError::FetchPaymentMethodFailed)
            .attach_printable("Failed to retrieve field - payload from RetrieveCardResp")?;
        let enc_card_data = retrieve_card_resp
            .enc_card_data
            .get_required_value("enc_card_data")
            .change_context(errors::VaultError::FetchPaymentMethodFailed)
            .attach_printable(
                "Failed to retrieve field - enc_card_data from RetrieveCardRespPayload",
            )?;
        decode_and_decrypt_locker_data(state, key_store, enc_card_data.peek().to_string()).await?
    } else {
        mock_get_payment_method(state, key_store, payment_method_reference)
            .await?
            .payment_method
            .payment_method_data
    };
    Ok(payment_method_data)
}

#[instrument(skip_all)]
pub async fn call_to_locker_hs(
    state: &routes::SessionState,
    payload: &payment_methods::StoreLockerReq,
    customer_id: &id_type::CustomerId,
    locker_choice: api_enums::LockerChoice,
) -> errors::CustomResult<payment_methods::StoreCardRespPayload, errors::VaultError> {
    let locker = &state.conf.locker;
    let jwekey = state.conf.jwekey.get_inner();
    let db = &*state.store;
    let stored_card_response = if !locker.mock_locker {
        let request =
            payment_methods::mk_add_locker_request_hs(jwekey, locker, payload, locker_choice)
                .await?;
        let response = services::call_connector_api(state, request, "add_card_to_hs_locker")
            .await
            .change_context(errors::VaultError::SaveCardFailed);

        let jwe_body: services::JweBody = response
            .get_response_inner("JweBody")
            .change_context(errors::VaultError::FetchCardFailed)?;

        let decrypted_payload = payment_methods::get_decrypted_response_payload(
            jwekey,
            jwe_body,
            Some(locker_choice),
            locker.decryption_scheme.clone(),
        )
        .await
        .change_context(errors::VaultError::SaveCardFailed)
        .attach_printable("Error getting decrypted response payload")?;
        let stored_card_resp: payment_methods::StoreCardResp = decrypted_payload
            .parse_struct("StoreCardResp")
            .change_context(errors::VaultError::ResponseDeserializationFailed)?;
        stored_card_resp
    } else {
        let card_id = generate_id(consts::ID_LENGTH, "card");
        mock_call_to_locker_hs(db, &card_id, payload, None, None, Some(customer_id)).await?
    };

    let stored_card = stored_card_response
        .payload
        .get_required_value("StoreCardRespPayload")
        .change_context(errors::VaultError::SaveCardFailed)?;
    Ok(stored_card)
}

pub async fn update_payment_method_metadata_and_last_used(
    db: &dyn db::StorageInterface,
    pm: payment_method::PaymentMethod,
    pm_metadata: Option<serde_json::Value>,
    storage_scheme: MerchantStorageScheme,
) -> errors::CustomResult<(), errors::VaultError> {
    let pm_update = payment_method::PaymentMethodUpdate::MetadataUpdateAndLastUsed {
        metadata: pm_metadata,
        last_used_at: common_utils::date_time::now(),
    };
    db.update_payment_method(pm, pm_update, storage_scheme)
        .await
        .change_context(errors::VaultError::UpdateInPaymentMethodDataTableFailed)?;
    Ok(())
}

pub async fn update_payment_method_and_last_used(
    db: &dyn db::StorageInterface,
    pm: payment_method::PaymentMethod,
    payment_method_update: Option<Encryption>,
    storage_scheme: MerchantStorageScheme,
) -> errors::CustomResult<(), errors::VaultError> {
    let pm_update = payment_method::PaymentMethodUpdate::UpdatePaymentMethodDataAndLastUsed {
        payment_method_data: payment_method_update,
        last_used_at: common_utils::date_time::now(),
    };
    db.update_payment_method(pm, pm_update, storage_scheme)
        .await
        .change_context(errors::VaultError::UpdateInPaymentMethodDataTableFailed)?;
    Ok(())
}

pub async fn update_payment_method_connector_mandate_details(
    db: &dyn db::StorageInterface,
    pm: payment_method::PaymentMethod,
    connector_mandate_details: Option<serde_json::Value>,
    storage_scheme: MerchantStorageScheme,
) -> errors::CustomResult<(), errors::VaultError> {
    let pm_update = payment_method::PaymentMethodUpdate::ConnectorMandateDetailsUpdate {
        connector_mandate_details,
    };

    db.update_payment_method(pm, pm_update, storage_scheme)
        .await
        .change_context(errors::VaultError::UpdateInPaymentMethodDataTableFailed)?;
    Ok(())
}
#[instrument(skip_all)]
pub async fn get_card_from_hs_locker<'a>(
    state: &'a routes::SessionState,
    customer_id: &id_type::CustomerId,
    merchant_id: &id_type::MerchantId,
    card_reference: &'a str,
    locker_choice: api_enums::LockerChoice,
) -> errors::CustomResult<Card, errors::VaultError> {
    let locker = &state.conf.locker;
    let jwekey = &state.conf.jwekey.get_inner();

    if !locker.mock_locker {
        let request = payment_methods::mk_get_card_request_hs(
            jwekey,
            locker,
            customer_id,
            merchant_id,
            card_reference,
            Some(locker_choice),
        )
        .await
        .change_context(errors::VaultError::FetchCardFailed)
        .attach_printable("Making get card request failed")?;
        let response = services::call_connector_api(state, request, "get_card_from_locker")
            .await
            .change_context(errors::VaultError::FetchCardFailed)
            .attach_printable("Failed while executing call_connector_api for get_card");
        let jwe_body: services::JweBody = response
            .get_response_inner("JweBody")
            .change_context(errors::VaultError::FetchCardFailed)?;
        let decrypted_payload = payment_methods::get_decrypted_response_payload(
            jwekey,
            jwe_body,
            Some(locker_choice),
            locker.decryption_scheme.clone(),
        )
        .await
        .change_context(errors::VaultError::FetchCardFailed)
        .attach_printable("Error getting decrypted response payload for get card")?;
        let get_card_resp: payment_methods::RetrieveCardResp = decrypted_payload
            .parse_struct("RetrieveCardResp")
            .change_context(errors::VaultError::FetchCardFailed)?;
        let retrieve_card_resp = get_card_resp
            .payload
            .get_required_value("RetrieveCardRespPayload")
            .change_context(errors::VaultError::FetchCardFailed)?;
        retrieve_card_resp
            .card
            .get_required_value("Card")
            .change_context(errors::VaultError::FetchCardFailed)
    } else {
        let (get_card_resp, _) = mock_get_card(&*state.store, card_reference).await?;
        payment_methods::mk_get_card_response(get_card_resp)
            .change_context(errors::VaultError::ResponseDeserializationFailed)
    }
}

#[instrument(skip_all)]
pub async fn delete_card_from_hs_locker<'a>(
    state: &routes::SessionState,
    customer_id: &id_type::CustomerId,
    merchant_id: &id_type::MerchantId,
    card_reference: &'a str,
) -> errors::RouterResult<payment_methods::DeleteCardResp> {
    let locker = &state.conf.locker;
    let jwekey = &state.conf.jwekey.get_inner();

    let request = payment_methods::mk_delete_card_request_hs(
        jwekey,
        locker,
        customer_id,
        merchant_id,
        card_reference,
    )
    .await
    .change_context(errors::ApiErrorResponse::InternalServerError)
    .attach_printable("Making delete card request failed")?;

    if !locker.mock_locker {
        let response = services::call_connector_api(state, request, "delete_card_from_locker")
            .await
            .change_context(errors::ApiErrorResponse::InternalServerError)
            .attach_printable("Failed while executing call_connector_api for delete card");
        let jwe_body: services::JweBody = response.get_response_inner("JweBody")?;
        let decrypted_payload = payment_methods::get_decrypted_response_payload(
            jwekey,
            jwe_body,
            Some(api_enums::LockerChoice::HyperswitchCardVault),
            locker.decryption_scheme.clone(),
        )
        .await
        .change_context(errors::ApiErrorResponse::InternalServerError)
        .attach_printable("Error getting decrypted response payload for delete card")?;
        let delete_card_resp: payment_methods::DeleteCardResp = decrypted_payload
            .parse_struct("DeleteCardResp")
            .change_context(errors::ApiErrorResponse::InternalServerError)?;
        Ok(delete_card_resp)
    } else {
        Ok(mock_delete_card_hs(&*state.store, card_reference)
            .await
            .change_context(errors::ApiErrorResponse::InternalServerError)
            .attach_printable("card_delete_failure_message")?)
    }
}

///Mock api for local testing
pub async fn mock_call_to_locker_hs(
    db: &dyn db::StorageInterface,
    card_id: &str,
    payload: &payment_methods::StoreLockerReq,
    card_cvc: Option<String>,
    payment_method_id: Option<String>,
    customer_id: Option<&id_type::CustomerId>,
) -> errors::CustomResult<payment_methods::StoreCardResp, errors::VaultError> {
    let mut locker_mock_up = storage::LockerMockUpNew {
        card_id: card_id.to_string(),
        external_id: uuid::Uuid::new_v4().to_string(),
        card_fingerprint: uuid::Uuid::new_v4().to_string(),
        card_global_fingerprint: uuid::Uuid::new_v4().to_string(),
        merchant_id: id_type::MerchantId::default(),
        card_number: "4111111111111111".to_string(),
        card_exp_year: "2099".to_string(),
        card_exp_month: "12".to_string(),
        card_cvc,
        payment_method_id,
        customer_id: customer_id.map(ToOwned::to_owned),
        name_on_card: None,
        nickname: None,
        enc_card_data: None,
    };
    locker_mock_up = match payload {
        payment_methods::StoreLockerReq::LockerCard(store_card_req) => storage::LockerMockUpNew {
            merchant_id: store_card_req.merchant_id.to_owned(),
            card_number: store_card_req.card.card_number.peek().to_string(),
            card_exp_year: store_card_req.card.card_exp_year.peek().to_string(),
            card_exp_month: store_card_req.card.card_exp_month.peek().to_string(),
            name_on_card: store_card_req.card.name_on_card.to_owned().expose_option(),
            nickname: store_card_req.card.nick_name.to_owned(),
            ..locker_mock_up
        },
        payment_methods::StoreLockerReq::LockerGeneric(store_generic_req) => {
            storage::LockerMockUpNew {
                merchant_id: store_generic_req.merchant_id.to_owned(),
                enc_card_data: Some(store_generic_req.enc_data.to_owned()),
                ..locker_mock_up
            }
        }
    };

    let response = db
        .insert_locker_mock_up(locker_mock_up)
        .await
        .change_context(errors::VaultError::SaveCardFailed)?;
    let payload = payment_methods::StoreCardRespPayload {
        card_reference: response.card_id,
        duplication_check: None,
    };
    Ok(payment_methods::StoreCardResp {
        status: "Ok".to_string(),
        error_code: None,
        error_message: None,
        payload: Some(payload),
    })
}

#[instrument(skip_all)]
pub async fn mock_get_card<'a>(
    db: &dyn db::StorageInterface,
    card_id: &'a str,
) -> errors::CustomResult<(payment_methods::GetCardResponse, Option<String>), errors::VaultError> {
    let locker_mock_up = db
        .find_locker_by_card_id(card_id)
        .await
        .change_context(errors::VaultError::FetchCardFailed)?;
    let add_card_response = payment_methods::AddCardResponse {
        card_id: locker_mock_up
            .payment_method_id
            .unwrap_or(locker_mock_up.card_id),
        external_id: locker_mock_up.external_id,
        card_fingerprint: locker_mock_up.card_fingerprint.into(),
        card_global_fingerprint: locker_mock_up.card_global_fingerprint.into(),
        merchant_id: Some(locker_mock_up.merchant_id),
        card_number: cards::CardNumber::try_from(locker_mock_up.card_number)
            .change_context(errors::VaultError::ResponseDeserializationFailed)
            .attach_printable("Invalid card number format from the mock locker")
            .map(Some)?,
        card_exp_year: Some(locker_mock_up.card_exp_year.into()),
        card_exp_month: Some(locker_mock_up.card_exp_month.into()),
        name_on_card: locker_mock_up.name_on_card.map(|card| card.into()),
        nickname: locker_mock_up.nickname,
        customer_id: locker_mock_up.customer_id,
        duplicate: locker_mock_up.duplicate,
    };
    Ok((
        payment_methods::GetCardResponse {
            card: add_card_response,
        },
        locker_mock_up.card_cvc,
    ))
}

#[instrument(skip_all)]
pub async fn mock_get_payment_method<'a>(
    state: &routes::SessionState,
    key_store: &domain::MerchantKeyStore,
    card_id: &'a str,
) -> errors::CustomResult<payment_methods::GetPaymentMethodResponse, errors::VaultError> {
    let db = &*state.store;
    let locker_mock_up = db
        .find_locker_by_card_id(card_id)
        .await
        .change_context(errors::VaultError::FetchPaymentMethodFailed)?;
    let dec_data = if let Some(e) = locker_mock_up.enc_card_data {
        decode_and_decrypt_locker_data(state, key_store, e).await
    } else {
        Err(report!(errors::VaultError::FetchPaymentMethodFailed))
    }?;
    let payment_method_response = payment_methods::AddPaymentMethodResponse {
        payment_method_id: locker_mock_up
            .payment_method_id
            .unwrap_or(locker_mock_up.card_id),
        external_id: locker_mock_up.external_id,
        merchant_id: Some(locker_mock_up.merchant_id.to_owned()),
        nickname: locker_mock_up.nickname,
        customer_id: locker_mock_up.customer_id,
        duplicate: locker_mock_up.duplicate,
        payment_method_data: dec_data,
    };
    Ok(payment_methods::GetPaymentMethodResponse {
        payment_method: payment_method_response,
    })
}

#[instrument(skip_all)]
pub async fn mock_delete_card_hs<'a>(
    db: &dyn db::StorageInterface,
    card_id: &'a str,
) -> errors::CustomResult<payment_methods::DeleteCardResp, errors::VaultError> {
    db.delete_locker_mock_up(card_id)
        .await
        .change_context(errors::VaultError::FetchCardFailed)?;
    Ok(payment_methods::DeleteCardResp {
        status: "Ok".to_string(),
        error_code: None,
        error_message: None,
    })
}

#[instrument(skip_all)]
pub async fn mock_delete_card<'a>(
    db: &dyn db::StorageInterface,
    card_id: &'a str,
) -> errors::CustomResult<payment_methods::DeleteCardResponse, errors::VaultError> {
    let locker_mock_up = db
        .delete_locker_mock_up(card_id)
        .await
        .change_context(errors::VaultError::FetchCardFailed)?;
    Ok(payment_methods::DeleteCardResponse {
        card_id: Some(locker_mock_up.card_id),
        external_id: Some(locker_mock_up.external_id),
        card_isin: None,
        status: "Ok".to_string(),
    })
}
//------------------------------------------------------------------------------
pub fn get_banks(
    state: &routes::SessionState,
    pm_type: common_enums::enums::PaymentMethodType,
    connectors: Vec<String>,
) -> Result<Vec<BankCodeResponse>, errors::ApiErrorResponse> {
    let mut bank_names_hm: HashMap<String, HashSet<common_enums::enums::BankNames>> =
        HashMap::new();

    if matches!(
        pm_type,
        api_enums::PaymentMethodType::Giropay | api_enums::PaymentMethodType::Sofort
    ) {
        Ok(vec![BankCodeResponse {
            bank_name: vec![],
            eligible_connectors: connectors,
        }])
    } else {
        let mut bank_code_responses = vec![];
        for connector in &connectors {
            if let Some(connector_bank_names) = state.conf.bank_config.0.get(&pm_type) {
                if let Some(connector_hash_set) = connector_bank_names.0.get(connector) {
                    bank_names_hm.insert(connector.clone(), connector_hash_set.banks.clone());
                } else {
                    logger::error!("Could not find any configured connectors for payment_method -> {pm_type} for connector -> {connector}");
                }
            } else {
                logger::error!("Could not find any configured banks for payment_method -> {pm_type} for connector -> {connector}");
            }
        }

        let vector_of_hashsets = bank_names_hm
            .values()
            .map(|bank_names_hashset| bank_names_hashset.to_owned())
            .collect::<Vec<_>>();

        let mut common_bank_names = HashSet::new();
        if let Some(first_element) = vector_of_hashsets.first() {
            common_bank_names = vector_of_hashsets
                .iter()
                .skip(1)
                .fold(first_element.to_owned(), |acc, hs| {
                    acc.intersection(hs).cloned().collect()
                });
        }

        if !common_bank_names.is_empty() {
            bank_code_responses.push(BankCodeResponse {
                bank_name: common_bank_names.clone().into_iter().collect(),
                eligible_connectors: connectors.clone(),
            });
        }

        for connector in connectors {
            if let Some(all_bank_codes_for_connector) = bank_names_hm.get(&connector) {
                let remaining_bank_codes: HashSet<_> = all_bank_codes_for_connector
                    .difference(&common_bank_names)
                    .collect();

                if !remaining_bank_codes.is_empty() {
                    bank_code_responses.push(BankCodeResponse {
                        bank_name: remaining_bank_codes
                            .into_iter()
                            .map(|ele| ele.to_owned())
                            .collect(),
                        eligible_connectors: vec![connector],
                    })
                }
            } else {
                logger::error!("Could not find any configured banks for payment_method -> {pm_type} for connector -> {connector}");
            }
        }
        Ok(bank_code_responses)
    }
}

fn get_val(str: String, val: &serde_json::Value) -> Option<String> {
    str.split('.')
        .try_fold(val, |acc, x| acc.get(x))
        .and_then(|v| v.as_str())
        .map(|s| s.to_string())
}
#[cfg(all(feature = "v2", feature = "customer_v2"))]
pub async fn list_payment_methods(
    _state: routes::SessionState,
    _merchant_account: domain::MerchantAccount,
    _key_store: domain::MerchantKeyStore,
    mut _req: api::PaymentMethodListRequest,
) -> errors::RouterResponse<api::PaymentMethodListResponse> {
    todo!()
}

#[cfg(all(any(feature = "v1", feature = "v2"), not(feature = "customer_v2")))]
pub async fn list_payment_methods(
    state: routes::SessionState,
    merchant_account: domain::MerchantAccount,
    key_store: domain::MerchantKeyStore,
    mut req: api::PaymentMethodListRequest,
) -> errors::RouterResponse<api::PaymentMethodListResponse> {
    let db = &*state.store;
    let pm_config_mapping = &state.conf.pm_filters;
    let key_manager_state = &(&state).into();
    let payment_intent = if let Some(cs) = &req.client_secret {
        if cs.starts_with("pm_") {
            validate_payment_method_and_client_secret(cs, db, &merchant_account).await?;
            None
        } else {
            helpers::verify_payment_intent_time_and_client_secret(
                &state,
                &merchant_account,
                &key_store,
                req.client_secret.clone(),
            )
            .await?
        }
    } else {
        None
    };

    let shipping_address = payment_intent
        .as_ref()
        .async_map(|pi| async {
            helpers::get_address_by_id(
                &state,
                pi.shipping_address_id.clone(),
                &key_store,
                &pi.payment_id,
                merchant_account.get_id(),
                merchant_account.storage_scheme,
            )
            .await
        })
        .await
        .transpose()?
        .flatten();

    let billing_address = payment_intent
        .as_ref()
        .async_map(|pi| async {
            helpers::get_address_by_id(
                &state,
                pi.billing_address_id.clone(),
                &key_store,
                &pi.payment_id,
                merchant_account.get_id(),
                merchant_account.storage_scheme,
            )
            .await
        })
        .await
        .transpose()?
        .flatten();

    let customer = payment_intent
        .as_ref()
        .async_and_then(|pi| async {
            pi.customer_id
                .as_ref()
                .async_and_then(|cust| async {
                    db.find_customer_by_customer_id_merchant_id(
                        key_manager_state,
                        cust,
                        &pi.merchant_id,
                        &key_store,
                        merchant_account.storage_scheme,
                    )
                    .await
                    .to_not_found_response(errors::ApiErrorResponse::CustomerNotFound)
                    .ok()
                })
                .await
        })
        .await;

    let payment_attempt = payment_intent
        .as_ref()
        .async_map(|pi| async {
            db.find_payment_attempt_by_payment_id_merchant_id_attempt_id(
                &pi.payment_id,
                &pi.merchant_id,
                &pi.active_attempt.get_id(),
                merchant_account.storage_scheme,
            )
            .await
            .change_context(errors::ApiErrorResponse::PaymentNotFound)
        })
        .await
        .transpose()?;
    let setup_future_usage = payment_intent.as_ref().and_then(|pi| pi.setup_future_usage);
    let payment_type = payment_attempt.as_ref().map(|pa| {
        let amount = api::Amount::from(pa.amount);
        let mandate_type = if pa.mandate_id.is_some() {
            Some(api::MandateTransactionType::RecurringMandateTransaction)
        } else if pa.mandate_details.is_some()
            || setup_future_usage
                .map(|future_usage| future_usage == common_enums::enums::FutureUsage::OffSession)
                .unwrap_or(false)
        {
            Some(api::MandateTransactionType::NewMandateTransaction)
        } else {
            None
        };

        helpers::infer_payment_type(&amount, mandate_type.as_ref())
    });

    let all_mcas = db
        .find_merchant_connector_account_by_merchant_id_and_disabled_list(
            key_manager_state,
            merchant_account.get_id(),
            false,
            &key_store,
        )
        .await
        .to_not_found_response(errors::ApiErrorResponse::MerchantAccountNotFound)?;

    let profile_id = payment_intent
        .as_ref()
        .map(|payment_intent| {
            payment_intent
                .profile_id
                .clone()
                .get_required_value("profile_id")
                .change_context(errors::ApiErrorResponse::InternalServerError)
                .attach_printable("profile_id is not set in payment_intent")
        })
        .transpose()?;
    let business_profile = core_utils::validate_and_get_business_profile(
        db,
        key_manager_state,
        &key_store,
        profile_id.as_ref(),
        merchant_account.get_id(),
    )
    .await?;

    // filter out payment connectors based on profile_id
    let filtered_mcas = helpers::filter_mca_based_on_profile_and_connector_type(
        all_mcas.clone(),
        profile_id.as_ref(),
        ConnectorType::PaymentProcessor,
    );

    logger::debug!(mca_before_filtering=?filtered_mcas);

    let mut response: Vec<ResponsePaymentMethodIntermediate> = vec![];
    // Key creation for storing PM_FILTER_CGRAPH
    let key = {
        let profile_id = profile_id
            .clone()
            .get_required_value("profile_id")
            .change_context(errors::ApiErrorResponse::GenericNotFoundError {
                message: "Profile id not found".to_string(),
            })?;
        format!(
            "pm_filters_cgraph_{}_{}",
            merchant_account.get_id().get_string_repr(),
            profile_id
        )
    };

    if let Some(graph) = get_merchant_pm_filter_graph(&state, &key).await {
        // Derivation of PM_FILTER_CGRAPH from MokaCache successful
        for mca in &filtered_mcas {
            let payment_methods = match &mca.payment_methods_enabled {
                Some(pm) => pm,
                None => continue,
            };
            filter_payment_methods(
                &graph,
                mca.get_id(),
                payment_methods,
                &mut req,
                &mut response,
                payment_intent.as_ref(),
                payment_attempt.as_ref(),
                billing_address.as_ref(),
                mca.connector_name.clone(),
                &state.conf.saved_payment_methods,
            )
            .await?;
        }
    } else {
        // No PM_FILTER_CGRAPH Cache present in MokaCache
        let mut builder = cgraph::ConstraintGraphBuilder::new();
        for mca in &filtered_mcas {
            let domain_id = builder.make_domain(mca.get_id(), mca.connector_name.as_str());

            let Ok(domain_id) = domain_id else {
                logger::error!("Failed to construct domain for list payment methods");
                return Err(errors::ApiErrorResponse::InternalServerError.into());
            };

            let payment_methods = match &mca.payment_methods_enabled {
                Some(pm) => pm,
                None => continue,
            };
            if let Err(e) = make_pm_graph(
                &mut builder,
                domain_id,
                payment_methods,
                mca.connector_name.clone(),
                pm_config_mapping,
                &state.conf.mandates.supported_payment_methods,
                &state.conf.mandates.update_mandate_supported,
            ) {
                logger::error!(
                    "Failed to construct constraint graph for list payment methods {e:?}"
                );
            }
        }

        // Refreshing our CGraph cache
        let graph = refresh_pm_filters_cache(&state, &key, builder.build()).await;

        for mca in &filtered_mcas {
            let payment_methods = match &mca.payment_methods_enabled {
                Some(pm) => pm,
                None => continue,
            };
            filter_payment_methods(
                &graph,
                mca.get_id().clone(),
                payment_methods,
                &mut req,
                &mut response,
                payment_intent.as_ref(),
                payment_attempt.as_ref(),
                billing_address.as_ref(),
                mca.connector_name.clone(),
                &state.conf.saved_payment_methods,
            )
            .await?;
        }
    }
    logger::info!(
        "The Payment Methods available after Constraint Graph filtering are {:?}",
        response
    );

    // Filter out wallet payment method from mca if customer has already saved it
    customer
        .as_ref()
        .async_map(|customer| async {
            let wallet_pm_exists = response
                .iter()
                .any(|mca| mca.payment_method == enums::PaymentMethod::Wallet);
            if wallet_pm_exists {
                match db
                    .find_payment_method_by_customer_id_merchant_id_list(
                       &customer.get_customer_id(),
                       merchant_account.get_id(),
                        None,
                    )
                    .await
                {
                    Ok(customer_payment_methods) => {
                        let customer_wallet_pm = customer_payment_methods
                            .iter()
                            .filter(|cust_pm| {
                                cust_pm.payment_method == Some(enums::PaymentMethod::Wallet)
                            })
                            .collect::<Vec<_>>();

                        response.retain(|mca| {
                            !(mca.payment_method == enums::PaymentMethod::Wallet
                                && customer_wallet_pm.iter().any(|cust_pm| {
                                    cust_pm.payment_method_type == Some(mca.payment_method_type)
                                }))
                        });

                        logger::debug!("Filtered out wallet payment method from mca since customer has already saved it");
                        Ok(())
                    }
                    Err(error) => {
                        if error.current_context().is_db_not_found() {
                            Ok(())
                        } else {
                            Err(error)
                                .change_context(errors::ApiErrorResponse::InternalServerError)
                                .attach_printable("failed to find payment methods for a customer")
                        }
                    }
                }
            } else {
                Ok(())
            }
        })
        .await
        .transpose()?;

    let mut pmt_to_auth_connector: HashMap<
        enums::PaymentMethod,
        HashMap<enums::PaymentMethodType, String>,
    > = HashMap::new();

    if let Some((payment_attempt, payment_intent)) =
        payment_attempt.as_ref().zip(payment_intent.as_ref())
    {
        let routing_enabled_pms = HashSet::from([
            api_enums::PaymentMethod::BankTransfer,
            api_enums::PaymentMethod::BankDebit,
            api_enums::PaymentMethod::BankRedirect,
        ]);

        let routing_enabled_pm_types = HashSet::from([
            api_enums::PaymentMethodType::GooglePay,
            api_enums::PaymentMethodType::ApplePay,
            api_enums::PaymentMethodType::Klarna,
            api_enums::PaymentMethodType::Paypal,
        ]);

        let mut chosen = Vec::<api::SessionConnectorData>::new();
        for intermediate in &response {
            if routing_enabled_pm_types.contains(&intermediate.payment_method_type)
                || routing_enabled_pms.contains(&intermediate.payment_method)
            {
                let connector_data = api::ConnectorData::get_connector_by_name(
                    &state.clone().conf.connectors,
                    &intermediate.connector,
                    api::GetToken::from(intermediate.payment_method_type),
                    None,
                )
                .change_context(errors::ApiErrorResponse::InternalServerError)
                .attach_printable("invalid connector name received")?;

                chosen.push(api::SessionConnectorData {
                    payment_method_type: intermediate.payment_method_type,
                    connector: connector_data,
                    business_sub_label: None,
                });
            }
        }
        let sfr = SessionFlowRoutingInput {
            state: &state,
            country: billing_address.clone().and_then(|ad| ad.country),
            key_store: &key_store,
            merchant_account: &merchant_account,
            payment_attempt,
            payment_intent,
            chosen,
        };
        let result = routing::perform_session_flow_routing(sfr, &enums::TransactionType::Payment)
            .await
            .change_context(errors::ApiErrorResponse::InternalServerError)
            .attach_printable("error performing session flow routing")?;

        response.retain(|intermediate| {
            if !routing_enabled_pm_types.contains(&intermediate.payment_method_type)
                && !routing_enabled_pms.contains(&intermediate.payment_method)
            {
                return true;
            }

            if let Some(choice) = result.get(&intermediate.payment_method_type) {
                if let Some(first_routable_connector) = choice.first() {
                    intermediate.connector
                        == first_routable_connector
                            .connector
                            .connector_name
                            .to_string()
                } else {
                    false
                }
            } else {
                false
            }
        });

        let mut routing_info: storage::PaymentRoutingInfo = payment_attempt
            .straight_through_algorithm
            .clone()
            .map(|val| val.parse_value("PaymentRoutingInfo"))
            .transpose()
            .change_context(errors::ApiErrorResponse::InternalServerError)
            .attach_printable("Invalid PaymentRoutingInfo format found in payment attempt")?
            .unwrap_or_else(|| storage::PaymentRoutingInfo {
                algorithm: None,
                pre_routing_results: None,
            });

        let mut pre_routing_results: HashMap<
            api_enums::PaymentMethodType,
            storage::PreRoutingConnectorChoice,
        > = HashMap::new();

        for (pm_type, routing_choice) in result {
            let mut routable_choice_list = vec![];
            for choice in routing_choice {
                let routable_choice = routing_types::RoutableConnectorChoice {
                    choice_kind: routing_types::RoutableChoiceKind::FullStruct,
                    connector: choice
                        .connector
                        .connector_name
                        .to_string()
                        .parse::<api_enums::RoutableConnectors>()
                        .change_context(errors::ApiErrorResponse::InternalServerError)?,
                    merchant_connector_id: choice.connector.merchant_connector_id.clone(),
                };
                routable_choice_list.push(routable_choice);
            }
            pre_routing_results.insert(
                pm_type,
                storage::PreRoutingConnectorChoice::Multiple(routable_choice_list),
            );
        }

        let redis_conn = db
            .get_redis_conn()
            .map_err(|redis_error| logger::error!(?redis_error))
            .ok();

        let mut val = Vec::new();

        for (payment_method_type, routable_connector_choice) in &pre_routing_results {
            let routable_connector_list = match routable_connector_choice {
                storage::PreRoutingConnectorChoice::Single(routable_connector) => {
                    vec![routable_connector.clone()]
                }
                storage::PreRoutingConnectorChoice::Multiple(routable_connector_list) => {
                    routable_connector_list.clone()
                }
            };

            let first_routable_connector = routable_connector_list
                .first()
                .ok_or(errors::ApiErrorResponse::IncorrectPaymentMethodConfiguration)?;

            let matched_mca = filtered_mcas.iter().find(|m| {
                first_routable_connector.merchant_connector_id.as_ref() == Some(&m.get_id())
            });

            if let Some(m) = matched_mca {
                let pm_auth_config = m
                    .pm_auth_config
                    .as_ref()
                    .map(|config| {
                        serde_json::from_value::<PaymentMethodAuthConfig>(config.clone().expose())
                            .change_context(errors::StorageError::DeserializationFailed)
                            .attach_printable("Failed to deserialize Payment Method Auth config")
                    })
                    .transpose()
                    .unwrap_or_else(|error| {
                        logger::error!(?error);
                        None
                    });

                if let Some(config) = pm_auth_config {
                    for inner_config in config.enabled_payment_methods.iter() {
                        let is_active_mca = all_mcas
                            .iter()
                            .any(|mca| mca.get_id() == inner_config.mca_id);

                        if inner_config.payment_method_type == *payment_method_type && is_active_mca
                        {
                            let pm = pmt_to_auth_connector
                                .get(&inner_config.payment_method)
                                .cloned();

                            let inner_map = if let Some(mut inner_map) = pm {
                                inner_map.insert(
                                    *payment_method_type,
                                    inner_config.connector_name.clone(),
                                );
                                inner_map
                            } else {
                                HashMap::from([(
                                    *payment_method_type,
                                    inner_config.connector_name.clone(),
                                )])
                            };

                            pmt_to_auth_connector.insert(inner_config.payment_method, inner_map);
                            val.push(inner_config.clone());
                        }
                    }
                };
            }
        }

        let pm_auth_key = format!("pm_auth_{}", payment_intent.payment_id);
        let redis_expiry = state.conf.payment_method_auth.get_inner().redis_expiry;

        if let Some(rc) = redis_conn {
            rc.serialize_and_set_key_with_expiry(pm_auth_key.as_str(), val, redis_expiry)
                .await
                .attach_printable("Failed to store pm auth data in redis")
                .unwrap_or_else(|error| {
                    logger::error!(?error);
                })
        };

        routing_info.pre_routing_results = Some(pre_routing_results);

        let encoded = routing_info
            .encode_to_value()
            .change_context(errors::ApiErrorResponse::InternalServerError)
            .attach_printable("Unable to serialize payment routing info to value")?;

        let attempt_update = storage::PaymentAttemptUpdate::UpdateTrackers {
            payment_token: None,
            connector: None,
            straight_through_algorithm: Some(encoded),
            amount_capturable: None,
            updated_by: merchant_account.storage_scheme.to_string(),
            merchant_connector_id: None,
            surcharge_amount: None,
            tax_amount: None,
        };

        state
            .store
            .update_payment_attempt_with_attempt_id(
                payment_attempt.clone(),
                attempt_update,
                merchant_account.storage_scheme,
            )
            .await
            .to_not_found_response(errors::ApiErrorResponse::PaymentNotFound)?;
    }

    // Check for `use_billing_as_payment_method_billing` config under business_profile
    // If this is disabled, then the billing details in required fields will be empty and have to be collected by the customer
    let billing_address_for_calculating_required_fields = business_profile
        .as_ref()
        .and_then(|business_profile| business_profile.use_billing_as_payment_method_billing)
        .unwrap_or(true)
        .then_some(billing_address.as_ref())
        .flatten();

    let req = api_models::payments::PaymentsRequest::foreign_try_from((
        payment_attempt.as_ref(),
        payment_intent.as_ref(),
        shipping_address.as_ref(),
        billing_address_for_calculating_required_fields,
        customer.as_ref(),
    ))?;
    let req_val = serde_json::to_value(req).ok();
    logger::debug!(filtered_payment_methods=?response);

    let mut payment_experiences_consolidated_hm: HashMap<
        api_enums::PaymentMethod,
        HashMap<api_enums::PaymentMethodType, HashMap<api_enums::PaymentExperience, Vec<String>>>,
    > = HashMap::new();

    let mut card_networks_consolidated_hm: HashMap<
        api_enums::PaymentMethod,
        HashMap<api_enums::PaymentMethodType, HashMap<api_enums::CardNetwork, Vec<String>>>,
    > = HashMap::new();

    let mut banks_consolidated_hm: HashMap<api_enums::PaymentMethodType, Vec<String>> =
        HashMap::new();

    let mut bank_debits_consolidated_hm =
        HashMap::<api_enums::PaymentMethodType, Vec<String>>::new();

    let mut bank_transfer_consolidated_hm =
        HashMap::<api_enums::PaymentMethodType, Vec<String>>::new();

    // All the required fields will be stored here and later filtered out based on business profile config
    let mut required_fields_hm = HashMap::<
        api_enums::PaymentMethod,
        HashMap<api_enums::PaymentMethodType, HashMap<String, RequiredFieldInfo>>,
    >::new();

    for element in response.clone() {
        let payment_method = element.payment_method;
        let payment_method_type = element.payment_method_type;
        let connector = element.connector.clone();

        let connector_variant = api_enums::Connector::from_str(connector.as_str())
            .change_context(errors::ConnectorError::InvalidConnectorName)
            .change_context(errors::ApiErrorResponse::InvalidDataValue {
                field_name: "connector",
            })
            .attach_printable_lazy(|| format!("unable to parse connector name {connector:?}"))?;
        state.conf.required_fields.0.get(&payment_method).map(
            |required_fields_hm_for_each_payment_method_type| {
                required_fields_hm_for_each_payment_method_type
                    .0
                    .get(&payment_method_type)
                    .map(|required_fields_hm_for_each_connector| {
                        required_fields_hm.entry(payment_method).or_default();
                        required_fields_hm_for_each_connector
                            .fields
                            .get(&connector_variant)
                            .map(|required_fields_final| {
                                let mut required_fields_hs = required_fields_final.common.clone();
                                if let Some(pa) = payment_attempt.as_ref() {
                                    if let Some(_mandate) = &pa.mandate_details {
                                        required_fields_hs
                                            .extend(required_fields_final.mandate.clone());
                                    } else {
                                        required_fields_hs
                                            .extend(required_fields_final.non_mandate.clone());
                                    }
                                }

                                let should_send_shipping_details =
                                    business_profile.clone().and_then(|business_profile| {
                                        business_profile
                                            .collect_shipping_details_from_wallet_connector
                                    });

                                // Remove shipping fields from required fields based on business profile configuration
                                if should_send_shipping_details != Some(true) {
                                    let shipping_variants =
                                        api_enums::FieldType::get_shipping_variants();

                                    let keys_to_be_removed = required_fields_hs
                                        .iter()
                                        .filter(|(_key, value)| {
                                            shipping_variants.contains(&value.field_type)
                                        })
                                        .map(|(key, _value)| key.to_string())
                                        .collect::<Vec<_>>();

                                    keys_to_be_removed.iter().for_each(|key_to_be_removed| {
                                        required_fields_hs.remove(key_to_be_removed);
                                    });
                                }

                                // get the config, check the enums while adding
                                {
                                    for (key, val) in &mut required_fields_hs {
                                        let temp = req_val
                                            .as_ref()
                                            .and_then(|r| get_val(key.to_owned(), r));
                                        if let Some(s) = temp {
                                            val.value = Some(s.into())
                                        };
                                    }
                                }

                                let existing_req_fields_hs = required_fields_hm
                                    .get_mut(&payment_method)
                                    .and_then(|inner_hm| inner_hm.get_mut(&payment_method_type));

                                // If payment_method_type already exist in required_fields_hm, extend the required_fields hs to existing hs.
                                if let Some(inner_hs) = existing_req_fields_hs {
                                    inner_hs.extend(required_fields_hs);
                                } else {
                                    required_fields_hm.get_mut(&payment_method).map(|inner_hm| {
                                        inner_hm.insert(payment_method_type, required_fields_hs)
                                    });
                                }
                            })
                    })
            },
        );

        if let Some(payment_experience) = element.payment_experience {
            if let Some(payment_method_hm) =
                payment_experiences_consolidated_hm.get_mut(&payment_method)
            {
                if let Some(payment_method_type_hm) =
                    payment_method_hm.get_mut(&payment_method_type)
                {
                    if let Some(vector_of_connectors) =
                        payment_method_type_hm.get_mut(&payment_experience)
                    {
                        vector_of_connectors.push(connector);
                    } else {
                        payment_method_type_hm.insert(payment_experience, vec![connector]);
                    }
                } else {
                    payment_method_hm.insert(
                        payment_method_type,
                        HashMap::from([(payment_experience, vec![connector])]),
                    );
                }
            } else {
                let inner_hm = HashMap::from([(payment_experience, vec![connector])]);
                let payment_method_type_hm = HashMap::from([(payment_method_type, inner_hm)]);
                payment_experiences_consolidated_hm.insert(payment_method, payment_method_type_hm);
            }
        }

        if let Some(card_networks) = element.card_networks {
            if let Some(payment_method_hm) = card_networks_consolidated_hm.get_mut(&payment_method)
            {
                if let Some(payment_method_type_hm) =
                    payment_method_hm.get_mut(&payment_method_type)
                {
                    for card_network in card_networks {
                        if let Some(vector_of_connectors) =
                            payment_method_type_hm.get_mut(&card_network)
                        {
                            let connector = element.connector.clone();
                            vector_of_connectors.push(connector);
                        } else {
                            let connector = element.connector.clone();
                            payment_method_type_hm.insert(card_network, vec![connector]);
                        }
                    }
                } else {
                    let mut inner_hashmap: HashMap<api_enums::CardNetwork, Vec<String>> =
                        HashMap::new();
                    for card_network in card_networks {
                        if let Some(vector_of_connectors) = inner_hashmap.get_mut(&card_network) {
                            let connector = element.connector.clone();
                            vector_of_connectors.push(connector);
                        } else {
                            let connector = element.connector.clone();
                            inner_hashmap.insert(card_network, vec![connector]);
                        }
                    }
                    payment_method_hm.insert(payment_method_type, inner_hashmap);
                }
            } else {
                let mut inner_hashmap: HashMap<api_enums::CardNetwork, Vec<String>> =
                    HashMap::new();
                for card_network in card_networks {
                    if let Some(vector_of_connectors) = inner_hashmap.get_mut(&card_network) {
                        let connector = element.connector.clone();
                        vector_of_connectors.push(connector);
                    } else {
                        let connector = element.connector.clone();
                        inner_hashmap.insert(card_network, vec![connector]);
                    }
                }
                let payment_method_type_hm = HashMap::from([(payment_method_type, inner_hashmap)]);
                card_networks_consolidated_hm.insert(payment_method, payment_method_type_hm);
            }
        }

        if element.payment_method == api_enums::PaymentMethod::BankRedirect {
            let connector = element.connector.clone();
            if let Some(vector_of_connectors) =
                banks_consolidated_hm.get_mut(&element.payment_method_type)
            {
                vector_of_connectors.push(connector);
            } else {
                banks_consolidated_hm.insert(element.payment_method_type, vec![connector]);
            }
        }

        if element.payment_method == api_enums::PaymentMethod::BankDebit {
            let connector = element.connector.clone();
            if let Some(vector_of_connectors) =
                bank_debits_consolidated_hm.get_mut(&element.payment_method_type)
            {
                vector_of_connectors.push(connector);
            } else {
                bank_debits_consolidated_hm.insert(element.payment_method_type, vec![connector]);
            }
        }

        if element.payment_method == api_enums::PaymentMethod::BankTransfer {
            let connector = element.connector.clone();
            if let Some(vector_of_connectors) =
                bank_transfer_consolidated_hm.get_mut(&element.payment_method_type)
            {
                vector_of_connectors.push(connector);
            } else {
                bank_transfer_consolidated_hm.insert(element.payment_method_type, vec![connector]);
            }
        }
    }

    let mut payment_method_responses: Vec<ResponsePaymentMethodsEnabled> = vec![];
    for key in payment_experiences_consolidated_hm.iter() {
        let mut payment_method_types = vec![];
        for payment_method_types_hm in key.1 {
            let mut payment_experience_types = vec![];
            for payment_experience_type in payment_method_types_hm.1 {
                payment_experience_types.push(PaymentExperienceTypes {
                    payment_experience_type: *payment_experience_type.0,
                    eligible_connectors: payment_experience_type.1.clone(),
                })
            }

            payment_method_types.push(ResponsePaymentMethodTypes {
                payment_method_type: *payment_method_types_hm.0,
                payment_experience: Some(payment_experience_types),
                card_networks: None,
                bank_names: None,
                bank_debits: None,
                bank_transfers: None,
                // Required fields for PayLater payment method
                required_fields: required_fields_hm
                    .get(key.0)
                    .and_then(|inner_hm| inner_hm.get(payment_method_types_hm.0))
                    .cloned(),
                surcharge_details: None,
                pm_auth_connector: pmt_to_auth_connector
                    .get(key.0)
                    .and_then(|pm_map| pm_map.get(payment_method_types_hm.0))
                    .cloned(),
            })
        }

        payment_method_responses.push(ResponsePaymentMethodsEnabled {
            payment_method: *key.0,
            payment_method_types,
        })
    }

    for key in card_networks_consolidated_hm.iter() {
        let mut payment_method_types = vec![];
        for payment_method_types_hm in key.1 {
            let mut card_network_types = vec![];
            for card_network_type in payment_method_types_hm.1 {
                card_network_types.push(CardNetworkTypes {
                    card_network: card_network_type.0.clone(),
                    eligible_connectors: card_network_type.1.clone(),
                    surcharge_details: None,
                })
            }

            payment_method_types.push(ResponsePaymentMethodTypes {
                payment_method_type: *payment_method_types_hm.0,
                card_networks: Some(card_network_types),
                payment_experience: None,
                bank_names: None,
                bank_debits: None,
                bank_transfers: None,
                // Required fields for Card payment method
                required_fields: required_fields_hm
                    .get(key.0)
                    .and_then(|inner_hm| inner_hm.get(payment_method_types_hm.0))
                    .cloned(),
                surcharge_details: None,
                pm_auth_connector: pmt_to_auth_connector
                    .get(key.0)
                    .and_then(|pm_map| pm_map.get(payment_method_types_hm.0))
                    .cloned(),
            })
        }

        payment_method_responses.push(ResponsePaymentMethodsEnabled {
            payment_method: *key.0,
            payment_method_types,
        })
    }

    let mut bank_redirect_payment_method_types = vec![];

    for key in banks_consolidated_hm.iter() {
        let payment_method_type = *key.0;
        let connectors = key.1.clone();
        let bank_names = get_banks(&state, payment_method_type, connectors)?;
        bank_redirect_payment_method_types.push({
            ResponsePaymentMethodTypes {
                payment_method_type,
                bank_names: Some(bank_names),
                payment_experience: None,
                card_networks: None,
                bank_debits: None,
                bank_transfers: None,
                // Required fields for BankRedirect payment method
                required_fields: required_fields_hm
                    .get(&api_enums::PaymentMethod::BankRedirect)
                    .and_then(|inner_hm| inner_hm.get(key.0))
                    .cloned(),
                surcharge_details: None,
                pm_auth_connector: pmt_to_auth_connector
                    .get(&enums::PaymentMethod::BankRedirect)
                    .and_then(|pm_map| pm_map.get(key.0))
                    .cloned(),
            }
        })
    }

    if !bank_redirect_payment_method_types.is_empty() {
        payment_method_responses.push(ResponsePaymentMethodsEnabled {
            payment_method: api_enums::PaymentMethod::BankRedirect,
            payment_method_types: bank_redirect_payment_method_types,
        });
    }

    let mut bank_debit_payment_method_types = vec![];

    for key in bank_debits_consolidated_hm.iter() {
        let payment_method_type = *key.0;
        let connectors = key.1.clone();
        bank_debit_payment_method_types.push({
            ResponsePaymentMethodTypes {
                payment_method_type,
                bank_names: None,
                payment_experience: None,
                card_networks: None,
                bank_debits: Some(api_models::payment_methods::BankDebitTypes {
                    eligible_connectors: connectors.clone(),
                }),
                bank_transfers: None,
                // Required fields for BankDebit payment method
                required_fields: required_fields_hm
                    .get(&api_enums::PaymentMethod::BankDebit)
                    .and_then(|inner_hm| inner_hm.get(key.0))
                    .cloned(),
                surcharge_details: None,
                pm_auth_connector: pmt_to_auth_connector
                    .get(&enums::PaymentMethod::BankDebit)
                    .and_then(|pm_map| pm_map.get(key.0))
                    .cloned(),
            }
        })
    }

    if !bank_debit_payment_method_types.is_empty() {
        payment_method_responses.push(ResponsePaymentMethodsEnabled {
            payment_method: api_enums::PaymentMethod::BankDebit,
            payment_method_types: bank_debit_payment_method_types,
        });
    }

    let mut bank_transfer_payment_method_types = vec![];

    for key in bank_transfer_consolidated_hm.iter() {
        let payment_method_type = *key.0;
        let connectors = key.1.clone();
        bank_transfer_payment_method_types.push({
            ResponsePaymentMethodTypes {
                payment_method_type,
                bank_names: None,
                payment_experience: None,
                card_networks: None,
                bank_debits: None,
                bank_transfers: Some(api_models::payment_methods::BankTransferTypes {
                    eligible_connectors: connectors,
                }),
                // Required fields for BankTransfer payment method
                required_fields: required_fields_hm
                    .get(&api_enums::PaymentMethod::BankTransfer)
                    .and_then(|inner_hm| inner_hm.get(key.0))
                    .cloned(),
                surcharge_details: None,
                pm_auth_connector: pmt_to_auth_connector
                    .get(&enums::PaymentMethod::BankTransfer)
                    .and_then(|pm_map| pm_map.get(key.0))
                    .cloned(),
            }
        })
    }

    if !bank_transfer_payment_method_types.is_empty() {
        payment_method_responses.push(ResponsePaymentMethodsEnabled {
            payment_method: api_enums::PaymentMethod::BankTransfer,
            payment_method_types: bank_transfer_payment_method_types,
        });
    }
    let currency = payment_intent.as_ref().and_then(|pi| pi.currency);
    let request_external_three_ds_authentication = payment_intent
        .as_ref()
        .and_then(|intent| intent.request_external_three_ds_authentication)
        .unwrap_or(false);
    let merchant_surcharge_configs =
        if let Some((payment_attempt, payment_intent, business_profile)) = payment_attempt
            .as_ref()
            .zip(payment_intent)
            .zip(business_profile.as_ref())
            .map(|((pa, pi), bp)| (pa, pi, bp))
        {
            Box::pin(call_surcharge_decision_management(
                state,
                &merchant_account,
                &key_store,
                business_profile,
                payment_attempt,
                payment_intent,
                billing_address,
                &mut payment_method_responses,
            ))
            .await?
        } else {
            api_surcharge_decision_configs::MerchantSurchargeConfigs::default()
        };

    let collect_shipping_details_from_wallets = business_profile
        .as_ref()
        .and_then(|bp| bp.collect_shipping_details_from_wallet_connector);

    let collect_billing_details_from_wallets = business_profile
        .as_ref()
        .and_then(|bp| bp.collect_billing_details_from_wallet_connector);
    Ok(services::ApplicationResponse::Json(
        api::PaymentMethodListResponse {
            redirect_url: business_profile
                .as_ref()
                .and_then(|business_profile| business_profile.return_url.clone()),
            merchant_name: merchant_account.merchant_name,
            payment_type,
            payment_methods: payment_method_responses,
            mandate_payment: payment_attempt.and_then(|inner| inner.mandate_details).map(
                |d| match d {
                    hyperswitch_domain_models::mandates::MandateDataType::SingleUse(i) => {
                        api::MandateType::SingleUse(api::MandateAmountData {
                            amount: i.amount,
                            currency: i.currency,
                            start_date: i.start_date,
                            end_date: i.end_date,
                            metadata: i.metadata,
                        })
                    }
                    hyperswitch_domain_models::mandates::MandateDataType::MultiUse(Some(i)) => {
                        api::MandateType::MultiUse(Some(api::MandateAmountData {
                            amount: i.amount,
                            currency: i.currency,
                            start_date: i.start_date,
                            end_date: i.end_date,
                            metadata: i.metadata,
                        }))
                    }
                    hyperswitch_domain_models::mandates::MandateDataType::MultiUse(None) => {
                        api::MandateType::MultiUse(None)
                    }
                },
            ),
            show_surcharge_breakup_screen: merchant_surcharge_configs
                .show_surcharge_breakup_screen
                .unwrap_or_default(),
            currency,
            request_external_three_ds_authentication,
            collect_shipping_details_from_wallets,
            collect_billing_details_from_wallets,
        },
    ))
}

async fn validate_payment_method_and_client_secret(
    cs: &String,
    db: &dyn db::StorageInterface,
    merchant_account: &domain::MerchantAccount,
) -> Result<(), error_stack::Report<errors::ApiErrorResponse>> {
    let pm_vec = cs.split("_secret").collect::<Vec<&str>>();
    let pm_id = pm_vec
        .first()
        .ok_or(errors::ApiErrorResponse::MissingRequiredField {
            field_name: "client_secret",
        })?;

    let payment_method = db
        .find_payment_method(pm_id, merchant_account.storage_scheme)
        .await
        .change_context(errors::ApiErrorResponse::PaymentMethodNotFound)
        .attach_printable("Unable to find payment method")?;

    let client_secret_expired =
        authenticate_pm_client_secret_and_check_expiry(cs, &payment_method)?;
    if client_secret_expired {
        return Err::<(), error_stack::Report<errors::ApiErrorResponse>>(
            (errors::ApiErrorResponse::ClientSecretExpired).into(),
        );
    }
    Ok(())
}

#[allow(clippy::too_many_arguments)]
pub async fn call_surcharge_decision_management(
    state: routes::SessionState,
    merchant_account: &domain::MerchantAccount,
    key_store: &domain::MerchantKeyStore,
    business_profile: &BusinessProfile,
    payment_attempt: &storage::PaymentAttempt,
    payment_intent: storage::PaymentIntent,
    billing_address: Option<domain::Address>,
    response_payment_method_types: &mut [ResponsePaymentMethodsEnabled],
) -> errors::RouterResult<api_surcharge_decision_configs::MerchantSurchargeConfigs> {
    #[cfg(all(
        any(feature = "v1", feature = "v2"),
        not(feature = "merchant_account_v2")
    ))]
    let algorithm_ref: routing_types::RoutingAlgorithmRef = merchant_account
        .routing_algorithm
        .clone()
        .map(|val| val.parse_value("routing algorithm"))
        .transpose()
        .change_context(errors::ApiErrorResponse::InternalServerError)
        .attach_printable("Could not decode the routing algorithm")?
        .unwrap_or_default();

    // TODO: Move to business profile surcharge decision column
    #[cfg(all(feature = "v2", feature = "merchant_account_v2"))]
    let algorithm_ref: routing_types::RoutingAlgorithmRef = todo!();

    let (surcharge_results, merchant_sucharge_configs) =
        perform_surcharge_decision_management_for_payment_method_list(
            &state,
            algorithm_ref,
            payment_attempt,
            &payment_intent,
            billing_address.as_ref().map(Into::into),
            response_payment_method_types,
        )
        .await
        .change_context(errors::ApiErrorResponse::InternalServerError)
        .attach_printable("error performing surcharge decision operation")?;
    if !surcharge_results.is_empty_result() {
        surcharge_results
            .persist_individual_surcharge_details_in_redis(&state, business_profile)
            .await?;
        let _ = state
            .store
            .update_payment_intent(
                &(&state).into(),
                payment_intent,
                storage::PaymentIntentUpdate::SurchargeApplicableUpdate {
                    surcharge_applicable: true,
                    updated_by: merchant_account.storage_scheme.to_string(),
                },
                key_store,
                merchant_account.storage_scheme,
            )
            .await
            .to_not_found_response(errors::ApiErrorResponse::PaymentNotFound)
            .attach_printable("Failed to update surcharge_applicable in Payment Intent");
    }
    Ok(merchant_sucharge_configs)
}

pub async fn call_surcharge_decision_management_for_saved_card(
    state: &routes::SessionState,
    merchant_account: &domain::MerchantAccount,
    key_store: &domain::MerchantKeyStore,
    business_profile: &BusinessProfile,
    payment_attempt: &storage::PaymentAttempt,
    payment_intent: storage::PaymentIntent,
    customer_payment_method_response: &mut api::CustomerPaymentMethodsListResponse,
) -> errors::RouterResult<()> {
    #[cfg(all(
        any(feature = "v1", feature = "v2"),
        not(feature = "merchant_account_v2")
    ))]
    let algorithm_ref: routing_types::RoutingAlgorithmRef = merchant_account
        .routing_algorithm
        .clone()
        .map(|val| val.parse_value("routing algorithm"))
        .transpose()
        .change_context(errors::ApiErrorResponse::InternalServerError)
        .attach_printable("Could not decode the routing algorithm")?
        .unwrap_or_default();
    // TODO: Move to business profile surcharge column
    #[cfg(all(feature = "v2", feature = "merchant_account_v2"))]
    let algorithm_ref: routing_types::RoutingAlgorithmRef = todo!();

    let surcharge_results = perform_surcharge_decision_management_for_saved_cards(
        state,
        algorithm_ref,
        payment_attempt,
        &payment_intent,
        &mut customer_payment_method_response.customer_payment_methods,
    )
    .await
    .change_context(errors::ApiErrorResponse::InternalServerError)
    .attach_printable("error performing surcharge decision operation")?;
    if !surcharge_results.is_empty_result() {
        surcharge_results
            .persist_individual_surcharge_details_in_redis(state, business_profile)
            .await?;
        let _ = state
            .store
            .update_payment_intent(
                &state.into(),
                payment_intent,
                storage::PaymentIntentUpdate::SurchargeApplicableUpdate {
                    surcharge_applicable: true,
                    updated_by: merchant_account.storage_scheme.to_string(),
                },
                key_store,
                merchant_account.storage_scheme,
            )
            .await
            .to_not_found_response(errors::ApiErrorResponse::PaymentNotFound)
            .attach_printable("Failed to update surcharge_applicable in Payment Intent");
    }
    Ok(())
}

#[cfg(all(
    any(feature = "v1", feature = "v2"),
    not(feature = "payment_methods_v2")
))]
#[allow(clippy::too_many_arguments)]
pub async fn filter_payment_methods(
    graph: &cgraph::ConstraintGraph<dir::DirValue>,
    mca_id: String,
    payment_methods: &[Secret<serde_json::Value>],
    req: &mut api::PaymentMethodListRequest,
    resp: &mut Vec<ResponsePaymentMethodIntermediate>,
    payment_intent: Option<&storage::PaymentIntent>,
    payment_attempt: Option<&storage::PaymentAttempt>,
    address: Option<&domain::Address>,
    connector: String,
    saved_payment_methods: &settings::EligiblePaymentMethods,
) -> errors::CustomResult<(), errors::ApiErrorResponse> {
    for payment_method in payment_methods.iter() {
        let parse_result = serde_json::from_value::<PaymentMethodsEnabled>(
            payment_method.clone().expose().clone(),
        );
        if let Ok(payment_methods_enabled) = parse_result {
            let payment_method = payment_methods_enabled.payment_method;

            let allowed_payment_method_types = payment_intent.and_then(|payment_intent| {
                payment_intent
                    .allowed_payment_method_types
                    .clone()
                    .map(|val| val.parse_value("Vec<PaymentMethodType>"))
                    .transpose()
                    .unwrap_or_else(|error| {
                        logger::error!(
                            ?error,
                            "Failed to deserialize PaymentIntent allowed_payment_method_types"
                        );
                        None
                    })
            });

            for payment_method_type_info in payment_methods_enabled
                .payment_method_types
                .unwrap_or_default()
            {
                if filter_recurring_based(&payment_method_type_info, req.recurring_enabled)
                    && filter_installment_based(
                        &payment_method_type_info,
                        req.installment_payment_enabled,
                    )
                    && filter_amount_based(&payment_method_type_info, req.amount)
                {
                    let payment_method_object = payment_method_type_info.clone();

                    let pm_dir_value: dir::DirValue =
                        (payment_method_type_info.payment_method_type, payment_method)
                            .into_dir_value()
                            .change_context(errors::ApiErrorResponse::InternalServerError)
                            .attach_printable("pm_value_node not created")?;

                    let connector_variant = api_enums::Connector::from_str(connector.as_str())
                        .change_context(errors::ConnectorError::InvalidConnectorName)
                        .change_context(errors::ApiErrorResponse::InvalidDataValue {
                            field_name: "connector",
                        })
                        .attach_printable_lazy(|| {
                            format!("unable to parse connector name {connector:?}")
                        })?;

                    let mut context_values: Vec<dir::DirValue> = Vec::new();
                    context_values.push(pm_dir_value.clone());

                    payment_intent.map(|intent| {
                        intent.currency.map(|currency| {
                            context_values.push(dir::DirValue::PaymentCurrency(currency))
                        })
                    });
                    address.map(|address| {
                        address.country.map(|country| {
                            context_values.push(dir::DirValue::BillingCountry(
                                common_enums::Country::from_alpha2(country),
                            ))
                        })
                    });

                    // Addition of Connector to context
                    if let Ok(connector) = api_enums::RoutableConnectors::from_str(
                        connector_variant.to_string().as_str(),
                    ) {
                        context_values.push(dir::DirValue::Connector(Box::new(
                            api_models::routing::ast::ConnectorChoice { connector },
                        )));
                    };

                    let filter_pm_based_on_allowed_types = filter_pm_based_on_allowed_types(
                        allowed_payment_method_types.as_ref(),
                        &payment_method_object.payment_method_type,
                    );

                    if payment_attempt
                        .and_then(|attempt| attempt.mandate_details.as_ref())
                        .is_some()
                    {
                        context_values.push(dir::DirValue::PaymentType(
                            euclid::enums::PaymentType::NewMandate,
                        ));
                    };

                    payment_attempt
                        .and_then(|attempt| attempt.mandate_data.as_ref())
                        .map(|mandate_detail| {
                            if mandate_detail.update_mandate_id.is_some() {
                                context_values.push(dir::DirValue::PaymentType(
                                    euclid::enums::PaymentType::UpdateMandate,
                                ));
                            }
                        });

                    payment_attempt
                        .map(|attempt| {
                            attempt.mandate_data.is_none() && attempt.mandate_details.is_none()
                        })
                        .and_then(|res| {
                            res.then(|| {
                                context_values.push(dir::DirValue::PaymentType(
                                    euclid::enums::PaymentType::NonMandate,
                                ))
                            })
                        });

                    payment_attempt
                        .and_then(|inner| inner.capture_method)
                        .map(|capture_method| {
                            context_values.push(dir::DirValue::CaptureMethod(capture_method));
                        });

                    let filter_pm_card_network_based = filter_pm_card_network_based(
                        payment_method_object.card_networks.as_ref(),
                        req.card_networks.as_ref(),
                        &payment_method_object.payment_method_type,
                    );

                    let saved_payment_methods_filter = req
                        .client_secret
                        .as_ref()
                        .map(|cs| {
                            if cs.starts_with("pm_") {
                                saved_payment_methods
                                    .sdk_eligible_payment_methods
                                    .contains(payment_method.to_string().as_str())
                            } else {
                                true
                            }
                        })
                        .unwrap_or(true);

                    let context = AnalysisContext::from_dir_values(context_values.clone());
                    logger::info!("Context created for List Payment method is {:?}", context);

                    let domain_ident: &[String] = &[mca_id.clone()];
                    let result = graph.key_value_analysis(
                        pm_dir_value.clone(),
                        &context,
                        &mut cgraph::Memoization::new(),
                        &mut cgraph::CycleCheck::new(),
                        Some(domain_ident),
                    );
                    if let Err(ref e) = result {
                        logger::error!(
                            "Error while performing Constraint graph's key value analysis
                            for list payment methods {:?}",
                            e
                        );
                    } else if filter_pm_based_on_allowed_types
                        && filter_pm_card_network_based
                        && saved_payment_methods_filter
                        && matches!(result, Ok(()))
                    {
                        let response_pm_type = ResponsePaymentMethodIntermediate::new(
                            payment_method_object,
                            connector.clone(),
                            payment_method,
                        );
                        resp.push(response_pm_type);
                    } else {
                        logger::error!("Filtering Payment Methods Failed");
                    }
                }
            }
        }
    }
    Ok(())
}

// v2 type for PaymentMethodListRequest will not have the installment_payment_enabled field,
// need to re-evaluate filter logic
#[cfg(all(feature = "v2", feature = "payment_methods_v2"))]
#[allow(clippy::too_many_arguments)]
pub async fn filter_payment_methods(
    _graph: &cgraph::ConstraintGraph<dir::DirValue>,
    _mca_id: String,
    _payment_methods: &[Secret<serde_json::Value>],
    _req: &mut api::PaymentMethodListRequest,
    _resp: &mut Vec<ResponsePaymentMethodIntermediate>,
    _payment_intent: Option<&storage::PaymentIntent>,
    _payment_attempt: Option<&storage::PaymentAttempt>,
    _address: Option<&domain::Address>,
    _connector: String,
    _saved_payment_methods: &settings::EligiblePaymentMethods,
) -> errors::CustomResult<(), errors::ApiErrorResponse> {
    todo!()
}

fn filter_amount_based(
    payment_method: &RequestPaymentMethodTypes,
    amount: Option<MinorUnit>,
) -> bool {
    let min_check = amount
        .and_then(|amt| payment_method.minimum_amount.map(|min_amt| amt >= min_amt))
        .unwrap_or(true);
    let max_check = amount
        .and_then(|amt| payment_method.maximum_amount.map(|max_amt| amt <= max_amt))
        .unwrap_or(true);
    (min_check && max_check) || amount == Some(MinorUnit::zero())
}

fn filter_installment_based(
    payment_method: &RequestPaymentMethodTypes,
    installment_payment_enabled: Option<bool>,
) -> bool {
    installment_payment_enabled.map_or(true, |enabled| {
        payment_method.installment_payment_enabled == enabled
    })
}

fn filter_pm_card_network_based(
    pm_card_networks: Option<&Vec<api_enums::CardNetwork>>,
    request_card_networks: Option<&Vec<api_enums::CardNetwork>>,
    pm_type: &api_enums::PaymentMethodType,
) -> bool {
    match pm_type {
        api_enums::PaymentMethodType::Credit | api_enums::PaymentMethodType::Debit => {
            match (pm_card_networks, request_card_networks) {
                (Some(pm_card_networks), Some(request_card_networks)) => request_card_networks
                    .iter()
                    .all(|card_network| pm_card_networks.contains(card_network)),
                (None, Some(_)) => false,
                _ => true,
            }
        }
        _ => true,
    }
}

fn filter_pm_based_on_allowed_types(
    allowed_types: Option<&Vec<api_enums::PaymentMethodType>>,
    payment_method_type: &api_enums::PaymentMethodType,
) -> bool {
    allowed_types.map_or(true, |pm| pm.contains(payment_method_type))
}

fn filter_recurring_based(
    payment_method: &RequestPaymentMethodTypes,
    recurring_enabled: Option<bool>,
) -> bool {
    recurring_enabled.map_or(true, |enabled| payment_method.recurring_enabled == enabled)
}

#[cfg(all(
    feature = "v2",
    feature = "payment_methods_v2",
    feature = "customer_v2"
))]
pub async fn list_customer_payment_method_util(
    state: routes::SessionState,
    merchant_account: domain::MerchantAccount,
    key_store: domain::MerchantKeyStore,
    req: Option<api::PaymentMethodListRequest>,
    customer_id: Option<id_type::CustomerId>,
    is_payment_associated: bool,
) -> errors::RouterResponse<api::CustomerPaymentMethodsListResponse> {
    let limit = req.as_ref().and_then(|pml_req| pml_req.limit);

    let (customer_id, payment_intent) = if is_payment_associated {
        let cloned_secret = req.and_then(|r| r.client_secret.clone());
        let payment_intent = helpers::verify_payment_intent_time_and_client_secret(
            &state,
            &merchant_account,
            &key_store,
            cloned_secret,
        )
        .await?;

        (
            payment_intent
                .as_ref()
                .and_then(|pi| pi.customer_id.clone()),
            payment_intent,
        )
    } else {
        (customer_id, None)
    };

    let resp = if let Some(cust) = customer_id {
        Box::pin(list_customer_payment_method(
            &state,
            merchant_account,
            key_store,
            payment_intent,
            &cust,
            limit,
            is_payment_associated,
        ))
        .await?
    } else {
        let response = api::CustomerPaymentMethodsListResponse {
            customer_payment_methods: Vec::new(),
            is_guest_customer: Some(true),
        };
        services::ApplicationResponse::Json(response)
    };

    Ok(resp)
}

#[cfg(all(
    any(feature = "v2", feature = "v1"),
    not(feature = "payment_methods_v2"),
    not(feature = "customer_v2")
))]
pub async fn do_list_customer_pm_fetch_customer_if_not_passed(
    state: routes::SessionState,
    merchant_account: domain::MerchantAccount,
    key_store: domain::MerchantKeyStore,
    req: Option<api::PaymentMethodListRequest>,
    customer_id: Option<&id_type::CustomerId>,
    ephemeral_api_key: Option<&str>,
) -> errors::RouterResponse<api::CustomerPaymentMethodsListResponse> {
    let limit = req.clone().and_then(|pml_req| pml_req.limit);

    let auth_cust = if let Some(key) = ephemeral_api_key {
        let key = state
            .store()
            .get_ephemeral_key(key)
            .await
            .change_context(errors::ApiErrorResponse::Unauthorized)?;

        Some(key.customer_id.clone())
    } else {
        None
    };

    let customer_id = customer_id.or(auth_cust.as_ref());

    if let Some(customer_id) = customer_id {
        Box::pin(list_customer_payment_method(
            &state,
            merchant_account,
            key_store,
            None,
            customer_id,
            limit,
        ))
        .await
    } else {
        let cloned_secret = req.and_then(|r| r.client_secret.as_ref().cloned());
        let payment_intent: Option<hyperswitch_domain_models::payments::PaymentIntent> =
            helpers::verify_payment_intent_time_and_client_secret(
                &state,
                &merchant_account,
                &key_store,
                cloned_secret,
            )
            .await?;

        match payment_intent
            .as_ref()
            .and_then(|intent| intent.customer_id.to_owned())
        {
            Some(customer_id) => {
                Box::pin(list_customer_payment_method(
                    &state,
                    merchant_account,
                    key_store,
                    payment_intent,
                    &customer_id,
                    limit,
                ))
                .await
            }
            None => {
                let response = api::CustomerPaymentMethodsListResponse {
                    customer_payment_methods: Vec::new(),
                    is_guest_customer: Some(true),
                };
                Ok(services::ApplicationResponse::Json(response))
            }
        }
    }
}

#[cfg(all(
    any(feature = "v2", feature = "v1"),
    not(feature = "payment_methods_v2"),
    not(feature = "customer_v2")
))]
pub async fn list_customer_payment_method(
    state: &routes::SessionState,
    merchant_account: domain::MerchantAccount,
    key_store: domain::MerchantKeyStore,
    payment_intent: Option<storage::PaymentIntent>,
    customer_id: &id_type::CustomerId,
    limit: Option<i64>,
) -> errors::RouterResponse<api::CustomerPaymentMethodsListResponse> {
    let db = &*state.store;
    let key_manager_state = &state.into();
    let off_session_payment_flag = payment_intent
        .as_ref()
        .map(|pi| {
            matches!(
                pi.setup_future_usage,
                Some(common_enums::FutureUsage::OffSession)
            )
        })
        .unwrap_or(false);

    let customer = db
        .find_customer_by_customer_id_merchant_id(
            &state.into(),
            customer_id,
            merchant_account.get_id(),
            &key_store,
            merchant_account.storage_scheme,
        )
        .await
        .to_not_found_response(errors::ApiErrorResponse::CustomerNotFound)?;

    let is_requires_cvv = db
        .find_config_by_key_unwrap_or(
            &merchant_account.get_id().get_requires_cvv_key(),
            Some("true".to_string()),
        )
        .await
        .change_context(errors::ApiErrorResponse::InternalServerError)
        .attach_printable("Failed to fetch requires_cvv config")?;

    let requires_cvv = is_requires_cvv.config != "false";

    let resp = db
        .find_payment_method_by_customer_id_merchant_id_status(
            customer_id,
            merchant_account.get_id(),
            common_enums::PaymentMethodStatus::Active,
            limit,
            merchant_account.storage_scheme,
        )
        .await
        .to_not_found_response(errors::ApiErrorResponse::PaymentMethodNotFound)?;
    let mut customer_pms = Vec::new();

    let profile_id = payment_intent
        .as_ref()
        .map(|payment_intent| {
            payment_intent
                .profile_id
                .clone()
                .get_required_value("profile_id")
                .change_context(errors::ApiErrorResponse::InternalServerError)
                .attach_printable("profile_id is not set in payment_intent")
        })
        .transpose()?;

    let business_profile = core_utils::validate_and_get_business_profile(
        db,
        key_manager_state,
        &key_store,
        profile_id.as_ref(),
        merchant_account.get_id(),
    )
    .await?;

    let is_connector_agnostic_mit_enabled = business_profile
        .as_ref()
        .and_then(|business_profile| business_profile.is_connector_agnostic_mit_enabled)
        .unwrap_or(false);

    for pm in resp.into_iter() {
        let parent_payment_method_token = generate_id(consts::ID_LENGTH, "token");

        let payment_method = pm.payment_method.get_required_value("payment_method")?;

        let pm_list_context = get_pm_list_context(
            state,
            &payment_method,
            &key_store,
            &pm,
            Some(parent_payment_method_token.clone()),
            true,
        )
        .await?;

        if pm_list_context.is_none() {
            continue;
        }

        let pm_list_context = pm_list_context.get_required_value("PaymentMethodListContext")?;

        // Retrieve the masked bank details to be sent as a response
        let bank_details = if payment_method == enums::PaymentMethod::BankDebit {
            get_masked_bank_details(state, &pm, &key_store)
                .await
                .unwrap_or_else(|error| {
                    logger::error!(?error);
                    None
                })
        } else {
            None
        };

        let payment_method_billing = decrypt_generic_data::<api_models::payments::Address>(
            state,
            pm.payment_method_billing_address,
            &key_store,
        )
        .await
        .attach_printable("unable to decrypt payment method billing address details")?;
        let connector_mandate_details = pm
            .connector_mandate_details
            .clone()
            .map(|val| {
                val.parse_value::<storage::PaymentsMandateReference>("PaymentsMandateReference")
            })
            .transpose()
            .change_context(errors::ApiErrorResponse::InternalServerError)
            .attach_printable("Failed to deserialize to Payment Mandate Reference ")?;
        let mca_enabled = get_mca_status(
            state,
            &key_store,
            profile_id.clone(),
            merchant_account.get_id(),
            is_connector_agnostic_mit_enabled,
            connector_mandate_details,
            pm.network_transaction_id.as_ref(),
        )
        .await?;

        let requires_cvv = if is_connector_agnostic_mit_enabled {
            requires_cvv
                && !(off_session_payment_flag
                    && (pm.connector_mandate_details.is_some()
                        || pm.network_transaction_id.is_some()))
        } else {
            requires_cvv && !(off_session_payment_flag && pm.connector_mandate_details.is_some())
        };
        // Need validation for enabled payment method ,querying MCA
        let pma = api::CustomerPaymentMethod {
            payment_token: parent_payment_method_token.to_owned(),
            payment_method_id: pm.payment_method_id.clone(),
            customer_id: pm.customer_id,
            payment_method,
            payment_method_type: pm.payment_method_type,
            payment_method_issuer: pm.payment_method_issuer,
            card: pm_list_context.card_details,
            metadata: pm.metadata,
            payment_method_issuer_code: pm.payment_method_issuer_code,
            recurring_enabled: mca_enabled,
            installment_payment_enabled: false,
            payment_experience: Some(vec![api_models::enums::PaymentExperience::RedirectToUrl]),
            created: Some(pm.created_at),
            #[cfg(feature = "payouts")]
            bank_transfer: pm_list_context.bank_transfer_details,
            bank: bank_details,
            surcharge_details: None,
            requires_cvv,
            last_used_at: Some(pm.last_used_at),
            default_payment_method_set: customer.default_payment_method_id.is_some()
                && customer.default_payment_method_id == Some(pm.payment_method_id),
            billing: payment_method_billing,
        };
        if requires_cvv || mca_enabled {
            customer_pms.push(pma.to_owned());
        }

        let redis_conn = state
            .store
            .get_redis_conn()
            .change_context(errors::ApiErrorResponse::InternalServerError)
            .attach_printable("Failed to get redis connection")?;

        let intent_fulfillment_time = business_profile
            .as_ref()
            .and_then(|b_profile| b_profile.intent_fulfillment_time)
            .unwrap_or(consts::DEFAULT_INTENT_FULFILLMENT_TIME);

        let hyperswitch_token_data = pm_list_context
            .hyperswitch_token_data
            .get_required_value("PaymentTokenData")?;

        ParentPaymentMethodToken::create_key_for_token((
            &parent_payment_method_token,
            pma.payment_method,
        ))
        .insert(intent_fulfillment_time, hyperswitch_token_data, state)
        .await?;

        if let Some(metadata) = pma.metadata {
            let pm_metadata_vec: payment_methods::PaymentMethodMetadata = metadata
                .parse_value("PaymentMethodMetadata")
                .change_context(errors::ApiErrorResponse::InternalServerError)
                .attach_printable(
                    "Failed to deserialize metadata to PaymentmethodMetadata struct",
                )?;

            for pm_metadata in pm_metadata_vec.payment_method_tokenization {
                let key = format!(
                    "pm_token_{}_{}_{}",
                    parent_payment_method_token, pma.payment_method, pm_metadata.0
                );

                redis_conn
                    .set_key_with_expiry(&key, pm_metadata.1, intent_fulfillment_time)
                    .await
                    .change_context(errors::StorageError::KVError)
                    .change_context(errors::ApiErrorResponse::InternalServerError)
                    .attach_printable("Failed to add data in redis")?;
            }
        }
    }

    let mut response = api::CustomerPaymentMethodsListResponse {
        customer_payment_methods: customer_pms,
        is_guest_customer: payment_intent.as_ref().map(|_| false), //to return this key only when the request is tied to a payment intent
    };

    Box::pin(perform_surcharge_ops(
        payment_intent,
        state,
        merchant_account,
        key_store,
        business_profile,
        &mut response,
    ))
    .await?;

    Ok(services::ApplicationResponse::Json(response))
}

async fn get_pm_list_context(
    state: &routes::SessionState,
    payment_method: &enums::PaymentMethod,
    key_store: &domain::MerchantKeyStore,
    pm: &diesel_models::PaymentMethod,
    #[cfg(feature = "payouts")] parent_payment_method_token: Option<String>,
    #[cfg(not(feature = "payouts"))] _parent_payment_method_token: Option<String>,
    is_payment_associated: bool,
) -> Result<Option<PaymentMethodListContext>, error_stack::Report<errors::ApiErrorResponse>> {
    let payment_method_retrieval_context = match payment_method {
        enums::PaymentMethod::Card => {
            let card_details = get_card_details_with_locker_fallback(pm, state, key_store).await?;

            card_details.as_ref().map(|card| PaymentMethodListContext {
                card_details: Some(card.clone()),
                #[cfg(feature = "payouts")]
                bank_transfer_details: None,
                hyperswitch_token_data: is_payment_associated.then_some(
                    PaymentTokenData::permanent_card(
                        Some(pm.payment_method_id.clone()),
                        pm.locker_id.clone().or(Some(pm.payment_method_id.clone())),
                        pm.locker_id.clone().unwrap_or(pm.payment_method_id.clone()),
                    ),
                ),
            })
        }

        enums::PaymentMethod::BankDebit => {
            // Retrieve the pm_auth connector details so that it can be tokenized
            let bank_account_token_data = get_bank_account_connector_details(state, pm, key_store)
                .await
                .unwrap_or_else(|err| {
                    logger::error!(error=?err);
                    None
                });

            bank_account_token_data.map(|data| {
                let token_data = PaymentTokenData::AuthBankDebit(data);

                PaymentMethodListContext {
                    card_details: None,
                    #[cfg(feature = "payouts")]
                    bank_transfer_details: None,
                    hyperswitch_token_data: is_payment_associated.then_some(token_data),
                }
            })
        }

        enums::PaymentMethod::Wallet => Some(PaymentMethodListContext {
            card_details: None,
            #[cfg(feature = "payouts")]
            bank_transfer_details: None,
            hyperswitch_token_data: is_payment_associated
                .then_some(PaymentTokenData::wallet_token(pm.payment_method_id.clone())),
        }),

        #[cfg(feature = "payouts")]
        enums::PaymentMethod::BankTransfer => Some(PaymentMethodListContext {
            card_details: None,
            bank_transfer_details: Some(
                get_bank_from_hs_locker(
                    state,
                    key_store,
                    parent_payment_method_token.as_ref(),
                    &pm.customer_id,
                    &pm.merchant_id,
                    pm.locker_id.as_ref().unwrap_or(&pm.payment_method_id),
                )
                .await?,
            ),
            hyperswitch_token_data: parent_payment_method_token
                .map(|token| PaymentTokenData::temporary_generic(token.clone())),
        }),

        _ => Some(PaymentMethodListContext {
            card_details: None,
            #[cfg(feature = "payouts")]
            bank_transfer_details: None,
            hyperswitch_token_data: is_payment_associated.then_some(
                PaymentTokenData::temporary_generic(generate_id(consts::ID_LENGTH, "token")),
            ),
        }),
    };

    Ok(payment_method_retrieval_context)
}

async fn perform_surcharge_ops(
    payment_intent: Option<storage::PaymentIntent>,
    state: &routes::SessionState,
    merchant_account: domain::MerchantAccount,
    key_store: domain::MerchantKeyStore,
    business_profile: Option<BusinessProfile>,
    response: &mut api::CustomerPaymentMethodsListResponse,
) -> Result<(), error_stack::Report<errors::ApiErrorResponse>> {
    let payment_attempt = payment_intent
        .as_ref()
        .async_map(|payment_intent| async {
            state
                .store
                .find_payment_attempt_by_payment_id_merchant_id_attempt_id(
                    &payment_intent.payment_id,
                    merchant_account.get_id(),
                    &payment_intent.active_attempt.get_id(),
                    merchant_account.storage_scheme,
                )
                .await
                .to_not_found_response(errors::ApiErrorResponse::PaymentNotFound)
        })
        .await
        .transpose()?;
    if let Some((payment_attempt, payment_intent, business_profile)) = payment_attempt
        .zip(payment_intent)
        .zip(business_profile)
        .map(|((pa, pi), bp)| (pa, pi, bp))
    {
        call_surcharge_decision_management_for_saved_card(
            state,
            &merchant_account,
            &key_store,
            &business_profile,
            &payment_attempt,
            payment_intent,
            response,
        )
        .await?;
    }

    Ok(())
}

#[cfg(all(feature = "v2", feature = "payment_methods_v2"))]
struct SavedPMLPaymentsInfo {
    pub payment_intent: storage::PaymentIntent,
    pub business_profile: Option<BusinessProfile>,
    pub requires_cvv: bool,
    pub off_session_payment_flag: bool,
    pub is_connector_agnostic_mit_enabled: bool,
}

#[cfg(all(feature = "v2", feature = "payment_methods_v2"))]
impl SavedPMLPaymentsInfo {
    pub async fn form_payments_info(
        payment_intent: storage::PaymentIntent,
        merchant_account: &domain::MerchantAccount,
        db: &dyn db::StorageInterface,
        key_manager_state: &KeyManagerState,
        key_store: &domain::MerchantKeyStore,
    ) -> errors::RouterResult<Self> {
        let requires_cvv = db
            .find_config_by_key_unwrap_or(
                format!(
                    "{}_requires_cvv",
                    merchant_account.get_id().get_string_repr()
                )
                .as_str(),
                Some("true".to_string()),
            )
            .await
            .change_context(errors::ApiErrorResponse::InternalServerError)
            .attach_printable("Failed to fetch requires_cvv config")?
            .config
            != "false";

        let off_session_payment_flag = matches!(
            payment_intent.setup_future_usage,
            Some(common_enums::FutureUsage::OffSession)
        );

        let profile_id = payment_intent
            .profile_id
            .as_ref()
            .get_required_value("profile_id")
            .change_context(errors::ApiErrorResponse::InternalServerError)
            .attach_printable("profile_id is not set in payment_intent")?
            .clone();

        let business_profile = core_utils::validate_and_get_business_profile(
            db,
            key_manager_state,
            key_store,
            Some(profile_id).as_ref(),
            merchant_account.get_id(),
        )
        .await?;

        let is_connector_agnostic_mit_enabled = business_profile
            .as_ref()
            .and_then(|business_profile| business_profile.is_connector_agnostic_mit_enabled)
            .unwrap_or(false);

        Ok(Self {
            payment_intent,
            business_profile,
            requires_cvv,
            off_session_payment_flag,
            is_connector_agnostic_mit_enabled,
        })
    }

    pub async fn perform_payment_ops(
        &self,
        state: &routes::SessionState,
        parent_payment_method_token: Option<String>,
        pma: &api::CustomerPaymentMethod,
        pm_list_context: PaymentMethodListContext,
    ) -> errors::RouterResult<()> {
        let token = parent_payment_method_token
            .as_ref()
            .get_required_value("parent_payment_method_token")?;
        let hyperswitch_token_data = pm_list_context
            .hyperswitch_token_data
            .get_required_value("PaymentTokenData")?;

        let intent_fulfillment_time = self
            .business_profile
            .as_ref()
            .and_then(|b_profile| b_profile.intent_fulfillment_time)
            .unwrap_or(consts::DEFAULT_INTENT_FULFILLMENT_TIME);

        ParentPaymentMethodToken::create_key_for_token((token, pma.payment_method))
            .insert(intent_fulfillment_time, hyperswitch_token_data, state)
            .await?;

        if let Some(metadata) = pma.metadata.clone() {
            let pm_metadata_vec: payment_methods::PaymentMethodMetadata = metadata
                .parse_value("PaymentMethodMetadata")
                .change_context(errors::ApiErrorResponse::InternalServerError)
                .attach_printable(
                    "Failed to deserialize metadata to PaymentmethodMetadata struct",
                )?;

            let redis_conn = state
                .store
                .get_redis_conn()
                .change_context(errors::ApiErrorResponse::InternalServerError)
                .attach_printable("Failed to get redis connection")?;

            for pm_metadata in pm_metadata_vec.payment_method_tokenization {
                let key = format!(
                    "pm_token_{}_{}_{}",
                    token, pma.payment_method, pm_metadata.0
                );

                redis_conn
                    .set_key_with_expiry(&key, pm_metadata.1, intent_fulfillment_time)
                    .await
                    .change_context(errors::StorageError::KVError)
                    .change_context(errors::ApiErrorResponse::InternalServerError)
                    .attach_printable("Failed to add data in redis")?;
            }
        }

        Ok(())
    }
}

#[cfg(all(
    feature = "v2",
    feature = "payment_methods_v2",
    feature = "customer_v2"
))]
pub async fn list_customer_payment_method(
    state: &routes::SessionState,
    merchant_account: domain::MerchantAccount,
    key_store: domain::MerchantKeyStore,
    payment_intent: Option<storage::PaymentIntent>,
    customer_id: &id_type::CustomerId,
    limit: Option<i64>,
    is_payment_associated: bool,
) -> errors::RouterResponse<api::CustomerPaymentMethodsListResponse> {
    let db = &*state.store;
    let key_manager_state = &(state).into();
    // let key = key_store.key.get_inner().peek();

    let customer = db
        .find_customer_by_merchant_reference_id_merchant_id(
            key_manager_state,
            customer_id,
            merchant_account.get_id(),
            &key_store,
            merchant_account.storage_scheme,
        )
        .await
        .to_not_found_response(errors::ApiErrorResponse::CustomerNotFound)?;

    let payments_info = payment_intent
        .async_map(|pi| {
            SavedPMLPaymentsInfo::form_payments_info(
                pi,
                &merchant_account,
                db,
                key_manager_state,
                &key_store,
            )
        })
        .await
        .transpose()?;

    let saved_payment_methods = db
        .find_payment_method_by_customer_id_merchant_id_status(
            customer_id,
            merchant_account.get_id(),
            common_enums::PaymentMethodStatus::Active,
            limit,
            merchant_account.storage_scheme,
        )
        .await
        .to_not_found_response(errors::ApiErrorResponse::PaymentMethodNotFound)?;

    let mut filtered_saved_payment_methods_ctx = Vec::new();
    for pm in saved_payment_methods.into_iter() {
        let payment_method = pm.payment_method.get_required_value("payment_method")?;
        let parent_payment_method_token =
            is_payment_associated.then(|| generate_id(consts::ID_LENGTH, "token"));

        let pm_list_context = get_pm_list_context(
            state,
            &payment_method,
            &key_store,
            &pm,
            parent_payment_method_token.clone(),
            is_payment_associated,
        )
        .await?;

        if let Some(ctx) = pm_list_context {
            filtered_saved_payment_methods_ctx.push((ctx, parent_payment_method_token, pm));
        }
    }

    let pm_list_futures = filtered_saved_payment_methods_ctx
        .into_iter()
        .map(|ctx| {
            generate_saved_pm_response(
                state,
                &key_store,
                &merchant_account,
                ctx,
                &customer,
                payments_info.as_ref(),
            )
        })
        .collect::<Vec<_>>();

    let final_result = futures::future::join_all(pm_list_futures).await;

    let mut customer_pms = Vec::new();
    for result in final_result.into_iter() {
        let pma = result.attach_printable("saved pm list failed")?;
        customer_pms.push(pma);
    }

    let mut response = api::CustomerPaymentMethodsListResponse {
        customer_payment_methods: customer_pms,
        is_guest_customer: is_payment_associated.then_some(false), //to return this key only when the request is tied to a payment intent
    };

    if is_payment_associated {
        Box::pin(perform_surcharge_ops(
            payments_info.as_ref().map(|pi| pi.payment_intent.clone()),
            state,
            merchant_account,
            key_store,
            payments_info.and_then(|pi| pi.business_profile),
            &mut response,
        ))
        .await?;
    }

    Ok(services::ApplicationResponse::Json(response))
}

#[cfg(all(feature = "v2", feature = "payment_methods_v2"))]
async fn generate_saved_pm_response(
    state: &routes::SessionState,
    key_store: &domain::MerchantKeyStore,
    merchant_account: &domain::MerchantAccount,
    pm_list_context: (
        PaymentMethodListContext,
        Option<String>,
        diesel_models::PaymentMethod,
    ),
    customer: &domain::Customer,
    payment_info: Option<&SavedPMLPaymentsInfo>,
) -> Result<api::CustomerPaymentMethod, error_stack::Report<errors::ApiErrorResponse>> {
    let (pm_list_context, parent_payment_method_token, pm) = pm_list_context;
    let payment_method = pm.payment_method.get_required_value("payment_method")?;

    let bank_details = if payment_method == enums::PaymentMethod::BankDebit {
        get_masked_bank_details(state, &pm, key_store)
            .await
            .unwrap_or_else(|err| {
                logger::error!(error=?err);
                None
            })
    } else {
        None
    };

    let payment_method_billing = decrypt_generic_data::<api_models::payments::Address>(
        state,
        pm.payment_method_billing_address,
        key_store,
    )
    .await
    .attach_printable("unable to decrypt payment method billing address details")?;

    let connector_mandate_details = pm
        .connector_mandate_details
        .clone()
        .map(|val| val.parse_value::<storage::PaymentsMandateReference>("PaymentsMandateReference"))
        .transpose()
        .change_context(errors::ApiErrorResponse::InternalServerError)
        .attach_printable("Failed to deserialize to Payment Mandate Reference ")?;

    let (is_connector_agnostic_mit_enabled, requires_cvv, off_session_payment_flag, profile_id) =
        payment_info
            .map(|pi| {
                (
                    pi.is_connector_agnostic_mit_enabled,
                    pi.requires_cvv,
                    pi.off_session_payment_flag,
                    pi.business_profile.map(|profile| profile.profile_id),
                )
            })
            .unwrap_or((false, false, false, Default::default()));

    let mca_enabled = get_mca_status(
        state,
        key_store,
        profile_id,
        merchant_account.get_id(),
        is_connector_agnostic_mit_enabled,
        connector_mandate_details,
        pm.network_transaction_id.as_ref(),
    )
    .await?;

    let requires_cvv = if is_connector_agnostic_mit_enabled {
        requires_cvv
            && !(off_session_payment_flag
                && (pm.connector_mandate_details.is_some() || pm.network_transaction_id.is_some()))
    } else {
        requires_cvv && !(off_session_payment_flag && pm.connector_mandate_details.is_some())
    };

    let pmd = if let Some(card) = pm_list_context.card_details.as_ref() {
        Some(api::PaymentMethodListData::Card(card.clone()))
    } else if cfg!(feature = "payouts") {
        pm_list_context
            .bank_transfer_details
            .clone()
            .map(api::PaymentMethodListData::Bank)
    } else {
        None
    };

    let pma = api::CustomerPaymentMethod {
        payment_token: parent_payment_method_token.clone(),
        payment_method_id: pm.payment_method_id.clone(),
        customer_id: pm.customer_id,
        payment_method,
        payment_method_type: pm.payment_method_type,
        payment_method_data: pmd,
        metadata: pm.metadata,
        recurring_enabled: mca_enabled,
        created: Some(pm.created_at),
        bank: bank_details,
        surcharge_details: None,
        requires_cvv: requires_cvv
            && !(off_session_payment_flag && pm.connector_mandate_details.is_some()),
        last_used_at: Some(pm.last_used_at),
        is_default: customer.default_payment_method_id.is_some()
            && customer.default_payment_method_id == Some(pm.payment_method_id),
        billing: payment_method_billing,
    };

    payment_info
        .async_map(|pi| {
            pi.perform_payment_ops(state, parent_payment_method_token, &pma, pm_list_context)
        })
        .await
        .transpose()?;

    Ok(pma)
}

pub async fn get_mca_status(
    state: &routes::SessionState,
    key_store: &domain::MerchantKeyStore,
    profile_id: Option<String>,
    merchant_id: &id_type::MerchantId,
    is_connector_agnostic_mit_enabled: bool,
    connector_mandate_details: Option<storage::PaymentsMandateReference>,
    network_transaction_id: Option<&String>,
) -> errors::RouterResult<bool> {
    if is_connector_agnostic_mit_enabled && network_transaction_id.is_some() {
        return Ok(true);
    }
    if let Some(connector_mandate_details) = connector_mandate_details {
        let mcas = state
            .store
            .find_merchant_connector_account_by_merchant_id_and_disabled_list(
                &state.into(),
                merchant_id,
                true,
                key_store,
            )
            .await
            .change_context(errors::ApiErrorResponse::MerchantConnectorAccountNotFound {
                id: merchant_id.get_string_repr().to_owned(),
            })?;
        let mut mca_ids = HashSet::new();
        let mcas = mcas
            .into_iter()
            .filter(|mca| mca.disabled == Some(false) && profile_id.clone() == mca.profile_id)
            .collect::<Vec<_>>();

        for mca in mcas {
            mca_ids.insert(mca.get_id());
        }
        for mca_id in connector_mandate_details.keys() {
            if mca_ids.contains(mca_id) {
                return Ok(true);
            }
        }
    }
    Ok(false)
}
pub async fn decrypt_generic_data<T>(
    state: &routes::SessionState,
    data: Option<Encryption>,
    key_store: &domain::MerchantKeyStore,
) -> errors::RouterResult<Option<T>>
where
    T: serde::de::DeserializeOwned,
{
    let key = key_store.key.get_inner().peek();
    let identifier = Identifier::Merchant(key_store.merchant_id.clone());
    let decrypted_data = domain::types::crypto_operation::<serde_json::Value, masking::WithType>(
        &state.into(),
        type_name!(T),
        domain::types::CryptoOperation::DecryptOptional(data),
        identifier,
        key,
    )
    .await
    .and_then(|val| val.try_into_optionaloperation())
    .change_context(errors::StorageError::DecryptionError)
    .change_context(errors::ApiErrorResponse::InternalServerError)
    .attach_printable("unable to decrypt data")?;

    decrypted_data
        .map(|decrypted_data| decrypted_data.into_inner().expose())
        .map(|decrypted_value| decrypted_value.parse_value("generic_data"))
        .transpose()
        .change_context(errors::ApiErrorResponse::InternalServerError)
        .attach_printable("unable to parse generic data value")
}

#[cfg(all(
    any(feature = "v2", feature = "v1"),
    not(feature = "payment_methods_v2")
))]
pub async fn get_card_details_with_locker_fallback(
    pm: &payment_method::PaymentMethod,
    state: &routes::SessionState,
    key_store: &domain::MerchantKeyStore,
) -> errors::RouterResult<Option<api::CardDetailFromLocker>> {
    let key = key_store.key.get_inner().peek();
    let identifier = Identifier::Merchant(key_store.merchant_id.clone());
    let card_decrypted = domain::types::crypto_operation::<serde_json::Value, masking::WithType>(
        &state.into(),
        type_name!(payment_method::PaymentMethod),
        domain::types::CryptoOperation::DecryptOptional(pm.payment_method_data.clone()),
        identifier,
        key,
    )
    .await
    .and_then(|val| val.try_into_optionaloperation())
    .change_context(errors::StorageError::DecryptionError)
    .attach_printable("unable to decrypt card details")
    .ok()
    .flatten()
    .map(|x| x.into_inner().expose())
    .and_then(|v| serde_json::from_value::<PaymentMethodsData>(v).ok())
    .and_then(|pmd| match pmd {
        PaymentMethodsData::Card(crd) => Some(api::CardDetailFromLocker::from(crd)),
        _ => None,
    });

    Ok(if let Some(mut crd) = card_decrypted {
        crd.scheme.clone_from(&pm.scheme);
        Some(crd)
    } else {
        logger::debug!(
            "Getting card details from locker as it is not found in payment methods table"
        );
        Some(get_card_details_from_locker(state, pm).await?)
    })
}

#[cfg(all(feature = "v2", feature = "payment_methods_v2"))]
pub async fn get_card_details_with_locker_fallback(
    pm: &payment_method::PaymentMethod,
    state: &routes::SessionState,
    key_store: &domain::MerchantKeyStore,
) -> errors::RouterResult<Option<api::CardDetailFromLocker>> {
    let key = key_store.key.get_inner().peek();
    let identifier = Identifier::Merchant(key_store.merchant_id.clone());
    let card_decrypted = decrypt_optional::<serde_json::Value, masking::WithType>(
        &state.into(),
        pm.payment_method_data.clone(),
        identifier,
        key,
    )
    .await
    .change_context(errors::StorageError::DecryptionError)
    .attach_printable("unable to decrypt card details")
    .ok()
    .flatten()
    .map(|x| x.into_inner().expose())
    .and_then(|v| serde_json::from_value::<PaymentMethodsData>(v).ok())
    .and_then(|pmd| match pmd {
        PaymentMethodsData::Card(crd) => Some(api::CardDetailFromLocker::from(crd)),
        _ => None,
    });

    Ok(if let Some(crd) = card_decrypted {
        Some(crd)
    } else {
        logger::debug!(
            "Getting card details from locker as it is not found in payment methods table"
        );
        Some(get_card_details_from_locker(state, pm).await?)
    })
}

#[cfg(all(
    any(feature = "v2", feature = "v1"),
    not(feature = "payment_methods_v2")
))]
pub async fn get_card_details_without_locker_fallback(
    pm: &payment_method::PaymentMethod,
    state: &routes::SessionState,
    key_store: &domain::MerchantKeyStore,
) -> errors::RouterResult<api::CardDetailFromLocker> {
    let key = key_store.key.get_inner().peek();
    let identifier = Identifier::Merchant(key_store.merchant_id.clone());
    let card_decrypted = domain::types::crypto_operation::<serde_json::Value, masking::WithType>(
        &state.into(),
        type_name!(payment_method::PaymentMethod),
        domain::types::CryptoOperation::DecryptOptional(pm.payment_method_data.clone()),
        identifier,
        key,
    )
    .await
    .and_then(|val| val.try_into_optionaloperation())
    .change_context(errors::StorageError::DecryptionError)
    .attach_printable("unable to decrypt card details")
    .ok()
    .flatten()
    .map(|x| x.into_inner().expose())
    .and_then(|v| serde_json::from_value::<PaymentMethodsData>(v).ok())
    .and_then(|pmd| match pmd {
        PaymentMethodsData::Card(crd) => Some(api::CardDetailFromLocker::from(crd)),
        _ => None,
    });

    Ok(if let Some(mut crd) = card_decrypted {
        crd.scheme.clone_from(&pm.scheme);
        crd
    } else {
        logger::debug!(
            "Getting card details from locker as it is not found in payment methods table"
        );
        get_card_details_from_locker(state, pm).await?
    })
}

#[cfg(all(feature = "v2", feature = "payment_methods_v2"))]
pub async fn get_card_details_without_locker_fallback(
    pm: &payment_method::PaymentMethod,
    state: &routes::SessionState,
    key_store: &domain::MerchantKeyStore,
) -> errors::RouterResult<api::CardDetailFromLocker> {
    let key = key_store.key.get_inner().peek();
    let identifier = Identifier::Merchant(key_store.merchant_id.clone());
    let card_decrypted = decrypt_optional::<serde_json::Value, masking::WithType>(
        &state.into(),
        pm.payment_method_data.clone(),
        identifier,
        key,
    )
    .await
    .change_context(errors::StorageError::DecryptionError)
    .attach_printable("unable to decrypt card details")
    .ok()
    .flatten()
    .map(|x| x.into_inner().expose())
    .and_then(|v| serde_json::from_value::<PaymentMethodsData>(v).ok())
    .and_then(|pmd| match pmd {
        PaymentMethodsData::Card(crd) => Some(api::CardDetailFromLocker::from(crd)),
        _ => None,
    });
    Ok(if let Some(crd) = card_decrypted {
        crd
    } else {
        logger::debug!(
            "Getting card details from locker as it is not found in payment methods table"
        );
        get_card_details_from_locker(state, pm).await?
    })
}

pub async fn get_card_details_from_locker(
    state: &routes::SessionState,
    pm: &storage::PaymentMethod,
) -> errors::RouterResult<api::CardDetailFromLocker> {
    let card = get_card_from_locker(
        state,
        &pm.customer_id,
        &pm.merchant_id,
        pm.locker_id.as_ref().unwrap_or(&pm.payment_method_id),
    )
    .await
    .change_context(errors::ApiErrorResponse::InternalServerError)
    .attach_printable("Error getting card from card vault")?;

    payment_methods::get_card_detail(pm, card)
        .change_context(errors::ApiErrorResponse::InternalServerError)
        .attach_printable("Get Card Details Failed")
}

pub async fn get_lookup_key_from_locker(
    state: &routes::SessionState,
    payment_token: &str,
    pm: &storage::PaymentMethod,
    merchant_key_store: &domain::MerchantKeyStore,
) -> errors::RouterResult<api::CardDetailFromLocker> {
    let card_detail = get_card_details_from_locker(state, pm).await?;
    let card = card_detail.clone();

    let resp = TempLockerCardSupport::create_payment_method_data_in_temp_locker(
        state,
        payment_token,
        card,
        pm,
        merchant_key_store,
    )
    .await?;
    Ok(resp)
}

async fn get_masked_bank_details(
    state: &routes::SessionState,
    pm: &payment_method::PaymentMethod,
    key_store: &domain::MerchantKeyStore,
) -> errors::RouterResult<Option<MaskedBankDetails>> {
    let key = key_store.key.get_inner().peek();
    let identifier = Identifier::Merchant(key_store.merchant_id.clone());
    let payment_method_data =
        domain::types::crypto_operation::<serde_json::Value, masking::WithType>(
            &state.into(),
            type_name!(payment_method::PaymentMethod),
            domain::types::CryptoOperation::DecryptOptional(pm.payment_method_data.clone()),
            identifier,
            key,
        )
        .await
        .and_then(|val| val.try_into_optionaloperation())
        .change_context(errors::StorageError::DecryptionError)
        .change_context(errors::ApiErrorResponse::InternalServerError)
        .attach_printable("unable to decrypt bank details")?
        .map(|x| x.into_inner().expose())
        .map(
            |v| -> Result<PaymentMethodsData, error_stack::Report<errors::ApiErrorResponse>> {
                v.parse_value::<PaymentMethodsData>("PaymentMethodsData")
                    .change_context(errors::StorageError::DeserializationFailed)
                    .change_context(errors::ApiErrorResponse::InternalServerError)
                    .attach_printable("Failed to deserialize Payment Method Auth config")
            },
        )
        .transpose()?;

    match payment_method_data {
        Some(pmd) => match pmd {
            PaymentMethodsData::Card(_) => Ok(None),
            PaymentMethodsData::BankDetails(bank_details) => Ok(Some(MaskedBankDetails {
                mask: bank_details.mask,
            })),
        },
        None => Err(report!(errors::ApiErrorResponse::InternalServerError))
            .attach_printable("Unable to fetch payment method data"),
    }
}

async fn get_bank_account_connector_details(
    state: &routes::SessionState,
    pm: &payment_method::PaymentMethod,
    key_store: &domain::MerchantKeyStore,
) -> errors::RouterResult<Option<BankAccountTokenData>> {
    let key = key_store.key.get_inner().peek();
    let identifier = Identifier::Merchant(key_store.merchant_id.clone());
    let payment_method_data =
        domain::types::crypto_operation::<serde_json::Value, masking::WithType>(
            &state.into(),
            type_name!(payment_method::PaymentMethod),
            domain::types::CryptoOperation::DecryptOptional(pm.payment_method_data.clone()),
            identifier,
            key,
        )
        .await
        .and_then(|val| val.try_into_optionaloperation())
        .change_context(errors::StorageError::DecryptionError)
        .change_context(errors::ApiErrorResponse::InternalServerError)
        .attach_printable("unable to decrypt bank details")?
        .map(|x| x.into_inner().expose())
        .map(
            |v| -> Result<PaymentMethodsData, error_stack::Report<errors::ApiErrorResponse>> {
                v.parse_value::<PaymentMethodsData>("PaymentMethodsData")
                    .change_context(errors::StorageError::DeserializationFailed)
                    .change_context(errors::ApiErrorResponse::InternalServerError)
                    .attach_printable("Failed to deserialize Payment Method Auth config")
            },
        )
        .transpose()?;

    match payment_method_data {
        Some(pmd) => match pmd {
            PaymentMethodsData::Card(_) => Err(errors::ApiErrorResponse::UnprocessableEntity {
                message: "Card is not a valid entity".to_string(),
            }
            .into()),
            PaymentMethodsData::BankDetails(bank_details) => {
                let connector_details = bank_details
                    .connector_details
                    .first()
                    .ok_or(errors::ApiErrorResponse::InternalServerError)?;

                let pm_type = pm
                    .payment_method_type
                    .get_required_value("payment_method_type")
                    .attach_printable("PaymentMethodType not found")?;

                let pm = pm
                    .payment_method
                    .get_required_value("payment_method")
                    .attach_printable("PaymentMethod not found")?;

                let token_data = BankAccountTokenData {
                    payment_method_type: pm_type,
                    payment_method: pm,
                    connector_details: connector_details.clone(),
                };

                Ok(Some(token_data))
            }
        },
        None => Ok(None),
    }
}

#[cfg(all(feature = "v2", feature = "customer_v2"))]
pub async fn set_default_payment_method(
    _state: &routes::SessionState,
    _merchant_id: &id_type::MerchantId,
    _key_store: domain::MerchantKeyStore,
    _customer_id: &id_type::CustomerId,
    _payment_method_id: String,
    _storage_scheme: MerchantStorageScheme,
) -> errors::RouterResponse<CustomerDefaultPaymentMethodResponse> {
    todo!()
}

#[cfg(all(any(feature = "v1", feature = "v2"), not(feature = "customer_v2")))]
pub async fn set_default_payment_method(
    state: &routes::SessionState,
    merchant_id: &id_type::MerchantId,
    key_store: domain::MerchantKeyStore,
    customer_id: &id_type::CustomerId,
    payment_method_id: String,
    storage_scheme: MerchantStorageScheme,
) -> errors::RouterResponse<CustomerDefaultPaymentMethodResponse> {
    let db = &*state.store;
    let key_manager_state = &state.into();
    // check for the customer
    // TODO: customer need not be checked again here, this function can take an optional customer and check for existence of customer based on the optional value
    let customer = db
        .find_customer_by_customer_id_merchant_id(
            key_manager_state,
            customer_id,
            merchant_id,
            &key_store,
            storage_scheme,
        )
        .await
        .to_not_found_response(errors::ApiErrorResponse::CustomerNotFound)?;
    // check for the presence of payment_method
    let payment_method = db
        .find_payment_method(&payment_method_id, storage_scheme)
        .await
        .to_not_found_response(errors::ApiErrorResponse::PaymentMethodNotFound)?;
    let pm = payment_method
        .payment_method
        .get_required_value("payment_method")?;

    utils::when(
        &payment_method.customer_id != customer_id || payment_method.merchant_id != *merchant_id,
        || {
            Err(errors::ApiErrorResponse::PreconditionFailed {
                message: "The payment_method_id is not valid".to_string(),
            })
        },
    )?;

    utils::when(
        Some(payment_method_id.clone()) == customer.default_payment_method_id,
        || {
            Err(errors::ApiErrorResponse::PreconditionFailed {
                message: "Payment Method is already set as default".to_string(),
            })
        },
    )?;

    let customer_id = customer.get_customer_id().clone();

    let customer_update = CustomerUpdate::UpdateDefaultPaymentMethod {
        default_payment_method_id: Some(Some(payment_method_id.to_owned())),
    };
    // update the db with the default payment method id

    let updated_customer_details = db
        .update_customer_by_customer_id_merchant_id(
            key_manager_state,
            customer_id.to_owned(),
            merchant_id.to_owned(),
            customer,
            customer_update,
            &key_store,
            storage_scheme,
        )
        .await
        .change_context(errors::ApiErrorResponse::InternalServerError)
        .attach_printable("Failed to update the default payment method id for the customer")?;

    let resp = CustomerDefaultPaymentMethodResponse {
        default_payment_method_id: updated_customer_details.default_payment_method_id,
        customer_id,
        payment_method_type: payment_method.payment_method_type,
        payment_method: pm,
    };

    Ok(services::ApplicationResponse::Json(resp))
}

pub async fn update_last_used_at(
    payment_method: &diesel_models::PaymentMethod,
    state: &routes::SessionState,
    storage_scheme: MerchantStorageScheme,
) -> errors::RouterResult<()> {
    let update_last_used = storage::PaymentMethodUpdate::LastUsedUpdate {
        last_used_at: common_utils::date_time::now(),
    };

    state
        .store
        .update_payment_method(payment_method.clone(), update_last_used, storage_scheme)
        .await
        .change_context(errors::ApiErrorResponse::InternalServerError)
        .attach_printable("Failed to update the last_used_at in db")?;

    Ok(())
}
#[cfg(feature = "payouts")]
pub async fn get_bank_from_hs_locker(
    state: &routes::SessionState,
    key_store: &domain::MerchantKeyStore,
    temp_token: Option<&String>,
    customer_id: &id_type::CustomerId,
    merchant_id: &id_type::MerchantId,
    token_ref: &str,
) -> errors::RouterResult<api::BankPayout> {
    let payment_method = get_payment_method_from_hs_locker(
        state,
        key_store,
        customer_id,
        merchant_id,
        token_ref,
        None,
    )
    .await
    .change_context(errors::ApiErrorResponse::InternalServerError)
    .attach_printable("Error getting payment method from locker")?;
    let pm_parsed: api::PayoutMethodData = payment_method
        .peek()
        .to_string()
        .parse_struct("PayoutMethodData")
        .change_context(errors::ApiErrorResponse::InternalServerError)?;
    match &pm_parsed {
        api::PayoutMethodData::Bank(bank) => {
            if let Some(token) = temp_token {
                vault::Vault::store_payout_method_data_in_locker(
                    state,
                    Some(token.clone()),
                    &pm_parsed,
                    Some(customer_id.to_owned()),
                    key_store,
                )
                .await
                .change_context(errors::ApiErrorResponse::InternalServerError)
                .attach_printable("Error storing payout method data in temporary locker")?;
            }
            Ok(bank.to_owned())
        }
        api::PayoutMethodData::Card(_) => Err(errors::ApiErrorResponse::InvalidRequestData {
            message: "Expected bank details, found card details instead".to_string(),
        }
        .into()),
        api::PayoutMethodData::Wallet(_) => Err(errors::ApiErrorResponse::InvalidRequestData {
            message: "Expected bank details, found wallet details instead".to_string(),
        }
        .into()),
    }
}

pub struct TempLockerCardSupport;

impl TempLockerCardSupport {
    #[instrument(skip_all)]
    async fn create_payment_method_data_in_temp_locker(
        state: &routes::SessionState,
        payment_token: &str,
        card: api::CardDetailFromLocker,
        pm: &storage::PaymentMethod,
        merchant_key_store: &domain::MerchantKeyStore,
    ) -> errors::RouterResult<api::CardDetailFromLocker> {
        let card_number = card.card_number.clone().get_required_value("card_number")?;
        let card_exp_month = card
            .expiry_month
            .clone()
            .expose_option()
            .get_required_value("expiry_month")?;
        let card_exp_year = card
            .expiry_year
            .clone()
            .expose_option()
            .get_required_value("expiry_year")?;
        let card_holder_name = card
            .card_holder_name
            .clone()
            .expose_option()
            .unwrap_or_default();
        let value1 = payment_methods::mk_card_value1(
            card_number,
            card_exp_year,
            card_exp_month,
            Some(card_holder_name),
            None,
            None,
            None,
        )
        .change_context(errors::ApiErrorResponse::InternalServerError)
        .attach_printable("Error getting Value1 for locker")?;
        let value2 = payment_methods::mk_card_value2(
            None,
            None,
            None,
            Some(pm.customer_id.clone()),
            Some(pm.payment_method_id.to_string()),
        )
        .change_context(errors::ApiErrorResponse::InternalServerError)
        .attach_printable("Error getting Value2 for locker")?;

        let value1 = vault::VaultPaymentMethod::Card(value1);
        let value2 = vault::VaultPaymentMethod::Card(value2);

        let value1 = value1
            .encode_to_string_of_json()
            .change_context(errors::ApiErrorResponse::InternalServerError)
            .attach_printable("Wrapped value1 construction failed when saving card to locker")?;

        let value2 = value2
            .encode_to_string_of_json()
            .change_context(errors::ApiErrorResponse::InternalServerError)
            .attach_printable("Wrapped value2 construction failed when saving card to locker")?;

        let lookup_key = vault::create_tokenize(
            state,
            value1,
            Some(value2),
            payment_token.to_string(),
            merchant_key_store.key.get_inner(),
        )
        .await?;
        vault::add_delete_tokenized_data_task(
            &*state.store,
            &lookup_key,
            enums::PaymentMethod::Card,
        )
        .await?;
        metrics::TOKENIZED_DATA_COUNT.add(&metrics::CONTEXT, 1, &[]);
        metrics::TASKS_ADDED_COUNT.add(
            &metrics::CONTEXT,
            1,
            &add_attributes([("flow", "DeleteTokenizeData")]),
        );
        Ok(card)
    }
}

#[cfg(all(
    any(feature = "v2", feature = "v1"),
    not(feature = "payment_methods_v2")
))]
#[instrument(skip_all)]
pub async fn retrieve_payment_method(
    state: routes::SessionState,
    pm: api::PaymentMethodId,
    key_store: domain::MerchantKeyStore,
    merchant_account: domain::MerchantAccount,
) -> errors::RouterResponse<api::PaymentMethodResponse> {
    let db = state.store.as_ref();
    let pm = db
        .find_payment_method(&pm.payment_method_id, merchant_account.storage_scheme)
        .await
        .to_not_found_response(errors::ApiErrorResponse::PaymentMethodNotFound)?;

    let card = if pm.payment_method == Some(enums::PaymentMethod::Card) {
        let card_detail = if state.conf.locker.locker_enabled {
            let card = get_card_from_locker(
                &state,
                &pm.customer_id,
                &pm.merchant_id,
                pm.locker_id.as_ref().unwrap_or(&pm.payment_method_id),
            )
            .await
            .change_context(errors::ApiErrorResponse::InternalServerError)
            .attach_printable("Error getting card from card vault")?;
            payment_methods::get_card_detail(&pm, card)
                .change_context(errors::ApiErrorResponse::InternalServerError)
                .attach_printable("Failed while getting card details from locker")?
        } else {
            get_card_details_without_locker_fallback(&pm, &state, &key_store).await?
        };
        Some(card_detail)
    } else {
        None
    };
    Ok(services::ApplicationResponse::Json(
        api::PaymentMethodResponse {
            merchant_id: pm.merchant_id,
            customer_id: Some(pm.customer_id),
            payment_method_id: pm.payment_method_id,
            payment_method: pm.payment_method,
            payment_method_type: pm.payment_method_type,
            #[cfg(feature = "payouts")]
            bank_transfer: None,
            card,
            metadata: pm.metadata,
            created: Some(pm.created_at),
            recurring_enabled: false,
            installment_payment_enabled: false,
            payment_experience: Some(vec![api_models::enums::PaymentExperience::RedirectToUrl]),
            last_used_at: Some(pm.last_used_at),
            client_secret: pm.client_secret,
        },
    ))
}

#[cfg(all(feature = "v2", feature = "payment_methods_v2"))]
#[instrument(skip_all)]
pub async fn retrieve_payment_method(
    state: routes::SessionState,
    pm: api::PaymentMethodId,
    key_store: domain::MerchantKeyStore,
    merchant_account: domain::MerchantAccount,
) -> errors::RouterResponse<api::PaymentMethodResponse> {
    let db = state.store.as_ref();
    let pm = db
        .find_payment_method(&pm.payment_method_id, merchant_account.storage_scheme)
        .await
        .to_not_found_response(errors::ApiErrorResponse::PaymentMethodNotFound)?;

    let card = if pm.payment_method == Some(enums::PaymentMethod::Card) {
        let card_detail = if state.conf.locker.locker_enabled {
            let card = get_card_from_locker(
                &state,
                &pm.customer_id,
                &pm.merchant_id,
                pm.locker_id.as_ref().unwrap_or(&pm.payment_method_id),
            )
            .await
            .change_context(errors::ApiErrorResponse::InternalServerError)
            .attach_printable("Error getting card from card vault")?;
            payment_methods::get_card_detail(&pm, card)
                .change_context(errors::ApiErrorResponse::InternalServerError)
                .attach_printable("Failed while getting card details from locker")?
        } else {
            get_card_details_without_locker_fallback(&pm, &state, &key_store).await?
        };
        Some(card_detail)
    } else {
        None
    };
    Ok(services::ApplicationResponse::Json(
        api::PaymentMethodResponse {
            merchant_id: pm.merchant_id,
            customer_id: Some(pm.customer_id),
            payment_method_id: pm.payment_method_id,
            payment_method: pm.payment_method,
            payment_method_type: pm.payment_method_type,
            metadata: pm.metadata,
            created: Some(pm.created_at),
            recurring_enabled: false,
            payment_method_data: card.clone().map(api::PaymentMethodResponseData::Card),
            last_used_at: Some(pm.last_used_at),
            client_secret: pm.client_secret,
        },
    ))
}

#[cfg(all(
    any(feature = "v2", feature = "v1"),
    not(feature = "payment_methods_v2")
))]
#[instrument(skip_all)]
#[cfg(all(feature = "v2", feature = "customer_v2"))]
pub async fn delete_payment_method(
    _state: routes::SessionState,
    _merchant_account: domain::MerchantAccount,
    _pm_id: api::PaymentMethodId,
    _key_store: domain::MerchantKeyStore,
) -> errors::RouterResponse<api::PaymentMethodDeleteResponse> {
    todo!()
}

#[cfg(all(any(feature = "v1", feature = "v2"), not(feature = "customer_v2")))]
#[instrument(skip_all)]
pub async fn delete_payment_method(
    state: routes::SessionState,
    merchant_account: domain::MerchantAccount,
    pm_id: api::PaymentMethodId,
    key_store: domain::MerchantKeyStore,
) -> errors::RouterResponse<api::PaymentMethodDeleteResponse> {
    let db = state.store.as_ref();
    let key_manager_state = &(&state).into();
    let key = db
        .find_payment_method(
            pm_id.payment_method_id.as_str(),
            merchant_account.storage_scheme,
        )
        .await
        .to_not_found_response(errors::ApiErrorResponse::PaymentMethodNotFound)?;

    let customer = db
        .find_customer_by_customer_id_merchant_id(
            key_manager_state,
            &key.customer_id,
            merchant_account.get_id(),
            &key_store,
            merchant_account.storage_scheme,
        )
        .await
        .to_not_found_response(errors::ApiErrorResponse::InternalServerError)
        .attach_printable("Customer not found for the payment method")?;

    if key.payment_method == Some(enums::PaymentMethod::Card) {
        let response = delete_card_from_locker(
            &state,
            &key.customer_id,
            &key.merchant_id,
            key.locker_id.as_ref().unwrap_or(&key.payment_method_id),
        )
        .await?;

        if response.status == "Ok" {
            logger::info!("Card From locker deleted Successfully!");
        } else {
            logger::error!("Error: Deleting Card From Locker!\n{:#?}", response);
            Err(errors::ApiErrorResponse::InternalServerError)?
        }
    }

    db.delete_payment_method_by_merchant_id_payment_method_id(
        merchant_account.get_id(),
        pm_id.payment_method_id.as_str(),
    )
    .await
    .to_not_found_response(errors::ApiErrorResponse::PaymentMethodNotFound)?;

    if customer.default_payment_method_id.as_ref() == Some(&pm_id.payment_method_id) {
        let customer_update = CustomerUpdate::UpdateDefaultPaymentMethod {
            default_payment_method_id: Some(None),
        };
        db.update_customer_by_customer_id_merchant_id(
            key_manager_state,
            key.customer_id,
            key.merchant_id,
            customer,
            customer_update,
            &key_store,
            merchant_account.storage_scheme,
        )
        .await
        .change_context(errors::ApiErrorResponse::InternalServerError)
        .attach_printable("Failed to update the default payment method id for the customer")?;
    };

    Ok(services::ApplicationResponse::Json(
        api::PaymentMethodDeleteResponse {
            payment_method_id: key.payment_method_id,
            deleted: true,
        },
    ))
}

#[cfg(all(feature = "v2", feature = "payment_methods_v2"))]
#[instrument(skip_all)]
pub async fn delete_payment_method(
    state: routes::SessionState,
    merchant_account: domain::MerchantAccount,
    pm_id: api::PaymentMethodId,
    key_store: domain::MerchantKeyStore,
) -> errors::RouterResponse<api::PaymentMethodDeleteResponse> {
    todo!()
}

pub async fn create_encrypted_data<T>(
    state: &routes::SessionState,
    key_store: &domain::MerchantKeyStore,
    data: T,
) -> Result<Encryptable<Secret<serde_json::Value>>, error_stack::Report<errors::StorageError>>
where
    T: Debug + serde::Serialize,
{
    let key = key_store.key.get_inner().peek();
    let identifier = Identifier::Merchant(key_store.merchant_id.clone());
    let key_manager_state: KeyManagerState = state.into();

    let encoded_data = Encode::encode_to_value(&data)
        .change_context(errors::StorageError::SerializationFailed)
        .attach_printable("Unable to encode data")?;

    let secret_data = Secret::<_, masking::WithType>::new(encoded_data);

    let encrypted_data = domain::types::crypto_operation(
        &key_manager_state,
        type_name!(payment_method::PaymentMethod),
        domain::types::CryptoOperation::Encrypt(secret_data),
        identifier.clone(),
        key,
    )
    .await
    .and_then(|val| val.try_into_operation())
    .change_context(errors::StorageError::EncryptionError)
    .attach_printable("Unable to encrypt data")?;

    Ok(encrypted_data)
}

pub async fn list_countries_currencies_for_connector_payment_method(
    state: routes::SessionState,
    req: ListCountriesCurrenciesRequest,
    _profile_id: Option<String>,
) -> errors::RouterResponse<ListCountriesCurrenciesResponse> {
    Ok(services::ApplicationResponse::Json(
        list_countries_currencies_for_connector_payment_method_util(
            state.conf.pm_filters.clone(),
            req.connector,
            req.payment_method_type,
        )
        .await,
    ))
}

// This feature will be more efficient as a WASM function rather than as an API.
// So extracting this logic to a separate function so that it can be used in WASM as well.
pub async fn list_countries_currencies_for_connector_payment_method_util(
    connector_filters: settings::ConnectorFilters,
    connector: api_enums::Connector,
    payment_method_type: api_enums::PaymentMethodType,
) -> ListCountriesCurrenciesResponse {
    let payment_method_type =
        settings::PaymentMethodFilterKey::PaymentMethodType(payment_method_type);

    let (currencies, country_codes) = connector_filters
        .0
        .get(&connector.to_string())
        .and_then(|filter| filter.0.get(&payment_method_type))
        .map(|filter| (filter.currency.clone(), filter.country.clone()))
        .unwrap_or_else(|| {
            connector_filters
                .0
                .get("default")
                .and_then(|filter| filter.0.get(&payment_method_type))
                .map_or((None, None), |filter| {
                    (filter.currency.clone(), filter.country.clone())
                })
        });

    let currencies =
        currencies.unwrap_or_else(|| api_enums::Currency::iter().collect::<HashSet<_>>());
    let country_codes =
        country_codes.unwrap_or_else(|| api_enums::CountryAlpha2::iter().collect::<HashSet<_>>());

    ListCountriesCurrenciesResponse {
        currencies,
        countries: country_codes
            .into_iter()
            .map(|country_code| CountryCodeWithName {
                code: country_code,
                name: common_enums::Country::from_alpha2(country_code),
            })
            .collect(),
    }
}<|MERGE_RESOLUTION|>--- conflicted
+++ resolved
@@ -87,38 +87,11 @@
     utils::{ConnectorResponseExt, OptionExt},
 };
 
-<<<<<<< HEAD
 #[cfg(all(
     any(feature = "v1", feature = "v2"),
-    not(feature = "payment_methods_v2")
+    not(feature = "payment_methods_v2"),
+    not(feature = "customer_v2")
 ))]
-=======
-#[cfg(all(feature = "v2", feature = "customer_v2"))]
-#[instrument(skip_all)]
-#[allow(clippy::too_many_arguments)]
-pub async fn create_payment_method(
-    state: &routes::SessionState,
-    req: &api::PaymentMethodCreate,
-    customer_id: &id_type::CustomerId,
-    payment_method_id: &str,
-    locker_id: Option<String>,
-    merchant_id: &id_type::MerchantId,
-    pm_metadata: Option<serde_json::Value>,
-    customer_acceptance: Option<serde_json::Value>,
-    payment_method_data: Option<Encryption>,
-    key_store: &domain::MerchantKeyStore,
-    connector_mandate_details: Option<serde_json::Value>,
-    status: Option<enums::PaymentMethodStatus>,
-    network_transaction_id: Option<String>,
-    storage_scheme: MerchantStorageScheme,
-    payment_method_billing_address: Option<Encryption>,
-    card_scheme: Option<String>,
-) -> errors::CustomResult<storage::PaymentMethod, errors::ApiErrorResponse> {
-    todo!()
-}
-
-#[cfg(all(any(feature = "v1", feature = "v2"), not(feature = "customer_v2")))]
->>>>>>> 66cc0a3b
 #[instrument(skip_all)]
 #[allow(clippy::too_many_arguments)]
 pub async fn create_payment_method(
@@ -213,7 +186,11 @@
     Ok(response)
 }
 
-#[cfg(all(feature = "v2", feature = "payment_methods_v2"))]
+#[cfg(all(
+    feature = "v2",
+    feature = "payment_methods_v2",
+    feature = "customer_v2"
+))]
 #[instrument(skip_all)]
 #[allow(clippy::too_many_arguments)]
 pub async fn create_payment_method(
@@ -561,7 +538,6 @@
     }
 }
 
-<<<<<<< HEAD
 #[cfg(all(feature = "v2", feature = "payment_methods_v2"))]
 impl
     ForeignTryFrom<(
@@ -644,23 +620,9 @@
 
 #[cfg(all(
     any(feature = "v1", feature = "v2"),
-    not(feature = "payment_methods_v2")
+    not(feature = "payment_methods_v2"),
+    not(feature = "customer_v2")
 ))]
-=======
-#[cfg(all(feature = "v2", feature = "customer_v2"))]
-pub async fn skip_locker_call_and_migrate_payment_method(
-    _state: routes::SessionState,
-    _req: &api::PaymentMethodMigrate,
-    _merchant_id: id_type::MerchantId,
-    _key_store: &domain::MerchantKeyStore,
-    _merchant_account: &domain::MerchantAccount,
-    _card: api_models::payment_methods::CardDetailFromLocker,
-) -> errors::RouterResponse<api::PaymentMethodResponse> {
-    todo!()
-}
-
-#[cfg(all(any(feature = "v1", feature = "v2"), not(feature = "customer_v2")))]
->>>>>>> 66cc0a3b
 pub async fn skip_locker_call_and_migrate_payment_method(
     state: routes::SessionState,
     req: &api::PaymentMethodMigrate,
@@ -779,7 +741,11 @@
 }
 
 // need to discuss regarding the migration APIs for v2
-#[cfg(all(feature = "v2", feature = "payment_methods_v2"))]
+#[cfg(all(
+    feature = "v2",
+    feature = "payment_methods_v2",
+    feature = "customer_v2"
+))]
 pub async fn skip_locker_call_and_migrate_payment_method(
     _state: routes::SessionState,
     _req: &api::PaymentMethodMigrate,
@@ -931,26 +897,11 @@
     }
 }
 
-<<<<<<< HEAD
 #[cfg(all(
     any(feature = "v1", feature = "v2"),
-    not(feature = "payment_methods_v2")
+    not(feature = "payment_methods_v2"),
+    not(feature = "customer_v2")
 ))]
-=======
-#[cfg(all(feature = "v2", feature = "customer_v2"))]
-#[instrument(skip_all)]
-pub async fn add_payment_method_data(
-    _state: routes::SessionState,
-    _req: api::PaymentMethodCreate,
-    _merchant_account: domain::MerchantAccount,
-    _key_store: domain::MerchantKeyStore,
-    _pm_id: String,
-) -> errors::RouterResponse<api::PaymentMethodResponse> {
-    todo!()
-}
-
-#[cfg(all(any(feature = "v1", feature = "v2"), not(feature = "customer_v2")))]
->>>>>>> 66cc0a3b
 #[instrument(skip_all)]
 pub async fn add_payment_method_data(
     state: routes::SessionState,
