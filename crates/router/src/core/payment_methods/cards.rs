--- conflicted
+++ resolved
@@ -2199,7 +2199,6 @@
                 None,
                 PaymentTokenData::permanent_card(pm.payment_method_id.clone()),
             ),
-<<<<<<< HEAD
 
             #[cfg(feature = "payouts")]
             enums::PaymentMethod::BankTransfer => {
@@ -2243,25 +2242,6 @@
                 })
         } else {
             None
-=======
-
-            #[cfg(feature = "payouts")]
-            enums::PaymentMethod::BankTransfer => {
-                let token = generate_id(consts::ID_LENGTH, "token");
-                let token_data = PaymentTokenData::temporary_generic(token.clone());
-                (
-                    None,
-                    Some(get_lookup_key_for_payout_method(state, &key_store, &token, &pm).await?),
-                    token_data,
-                )
-            }
-
-            _ => (
-                None,
-                None,
-                PaymentTokenData::temporary_generic(generate_id(consts::ID_LENGTH, "token")),
-            ),
->>>>>>> 037e310a
         };
 
         //Need validation for enabled payment method ,querying MCA
@@ -2279,10 +2259,7 @@
             payment_experience: Some(vec![api_models::enums::PaymentExperience::RedirectToUrl]),
             created: Some(pm.created_at),
             bank_transfer: pmd,
-<<<<<<< HEAD
             bank: bank_details,
-=======
->>>>>>> 037e310a
             requires_cvv,
         };
         customer_pms.push(pma.to_owned());
@@ -2391,10 +2368,7 @@
     state: &routes::AppState,
     payment_token: &str,
     pm: &storage::PaymentMethod,
-<<<<<<< HEAD
-=======
     merchant_key_store: &domain::MerchantKeyStore,
->>>>>>> 037e310a
 ) -> errors::RouterResult<api::CardDetailFromLocker> {
     let card_detail = get_card_details_from_locker(state, pm).await?;
     let card = card_detail.clone();
