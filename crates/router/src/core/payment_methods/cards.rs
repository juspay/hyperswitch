--- conflicted
+++ resolved
@@ -30,16 +30,12 @@
 use diesel_models::{business_profile::BusinessProfile, encryption::Encryption, payment_method};
 use domain::CustomerUpdate;
 use error_stack::{report, ResultExt};
-<<<<<<< HEAD
-use hyperswitch_domain_models::type_encryption::encrypt;
-=======
 use euclid::{
     dssa::graph::{AnalysisContext, CgraphExt},
     frontend::dir,
 };
 use hyperswitch_constraint_graph as cgraph;
 use kgraph_utils::transformers::IntoDirValue;
->>>>>>> 82c6e0e6
 use masking::Secret;
 use router_env::{instrument, metrics::add_attributes, tracing};
 use strum::IntoEnumIterator;
@@ -73,13 +69,15 @@
         api::{self, routing as routing_types, PaymentMethodCreateExt},
         domain::{
             self,
-            types::{decrypt, encrypt_optional, AsyncLift},
+            types::decrypt,
         },
         storage::{self, enums, PaymentMethodListContext, PaymentTokenData},
         transformers::{ForeignFrom, ForeignTryFrom},
     },
     utils::{self, ConnectorResponseExt, OptionExt},
 };
+#[cfg(feature = "payouts")]
+use crate::types::domain::types::AsyncLift;
 
 #[instrument(skip_all)]
 #[allow(clippy::too_many_arguments)]
@@ -1102,7 +1100,7 @@
                 let secret: Secret<String> = Secret::new(v.to_string());
                 secret
             })
-            .async_lift(|inner| encrypt_optional(inner, key))
+            .async_lift(|inner| domain::types::encrypt_optional(inner, key))
             .await
     }
     .await
@@ -4244,7 +4242,7 @@
 
     let secret_data = Secret::<_, masking::WithType>::new(encoded_data);
 
-    let encrypted_data = encrypt(secret_data, key).await.map_err(|err| {
+    let encrypted_data = domain::types::encrypt(secret_data, key).await.map_err(|err| {
         logger::error!(err=?err, "Unable to encrypt data");
         errors::StorageError::EncryptionError
     })?;
